--- conflicted
+++ resolved
@@ -113,13 +113,6 @@
 	goto EOF
 )
 
-<<<<<<< HEAD
-REM bfa - no sub modules -
-REM call "%BLENDER_DIR%\build_files\windows\check_submodules.cmd"
-REM if errorlevel 1 goto EOF
-
-=======
->>>>>>> 9dfa4bd7
 if "%BUILD_WITH_NINJA%" == "" (
 	call "%BLENDER_DIR%\build_files\windows\configure_msbuild.cmd"
 	if errorlevel 1 goto EOF
