# SPDX-FileCopyrightText: 2021-2023 Blender Foundation
#
# SPDX-License-Identifier: GPL-2.0-or-later

"""
Pose Library - GUI definition.
"""

import bpy
from bpy.types import (
    AssetHandle,
    AssetRepresentation,
    Context,
    Menu,
    Panel,
    UILayout,
    UIList,
    WindowManager,
    WorkSpace,
)
from bl_ui_utils.layout import operator_context


class PoseLibraryPanel:
    @classmethod
    def pose_library_panel_poll(cls, context: Context) -> bool:
        return context.mode == 'POSE'

    @classmethod
    def poll(cls, context: Context) -> bool:
        return cls.pose_library_panel_poll(context)


class VIEW3D_AST_pose_library(bpy.types.AssetShelf):
    bl_space_type = "VIEW_3D"
    # We have own keymap items to add custom drag behavior (pose blending), disable the default
    # asset dragging.
    bl_options = {'NO_ASSET_DRAG'}

    @classmethod
    def poll(cls, context: Context) -> bool:
        return PoseLibraryPanel.poll(context)

    @classmethod
    def asset_poll(cls, asset: AssetRepresentation) -> bool:
        return asset.id_type == 'ACTION'

    @classmethod
    def draw_context_menu(cls, _context: Context, _asset: AssetRepresentation, layout: UILayout):
        # Make sure these operator properties match those used in `VIEW3D_PT_pose_library_legacy`.
        layout.operator("poselib.apply_pose_asset", icon="MOD_ARMATURE_SELECTED", text="Apply Pose").flipped = False  #BFA - icon added
        layout.operator("poselib.apply_pose_asset", icon="FLIP", text="Apply Pose Flipped").flipped = True  #BFA - icon added

        with operator_context(layout, 'INVOKE_DEFAULT'):
            layout.operator("poselib.blend_pose_asset", icon="BLEND_TO_DEFAULT", text="Blend Pose") #BFA - icon added
            layout.operator("poselib.blend_pose_asset", icon="BLEND_TO_DEFAULT", text="Blend Pose Flipped").flipped = True #BFA - icon added

        layout.separator()
        props = layout.operator("poselib.pose_asset_select_bones", icon="SELECT_ALL", text="Select Pose Bones")  #BFA - icon added
        props.select = True
        props = layout.operator("poselib.pose_asset_select_bones", icon="SELECT_NONE", text="Deselect Pose Bones")  #BFA - icon added
        props.select = False

        layout.separator()
        layout.operator("asset.open_containing_blend_file", icon="FILE_FOLDER")  #BFA - icon added


class VIEW3D_PT_pose_library_legacy(PoseLibraryPanel, Panel):
    bl_space_type = "VIEW_3D"
    bl_region_type = "UI"
    bl_category = "Animation"
    bl_label = "Pose Library"

    def draw(self, _context: Context) -> None:
        layout = self.layout
        layout.label(text="The pose library moved.", icon='INFO')
        sub = layout.column(align=True)
        sub.label(text="Pose assets are now available")
        sub.label(text="in the asset shelf.")
        layout.operator("screen.region_toggle", text="Toggle Asset Shelf").region_type = 'ASSET_SHELF'


def pose_library_asset_browser_context_menu(self: UIList, context: Context) -> None:
    def is_pose_library_asset_browser() -> bool:
        asset_library_ref = getattr(context, "asset_library_reference", None)
        if not asset_library_ref:
            return False
        asset = getattr(context, "asset", None)
        if not asset:
            return False
        return bool(asset.id_type == 'ACTION')

    if not is_pose_library_asset_browser():
        return

    layout = self.layout

    layout.separator()

    # Make sure these operator properties match those used in `VIEW3D_PT_pose_library_legacy`.
    layout.operator("poselib.apply_pose_asset", icon="MOD_ARMATURE_SELECTED", text="Apply Pose").flipped = False  #BFA - icon added
    layout.operator("poselib.apply_pose_asset", icon="FLIP", text="Apply Pose Flipped").flipped = True  #BFA - icon added

    with operator_context(layout, 'INVOKE_DEFAULT'):
        layout.operator("poselib.blend_pose_asset", icon="BLEND_TO_DEFAULT", text="Blend Pose")  #BFA - icon added
        layout.operator("poselib.blend_pose_asset", icon="BLEND_TO_DEFAULT", text="Blend Pose Flipped").flipped = True #BFA - icon added

    layout.separator()
    props = layout.operator("poselib.pose_asset_select_bones", icon="SELECT_ALL", text="Select Pose Bones")  #BFA - icon added
    props.select = True
    props = layout.operator("poselib.pose_asset_select_bones", icon="SELECT_NONE", text="Deselect Pose Bones")  #BFA - icon added
    props.select = False

<<<<<<< HEAD
    if not is_pose_asset_view():
        layout.separator()
        layout.operator("asset.assign_action", icon="ACTION_TWEAK")  #BFA - icon added

    layout.separator()
    if is_pose_asset_view():
        layout.operator("asset.open_containing_blend_file", icon="FILE_FOLDER")  #BFA - icon added
=======
    layout.separator()
    layout.operator("asset.assign_action")
>>>>>>> 395a2fea

    layout.separator()


class DOPESHEET_PT_asset_panel(PoseLibraryPanel, Panel):
    bl_space_type = "DOPESHEET_EDITOR"
    bl_region_type = "UI"
    bl_label = "Create Pose Asset"
    bl_category = "Action"

    def draw(self, context: Context) -> None:
        layout = self.layout
        col = layout.column(align=True)
        row = col.row(align=True)
        row.operator("poselib.create_pose_asset").activate_new_action = True
        if bpy.types.POSELIB_OT_restore_previous_action.poll(context):
            row.operator("poselib.restore_previous_action", text="", icon='LOOP_BACK')
        col.operator("poselib.copy_as_asset", icon="COPYDOWN")

        layout.operator("poselib.convert_old_poselib")


def pose_library_list_item_asset_menu(self: UIList, context: Context) -> None:
    layout = self.layout
    layout.menu("ASSETBROWSER_MT_asset")


class ASSETBROWSER_MT_asset(Menu):
    bl_label = "Asset"

    @classmethod
    def poll(cls, context):
        from bpy_extras.asset_utils import SpaceAssetInfo

        return SpaceAssetInfo.is_asset_browser_poll(context)

    def draw(self, context: Context) -> None:
        layout = self.layout

        layout.operator("poselib.paste_asset", icon='PASTEDOWN')
        layout.separator()
        layout.operator("poselib.create_pose_asset",icon = 'POSE_HLT').activate_new_action = False  #BFA - icon added


# Messagebus subscription to monitor asset library changes.
_msgbus_owner = object()


def _on_asset_library_changed() -> None:
    """Update areas when a different asset library is selected."""
    refresh_area_types = {'DOPESHEET_EDITOR', 'VIEW_3D'}
    for win in bpy.context.window_manager.windows:
        for area in win.screen.areas:
            if area.type not in refresh_area_types:
                continue

            area.tag_redraw()


def register_message_bus() -> None:
    bpy.msgbus.subscribe_rna(
        key=(bpy.types.FileAssetSelectParams, "asset_library_reference"),
        owner=_msgbus_owner,
        args=(),
        notify=_on_asset_library_changed,
        options={'PERSISTENT'},
    )


def unregister_message_bus() -> None:
    bpy.msgbus.clear_by_owner(_msgbus_owner)


@bpy.app.handlers.persistent
def _on_blendfile_load_pre(none, other_none) -> None:
    # The parameters are required, but both are None.
    unregister_message_bus()


@bpy.app.handlers.persistent
def _on_blendfile_load_post(none, other_none) -> None:
    # The parameters are required, but both are None.
    register_message_bus()


classes = (
    DOPESHEET_PT_asset_panel,
    VIEW3D_PT_pose_library_legacy,
    ASSETBROWSER_MT_asset,
    VIEW3D_AST_pose_library,
)

_register, _unregister = bpy.utils.register_classes_factory(classes)


def register() -> None:
    _register()

    bpy.types.ASSETBROWSER_MT_context_menu.prepend(pose_library_asset_browser_context_menu)
    bpy.types.ASSETBROWSER_MT_editor_menus.append(pose_library_list_item_asset_menu)

    register_message_bus()
    bpy.app.handlers.load_pre.append(_on_blendfile_load_pre)
    bpy.app.handlers.load_post.append(_on_blendfile_load_post)


def unregister() -> None:
    _unregister()

    unregister_message_bus()

    bpy.types.ASSETBROWSER_MT_context_menu.remove(pose_library_asset_browser_context_menu)
    bpy.types.ASSETBROWSER_MT_editor_menus.remove(pose_library_list_item_asset_menu)<|MERGE_RESOLUTION|>--- conflicted
+++ resolved
@@ -60,6 +60,9 @@
         props.select = True
         props = layout.operator("poselib.pose_asset_select_bones", icon="SELECT_NONE", text="Deselect Pose Bones")  #BFA - icon added
         props.select = False
+      
+        layout.separator()
+        layout.operator("asset.assign_action", icon="ACTION_TWEAK")  #BFA - icon added
 
         layout.separator()
         layout.operator("asset.open_containing_blend_file", icon="FILE_FOLDER")  #BFA - icon added
@@ -111,20 +114,12 @@
     props = layout.operator("poselib.pose_asset_select_bones", icon="SELECT_NONE", text="Deselect Pose Bones")  #BFA - icon added
     props.select = False
 
-<<<<<<< HEAD
-    if not is_pose_asset_view():
-        layout.separator()
-        layout.operator("asset.assign_action", icon="ACTION_TWEAK")  #BFA - icon added
-
-    layout.separator()
-    if is_pose_asset_view():
-        layout.operator("asset.open_containing_blend_file", icon="FILE_FOLDER")  #BFA - icon added
-=======
-    layout.separator()
-    layout.operator("asset.assign_action")
->>>>>>> 395a2fea
-
-    layout.separator()
+    layout.separator()
+    layout.operator("asset.assign_action", icon="ACTION_TWEAK")  #BFA - icon added
+
+    layout.separator()
+
+    layout.operator("asset.open_containing_blend_file", icon="FILE_FOLDER")  #BFA - icon added
 
 
 class DOPESHEET_PT_asset_panel(PoseLibraryPanel, Panel):
