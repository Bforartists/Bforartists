--- conflicted
+++ resolved
@@ -44,14 +44,8 @@
 
     @classmethod
     def draw_context_menu(cls, _context: Context, _asset: AssetRepresentation, layout: UILayout):
-<<<<<<< HEAD
-        # Make sure these operator properties match those used in `VIEW3D_PT_pose_library_legacy`.
         layout.operator("poselib.apply_pose_asset", icon="MOD_ARMATURE_SELECTED", text="Apply Pose").flipped = False  #BFA - icon added
         layout.operator("poselib.apply_pose_asset", icon="FLIP", text="Apply Pose Flipped").flipped = True  #BFA - icon added
-=======
-        layout.operator("poselib.apply_pose_asset", text="Apply Pose").flipped = False
-        layout.operator("poselib.apply_pose_asset", text="Apply Pose Flipped").flipped = True
->>>>>>> c7e9cb3f
 
         with operator_context(layout, 'INVOKE_DEFAULT'):
             layout.operator("poselib.blend_pose_asset", icon="BLEND_TO_DEFAULT", text="Blend Pose") #BFA - icon added
@@ -87,14 +81,8 @@
 
     layout.separator()
 
-<<<<<<< HEAD
-    # Make sure these operator properties match those used in `VIEW3D_PT_pose_library_legacy`.
     layout.operator("poselib.apply_pose_asset", icon="MOD_ARMATURE_SELECTED", text="Apply Pose").flipped = False  #BFA - icon added
     layout.operator("poselib.apply_pose_asset", icon="FLIP", text="Apply Pose Flipped").flipped = True  #BFA - icon added
-=======
-    layout.operator("poselib.apply_pose_asset", text="Apply Pose").flipped = False
-    layout.operator("poselib.apply_pose_asset", text="Apply Pose Flipped").flipped = True
->>>>>>> c7e9cb3f
 
     with operator_context(layout, 'INVOKE_DEFAULT'):
         layout.operator("poselib.blend_pose_asset", icon="BLEND_TO_DEFAULT", text="Blend Pose")  #BFA - icon added
