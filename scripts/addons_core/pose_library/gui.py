--- conflicted
+++ resolved
@@ -66,21 +66,17 @@
         props.select = True
         props = layout.operator("poselib.pose_asset_select_bones", icon="SELECT_NONE", text="Deselect Pose Bones")  #BFA - icon added
         props.select = False
-      
-        layout.separator()
-        layout.operator("asset.assign_action", icon="ACTION_TWEAK")  #BFA - icon added
-
-        layout.separator()
-<<<<<<< HEAD
-        layout.operator("asset.open_containing_blend_file", icon="FILE_FOLDER")  #BFA - icon added
-=======
+
+        layout.separator()
         layout.operator("poselib.asset_modify", text="Adjust Pose Asset").mode = 'ADJUST'
         layout.menu("VIEW3D_MT_pose_modify")
         layout.operator("poselib.asset_delete")
 
         layout.separator()
-        layout.operator("asset.open_containing_blend_file")
->>>>>>> 0796e106
+        layout.operator("asset.assign_action", icon="ACTION_TWEAK")  #BFA - icon added
+
+        layout.separator()
+        layout.operator("asset.open_containing_blend_file", icon="FILE_FOLDER")  #BFA - icon added
 
 
 def pose_library_asset_browser_context_menu(self: UIList, context: Context) -> None:
@@ -114,17 +110,13 @@
     props.select = False
 
     layout.separator()
-<<<<<<< HEAD
-    layout.operator("asset.assign_action", icon="ACTION_TWEAK")  #BFA - icon added
-=======
     layout.operator("poselib.asset_modify", text="Adjust Pose Asset").mode = 'ADJUST'
     layout.menu("VIEW3D_MT_pose_modify")
     with operator_context(layout, 'INVOKE_DEFAULT'):
         layout.operator("poselib.asset_delete")
 
     layout.separator()
-    layout.operator("asset.assign_action")
->>>>>>> 0796e106
+    layout.operator("asset.assign_action", icon="ACTION_TWEAK")  #BFA - icon added
 
     layout.separator()
 
@@ -168,11 +160,7 @@
 
         layout.operator("poselib.paste_asset", icon='PASTEDOWN')
         layout.separator()
-<<<<<<< HEAD
-        layout.operator("poselib.create_pose_asset",icon = 'POSE_HLT').activate_new_action = False  #BFA - icon added
-=======
-        layout.operator("poselib.create_pose_asset")
->>>>>>> 0796e106
+        layout.operator("poselib.create_pose_asset",icon = 'POSE_HLT')  #BFA - icon added
 
 
 # Messagebus subscription to monitor asset library changes.
