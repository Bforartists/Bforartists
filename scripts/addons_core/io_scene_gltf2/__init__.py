# SPDX-FileCopyrightText: 2018-2021 The glTF-Blender-IO authors
#
# SPDX-License-Identifier: Apache-2.0

bl_info = {
    'name': 'glTF 2.0 format',
    # This is now displayed as the maintainer, so show the foundation.
    # "author": "Julien Duroure, Scurest, Norbert Nopper, Urs Hanselmann, Moritz Becher, Benjamin Schmithüsen, Jim Eckerlein", # Original Authors
    'author': "Blender Foundation, Khronos Group",
    "version": (5, 1, 8),
    'blender': (4, 4, 0),
    'location': 'File > Import-Export',
    'description': 'Import-Export as glTF 2.0',
    'warning': '',
    'doc_url': "{BLENDER_MANUAL_URL}/addons/import_export/scene_gltf2.html",
    'tracker_url': "https://github.com/KhronosGroup/glTF-Blender-IO/issues/",
    'support': 'OFFICIAL',
    'category': 'Import-Export',
}


def get_version_string():
    return str(bl_info['version'][0]) + '.' + str(bl_info['version'][1]) + '.' + str(bl_info['version'][2])

#
# Script reloading (if the user calls 'Reload Scripts' from Blender)
#


def reload_package(module_dict_main):
    import importlib
    from pathlib import Path

    def reload_package_recursive(current_dir, module_dict):
        for path in current_dir.iterdir():
            if "__init__" in str(path) or path.stem not in module_dict:
                continue

            if path.is_file() and path.suffix == ".py":
                importlib.reload(module_dict[path.stem])
            elif path.is_dir():
                reload_package_recursive(path, module_dict[path.stem].__dict__)

    reload_package_recursive(Path(__file__).parent, module_dict_main)


if "bpy" in locals():
    reload_package(locals())

import bpy
from bpy.props import (StringProperty,
                       BoolProperty,
                       EnumProperty,
                       IntProperty,
                       FloatProperty,
                       CollectionProperty)
from bpy.types import Operator
from bpy_extras.io_utils import ImportHelper, ExportHelper, poll_file_object_drop
from bpy.app.translations import pgettext_n as n_


#
#  Functions / Classes.
#

exporter_extension_layout_draw = {}
importer_extension_layout_draw = {}


def ensure_filepath_matches_export_format(filepath, export_format):
    import os
    filename = os.path.basename(filepath)
    if not filename:
        return filepath

    stem, ext = os.path.splitext(filename)
    if stem.startswith('.') and not ext:
        stem, ext = '', stem

    desired_ext = '.glb' if export_format == 'GLB' else '.gltf'
    ext_lower = ext.lower()
    if ext_lower not in ['.glb', '.gltf']:
        return filepath + desired_ext
    elif ext_lower != desired_ext:
        filepath = filepath[:-len(ext)]  # strip off ext
        return filepath + desired_ext
    else:
        return filepath


def on_export_format_changed(self, context):

    # Update the filename in collection export settings when the format (.glb/.gltf) changes
    if isinstance(self.id_data, bpy.types.Collection):
        self.filepath = ensure_filepath_matches_export_format(
            self.filepath,
            self.export_format,
        )

    # Update the filename in the file browser when the format (.glb/.gltf)
    # changes
    sfile = context.space_data
    if not isinstance(sfile, bpy.types.SpaceFileBrowser):
        return
    if not sfile.active_operator:
        return
    if sfile.active_operator.bl_idname != "EXPORT_SCENE_OT_gltf":
        return

    sfile.params.filename = ensure_filepath_matches_export_format(
        sfile.params.filename,
        self.export_format,
    )

    # Also change the filter
    sfile.params.filter_glob = '*.glb' if self.export_format == 'GLB' else '*.gltf'
    # Force update of file list, because update the filter does not update the real file list
    bpy.ops.file.refresh()


def on_export_action_filter_changed(self, context):
    if self.export_action_filter is True:
        bpy.types.Scene.gltf_action_filter = bpy.props.CollectionProperty(type=GLTF2_filter_action)
        bpy.types.Scene.gltf_action_filter_active = bpy.props.IntProperty()

        for action in bpy.data.actions:
            if id(action) not in [id(item.action) for item in bpy.data.scenes[0].gltf_action_filter]:
                item = bpy.data.scenes[0].gltf_action_filter.add()
                item.keep = True
                item.action = action

    else:
        bpy.data.scenes[0].gltf_action_filter.clear()
        del bpy.types.Scene.gltf_action_filter
        del bpy.types.Scene.gltf_action_filter_active


def get_format_items(scene, context):

    items = (('GLB', n_('glTF Binary (.glb)'),
              n_('Exports a single file, with all data packed in binary form. '
                 'Most efficient and portable, but more difficult to edit later')),
             ('GLTF_SEPARATE', n_('glTF Separate (.gltf + .bin + textures)'),
              n_('Exports multiple files, with separate JSON, binary and texture data. '
                 'Easiest to edit later')))

    addon_preferences = bpy.context.preferences.addons['io_scene_gltf2'].preferences
    if addon_preferences and addon_preferences.allow_embedded_format:
        # At initialization, the preferences are not yet loaded
        # The second line check is needed until the PR is merge in Blender, for github CI tests
        items += (('GLTF_EMBEDDED', n_('glTF Embedded (.gltf)'),
                   n_('Exports a single file, with all data packed in JSON. '
                      'Less efficient than binary, but easier to edit later')
                   ),)

    return items


def is_draco_available():
    # Initialize on first use
    if not hasattr(is_draco_available, "draco_exists"):
        from .io.com import draco as gltf2_io_draco_compression_extension
        is_draco_available.draco_exists = gltf2_io_draco_compression_extension.dll_exists()

    return is_draco_available.draco_exists


def set_debug_log():
    import logging
    if bpy.app.debug_value == 0:      # Default values => Display all messages except debug ones
        return logging.INFO
    elif bpy.app.debug_value == 1:
        return logging.WARNING
    elif bpy.app.debug_value == 2:
        return logging.ERROR
    elif bpy.app.debug_value == 3:
        return logging.CRITICAL
    elif bpy.app.debug_value == 4:
        return logging.DEBUG
    else:
        return logging.INFO


class ConvertGLTF2_Base:
    """Base class containing options that should be exposed during both import and export."""

    export_import_convert_lighting_mode: EnumProperty(
        name='Lighting Mode',
        items=(
            ('SPEC', 'Standard', 'Physically-based glTF lighting units (cd, lx, nt)'),
            ('COMPAT', 'Unitless', 'Non-physical, unitless lighting. Useful when exposure controls are not available'),
            ('RAW', 'Raw (Deprecated)', 'Blender lighting strengths with no conversion'),
        ),
        description='Optional backwards compatibility for non-standard render engines. Applies to lights',  # TODO: and emissive materials',
        default='SPEC'
    )


class ExportGLTF2_Base(ConvertGLTF2_Base):
    # TODO: refactor to avoid boilerplate

    bl_options = {'PRESET'}

    # Don't use export_ prefix here, I don't want it to be saved with other export settings
    gltf_export_id: StringProperty(
        name='Identifier',
        description=(
            'Identifier of caller (in case of add-on calling this exporter). '
            'Can be useful in case of Extension added by other add-ons'
        ),
        default=''
    )

    # gltfpack properties
    export_use_gltfpack: BoolProperty(
        name='Use Gltfpack',
        description='Use gltfpack to simplify the mesh and/or compress its textures',
        default=False,
    )

    export_gltfpack_tc: BoolProperty(
        name='KTX2 Compression',
        description='Convert all textures to KTX2 with BasisU supercompression',
        default=True,
    )

    export_gltfpack_tq: IntProperty(
        name='Texture Encoding Quality',
        description='Texture encoding quality',
        default=8,
        min=1,
        max=10,
    )

    export_gltfpack_si: FloatProperty(
        name='Mesh Simplification Ratio',
        description='Simplify meshes targeting triangle count ratio',
        default=1.0,
        min=0.0,
        max=1.0,
    )

    export_gltfpack_sa: BoolProperty(
        name='Aggressive Mesh Simplification',
        description='Aggressively simplify to the target ratio disregarding quality',
        default=False,
    )

    export_gltfpack_slb: BoolProperty(
        name='Lock Mesh Border Vertices',
        description='Lock border vertices during simplification to avoid gaps on connected meshes',
        default=False,
    )

    export_gltfpack_vp: IntProperty(
        name='Position Quantization',
        description='Use N-bit quantization for positions',
        default=14,
        min=1,
        max=16,
    )

    export_gltfpack_vt: IntProperty(
        name='Texture Coordinate Quantization',
        description='Use N-bit quantization for texture coordinates',
        default=12,
        min=1,
        max=16,
    )

    export_gltfpack_vn: IntProperty(
        name='Normal/Tangent Quantization',
        description='Use N-bit quantization for normals and tangents',
        default=8,
        min=1,
        max=16,
    )

    export_gltfpack_vc: IntProperty(
        name='Vertex Color Quantization',
        description='Use N-bit quantization for colors',
        default=8,
        min=1,
        max=16,
    )

    export_gltfpack_vpi: EnumProperty(
        name='Vertex Position Attributes',
        description='Type to use for vertex position attributes',
        items=(('Integer', 'Integer', 'Use integer attributes for positions'),
               ('Normalized', 'Normalized', 'Use normalized attributes for positions'),
               ('Floating-point', 'Floating-point', 'Use floating-point attributes for positions')),
        default='Integer',
    )

    export_gltfpack_noq: BoolProperty(
        name='Disable Quantization',
        description='Disable quantization; produces much larger glTF files with no extensions',
        default=True,
    )

    export_gltfpack_kn: BoolProperty(
        name='Keep Named Nodes',
        description='Restrict some optimization to keep named nodes and meshes attached to named nodes so that named nodes can be transformed externally',
        default=False,
    )

    # TODO: some stuff in Textures

    # TODO: Animations

    # TODO: Scene

    # TODO: some stuff in Miscellaneous

    export_format: EnumProperty(
        name='Format',
        items=get_format_items,
        description=(
            'Output format. Binary is most efficient, '
            'but JSON may be easier to edit later'
        ),
        default=0,  # Warning => If you change the default, need to change the default filter too
        update=on_export_format_changed,
    )

    ui_tab: EnumProperty(
        items=(('GENERAL', "General", "General settings"),
               ('MESHES', "Meshes", "Mesh settings"),
               ('OBJECTS', "Objects", "Object settings"),
               ('ANIMATION', "Animation", "Animation settings")),
        name="ui_tab",
        description="Export setting categories",
    )

    export_copyright: StringProperty(
        name='Copyright',
        description='Legal rights and conditions for the model',
        default=''
    )

    export_image_format: EnumProperty(
        name='Images',
        items=(('AUTO', 'Automatic',
                'Save PNGs as PNGs, JPEGs as JPEGs, WebPs as WebPs. '
                'For other formats, use PNG'),
               ('JPEG', 'JPEG Format (.jpg)',
                'Save images as JPEGs. (Images that need alpha are saved as PNGs though.) '
                'Be aware of a possible loss in quality'),
               ('WEBP', 'WebP Format',
                'Save images as WebPs as main image (no fallback)'),
               ('NONE', 'None',
                'Don\'t export images'),
               ),
        description=(
            'Output format for images. PNG is lossless and generally preferred, but JPEG might be preferable for web '
            'applications due to the smaller file size. Alternatively they can be omitted if they are not needed'
        ),
        default='AUTO'
    )

    export_image_add_webp: BoolProperty(
        name='Create WebP',
        description=(
            "Creates WebP textures for every texture. "
            "For already WebP textures, nothing happens"
        ),
        default=False
    )

    export_image_webp_fallback: BoolProperty(
        name='WebP Fallback',
        description=(
            "For all WebP textures, create a PNG fallback texture"
        ),
        default=False
    )

    export_texture_dir: StringProperty(
        name='Textures',
        description='Folder to place texture files in. Relative to the .gltf file',
        default='',
    )

    # Keep for back compatibility
    export_jpeg_quality: IntProperty(
        name='JPEG Quality',
        description='Quality of JPEG export',
        default=75,
        min=0,
        max=100
    )

    # Keep for back compatibility
    export_image_quality: IntProperty(
        name='Image Quality',
        description='Quality of image export',
        default=75,
        min=0,
        max=100
    )

    export_keep_originals: BoolProperty(
        name='Keep Original',
        description=('Keep original textures files if possible. '
                     'WARNING: if you use more than one texture, '
                     'where pbr standard requires only one, only one texture will be used. '
                     'This can lead to unexpected results'
                     ),
        default=False,
    )

    export_texcoords: BoolProperty(
        name='UVs',
        description='Export UVs (texture coordinates) with meshes',
        default=True
    )

    export_normals: BoolProperty(
        name='Normals',
        description='Export vertex normals with meshes',
        default=True
    )

    export_gn_mesh: BoolProperty(
        name='Geometry Nodes Instances (Experimental)',
        description='Export Geometry nodes instance meshes',
        default=False
    )

    export_draco_mesh_compression_enable: BoolProperty(
        name='Draco Mesh Compression',
        description='Compress mesh using Draco',
        default=False
    )

    export_draco_mesh_compression_level: IntProperty(
        name='Compression Level',
        description='Compression level (0 = most speed, 6 = most compression, higher values currently not supported)',
        default=6,
        min=0,
        max=10
    )

    export_draco_position_quantization: IntProperty(
        name='Position Quantization Bits',
        description='Quantization bits for position values (0 = no quantization)',
        default=14,
        min=0,
        max=30
    )

    export_draco_normal_quantization: IntProperty(
        name='Normal Quantization Bits',
        description='Quantization bits for normal values (0 = no quantization)',
        default=10,
        min=0,
        max=30
    )

    export_draco_texcoord_quantization: IntProperty(
        name='Texcoord Quantization Bits',
        description='Quantization bits for texture coordinate values (0 = no quantization)',
        default=12,
        min=0,
        max=30
    )

    export_draco_color_quantization: IntProperty(
        name='Color Quantization Bits',
        description='Quantization bits for color values (0 = no quantization)',
        default=10,
        min=0,
        max=30
    )

    export_draco_generic_quantization: IntProperty(
        name='Generic Quantization Bits',
        description='Quantization bits for generic values like weights or joints (0 = no quantization)',
        default=12,
        min=0,
        max=30
    )

    export_tangents: BoolProperty(
        name='Tangents',
        description='Export vertex tangents with meshes',
        default=False
    )

    export_materials: EnumProperty(
        name='Materials',
        items=(
            ('EXPORT',
             'Export',
             'Export all materials used by included objects'),
            ('PLACEHOLDER',
             'Placeholder',
             'Do not export materials, but write multiple primitive groups per mesh, keeping material slot information'),
            ('VIEWPORT',
            'Viewport',
            'Export minimal materials as defined in Viewport display properties'),
            ('NONE',
             'No export',
             'Do not export materials, and combine mesh primitive groups, losing material slot information')),
        description='Export materials',
        default='EXPORT')

    export_unused_images: BoolProperty(
        name='Unused Images',
        description='Export images not assigned to any material',
        default=False)

    export_unused_textures: BoolProperty(
        name='Prepare Unused Textures',
        description=(
            'Export image texture nodes not assigned to any material. '
            'This feature is not standard and needs an external extension to be included in the glTF file'
        ),
        default=False)

    export_vertex_color: EnumProperty(
        name='Use Vertex Color',
        items=(
            ('MATERIAL', 'Material',
             'Export vertex color when used by material'),
            ('ACTIVE', 'Active',
             'Export active vertex color'),
            ('NAME', 'Name',
             'Export vertex color with this name'),
            ('NONE', 'None',
             'Do not export vertex color')),
        description='How to export vertex color',
        default='MATERIAL'
    )

    export_vertex_color_name: StringProperty(
        name='Vertex Color Name',
        description='Name of vertex color to export',
        default='Color'
    )

    export_all_vertex_colors: BoolProperty(
        name='Export All Vertex Colors',
        description=(
            'Export all vertex colors, even if not used by any material. '
            'If no Vertex Color is used in the mesh materials, a fake COLOR_0 will be created, '
            'in order to keep material unchanged'
        ),
        default=True
    )

    export_active_vertex_color_when_no_material: BoolProperty(
        name='Export Active Vertex Color When No Material',
        description='When there is no material on object, export active vertex color',
        default=True
    )

    export_attributes: BoolProperty(
        name='Attributes',
        description='Export Attributes (when starting with underscore)',
        default=False
    )

    use_mesh_edges: BoolProperty(
        name='Loose Edges',
        description=(
            'Export loose edges as lines, using the material from the first material slot'
        ),
        default=False,
    )

    use_mesh_vertices: BoolProperty(
        name='Loose Points',
        description=(
            'Export loose points as glTF points, using the material from the first material slot'
        ),
        default=False,
    )

    export_cameras: BoolProperty(
        name='Cameras',
        description='Export cameras',
        default=False
    )

    use_selection: BoolProperty(
        name='Selected Objects',
        description='Export selected objects only',
        default=False
    )

    use_visible: BoolProperty(
        name='Visible Objects',
        description='Export visible objects only',
        default=False
    )

    use_renderable: BoolProperty(
        name='Renderable Objects',
        description='Export renderable objects only',
        default=False
    )

    use_active_collection_with_nested: BoolProperty(
        name='Include Nested Collections',
        description='Include active collection and nested collections',
        default=True
    )

    use_active_collection: BoolProperty(
        name='Active Collection',
        description='Export objects in the active collection only',
        default=False
    )

    use_active_scene: BoolProperty(
        name='Active Scene',
        description='Export active scene only',
        default=False
    )

    collection: StringProperty(
        name="Source Collection",
        description="Export only objects from this collection (and its children)",
        default="",
    )

    # Not starting with "export_", as this is a collection only option
    at_collection_center: BoolProperty(
        name="Export at Collection Center",
        description="Export at Collection center of mass of root objects of the collection",
        default=False,
    )

    export_extras: BoolProperty(
        name='Custom Properties',
        description='Export custom properties as glTF extras',
        default=False
    )

    export_yup: BoolProperty(
        name='+Y Up',
        description='Export using glTF convention, +Y up',
        default=True
    )

    export_apply: BoolProperty(
        name='Apply Modifiers',
        description='Apply modifiers (excluding Armatures) to mesh objects -'
                    'WARNING: prevents exporting shape keys',
        default=False
    )

    export_shared_accessors: BoolProperty(
        name='Shared Accessors',
        description='Export Primitives using shared accessors for attributes',
        default=False
    )

    export_animations: BoolProperty(
        name='Animations',
        description='Exports active actions and NLA tracks as glTF animations',
        default=True
    )

    export_frame_range: BoolProperty(
        name='Limit to Playback Range',
        description='Clips animations to selected playback range',
        default=False
    )

    export_frame_step: IntProperty(
        name='Sampling Rate',
        description='How often to evaluate animated values (in frames)',
        default=1,
        min=1,
        max=120
    )

    export_force_sampling: BoolProperty(
        name='Always Sample Animations',
        description='Apply sampling to all animations',
        default=True
    )

    export_sampling_interpolation_fallback: EnumProperty(
        name='Sampling Interpolation Fallback',
        items=(('LINEAR', 'Linear', 'Linear interpolation between keyframes'),
               ('STEP', 'Step', 'No interpolation between keyframes'),
        ),
        description='Interpolation fallback for sampled animations, when the property is not keyed',
        default='LINEAR'
    )

    export_pointer_animation: BoolProperty(
        name='Export Animation Pointer (Experimental)',
        description='Export material, Light & Camera animation as Animation Pointer. '
                    'Available only for baked animation mode \'NLA Tracks\' and \'Scene\'',
        default=False
    )

    export_animation_mode: EnumProperty(
        name='Animation Mode',
        items=(('ACTIONS', 'Actions',
                'Export actions (actives and on NLA tracks) as separate animations'),
               ('ACTIVE_ACTIONS', 'Active actions merged',
                'All the currently assigned actions become one glTF animation'),
               ('BROADCAST', 'Broadcast actions',
                'Broadcast all compatible actions to all objects. '
                'Animated objects will get all actions compatible with them, '
                'others will get no animation at all'),
               ('NLA_TRACKS', 'NLA Tracks',
                'Export individual NLA Tracks as separate animation'),
               ('SCENE', 'Scene',
                'Export baked scene as a single animation')
               ),
        description='Export Animation mode',
        default='ACTIONS'
    )

    export_nla_strips_merged_animation_name: StringProperty(
        name='Merged Animation Name',
        description=(
            "Name of single glTF animation to be exported"
        ),
        default='Animation'
    )

    export_def_bones: BoolProperty(
        name='Export Deformation Bones Only',
        description='Export Deformation bones only',
        default=False
    )

    export_hierarchy_flatten_bones: BoolProperty(
        name='Flatten Bone Hierarchy',
        description='Flatten Bone Hierarchy. Useful in case of non decomposable transformation matrix',
        default=False
    )

    export_hierarchy_flatten_objs: BoolProperty(
        name='Flatten Object Hierarchy',
        description='Flatten Object Hierarchy. Useful in case of non decomposable transformation matrix',
        default=False
    )

    export_armature_object_remove: BoolProperty(
        name='Remove Armature Object',
        description=(
            'Remove Armature object if possible. '
            'If Armature has multiple root bones, object will not be removed'
        ),
        default=False
    )

    export_leaf_bone: BoolProperty(
        name='Add Leaf Bones',
        description=(
            'Append a final bone to the end of each chain to specify last bone length '
            '(use this when you intend to edit the armature from exported data)'
        ),
        default=False
    )

    export_optimize_animation_size: BoolProperty(
        name='Optimize Animation Size',
        description=(
            "Reduce exported file size by removing duplicate keyframes"
        ),
        default=True
    )

    export_optimize_animation_keep_anim_armature: BoolProperty(
        name='Force Keeping Channels for Bones',
        description=(
            "If all keyframes are identical in a rig, "
            "force keeping the minimal animation. "
            "When off, all possible channels for "
            "the bones will be exported, even if empty "
            "(minimal animation, 2 keyframes)"
        ),
        default=True
    )

    export_optimize_animation_keep_anim_object: BoolProperty(
        name='Force Keeping Channel for Objects',
        description=(
            "If all keyframes are identical for object transformations, "
            "force keeping the minimal animation"
        ),
        default=False
    )

    export_optimize_disable_viewport: BoolProperty(
        name='Disable Viewport for Other Objects',
        description=(
            "When exporting animations, disable viewport for other objects, "
            "for performance"
        ),
        default=False
    )

    export_negative_frame: EnumProperty(
        name='Negative Frames',
        items=(('SLIDE', 'Slide',
                'Slide animation to start at frame 0'),
               ('CROP', 'Crop',
                'Keep only frames above frame 0'),
               ),
        description='Negative Frames are slid or cropped',
        default='SLIDE'
    )

    export_anim_slide_to_zero: BoolProperty(
        name='Set All glTF Animation Starting at 0',
        description=(
            "Set all glTF animation starting at 0.0s. "
            "Can be useful for looping animations"
        ),
        default=False
    )

    export_bake_animation: BoolProperty(
        name='Bake All Objects Animations',
        description=(
            "Force exporting animation on every object. "
            "Can be useful when using constraints or driver. "
            "Also useful when exporting only selection"
        ),
        default=False
    )

    export_merge_animation: EnumProperty(
        name='Merge Animation',
        items=(('NLA_TRACK', 'NLA Track Names', 'Merge by NLA Track Names'),
               ('ACTION', 'Actions', 'Merge by Actions'),
               ('NONE', 'No Merge', 'Do Not Merge Animations'),
               ),
        description='Merge Animations',
        default='ACTION'
    )

    export_anim_single_armature: BoolProperty(
        name='Export all Armature Actions',
        description=(
            "Export all actions, bound to a single armature. "
            "WARNING: Option does not support exports including multiple armatures"
        ),
        default=True
    )

    export_reset_pose_bones: BoolProperty(
        name='Reset Pose Bones Between Actions',
        description=(
            "Reset pose bones between each action exported. "
            "This is needed when some bones are not keyed on some animations"
        ),
        default=True
    )

    export_current_frame: BoolProperty(
        name='Use Current Frame as Object Rest Transformations',
        description=(
            'Export the scene in the current animation frame. '
            'When off, frame 0 is used as rest transformations for objects'
        ),
        default=False
    )

    export_rest_position_armature: BoolProperty(
        name='Use Rest Position Armature',
        description=(
            "Export armatures using rest position as joints' rest pose. "
            "When off, current frame pose is used as rest pose"
        ),
        default=True
    )

    export_anim_scene_split_object: BoolProperty(
        name='Split Animation by Object',
        description=(
            "Export Scene as seen in Viewport, "
            "But split animation by Object"
        ),
        default=True
    )

    export_skins: BoolProperty(
        name='Skinning',
        description='Export skinning (armature) data',
        default=True
    )

    export_influence_nb: IntProperty(
        name='Bone Influences',
        description='Choose how many Bone influences to export',
        default=4,
        min=1
    )

    export_all_influences: BoolProperty(
        name='Include All Bone Influences',
        description='Allow export of all joint vertex influences. Models may appear incorrectly in many viewers',
        default=False
    )

    export_morph: BoolProperty(
        name='Shape Keys',
        description='Export shape keys (morph targets)',
        default=True
    )

    export_morph_normal: BoolProperty(
        name='Shape Key Normals',
        description='Export vertex normals with shape keys (morph targets)',
        default=True
    )

    export_morph_tangent: BoolProperty(
        name='Shape Key Tangents',
        description='Export vertex tangents with shape keys (morph targets)',
        default=False
    )

    export_morph_animation: BoolProperty(
        name='Shape Key Animations',
        description='Export shape keys animations (morph targets)',
        default=True
    )

    export_morph_reset_sk_data: BoolProperty(
        name='Reset Shape Keys Between Actions',
        description=(
            "Reset shape keys between each action exported. "
            "This is needed when some SK channels are not keyed on some animations"
        ),
        default=True
    )

    export_lights: BoolProperty(
        name='Punctual Lights',
        description='Export directional, point, and spot lights. '
                    'Uses "KHR_lights_punctual" glTF extension',
        default=False
    )

    export_try_sparse_sk: BoolProperty(
        name='Use Sparse Accessor if Better',
        description='Try using Sparse Accessor if it saves space',
        default=True
    )

    export_try_omit_sparse_sk: BoolProperty(
        name='Omitting Sparse Accessor if Data is Empty',
        description='Omitting Sparse Accessor if data is empty',
        default=False
    )

    export_gpu_instances: BoolProperty(
        name='GPU Instances',
        description='Export using EXT_mesh_gpu_instancing. '
                    'Limited to children of a given Empty. '
                    'Multiple materials might be omitted',
        default=False
    )

    export_action_filter: BoolProperty(
        name='Filter Actions',
        description='Filter Actions to be exported',
        default=False,
        update=on_export_action_filter_changed,
    )

    export_convert_animation_pointer: BoolProperty(
        name='Convert TRS/Weights to Animation Pointer',
        description='Export TRS and weights as Animation Pointer. '
                    'Using KHR_animation_pointer extension',
        default=False
    )

    # This parameter is only here for backward compatibility, as this option is removed in 3.6
    # This option does nothing, and is not displayed in UI
    # What you are looking for is probably "export_animation_mode"
    export_nla_strips: BoolProperty(
        name='Group by NLA Track',
        description=(
            "When on, multiple actions become part of the same glTF animation if "
            "they're pushed onto NLA tracks with the same name. "
            "When off, all the currently assigned actions become one glTF animation"
        ),
        default=True
    )

    # Keep for back compatibility, but no more used
    export_original_specular: BoolProperty(
        name='Export Original PBR Specular',
        description=(
            'Export original glTF PBR Specular, instead of Blender Principled Shader Specular'
        ),
        default=False,
    )

    will_save_settings: BoolProperty(
        name='Remember Export Settings',
        description='Store glTF export settings in the Blender project',
        default=False)

    export_hierarchy_full_collections: BoolProperty(
        name='Full Collection Hierarchy',
        description='Export full hierarchy, including intermediate collections',
        default=False
    )

    export_extra_animations: BoolProperty(
        name='Prepare Extra Animations',
        description=(
            'Export additional animations.\n'
            'This feature is not standard and needs an external extension to be included in the glTF file'
        ),
        default=False
    )

    export_loglevel: IntProperty(
        name='Log Level',
        description="Log Level",
        default=-1,
    )

    # Custom scene property for saving settings
    scene_key = "glTF2ExportSettings"

    #

    def check(self, _context):
        # Ensure file extension matches format
        old_filepath = self.filepath
        self.filepath = ensure_filepath_matches_export_format(
            self.filepath,
            self.export_format,
        )
        return self.filepath != old_filepath

    def invoke(self, context, event):
        settings = context.scene.get(self.scene_key)
        self.will_save_settings = False
        if settings:
            try:
                for (k, v) in settings.items():
                    setattr(self, k, v)
                self.will_save_settings = True

                # Update filter if user saved settings
                if hasattr(self, 'export_format'):
                    self.filter_glob = '*.glb' if self.export_format == 'GLB' else '*.gltf'

            except (AttributeError, TypeError):
                self.report({"ERROR"}, "Loading export settings failed. Removed corrupted settings")
                del context.scene[self.scene_key]

        return ExportHelper.invoke(self, context, event)

    def save_settings(self, context):
        # find all props to save
        exceptional = [
            # options that don't start with 'export_'
            'use_selection',
            'use_visible',
            'use_renderable',
            'use_active_collection_with_nested',
            'use_active_collection',
            'use_mesh_edges',
            'use_mesh_vertices',
            'use_active_scene',
            'collection',
        ]
        all_props = self.properties
        export_props = {
            x: getattr(self, x) for x in dir(all_props)
            if (x.startswith("export_") or x in exceptional) and all_props.get(x) is not None
        }
        context.scene[self.scene_key] = export_props

    def execute(self, context):
        import os
        import datetime
        from .io.exp.user_extensions import export_user_extensions
        from .io.com.debug import Log
        from .blender.exp import export as gltf2_blender_export
        from .io.com.path import path_to_uri

        if self.will_save_settings:
            self.save_settings(context)

        self.check(context)  # ensure filepath has the right extension

        # All custom export settings are stored in this container.
        export_settings = {}

        # Collection Export does not handle correctly props declaration for now
        # So use this tweak to manage it, waiting for a better solution
        is_file_browser = context.space_data and context.space_data.type == 'FILE_BROWSER'
        if not is_file_browser:
            if not hasattr(context.scene, "gltf_action_filter") and self.export_action_filter:
                bpy.types.Scene.gltf_action_filter = bpy.props.CollectionProperty(type=GLTF2_filter_action)
                bpy.types.Scene.gltf_action_filter_active = bpy.props.IntProperty()


        # Get log level from parameters
        # If not set, get it from Blender app debug value
        export_settings['gltf_loglevel'] = self.export_loglevel
        if export_settings['gltf_loglevel'] < 0:
            export_settings['loglevel'] = set_debug_log()

        export_settings['exported_images'] = {}
        export_settings['exported_texture_nodes'] = []
        export_settings['additional_texture_export'] = []
        export_settings['additional_texture_export_current_idx'] = 0

        export_settings['timestamp'] = datetime.datetime.now()
        export_settings['gltf_export_id'] = self.gltf_export_id
        export_settings['gltf_filepath'] = self.filepath
        export_settings['gltf_filedirectory'] = os.path.dirname(export_settings['gltf_filepath']) + '/'
        export_settings['gltf_texturedirectory'] = os.path.join(
            export_settings['gltf_filedirectory'],
            self.export_texture_dir,
        )
        export_settings['gltf_keep_original_textures'] = self.export_keep_originals

        export_settings['gltf_format'] = self.export_format
        export_settings['gltf_image_format'] = self.export_image_format
        export_settings['gltf_add_webp'] = self.export_image_add_webp
        export_settings['gltf_webp_fallback'] = self.export_image_webp_fallback
        export_settings['gltf_image_quality'] = self.export_image_quality
        export_settings['gltf_copyright'] = self.export_copyright
        export_settings['gltf_texcoords'] = self.export_texcoords
        export_settings['gltf_normals'] = self.export_normals
        export_settings['gltf_tangents'] = self.export_tangents and self.export_normals
        export_settings['gltf_loose_edges'] = self.use_mesh_edges
        export_settings['gltf_loose_points'] = self.use_mesh_vertices

        if is_draco_available():
            export_settings['gltf_draco_mesh_compression'] = self.export_draco_mesh_compression_enable
            export_settings['gltf_draco_mesh_compression_level'] = self.export_draco_mesh_compression_level
            export_settings['gltf_draco_position_quantization'] = self.export_draco_position_quantization
            export_settings['gltf_draco_normal_quantization'] = self.export_draco_normal_quantization
            export_settings['gltf_draco_texcoord_quantization'] = self.export_draco_texcoord_quantization
            export_settings['gltf_draco_color_quantization'] = self.export_draco_color_quantization
            export_settings['gltf_draco_generic_quantization'] = self.export_draco_generic_quantization
        else:
            export_settings['gltf_draco_mesh_compression'] = False

        export_settings['gltf_gn_mesh'] = self.export_gn_mesh

        export_settings['gltf_materials'] = self.export_materials
        export_settings['gltf_attributes'] = self.export_attributes
        export_settings['gltf_cameras'] = self.export_cameras

        export_settings['gltf_vertex_color'] = self.export_vertex_color
        if self.export_vertex_color == 'NONE':
            export_settings['gltf_all_vertex_colors'] = False
            export_settings['gltf_active_vertex_color_when_no_material'] = False
        else:
            export_settings['gltf_all_vertex_colors'] = self.export_all_vertex_colors
            export_settings['gltf_active_vertex_color_when_no_material'] = self.export_active_vertex_color_when_no_material
        if self.export_vertex_color == 'NAME':
            export_settings['gltf_vertex_color_name'] = self.export_vertex_color_name
        else:
            export_settings['gltf_vertex_color_name'] = ""

        if self.export_materials == "EXPORT":
            export_settings['gltf_unused_textures'] = self.export_unused_textures
            export_settings['gltf_unused_images'] = self.export_unused_images
        else:
            export_settings['gltf_unused_textures'] = False
            export_settings['gltf_unused_images'] = False

        export_settings['gltf_visible'] = self.use_visible
        export_settings['gltf_renderable'] = self.use_renderable

        export_settings['gltf_active_collection'] = self.use_active_collection
        if self.use_active_collection:
            export_settings['gltf_active_collection_with_nested'] = self.use_active_collection_with_nested
        else:
            export_settings['gltf_active_collection_with_nested'] = False
        export_settings['gltf_active_scene'] = self.use_active_scene
        export_settings['gltf_collection'] = self.collection
        export_settings['gltf_at_collection_center'] = self.at_collection_center

        export_settings['gltf_selected'] = self.use_selection
        export_settings['gltf_layers'] = True  # self.export_layers
        export_settings['gltf_extras'] = self.export_extras
        export_settings['gltf_yup'] = self.export_yup
        export_settings['gltf_apply'] = self.export_apply
        export_settings['gltf_shared_accessors'] = self.export_shared_accessors
        export_settings['gltf_current_frame'] = self.export_current_frame
        export_settings['gltf_animations'] = self.export_animations
        export_settings['gltf_def_bones'] = self.export_def_bones
        export_settings['gltf_flatten_bones_hierarchy'] = self.export_hierarchy_flatten_bones
        export_settings['gltf_flatten_obj_hierarchy'] = self.export_hierarchy_flatten_objs
        export_settings['gltf_armature_object_remove'] = self.export_armature_object_remove
        export_settings['gltf_leaf_bone'] = self.export_leaf_bone
        if self.export_animations:
            export_settings['gltf_frame_range'] = self.export_frame_range
            export_settings['gltf_force_sampling'] = self.export_force_sampling
            export_settings['gltf_sampling_interpolation_fallback'] = self.export_sampling_interpolation_fallback
            if not self.export_force_sampling:
                export_settings['gltf_def_bones'] = False
                export_settings['gltf_bake_animation'] = False
            export_settings['gltf_animation_mode'] = self.export_animation_mode
            if export_settings['gltf_animation_mode'] == "NLA_TRACKS":
                export_settings['gltf_force_sampling'] = True
            if export_settings['gltf_animation_mode'] == "SCENE":
                export_settings['gltf_anim_scene_split_object'] = self.export_anim_scene_split_object
            else:
                export_settings['gltf_anim_scene_split_object'] = False

            if export_settings['gltf_animation_mode'] in ['NLA_TRACKS', 'SCENE']:
                export_settings['gltf_export_anim_pointer'] = self.export_pointer_animation
                if self.export_pointer_animation:
                    export_settings['gltf_trs_w_animation_pointer'] = self.export_convert_animation_pointer
                else:
                    export_settings['gltf_trs_w_animation_pointer'] = False
            else:
                export_settings['gltf_trs_w_animation_pointer'] = False
                export_settings['gltf_export_anim_pointer'] = False

            if export_settings['gltf_animation_mode'] != "ACTIONS":
                export_settings['gltf_merge_animation'] = "NLA_TRACK"
            else:
                export_settings['gltf_merge_animation'] = self.export_merge_animation

            if export_settings['gltf_animation_mode'] == "ACTIONS":
                export_settings['gltf_export_anim_single_armature'] = self.export_anim_single_armature
            else:
                export_settings['gltf_export_anim_single_armature'] = False

            export_settings['gltf_nla_strips_merged_animation_name'] = self.export_nla_strips_merged_animation_name
            export_settings['gltf_optimize_animation'] = self.export_optimize_animation_size
            export_settings['gltf_optimize_animation_keep_armature'] = self.export_optimize_animation_keep_anim_armature
            export_settings['gltf_optimize_animation_keep_object'] = self.export_optimize_animation_keep_anim_object
            export_settings['gltf_optimize_disable_viewport'] = self.export_optimize_disable_viewport
            export_settings['gltf_export_reset_pose_bones'] = self.export_reset_pose_bones
            export_settings['gltf_export_reset_sk_data'] = self.export_morph_reset_sk_data
            export_settings['gltf_bake_animation'] = self.export_bake_animation
            export_settings['gltf_negative_frames'] = self.export_negative_frame
            export_settings['gltf_anim_slide_to_zero'] = self.export_anim_slide_to_zero
            export_settings['gltf_export_extra_animations'] = self.export_extra_animations
        else:
            export_settings['gltf_trs_w_animation_pointer'] = False
            export_settings['gltf_frame_range'] = False
            export_settings['gltf_force_sampling'] = False
            export_settings['gltf_bake_animation'] = False
            export_settings['gltf_optimize_animation'] = False
            export_settings['gltf_optimize_animation_keep_armature'] = False
            export_settings['gltf_optimize_animation_keep_object'] = False
            export_settings['gltf_optimize_disable_viewport'] = False
            export_settings['gltf_export_anim_single_armature'] = False
            export_settings['gltf_export_reset_pose_bones'] = False
            export_settings['gltf_export_reset_sk_data'] = False
            export_settings['gltf_export_extra_animations'] = False
        export_settings['gltf_skins'] = self.export_skins
        if self.export_skins:
            export_settings['gltf_all_vertex_influences'] = self.export_all_influences
            export_settings['gltf_vertex_influences_nb'] = self.export_influence_nb
        else:
            export_settings['gltf_all_vertex_influences'] = False
            export_settings['gltf_def_bones'] = False
        export_settings['gltf_rest_position_armature'] = self.export_rest_position_armature
        export_settings['gltf_frame_step'] = self.export_frame_step

        export_settings['gltf_morph'] = self.export_morph
        if self.export_morph:
            export_settings['gltf_morph_normal'] = self.export_morph_normal
            export_settings['gltf_morph_tangent'] = self.export_morph_tangent
            export_settings['gltf_morph_anim'] = self.export_morph_animation
        else:
            export_settings['gltf_morph_normal'] = False
            export_settings['gltf_morph_tangent'] = False
            export_settings['gltf_morph_anim'] = False

        export_settings['gltf_lights'] = self.export_lights
        export_settings['gltf_lighting_mode'] = self.export_import_convert_lighting_mode

        export_settings['gltf_gpu_instances'] = self.export_gpu_instances

        export_settings['gltf_try_sparse_sk'] = self.export_try_sparse_sk
        export_settings['gltf_try_omit_sparse_sk'] = self.export_try_omit_sparse_sk
        if not self.export_try_sparse_sk:
            export_settings['gltf_try_omit_sparse_sk'] = False

        export_settings['gltf_hierarchy_full_collections'] = self.export_hierarchy_full_collections

        # gltfpack stuff
        export_settings['gltf_use_gltfpack'] = self.export_use_gltfpack
        if self.export_use_gltfpack:
            export_settings['gltf_gltfpack_tc'] = self.export_gltfpack_tc
            export_settings['gltf_gltfpack_tq'] = self.export_gltfpack_tq

            export_settings['gltf_gltfpack_si'] = self.export_gltfpack_si
            export_settings['gltf_gltfpack_sa'] = self.export_gltfpack_sa
            export_settings['gltf_gltfpack_slb'] = self.export_gltfpack_slb

            export_settings['gltf_gltfpack_vp'] = self.export_gltfpack_vp
            export_settings['gltf_gltfpack_vt'] = self.export_gltfpack_vt
            export_settings['gltf_gltfpack_vn'] = self.export_gltfpack_vn
            export_settings['gltf_gltfpack_vc'] = self.export_gltfpack_vc

            export_settings['gltf_gltfpack_vpi'] = self.export_gltfpack_vpi

            export_settings['gltf_gltfpack_noq'] = self.export_gltfpack_noq
            export_settings['gltf_gltfpack_kn'] = self.export_gltfpack_kn

        export_settings['gltf_binary'] = bytearray()
        export_settings['gltf_binaryfilename'] = (
            path_to_uri(os.path.splitext(os.path.basename(self.filepath))[0] + '.bin')
        )

        export_settings['warning_joint_weight_exceed_already_displayed'] = False

        export_settings['image_names'] = []

        user_extensions = []
        pre_export_callbacks = []
        post_export_callbacks = []

        import sys
        preferences = bpy.context.preferences
        for addon_name in preferences.addons.keys():
            try:
                module = sys.modules[addon_name]
            except Exception:
                continue
            if hasattr(module, 'glTF2ExportUserExtension'):
                extension_ctor = module.glTF2ExportUserExtension
                user_extensions.append(extension_ctor())
            if hasattr(module, 'glTF2ExportUserExtensions'):
                extension_ctors = module.glTF2ExportUserExtensions
                for extension_ctor in extension_ctors:
                    user_extensions.append(extension_ctor())
            if hasattr(module, 'glTF2_pre_export_callback'):
                pre_export_callbacks.append(module.glTF2_pre_export_callback)
            if hasattr(module, 'glTF2_post_export_callback'):
                post_export_callbacks.append(module.glTF2_post_export_callback)
        export_settings['gltf_user_extensions'] = user_extensions
        export_settings['pre_export_callbacks'] = pre_export_callbacks
        export_settings['post_export_callbacks'] = post_export_callbacks

        # Initialize logging for export
        export_settings['log'] = Log(export_settings['loglevel'])

        # Pre-export hook
        export_user_extensions('pre_export_hook', export_settings)

        profile = bpy.app.debug_value == 102
        if profile:
            import cProfile
            import pstats
            import io
            from pstats import SortKey
            pr = cProfile.Profile()
            pr.enable()
            res = gltf2_blender_export.save(context, export_settings)
            pr.disable()
            s = io.StringIO()
            sortby = SortKey.TIME
            ps = pstats.Stats(pr, stream=s).sort_stats(sortby)
            ps.print_stats()
            print(s.getvalue())
        else:
            res = gltf2_blender_export.save(context, export_settings)

        # Display popup log, if any
        for message_type, message in export_settings['log'].messages():
            self.report({message_type}, message)

        export_settings['log'].flush()

        # Post-export hook
        export_user_extensions('post_export_hook', export_settings)

        return res

    def draw(self, context):
        operator = self
        layout = self.layout
        layout.use_property_split = True
        layout.use_property_decorate = False  # No animation.

        # Are we inside the File browser
        is_file_browser = context.space_data.type == 'FILE_BROWSER'

        export_main(layout, operator, is_file_browser)
        export_panel_collection(layout, operator, is_file_browser)
        export_panel_include(layout, operator, is_file_browser)
        export_panel_transform(layout, operator)
        export_panel_data(layout, operator)
        export_panel_animation(layout, operator)

        # If gltfpack is not setup in plugin preferences -> don't show any gltfpack relevant options in export dialog
        gltfpack_path = context.preferences.addons['io_scene_gltf2'].preferences.gltfpack_path_ui.strip()
        if gltfpack_path != '':
            export_panel_gltfpack(layout, operator)

        export_panel_user_extension(context, layout)


def export_main(layout, operator, is_file_browser):
    layout.use_property_split = False  # BFA
    layout.prop(operator, 'export_format')
    if operator.export_format == 'GLTF_SEPARATE':
        layout.prop(operator, 'export_keep_originals')
        if operator.export_keep_originals is False:
            layout.prop(operator, 'export_texture_dir', icon='FILE_FOLDER')
    if operator.export_format == 'GLTF_EMBEDDED':
        layout.label(
            text="This is the least efficient of the available forms, and should only be used when required.",
            icon='ERROR')

    layout.prop(operator, 'export_copyright')
    if is_file_browser:
        layout.prop(operator, 'will_save_settings')


def export_panel_collection(layout, operator, is_file_browser):
    if is_file_browser:
        return

    header, body = layout.panel("GLTF_export_collection", default_closed=True)
    header.label(text="Collection")
    if body:
        body.prop(operator, 'at_collection_center')


def export_panel_include(layout, operator, is_file_browser):
    header, body = layout.panel("GLTF_export_include", default_closed=True)
    header.label(text="Include")
    if body:
        if is_file_browser:
            col = body.column(heading="Limit to", align=True)
            col.use_property_split = False  # BFA
            col.prop(operator, 'use_selection')
            col.prop(operator, 'use_visible')
            col.prop(operator, 'use_renderable')
            col.prop(operator, 'use_active_collection')
            if operator.use_active_collection:
                col.prop(operator, 'use_active_collection_with_nested')
            col.prop(operator, 'use_active_scene')

        col = body.column(heading="Data", align=True)
        col.use_property_split = False  # BFA
        col.prop(operator, 'export_extras')
        col.prop(operator, 'export_cameras')
        col.prop(operator, 'export_lights')


def export_panel_transform(layout, operator):
    header, body = layout.panel("GLTF_export_transform", default_closed=True)
    header.label(text="Transform")
    if body:
        body.use_property_split = False  # BFA
        body.prop(operator, 'export_yup')


def export_panel_data(layout, operator):
    header, body = layout.panel("GLTF_export_data", default_closed=True)
    header.label(text="Data")
    if body:
        export_panel_data_scene_graph(body, operator)
        export_panel_data_mesh(body, operator)
        export_panel_data_material(body, operator)
        export_panel_data_shapekeys(body, operator)
        export_panel_data_armature(body, operator)
        export_panel_data_skinning(body, operator)
        export_panel_data_lighting(body, operator)

        if is_draco_available():
            export_panel_data_compression(body, operator)


def export_panel_data_scene_graph(layout, operator):
    header, body = layout.panel("GLTF_export_data_scene_graph", default_closed=True)
    header.label(text="Scene Graph")
    if body:
        body.use_property_split = False  # BFA
        body.prop(operator, 'export_gn_mesh')
        body.prop(operator, 'export_gpu_instances')
        body.prop(operator, 'export_hierarchy_flatten_objs')
        body.prop(operator, 'export_hierarchy_full_collections')


def export_panel_data_mesh(layout, operator):
    header, body = layout.panel("GLTF_export_data_mesh", default_closed=True)
    header.label(text="Mesh")
    if body:
        body.use_property_split = False  # BFA
        body.prop(operator, 'export_apply')
        body.prop(operator, 'export_texcoords')
        body.prop(operator, 'export_normals')
        col = body.column()
        col.active = operator.export_normals
        col.prop(operator, 'export_tangents')
        body.prop(operator, 'export_attributes')

        col = body.column()
        col.prop(operator, 'use_mesh_edges')
        col.prop(operator, 'use_mesh_vertices')

        col = body.column()
        col.prop(operator, 'export_shared_accessors')

        header, sub_body = body.panel("GLTF_export_data_material_vertex_color", default_closed=True)
        header.label(text="Vertex Colors")
        if sub_body:
            row = sub_body.row()
            row.prop(operator, 'export_vertex_color')
            row = sub_body.row()
            if operator.export_vertex_color == "NAME":
                row.prop(operator, 'export_vertex_color_name')
            if operator.export_vertex_color in ["ACTIVE", "NAME"]:
                row = sub_body.row()
                row.label(
                    text="Note that fully compliant glTF 2.0 engine/viewer will use it as multiplicative factor for base color.",
                    icon='ERROR')
                row = sub_body.row()
                row.label(text="If you want to use VC for any other purpose than vertex color, you should use custom attributes.")
            row = sub_body.row()
            row.use_property_split = False  # BFA
            row.active = operator.export_vertex_color != "NONE"
            row.prop(operator, 'export_all_vertex_colors')
            row = sub_body.row()
            row.use_property_split = False  # BFA
            row.active = operator.export_vertex_color != "NONE"
            row.prop(operator, 'export_active_vertex_color_when_no_material')


def export_panel_data_material(layout, operator):
    header, body = layout.panel("GLTF_export_data_material", default_closed=True)
    header.label(text="Material")
    if body:
        body.prop(operator, 'export_materials')
        col = body.column()
        col.active = operator.export_materials == "EXPORT"
        col.prop(operator, 'export_image_format')
        if operator.export_image_format in ["AUTO", "JPEG", "WEBP"]:
            col.prop(operator, 'export_image_quality')
        col = body.column()
<<<<<<< HEAD
        col.use_property_split = False  # BFA
        col.active = operator.export_image_format != "WEBP" and not operator.export_materials in ['PLACEHOLDER', 'NONE', 'VIEWPORT']
        col.prop(operator, "export_image_add_webp")
        col = body.column()
        col.use_property_split = False  # BFA
        col.active = operator.export_image_format != "WEBP" and not operator.export_materials in ['PLACEHOLDER', 'NONE', 'VIEWPORT']
=======
        col.active = operator.export_image_format != "WEBP" and operator.export_materials not in ['PLACEHOLDER', 'NONE', 'VIEWPORT']
        col.prop(operator, "export_image_add_webp")
        col = body.column()
        col.active = operator.export_image_format != "WEBP" and operator.export_materials not in ['PLACEHOLDER', 'NONE', 'VIEWPORT']
>>>>>>> fa2e2246
        col.prop(operator, "export_image_webp_fallback")

        header, sub_body = body.panel("GLTF_export_data_material_unused", default_closed=True)
        header.label(text="Unused Textures & Images")
        header.active = operator.export_materials == "EXPORT"
        if sub_body:
            sub_body.active = operator.export_materials == "EXPORT"
            row = sub_body.row()
            row.use_property_split = False  # BFA
            row.prop(operator, 'export_unused_images')
            row = sub_body.row()
            row.use_property_split = False  # BFA
            row.prop(operator, 'export_unused_textures')


def export_panel_data_shapekeys(layout, operator):
    header, body = layout.panel("GLTF_export_data_shapekeys", default_closed=True)
    header.use_property_split = False
    header.prop(operator, "export_morph", text="")
    header.label(text="Shape Keys")
    if body:
        body.use_property_split = False  # BFA
        body.active = operator.export_morph

        body.prop(operator, 'export_morph_normal')
        col = body.column()
        col.use_property_split = False  # BFA
        col.active = operator.export_morph_normal
        col.prop(operator, 'export_morph_tangent')

        # Data-Shape Keys-Optimize
        header, sub_body = body.panel("GLTF_export_data_shapekeys_optimize", default_closed=True)
        header.label(text="Optimize Shape Keys")
        if sub_body:
            row = sub_body.row()
            row.use_property_split = False  # BFA
            row.prop(operator, 'export_try_sparse_sk')

            row = sub_body.row()
            row.use_property_split = False  # BFA
            row.active = operator.export_try_sparse_sk
            row.prop(operator, 'export_try_omit_sparse_sk')


def export_panel_data_armature(layout, operator):
    header, body = layout.panel("GLTF_export_data_armature", default_closed=True)
    header.label(text="Armature")
    if body:
        body.use_property_split = False  # BFA
        body.active = operator.export_skins

        body.prop(operator, 'export_rest_position_armature')

        row = body.row()
        row.use_property_split = False  # BFA
        row.active = operator.export_force_sampling
        row.prop(operator, 'export_def_bones')
        if operator.export_force_sampling is False and operator.export_def_bones is True:
            body.label(text="Export only deformation bones is not possible when not sampling animation")
        row = body.row()
        row.use_property_split = False  # BFA
        row.prop(operator, 'export_armature_object_remove')
        row = body.row()
        row.use_property_split = False  # BFA
        row.prop(operator, 'export_hierarchy_flatten_bones')
        row = body.row()
        row.use_property_split = False  # BFA
        row.prop(operator, 'export_leaf_bone')


def export_panel_data_skinning(layout, operator):
    header, body = layout.panel("GLTF_export_data_skinning", default_closed=True)
    header.use_property_split = False
    header.prop(operator, "export_skins", text="")
    header.label(text="Skinning")
    if body:
        body.use_property_split = False  # BFA
        body.active = operator.export_skins

        row = body.row()
        row.prop(operator, 'export_influence_nb')
        row.active = not operator.export_all_influences
        body.prop(operator, 'export_all_influences')


def export_panel_data_lighting(layout, operator):
    header, body = layout.panel("GLTF_export_data_lighting", default_closed=True)
    header.label(text="Lighting")
    if body:
        body.prop(operator, 'export_import_convert_lighting_mode')


def export_panel_data_compression(layout, operator):
    header, body = layout.panel("GLTF_export_data_compression", default_closed=True)
    header.use_property_split = False
    header.prop(operator, "export_draco_mesh_compression_enable", text="")
    header.label(text="Compression")
    if body:
        body.active = operator.export_draco_mesh_compression_enable

        body.prop(operator, 'export_draco_mesh_compression_level')

        col = body.column(align=True)
        col.prop(operator, 'export_draco_position_quantization', text="Quantize Position")
        col.prop(operator, 'export_draco_normal_quantization', text="Normal")
        col.prop(operator, 'export_draco_texcoord_quantization', text="Tex Coord")
        col.prop(operator, 'export_draco_color_quantization', text="Color")
        col.prop(operator, 'export_draco_generic_quantization', text="Generic")


def export_panel_animation(layout, operator):
    header, body = layout.panel("GLTF_export_animation", default_closed=True)
    header.use_property_split = False
    header.prop(operator, "export_animations", text="")
    header.label(text="Animation")
    if body:
        body.active = operator.export_animations

        body.prop(operator, 'export_animation_mode')
        if operator.export_animation_mode == "ACTIVE_ACTIONS":
            layout.prop(operator, 'export_nla_strips_merged_animation_name')

        if operator.export_animation_mode in ["NLA_TRACKS", "SCENE"]:
            export_panel_animation_notes(body, operator)
        export_panel_animation_bake_and_merge(body, operator)
        export_panel_animation_ranges(body, operator)
        export_panel_animation_armature(body, operator)
        export_panel_animation_shapekeys(body, operator)
        export_panel_animation_sampling(body, operator)
        export_panel_animation_pointer(body, operator)
        export_panel_animation_optimize(body, operator)
        if operator.export_animation_mode in ['ACTIONS', 'ACTIVE_ACTIONS']:
            export_panel_animation_extra(body, operator)

        from .blender.com.gltf2_blender_ui import export_panel_animation_action_filter
        export_panel_animation_action_filter(body, operator)


def export_panel_animation_notes(layout, operator):
    header, body = layout.panel("GLTF_export_animation_notes", default_closed=True)
    header.label(text="Notes")
    if body:
        if operator.export_animation_mode == "SCENE":
            body.label(text="Scene mode uses full bake mode:")
            body.label(text="- sampling is active")
            body.label(text="- baking all objects is active")
            body.label(text="- Using scene frame range")
        elif operator.export_animation_mode == "NLA_TRACKS":
            body.label(text="Track mode uses full bake mode:")
            body.label(text="- sampling is active")
            body.label(text="- baking all objects is active")


def export_panel_animation_bake_and_merge(layout, operator):
    header, body = layout.panel("GLTF_export_animation_bake_and_merge", default_closed=False)
    header.label(text="Bake & Merge")
    if body:
        body.active = operator.export_animations

        row = body.row()
        row.use_property_split = False  # BFA
        row.active = operator.export_force_sampling and operator.export_animation_mode in [
            'ACTIONS', 'ACTIVE_ACTIONS', 'BROACAST']
        row.prop(operator, 'export_bake_animation')

        if operator.export_animation_mode == "SCENE":
            row = body.row()
            row.use_property_split = False  # BFA
            row.prop(operator, 'export_anim_scene_split_object')

        row = body.row()
        row.active = operator.export_force_sampling and operator.export_animation_mode in ['ACTIONS']
        row.prop(operator, 'export_merge_animation')

        row = body.row()


def export_panel_animation_ranges(layout, operator):
    header, body = layout.panel("GLTF_export_animation_ranges", default_closed=True)
    header.label(text="Rest & Ranges")
    if body:
        body.use_property_split = False  # BFA
        body.active = operator.export_animations

        body.prop(operator, 'export_current_frame')
        row = body.row()
        row.active = operator.export_animation_mode in ['ACTIONS', 'ACTIVE_ACTIONS', 'BROADCAST', 'NLA_TRACKS']
        row.prop(operator, 'export_frame_range')
        body.prop(operator, 'export_anim_slide_to_zero')
        row = body.row()
        row.active = operator.export_animation_mode in ['ACTIONS', 'ACTIVE_ACTIONS', 'BROADCAST', 'NLA_TRACKS']
        body.prop(operator, 'export_negative_frame')


def export_panel_animation_armature(layout, operator):
    header, body = layout.panel("GLTF_export_animation_armature", default_closed=True)
    header.label(text="Armature")
    if body:
        body.active = operator.export_animations

        row = body.row()
        row.use_property_split = False  # BFA
        row.active = operator.export_animation_mode == "ACTIONS"
        row.prop(operator, 'export_anim_single_armature')
        row = body.row()
        row.use_property_split = False  # BFA
        row.prop(operator, 'export_reset_pose_bones')


def export_panel_animation_shapekeys(layout, operator):
    header, body = layout.panel("GLTF_export_animation_shapekeys", default_closed=True)
    header.active = operator.export_animations and operator.export_morph
    header.use_property_split = False
    header.prop(operator, "export_morph_animation", text="")
    header.label(text="Shape Keys Animation")
    if body:
        body.active = operator.export_animations and operator.export_morph

        row = body.row()
        row.active = operator.export_morph_animation
        row.use_property_split = False  # BFA
        row.prop(operator, 'export_morph_reset_sk_data')


def export_panel_animation_sampling(layout, operator):
    header, body = layout.panel("GLTF_export_animation_sampling", default_closed=True)
    header.use_property_split = False
    header.prop(operator, "export_force_sampling", text="")
    header.label(text="Sampling Animations")
    if body:
        body.active = operator.export_animations and operator.export_force_sampling

        body.prop(operator, 'export_frame_step')
        body.prop(operator, 'export_sampling_interpolation_fallback')


def export_panel_animation_pointer(layout, operator):
    header, body = layout.panel("GLTF_export_animation_pointer", default_closed=True)
    header.use_property_split = False
    header.active = operator.export_animations and operator.export_animation_mode in ['NLA_TRACKS', 'SCENE']
    header.prop(operator, "export_pointer_animation", text="")
    header.label(text="Animation Pointer (Experimental)")
    if body:
        row = body.row()
        row.use_property_split = False  # BFA
        row.active = header.active and operator.export_pointer_animation
        row.prop(operator, 'export_convert_animation_pointer')


def export_panel_animation_optimize(layout, operator):
    header, body = layout.panel("GLTF_export_animation_optimize", default_closed=True)
    header.label(text="Optimize Animations")
    if body:
        body.use_property_split = False  # BFA
        body.active = operator.export_animations

        body.prop(operator, 'export_optimize_animation_size')

        row = body.row()
        row.use_property_split = False  # BFA
        row.prop(operator, 'export_optimize_animation_keep_anim_armature')

        row = body.row()
        row.use_property_split = False  # BFA
        row.prop(operator, 'export_optimize_animation_keep_anim_object')

        row = body.row()
        row.use_property_split = False  # BFA
        row.prop(operator, 'export_optimize_disable_viewport')


def export_panel_animation_extra(layout, operator):
    header, body = layout.panel("GLTF_export_animation_extra", default_closed=True)
    header.label(text="Extra Animations")
    if body:
        body.use_property_split = False  # BFA
        body.active = operator.export_animations

        body.prop(operator, 'export_extra_animations')


def export_panel_gltfpack(layout, operator):
    header, body = layout.panel("GLTF_export_gltfpack", default_closed=True)
    header.label(text="gltfpack")
    if body:
        col = body.column(heading="gltfpack", align=True)
        col.use_property_split = False  # BFA
        col.prop(operator, 'export_use_gltfpack')

        col = body.column(heading="Textures", align=True)
        col.use_property_split = False  # BFA
        col.prop(operator, 'export_gltfpack_tc')
        col.prop(operator, 'export_gltfpack_tq')
        col = body.column(heading="Simplification", align=True)
        col.use_property_split = False  # BFA
        col.prop(operator, 'export_gltfpack_si')
        col.prop(operator, 'export_gltfpack_sa')
        col.prop(operator, 'export_gltfpack_slb')
        col = body.column(heading="Vertices", align=True)
        col.use_property_split = False  # BFA
        col.prop(operator, 'export_gltfpack_vp')
        col.prop(operator, 'export_gltfpack_vt')
        col.prop(operator, 'export_gltfpack_vn')
        col.prop(operator, 'export_gltfpack_vc')
        col = body.column(heading="Vertex positions", align=True)
        col.use_property_split = False  # BFA
        col.prop(operator, 'export_gltfpack_vpi')
        # col = body.column(heading = "Animations", align = True)
        # col = body.column(heading = "Scene", align = True)
        col = body.column(heading="Miscellaneous", align=True)
        col.use_property_split = False  # BFA
        col.prop(operator, 'export_gltfpack_noq')
        col.prop(operator, 'export_gltfpack_kn')

def export_panel_user_extension(context, layout):
    for draw in exporter_extension_layout_draw.values():
        draw(context, layout)


class ExportGLTF2(bpy.types.Operator, ExportGLTF2_Base, ExportHelper):
    """Export scene as glTF 2.0 file"""
    bl_idname = 'export_scene.gltf'
    bl_label = 'Export glTF 2.0'

    filename_ext = ''

    filter_glob: StringProperty(default='*.glb', options={'HIDDEN'})


def menu_func_export(self, context):
    self.layout.operator(ExportGLTF2.bl_idname, text='glTF 2.0 (.glb/.gltf)', icon='SAVE_GLTF') # BFA - Icon Added


class ImportGLTF2(Operator, ConvertGLTF2_Base, ImportHelper):
    """Load a glTF 2.0 file"""
    bl_idname = 'import_scene.gltf'
    bl_label = 'Import glTF 2.0'
    bl_options = {'REGISTER', 'UNDO'}

    filter_glob: StringProperty(default="*.glb;*.gltf", options={'HIDDEN'})

    directory: StringProperty(
        subtype='DIR_PATH',
        options={'HIDDEN', 'SKIP_PRESET'},
    )

    files: CollectionProperty(
        name="File Path",
        type=bpy.types.OperatorFileListElement,
    )

    loglevel: IntProperty(
        name='Log Level',
        description="Log Level")

    import_pack_images: BoolProperty(
        name='Pack Images',
        description='Pack all images into .blend file',
        default=True
    )

    merge_vertices: BoolProperty(
        name='Merge Vertices',
        description=(
            'The glTF format requires discontinuous normals, UVs, and '
            'other vertex attributes to be stored as separate vertices, '
            'as required for rendering on typical graphics hardware. '
            'This option attempts to combine co-located vertices where possible. '
            'Currently cannot combine verts with different normals'
        ),
        default=False,
    )

    import_shading: EnumProperty(
        name="Shading",
        items=(("NORMALS", "Use Normal Data", ""),
               ("FLAT", "Flat Shading", ""),
               ("SMOOTH", "Smooth Shading", "")),
        description="How normals are computed during import",
        default="NORMALS")

    bone_heuristic: EnumProperty(
        name="Bone Dir",
        items=(
            ("BLENDER", "Blender (best for import/export round trip)",
                "Good for re-importing glTFs exported from Blender, "
                "and re-exporting glTFs to glTFs after Blender editing. "
                "Bone tips are placed on their local +Y axis (in glTF space)"),
            ("TEMPERANCE", "Temperance (average)",
                "Decent all-around strategy. "
                "A bone with one child has its tip placed on the local axis "
                "closest to its child"),
            ("FORTUNE", "Fortune (may look better, less accurate)",
                "Might look better than Temperance, but also might have errors. "
                "A bone with one child has its tip placed at its child's root. "
                "Non-uniform scalings may get messed up though, so beware"),
        ),
        description="Heuristic for placing bones. Tries to make bones pretty",
        default="BLENDER",
    )

    disable_bone_shape: BoolProperty(
        name='Disable Bone Shape',
        description='Do not create bone shapes',
        default=False,
    )

    bone_shape_scale_factor: FloatProperty(
        name='Bone Shape Scale',
        description='Scale factor for bone shapes',
        default=1.0,
    )

    guess_original_bind_pose: BoolProperty(
        name='Guess Original Bind Pose',
        description=(
            'Try to guess the original bind pose for skinned meshes from '
            'the inverse bind matrices. '
            'When off, use default/rest pose as bind pose'
        ),
        default=True,
    )

    import_webp_texture: BoolProperty(
        name='Import WebP Textures',
        description=(
            "If a texture exists in WebP format, "
            "loads the WebP texture instead of the fallback PNG/JPEG one"
        ),
        default=False,
    )

    import_unused_materials: BoolProperty(
        name='Import Unused Materials & Images',
        description='Import materials & Images not assigned to any mesh',
        default=False,
    )

    import_select_created_objects: BoolProperty(
        name='Select Imported Objects',
        description='Select created objects at the end of the import',
        default=True,
    )

    import_scene_extras: BoolProperty(
        name='Import Scene Extras',
        description='Import scene extras as custom properties. '
                    'Existing custom properties will be overwritten',
        default=True,
    )

    import_scene_as_collection: BoolProperty(
        name='Import Scene as Collection',
        description='Import the scene as a collection',
        default=True,
    )

    import_merge_material_slots: BoolProperty(
        name='Merge Material Slot when possible',
        description='Merge material slots when possible',
        default=True,
    )

    def draw(self, context):
        operator = self
        layout = self.layout

        layout.use_property_split = True
        layout.use_property_decorate = False  # No animation.

        layout.prop(self, 'import_shading')
        layout.prop(self, 'export_import_convert_lighting_mode')
        import_mesh_panel(layout, operator)
        import_texture_panel(layout, operator)
        import_bone_panel(layout, operator)
        import_ux_panel(layout, operator)

        import_panel_user_extension(context, layout)

    def invoke(self, context, event):
        import sys
        preferences = bpy.context.preferences
        for addon_name in preferences.addons.keys():
            try:
                if hasattr(
                        sys.modules[addon_name],
                        'glTF2ImportUserExtension') or hasattr(
                        sys.modules[addon_name],
                        'glTF2ImportUserExtensions'):
                    importer_extension_layout_draw[addon_name] = sys.modules[addon_name].draw_import if hasattr(
                        sys.modules[addon_name], 'draw_import') else sys.modules[addon_name].draw
            except Exception:
                pass

        self.has_active_importer_extensions = len(importer_extension_layout_draw.keys()) > 0
        return ImportHelper.invoke_popup(self, context)

    def execute(self, context):
        return self.import_gltf2(context)

    def import_gltf2(self, context):
        import os

        self.loglevel = set_debug_log()
        import_settings = self.as_keywords()

        user_extensions = []

        import sys
        preferences = bpy.context.preferences
        for addon_name in preferences.addons.keys():
            try:
                module = sys.modules[addon_name]
            except Exception:
                continue
            if hasattr(module, 'glTF2ImportUserExtension'):
                extension_ctor = module.glTF2ImportUserExtension
                user_extensions.append(extension_ctor())
        import_settings['import_user_extensions'] = user_extensions

        if self.files:
            # Multiple file import
            ret = {'CANCELLED'}
            for file in self.files:
                path = os.path.join(self.directory, file.name)
                if self.unit_import(path, import_settings) == {'FINISHED'}:
                    ret = {'FINISHED'}
            return ret
        else:
            # Single file import
            return self.unit_import(self.filepath, import_settings)

    def unit_import(self, filename, import_settings):
        import time
        from .io.imp.gltf2_io_gltf import glTFImporter, ImportError
        from .blender.imp.blender_gltf import BlenderGlTF

        try:
            gltf_importer = glTFImporter(filename, import_settings)
            gltf_importer.read()
            gltf_importer.checks()

            gltf_importer.log.info("Data are loaded, start creating Blender stuff")

            start_time = time.time()
            BlenderGlTF.create(gltf_importer)
            elapsed_s = "{:.2f}s".format(time.time() - start_time)
            gltf_importer.log.info("glTF import finished in " + elapsed_s)

            # Display popup log, if any
            for message_type, message in gltf_importer.log.messages():
                self.report({message_type}, message)

            gltf_importer.log.flush()

            return {'FINISHED'}

        except ImportError as e:
            self.report({'ERROR'}, e.args[0])
            return {'CANCELLED'}


def import_mesh_panel(layout, operator):
    header, body = layout.panel("GLTF_import_mesh", default_closed=False)
    header.label(text="Mesh")
    if body:
        body.use_property_split = False  # BFA
        body.prop(operator, 'merge_vertices')
        body.prop(operator, 'import_merge_material_slots')

def import_bone_panel(layout, operator):
    header, body = layout.panel("GLTF_import_bone", default_closed=False)
    header.label(text="Bones & Skin")
    if body:
        body.use_property_split = False  # BFA
        body.prop(operator, 'bone_heuristic')
        if operator.bone_heuristic == 'BLENDER':
            body.prop(operator, 'guess_original_bind_pose')
            body.prop(operator, 'disable_bone_shape')
            body.prop(operator, 'bone_shape_scale_factor')


def import_ux_panel(layout, operator):
    header, body = layout.panel("GLTF_import_ux", default_closed=False)
    header.label(text="Pipeline")
    if body:
        body.use_property_split = False  # BFA
        body.prop(operator, 'import_scene_as_collection')
        if operator.import_scene_as_collection is True:
            body.prop(operator, 'import_select_created_objects')
        body.prop(operator, 'import_scene_extras')

def import_texture_panel(layout, operator):
    header, body = layout.panel("GLTF_import_texture", default_closed=False)
    header.label(text="Texture")
    if body:
        body.use_property_split = False  # BFA
        body.prop(operator, 'import_pack_images')
        body.prop(operator, 'import_webp_texture')
        body.prop(operator, 'import_unused_materials')


def import_panel_user_extension(context, layout):
    for draw in importer_extension_layout_draw.values():
        draw(context, layout)


class GLTF2_filter_action(bpy.types.PropertyGroup):
    __slots__ = ()

    keep: bpy.props.BoolProperty(name="Keep Animation")
    action: bpy.props.PointerProperty(type=bpy.types.Action)


def gltf_variant_ui_update(self, context):
    from .blender.com.gltf2_blender_ui import variant_register, variant_unregister
    if self.KHR_materials_variants_ui is True:
        # register all needed types
        variant_register()
    else:
        variant_unregister()


def gltf_animation_ui_update(self, context):
    from .blender.com.gltf2_blender_ui import anim_ui_register, anim_ui_unregister
    if self.animation_ui is True:
        # register all needed types
        anim_ui_register()
    else:
        anim_ui_unregister()


class GLTF_AddonPreferences(bpy.types.AddonPreferences):
    bl_idname = __package__

    settings_node_ui: bpy.props.BoolProperty(
        default=False,
        description="Displays glTF Material Output node in Shader Editor (Menu Add > Output)"
    )

    KHR_materials_variants_ui: bpy.props.BoolProperty(
        default=False,
        description="Displays glTF UI to manage material variants",
        update=gltf_variant_ui_update
    )

    animation_ui: bpy.props.BoolProperty(
        default=False,
        description="Display glTF UI to manage animations",
        update=gltf_animation_ui_update
    )

    gltfpack_path_ui: bpy.props.StringProperty(
        default="",
        name="glTFpack file path",
        description="Path to gltfpack binary",
        subtype='FILE_PATH'
    )

    allow_embedded_format: bpy.props.BoolProperty(
        default=False,
        name='Allow glTF Embedded format',
        description="Allow glTF Embedded format"
    )

    def draw(self, context):
        layout = self.layout
        row = layout.row()
        row.prop(self, "settings_node_ui", text="Shader Editor Add-ons")
        row.prop(self, "KHR_materials_variants_ui", text="Material Variants")
        row.prop(self, "animation_ui", text="Animation UI")
        row = layout.row()
        row.prop(self, "gltfpack_path_ui", text="Path to gltfpack")
        row = layout.row()
        row.prop(self, "allow_embedded_format", text="Allow glTF Embedded format")
        if self.allow_embedded_format:
            layout.label(
                text="This is the least efficient of the available forms, and should only be used when required.",
                icon='ERROR')


class IO_FH_gltf2(bpy.types.FileHandler):
    bl_idname = "IO_FH_gltf2"
    bl_label = "glTF 2.0"
    bl_import_operator = "import_scene.gltf"
    bl_export_operator = "export_scene.gltf"
    bl_file_extensions = ".glb;.gltf"

    @classmethod
    def poll_drop(cls, context):
        return poll_file_object_drop(context)


def menu_func_import(self, context):
    self.layout.operator(ImportGLTF2.bl_idname, text='glTF 2.0 (.glb/.gltf)', icon='LOAD_GLTF') # BFA - Icon Added


classes = (
    ExportGLTF2,
    ImportGLTF2,
    IO_FH_gltf2,
    GLTF2_filter_action,
    GLTF_AddonPreferences
)


def register():
    from .blender.com import gltf2_blender_ui as blender_ui

    for c in classes:
        bpy.utils.register_class(c)
    # bpy.utils.register_module(__name__)

    blender_ui.register()
    if bpy.context.preferences.addons['io_scene_gltf2'].preferences.KHR_materials_variants_ui is True:
        blender_ui.variant_register()
    if bpy.context.preferences.addons['io_scene_gltf2'].preferences.animation_ui is True:
        blender_ui.anim_ui_register()

    # add to the export / import menu
    bpy.types.TOPBAR_MT_file_export.append(menu_func_export)
    bpy.types.TOPBAR_MT_file_import.append(menu_func_import)


def unregister():
    from .blender.com import gltf2_blender_ui as blender_ui
    blender_ui.unregister()
    if bpy.context.preferences.addons['io_scene_gltf2'].preferences.KHR_materials_variants_ui is True:
        blender_ui.variant_unregister()
    if bpy.context.preferences.addons['io_scene_gltf2'].preferences.animation_ui is True:
        blender_ui.anim_ui_unregister()

    for c in classes:
        bpy.utils.unregister_class(c)

    # bpy.utils.unregister_module(__name__)

    # remove from the export / import menu
    bpy.types.TOPBAR_MT_file_export.remove(menu_func_export)
    bpy.types.TOPBAR_MT_file_import.remove(menu_func_import)<|MERGE_RESOLUTION|>--- conflicted
+++ resolved
@@ -1545,19 +1545,12 @@
         if operator.export_image_format in ["AUTO", "JPEG", "WEBP"]:
             col.prop(operator, 'export_image_quality')
         col = body.column()
-<<<<<<< HEAD
         col.use_property_split = False  # BFA
-        col.active = operator.export_image_format != "WEBP" and not operator.export_materials in ['PLACEHOLDER', 'NONE', 'VIEWPORT']
+        col.active = operator.export_image_format != "WEBP" and operator.export_materials not in ['PLACEHOLDER', 'NONE', 'VIEWPORT']
         col.prop(operator, "export_image_add_webp")
         col = body.column()
         col.use_property_split = False  # BFA
-        col.active = operator.export_image_format != "WEBP" and not operator.export_materials in ['PLACEHOLDER', 'NONE', 'VIEWPORT']
-=======
         col.active = operator.export_image_format != "WEBP" and operator.export_materials not in ['PLACEHOLDER', 'NONE', 'VIEWPORT']
-        col.prop(operator, "export_image_add_webp")
-        col = body.column()
-        col.active = operator.export_image_format != "WEBP" and operator.export_materials not in ['PLACEHOLDER', 'NONE', 'VIEWPORT']
->>>>>>> fa2e2246
         col.prop(operator, "export_image_webp_fallback")
 
         header, sub_body = body.panel("GLTF_export_data_material_unused", default_closed=True)
