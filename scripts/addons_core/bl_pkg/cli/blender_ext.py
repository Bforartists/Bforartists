#!/usr/bin/env python
# SPDX-FileCopyrightText: 2023 Blender Foundation
#
# SPDX-License-Identifier: GPL-2.0-or-later

"""
Command for managing Blender extensions.
"""


import argparse
import contextlib
import hashlib  # for SHA1 check-summing files.
import io
import json
import os
import re
import shutil
import signal  # Override `Ctrl-C`.
import sys
import tomllib
import urllib.error  # For `URLError`.
import urllib.parse  # For `urljoin`.
import urllib.request  # For accessing remote `https://` paths.
import zipfile


from typing import (
    Any,
    Dict,
    Generator,
    IO,
    Optional,
    Sequence,
    List,
    Set,
    Tuple,
    Callable,
    NamedTuple,
    Union,
)

ArgsSubparseFn = Callable[["argparse._SubParsersAction[argparse.ArgumentParser]"], None]

REQUEST_EXIT = False

# When set, ignore broken pipe exceptions (these occur when the calling processes is closed).
FORCE_EXIT_OK = False


def signal_handler_sigint(_sig: int, _frame: Any) -> None:
    # pylint: disable-next=global-statement
    global REQUEST_EXIT
    REQUEST_EXIT = True


signal.signal(signal.SIGINT, signal_handler_sigint)


# A primitive type that can be communicated via message passing.
PrimType = Union[int, str]
PrimTypeOrSeq = Union[PrimType, Sequence[PrimType]]

MessageFn = Callable[[str, PrimTypeOrSeq], bool]

VERSION = "0.1"

PKG_EXT = ".zip"
# PKG_JSON_INFO = "index.json"

PKG_REPO_LIST_FILENAME = "index.json"

# Only for building.
PKG_MANIFEST_FILENAME_TOML = "blender_manifest.toml"

# This directory is in the local repository.
REPO_LOCAL_PRIVATE_DIR = ".blender_ext"

URL_KNOWN_PREFIX = ("http://", "https://", "file://")

MESSAGE_TYPES = {
    # Status report about what is being done.
    'STATUS',
    # A special kind of message used to denote progress & can be used to show a progress bar.
    'PROGRESS',
    # A problem was detected the user should be aware of which does not prevent the action from completing.
    # In Blender these are reported as warnings,
    # this means they are shown in the status-bar as well as being available in the "Info" editor,
    # unlike `ERROR` & `FATAL_ERROR` which present a blocking popup.
    'WARN',
    # Failure to complete all actions, some may have succeeded.
    'ERROR',
    # An error causing the operation not to complete as expected.
    # Where possible, failure states should be detected and exit before performing any destructive operation.
    'FATAL_ERROR',
    # TODO: check on refactoring this type away as it's use could be avoided entirely.
    'PATH',
    # Must always be the last message.
    'DONE',
}

RE_MANIFEST_SEMVER = re.compile(
    r'^'
    r'(?P<major>0|[1-9]\d*)\.'
    r'(?P<minor>0|[1-9]\d*)\.'
    r'(?P<patch>0|[1-9]\d*)'
    r'(?:-(?P<prerelease>(?:0|[1-9]\d*|\d*[a-zA-Z-][0-9a-zA-Z-]*)(?:\.(?:0|[1-9]\d*|\d*[a-zA-Z-][0-9a-zA-Z-]*))*))?'
    r'(?:\+(?P<buildmetadata>[0-9a-zA-Z-]+(?:\.[0-9a-zA-Z-]+)*))?$'
)

# Ensure names (for example), don't contain control characters.
RE_CONTROL_CHARS = re.compile(r'[\x00-\x1f\x7f-\x9f]')

# Progress updates are displayed after each chunk of this size is downloaded.
# Small values add unnecessary overhead showing progress, large values will make
# progress not update often enough.
#
# Note that this could be dynamic although it's not a priority.
#
# 16kb to be responsive even on slow connections.
CHUNK_SIZE_DEFAULT = 1 << 14

# Short descriptions for the UI:
# Used for project tag-line & permissions values.
TERSE_DESCRIPTION_MAX_LENGTH = 64

# Default HTML for `server-generate`.
# Intentionally very basic, users may define their own `--html-template`.
HTML_TEMPLATE = '''\
<!DOCTYPE html>
<html>
<head>
  <meta charset="utf-8">
  <title>Blender Extensions</title>
</head>
<body>
<p>Blender Extension Listing:</p>
${body}
<center><p>Built ${date}</p></center>
</body>
</html>
'''


class _ArgsDefaultOverride:
    __slots__ = (
        "build_valid_tags",
    )

    def __init__(self) -> None:
        self.build_valid_tags = ""


# Support overriding this value so Blender can default to a different tags file.
ARG_DEFAULTS_OVERRIDE = _ArgsDefaultOverride()
del _ArgsDefaultOverride

# Standard out may be communicating with a parent process,
# arbitrary prints are NOT acceptable.


# pylint: disable-next=redefined-builtin
def print(*args: Any, **kw: Dict[str, Any]) -> None:
    raise Exception("Illegal print(*({!r}), **{{{!r}}})".format(args, kw))

# # Useful for testing.
# def print(*args: Any, **kw: Dict[str, Any]):
#     __builtins__["print"](*args, **kw, file=open('/tmp/output.txt', 'a'))


def debug_stack_trace_to_file() -> None:
    """
    Debugging.
    """
    import inspect
    stack = inspect.stack(context=1)
    with open("/tmp/out.txt", "w", encoding="utf-8") as fh:
        for frame_info in stack[1:]:
            fh.write("{:s}:{:d}: {:s}\n".format(
                frame_info.filename,
                frame_info.lineno,
                frame_info.function,
            ))


class MessageLogger:
    __slots__ = (
        "msg_fn",
    )

    def __init__(self, msg_fn: MessageFn) -> None:
        self.msg_fn = msg_fn

    def done(self) -> bool:
        return self.msg_fn("DONE", "")

    def warn(self, s: str) -> bool:
        return self.msg_fn("WARN", s)

    def error(self, s: str) -> bool:
        return self.msg_fn("ERROR", s)

    def fatal_error(self, s: str) -> bool:
        return self.msg_fn("FATAL_ERROR", s)

    def status(self, s: str) -> bool:
        return self.msg_fn("STATUS", s)

    def path(self, s: str) -> bool:
        return self.msg_fn("PATH", s)

    def progress(self, s: str, progress: int, progress_range: int, unit: str) -> bool:
        assert unit == 'BYTE'
        return self.msg_fn("PROGRESS", (s, unit, progress, progress_range))


def force_exit_ok_enable() -> None:
    # pylint: disable-next=global-statement
    global FORCE_EXIT_OK
    FORCE_EXIT_OK = True
    # Without this, some errors are printed on exit.
    sys.unraisablehook = lambda _ex: None


# -----------------------------------------------------------------------------
# Generic Functions

def execfile(filepath: str) -> Dict[str, Any]:
    global_namespace = {"__file__": filepath, "__name__": "__main__"}
    with open(filepath, "rb") as fh:
        # pylint: disable-next=exec-used
        exec(compile(fh.read(), filepath, 'exec'), global_namespace)
    return global_namespace


def size_as_fmt_string(num: float, *, precision: int = 1) -> str:
    for unit in ("B", "KB", "MB", "GB", "TB", "PB", "EB", "ZB"):
        if abs(num) < 1024.0:
            return "{:3.{:d}f}{:s}".format(num, precision, unit)
        num /= 1024.0
    unit = "YB"
    return "{:.{:d}f}{:s}".format(num, precision, unit)


def read_with_timeout(fh: IO[bytes], size: int, *, timeout_in_seconds: float) -> Optional[bytes]:
    # TODO: implement timeout (TimeoutError).
    _ = timeout_in_seconds
    return fh.read(size)


class CleanupPathsContext:
    __slots__ = (
        "files",
        "directories",
    )

    def __init__(self, *, files: Sequence[str], directories: Sequence[str]) -> None:
        self.files = files
        self.directories = directories

    def __enter__(self) -> "CleanupPathsContext":
        return self

    def __exit__(self, _ty: Any, _value: Any, _traceback: Any) -> None:
        for f in self.files:
            if not os.path.exists(f):
                continue
            try:
                os.unlink(f)
            except Exception:
                pass

        for d in self.directories:
            if not os.path.exists(d):
                continue
            try:
                shutil.rmtree(d)
            except Exception:
                pass


# -----------------------------------------------------------------------------
# Generic Functions

class PkgRepoData(NamedTuple):
    version: str
    blocklist: List[str]
    data: List[Dict[str, Any]]


class PkgManifest_Build(NamedTuple):
    """Package Build Information (for the "build" sub-command)."""
    paths: Optional[List[str]]
    paths_exclude_pattern: Optional[List[str]]

    @staticmethod
    def _from_dict_impl(
            manifest_build_dict: Dict[str, Any],
            *,
            extra_paths: Sequence[str],
            all_errors: bool,
    ) -> Union["PkgManifest_Build", List[str]]:
        # TODO: generalize the type checks, see: `pkg_manifest_is_valid_or_error_impl`.
        error_list = []
        if value := manifest_build_dict.get("paths"):
            if not isinstance(value, list):
                error_list.append("[build]: \"paths\" must be a list, not a {!r}".format(type(value)))
            else:
                value = [*value, *extra_paths]
                if (error := pkg_manifest_validate_field_build_path_list(value, strict=True)) is not None:
                    error_list.append(error)
            if not all_errors:
                return error_list
            paths = value
        else:
            paths = None

        if value := manifest_build_dict.get("paths_exclude_pattern"):
            if not isinstance(value, list):
                error_list.append("[build]: \"paths_exclude_pattern\" must be a list, not a {!r}".format(type(value)))
            elif (error := pkg_manifest_validate_field_any_list_of_non_empty_strings(value, strict=True)) is not None:
                error_list.append(error)
            if not all_errors:
                return error_list
            paths_exclude_pattern = value
        else:
            paths_exclude_pattern = None

        if (paths is not None) and (paths_exclude_pattern is not None):
            error_list.append("[build]: declaring both \"paths\" and \"paths_exclude_pattern\" is not supported")

        if error_list:
            return error_list

        return PkgManifest_Build(
            paths=paths,
            paths_exclude_pattern=paths_exclude_pattern,
        )

    @staticmethod
    def from_dict_all_errors(
            manifest_build_dict: Dict[str, Any],
            extra_paths: Sequence[str],
    ) -> Union["PkgManifest_Build", List[str]]:
        return PkgManifest_Build._from_dict_impl(
            manifest_build_dict,
            extra_paths=extra_paths,
            all_errors=True,
        )


class PkgManifest(NamedTuple):
    """Package Information."""
    schema_version: str
    id: str
    name: str
    tagline: str
    version: str
    type: str
    maintainer: str
    license: List[str]
    blender_version_min: str

    # Optional (set all defaults).
    blender_version_max: Optional[str] = None
    website: Optional[str] = None
    copyright: Optional[List[str]] = None
    permissions: Optional[List[str]] = None
    tags: Optional[List[str]] = None
    platforms: Optional[List[str]] = None
    wheels: Optional[List[str]] = None


class PkgManifest_Archive(NamedTuple):
    """Package Information with archive information."""
    # NOTE: no support for default values (unlike `PkgManifest`).
    manifest: PkgManifest
    archive_size: int
    archive_hash: str
    archive_url: str


# -----------------------------------------------------------------------------
# Generic Functions


def path_to_url(path: str) -> str:
    from urllib.parse import urljoin
    from urllib.request import pathname2url
    return urljoin("file:", pathname2url(path))


def path_from_url(path: str) -> str:
    from urllib.parse import urlparse, unquote
    p = urlparse(path)
    return os.path.join(p.netloc, unquote(p.path))


def random_acii_lines(*, seed: Union[int, str], width: int) -> Generator[str, None, None]:
    """
    Generate random ASCII text [A-Za-z0-9].
    Intended not to compress well, it's possible to simulate downloading a large package.
    """
    import random
    import string

    chars_init = string.ascii_letters + string.digits
    chars = chars_init
    while len(chars) < width:
        chars = chars + chars_init

    r = random.Random(seed)
    chars_list = list(chars)
    while True:
        r.shuffle(chars_list)
        yield "".join(chars_list[:width])


def sha256_from_file_or_error(
        filepath: str,
        block_size: int = 1 << 20,
        hash_prefix: bool = False,
) -> Union[Tuple[int, str], str]:
    """
    Returns an arbitrary sized unique ASCII string based on the file contents.
    (exact hashing method may change).
    """
    try:
        # pylint: disable-next=consider-using-with
        fh_context = open(filepath, 'rb')
    except Exception as ex:
        return "error opening file: {:s}".format(str(ex))

    with contextlib.closing(fh_context) as fh:
        size = 0
        sha256 = hashlib.new('sha256')
        while True:
            try:
                data = fh.read(block_size)
            except Exception as ex:
                return "error reading file: {:s}".format(str(ex))

            if not data:
                break
            sha256.update(data)
            size += len(data)
        # Skip the `0x`.
        return size, ("sha256:" + sha256.hexdigest()) if hash_prefix else sha256.hexdigest()


def scandir_recursive_impl(
        base_path: str,
        path: str,
        *,
        filter_fn: Callable[[str, bool], bool],
) -> Generator[Tuple[str, str], None, None]:
    """Recursively yield DirEntry objects for given directory."""
    for entry in os.scandir(path):
        if entry.is_symlink():
            continue

        entry_path = entry.path
        entry_path_relateive = os.path.relpath(entry_path, base_path)

        is_dir = entry.is_dir()
        if not filter_fn(entry_path_relateive, is_dir):
            continue

        if is_dir:
            yield from scandir_recursive_impl(
                base_path,
                entry_path,
                filter_fn=filter_fn,
            )
        elif entry.is_file():
            yield entry_path, entry_path_relateive


def scandir_recursive(
        path: str,
        filter_fn: Callable[[str, bool], bool],
) -> Generator[Tuple[str, str], None, None]:
    yield from scandir_recursive_impl(path, path, filter_fn=filter_fn)


def rmtree_with_fallback_or_error(
        path: str,
        *,
        remove_file: bool = True,
        remove_link: bool = True,
) -> Optional[str]:
    """
    Remove a directory, with optional fallbacks to removing files & links.
    Use this when a directory is expected, but there is the possibility
    that there is a file or symbolic-link which should be removed instead.

    Intended to be used for user managed files,
    where removal is required and we can't be certain of the kind of file.

    On failure, a string will be returned containing the first error.
    """
    try:
        return shutil.rmtree(path)
    except Exception as ex:
        return str(ex)

    # Note that `shutil.rmtree` has link detection that doesn't match `os.path.islink` exactly,
    # so use it's callback that raises a link error and remove the link in that case.
    errors = []

<<<<<<< HEAD
    shutil.rmtree(path, onexc=lambda *args: errors.append(args))
=======
    # *DEPRECATED* 2024/07/01 Remove when 3.11 is dropped.
    if sys.version_info >= (3, 12):
        shutil.rmtree(path, onexc=lambda *args: errors.append(args))
    else:
        # Ignore as the deprecated logic is only used for older Python versions.
        # pylint: disable-next=deprecated-argument
        shutil.rmtree(path, onerror=lambda *args: errors.append((args[0], args[1], args[2][1])))
>>>>>>> 01b2998e

    # Happy path (for practically all cases).
    if not errors:
        return None

    is_file = False
    is_link = False

    for err_type, _err_path, ex in errors:
        if isinstance(ex, NotADirectoryError):
            if err_type is os.rmdir:
                is_file = True
        if isinstance(ex, OSError):
            if err_type is os.path.islink:
                is_link = True

    do_unlink = False
    if is_file:
        if remove_file:
            do_unlink = True
    if is_link:
        if remove_link:
            do_unlink = True

    if do_unlink:
        # Replace errors with the failure state of `os.unlink`.
        errors.clear()
        try:
            os.unlink(path)
        except Exception as ex:
            errors.append((os.unlink, path, ex))

    if errors:
        # Other information may be useful but it's too verbose to forward to user messages
        # and is more for debugging purposes.
        return str(errors[0][2])

    return None


def build_paths_expand_iter(
        path: str,
        path_list: Sequence[str],
) -> Generator[Tuple[str, str], None, None]:
    """
    Expand paths from a path list which always uses "/" slashes.
    """
    path_swap = os.sep != "/"
    path_strip = path.rstrip(os.sep)
    for filepath in path_list:
        if path_swap:
            filepath = filepath.replace("/", "\\")

        # Avoid `os.path.join(path, filepath)` because `path` is ignored `filepath` is an absolute path.
        # In the contest of declaring build paths we *never* want to reference an absolute directory
        # such as `C:\path` or `/tmp/path`.
        yield (
            "{:s}{:s}{:s}".format(path_strip, os.sep, filepath.lstrip(os.sep)),
            filepath,
        )


def filepath_skip_compress(filepath: str) -> bool:
    """
    Return true when this file shouldn't be compressed while archiving.
    Speeds up archive creation, especially for large ``*.whl`` files.
    """
    # NOTE: for now use simple extension check, we could check the magic number too.
    return filepath.lower().endswith((
        # Python wheels.
        ".whl",
        # Archives (exclude historic formats: `*.arj`, `*.lha` ... etc).
        ".bz2",
        ".gz",
        ".lz4",
        ".lzma",
        ".rar",
        ".xz",
        ".zip",
        ".zst",
        # TAR combinations.
        ".tbz2",
        ".tgz",
        ".txz",
        ".tzst",
    ))


def pkg_manifest_from_dict_and_validate_impl(
        data: Dict[Any, Any],
        *,
        from_repo: bool,
        all_errors: bool,
        strict: bool,
) -> Union[PkgManifest, List[str]]:
    error_list = []
    # Validate the dictionary.
    if all_errors:
        if (x := pkg_manifest_is_valid_or_error_all(data, from_repo=from_repo, strict=strict)) is not None:
            error_list.extend(x)
    else:
        if (error_msg := pkg_manifest_is_valid_or_error(data, from_repo=from_repo, strict=strict)) is not None:
            error_list.append(error_msg)
            if not all_errors:
                return error_list

    values: List[str] = []
    for key in PkgManifest._fields:
        val = data.get(key, ...)
        if val is ...:
            # pylint: disable-next=no-member,protected-access
            val = PkgManifest._field_defaults.get(key, ...)
        # `pkg_manifest_is_valid_or_error{_all}` will have caught this, assert all the same.
        assert val is not ...
        values.append(val)

    kw_args: Dict[str, Any] = dict(zip(PkgManifest._fields, values, strict=True))
    manifest = PkgManifest(**kw_args)

    if error_list:
        assert all_errors
        return error_list

    # There could be other validation, leave these as-is.
    return manifest


def pkg_manifest_from_dict_and_validate(
        data: Dict[Any, Any],
        from_repo: bool,
        strict: bool,
) -> Union[PkgManifest, str]:
    manifest = pkg_manifest_from_dict_and_validate_impl(data, from_repo=from_repo, all_errors=False, strict=strict)
    if isinstance(manifest, list):
        return manifest[0]
    return manifest


def pkg_manifest_from_dict_and_validate_all_errros(
        data: Dict[Any, Any],
        from_repo: bool,
        strict: bool,
) -> Union[PkgManifest, List[str]]:
    """
    Validate the manifest and return all errors.
    """
    return pkg_manifest_from_dict_and_validate_impl(data, from_repo=from_repo, all_errors=True, strict=strict)


def pkg_manifest_archive_from_dict_and_validate(
        data: Dict[Any, Any],
        strict: bool,
) -> Union[PkgManifest_Archive, str]:
    manifest = pkg_manifest_from_dict_and_validate(data, from_repo=True, strict=strict)
    if isinstance(manifest, str):
        return manifest

    assert isinstance(manifest, PkgManifest)
    return PkgManifest_Archive(
        manifest=manifest,
        archive_size=data["archive_size"],
        # Repositories that use their own hash generation may use capitals,
        # ensure always lowercase for comparison (hashes generated here are always lowercase).
        archive_hash=data["archive_hash"].lower(),
        archive_url=data["archive_url"],
    )


def pkg_manifest_from_toml_and_validate_all_errors(
        filepath: str,
        strict: bool,
) -> Union[PkgManifest, List[str]]:
    """
    This function is responsible for not letting invalid manifest from creating packages with ID names
    or versions that would not properly install.

    The caller is expected to use exception handling and forward any errors to the user.
    """
    try:
        with open(filepath, "rb") as fh:
            data = tomllib.load(fh)
    except Exception as ex:
        return [str(ex)]

    return pkg_manifest_from_dict_and_validate_all_errros(data, from_repo=False, strict=strict)


def pkg_zipfile_detect_subdir_or_none(
        zip_fh: zipfile.ZipFile,
) -> Optional[str]:
    if PKG_MANIFEST_FILENAME_TOML in zip_fh.NameToInfo:
        return ""
    # Support one directory containing the expected TOML.
    # ZIP's always use "/" (not platform specific).
    test_suffix = "/" + PKG_MANIFEST_FILENAME_TOML

    base_dir = None
    for filename in zip_fh.NameToInfo.keys():
        if filename.startswith("."):
            continue
        if not filename.endswith(test_suffix):
            continue
        # Only a single directory (for sanity sake).
        if filename.find("/", len(filename) - len(test_suffix)) == -1:
            continue

        # Multiple packages in a single archive, bail out as this is not a supported scenario.
        if base_dir is not None:
            base_dir = None
            break

        # Don't break in case there are multiple, in that case this function should return None.
        base_dir = filename[:-len(PKG_MANIFEST_FILENAME_TOML)]

    return base_dir


def pkg_manifest_from_zipfile_and_validate_impl(
        zip_fh: zipfile.ZipFile,
        archive_subdir: str,
        all_errors: bool,
        strict: bool,
) -> Union[PkgManifest, List[str]]:
    """
    Validate the manifest and return all errors.
    """
    # `archive_subdir` from `pkg_zipfile_detect_subdir_or_none`.
    assert archive_subdir == "" or archive_subdir.endswith("/")

    try:
        file_content = zip_fh.read(archive_subdir + PKG_MANIFEST_FILENAME_TOML)
    except KeyError:
        # TODO: check if there is a nicer way to handle this?
        # From a quick look there doesn't seem to be a good way
        # to do this using public methods.
        file_content = None

    if file_content is None:
        return ["Archive does not contain a manifest"]

    if isinstance((manifest_dict := toml_from_bytes_or_error(file_content)), str):
        return ["Archive contains a manifest that could not be parsed {:s}".format(manifest_dict)]

    assert isinstance(manifest_dict, dict)
    pkg_manifest_dict_apply_build_generated_table(manifest_dict)

    return pkg_manifest_from_dict_and_validate_impl(
        manifest_dict,
        from_repo=False,
        all_errors=all_errors,
        strict=strict,
    )


def pkg_manifest_from_zipfile_and_validate(
        zip_fh: zipfile.ZipFile,
        archive_subdir: str,
        strict: bool,
) -> Union[PkgManifest, str]:
    manifest = pkg_manifest_from_zipfile_and_validate_impl(
        zip_fh,
        archive_subdir,
        all_errors=False,
        strict=strict,
    )
    if isinstance(manifest, list):
        return manifest[0]
    return manifest


def pkg_manifest_from_zipfile_and_validate_all_errors(
        zip_fh: zipfile.ZipFile,
        archive_subdir: str,
        strict: bool,
) -> Union[PkgManifest, List[str]]:
    return pkg_manifest_from_zipfile_and_validate_impl(
        zip_fh,
        archive_subdir,
        all_errors=True,
        strict=strict,
    )


def pkg_manifest_from_archive_and_validate(
        filepath: str,
        strict: bool,
) -> Union[PkgManifest, str]:
    try:
        # pylint: disable-next=consider-using-with
        zip_fh_context = zipfile.ZipFile(filepath, mode="r")
    except Exception as ex:
        return "Error extracting archive \"{:s}\"".format(str(ex))

    with contextlib.closing(zip_fh_context) as zip_fh:
        if (archive_subdir := pkg_zipfile_detect_subdir_or_none(zip_fh)) is None:
            return "Archive has no manifest: \"{:s}\"".format(PKG_MANIFEST_FILENAME_TOML)
        return pkg_manifest_from_zipfile_and_validate(zip_fh, archive_subdir, strict=strict)


def pkg_is_legacy_addon(filepath: str) -> bool:
    # Python file is legacy.
    if os.path.splitext(filepath)[1].lower() == ".py":
        return True

    try:
        # pylint: disable-next=consider-using-with
        zip_fh_context = zipfile.ZipFile(filepath, mode="r")
    except Exception:
        return False

    with contextlib.closing(zip_fh_context) as zip_fh:
        # If manifest not legacy.
        if pkg_zipfile_detect_subdir_or_none(zip_fh) is not None:
            return False

        # If any Python file contains bl_info it's legacy.
        for filename in zip_fh_context.NameToInfo.keys():
            if filename.startswith("."):
                continue
            if not filename.lower().endswith(".py"):
                continue
            try:
                file_content = zip_fh.read(filename)
            except Exception:
                file_content = None
            if file_content and file_content.find(b"bl_info"):
                return True

    return False


def remote_url_has_filename_suffix(url: str) -> bool:
    # When the URL ends with `.json` it's assumed to be a URL that is inside a directory.
    # In these cases the file is stripped before constricting relative paths.
    return url.endswith("/" + PKG_REPO_LIST_FILENAME)


def remote_url_get(url: str) -> str:
    if url_is_filesystem(url):
        if remote_url_has_filename_suffix(url):
            return url
        # Add the default name to `file://` URL's if this isn't already a reference to a JSON.
        return "{:s}/{:s}".format(url.rstrip("/"), PKG_REPO_LIST_FILENAME)

    return url


def remote_url_params_strip(url: str) -> str:
    # Parse the URL to get its scheme, domain, and query parameters.
    parsed_url = urllib.parse.urlparse(url)

    # Combine the scheme, netloc, path without any other parameters, stripping the URL.
    new_url = urllib.parse.urlunparse((
        parsed_url.scheme,
        parsed_url.netloc,
        parsed_url.path,
        None,  # `parsed_url.params,`
        None,  # `parsed_url.query,`
        None,  # `parsed_url.fragment,`
    ))

    return new_url


def remote_url_validate_or_error(url: str) -> Optional[str]:
    if url_has_known_prefix(url):
        return None
    return "remote URL doesn't begin with a known prefix: {:s}".format(" ".join(URL_KNOWN_PREFIX))


# -----------------------------------------------------------------------------
# ZipFile Helpers

def zipfile_make_root_directory(
        zip_fh: zipfile.ZipFile,
        root_dir: str,
) -> None:
    """
    Make ``root_dir`` the new root of this ``zip_fh``, remove all other files.
    """
    # WARNING: this works but it's not pretty,
    # alternative solutions involve duplicating too much of ZipFile's internal logic.
    assert root_dir.endswith("/")
    filelist = zip_fh.filelist
    filelist_copy = filelist[:]
    filelist.clear()
    for member in filelist_copy:
        filename = member.filename
        if not filename.startswith(root_dir):
            continue
        # Ensure the path is not _ony_ the directory (can happen for some ZIP files).
        if not (filename := filename[len(root_dir):]):
            continue

        member.filename = filename
        filelist.append(member)


# -----------------------------------------------------------------------------
# Path Matching

class PathPatternMatch:
    """
    A pattern matching class that takes a list of patterns and has a ``test_path`` method.

    Patterns:
    - Matching that follows ``gitignore`` logic.

    Paths (passed to the ``test_path`` method):
    - All paths must use forward slashes.
    - All paths must be normalized and have no leading ``.`` or ``/`` characters.
    - Directories end with a trailing ``/``.

    Other notes:
    - Pattern matching doesn't require the paths to exist on the file-system.
    """
    # Implementation Notes:
    # - Path patterns use UNIX style glob.
    # - Matching doesn't depend on the order patterns are declared.
    # - Use of REGEX is an implementation detail, not exposed to the API.
    # - Glob uses using `fnmatch.translate` however this does not allow `*`
    #   to delimit on `/` which is necessary for `gitignore` style matching.
    #   So `/` are replaced with newlines, then REGEX multi-line logic is used
    #   to delimit the separators.
    # - This is used for building packages, so it doesn't have to to especially fast,
    #   although it shouldn't cause noticeable delays at build time.
    # - The test is located in: `../cli/test_path_pattern_match.py`

    __slots__ = (
        "_regex_list",
    )

    def __init__(self, path_patterns: List[str]):
        self._regex_list: List[Tuple[bool, re.Pattern[str]]] = PathPatternMatch._pattern_match_as_regex(path_patterns)

    def test_path(self, path: str) -> bool:
        assert not path.startswith("/")
        path_test = path.rstrip("/").replace("/", "\n")
        if path.endswith("/"):
            path_test = path_test + "/"
        # For debugging.
        # print("`" + path_test + "`")
        result = False
        for negate, regex in self._regex_list:
            if regex.match(path_test):
                if negate:
                    result = False
                    break
                # Match but don't break as this may be negated in the future.
                result = True
        return result

    # Internal implementation.

    @staticmethod
    def _pattern_match_as_regex_single(pattern: str) -> str:
        from fnmatch import translate

        # Special case: `!` literal prefix, needed to avoid this being handled as negation.
        if pattern.startswith("\\!"):
            pattern = pattern[1:]

        # Avoid confusing pattern matching logic, strip duplicate slashes.
        while True:
            pattern_next = pattern.replace("//", "/")
            if len(pattern_next) != len(pattern):
                pattern = pattern_next
            else:
                del pattern_next
                break

        # Remove redundant leading/trailing "**"
        # Besides being redundant, they break `pattern_double_star_indices` checks below.
        while True:  # Strip end.
            if pattern.endswith("/**/"):
                pattern = pattern[:-3]
            elif pattern.endswith("/**"):
                pattern = pattern[:-2]
            else:
                break
        while True:  # Strip start.
            if pattern.startswith("/**/"):
                pattern = pattern[4:]
            elif pattern.startswith("**/"):
                pattern = pattern[3:]
            else:
                break
        while True:  # Strip middle.
            pattern_next = pattern.replace("/**/**/", "/**/")
            if len(pattern_next) != len(pattern):
                pattern = pattern_next
            else:
                del pattern_next
                break

        any_prefix = True
        only_directory = False

        if pattern.startswith("/"):
            any_prefix = False
            pattern = pattern.lstrip("/")

        if pattern.endswith("/"):
            only_directory = True
            pattern = pattern.rstrip("/")

        # Separate components:
        pattern_split = pattern.split("/")

        pattern_double_star_indices = []

        for i, elem in enumerate(pattern_split):
            if elem == "**":
                # Note on `**` matching.
                # Supporting this is complicated considerably by having to support
                # `a/**/b` matching `a/b` (as well as `a/x/b` & `a/x/y/z/b`).
                # Without the requirement to match `a/b` we could simply do this:
                # `pattern_split[i] = "(?s:.*)"`
                # However that assumes a path separator before & after the expression.
                #
                # Instead, build a list of double-star indices which are joined to the surrounding elements.
                pattern_double_star_indices.append(i)
                continue

            # Some manipulation is needed for the REGEX result of `translate`.
            #
            # - Always adds an "end-of-string" match which isn't desired here.
            #
            elem_regex = translate(pattern_split[i]).removesuffix("\\Z")
            # Don't match newlines.
            if elem_regex.startswith("(?s:"):
                elem_regex = "(?:" + elem_regex[4:]

            pattern_split[i] = elem_regex

        for i in reversed(pattern_double_star_indices):
            assert pattern_split[i] == "**"
            pattern_triple = pattern_split[i - 1: i + 2]
            assert len(pattern_triple) == 3
            assert pattern_triple[1] == "**"
            del pattern_split[i - 1:i + 1]
            pattern_split[i - 1] = (
                pattern_triple[0] +
                "(?:\n|\n(?s:.*)\n)?" +
                pattern_triple[2]
            )
        del pattern_double_star_indices

        # Convert path separators.
        pattern = "\\n".join(pattern_split)

        if any_prefix:
            # Ensure the preceding text ends with a slash (or nothing).
            pattern = "(?s:.*)^" + pattern
        else:
            # Match string start (not line start).
            pattern = "\\A" + pattern

        if only_directory:
            # Ensure this only ever matches a directly.
            pattern = pattern + "[\\n/]"
        else:
            # Ensure this isn't part of a longer string.
            pattern = pattern + "/?\\Z"

        return pattern

    @staticmethod
    def _pattern_match_as_regex(path_patterns: Sequence[str]) -> List[Tuple[bool, re.Pattern[str]]]:
        # First group negative-positive expressions.
        pattern_groups: List[Tuple[bool, List[str]]] = []
        for pattern in path_patterns:
            if pattern.startswith("!"):
                pattern = pattern.lstrip("!")
                negate = True
            else:
                negate = False
            if not pattern:
                continue

            if not pattern_groups:
                pattern_groups.append((negate, []))

            pattern_regex = PathPatternMatch._pattern_match_as_regex_single(pattern)
            if pattern_groups[-1][0] == negate:
                pattern_groups[-1][1].append(pattern_regex)
            else:
                pattern_groups.append((negate, [pattern_regex]))

        result: List[Tuple[bool, re.Pattern[str]]] = []
        for negate, pattern_list in pattern_groups:
            result.append((negate, re.compile("(?:{:s})".format("|".join(pattern_list)), re.MULTILINE)))
        # print(result)
        return result


# -----------------------------------------------------------------------------
# URL Downloading

# Originally based on `urllib.request.urlretrieve`.
def url_retrieve_to_data_iter(
        url: str,
        *,
        data: Optional[Any] = None,
        headers: Dict[str, str],
        chunk_size: int,
        timeout_in_seconds: float,
) -> Generator[Tuple[bytes, int, Any], None, None]:
    """
    Retrieve a URL into a temporary location on disk.

    Requires a URL argument. If a filename is passed, it is used as
    the temporary file location. The reporthook argument should be
    a callable that accepts a block number, a read size, and the
    total file size of the URL target. The data argument should be
    valid URL encoded data.

    If a filename is passed and the URL points to a local resource,
    the result is a copy from local file to new file.

    Returns a tuple containing the path to the newly created
    data file as well as the resulting HTTPMessage object.
    """
    from urllib.error import ContentTooShortError
    from urllib.request import urlopen

    request = urllib.request.Request(
        url,
        data=data,
        headers=headers,
    )

    with (
            urlopen(request, timeout=timeout_in_seconds) if (timeout_in_seconds > 0.0) else
            urlopen(request)
    ) as fp:
        response_headers = fp.info()

        size = -1
        read = 0
        if "content-length" in response_headers:
            size = int(response_headers["Content-Length"])

        yield (b'', size, response_headers)

        if timeout_in_seconds <= 0.0:
            while True:
                block = fp.read(chunk_size)
                if not block:
                    break
                read += len(block)
                yield (block, size, response_headers)
        else:
            while True:
                block = read_with_timeout(fp, chunk_size, timeout_in_seconds=timeout_in_seconds)
                if not block:
                    break
                read += len(block)
                yield (block, size, response_headers)

    if size >= 0 and read < size:
        raise ContentTooShortError(
            "retrieval incomplete: got only %i out of %i bytes" % (read, size),
            response_headers,
        )


def url_retrieve_to_filepath_iter(
        url: str,
        filepath: str,
        *,
        headers: Dict[str, str],
        data: Optional[Any] = None,
        chunk_size: int,
        timeout_in_seconds: float,
) -> Generator[Tuple[int, int, Any], None, None]:
    # Handle temporary file setup.
    with open(filepath, 'wb') as fh_output:
        for block, size, response_headers in url_retrieve_to_data_iter(
                url,
                headers=headers,
                data=data,
                chunk_size=chunk_size,
                timeout_in_seconds=timeout_in_seconds,
        ):
            fh_output.write(block)
            yield (len(block), size, response_headers)


def filepath_retrieve_to_filepath_iter(
        filepath_src: str,
        filepath: str,
        *,
        chunk_size: int,
        timeout_in_seconds: float,
) -> Generator[Tuple[int, int], None, None]:
    # TODO: `timeout_in_seconds`.
    # Handle temporary file setup.
    _ = timeout_in_seconds
    with open(filepath_src, 'rb') as fh_input:
        size = os.fstat(fh_input.fileno()).st_size
        with open(filepath, 'wb') as fh_output:
            while (block := fh_input.read(chunk_size)):
                fh_output.write(block)
                yield (len(block), size)


def url_retrieve_to_data_iter_or_filesystem(
        url: str,
        headers: Dict[str, str],
        chunk_size: int,
        timeout_in_seconds: float,
) -> Generator[bytes, None, None]:
    if url_is_filesystem(url):
        with open(path_from_url(url), "rb") as fh_source:
            while (block := fh_source.read(chunk_size)):
                yield block
    else:
        for (
                block,
                _size,
                _response_headers,
        ) in url_retrieve_to_data_iter(
            url,
            headers=headers,
            chunk_size=chunk_size,
            timeout_in_seconds=timeout_in_seconds,
        ):
            yield block


def url_retrieve_to_filepath_iter_or_filesystem(
        url: str,
        filepath: str,
        headers: Dict[str, str],
        chunk_size: int,
        timeout_in_seconds: float,
) -> Generator[Tuple[int, int], None, None]:
    """
    Callers should catch: ``(Exception, KeyboardInterrupt)`` and convert them to message using:
    ``url_retrieve_exception_as_message``.
    """
    if url_is_filesystem(url):
        yield from filepath_retrieve_to_filepath_iter(
            path_from_url(url),
            filepath,
            chunk_size=chunk_size,
            timeout_in_seconds=timeout_in_seconds,
        )
    else:
        for (read, size, _response_headers) in url_retrieve_to_filepath_iter(
            url,
            filepath,
            headers=headers,
            chunk_size=chunk_size,
            timeout_in_seconds=timeout_in_seconds,
        ):
            yield (read, size)


def url_retrieve_exception_is_connectivity(
        ex: Union[Exception, KeyboardInterrupt],
) -> bool:
    if isinstance(ex, FileNotFoundError):
        return True
    if isinstance(ex, TimeoutError):
        return True
    # Covers `HTTPError` too.
    if isinstance(ex, urllib.error.URLError):
        return True

    return False


def url_retrieve_exception_as_message(
        ex: Union[Exception, KeyboardInterrupt],
        *,
        prefix: str,
        url: str,
) -> str:
    """
    Provides more user friendly messages when reading from a URL fails.
    """
    # These exceptions may occur when reading from the file-system or a URL.
    url_strip = remote_url_params_strip(url)
    if isinstance(ex, FileNotFoundError):
        return "{:s}: file-not-found ({:s}) reading {!r}!".format(prefix, str(ex), url_strip)
    if isinstance(ex, TimeoutError):
        return "{:s}: timeout ({:s}) reading {!r}!".format(prefix, str(ex), url_strip)
    if isinstance(ex, urllib.error.URLError):
        if isinstance(ex, urllib.error.HTTPError):
            if ex.code == 403:
                return "{:s}: HTTP error (403) access token may be incorrect, reading {!r}!".format(prefix, url_strip)
            return "{:s}: HTTP error ({:s}) reading {!r}!".format(prefix, str(ex), url_strip)
        return "{:s}: URL error ({:s}) reading {!r}!".format(prefix, str(ex), url_strip)

    return "{:s}: unexpected error ({:s}) reading {!r}!".format(prefix, str(ex), url_strip)


def pkg_idname_is_valid_or_error(pkg_idname: str) -> Optional[str]:
    if not pkg_idname.isidentifier():
        return "Not a valid identifier"
    if "__" in pkg_idname:
        return "Only single separators are supported"
    if pkg_idname.startswith("_"):
        return "Names must not start with a \"_\""
    if pkg_idname.endswith("_"):
        return "Names must not end with a \"_\""
    return None


def pkg_manifest_validate_terse_description_or_error(value: str) -> Optional[str]:
    # Could be an argument.
    length_limit = TERSE_DESCRIPTION_MAX_LENGTH
    if (length_limit != -1) and (len(value) > length_limit):
        return "a value no longer than {:d} characters expected, found {:d}".format(length_limit, len(value))

    if (error := pkg_manifest_validate_field_any_non_empty_string_stripped_no_control_chars(value, True)) is not None:
        return error

    # As we don't have a reliable (unicode aware) punctuation check, just check the last character is alpha/numeric.
    if value[-1].isalnum():
        pass  # OK.
    elif value[-1] in {")", "]", "}"}:
        pass  # Allow closing brackets (sometimes used to mention formats).
    else:
        return "alpha-numeric suffix expected, the string must not end with punctuation"
    return None


# -----------------------------------------------------------------------------
# Manifest Validation (Tags)


def pkg_manifest_tags_load_valid_map_from_python(
        valid_tags_filepath: str,
) -> Union[str, Dict[str, Set[str]]]:
    try:
        data = execfile(valid_tags_filepath)
    except Exception as ex:
        return "Python evaluation error ({:s})".format(str(ex))

    result = {}
    for key, key_extension_type in (("addons", "add-on"), ("themes", "theme")):
        if (value := data.get(key)) is None:
            return "missing key \"{:s}\"".format(key)
        if not isinstance(value, set):
            return "key \"{:s}\" must be a set, not a {:s}".format(key, str(type(value)))
        for tag in value:
            if not isinstance(tag, str):
                return "key \"{:s}\" must contain strings, found a {:s}".format(key, str(type(tag)))

        result[key_extension_type] = value

    return result


def pkg_manifest_tags_load_valid_map_from_json(
        valid_tags_filepath: str,
) -> Union[str, Dict[str, Set[str]]]:
    try:
        with open(valid_tags_filepath, "rb") as fh:
            data = json.load(fh)
    except Exception as ex:
        return "JSON evaluation error ({:s})".format(str(ex))

    if not isinstance(data, dict):
        return "JSON must contain a dict not a {:s}".format(str(type(data)))

    result = {}
    for key in ("add-on", "theme"):
        if (value := data.get(key)) is None:
            return "missing key \"{:s}\"".format(key)
        if not isinstance(value, list):
            return "key \"{:s}\" must be a list, not a {:s}".format(key, str(type(value)))
        for tag in value:
            if not isinstance(tag, str):
                return "key \"{:s}\" must contain strings, found a {:s}".format(key, str(type(tag)))

        result[key] = set(value)

    return result


def pkg_manifest_tags_load_valid_map(
        valid_tags_filepath: str,
) -> Union[str, Dict[str, Set[str]]]:
    # Allow Python data (Blender stores this internally).
    if valid_tags_filepath.endswith(".py"):
        return pkg_manifest_tags_load_valid_map_from_python(valid_tags_filepath)
    return pkg_manifest_tags_load_valid_map_from_json(valid_tags_filepath)


def pkg_manifest_tags_valid_or_error(
        valid_tags_data: Dict[str, Any],
        manifest_type: str,
        manifest_tags: List[str],
) -> Optional[str]:
    valid_tags = valid_tags_data[manifest_type]
    for tag in manifest_tags:
        if tag not in valid_tags:
            return (
                "found invalid tag \"{:s}\" not found in:\n"
                "({:s})"
            ).format(tag, ", ".join(sorted(valid_tags)))
    return None


# -----------------------------------------------------------------------------
# Manifest Validation (Generic Callbacks)
#
# NOTE: regarding the `strict` argument, this was added because we may want to tighten
# guidelines without causing existing repositories to fail.
#
# Strict is used:
# - When building packages.
# - When validating packages from the command line.
#
# However manifests from severs that don't adhere to strict rules are not prevented from loading.

# pylint: disable-next=useless-return
def pkg_manifest_validate_field_nop(
        value: Any,
        strict: bool,
) -> Optional[str]:
    _ = strict, value
    return None


def pkg_manifest_validate_field_any_non_empty_string(
    value: str,
    strict: bool,
) -> Optional[str]:
    _ = strict
    if not value.strip():
        return "A non-empty string expected"
    return None


def pkg_manifest_validate_field_any_non_empty_string_stripped_no_control_chars(
        value: str,
        strict: bool,
) -> Optional[str]:
    _ = strict
    value_strip = value.strip()
    if not value_strip:
        return "a non-empty string expected"
    if value != value_strip:
        return "text without leading/trailing white space expected"
    for _ in RE_CONTROL_CHARS.finditer(value):
        return "text without any control characters expected"
    return None


def pkg_manifest_validate_field_any_list_of_non_empty_strings(value: List[Any], strict: bool) -> Optional[str]:
    _ = strict
    for i, tag in enumerate(value):
        if not isinstance(tag, str):
            return "at index {:d} must be a string not a {:s}".format(i, str(type(tag)))
        if not tag.strip():
            return "at index {:d} must be a non-empty string".format(i)
    return None


def pkg_manifest_validate_field_any_non_empty_list_of_non_empty_strings(
        value: List[Any],
        strict: bool,
) -> Optional[str]:
    if not value:
        return "list may not be empty"

    return pkg_manifest_validate_field_any_list_of_non_empty_strings(value, strict)


def pkg_manifest_validate_field_any_version(
        value: str,
        strict: bool,
) -> Optional[str]:
    _ = strict
    if not RE_MANIFEST_SEMVER.match(value):
        return "to be a semantic-version, found {!r}".format(value)
    return None


def pkg_manifest_validate_field_any_version_primitive(
        value: str,
        strict: bool,
) -> Optional[str]:
    _ = strict
    # Parse simple `1.2.3`, `1.2` & `1` numbers.
    for number in value.split("."):
        if not number.isdigit():
            return "must be numbers separated by single \".\" characters, found \"{:s}\"".format(value)
    return None


def pkg_manifest_validate_field_any_version_primitive_or_empty(
        value: str,
        strict: bool,
) -> Optional[str]:
    if value:
        return pkg_manifest_validate_field_any_version_primitive(value, strict)
    return None

# -----------------------------------------------------------------------------
# Manifest Validation (Specific Callbacks)


def pkg_manifest_validate_field_idname(value: str, strict: bool) -> Optional[str]:
    _ = strict
    return pkg_idname_is_valid_or_error(value)


def pkg_manifest_validate_field_type(value: str, strict: bool) -> Optional[str]:
    _ = strict
    # NOTE: add "keymap" in the future.
    value_expected = {"add-on", "theme"}
    if value not in value_expected:
        return "Expected to be one of [{:s}], found {!r}".format(", ".join(value_expected), value)
    return None


def pkg_manifest_validate_field_tagline(value: str, strict: bool) -> Optional[str]:
    if strict:
        return pkg_manifest_validate_terse_description_or_error(value)
    else:
        if (error := pkg_manifest_validate_field_any_non_empty_string(value, strict)) is not None:
            return error

    return None


def pkg_manifest_validate_field_permissions(
        value: Union[
            # `Dict[str, str]` is expected but at this point it's only guaranteed to be a dict.
            Dict[Any, Any],
            # Kept for old files.
            List[Any],
        ],
        strict: bool,
) -> Optional[str]:

    keys_valid = {
        "files",
        "network",
        "clipboard",
        "camera",
        "microphone",
    }

    if strict:
        # A list may be passed in when not-strict.
        if not isinstance(value, dict):
            return "permissions must be a table of strings, not a {:s}".format(str(type(value)))

        for item_key, item_value in value.items():
            # Validate the key.
            if not isinstance(item_key, str):
                return "key \"{:s}\" must be a string not a {:s}".format(str(item_key), str(type(item_key)))
            if item_key not in keys_valid:
                return "value of \"{:s}\" must be a value in {!r}".format(item_key, tuple(keys_valid))

            # Validate the value.
            if not isinstance(item_value, str):
                return "value of \"{:s}\" must be a string not a {:s}".format(item_key, str(type(item_value)))

            if (error := pkg_manifest_validate_terse_description_or_error(item_value)) is not None:
                return "value of \"{:s}\": {:s}".format(item_key, error)

    else:
        if isinstance(value, dict):
            for item_key, item_value in value.items():
                if not isinstance(item_key, str):
                    return "key \"{:s}\" must be a string not a {:s}".format(str(item_key), str(type(item_key)))
                if not isinstance(item_value, str):
                    return "value of \"{:s}\" must be a string not a {:s}".format(item_key, str(type(item_value)))
        elif isinstance(value, list):
            # Historic beta convention, keep for compatibility.
            for i, item in enumerate(value):
                if not isinstance(item, str):
                    return "Expected item at index {:d} to be an int not a {:s}".format(i, str(type(item)))
        else:
            # The caller doesn't allow this.
            assert False, "internal error, disallowed type"

    return None


def pkg_manifest_validate_field_build_path_list(value: List[Any], strict: bool) -> Optional[str]:
    _ = strict
    value_duplicate_check: Set[str] = set()

    for item in value:
        if not isinstance(item, str):
            return "Expected \"paths\" to be a list of strings, found {:s}".format(str(type(item)))
        if not item:
            return "Expected \"paths\" items to be a non-empty string"
        if "\\" in item:
            return "Expected \"paths\" items to use \"/\" slashes, found: {:s}".format(item)
        if "\n" in item:
            return "Expected \"paths\" items to contain single lines, found: {:s}".format(item)
        # TODO: properly handle WIN32 absolute paths.
        if item.startswith("/"):
            return "Expected \"paths\" to be relative, found: {:s}".format(item)

        # Disallow references to `../../path` as this wont map into a the archive properly.
        # Further it may provide a security problem.
        item_native = os.path.normpath(item if os.sep == "/" else item.replace("/", "\\"))
        if item_native.startswith(".." + os.sep):
            return "Expected \"paths\" items to reference paths within a directory, found: {:s}".format(item)

        # Disallow duplicate names (when lower-case) to avoid collisions on case insensitive file-systems.
        item_native_lower = item_native.lower()
        len_prev = len(value_duplicate_check)
        value_duplicate_check.add(item_native_lower)
        if len_prev == len(value_duplicate_check):
            return "Expected \"paths\" to contain unique paths, duplicate found: {:s}".format(item)

        # Having to support this optionally ends up being reasonably complicated.
        # Simply throw an error if it's included, so it can be added at build time.
        if item_native == PKG_MANIFEST_FILENAME_TOML:
            return "Expected \"paths\" not to contain the manifest, found: {:s}".format(item)

        # NOTE: other checks could be added here, (exclude control characters for example).
        # Such cases are quite unlikely so supporting them isn't so important.

    return None


def pkg_manifest_validate_field_wheels(
        value: List[Any],
        strict: bool,
) -> Optional[str]:
    if (error := pkg_manifest_validate_field_any_list_of_non_empty_strings(value, strict)) is not None:
        return error
    # Enforce naming spec:
    # https://packaging.python.org/en/latest/specifications/binary-distribution-format/#file-name-convention
    # This also defines the name spec:
    filename_spec = "{distribution}-{version}(-{build tag})?-{python tag}-{abi tag}-{platform tag}.whl"

    for wheel in value:
        if "\"" in wheel:
            return "wheel paths most not contain quotes, found {!r}".format(wheel)
        if "\\" in wheel:
            return "wheel paths must use forward slashes, found {!r}".format(wheel)

        if (error := pkg_manifest_validate_field_any_non_empty_string_stripped_no_control_chars(
                wheel, True,
        )) is not None:
            return "wheel paths detected: {:s}, found {!r}".format(error, wheel)

        wheel_filename = os.path.basename(wheel)
        if not wheel_filename.lower().endswith(".whl"):
            return "wheel paths must end with \".whl\", found {!r}".format(wheel)

        wheel_filename_split = wheel_filename.split("-")
        # pylint: disable-next=superfluous-parens
        if not (5 <= len(wheel_filename_split) <= 6):
            return "wheel filename must follow the spec \"{:s}\", found {!r}".format(filename_spec, wheel_filename)

    return None


def pkg_manifest_validate_field_archive_size(
    value: int,
    strict: bool,
) -> Optional[str]:
    _ = strict
    if value <= 0:
        return "to be a positive integer, found {!r}".format(value)
    return None


def pkg_manifest_validate_field_archive_hash(
        value: str,
        strict: bool,
) -> Optional[str]:
    _ = strict
    import string
    # Expect: `sha256:{HASH}`.
    # In the future we may support multiple hash types.
    value_hash_type, value_sep, x_val_hash_data = value.partition(":")
    if not value_sep:
        return "Must have a \":\" separator {!r}".format(value)
    del value_sep
    if value_hash_type == "sha256":
        if len(x_val_hash_data) != 64 or x_val_hash_data.strip(string.hexdigits):
            return "Must be 64 hex-digits, found {!r}".format(value)
    else:
        return "Must use a prefix in [\"sha256\"], found {!r}".format(value_hash_type)
    return None


# Keep in sync with `PkgManifest`.
# key, type, check_fn.
pkg_manifest_known_keys_and_types: Tuple[
    Tuple[str, Union[type, Tuple[type, ...]], Callable[[Any, bool], Optional[str]]],
    ...,
] = (
    ("id", str, pkg_manifest_validate_field_idname),
    ("schema_version", str, pkg_manifest_validate_field_any_version),
    ("name", str, pkg_manifest_validate_field_any_non_empty_string_stripped_no_control_chars),
    ("tagline", str, pkg_manifest_validate_field_tagline),
    ("version", str, pkg_manifest_validate_field_any_version),
    ("type", str, pkg_manifest_validate_field_type),
    ("maintainer", str, pkg_manifest_validate_field_any_non_empty_string_stripped_no_control_chars),
    ("license", list, pkg_manifest_validate_field_any_non_empty_list_of_non_empty_strings),
    ("blender_version_min", str, pkg_manifest_validate_field_any_version_primitive),

    # Optional.
    ("blender_version_max", str, pkg_manifest_validate_field_any_version_primitive_or_empty),
    ("website", str, pkg_manifest_validate_field_any_non_empty_string_stripped_no_control_chars),
    ("copyright", list, pkg_manifest_validate_field_any_non_empty_list_of_non_empty_strings),
    # Type should be `dict` eventually, some existing packages will have a list of strings instead.
    ("permissions", (dict, list), pkg_manifest_validate_field_permissions),
    ("tags", list, pkg_manifest_validate_field_any_non_empty_list_of_non_empty_strings),
    ("platforms", list, pkg_manifest_validate_field_any_non_empty_list_of_non_empty_strings),
    ("wheels", list, pkg_manifest_validate_field_wheels),
)

# Keep in sync with `PkgManifest_Archive`.
pkg_manifest_known_keys_and_types_from_repo: Tuple[
    Tuple[str, type, Callable[[Any, bool], Optional[str]]],
    ...,
] = (
    ("archive_size", int, pkg_manifest_validate_field_archive_size),
    ("archive_hash", str, pkg_manifest_validate_field_archive_hash),
    ("archive_url", str, pkg_manifest_validate_field_nop),
)


# -----------------------------------------------------------------------------
# Manifest Validation

def pkg_manifest_is_valid_or_error_impl(
        data: Dict[str, Any],
        *,
        from_repo: bool,
        all_errors: bool,
        strict: bool,
) -> Optional[List[str]]:
    if not isinstance(data, dict):
        return ["Expected value to be a dict, not a {!r}".format(type(data))]

    assert len(pkg_manifest_known_keys_and_types) == len(PkgManifest._fields)
    # -1 because the manifest is an item.
    assert len(pkg_manifest_known_keys_and_types_from_repo) == len(PkgManifest_Archive._fields) - 1

    error_list = []

    value_extract: Dict[str, Optional[object]] = {}
    for known_types in (
            (pkg_manifest_known_keys_and_types, pkg_manifest_known_keys_and_types_from_repo) if from_repo else
            (pkg_manifest_known_keys_and_types, )
    ):
        for x_key, x_ty, x_check_fn in known_types:
            is_default_value = False
            x_val = data.get(x_key, ...)
            if x_val is ...:
                # pylint: disable-next=no-member, protected-access
                x_val = PkgManifest._field_defaults.get(x_key, ...)
                if from_repo:
                    if x_val is ...:
                        # pylint: disable-next=no-member, protected-access
                        x_val = PkgManifest_Archive._field_defaults.get(x_key, ...)
                if x_val is ...:
                    error_list.append("missing \"{:s}\"".format(x_key))
                    if not all_errors:
                        return error_list
                else:
                    is_default_value = True
                value_extract[x_key] = x_val
                continue

            # When the default value is None, skip all type checks.
            if not (is_default_value and x_val is None):
                if isinstance(x_val, x_ty):
                    pass
                else:
                    error_list.append("\"{:s}\" must be a {:s}, not a {:s}".format(
                        x_key, (
                            "[{:s}]".format(", ".join(x_ty_elem.__name__ for x_ty_elem in x_ty))
                            if isinstance(x_ty, tuple) else
                            x_ty.__name__
                        ),
                        type(x_val).__name__,
                    ))
                    if not all_errors:
                        return error_list
                    continue

                if (error_msg := x_check_fn(x_val, strict)) is not None:
                    error_list.append("key \"{:s}\" invalid: {:s}".format(x_key, error_msg))
                    if not all_errors:
                        return error_list
                    continue

            value_extract[x_key] = x_val

    if error_list:
        assert all_errors
        return error_list

    return None


def pkg_manifest_is_valid_or_error(
        data: Dict[str, Any],
        *,
        from_repo: bool,
        strict: bool,
) -> Optional[str]:
    error_list = pkg_manifest_is_valid_or_error_impl(
        data,
        from_repo=from_repo,
        all_errors=False,
        strict=strict,
    )
    if isinstance(error_list, list):
        return error_list[0]
    return None


def pkg_manifest_is_valid_or_error_all(
        data: Dict[str, Any],
        *,
        from_repo: bool,
        strict: bool,
) -> Optional[List[str]]:
    return pkg_manifest_is_valid_or_error_impl(
        data,
        from_repo=from_repo,
        all_errors=True,
        strict=strict,
    )


# -----------------------------------------------------------------------------
# Manifest Utilities

def pkg_manifest_dict_apply_build_generated_table(manifest_dict: Dict[str, Any]) -> None:
    # Swap in values from `[build.generated]` if it exists:
    if (build_generated := manifest_dict.get("build", {}).get("generated")) is None:
        return

    if (platforms := build_generated.get("platforms")) is not None:
        manifest_dict["platforms"] = platforms

    if (wheels := build_generated.get("wheels")) is not None:
        manifest_dict["wheels"] = wheels


# -----------------------------------------------------------------------------
# Standalone Utilities

platform_system_replace = {
    "darwin": "macos",
}

platform_machine_replace = {
    "x86_64": "x64",
    "amd64": "x64",
    # Used on Linux for ARM64 (APPLE already uses `arm64`).
    "aarch64": "arm64",
    "aarch32": "arm32",
}

# Use when converting a Python `.whl` platform to a Blender `platform_from_this_system` platform.
platform_system_replace_for_wheels = {
    "macosx": "macos",
    "manylinux": "linux",
    "musllinux": "linux",
    "win": "windows",
}


def platform_from_this_system() -> str:
    import platform
    system = platform.system().lower()
    machine = platform.machine().lower()
    return "{:s}-{:s}".format(
        platform_system_replace.get(system, system),
        platform_machine_replace.get(machine, machine),
    )


def blender_platform_from_wheel_platform(wheel_platform: str) -> str:
    """
    Convert a wheel to a Blender compatible platform: e.g.
    - ``linux_x86_64``              -> ``linux-x64``.
    - ``manylinux_2_28_x86_64``     -> ``linux-x64``.
    - ``manylinux2014_aarch64``     -> ``linux-arm64``.
    - ``win_amd64``                 -> ``windows-x64``.
    - ``macosx_11_0_arm64``         -> ``macos-arm64``.
    - ``manylinux2014_x86_64``      -> ``linux-x64``.
    """

    i = wheel_platform.find("_")
    if i == -1:
        # WARNING: this should never or almost never happen.
        # Return the result as we don't have a better alternative.
        return wheel_platform

    head = wheel_platform[:i]
    tail = wheel_platform[i + 1:]

    for wheel_src, blender_dst in platform_system_replace_for_wheels.items():
        if head == wheel_src:
            head = blender_dst
            break
        # Account for:
        # `manylinux2014` -> `linux`.
        # `win32` -> `windows`.
        if head.startswith(wheel_src) and head[len(wheel_src):].isdigit():
            head = blender_dst
            break

    for wheel_src, blender_dst in platform_machine_replace.items():
        if (tail == wheel_src) or (tail.endswith("_" + wheel_src)):
            # NOTE: in some cases this skips GLIBC versions.
            tail = blender_dst
            break
    else:
        # Avoid GLIBC or MACOS versions being included in the `machine` value.
        # This works as long as all known machine values are added to `platform_machine_replace`
        # (only `x86_64` at the moment).
        tail = tail.rpartition("_")[2]

    return "{:s}-{:s}".format(head, tail)


def blender_platform_compatible_with_wheel_platform(platform: str, wheel_platform: str) -> bool:
    assert platform
    if wheel_platform == "any":
        return True
    platform_blender = blender_platform_from_wheel_platform(wheel_platform)
    return platform == platform_blender


def blender_platform_compatible_with_wheel_platform_from_filepath(platform: str, wheel_filepath: str) -> bool:
    wheel_filename = os.path.splitext(os.path.basename(wheel_filepath))[0]

    wheel_filename_split = wheel_filename.split("-")
    # This should be unreachable because the manifest has been validated, add assert.
    assert len(wheel_filename_split) >= 5, "Internal error, manifest validation disallows this"

    wheel_platform = wheel_filename_split[-1]

    return blender_platform_compatible_with_wheel_platform(platform, wheel_platform)


def paths_filter_wheels_by_platform(
        wheels: List[str],
        platform: str,
) -> List[str]:
    """
    All paths are wheels with filenames that follow the wheel spec.
    Return wheels which are compatible with the ``platform``.
    """
    wheels_result: List[str] = []

    for wheel_filepath in wheels:
        if blender_platform_compatible_with_wheel_platform_from_filepath(platform, wheel_filepath):
            wheels_result.append(wheel_filepath)

    return wheels_result


def build_paths_filter_wheels_by_platform(
        build_paths: List[Tuple[str, str]],
        platform: str,
) -> List[Tuple[str, str]]:
    """
    All paths are wheels with filenames that follow the wheel spec.
    Return wheels which are compatible with the ``platform``.
    """
    build_paths_for_platform: List[Tuple[str, str]] = []

    for item in build_paths:
        if blender_platform_compatible_with_wheel_platform_from_filepath(platform, item[1]):
            build_paths_for_platform.append(item)

    return build_paths_for_platform


def build_paths_filter_by_platform(
        build_paths: List[Tuple[str, str]],
        wheel_range: Tuple[int, int],
        platforms: Tuple[str, ...],
) -> Generator[Tuple[List[Tuple[str, str]], str], None, None]:
    if not platforms:
        yield (build_paths, "")
        return

    if wheel_range[0] == wheel_range[1]:
        # Not an error, but there is no reason to split the packages in this case,
        # caller may warn about this although it's not an error.
        for platform in platforms:
            yield (build_paths, platform)
        return

    build_paths_head = build_paths[:wheel_range[0]]
    build_paths_wheels = build_paths[wheel_range[0]:wheel_range[1]]
    build_paths_tail = build_paths[wheel_range[1]:]

    for platform in platforms:
        wheels_for_platform = build_paths_filter_wheels_by_platform(build_paths_wheels, platform)
        yield (
            [
                *build_paths_head,
                *wheels_for_platform,
                *build_paths_tail,
            ],
            platform,
        )


def repository_filter_skip(
        item: Dict[str, Any],
        *,
        filter_blender_version: Tuple[int, int, int],
        filter_platform: str,
        # When `skip_message_fn` is set, returning true must call the `skip_message_fn` function.
        skip_message_fn: Optional[Callable[[str], None]],
        error_fn: Callable[[Exception], None],
) -> bool:
    if (platforms := item.get("platforms")) is not None:
        if not isinstance(platforms, list):
            # Possibly noisy, but this should *not* be happening on a regular basis.
            error_fn(TypeError("platforms is not a list, found a: {:s}".format(str(type(platforms)))))
        elif platforms and (filter_platform not in platforms):
            if skip_message_fn is not None:
                skip_message_fn("This platform ({:s}) isn't one of ({:s})".format(
                    filter_platform,
                    ", ".join(platforms),
                ))
            return True

    if filter_blender_version != (0, 0, 0):
        version_min_str = item.get("blender_version_min")
        version_max_str = item.get("blender_version_max")

        if not (isinstance(version_min_str, str) or version_min_str is None):
            error_fn(TypeError("blender_version_min expected a string, found: {:s}".format(str(type(version_min_str)))))
            version_min_str = None
        if not (isinstance(version_max_str, str) or version_max_str is None):
            error_fn(TypeError("blender_version_max expected a string, found: {:s}".format(str(type(version_max_str)))))
            version_max_str = None

        if version_min_str is None:
            version_min = None
        elif isinstance(version_min := blender_version_parse_any_or_error(version_min_str), str):
            error_fn(TypeError("blender_version_min invalid format: {:s}".format(version_min)))
            version_min = None

        if version_max_str is None:
            version_max = None
        elif isinstance(version_max := blender_version_parse_any_or_error(version_max_str), str):
            error_fn(TypeError("blender_version_max invalid format: {:s}".format(version_max)))
            version_max = None

        del version_min_str, version_max_str

        assert (isinstance(version_min, tuple) or version_min is None)
        assert (isinstance(version_max, tuple) or version_max is None)

        if (version_min is not None) and (filter_blender_version < version_min):
            # Blender is older than the packages minimum supported version.
            if skip_message_fn is not None:
                skip_message_fn("This Blender version ({:s}) doesn't meet the minimum supported version ({:s})".format(
                    ".".join(str(x) for x in filter_blender_version),
                    ".".join(str(x) for x in version_min),
                ))
            return True
        if (version_max is not None) and (filter_blender_version >= version_max):
            # Blender is newer or equal to the maximum value.
            if skip_message_fn is not None:
                skip_message_fn("This Blender version ({:s}) must be less than the maximum version ({:s})".format(
                    ".".join(str(x) for x in filter_blender_version),
                    ".".join(str(x) for x in version_max),
                ))
            return True

    return False


def blender_version_parse_or_error(version: str) -> Union[Tuple[int, int, int], str]:
    try:
        version_tuple: Tuple[int, ...] = tuple(int(x) for x in version.split("."))
    except Exception as ex:
        return "unable to parse blender version: {:s}, {:s}".format(version, str(ex))

    if not version_tuple:
        return "unable to parse empty blender version: {:s}".format(version)

    # `mypy` can't detect that this is guaranteed to be 3 items.
    return (
        version_tuple if (len(version_tuple) == 3) else
        (*version_tuple, (0, 0))[:3]     # type: ignore
    )


def blender_version_parse_any_or_error(version: Any) -> Union[Tuple[int, int, int], str]:
    if not isinstance(version, str):
        return "blender version should be a string, found a: {:s}".format(str(type(version)))

    result = blender_version_parse_or_error(version)
    assert isinstance(result, (tuple, str))
    return result


def url_request_headers_create(*, accept_json: bool, user_agent: str, access_token: str) -> Dict[str, str]:
    headers = {}
    if accept_json:
        # Default for JSON requests this allows top-level URL's to be used.
        headers["Accept"] = "application/json"

    if user_agent:
        # Typically: `Blender/4.2.0 (Linux x84_64; cycle=alpha)`.
        headers["User-Agent"] = user_agent

    if access_token:
        headers["Authorization"] = "Bearer {:s}".format(access_token)

    return headers


def repo_json_is_valid_or_error(filepath: str) -> Optional[str]:
    if not os.path.exists(filepath):
        return "File missing: " + filepath

    try:
        with open(filepath, "r", encoding="utf-8") as fh:
            result = json.load(fh)
    except Exception as ex:
        return str(ex)

    if not isinstance(result, dict):
        return "Expected a dictionary, not a {!r}".format(type(result))

    if (value := result.get("version")) is None:
        return "Expected a \"version\" key which was not found"
    if not isinstance(value, str):
        return "Expected \"version\" value to be a version string"

    if (value := result.get("blocklist")) is not None:
        if not isinstance(value, list):
            return "Expected \"blocklist\" to be a list, not a {:s}".format(str(type(value)))
        for item in value:
            if isinstance(item, str):
                continue
            return "Expected \"blocklist\" to be a list of strings, found {:s}".format(str(type(item)))

    if (value := result.get("data")) is None:
        return "Expected a \"data\" key which was not found"
    if not isinstance(value, list):
        return "Expected \"data\" value to be a list"

    for i, item in enumerate(value):

        if (pkg_idname := item.get("id")) is None:
            return "Expected item at index {:d} to have an \"id\"".format(i)

        if not isinstance(pkg_idname, str):
            return "Expected item at index {:d} to have a string id, not a {!r}".format(i, type(pkg_idname))

        if (error_msg := pkg_idname_is_valid_or_error(pkg_idname)) is not None:
            return "Expected key at index {:d} to be an identifier, \"{:s}\" failed: {:s}".format(
                i, pkg_idname, error_msg,
            )

        if (error_msg := pkg_manifest_is_valid_or_error(item, from_repo=True, strict=False)) is not None:
            return "Error at index {:d}: {:s}".format(i, error_msg)

    return None


def pkg_manifest_toml_is_valid_or_error(filepath: str, strict: bool) -> Tuple[Optional[str], Dict[str, Any]]:
    if not os.path.exists(filepath):
        return "File missing: " + filepath, {}

    try:
        with open(filepath, "rb") as fh:
            result = tomllib.load(fh)
    except Exception as ex:
        return str(ex), {}

    error = pkg_manifest_is_valid_or_error(result, from_repo=False, strict=strict)
    if error is not None:
        return error, {}
    return None, result


def pkg_manifest_detect_duplicates(pkg_items: List[PkgManifest]) -> Optional[str]:
    """
    When a repository includes multiple packages with the same ID, ensure they don't conflict.

    Ensure packages have non-overlapping:
    - Platforms.
    - Blender versions.

    Return an error if they do, otherwise None.
    """

    # Dummy ranges for the purpose of valid comparisons.
    dummy_verion_min = 0, 0, 0
    dummy_verion_max = 1000, 0, 0

    def parse_version_or_default(version: Optional[str], default: Tuple[int, int, int]) -> Tuple[int, int, int]:
        if version is None:
            return default
        if isinstance(version_parsed := blender_version_parse_or_error(version), str):
            # NOTE: any error here will have already been handled.
            assert False, "unreachable"
            return default
        return version_parsed

    def version_range_as_str(version_min: Tuple[int, int, int], version_max: Tuple[int, int, int]) -> str:
        dummy_min = version_min == dummy_verion_min
        dummy_max = version_max == dummy_verion_max
        if dummy_min and dummy_max:
            return "[undefined]"
        version_min_str = "..." if dummy_min else "{:d}.{:d}.{:d}".format(*version_min)
        version_max_str = "..." if dummy_max else "{:d}.{:d}.{:d}".format(*version_max)
        return "[{:s} -> {:s}]".format(version_min_str, version_max_str)

    # Sort for predictable output.
    platforms_all = tuple(sorted(set(
        platform
        for manifest in pkg_items
        for platform in (manifest.platforms or ())
    )))

    manifest_per_platform: Dict[str, List[PkgManifest]] = {platform: [] for platform in platforms_all}
    if platforms_all:
        for manifest in pkg_items:
            # No platforms means all platforms.
            for platform in (manifest.platforms or platforms_all):
                manifest_per_platform[platform].append(manifest)
    else:
        manifest_per_platform[""] = pkg_items

    # Packages have been split by platform, now detect version overlap.
    platform_dupliates = {}
    for platform, pkg_items_platform in manifest_per_platform.items():
        # Must never be empty.
        assert pkg_items_platform
        if len(pkg_items_platform) == 1:
            continue

        version_ranges: List[Tuple[Tuple[int, int, int], Tuple[int, int, int]]] = []
        for manifest in pkg_items_platform:
            version_ranges.append((
                parse_version_or_default(manifest.blender_version_min, dummy_verion_min),
                parse_version_or_default(manifest.blender_version_max, dummy_verion_max),
            ))
        # Sort by the version range so overlaps can be detected between adjacent members.
        version_ranges.sort()

        duplicates_found = []
        item_prev = version_ranges[0]
        for i in range(1, len(version_ranges)):
            item_curr = version_ranges[i]

            # Previous maximum is less than or equal to the current minimum, no overlap.
            if item_prev[1] > item_curr[0]:
                duplicates_found.append("{:s} & {:s}".format(
                    version_range_as_str(*item_prev),
                    version_range_as_str(*item_curr),
                ))
            item_prev = item_curr

        if duplicates_found:
            platform_dupliates[platform] = duplicates_found

    if platform_dupliates:
        # Simpler, no platforms.
        if platforms_all:
            error_text = ", ".join([
                "\"{:s}\": ({:s})".format(platform, ", ".join(errors))
                for platform, errors in platform_dupliates.items()
            ])
        else:
            error_text = ", ".join(platform_dupliates[""])

        return "{:d} duplicate(s) found, conflicting blender versions {:s}".format(
            sum(map(len, platform_dupliates.values())),
            error_text,
        )

    # No collisions found.
    return None


def toml_from_bytes_or_error(data: bytes) -> Union[Dict[str, Any], str]:
    try:
        result = tomllib.loads(data.decode('utf-8'))
        assert isinstance(result, dict)
        return result
    except Exception as ex:
        return str(ex)


def toml_from_filepath_or_error(filepath: str) -> Union[Dict[str, Any], str]:
    try:
        with open(filepath, "rb") as fh:
            data = fh.read()
        result = toml_from_bytes_or_error(data)
        return result
    except Exception as ex:
        return str(ex)


def repo_local_private_dir(*, local_dir: str) -> str:
    """
    Ensure the repos hidden directory exists.
    """
    return os.path.join(local_dir, REPO_LOCAL_PRIVATE_DIR)


def repo_local_private_dir_ensure(
        *,
        local_dir: str,
        error_fn: Callable[[Exception], None],
) -> Optional[str]:
    """
    Ensure the repos hidden directory exists.
    """
    local_private_dir = repo_local_private_dir(local_dir=local_dir)
    if not os.path.isdir(local_private_dir):
        # Unlikely but possible `local_dir` is missing.
        try:
            os.makedirs(local_private_dir)
        except Exception as ex:
            error_fn(ex)
            return None
    return local_private_dir


def repo_local_private_dir_ensure_with_subdir(
        *,
        local_dir: str,
        subdir: str,
        error_fn: Callable[[Exception], None],
) -> Optional[str]:
    """
    Return a local directory used to cache package downloads.
    """
    if (local_private_dir := repo_local_private_dir_ensure(
            local_dir=local_dir,
            error_fn=error_fn,
    )) is None:
        return None

    local_private_subdir = os.path.join(local_private_dir, subdir)
    if not os.path.isdir(local_private_subdir):
        # Unlikely but possible `local_dir` is missing.
        try:
            os.makedirs(local_private_subdir)
        except Exception as ex:
            error_fn(ex)
            return None
    return local_private_subdir


def repo_sync_from_remote(
        *,
        msglog: MessageLogger,
        remote_name: str,
        remote_url: str,
        local_dir: str,
        online_user_agent: str,
        access_token: str,
        timeout_in_seconds: float,
        demote_connection_errors_to_status: bool,
        extension_override: str,
) -> bool:
    """
    Load package information into the local path.
    """

    # Validate arguments.
    if (error := remote_url_validate_or_error(remote_url)) is not None:
        msglog.fatal_error(error)
        return False

    request_exit = False
    request_exit |= msglog.status("Checking repository \"{:s}\" for updates...".format(remote_name))
    if request_exit:
        return False

    if (local_private_dir := repo_local_private_dir_ensure(
            local_dir=local_dir,
            error_fn=lambda ex: any_as_none(
                msglog.fatal_error("Error creating private directory: {:s}".format(str(ex)))
            ),
    )) is None:
        return False

    remote_json_url = remote_url_get(remote_url)

    local_json_path = os.path.join(local_private_dir, PKG_REPO_LIST_FILENAME)
    local_json_path_temp = local_json_path + "@"

    assert extension_override != "@"
    if extension_override:
        local_json_path = local_json_path + extension_override

    if os.path.exists(local_json_path_temp):
        os.unlink(local_json_path_temp)

    with CleanupPathsContext(files=(local_json_path_temp,), directories=()):
        # TODO: time-out.
        request_exit |= msglog.status("Refreshing extensions list for \"{:s}\"...".format(remote_name))
        if request_exit:
            return False

        try:
            read_total = 0
            for (read, size) in url_retrieve_to_filepath_iter_or_filesystem(
                    remote_json_url,
                    local_json_path_temp,
                    headers=url_request_headers_create(
                        accept_json=True,
                        user_agent=online_user_agent,
                        access_token=access_token,
                    ),
                    chunk_size=CHUNK_SIZE_DEFAULT,
                    timeout_in_seconds=timeout_in_seconds,
            ):
                request_exit |= msglog.progress("Downloading...", read_total, size, 'BYTE')
                if request_exit:
                    break
                read_total += read
            del read_total
        except (Exception, KeyboardInterrupt) as ex:
            msg = url_retrieve_exception_as_message(ex, prefix="sync", url=remote_url)
            if demote_connection_errors_to_status and url_retrieve_exception_is_connectivity(ex):
                msglog.status(msg)
            else:
                msglog.fatal_error(msg)
            return False

        if request_exit:
            return False

        error_msg = repo_json_is_valid_or_error(local_json_path_temp)
        if error_msg is not None:
            msglog.fatal_error(
                "Repository error: invalid manifest ({:s}) for repository \"{:s}\"!".format(error_msg, remote_name),
            )
            return False
        del error_msg

        request_exit |= msglog.status("Extensions list for \"{:s}\" updated".format(remote_name))
        if request_exit:
            return False

        if os.path.exists(local_json_path):
            os.unlink(local_json_path)

        # If this is a valid JSON, overwrite the existing file.
        os.rename(local_json_path_temp, local_json_path)

        if extension_override:
            request_exit |= msglog.path(os.path.relpath(local_json_path, local_dir))

    return True


def repo_pkginfo_from_local_as_dict_or_error(*, local_dir: str) -> Union[Dict[str, Any], str]:
    """
    Load package cache.
    """
    local_private_dir = repo_local_private_dir(local_dir=local_dir)
    local_json_path = os.path.join(local_private_dir, PKG_REPO_LIST_FILENAME)

    # Don't check if the path exists, allow this to raise an exception.
    try:
        with open(local_json_path, "r", encoding="utf-8") as fh:
            result = json.load(fh)
    except Exception as ex:
        return str(ex)

    if not isinstance(result, dict):
        return "expected a dict, not a {:s}".format(str(type(result)))

    return result


def pkg_repo_data_from_json_or_error(json_data: Dict[str, Any]) -> Union[PkgRepoData, str]:
    if not isinstance((version := json_data.get("version", "v1")), str):
        return "expected \"version\" to be a string"

    if not isinstance((blocklist := json_data.get("blocklist", [])), list):
        return "expected \"blocklist\" to be a list"

    if not isinstance((data := json_data.get("data", [])), list):
        return "expected \"data\" to be a list"

    result_new = PkgRepoData(
        version=version,
        blocklist=blocklist,
        data=data,
    )
    return result_new


def repo_pkginfo_from_local_or_none(*, local_dir: str) -> Union[PkgRepoData, str]:
    if isinstance((result := repo_pkginfo_from_local_as_dict_or_error(local_dir=local_dir)), str):
        return result
    return pkg_repo_data_from_json_or_error(result)


def url_has_known_prefix(path: str) -> bool:
    return path.startswith(URL_KNOWN_PREFIX)


def url_is_filesystem(url: str) -> bool:
    if url.startswith(("file://")):
        return True
    if url.startswith(URL_KNOWN_PREFIX):
        return False

    # Error handling must ensure this never happens.
    assert False, "unreachable, prefix not known"

    return False


# -----------------------------------------------------------------------------
# Generate Argument Handlers

def arg_handle_int_as_bool(value: str) -> bool:
    result = int(value)
    if result not in {0, 1}:
        raise argparse.ArgumentTypeError("Expected a 0 or 1")
    return bool(result)


def arg_handle_str_as_package_names(value: str) -> Sequence[str]:
    result = value.split(",")
    for pkg_idname in result:
        if (error_msg := pkg_idname_is_valid_or_error(pkg_idname)) is not None:
            raise argparse.ArgumentTypeError("Invalid name \"{:s}\". {:s}".format(pkg_idname, error_msg))
    return result


# -----------------------------------------------------------------------------
# Argument Handlers ("build" command)

def generic_arg_build_split_platforms(subparse: argparse.ArgumentParser) -> None:
    subparse.add_argument(
        "--split-platforms",
        dest="split_platforms",
        action="store_true",
        default=False,
        help=(
            "Build a separate package for each platform.\n"
            "Adding the platform as a file name suffix (before the extension).\n"
            "\n"
            "This can be useful to reduce the upload size of packages that bundle large\n"
            "platform-specific modules (``*.whl`` files)."
        ),
    )


def generic_arg_package_valid_tags(subparse: argparse.ArgumentParser) -> None:
    # NOTE(@ideasman42): when called from Blender tags for `extensions.blender.org` are enforced by default.
    # For `extensions.blender.org` this is enforced on the server side, so it's better developers see the error
    # on build/validate instead of uploading the package.
    # It's worth noting not all extensions will be hosted on `extensions.blender.org`,
    # 3rd party hosting should remain a first class citizen not some exceptional case.
    #
    # The rationale for applying these tags for all packages even accepting that not everyone is targeting
    # Blender's official repository is to avoid every extension defining their own tags.
    #
    # This has two down sides:
    # - Duplicate similar tags, e.g. `"render", "rendering"`, `"toon", "cartoon"` etc.
    # - Tag proliferation (100's of tags), makes the UI unusable.
    #   So even when all tags are valid and named well, having everyone defining
    #   their own tags results the user having to filter between too many options.
    #   Although a re-designed UI could account for this if it were important.
    #
    # Nevertheless, allow motivated developers to ignore the tags limitations as it's somewhat arbitrarily.
    # The default to apply these limits is a "nudge" to avoid additional tags from typos as well as a hint
    # that tags should be added to Blender's list if they're needed instead of being defined ad-hoc.

    subparse.add_argument(
        "--valid-tags",
        dest="valid_tags_filepath",
        default=ARG_DEFAULTS_OVERRIDE.build_valid_tags,
        metavar="VALID_TAGS_JSON",
        # NOTE(@ideasman42): Python input is also supported, intentionally undocumented for now,
        # since this is only supported as Blender's tags happen to be stored as a Python script - which may change.
        help=(
            "Reference a file path containing valid tags lists.\n"
            "\n"
            "If you wish to reference custom tags a ``.json`` file can be used.\n"
            "The contents must be a dictionary of lists where the ``key`` matches the extension type.\n"
            "\n"
            "For example:\n"
            "   ``{\"add-ons\": [\"Example\", \"Another\"], \"theme\": [\"Other\", \"Tags\"]}``\n"
            "\n"
            "To disable validating tags, pass in an empty path ``--valid-tags=\"\"``."
        ),
    )


# -----------------------------------------------------------------------------
# Argument Handlers ("server-generate" command)

def generic_arg_server_generate_html(subparse: argparse.ArgumentParser) -> None:
    subparse.add_argument(
        "--html",
        dest="html",
        action="store_true",
        default=False,
        help=(
            "Create a HTML file (``index.html``) as well as the repository JSON\n"
            "to support browsing extensions online with static-hosting."
        ),
    )


def generic_arg_server_generate_html_template(subparse: argparse.ArgumentParser) -> None:
    subparse.add_argument(
        "--html-template",
        dest="html_template",
        default="",
        metavar="HTML_TEMPLATE_FILE",
        help=(
            "An optional HTML file path to override the default HTML template with your own.\n"
            "\n"
            "The following keys will be replaced with generated contents:\n"
            "\n"
            "- ``${body}`` is replaced the extensions contents.\n"
            "- ``${date}`` is replaced the creation date.\n"
        ),
    )


# -----------------------------------------------------------------------------
# Generate Repository


def generic_arg_package_list_positional(subparse: argparse.ArgumentParser) -> None:
    subparse.add_argument(
        dest="packages",
        type=str,
        help=(
            "The packages to operate on (separated by ``,`` without spaces)."
        ),
    )


def generic_arg_file_list_positional(subparse: argparse.ArgumentParser) -> None:
    subparse.add_argument(
        dest="files",
        type=str,
        nargs="+",
        help=(
            "The files to operate on (one or more arguments)."
        ),
    )


def generic_arg_repo_dir(subparse: argparse.ArgumentParser) -> None:
    subparse.add_argument(
        "--repo-dir",
        dest="repo_dir",
        type=str,
        help=(
            "The remote repository directory."
        ),
        required=True,
    )


def generic_arg_remote_name(subparse: argparse.ArgumentParser) -> None:
    subparse.add_argument(
        "--remote-name",
        dest="remote_name",
        type=str,
        help=(
            "The remote repository name."
        ),
        default="",
        required=False,
    )


def generic_arg_remote_url(subparse: argparse.ArgumentParser) -> None:
    subparse.add_argument(
        "--remote-url",
        dest="remote_url",
        type=str,
        help=(
            "The remote repository URL."
        ),
        required=True,
    )


def generic_arg_local_dir(subparse: argparse.ArgumentParser) -> None:
    subparse.add_argument(
        "--local-dir",
        dest="local_dir",
        type=str,
        help=(
            "The local checkout."
        ),
        required=True,
    )


def generic_arg_user_dir(subparse: argparse.ArgumentParser) -> None:
    subparse.add_argument(
        "--user-dir",
        dest="user_dir",
        default="",
        type=str,
        help=(
            "Additional files associated with this package."
        ),
        required=False,
    )


def generic_arg_blender_version(subparse: argparse.ArgumentParser) -> None:
    subparse.add_argument(
        "--blender-version",
        dest="blender_version",
        default="0.0.0",
        type=str,
        help=(
            "The version of Blender used for selecting packages."
        ),
        required=False,
    )


# Only for authoring.
def generic_arg_package_source_path_positional(subparse: argparse.ArgumentParser) -> None:
    subparse.add_argument(
        dest="source_path",
        nargs="?",
        default=".",
        type=str,
        metavar="SOURCE_PATH",
        help=(
            "The package source path (either directory containing package files or the package archive).\n"
            "This path must containing a ``{:s}`` manifest.\n"
            "\n"
            "Defaults to the current directory."
        ).format(PKG_MANIFEST_FILENAME_TOML),
    )


def generic_arg_package_source_dir(subparse: argparse.ArgumentParser) -> None:
    subparse.add_argument(
        "--source-dir",
        dest="source_dir",
        default=".",
        type=str,
        help=(
            "The package source directory containing a ``{:s}`` manifest.\n"
            "\n"
            "Default's to the current directory."
        ).format(PKG_MANIFEST_FILENAME_TOML),
    )


def generic_arg_package_output_dir(subparse: argparse.ArgumentParser) -> None:
    subparse.add_argument(
        "--output-dir",
        dest="output_dir",
        default=".",
        type=str,
        help=(
            "The package output directory.\n"
            "\n"
            "Default's to the current directory."
        ),
    )


def generic_arg_package_output_filepath(subparse: argparse.ArgumentParser) -> None:
    subparse.add_argument(
        "--output-filepath",
        dest="output_filepath",
        default="",
        type=str,
        help=(
            "The package output filepath (should include a ``{:s}`` extension).\n"
            "\n"
            "Defaults to a name created using the ``id`` from the manifest."
        ).format(PKG_EXT),
    )


def generic_arg_output_type(subparse: argparse.ArgumentParser) -> None:
    subparse.add_argument(
        "--output-type",
        dest="output_type",
        type=str,
        choices=('TEXT', 'JSON', 'JSON_0'),
        default='TEXT',
        help=(
            "The output type:\n"
            "\n"
            "- TEXT: Plain text (default).\n"
            "- JSON: Separated by new-lines.\n"
            "- JSON_0: Separated null bytes.\n"
        ),
        required=False,
    )


def generic_arg_local_cache(subparse: argparse.ArgumentParser) -> None:
    subparse.add_argument(
        "--local-cache",
        dest="local_cache",
        type=arg_handle_int_as_bool,
        help=(
            "Use local cache, when disabled packages always download from remote."
        ),
        default=True,
        required=False,
    )


def generic_arg_online_user_agent(subparse: argparse.ArgumentParser) -> None:
    subparse.add_argument(
        "--online-user-agent",
        dest="online_user_agent",
        type=str,
        help=(
            "Use user-agent used for making web requests. "
            "Some web sites will reject requests when unset."
        ),
        default="",
        required=False,
    )


def generic_arg_access_token(subparse: argparse.ArgumentParser) -> None:
    subparse.add_argument(
        "--access-token",
        dest="access_token",
        type=str,
        help=(
            "Access token for remote repositories which require authorized access."
        ),
        default="",
        required=False,
    )


def generic_arg_verbose(subparse: argparse.ArgumentParser) -> None:
    subparse.add_argument(
        "--verbose",
        dest="verbose",
        action="store_true",
        default=False,
        help="Include verbose output.",
    )


def generic_arg_timeout(subparse: argparse.ArgumentParser) -> None:
    subparse.add_argument(
        "--timeout",
        dest="timeout",
        type=float,
        help=(
            "Timeout when reading from remote location."
        ),
        default=10.0,
        required=False,
    )


def generic_arg_ignore_broken_pipe(subparse: argparse.ArgumentParser) -> None:
    subparse.add_argument(
        "--force-exit-ok",
        dest="force_exit_ok",
        action="store_true",
        default=False,
        help=(
            "Silently ignore broken pipe, use when the caller may disconnect."
        ),
    )


def generic_arg_demote_connection_failure_to_status(subparse: argparse.ArgumentParser) -> None:
    subparse.add_argument(
        "--demote-connection-errors-to-status",
        dest="demote_connection_errors_to_status",
        action="store_true",
        default=False,
        help=(
            "Demote errors relating to connection failure to status updates.\n"
            "To be used when connection failure should not be considered an error."
        ),
    )


def generic_arg_extension_override(subparse: argparse.ArgumentParser) -> None:
    subparse.add_argument(
        "--extension-override",
        dest="extension_override",
        type=str,
        help=(
            "Use a non-standard extension. "
            "When a non-empty string, this extension is appended to paths written to. "
            "This allows the actual repository file to be left untouched so it can be replaced "
            "by the caller which can handle locking the repository."
        ),
        default="",
        required=False,
    )


class subcmd_server:

    def __new__(cls) -> Any:
        raise RuntimeError("{:s} should not be instantiated".format(cls))

    @staticmethod
    def _generate_html(
            msglog: MessageLogger,
            *,
            repo_dir: str,
            repo_data: List[Dict[str, Any]],
            html_template_filepath: str,
    ) -> bool:
        import html
        import datetime
        from string import (
            Template,
            capwords,
        )

        filepath_repo_html = os.path.join(repo_dir, "index.html")

        fh = io.StringIO()

        # Group extensions by their type.
        repo_data_by_type: Dict[str, List[Dict[str, Any]]] = {}

        for manifest_dict in repo_data:
            manifest_type = manifest_dict["type"]
            try:
                repo_data_typed = repo_data_by_type[manifest_type]
            except KeyError:
                repo_data_typed = repo_data_by_type[manifest_type] = []
            repo_data_typed.append(manifest_dict)

        for manifest_type, repo_data_typed in sorted(repo_data_by_type.items(), key=lambda item: item[0]):
            # Type heading.
            fh.write("<p>{:s}</p>\n".format(capwords(manifest_type)))
            fh.write("<hr>\n")

            fh.write("<table>\n")
            fh.write("  <tr>\n")
            fh.write("    <th>ID</th>\n")
            fh.write("    <th>Name</th>\n")
            fh.write("    <th>Description</th>\n")
            fh.write("    <th>Website</th>\n")
            fh.write("    <th>Blender Versions</th>\n")
            fh.write("    <th>Platforms</th>\n")
            fh.write("    <th>Size</th>\n")
            fh.write("  </tr>\n")

            for manifest_dict in sorted(
                    repo_data_typed,
                    key=lambda manifest_dict: (manifest_dict["id"], manifest_dict["version"]),
            ):
                fh.write("  <tr>\n")

                platforms = [platform for platform in manifest_dict.get("platforms", "").split(",") if platform]

                # Parse the URL and add parameters use for drag & drop.
                parsed_url = urllib.parse.urlparse(manifest_dict["archive_url"])
                # We could support existing values, currently always empty.
                # `query = dict(urllib.parse.parse_qsl(parsed_url.query))`
                query = {"repository": "/index.json"}
                if (value := manifest_dict.get("blender_version_min", "")):
                    query["blender_version_min"] = value
                if (value := manifest_dict.get("blender_version_max", "")):
                    query["blender_version_max"] = value
                if platforms:
                    query["platforms"] = ",".join(platforms)
                del value

                id_and_link = "<a href=\"{:s}\">{:s}</a>".format(
                    urllib.parse.urlunparse((
                        parsed_url.scheme,
                        parsed_url.netloc,
                        parsed_url.path,
                        parsed_url.params,
                        urllib.parse.urlencode(query, doseq=True) if query else None,
                        parsed_url.fragment,
                    )),
                    html.escape("{:s}-{:s}".format(manifest_dict["id"], manifest_dict["version"])),
                )

                # Write the table data.
                fh.write("    <td><tt>{:s}</tt></td>\n".format(id_and_link))
                fh.write("    <td>{:s}</td>\n".format(html.escape(manifest_dict["name"])))
                fh.write("    <td>{:s}</td>\n".format(html.escape(manifest_dict["tagline"] or "<NA>")))
                if value := manifest_dict.get("website", ""):
                    fh.write("    <td><a href=\"{:s}\">link</a></td>\n".format(html.escape(value)))
                else:
                    fh.write("    <td>~</td>\n")
                del value
                blender_version_min = manifest_dict.get("blender_version_min", "")
                blender_version_max = manifest_dict.get("blender_version_max", "")
                if blender_version_min or blender_version_max:
                    blender_version_str = "{:s} - {:s}".format(
                        blender_version_min or "~",
                        blender_version_max or "~",
                    )
                else:
                    blender_version_str = "all"
                fh.write("    <td>{:s}</td>\n".format(html.escape(blender_version_str)))
                fh.write("    <td>{:s}</td>\n".format(html.escape(", ".join(platforms) if platforms else "all")))
                fh.write("    <td>{:s}</td>\n".format(html.escape(size_as_fmt_string(manifest_dict["archive_size"]))))
                fh.write("  </tr>\n")

            fh.write("</table>\n")

        body = fh.getvalue()
        del fh

        html_template_text = ""
        if html_template_filepath:
            try:
                with open(html_template_filepath, "r", encoding="utf-8") as fh_html:
                    html_template_text = fh_html.read()
            except Exception as ex:
                msglog.fatal_error("HTML template failed to read: {:s}".format(str(ex)))
                return False
        else:
            html_template_text = HTML_TEMPLATE

        template = Template(html_template_text)
        del html_template_text

        try:
            result = template.substitute(
                body=body,
                date=html.escape(datetime.datetime.now(tz=datetime.timezone.utc).strftime("%Y-%m-%d, %H:%M")),
            )
        except KeyError as ex:
            msglog.fatal_error("HTML template error: {:s}".format(str(ex)))
            return False
        del template

        try:
            with open(filepath_repo_html, "w", encoding="utf-8") as fh_html:
                fh_html.write(result)
        except Exception as ex:
            msglog.fatal_error("HTML failed to write: {:s}".format(str(ex)))
            return False

        return True

    @staticmethod
    def generate(
            msglog: MessageLogger,
            *,
            repo_dir: str,
            html: bool,
            html_template: str,
    ) -> bool:
        if url_has_known_prefix(repo_dir):
            msglog.fatal_error("Directory: {!r} must be a local path, not a URL!".format(repo_dir))
            return False

        if not os.path.isdir(repo_dir):
            msglog.fatal_error("Directory: {!r} not found!".format(repo_dir))
            return False

        repo_data_idname_map: Dict[str, List[PkgManifest]] = {}
        repo_data: List[Dict[str, Any]] = []
        # Write package meta-data into each directory.
        repo_gen_dict = {
            "version": "v1",
            "blocklist": [],
            "data": repo_data,
        }
        for entry in os.scandir(repo_dir):
            if not entry.name.endswith(PKG_EXT):
                continue
            # Temporary files (during generation) use a "." prefix, skip them.
            if entry.name.startswith("."):
                continue

            # Harmless, but skip directories.
            if entry.is_dir():
                msglog.warn("found unexpected directory {!r}".format(entry.name))
                continue

            filename = entry.name
            filepath = os.path.join(repo_dir, filename)
            manifest = pkg_manifest_from_archive_and_validate(filepath, strict=False)
            if isinstance(manifest, str):
                msglog.error("archive validation failed {!r}, error: {:s}".format(filepath, manifest))
                continue
            manifest_dict = manifest._asdict()

            pkg_idname = manifest_dict["id"]
            if (pkg_items := repo_data_idname_map.get(pkg_idname)) is None:
                pkg_items = repo_data_idname_map[pkg_idname] = []
            pkg_items.append(manifest)

            # Call all optional keys so the JSON never contains `null` items.
            for key, value in list(manifest_dict.items()):
                if value is None:
                    del manifest_dict[key]

            # These are added, ensure they don't exist.
            has_key_error = False
            for key in ("archive_url", "archive_size", "archive_hash"):
                if key not in manifest_dict:
                    continue
                msglog.error("malformed meta-data from {!r}, contains key it shouldn't: {:s}".format(filepath, key))
                has_key_error = True
            if has_key_error:
                continue

            # A relative URL.
            manifest_dict["archive_url"] = "./" + urllib.request.pathname2url(filename)

            # Add archive variables, see: `PkgManifest_Archive`.
            if isinstance((result := sha256_from_file_or_error(filepath, hash_prefix=True)), str):
                msglog.error("unable to calculate hash ({:s}): {:s}".format(result, filepath))
                continue
            manifest_dict["archive_size"], manifest_dict["archive_hash"] = result
            del result

            repo_data.append(manifest_dict)

        # Detect duplicates:
        # repo_data_idname_map
        for pkg_idname, pkg_items in repo_data_idname_map.items():
            if len(pkg_items) == 1:
                continue
            if (error := pkg_manifest_detect_duplicates(pkg_items)) is not None:
                msglog.warn("archive found with duplicates for id {:s}: {:s}".format(pkg_idname, error))

        if html:
            if not subcmd_server._generate_html(
                    msglog,
                    repo_dir=repo_dir,
                    repo_data=repo_data,
                    html_template_filepath=html_template,
            ):
                return False

        del repo_data_idname_map

        filepath_repo_json = os.path.join(repo_dir, PKG_REPO_LIST_FILENAME)

        try:
            with open(filepath_repo_json, "w", encoding="utf-8") as fh:
                json.dump(repo_gen_dict, fh, indent=2)
        except Exception as ex:
            msglog.fatal_error("failed to write repository: {:s}".format(str(ex)))
            return False

        msglog.status("found {:d} packages.".format(len(repo_data)))

        return True


class subcmd_client:

    def __new__(cls) -> Any:
        raise RuntimeError("{:s} should not be instantiated".format(cls))

    @staticmethod
    def list_packages(
            msglog: MessageLogger,
            remote_url: str,
            online_user_agent: str,
            access_token: str,
            timeout_in_seconds: float,
            demote_connection_errors_to_status: bool,
    ) -> bool:

        # Validate arguments.
        if (error := remote_url_validate_or_error(remote_url)) is not None:
            msglog.fatal_error(error)
            return False

        remote_json_url = remote_url_get(remote_url)

        # TODO: validate JSON content.
        try:
            result = io.BytesIO()
            for block in url_retrieve_to_data_iter_or_filesystem(
                    remote_json_url,
                    headers=url_request_headers_create(
                        accept_json=True,
                        user_agent=online_user_agent,
                        access_token=access_token,
                    ),
                    chunk_size=CHUNK_SIZE_DEFAULT,
                    timeout_in_seconds=timeout_in_seconds,
            ):
                result.write(block)

        except (Exception, KeyboardInterrupt) as ex:
            msg = url_retrieve_exception_as_message(ex, prefix="list", url=remote_url)
            if demote_connection_errors_to_status and url_retrieve_exception_is_connectivity(ex):
                msglog.status(msg)
            else:
                msglog.fatal_error(msg)
            return False

        result_bytes = result.getvalue()
        del result

        try:
            result_dict = json.loads(result_bytes)
        except Exception as ex:
            msglog.fatal_error("error loading JSON {:s}".format(str(ex)))
            return False

        if isinstance((repo_gen_dict := pkg_repo_data_from_json_or_error(result_dict)), str):
            msglog.fatal_error("unexpected contants in JSON {:s}".format(repo_gen_dict))
            return False
        del result_dict

        items: List[Dict[str, Any]] = repo_gen_dict.data
        items.sort(key=lambda elem: elem.get("id", ""))

        request_exit = False
        for elem in items:
            request_exit |= msglog.status(
                "{:s}({:s}): {:s}".format(elem.get("id"), elem.get("version"), elem.get("name")),
            )
            if request_exit:
                return False

        return True

    @staticmethod
    def sync(
            msglog: MessageLogger,
            *,
            remote_url: str,
            remote_name: str,
            local_dir: str,
            online_user_agent: str,
            access_token: str,
            timeout_in_seconds: float,
            demote_connection_errors_to_status: bool,
            force_exit_ok: bool,
            extension_override: str,
    ) -> bool:
        if force_exit_ok:
            force_exit_ok_enable()

        success = repo_sync_from_remote(
            msglog=msglog,
            remote_name=remote_name,
            remote_url=remote_url,
            local_dir=local_dir,
            online_user_agent=online_user_agent,
            access_token=access_token,
            timeout_in_seconds=timeout_in_seconds,
            demote_connection_errors_to_status=demote_connection_errors_to_status,
            extension_override=extension_override,
        )
        return success

    @staticmethod
    def _install_package_from_file_impl(
            msglog: MessageLogger,
            *,
            local_dir: str,
            filepath_archive: str,
            manifest_compare: Optional[PkgManifest],
    ) -> bool:
        # NOTE: Don't use `FATAL_ERROR` because other packages will attempt to install.

        # Implement installing a package to a repository.
        # Used for installing from local cache as well as installing a local package from a file.

        # Remove `filepath_local_pkg_temp` if this block exits.
        directories_to_clean: List[str] = []
        with CleanupPathsContext(files=(), directories=directories_to_clean):
            try:
                # pylint: disable-next=consider-using-with
                zip_fh_context = zipfile.ZipFile(filepath_archive, mode="r")
            except Exception as ex:
                msglog.error("Error extracting archive: {:s}".format(str(ex)))
                return False

            with contextlib.closing(zip_fh_context) as zip_fh:
                archive_subdir = pkg_zipfile_detect_subdir_or_none(zip_fh)
                if archive_subdir is None:
                    msglog.error("Missing manifest from: {:s}".format(filepath_archive))
                    return False

                manifest = pkg_manifest_from_zipfile_and_validate(zip_fh, archive_subdir, strict=False)
                if isinstance(manifest, str):
                    msglog.error("Failed to load manifest from: {:s}".format(manifest))
                    return False

                if manifest_compare is not None:
                    # The archive ID name must match the server name,
                    # otherwise the package will install but not be able to collate
                    # the installed package with the remote ID.
                    if manifest_compare.id != manifest.id:
                        msglog.error(
                            "Package ID mismatch (remote: \"{:s}\", archive: \"{:s}\")".format(
                                manifest_compare.id,
                                manifest.id,
                            )
                        )
                        return False
                    if manifest_compare.version != manifest.version:
                        msglog.error(
                            "Package version mismatch (remote: \"{:s}\", archive: \"{:s}\")".format(
                                manifest_compare.version,
                                manifest.version,
                            )
                        )
                        return False

<<<<<<< HEAD
=======
                if repository_filter_skip(
                    # Converting back to a dict is awkward but harmless,
                    # done since some callers only have a dictionary.
                    manifest._asdict(),
                    filter_blender_version=blender_version_tuple,
                    filter_platform=platform_from_this_system(),
                    skip_message_fn=lambda message: any_as_none(
                        msglog.error("{:s}: {:s}".format(manifest.id, message))
                    ),
                    error_fn=lambda ex: any_as_none(
                        msglog.error("{:s}: {:s}".format(manifest.id, str(ex)))
                    ),
                ):
                    return False

>>>>>>> 01b2998e
                # We have the cache, extract it to a directory.
                # This will be a directory.
                filepath_local_pkg = os.path.join(local_dir, manifest.id)

                # First extract into a temporary directory, validate the package is not corrupt,
                # then move the package to it's expected location.
                filepath_local_pkg_temp = filepath_local_pkg + "@"

                # It's unlikely this exist, nevertheless if it does - it must be removed.
                if os.path.exists(filepath_local_pkg_temp):
                    if (error := rmtree_with_fallback_or_error(filepath_local_pkg_temp)) is not None:
                        msglog.error(
                            "Failed to remove temporary directory for \"{:s}\": {:s}".format(manifest.id, error),
                        )
                        return False

                directories_to_clean.append(filepath_local_pkg_temp)

                if archive_subdir:
                    zipfile_make_root_directory(zip_fh, archive_subdir)
                del archive_subdir

                try:
                    for member in zip_fh.infolist():
                        zip_fh.extract(member, filepath_local_pkg_temp)
                except Exception as ex:
                    msglog.error("Failed to extract files for \"{:s}\": {:s}".format(manifest.id, str(ex)))
                    return False

            is_reinstall = False
            if os.path.isdir(filepath_local_pkg):
                if (error := rmtree_with_fallback_or_error(filepath_local_pkg)) is not None:
                    msglog.error("Failed to remove existing directory for \"{:s}\": {:s}".format(manifest.id, error))
                    return False

                is_reinstall = True

            os.rename(filepath_local_pkg_temp, filepath_local_pkg)
            directories_to_clean.remove(filepath_local_pkg_temp)

        if is_reinstall:
            msglog.status("Reinstalled \"{:s}\"".format(manifest.id))
        else:
            msglog.status("Installed \"{:s}\"".format(manifest.id))

        return True

    @staticmethod
    def install_packages_from_files(
            msglog: MessageLogger,
            *,
            local_dir: str,
            package_files: Sequence[str],
    ) -> bool:
        if not os.path.exists(local_dir):
            msglog.fatal_error("destination directory \"{:s}\" does not exist".format(local_dir))
            return False

<<<<<<< HEAD
=======
        if isinstance(blender_version_tuple := blender_version_parse_or_error(blender_version), str):
            msglog.fatal_error(blender_version_tuple)
            return False
        assert isinstance(blender_version_tuple, tuple)

>>>>>>> 01b2998e
        # This is a simple file extraction, the main difference is that it validates the manifest before installing.
        directories_to_clean: List[str] = []
        with CleanupPathsContext(files=(), directories=directories_to_clean):
            for filepath_archive in package_files:
                if not subcmd_client._install_package_from_file_impl(
                        msglog,
                        local_dir=local_dir,
                        filepath_archive=filepath_archive,
                        # There is no manifest from the repository, leave this unset.
                        manifest_compare=None,
                ):
                    # The package failed to install.
                    continue

        return True

    @staticmethod
    def install_packages(
            msglog: MessageLogger,
            *,
            remote_url: str,
            local_dir: str,
            local_cache: bool,
            packages: Sequence[str],
            online_user_agent: str,
            blender_version: str,
            access_token: str,
            timeout_in_seconds: float,
    ) -> bool:

        # Validate arguments.
        if (error := remote_url_validate_or_error(remote_url)) is not None:
            msglog.fatal_error(error)
            return False

        if isinstance(blender_version_tuple := blender_version_parse_or_error(blender_version), str):
            msglog.fatal_error(blender_version_tuple)
            return False
        assert isinstance(blender_version_tuple, tuple)

        # Extract...
        if isinstance((pkg_repo_data := repo_pkginfo_from_local_or_none(local_dir=local_dir)), str):
            msglog.fatal_error("Error loading package repository: {:s}".format(pkg_repo_data))
            return False

        # Ensure a private directory so a local cache can be created.
        if (local_cache_dir := repo_local_private_dir_ensure_with_subdir(
                local_dir=local_dir,
                subdir="cache",
                error_fn=lambda ex: any_as_none(
                    msglog.fatal_error("Error creating cache directory: {:s}".format(str(ex)))
                ),
        )) is None:
            return False

        # Most likely this doesn't have duplicates,but any errors procured by duplicates
        # are likely to be obtuse enough that it's better to guarantee there are none.
        packages_as_set = set(packages)
        packages = tuple(sorted(packages_as_set))

        # Needed so relative paths can be properly calculated.
        remote_url_strip = remote_url_params_strip(remote_url)

        # TODO: filter by version and platform.
        json_data_pkg_info = [
            pkg_info for pkg_info in pkg_repo_data.data
            # The `id` key should always exist, avoid raising an unhandled exception here if it's not.
            if pkg_info.get("id", "") in packages_as_set
        ]

        # Narrow down:
        json_data_pkg_info_map: Dict[str, List[Dict[str, Any]]] = {pkg_idname: [] for pkg_idname in packages}
        for pkg_info in json_data_pkg_info:
            json_data_pkg_info_map[pkg_info["id"]].append(pkg_info)

        platform_this = platform_from_this_system()

        has_fatal_error = False
        packages_info: List[PkgManifest_Archive] = []
        for pkg_idname, pkg_info_list in json_data_pkg_info_map.items():
            if not pkg_info_list:
                msglog.fatal_error("Package \"{:s}\", not found".format(pkg_idname))
                has_fatal_error = True
                continue

            pkg_info_list = [
                pkg_info for pkg_info in pkg_info_list
                if not repository_filter_skip(
                    pkg_info,
                    filter_blender_version=blender_version_tuple,
                    filter_platform=platform_this,
                    skip_message_fn=None,
                    error_fn=lambda ex: any_as_none(
                        # pylint: disable-next=cell-var-from-loop
                        msglog.error("{:s}: {:s}".format(pkg_idname, str(ex))),
                    ),
                )
            ]

            if not pkg_info_list:
                msglog.fatal_error(
                    "Package \"{:s}\", found but not compatible with this system".format(pkg_idname),
                )
                has_fatal_error = True
                continue

            # TODO: use a tie breaker.
            pkg_info = pkg_info_list[0]

            manifest_archive = pkg_manifest_archive_from_dict_and_validate(pkg_info, strict=False)
            if isinstance(manifest_archive, str):
                msglog.fatal_error("Package malformed meta-data for \"{:s}\", error: {:s}".format(
                    pkg_idname,
                    manifest_archive,
                ))
                has_fatal_error = True
                continue

            packages_info.append(manifest_archive)

        if has_fatal_error:
            return False
        del has_fatal_error

        request_exit = False

        # Ensure all cache is cleared (when `local_cache` is disabled) no matter the cause of exiting.
        files_to_clean: List[str] = []
        with CleanupPathsContext(files=files_to_clean, directories=()):
            for manifest_archive in packages_info:
                pkg_idname = manifest_archive.manifest.id
                # Archive name.
                archive_size_expected = manifest_archive.archive_size
                archive_hash_expected = manifest_archive.archive_hash
                pkg_archive_url = manifest_archive.archive_url

                # Local path.
                filepath_local_cache_archive = os.path.join(local_cache_dir, pkg_idname + PKG_EXT)

                if not local_cache:
                    files_to_clean.append(filepath_local_cache_archive)

                # Remote path.
                if pkg_archive_url.startswith("./"):
                    if remote_url_has_filename_suffix(remote_url_strip):
                        filepath_remote_archive = remote_url_strip.rpartition("/")[0] + pkg_archive_url[1:]
                    else:
                        filepath_remote_archive = remote_url_strip.rstrip("/") + pkg_archive_url[1:]
                else:
                    filepath_remote_archive = pkg_archive_url

                # Check if the cache should be used.
                found = False
                if os.path.exists(filepath_local_cache_archive):
                    if local_cache:
                        if isinstance((result := sha256_from_file_or_error(
                                filepath_local_cache_archive,
                                hash_prefix=True,
                        )), str):
                            # Only a warning because it's not a problem to re-download the file.
                            msglog.warn("unable to calculate hash for cache: {:s}".format(result))
                        elif result == (archive_size_expected, archive_hash_expected):
                            found = True
                    if not found:
                        os.unlink(filepath_local_cache_archive)

                if not found:
                    # Create `filepath_local_cache_archive`.
                    filename_archive_size_test = 0
                    sha256 = hashlib.new('sha256')

                    # NOTE(@ideasman42): There is more logic in the try/except block than I'd like.
                    # Refactoring could be done to avoid that but it ends up making logic difficult to follow.
                    try:
                        with open(filepath_local_cache_archive, "wb") as fh_cache:
                            for block in url_retrieve_to_data_iter_or_filesystem(
                                    filepath_remote_archive,
                                    headers=url_request_headers_create(
                                        accept_json=False,
                                        user_agent=online_user_agent,
                                        access_token=access_token,
                                    ),
                                    chunk_size=CHUNK_SIZE_DEFAULT,
                                    timeout_in_seconds=timeout_in_seconds,
                            ):
                                request_exit |= msglog.progress(
                                    "Downloading \"{:s}\"".format(pkg_idname),
                                    filename_archive_size_test,
                                    archive_size_expected,
                                    'BYTE',
                                )
                                if request_exit:
                                    break
                                fh_cache.write(block)
                                sha256.update(block)
                                filename_archive_size_test += len(block)

                    except (Exception, KeyboardInterrupt) as ex:
                        # NOTE: don't support `demote_connection_errors_to_status` here because a connection
                        # failure on installing *is* an error by definition.
                        # Unlike querying information which might reasonably be skipped.
                        msglog.fatal_error(
                            url_retrieve_exception_as_message(
                                ex, prefix="install", url=remote_url))
                        return False

                    if request_exit:
                        return False

                    # Validate:
                    if filename_archive_size_test != archive_size_expected:
                        msglog.fatal_error("Archive size mismatch \"{:s}\", expected {:d}, was {:d}".format(
                            pkg_idname,
                            archive_size_expected,
                            filename_archive_size_test,
                        ))
                        return False
                    filename_archive_hash_test = "sha256:" + sha256.hexdigest()
                    if filename_archive_hash_test != archive_hash_expected:
                        msglog.fatal_error("Archive checksum mismatch \"{:s}\", expected {:s}, was {:s}".format(
                            pkg_idname,
                            archive_hash_expected,
                            filename_archive_hash_test,
                        ))
                        return False
                    del filename_archive_size_test
                    del filename_archive_hash_test
                del found
                del filepath_local_cache_archive

            # All packages have been downloaded, install them.
            for manifest_archive in packages_info:
                filepath_local_cache_archive = os.path.join(local_cache_dir, manifest_archive.manifest.id + PKG_EXT)

                if not subcmd_client._install_package_from_file_impl(
                        msglog,
                        local_dir=local_dir,
                        filepath_archive=filepath_local_cache_archive,
                        manifest_compare=manifest_archive.manifest,
                ):
                    # The package failed to install.
                    continue

        return True

    @staticmethod
    def uninstall_packages(
            msglog: MessageLogger,
            *,
            local_dir: str,
            user_dir: str,
            packages: Sequence[str],
    ) -> bool:
        if not os.path.isdir(local_dir):
            msglog.fatal_error("Missing local \"{:s}\"".format(local_dir))
            return False

        # Ensure a private directory so a local cache can be created.
        # TODO: don't create (it's only accessed for file removal).
        if (local_cache_dir := repo_local_private_dir_ensure_with_subdir(
                local_dir=local_dir,
                subdir="cache",
                error_fn=lambda ex: any_as_none(
                    msglog.fatal_error("Error creating cache directory: {:s}".format(str(ex)))
                ),
        )) is None:
            return False

        # Most likely this doesn't have duplicates,but any errors procured by duplicates
        # are likely to be obtuse enough that it's better to guarantee there are none.
        packages = tuple(sorted(set(packages)))

        packages_valid = []

        has_fatal_error = False
        for pkg_idname in packages:
            # As this simply removes the directories right now,
            # validate this path cannot be used for an unexpected outcome,
            # or using `../../` to remove directories that shouldn't.
            if (pkg_idname in {"", ".", ".."}) or ("\\" in pkg_idname or "/" in pkg_idname):
                msglog.fatal_error("Package name invalid \"{:s}\"".format(pkg_idname))
                has_fatal_error = True
                continue

            # This will be a directory.
            filepath_local_pkg = os.path.join(local_dir, pkg_idname)
            if not os.path.isdir(filepath_local_pkg):
                msglog.fatal_error("Package not found \"{:s}\"".format(pkg_idname))
                has_fatal_error = True
                continue

            packages_valid.append(pkg_idname)
        del filepath_local_pkg

        if has_fatal_error:
            return False

        files_to_clean: List[str] = []
        with CleanupPathsContext(files=files_to_clean, directories=()):
            for pkg_idname in packages_valid:
                filepath_local_pkg = os.path.join(local_dir, pkg_idname)

                if (error := rmtree_with_fallback_or_error(filepath_local_pkg)) is not None:
                    msglog.error("Failure to remove \"{:s}\" with error ({:s})".format(pkg_idname, error))
                else:
                    msglog.status("Removed \"{:s}\"".format(pkg_idname))

                filepath_local_cache_archive = os.path.join(local_cache_dir, pkg_idname + PKG_EXT)
                if os.path.exists(filepath_local_cache_archive):
                    files_to_clean.append(filepath_local_cache_archive)

                if user_dir:
                    filepath_user_pkg = os.path.join(user_dir, pkg_idname)
                    if os.path.exists(filepath_user_pkg):
                        if (error := rmtree_with_fallback_or_error(filepath_user_pkg)) is not None:
                            msglog.error(
                                "Failure to remove \"{:s}\" user files with error ({:s})".format(pkg_idname, error),
                            )
                        else:
                            msglog.status("Removed cache \"{:s}\"".format(pkg_idname))

        return True


class subcmd_author:

    @staticmethod
    def build(
            msglog: MessageLogger,
            *,
            pkg_source_dir: str,
            pkg_output_dir: str,
            pkg_output_filepath: str,
            split_platforms: bool,
            valid_tags_filepath: str,
            verbose: bool,
    ) -> bool:
        if not os.path.isdir(pkg_source_dir):
            msglog.fatal_error("Missing local \"{:s}\"".format(pkg_source_dir))
            return False

        if pkg_output_dir != "." and pkg_output_filepath != "":
            msglog.fatal_error("Both output directory & output filepath set, set one or the other")
            return False

        pkg_manifest_filepath = os.path.join(pkg_source_dir, PKG_MANIFEST_FILENAME_TOML)

        if not os.path.exists(pkg_manifest_filepath):
            msglog.fatal_error("File \"{:s}\" not found!".format(pkg_manifest_filepath))
            return False

        # TODO: don't use this line, because the build information needs to be extracted too.
        # This should be refactored so the manifest could *optionally* load `[build]` info.
        # `manifest = pkg_manifest_from_toml_and_validate_all_errors(pkg_manifest_filepath, strict=True)`
        try:
            with open(pkg_manifest_filepath, "rb") as fh:
                manifest_data = tomllib.load(fh)
        except Exception as ex:
            msglog.fatal_error("Error parsing TOML \"{:s}\" {:s}".format(pkg_manifest_filepath, str(ex)))
            return False

        manifest = pkg_manifest_from_dict_and_validate_all_errros(manifest_data, from_repo=False, strict=True)
        if isinstance(manifest, list):
            for error_msg in manifest:
                msglog.fatal_error("Error parsing TOML \"{:s}\" {:s}".format(pkg_manifest_filepath, error_msg))
            return False

        if split_platforms:
            # NOTE: while this could be made into a warning which disables `split_platforms`,
            # this could result in further problems for automated tasks which operate on the output
            # where they would expect a platform suffix on each archive. So consider this an error.
            if not manifest.platforms:
                msglog.fatal_error(
                    "Error in arguments \"--split-platforms\" with a manifest that does not declare \"platforms\"",
                )
                return False

        if valid_tags_filepath:
            if subcmd_author._validate_tags(
                    msglog,
                    manifest=manifest,
                    pkg_manifest_filepath=pkg_manifest_filepath,
                    valid_tags_filepath=valid_tags_filepath,
            ) is False:
                return False

        if (manifest_build_data := manifest_data.get("build")) is not None:
            if "generated" in manifest_build_data:
                msglog.fatal_error(
                    "Error in TOML \"{:s}\" contains reserved value: [build.generated]".format(pkg_manifest_filepath),
                )
                return False

        # Always include wheels & manifest.
        build_paths_extra = (
            # Inclusion of the manifest is implicit.
            # No need to require the manifest to include itself.
            PKG_MANIFEST_FILENAME_TOML,
            *(manifest.wheels or ()),
        )
        build_paths_wheel_range = 1, 1 + len(manifest.wheels or ())

        if manifest_build_data is not None:
            manifest_build_test = PkgManifest_Build.from_dict_all_errors(
                manifest_build_data,
                extra_paths=build_paths_extra,
            )
            if isinstance(manifest_build_test, list):
                for error_msg in manifest_build_test:
                    msglog.fatal_error(
                        "Error parsing TOML \"{:s}\" {:s}".format(pkg_manifest_filepath, error_msg)
                    )
                return False
            manifest_build = manifest_build_test
            del manifest_build_test
        else:
            # Make default build options if none are provided.
            manifest_build = PkgManifest_Build(
                paths=None,
                paths_exclude_pattern=[
                    "__pycache__/",
                    # Hidden dot-files.
                    ".*",
                    # Any packages built in-source.
                    "/*.zip",
                ],
            )

        del manifest_build_data, manifest_data

        build_paths_exclude_pattern: Optional[PathPatternMatch] = None
        if manifest_build.paths_exclude_pattern is not None:
            build_paths_exclude_pattern = PathPatternMatch(manifest_build.paths_exclude_pattern)

        build_paths: List[Tuple[str, str]] = []

        # Manifest & wheels.
        if build_paths_extra:
            build_paths.extend(build_paths_expand_iter(pkg_source_dir, build_paths_extra))

        if manifest_build.paths is not None:
            build_paths.extend(build_paths_expand_iter(pkg_source_dir, manifest_build.paths))
        else:
            # Mixing literal and pattern matched lists of files is a hassle.
            # De-duplicate canonical root-relative path names.
            def filepath_canonical_from_relative(filepath_rel: str) -> str:
                filepath_rel = os.path.normpath(filepath_rel)
                if os.sep == "\\":
                    filepath_rel = filepath_rel.replace("\\", "/")
                return filepath_rel

            # Use lowercase to prevent duplicates on MS-Windows.
            build_paths_extra_canonical: Set[str] = set(
                filepath_canonical_from_relative(f).lower()
                for f in build_paths_extra
            )

            # Scanning the file-system may fail, surround by try/except.
            try:
                if build_paths_exclude_pattern:
                    def scandir_filter_with_paths_exclude_pattern(filepath: str, is_dir: bool) -> bool:
                        # Returning true includes the file.
                        assert build_paths_exclude_pattern is not None
                        if os.sep == "\\":
                            filepath = filepath.replace("\\", "/")
                        filepath_canonical = filepath
                        if is_dir:
                            assert not filepath.endswith("/")
                            filepath = filepath + "/"
                        assert not filepath.startswith(("/", "./", "../"))
                        result = not build_paths_exclude_pattern.test_path(filepath)
                        if result and (not is_dir):
                            # Finally check the path isn't one of the known paths.
                            if filepath_canonical.lower() in build_paths_extra_canonical:
                                result = False
                        return result

                    build_paths.extend(
                        scandir_recursive(
                            pkg_source_dir,
                            filter_fn=scandir_filter_with_paths_exclude_pattern,
                        ),
                    )
                else:
                    # In this case there isn't really a good option, just ignore all dot-files.
                    def scandir_filter_fallback(filepath: str, is_dir: bool) -> bool:
                        # Returning true includes the file.
                        result = not os.path.basename(filepath).startswith(".")
                        if result and (not is_dir):
                            # Finally check the path isn't one of the known paths.
                            if filepath_canonical_from_relative(filepath).lower() in build_paths_extra_canonical:
                                result = False
                        return result

                    build_paths.extend(scandir_recursive(pkg_source_dir, filter_fn=scandir_filter_fallback))

                del build_paths_extra_canonical

            except Exception as ex:
                msglog.fatal_error("Error building path list \"{:s}\"".format(str(ex)))
                return False

        request_exit = False

        # A pass-through when there are no platforms to split.
        for build_paths_for_platform, platform in build_paths_filter_by_platform(
            build_paths,
            build_paths_wheel_range,
            tuple(manifest.platforms) if (split_platforms and manifest.platforms) else (),
        ):
            if pkg_output_filepath != "":
                # The directory may be empty, that is fine as join handles this correctly.
                pkg_dirpath, pkg_filename = os.path.split(pkg_output_filepath)

                if platform:
                    pkg_filename, pkg_filename_ext = os.path.splitext(pkg_filename)
                    pkg_filename = "{:s}-{:s}{:s}".format(
                        pkg_filename,
                        platform.replace("-", "_"),
                        pkg_filename_ext,
                    )
                    del pkg_filename_ext
                    outfile = os.path.join(pkg_dirpath, pkg_filename)
                else:
                    outfile = pkg_output_filepath

                outfile_temp = os.path.join(pkg_dirpath, "." + pkg_filename)
                del pkg_dirpath
            else:
                if platform:
                    pkg_filename = "{:s}-{:s}-{:s}{:s}".format(
                        manifest.id,
                        manifest.version,
                        platform.replace("-", "_"),
                        PKG_EXT,
                    )
                else:
                    pkg_filename = "{:s}-{:s}{:s}".format(
                        manifest.id,
                        manifest.version,
                        PKG_EXT,
                    )
                outfile = os.path.join(pkg_output_dir, pkg_filename)
                outfile_temp = os.path.join(pkg_output_dir, "." + pkg_filename)

            request_exit |= msglog.status("building: {:s}".format(pkg_filename))
            if request_exit:
                return False

            with CleanupPathsContext(files=(outfile_temp,), directories=()):
                try:
                    # pylint: disable-next=consider-using-with
                    zip_fh_context = zipfile.ZipFile(outfile_temp, 'w', zipfile.ZIP_DEFLATED, compresslevel=9)
                except Exception as ex:
                    msglog.fatal_error("Error creating archive \"{:s}\"".format(str(ex)))
                    return False

                with contextlib.closing(zip_fh_context) as zip_fh:
                    for filepath_abs, filepath_rel in build_paths_for_platform:

                        zip_data_override: Optional[bytes] = None
                        if platform and (filepath_rel == PKG_MANIFEST_FILENAME_TOML):
                            zip_data_override = b"".join((
                                b"\n",
                                b"\n",
                                b"# BEGIN GENERATED CONTENT.\n",
                                b"# This must not be included in source manifests.\n",
                                b"[build.generated]\n",
                                "platforms = [\"{:s}\"]\n".format(platform).encode("utf-8"),
                                # Including wheels simplifies server side check as this list can be tested
                                # without the server having to filter by platform too.
                                b"wheels = [",
                                ", ".join([
                                    # NOTE: accept no string escaping as the rules for wheel paths
                                    # are already strict so strings don't require quoting.
                                    "\"{:s}\"".format(wheel) for wheel in paths_filter_wheels_by_platform(
                                        manifest.wheels or [],
                                        platform,
                                    )
                                ]).encode("utf-8"),
                                b"]\n"
                                b"# END GENERATED CONTENT.\n",
                            ))
                            try:
                                with open(filepath_abs, "rb") as temp_fh:
                                    zip_data_override = temp_fh.read() + zip_data_override
                            except Exception as ex:
                                msglog.fatal_error("Error overriding manifest \"{:s}\"".format(str(ex)))
                                return False

                        # Handy for testing that sub-directories:
                        # zip_fh.write(filepath_abs, manifest.id + "/" + filepath_rel)
                        compress_type = zipfile.ZIP_STORED if filepath_skip_compress(filepath_abs) else None
                        try:
                            if zip_data_override is not None:
                                zip_fh.writestr(filepath_rel, zip_data_override, compress_type=compress_type)
                            else:
                                zip_fh.write(filepath_abs, filepath_rel, compress_type=compress_type)
                        except Exception as ex:
                            msglog.fatal_error("Error adding to archive \"{:s}\"".format(str(ex)))
                            return False

                        if verbose:
                            msglog.status("add: {:s}".format(filepath_rel))

                    request_exit |= msglog.status("complete")
                    if request_exit:
                        return False

                if os.path.exists(outfile):
                    os.unlink(outfile)
                os.rename(outfile_temp, outfile)

        msglog.status("created: \"{:s}\", {:d}".format(outfile, os.path.getsize(outfile)))
        return True

    @staticmethod
    def _validate_tags(
            msglog: MessageLogger,
            *,
            manifest: PkgManifest,
            # NOTE: This path is only for inclusion in the error message,
            # the path may not exist on the file-system (it may refer to a path inside an archive for e.g.).
            pkg_manifest_filepath: str,
            valid_tags_filepath: str,
    ) -> bool:
        assert valid_tags_filepath
        if manifest.tags is not None:
            if isinstance(valid_tags_data := pkg_manifest_tags_load_valid_map(valid_tags_filepath), str):
                msglog.fatal_error(
                    "Error in TAGS \"{:s}\" loading tags: {:s}".format(valid_tags_filepath, valid_tags_data),
                )
                return False
            if (error := pkg_manifest_tags_valid_or_error(valid_tags_data, manifest.type, manifest.tags)) is not None:
                msglog.fatal_error((
                    "Error in TOML \"{:s}\" loading tags: {:s}\n"
                    "Either correct the tag or disable validation using an empty tags argument --valid-tags=\"\", "
                    "see --help text for details."
                ).format(pkg_manifest_filepath, error))
                return False
        return True

    @staticmethod
    def _validate_directory(
            msglog: MessageLogger,
            *,
            pkg_source_dir: str,
            valid_tags_filepath: str,
    ) -> bool:
        pkg_manifest_filepath = os.path.join(pkg_source_dir, PKG_MANIFEST_FILENAME_TOML)

        if not os.path.exists(pkg_manifest_filepath):
            msglog.fatal_error("Error, file \"{:s}\" not found!".format(pkg_manifest_filepath))
            return False

        # Demote errors to status as the function of this action is to check the manifest is stable.
        manifest = pkg_manifest_from_toml_and_validate_all_errors(pkg_manifest_filepath, strict=True)
        if isinstance(manifest, list):
            msglog.status("Error parsing TOML \"{:s}\"".format(pkg_manifest_filepath))
            for error_msg in manifest:
                msglog.status(error_msg)
            return False

        expected_files = []
        if manifest.type == "add-on":
            expected_files.append("__init__.py")
        ok = True
        for filepath in expected_files:
            if not os.path.exists(os.path.join(pkg_source_dir, filepath)):
                msglog.status("Error, file missing from {:s}: \"{:s}\"".format(
                    manifest.type,
                    filepath,
                ))
                ok = False
        if not ok:
            return False

        if valid_tags_filepath:
            if subcmd_author._validate_tags(
                    msglog,
                    manifest=manifest,
                    pkg_manifest_filepath=pkg_manifest_filepath,
                    valid_tags_filepath=valid_tags_filepath,
            ) is False:
                return False

        msglog.status("Success parsing TOML in \"{:s}\"".format(pkg_source_dir))
        return True

    @staticmethod
    def _validate_archive(
            msglog: MessageLogger,
            *,
            pkg_source_archive: str,
            valid_tags_filepath: str,
    ) -> bool:
        # NOTE(@ideasman42): having `_validate_directory` & `_validate_archive`
        # use separate code-paths isn't ideal in some respects however currently the difference
        # doesn't cause a lot of duplication.
        #
        # Operate on the archive directly because:
        # - Validating the manifest *does* use shared logic.
        # - It's faster for large archives or archives with a large number of files
        #   which will litter the file-system.
        # - There is already a validation function which is used before installing an archive.
        #
        # If it's ever causes too much code-duplication we can always
        # extract the archive into a temporary directory and run validation there.

        try:
            # pylint: disable-next=consider-using-with
            zip_fh_context = zipfile.ZipFile(pkg_source_archive, mode="r")
        except Exception as ex:
            msglog.status("Error extracting archive \"{:s}\"".format(str(ex)))
            return False

        with contextlib.closing(zip_fh_context) as zip_fh:
            if (archive_subdir := pkg_zipfile_detect_subdir_or_none(zip_fh)) is None:
                msglog.fatal_error("Error, archive has no manifest: \"{:s}\"".format(PKG_MANIFEST_FILENAME_TOML))
                return False
            # Demote errors to status as the function of this action is to check the manifest is stable.
            manifest = pkg_manifest_from_zipfile_and_validate_all_errors(zip_fh, archive_subdir, strict=True)
            if isinstance(manifest, list):
                msglog.fatal_error("Error parsing TOML in \"{:s}\"".format(pkg_source_archive))
                for error_msg in manifest:
                    msglog.fatal_error(error_msg)
                return False

            if valid_tags_filepath:
                if subcmd_author._validate_tags(
                        msglog,
                        manifest=manifest,
                        # Only for the error message, use the ZIP relative path.
                        pkg_manifest_filepath=(
                            "{:s}/{:s}".format(archive_subdir, PKG_MANIFEST_FILENAME_TOML) if archive_subdir else
                            PKG_MANIFEST_FILENAME_TOML
                        ),
                        valid_tags_filepath=valid_tags_filepath,
                ) is False:
                    return False

            # NOTE: this is arguably *not* manifest validation, the check could be refactored out.
            # Currently we always want to check both and it's useful to do that while the informatio
            expected_files = []
            if manifest.type == "add-on":
                if archive_subdir:
                    assert archive_subdir.endswith("/")
                    expected_files.append(archive_subdir + "__init__.py")
                else:
                    expected_files.append("__init__.py")
            ok = True
            for filepath in expected_files:
                if zip_fh.NameToInfo.get(filepath) is None:
                    msglog.fatal_error("Error, file missing from {:s}: \"{:s}\"".format(
                        manifest.type,
                        filepath,
                    ))
                    ok = False
            if not ok:
                return False

        msglog.status("Success parsing TOML in \"{:s}\"".format(pkg_source_archive))
        return True

    @staticmethod
    def validate(
            msglog: MessageLogger,
            *,
            source_path: str,
            valid_tags_filepath: str,
    ) -> bool:
        if os.path.isdir(source_path):
            result = subcmd_author._validate_directory(
                msglog,
                pkg_source_dir=source_path,
                valid_tags_filepath=valid_tags_filepath,
            )
        else:
            result = subcmd_author._validate_archive(
                msglog,
                pkg_source_archive=source_path,
                valid_tags_filepath=valid_tags_filepath,
            )
        return result


class subcmd_dummy:

    @staticmethod
    def repo(
            msglog: MessageLogger,
            *,
            repo_dir: str,
            package_names: Sequence[str],
    ) -> bool:

        def msg_fn_no_done(ty: str, data: PrimTypeOrSeq) -> bool:
            if ty == 'DONE':
                return False
            return msglog.msg_fn(ty, data)

        # Ensure package names are valid.
        package_names = tuple(set(package_names))
        for pkg_idname in package_names:
            if (error_msg := pkg_idname_is_valid_or_error(pkg_idname)) is None:
                continue
            msglog.fatal_error(
                "key \"id\", \"{:s}\" doesn't match expected format, \"{:s}\"".format(pkg_idname, error_msg),
            )
            return False

        if url_has_known_prefix(repo_dir):
            msglog.fatal_error("Generating a repository on a remote path is not supported")
            return False

        # Unlike most other commands, create the repo_dir it doesn't already exist.
        if not os.path.exists(repo_dir):
            try:
                os.makedirs(repo_dir)
            except Exception as ex:
                msglog.fatal_error("Failed to create \"{:s}\" with error: {!r}".format(repo_dir, ex))
                return False

        import tempfile
        for pkg_idname in package_names:
            with tempfile.TemporaryDirectory(suffix="pkg-repo") as temp_dir_source:
                pkg_src_dir = os.path.join(temp_dir_source, pkg_idname)
                os.makedirs(pkg_src_dir)
                pkg_name = pkg_idname.replace("_", " ").title()
                with open(os.path.join(pkg_src_dir, PKG_MANIFEST_FILENAME_TOML), "w", encoding="utf-8") as fh:
                    fh.write("""# Example\n""")
                    fh.write("""schema_version = "1.0.0"\n""")
                    fh.write("""id = "{:s}"\n""".format(pkg_idname))
                    fh.write("""name = "{:s}"\n""".format(pkg_name))
                    fh.write("""type = "add-on"\n""")
                    fh.write("""tags = ["UV"]\n""")
                    fh.write("""maintainer = "Maintainer Name <username@addr.com>"\n""")
                    fh.write("""license = ["SPDX:GPL-2.0-or-later"]\n""")
                    fh.write("""version = "1.0.0"\n""")
                    fh.write("""tagline = "This is a tagline"\n""")
                    fh.write("""blender_version_min = "0.0.0"\n""")
                    fh.write("""[permissions]\n""")
                    for value in ("files", "network", "clipboard", "camera", "microphone"):
                        fh.write("""{:s} = "Example text"\n""".format(value))

                with open(os.path.join(pkg_src_dir, "__init__.py"), "w", encoding="utf-8") as fh:
                    fh.write("""
def register():
    print("Register:", __name__)

def unregister():
    print("Unregister:", __name__)
""")

                    fh.write("""# Dummy.\n""")
                    # Generate some random ASCII-data.
                    for i, line in enumerate(random_acii_lines(seed=pkg_idname, width=80)):
                        if i > 1000:
                            break
                        fh.write("# {:s}\n".format(line))

                # Write a sub-directory (check this is working).
                docs = os.path.join(pkg_src_dir, "docs")
                os.makedirs(docs)
                with open(os.path.join(docs, "readme.txt"), "w", encoding="utf-8") as fh:
                    fh.write("Example readme.")

                # `{cmd} build --pkg-source-dir {pkg_src_dir} --pkg-output-dir {repo_dir}`.
                if not subcmd_author.build(
                    MessageLogger(msg_fn_no_done),
                    pkg_source_dir=pkg_src_dir,
                    pkg_output_dir=repo_dir,
                    pkg_output_filepath="",
                    split_platforms=False,
                    valid_tags_filepath="",
                    verbose=False,
                ):
                    # Error running command.
                    return False

        # `{cmd} server-generate --repo-dir {repo_dir}`.
        if not subcmd_server.generate(
            MessageLogger(msg_fn_no_done),
            repo_dir=repo_dir,
            html=True,
            html_template="",
        ):
            # Error running command.
            return False

        msglog.done()
        return True

    @staticmethod
    def progress(
            msglog: MessageLogger,
            *,
            time_duration: float,
            time_delay: float,
    ) -> bool:
        import time
        request_exit = False
        time_start = time.time() if (time_duration > 0.0) else 0.0
        size_beg = 0
        size_end = 100
        while time_duration == 0.0 or (time.time() - time_start < time_duration):
            request_exit |= msglog.progress("Demo", size_beg, size_end, 'BYTE')
            if request_exit:
                break
            size_beg += 1
            if size_beg > size_end:
                size_beg = 0
            time.sleep(time_delay)
        if request_exit:
            msglog.done()
            return False

        msglog.done()
        return True


# -----------------------------------------------------------------------------
# Server Manipulating Actions


def argparse_create_server_generate(
        subparsers: "argparse._SubParsersAction[argparse.ArgumentParser]",
        args_internal: bool,
) -> None:
    subparse = subparsers.add_parser(
        "server-generate",
        help="Create a listing from all packages.",
        description=(
            "Generate a listing of all packages stored in a directory.\n"
            "This can be used to host packages which only requires static-file hosting."
        ),
        formatter_class=argparse.RawTextHelpFormatter,
    )

    generic_arg_repo_dir(subparse)
    generic_arg_server_generate_html(subparse)
    generic_arg_server_generate_html_template(subparse)
    if args_internal:
        generic_arg_output_type(subparse)

    subparse.set_defaults(
        func=lambda args: subcmd_server.generate(
            msglog_from_args(args),
            repo_dir=args.repo_dir,
            html=args.html,
            html_template=args.html_template,
        ),
    )


# -----------------------------------------------------------------------------
# Client Queries

def argparse_create_client_list(subparsers: "argparse._SubParsersAction[argparse.ArgumentParser]") -> None:
    subparse = subparsers.add_parser(
        "list",
        help="List all available packages.",
        description="List all available packages.",
        formatter_class=argparse.RawTextHelpFormatter,
    )

    generic_arg_remote_url(subparse)
    generic_arg_local_dir(subparse)
    generic_arg_online_user_agent(subparse)
    generic_arg_access_token(subparse)

    generic_arg_output_type(subparse)
    generic_arg_timeout(subparse)
    generic_arg_demote_connection_failure_to_status(subparse)

    subparse.set_defaults(
        func=lambda args: subcmd_client.list_packages(
            msglog_from_args(args),
            args.remote_url,
            online_user_agent=args.online_user_agent,
            access_token=args.access_token,
            timeout_in_seconds=args.timeout,
            demote_connection_errors_to_status=args.demote_connection_errors_to_status,
        ),
    )


# -----------------------------------------------------------------------------
# Client Manipulating Actions

def argparse_create_client_sync(subparsers: "argparse._SubParsersAction[argparse.ArgumentParser]") -> None:
    subparse = subparsers.add_parser(
        "sync",
        help="Refresh from the remote repository.",
        description="Refresh from remote repository (sync).",
        formatter_class=argparse.RawTextHelpFormatter,
    )

    generic_arg_remote_url(subparse)
    generic_arg_remote_name(subparse)
    generic_arg_local_dir(subparse)
    generic_arg_online_user_agent(subparse)
    generic_arg_access_token(subparse)

    generic_arg_output_type(subparse)
    generic_arg_timeout(subparse)
    generic_arg_ignore_broken_pipe(subparse)
    generic_arg_demote_connection_failure_to_status(subparse)
    generic_arg_extension_override(subparse)

    subparse.set_defaults(
        func=lambda args: subcmd_client.sync(
            msglog_from_args(args),
            remote_url=args.remote_url,
            remote_name=args.remote_name if args.remote_name else remote_url_params_strip(args.remote_url),
            local_dir=args.local_dir,
            online_user_agent=args.online_user_agent,
            access_token=args.access_token,
            timeout_in_seconds=args.timeout,
            demote_connection_errors_to_status=args.demote_connection_errors_to_status,
            force_exit_ok=args.force_exit_ok,
            extension_override=args.extension_override,
        ),
    )


def argparse_create_client_install_files(subparsers: "argparse._SubParsersAction[argparse.ArgumentParser]") -> None:
    subparse = subparsers.add_parser(
        "install-files",
        help="Install package from the file-system.",
        description="Install packages from the file-system.",
        formatter_class=argparse.RawTextHelpFormatter,
    )
    generic_arg_file_list_positional(subparse)

    generic_arg_local_dir(subparse)
    generic_arg_output_type(subparse)

    subparse.set_defaults(
        func=lambda args: subcmd_client.install_packages_from_files(
            msglog_from_args(args),
            local_dir=args.local_dir,
            package_files=args.files,
        ),
    )


def argparse_create_client_install(subparsers: "argparse._SubParsersAction[argparse.ArgumentParser]") -> None:
    subparse = subparsers.add_parser(
        "install",
        help="Install package.",
        description="Install the package.",
        formatter_class=argparse.RawTextHelpFormatter,
    )
    generic_arg_package_list_positional(subparse)

    generic_arg_remote_url(subparse)
    generic_arg_local_dir(subparse)
    generic_arg_local_cache(subparse)
    generic_arg_online_user_agent(subparse)
    generic_arg_blender_version(subparse)
    generic_arg_access_token(subparse)

    generic_arg_output_type(subparse)
    generic_arg_timeout(subparse)

    subparse.set_defaults(
        func=lambda args: subcmd_client.install_packages(
            msglog_from_args(args),
            remote_url=args.remote_url,
            local_dir=args.local_dir,
            local_cache=args.local_cache,
            packages=args.packages.split(","),
            online_user_agent=args.online_user_agent,
            blender_version=args.blender_version,
            access_token=args.access_token,
            timeout_in_seconds=args.timeout,
        ),
    )


def argparse_create_client_uninstall(subparsers: "argparse._SubParsersAction[argparse.ArgumentParser]") -> None:
    subparse = subparsers.add_parser(
        "uninstall",
        help="Uninstall a package.",
        description="Uninstall the package.",
        formatter_class=argparse.RawTextHelpFormatter,
    )
    generic_arg_package_list_positional(subparse)

    generic_arg_local_dir(subparse)
    generic_arg_user_dir(subparse)
    generic_arg_output_type(subparse)

    subparse.set_defaults(
        func=lambda args: subcmd_client.uninstall_packages(
            msglog_from_args(args),
            local_dir=args.local_dir,
            user_dir=args.user_dir,
            packages=args.packages.split(","),
        ),
    )


# -----------------------------------------------------------------------------
# Authoring Actions

def argparse_create_author_build(
        subparsers: "argparse._SubParsersAction[argparse.ArgumentParser]",
        args_internal: bool,
) -> None:
    subparse = subparsers.add_parser(
        "build",
        help="Build a package.",
        description="Build a package in the current directory.",
        formatter_class=argparse.RawTextHelpFormatter,
    )

    generic_arg_package_source_dir(subparse)
    generic_arg_package_output_dir(subparse)
    generic_arg_package_output_filepath(subparse)
    generic_arg_package_valid_tags(subparse)
    generic_arg_build_split_platforms(subparse)
    generic_arg_verbose(subparse)

    if args_internal:
        generic_arg_output_type(subparse)

    subparse.set_defaults(
        func=lambda args: subcmd_author.build(
            msglog_from_args(args),
            pkg_source_dir=args.source_dir,
            pkg_output_dir=args.output_dir,
            pkg_output_filepath=args.output_filepath,
            split_platforms=args.split_platforms,
            valid_tags_filepath=args.valid_tags_filepath,
            verbose=args.verbose,
        ),
    )


def argparse_create_author_validate(
        subparsers: "argparse._SubParsersAction[argparse.ArgumentParser]",
        args_internal: bool,
) -> None:
    subparse = subparsers.add_parser(
        "validate",
        help="Validate a package.",
        description="Validate the package meta-data in the current directory.",
        formatter_class=argparse.RawTextHelpFormatter,
    )
    generic_arg_package_source_path_positional(subparse)
    generic_arg_package_valid_tags(subparse)

    if args_internal:
        generic_arg_output_type(subparse)

    subparse.set_defaults(
        func=lambda args: subcmd_author.validate(
            msglog_from_args(args),
            source_path=args.source_path,
            valid_tags_filepath=args.valid_tags_filepath,
        ),
    )


# -----------------------------------------------------------------------------
# Dummy Repo


def argparse_create_dummy_repo(subparsers: "argparse._SubParsersAction[argparse.ArgumentParser]") -> None:
    subparse = subparsers.add_parser(
        "dummy-repo",
        help="Create a dummy repository.",
        description="Create a dummy repository, intended for testing.",
        formatter_class=argparse.RawTextHelpFormatter,
    )

    subparse.add_argument(
        "--package-names",
        dest="package_names",
        type=arg_handle_str_as_package_names,
        help=(
            "Comma separated list of package names to create (no-spaces)."
        ),
        required=True,
    )

    generic_arg_output_type(subparse)
    generic_arg_repo_dir(subparse)

    subparse.set_defaults(
        func=lambda args: subcmd_dummy.repo(
            msglog_from_args(args),
            repo_dir=args.repo_dir,
            package_names=args.package_names,
        ),
    )

# -----------------------------------------------------------------------------
# Dummy Output


def argparse_create_dummy_progress(subparsers: "argparse._SubParsersAction[argparse.ArgumentParser]") -> None:
    subparse = subparsers.add_parser(
        "dummy-progress",
        help="Dummy progress output.",
        description="Demo output.",
        formatter_class=argparse.RawTextHelpFormatter,
    )

    subparse.add_argument(
        "--time-duration",
        dest="time_duration",
        type=float,
        help=(
            "How long to run the demo for (zero to run forever)."
        ),
        default=0.0,
    )
    subparse.add_argument(
        "--time-delay",
        dest="time_delay",
        type=float,
        help=(
            "Delay between updates."
        ),
        default=0.05,
    )

    generic_arg_output_type(subparse)

    subparse.set_defaults(
        func=lambda args: subcmd_dummy.progress(
            msglog_from_args(args),
            time_duration=args.time_duration,
            time_delay=args.time_delay,
        ),
    )


def argparse_create(
        args_internal: bool = True,
        args_extra_subcommands_fn: Optional[ArgsSubparseFn] = None,
        prog: Optional[str] = None,
) -> argparse.ArgumentParser:

    parser = argparse.ArgumentParser(
        prog=prog or "blender_ext",
        description=__doc__,
        formatter_class=argparse.RawTextHelpFormatter,
    )

    subparsers = parser.add_subparsers(
        title="subcommands",
        description="",
        help="",
    )

    argparse_create_server_generate(subparsers, args_internal)

    if args_internal:
        # Queries.
        argparse_create_client_list(subparsers)

        # Manipulating Actions.
        argparse_create_client_sync(subparsers)
        argparse_create_client_install_files(subparsers)
        argparse_create_client_install(subparsers)
        argparse_create_client_uninstall(subparsers)

        # Dummy commands.
        argparse_create_dummy_repo(subparsers)
        argparse_create_dummy_progress(subparsers)

    # Authoring Commands.
    argparse_create_author_build(subparsers, args_internal)
    argparse_create_author_validate(subparsers, args_internal)

    if args_extra_subcommands_fn is not None:
        args_extra_subcommands_fn(subparsers)

    return parser


# -----------------------------------------------------------------------------
# Message Printing Functions

# Follows `MessageFn` convention.
def msg_print_text(ty: str, data: PrimTypeOrSeq) -> bool:
    assert ty in MESSAGE_TYPES

    if isinstance(data, (list, tuple)):
        data_str = ", ".join(str(x) for x in data)
    else:
        data_str = str(data)

    # Don't prefix status as it's noise for users.
    if ty == 'STATUS':
        sys.stdout.write("{:s}\n".format(data_str))
    else:
        sys.stdout.write("{:s}: {:s}\n".format(ty, data_str))

    return REQUEST_EXIT


def msg_print_json_impl(ty: str, data: PrimTypeOrSeq) -> bool:
    assert ty in MESSAGE_TYPES
    sys.stdout.write(json.dumps([ty, data]))
    return REQUEST_EXIT


def msg_print_json(ty: str, data: PrimTypeOrSeq) -> bool:
    msg_print_json_impl(ty, data)
    sys.stdout.write("\n")
    sys.stdout.flush()
    return REQUEST_EXIT


def msg_print_json_0(ty: str, data: PrimTypeOrSeq) -> bool:
    msg_print_json_impl(ty, data)
    sys.stdout.write("\0")
    sys.stdout.flush()
    return REQUEST_EXIT


def msglog_from_args(args: argparse.Namespace) -> MessageLogger:
    # Will be None when running form Blender.
    output_type = getattr(args, "output_type", 'TEXT')

    match output_type:
        case 'JSON':
            return MessageLogger(msg_print_json)
        case 'JSON_0':
            return MessageLogger(msg_print_json_0)
        case 'TEXT':
            return MessageLogger(msg_print_text)

    raise Exception("Unknown output!")


def main(
        argv: Optional[List[str]] = None,
        args_internal: bool = True,
        args_extra_subcommands_fn: Optional[ArgsSubparseFn] = None,
        prog: Optional[str] = None,
) -> int:

    # Needed on WIN32 which doesn't default to `utf-8`.
    for fh in (sys.stdout, sys.stderr):
        # While this is typically the case, is only guaranteed to be `TextIO` so check `reconfigure` is available.
        if not isinstance(fh, io.TextIOWrapper):
            continue
        # pylint: disable-next=no-member; False positive.
        if fh.encoding.lower().partition(":")[0] == "utf-8":
            continue
        fh.reconfigure(encoding="utf-8")

    if "--version" in sys.argv:
        sys.stdout.write("{:s}\n".format(VERSION))
        return 0

    parser = argparse_create(
        args_internal=args_internal,
        args_extra_subcommands_fn=args_extra_subcommands_fn,
        prog=prog,
    )
    args = parser.parse_args(argv)
    # Call sub-parser callback.
    if not hasattr(args, "func"):
        parser.print_help()
        return 0

    result = args.func(args)
    assert isinstance(result, bool)
    return 0 if result else 1


if __name__ == "__main__":
    try:
        sys.exit(main())
    except BrokenPipeError as ex:
        # When called for notifications, a broken pipe may occur if the caller closes soon after activating.
        # In this case a broken pipe is expected and not something we want to avoid.
        # This most only ever be set if canceling will *not* leave the repository in a corrupt sate.
        if not FORCE_EXIT_OK:
            raise ex<|MERGE_RESOLUTION|>--- conflicted
+++ resolved
@@ -166,6 +166,10 @@
 # # Useful for testing.
 # def print(*args: Any, **kw: Dict[str, Any]):
 #     __builtins__["print"](*args, **kw, file=open('/tmp/output.txt', 'a'))
+
+
+def any_as_none(_arg: Any) -> None:
+    pass
 
 
 def debug_stack_trace_to_file() -> None:
@@ -393,7 +397,24 @@
 def path_from_url(path: str) -> str:
     from urllib.parse import urlparse, unquote
     p = urlparse(path)
-    return os.path.join(p.netloc, unquote(p.path))
+    path_unquote = unquote(p.path)
+    if sys.platform == "win32":
+        # MS-Windows needs special handling for drive letters.
+        # `file:///C:/test` is converted to `/C:/test` which must skip the leading slash.
+        if (p.netloc == "") and re.match("/[A-Za-z]:", path_unquote):
+            result = path_unquote[1:]
+        else:
+            # Handle UNC paths: `\\HOST\share\path` as a URL on MS-Windows.
+            # - MS-Edge: `file://HOST/share/path` where `netloc="HOST"`, `path="/share/path"`.
+            # - Firefox: `file://///HOST/share/path`  where `netloc=""`, `path="///share/path"`.
+            if p.netloc:
+                result = "//{:s}/{:s}".format(p.netloc, path_unquote.lstrip("/"))
+            else:
+                result = "//{:s}".format(path_unquote.lstrip("/"))
+    else:
+        result = os.path.join(p.netloc, path_unquote)
+
+    return result
 
 
 def random_acii_lines(*, seed: Union[int, str], width: int) -> Generator[str, None, None]:
@@ -508,9 +529,6 @@
     # so use it's callback that raises a link error and remove the link in that case.
     errors = []
 
-<<<<<<< HEAD
-    shutil.rmtree(path, onexc=lambda *args: errors.append(args))
-=======
     # *DEPRECATED* 2024/07/01 Remove when 3.11 is dropped.
     if sys.version_info >= (3, 12):
         shutil.rmtree(path, onexc=lambda *args: errors.append(args))
@@ -518,7 +536,6 @@
         # Ignore as the deprecated logic is only used for older Python versions.
         # pylint: disable-next=deprecated-argument
         shutil.rmtree(path, onerror=lambda *args: errors.append((args[0], args[1], args[2][1])))
->>>>>>> 01b2998e
 
     # Happy path (for practically all cases).
     if not errors:
@@ -1551,6 +1568,33 @@
     return None
 
 
+def pkg_manifest_validate_field_copyright(
+        value: List[str],
+        strict: bool,
+) -> Optional[str]:
+    if strict:
+        for i, copyrignt_text in enumerate(value):
+            if not isinstance(copyrignt_text, str):
+                return "at index {:d} must be a string not a {:s}".format(i, str(type(copyrignt_text)))
+
+            year, name = copyrignt_text.partition(" ")[0::2]
+            year_valid = False
+            if (year_split := year.partition("-"))[1]:
+                if year_split[0].isdigit() and year_split[2].isdigit():
+                    year_valid = True
+            else:
+                if year.isdigit():
+                    year_valid = True
+
+            if not year_valid:
+                return "at index {:d} must be a number or two numbers separated by \"-\"".format(i)
+            if not name.strip():
+                return "at index {:d} name may not be empty".format(i)
+        return None
+    else:
+        return pkg_manifest_validate_field_any_list_of_non_empty_strings(value, strict)
+
+
 def pkg_manifest_validate_field_permissions(
         value: Union[
             # `Dict[str, str]` is expected but at this point it's only guaranteed to be a dict.
@@ -1731,7 +1775,7 @@
     # Optional.
     ("blender_version_max", str, pkg_manifest_validate_field_any_version_primitive_or_empty),
     ("website", str, pkg_manifest_validate_field_any_non_empty_string_stripped_no_control_chars),
-    ("copyright", list, pkg_manifest_validate_field_any_non_empty_list_of_non_empty_strings),
+    ("copyright", list, pkg_manifest_validate_field_copyright),
     # Type should be `dict` eventually, some existing packages will have a list of strings instead.
     ("permissions", (dict, list), pkg_manifest_validate_field_permissions),
     ("tags", list, pkg_manifest_validate_field_any_non_empty_list_of_non_empty_strings),
@@ -2999,13 +3043,13 @@
             ):
                 fh.write("  <tr>\n")
 
-                platforms = [platform for platform in manifest_dict.get("platforms", "").split(",") if platform]
+                platforms = manifest_dict.get("platforms", [])
 
                 # Parse the URL and add parameters use for drag & drop.
                 parsed_url = urllib.parse.urlparse(manifest_dict["archive_url"])
                 # We could support existing values, currently always empty.
                 # `query = dict(urllib.parse.parse_qsl(parsed_url.query))`
-                query = {"repository": "/index.json"}
+                query = {"repository": "./index.json"}
                 if (value := manifest_dict.get("blender_version_min", "")):
                     query["blender_version_min"] = value
                 if (value := manifest_dict.get("blender_version_max", "")):
@@ -3304,6 +3348,7 @@
             *,
             local_dir: str,
             filepath_archive: str,
+            blender_version_tuple: Tuple[int, int, int],
             manifest_compare: Optional[PkgManifest],
     ) -> bool:
         # NOTE: Don't use `FATAL_ERROR` because other packages will attempt to install.
@@ -3353,8 +3398,6 @@
                         )
                         return False
 
-<<<<<<< HEAD
-=======
                 if repository_filter_skip(
                     # Converting back to a dict is awkward but harmless,
                     # done since some callers only have a dictionary.
@@ -3370,7 +3413,6 @@
                 ):
                     return False
 
->>>>>>> 01b2998e
                 # We have the cache, extract it to a directory.
                 # This will be a directory.
                 filepath_local_pkg = os.path.join(local_dir, manifest.id)
@@ -3424,19 +3466,17 @@
             *,
             local_dir: str,
             package_files: Sequence[str],
+            blender_version: str,
     ) -> bool:
         if not os.path.exists(local_dir):
             msglog.fatal_error("destination directory \"{:s}\" does not exist".format(local_dir))
             return False
 
-<<<<<<< HEAD
-=======
         if isinstance(blender_version_tuple := blender_version_parse_or_error(blender_version), str):
             msglog.fatal_error(blender_version_tuple)
             return False
         assert isinstance(blender_version_tuple, tuple)
 
->>>>>>> 01b2998e
         # This is a simple file extraction, the main difference is that it validates the manifest before installing.
         directories_to_clean: List[str] = []
         with CleanupPathsContext(files=(), directories=directories_to_clean):
@@ -3445,6 +3485,7 @@
                         msglog,
                         local_dir=local_dir,
                         filepath_archive=filepath_archive,
+                        blender_version_tuple=blender_version_tuple,
                         # There is no manifest from the repository, leave this unset.
                         manifest_compare=None,
                 ):
@@ -3675,6 +3716,7 @@
                         msglog,
                         local_dir=local_dir,
                         filepath_archive=filepath_local_cache_archive,
+                        blender_version_tuple=blender_version_tuple,
                         manifest_compare=manifest_archive.manifest,
                 ):
                     # The package failed to install.
@@ -4473,6 +4515,8 @@
     generic_arg_file_list_positional(subparse)
 
     generic_arg_local_dir(subparse)
+    generic_arg_blender_version(subparse)
+
     generic_arg_output_type(subparse)
 
     subparse.set_defaults(
@@ -4480,6 +4524,7 @@
             msglog_from_args(args),
             local_dir=args.local_dir,
             package_files=args.files,
+            blender_version=args.blender_version,
         ),
     )
 
