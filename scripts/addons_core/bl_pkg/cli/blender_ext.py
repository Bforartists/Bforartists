--- conflicted
+++ resolved
@@ -121,7 +121,7 @@
     """
     import inspect
     stack = inspect.stack(context=1)
-    with open("/tmp/out.txt", "w") as fh:
+    with open("/tmp/out.txt", "w", encoding="utf-8") as fh:
         for frame_info in stack[1:]:
             fh.write("{:s}:{:d}: {:s}\n".format(
                 frame_info.filename,
@@ -1315,16 +1315,12 @@
 
 
 def pkg_manifest_validate_field_permissions(
-<<<<<<< HEAD
-        value: Dict,
-=======
         value: Union[
             # `Dict[str, str]` is expected but at this point it's only guaranteed to be a dict.
             Dict[Any, Any],
             # Kept for old files.
             List[Any],
         ],
->>>>>>> 5094336e
         strict: bool,
 ) -> Optional[str]:
 
@@ -1491,12 +1487,8 @@
     ("blender_version_max", str, pkg_manifest_validate_field_any_version_primitive_or_empty),
     ("website", str, pkg_manifest_validate_field_any_non_empty_string_stripped_no_control_chars),
     ("copyright", list, pkg_manifest_validate_field_any_non_empty_list_of_non_empty_strings),
-<<<<<<< HEAD
-    ("permissions", dict, pkg_manifest_validate_field_permissions),
-=======
     # Type should be `dict` eventually, some existing packages will have a list of strings instead.
     ("permissions", (dict, list), pkg_manifest_validate_field_permissions),
->>>>>>> 5094336e
     ("tags", list, pkg_manifest_validate_field_any_non_empty_list_of_non_empty_strings),
     ("wheels", list, pkg_manifest_validate_field_wheels),
 )
@@ -1885,8 +1877,9 @@
     if url.startswith(URL_KNOWN_PREFIX):
         return False
 
-    # Argument parsing must ensure this never happens.
-    raise ValueError("prefix not known")
+    # Error handling must ensure this never happens.
+    assert False, "unreachable, prefix not known"
+
     return False
 
 
@@ -2446,7 +2439,7 @@
             directories_to_clean.remove(filepath_local_pkg_temp)
 
         if is_reinstall:
-            message_status(msg_fn, "Re-Installed \"{:s}\"".format(manifest.id))
+            message_status(msg_fn, "Reinstalled \"{:s}\"".format(manifest.id))
         else:
             message_status(msg_fn, "Installed \"{:s}\"".format(manifest.id))
 
