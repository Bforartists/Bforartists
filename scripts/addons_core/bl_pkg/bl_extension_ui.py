--- conflicted
+++ resolved
@@ -170,7 +170,7 @@
 )
 
 addon_type_icon = (
-    'COMMUNITY',  # `ADDON_TYPE_EXTENSION`.
+    'PLUGIN',  # `ADDON_TYPE_EXTENSION`. # BFA - we use PLUGIN icon instead
     'BLENDER',  # `ADDON_TYPE_LEGACY_CORE`.
     'FILE_FOLDER',  # `ADDON_TYPE_LEGACY_USER`.
     'PACKAGE',  # `ADDON_TYPE_LEGACY_OTHER`.
@@ -245,7 +245,7 @@
         rowsub.label(text="Built-in")
         rowsub.separator()
     elif addon_type == ADDON_TYPE_LEGACY_USER:
-        rowsub.operator("preferences.addon_remove", text="Uninstall").module = mod.__name__
+        rowsub.operator("preferences.addon_remove", text="Uninstall", icon='CANCEL').module = mod.__name__ #BFA - icon added
     del rowsub
 
     layout.separator(type='LINE')
@@ -438,18 +438,6 @@
         show_expanded = bl_info["show_expanded"]
 
         if is_extension:
-<<<<<<< HEAD
-            del bl_info
-            item_local = addon_extension_manifest_map.get(module_name)
-            item_name = item_local.name
-            item_description = item_local.tagline
-            item_tags = item_local.tags
-            item_warning_legacy = ""
-            if show_expanded:
-                item_maintainer = item_local.maintainer
-                item_version = item_local.version
-                item_doc_url = item_local.website
-=======
             if (item_local := addon_extension_manifest_map.get(module_name)) is not None:
                 del bl_info
 
@@ -476,11 +464,7 @@
                 item_maintainer = ""
                 item_version = "0.0.0"
                 item_doc_url = ""
->>>>>>> 4e98eeba
                 item_tracker_url = ""
-
-                if USE_ADDON_IGNORE_EXTENSION_MANIFEST_HACK:
-                    item_doc_url = addon_ignore_manifest_website_hack_remote_or_default(module_name, item_doc_url)
 
             del item_local
         else:
@@ -1244,8 +1228,8 @@
     # Without checking `is_enabled` here, there is no way for the user to know if an extension
     # is enabled or not, which is useful to show - when they may be considering removing/updating
     # extensions based on them being used or not.
-    sub.label(text=item.name, translate=False)
-
+    icon = 'PLUGIN' if item.type == 'add-on' else 'COLOR' # BFA - Add visual indicators to listings
+    sub.label(text=item.name, icon=icon, translate=False) # BFA - Add visual indicators to listings
     del sub
 
     # Add a top-level row so `row_right` can have a grayed out button/label
@@ -1261,12 +1245,12 @@
         if is_installed:
             # Include uninstall below.
             if is_outdated:
-                props = row_right.operator("extensions.package_install", text="Update")
+                props = row_right.operator("extensions.package_install", text="Update", icon="FILE_REFRESH")  # BFA - icon added
                 props.repo_index = repo_index
                 props.pkg_id = pkg_id
                 del props
         else:
-            props = row_right.operator("extensions.package_install", text="Install")
+            props = row_right.operator("extensions.package_install", text="Install", icon="IMPORT") # BFA - icon added
             props.repo_index = repo_index
             props.pkg_id = pkg_id
             del props
@@ -1677,7 +1661,7 @@
 
         layout.separator()
 
-        layout.operator("extensions.package_install_files", text="Install from Disk") #BFA - name changed
+        layout.operator("extensions.package_install_files", text="Install from Disk", icon='IMPORT' ) #BFA - name changed
 
 
 class USERPREF_MT_extensions_settings(Menu):
@@ -1857,9 +1841,9 @@
             layout.separator()
 
             if is_system_repo:
-                layout.operator("extensions.package_uninstall_system", text="Uninstall")
+                layout.operator("extensions.package_uninstall_system", text="Uninstall", icon='CANCEL') #BFA - icon added
             else:
-                props = layout.operator("extensions.package_uninstall", text="Uninstall")
+                props = layout.operator("extensions.package_uninstall", text="Uninstall", icon='CANCEL') #BFA - icon added
                 props.repo_index = repo_index
                 props.pkg_id = pkg_id
                 del props
@@ -1898,11 +1882,12 @@
 
     layout = panel.layout
 
-    row = layout.split(factor=0.5)
+    row = layout.split(factor=0.4) # BFA - slight adjustment for extension_type toggles
     row_a = row.row()
     row_a.prop(wm, "extension_search", text="", icon='VIEWZOOM', placeholder="Search Extensions")
     row_b = row.row(align=True)
-    row_b.prop(wm, "extension_type", text="")
+    row_b.prop(wm, "extension_type", text="text", expand=True) # BFA - we use the expanded instead
+    row_b.separator() # BFA - separate extensions_tags from extension_type
     row_b.popover("USERPREF_PT_extensions_tags", text="", icon='TAG')
 
     row_b.separator()
