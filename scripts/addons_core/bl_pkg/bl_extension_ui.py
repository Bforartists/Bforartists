# SPDX-FileCopyrightText: 2023 Blender Foundation
#
# SPDX-License-Identifier: GPL-2.0-or-later

"""
GUI (WARNING) this is a hack!
Written to allow a UI without modifying Blender.
"""

__all__ = (
    "display_errors",
    "register",
    "unregister",

    "ExtensionUI_Visibility",
)

import bpy

from bpy.types import (
    Menu,
    Panel,
)

from bl_ui.space_userpref import (
    USERPREF_PT_addons,
    USERPREF_PT_extensions,
    USERPREF_MT_extensions_active_repo,
)

# TODO: choose how to show this when an add-on is an extension/core/legacy.
# The information is somewhat useful as you can only remove legacy add-ons from the add-ons sections.
# Whereas extensions must be removed from the extensions section.
# So without showing a distinction - the existence of these buttons is not clear.
USE_SHOW_ADDON_TYPE_AS_TEXT = True
USE_SHOW_ADDON_TYPE_AS_ICON = True

# Hide these add-ons when enabled (unless running with extensions debugging enabled).
SECRET_ADDONS = {__package__}

# For official extensions, it's policy that the website in the JSON listing overrides the developers own website.
# This incurs and awkward lookup although it's not likely to cause a noticeable slowdown.
# This choice moves away from the `blender_manifest.toml` being the source of truth for an extensions meta-data
# so we might want to reconsider this as this at some point.
USE_ADDON_IGNORE_EXTENSION_MANIFEST_HACK = True


# -----------------------------------------------------------------------------
# Generic Utilities

def size_as_fmt_string(num: float, *, precision: int = 1) -> str:
    for unit in ("B", "KB", "MB", "GB", "TB", "PB", "EB", "ZB"):
        if abs(num) < 1024.0:
            return "{:3.{:d}f}{:s}".format(num, precision, unit)
        num /= 1024.0
    unit = "YB"
    return "{:.{:d}f}{:s}".format(num, precision, unit)


def sizes_as_percentage_string(size_partial: int, size_final: int) -> str:
    if size_final == 0:
        percent = 0.0
    else:
        size_partial = min(size_partial, size_final)
        percent = size_partial / size_final

    return "{:-6.2f}%".format(percent * 100)


# -----------------------------------------------------------------------------
# Shared Utilities (Extensions / Legacy Add-ons)

def pkg_repo_and_id_from_theme_path(repos_all, filepath):
    import os
    if not filepath:
        return None

    # Strip the `theme.xml` filename.
    dirpath = os.path.dirname(filepath)
    repo_directory, pkg_id = os.path.split(dirpath)
    for repo_index, repo in enumerate(repos_all):
        # Avoid `os.path.samefile` because this relies on file-system checks which aren't always reliable.
        # Some directories might not exist or have permission issues accessing, see #123657.
        # No need to normalize the path as the themes path will have been created from `repo.directory`.
        if repo_directory != repo.directory:
            continue
        return repo_index, pkg_id
    return None


def pkg_repo_module_prefix(repo):
    return "bl_ext.{:s}.".format(repo.module)


def module_parent_dirname(module_filepath):
    """
    Return the name of the directory above the module (it's name only).
    """
    import os
    parts = module_filepath.rsplit(os.sep, 3)
    # Unlikely.
    if not parts:
        return ""
    if parts[-1] == "__init__.py":
        if len(parts) >= 3:
            return parts[-3]
    else:
        if len(parts) >= 2:
            return parts[-2]
    return ""


def domain_extract_from_url(url):
    from urllib.parse import urlparse
    domain = urlparse(url).netloc

    return domain


def pkg_manifest_zip_all_items(pkg_manifest_local, pkg_manifest_remote):
    if pkg_manifest_remote is None:
        if pkg_manifest_local is not None:
            for pkg_id, item_local in pkg_manifest_local.items():
                yield pkg_id, (item_local, None)
        # If both are none, there are no items, that's OK.
        return
    elif pkg_manifest_local is None:
        for pkg_id, item_remote in pkg_manifest_remote.items():
            yield pkg_id, (None, item_remote)
        return

    assert (pkg_manifest_remote is not None) and (pkg_manifest_local is not None)
    pkg_manifest_local_copy = pkg_manifest_local.copy()
    for pkg_id, item_remote in pkg_manifest_remote.items():
        yield pkg_id, (pkg_manifest_local_copy.pop(pkg_id, None), item_remote)
    # Orphan packages (if they exist).
    for pkg_id, item_local in pkg_manifest_local_copy.items():
        yield pkg_id, (item_local, None)


# -----------------------------------------------------------------------------
# Add-ons UI

# While this is not a strict definition (internally they're just add-ons from different places),
# for the purposes of the UI it makes sense to differentiate add-ons this way because these add-on
# characteristics are mutually exclusive (there is no such thing as a user-core-extension for e.g.).

# Add-On Types:

# Any add-on which is an extension.
ADDON_TYPE_EXTENSION = 0
# Any add-on bundled with Blender (in the `addons_core` directory).
# These cannot be removed.
ADDON_TYPE_LEGACY_CORE = 1
# Any add-on from a user directory (add-ons from the users home directory or additional scripts directories).
ADDON_TYPE_LEGACY_USER = 2
# Any add-on which does not match any of the above characteristics.
# This is most likely from `os.path.join(bpy.utils.resource_path('LOCAL'), "scripts", "addons")`.
# In this context, the difference between this an any other add-on is not important,
# so there is no need to go to the effort of differentiating `LOCAL` from other kinds of add-ons.
# If instances of "Legacy (Other)" add-ons exist in a default installation, this may be an error,
# otherwise, it's not a problem if these occur with customized user-configurations.
ADDON_TYPE_LEGACY_OTHER = 3

addon_type_name = (
    "Extension",  # `ADDON_TYPE_EXTENSION`.
    "Core",  # `ADDON_TYPE_LEGACY_CORE`.
    "Legacy (User)",  # `ADDON_TYPE_LEGACY_USER`.
    "Legacy (Other)",  # `ADDON_TYPE_LEGACY_OTHER`.
)

addon_type_icon = (
    'PLUGIN',  # `ADDON_TYPE_EXTENSION`. # BFA - we use PLUGIN icon instead
    'BLENDER',  # `ADDON_TYPE_LEGACY_CORE`.
    'FILE_FOLDER',  # `ADDON_TYPE_LEGACY_USER`.
    'PACKAGE',  # `ADDON_TYPE_LEGACY_OTHER`.
)

if USE_ADDON_IGNORE_EXTENSION_MANIFEST_HACK:
    # WARNING: poor performance, acceptable as it's only called for expanded add-ons (but not ideal).
    def addon_ignore_manifest_website_hack_remote_or_default(module_name, item_doc_url):
        from . import repo_cache_store_ensure
        from .bl_extension_ops import (
            extension_repos_read,
        )

        repos_all = extension_repos_read()
        repo_module, pkg_id = module_name.split(".")[1:]
        item_remote = None

        repo_cache_store = repo_cache_store_ensure()

        for repo_index, pkg_manifest_remote in enumerate(
                repo_cache_store.pkg_manifest_from_remote_ensure(
                    error_fn=print,
                    ignore_missing=True,
                )
        ):
            if repos_all[repo_index].module == repo_module:
                if pkg_manifest_remote is not None:
                    item_remote = pkg_manifest_remote.get(pkg_id)
                break
        if item_remote is None:
            return item_doc_url
        return item_remote.website or item_doc_url


# This function generalizes over displaying extension & legacy add-ons,
# (hence the many "item_*" arguments).
# Once support for legacy add-ons is dropped, the `item_` arguments
# can be replaced by a single `PkgManifest_Normalized` value.
def addon_draw_item_expanded(
        *,
        layout,  # `bpy.types.UILayout`
        mod,  # `ModuleType`
        addon_type,  # `int`
        is_enabled,  # `bool`
        # Expanded from both legacy add-ons & extensions.
        # item_name,  # `str`  # UNUSED.
        item_description,  # `str`
        item_maintainer,  # `str`
        item_version,  # `str`
        item_warnings,  # `list[str]`
        item_doc_url,  # `str`
        item_tracker_url,  # `str`
        # BFA - Necessary info for uninstalling extensions
        repo_index=-1, # `int`
):
    from bpy.app.translations import (
        contexts as i18n_contexts,
    )

    split = layout.split(factor=0.8)
    col_a = split.column()
    col_b = split.column()

    if item_description:
        col_a.label(
            text=" {:s}.".format(item_description),
            translate=False,
        )

    rowsub = col_b.row()
    rowsub.alignment = 'RIGHT'
    if addon_type == ADDON_TYPE_LEGACY_CORE:
        rowsub.active = False
        rowsub.label(text="Built-in")
        rowsub.separator()
    elif addon_type == ADDON_TYPE_LEGACY_USER:
        rowsub.operator("preferences.addon_remove", text="Uninstall", icon='CANCEL').module = mod.__name__ # BFA - icon added
    elif addon_type == ADDON_TYPE_EXTENSION:
        # BFA - Add ability to uninstall extension
        repo_module, pkg_id = mod.__name__.split(".")[1:]
        props = rowsub.operator("extensions.package_uninstall", text="Uninstall", icon='CANCEL') 
        props.repo_index = repo_index
        props.pkg_id = pkg_id
        del props

    del rowsub

    layout.separator(type='LINE')

    sub = layout.column()
    sub.active = is_enabled
    split = sub.split(factor=0.15)
    col_a = split.column()
    col_b = split.column()

    col_a.alignment = 'RIGHT'

    if item_doc_url:
        col_a.label(text="Website")
        col_b.split(factor=0.5).operator(
            "wm.url_open",
            text=domain_extract_from_url(item_doc_url),
            icon='HELP' if addon_type in {ADDON_TYPE_LEGACY_CORE, ADDON_TYPE_LEGACY_USER} else 'URL',
        ).url = item_doc_url
    # Only add "Report a Bug" button if tracker_url is set.
    # None of the core add-ons are expected to have tracker info (glTF is the exception).
    if item_tracker_url:
        col_a.label(text="Feedback", text_ctxt=i18n_contexts.editor_preferences)
        col_b.split(factor=0.5).operator(
            "wm.url_open", text="Report a Bug", icon='URL',
        ).url = item_tracker_url

    if USE_SHOW_ADDON_TYPE_AS_TEXT:
        col_a.label(text="Type")
        col_b.label(text=addon_type_name[addon_type])
    if item_maintainer:
        col_a.label(text="Maintainer")
        col_b.label(text=item_maintainer, translate=False)
    if item_version:
        col_a.label(text="Version")
        col_b.label(text=item_version, translate=False)
    if item_warnings:
        # Only for legacy add-ons.
        col_a.label(text="Warning")
        col_b.label(text=item_warnings[0], icon='ERROR')
        if len(item_warnings) > 1:
            for value in item_warnings[1:]:
                col_a.label(text="")
                col_b.label(text=value, icon='BLANK1')
            # pylint: disable-next=undefined-loop-variable
            del value

    if addon_type != ADDON_TYPE_LEGACY_CORE:
        col_a.label(text="File")
        col_b.label(text=mod.__file__, translate=False)


# NOTE: this can be removed once upgrading from 4.1 is no longer relevant.
def addons_panel_draw_missing_with_extension_impl(
        *,
        context,  # `bpy.types.Context`
        layout,  # `bpy.types.UILayout`
        missing_modules  # `set[str]`
):
    layout_header, layout_panel = layout.panel("Built-in_addons", default_closed=True)
    layout_header.label(text="Missing Built-in Legacy Add-ons ", icon='ERROR')

    if layout_panel is None:
        return

    prefs = context.preferences
    extensions_map_from_legacy_addons_ensure()

    repo_index = -1
    repo = None
    for repo_test_index, repo_test in enumerate(prefs.extensions.repos):
        if (
                repo_test.use_remote_url and
                (repo_test.remote_url.rstrip("/") == extensions_map_from_legacy_addons_url)
        ):
            repo_index = repo_test_index
            repo = repo_test
            break

    box = layout_panel.box()
    ## BFA - Changes to opt-into extensions and improve migration here - START
    box.label(text="Available to install from the Online Extensions repository (extensions.blender.org).") # BFA - not Blender, made explicit
    box.label(text="If you opt-in to use Extensions, install each addon equivalent individually.") # BFA - talk of how to "replace" the legacy addons
    box.label(text="Alternatively, activate the Built-In Legacy Addons if you need to remain offline.") # BFA - talk of the addon alternative to remain offline

    row = box.row()
    if "bfa_default_addons" not in bpy.context.preferences.addons and not context.preferences.system.use_online_access:
        row.operator("preferences.addon_enable",text="Enable Built-in Legacy Add-ons", icon="FILE_FOLDER").module="bfa_default_addons" # BFA - added to allow a user to opt in to get his 4.1 settinsg back

    if not context.preferences.system.use_online_access:
        row.operator("extensions.userpref_allow_online", text="Allow Online Access", icon='CHECKMARK') # BFA - opt into being online to install missing addons conveniently
    ## BFA - Changes to opt-into extensions and improve migration here - END

    pkg_manifest_remote = {}

    if repo is None:
        # Most likely the user manually removed this.
        box.label(text="Online Extensions repository not found!", icon='ERROR') # BFA - Made explicit
    elif not repo.enabled:
        box.label(text="Online access to the Extensions repository must be enabled to install extensions!", icon='ERROR') # BFA - Made explicit
        repo_index = -1
    else:
        # Ensure the remote data is available from which to install the extensions.
        # If not, show a button to refresh the remote repository, see: #124850.
        from . import repo_cache_store_ensure
        repo_cache_store = repo_cache_store_ensure()
        pkg_manifest_remote = repo_cache_store.refresh_remote_from_directory(directory=repo.directory, error_fn=print)
        if pkg_manifest_remote is None:
            row = box.row()
            row.label(text="The Extension repository must be refreshed!", icon='ERROR') # BFA - explicit
            # Ideally this would only sync one repository, but there is no operator to do this
            # and this one corner-case doesn't justify adding a new operator.
            rowsub = row.row()
            rowsub.alignment = 'RIGHT'
            rowsub.operator("extensions.repo_sync_all", text="Refresh Remote", icon='FILE_REFRESH')
            rowsub.label(text="", icon='BLANK1')
            pkg_manifest_remote = {}
            del row, rowsub
        del repo_cache_store
    del repo

    for addon_module_name in sorted(missing_modules):
        # The `addon_pkg_id` may be an empty string, this signifies that it's not mapped to an extension.
        # The only reason to include it at all to avoid confusion because this *was* a previously built-in
        # add-on and this panel is titled "Built-in Add-ons".
        addon_pkg_id, addon_name = extensions_map_from_legacy_addons[addon_module_name]

        boxsub = box.column().box()
        colsub = boxsub.column()
        row = colsub.row()

        row_left = row.row()
        row_left.alignment = 'LEFT'

        row_left.label(text=addon_name, translate=False)

        row_right = row.row()
        row_right.alignment = 'RIGHT'

        if repo_index != -1 and addon_pkg_id:
            # NOTE: it's possible this extension is already installed.
            # the user could have installed it manually, then opened this popup.
            # This is enough of a corner case that it's not especially worth detecting
            # and communicating this particular state of affairs to the user.
            # Worst case, they install and it will re-install an already installed extension.
            rowsub = row_right.row()
            rowsub.alignment = 'RIGHT'
            props = rowsub.operator("extensions.package_install", text="Install and Replace", icon="SWAP") # BFA - icon added, made explicit
            props.repo_index = repo_index
            props.pkg_id = addon_pkg_id
            props.do_legacy_replace = True
            del props

            if addon_pkg_id not in pkg_manifest_remote:
                rowsub.enabled = False
            del rowsub

        row_right.operator("preferences.addon_disable", text="", icon="X", emboss=False).module = addon_module_name


def addons_panel_draw_missing_impl(
        *,
        layout,  # `bpy.types.UILayout`
        missing_modules,  # `set[str]`
):
    layout_header, layout_panel = layout.panel("missing_script_files", default_closed=True)
    layout_header.label(text="Missing Add-ons", icon='ERROR')

    if layout_panel is None:
        return

    box = layout_panel.box()
    for addon_module_name in sorted(missing_modules):

        boxsub = box.column().box()
        colsub = boxsub.column()
        row = colsub.row(align=True)

        row_left = row.row()
        row_left.alignment = 'LEFT'
        row_left.label(text=addon_module_name, translate=False)

        row_right = row.row()
        row_right.alignment = 'RIGHT'
        row_right.operator("preferences.addon_disable", text="", icon="X", emboss=False).module = addon_module_name


def addons_panel_draw_items(
        layout,  # `bpy.types.UILayout`
        context,  # `bpy.types.Context`
        *,
        addon_modules,  # `Iterable[ModuleType]`
        used_addon_module_name_map,  # `dict[str, bpy.types.Addon]`
        search_casefold,  # `str`
        addon_tags_exclude,  # `set[str]`
        enabled_only,  # `bool`
        addon_extension_manifest_map,  # `dict[str, PkgManifest_Normalized]`
        addon_extension_block_map,  # `dict[str, PkgBlock_Normalized]`

        show_development,  # `bool`
<<<<<<< HEAD
        # BFA - Mapping of repo indices for extensions to look up
        extension_repo_index_map, # `Dict[str, int]`
):  # `-> Set[str]`
=======
):  # `-> set[str]`
>>>>>>> 1e7025b1
    # NOTE: this duplicates logic from `USERPREF_PT_addons` eventually this logic should be used instead.
    # Don't de-duplicate the logic as this is a temporary state - as long as extensions remains experimental.
    import addon_utils
    from .bl_extension_ops import (
        pkg_info_check_exclude_filter_ex,
    )

    # Build a set of module names (used to calculate missing modules).
    module_names = set()

    # Initialized on demand.
    user_addon_paths = []

    # pylint: disable-next=protected-access
    extensions_warnings = addon_utils._extensions_warnings_get()

    for mod in addon_modules:
        module_names.add(module_name := mod.__name__)

        is_enabled = module_name in used_addon_module_name_map
        if enabled_only and (not is_enabled):
            continue

        is_extension = addon_utils.check_extension(module_name)
        bl_info = addon_utils.module_bl_info(mod)
        show_expanded = bl_info["show_expanded"]
        # BFA - Look up repo index by module name, return -1 as fallback if addon is not an extension
        repo_index = extension_repo_index_map.get(module_name, -1)

        if is_extension:
            item_warnings = []

            if pkg_block := addon_extension_block_map.get(module_name):
                item_warnings.append("Blocked: {:s}".format(pkg_block.reason))

            if value := extensions_warnings.get(module_name):
                item_warnings.extend(value)
            del value

            if (item_local := addon_extension_manifest_map.get(module_name)) is not None:
                del bl_info

                item_name = item_local.name
                item_description = item_local.tagline
                item_tags = item_local.tags
                if show_expanded:
                    item_maintainer = item_local.maintainer
                    item_version = item_local.version
                    item_doc_url = item_local.website
                    item_tracker_url = ""

                    if USE_ADDON_IGNORE_EXTENSION_MANIFEST_HACK:
                        item_doc_url = addon_ignore_manifest_website_hack_remote_or_default(module_name, item_doc_url)
            else:
                # Show the name because this is used for sorting.
                item_name = bl_info.get("name") or module_name
                del bl_info

                item_description = ""
                item_tags = ()
                item_warnings.append("Unable to parse the manifest")
                item_maintainer = ""
                item_version = "0.0.0"
                item_doc_url = ""
                item_tracker_url = ""

            del item_local
        else:
            # Weak but allow some add-ons to be hidden, as they're for internal use.
            if (module_name in SECRET_ADDONS) and is_enabled and (show_development is False):
                continue

            item_warnings = []

            item_name = bl_info["name"]
            # A "." is added to the extensions manifest tag-line.
            # Avoid duplicate dot for legacy add-ons.
            item_description = bl_info["description"].rstrip(".")
            item_tags = (bl_info["category"],)

            if value := bl_info["warning"]:
                item_warnings.append(value)
            del value

            if show_expanded:
                item_maintainer = value.split("<", 1)[0].rstrip() if (value := bl_info["author"]) else ""
                item_version = ".".join(str(x) for x in value) if (value := bl_info["version"]) else ""
                item_doc_url = bl_info["doc_url"]
                item_tracker_url = bl_info.get("tracker_url")
            del bl_info

        if search_casefold and (
                not pkg_info_check_exclude_filter_ex(
                    item_name,
                    item_description,
                    search_casefold,
                )
        ):
            continue

        if addon_tags_exclude:
            if tags_exclude_match(item_tags, addon_tags_exclude):
                continue

        if is_extension:
            addon_type = ADDON_TYPE_EXTENSION
        elif module_parent_dirname(mod.__file__) == "addons_core":
            addon_type = ADDON_TYPE_LEGACY_CORE
        elif USERPREF_PT_addons.is_user_addon(mod, user_addon_paths):
            addon_type = ADDON_TYPE_LEGACY_USER
        else:
            addon_type = ADDON_TYPE_LEGACY_OTHER

        # Draw header.
        col_box = layout.column()
        box = col_box.box()
        colsub = box.column()
        row = colsub.row(align=True)

        row.operator(
            "preferences.addon_expand",
            icon='DOWNARROW_HLT' if show_expanded else 'RIGHTARROW',
            emboss=False,
        ).module = module_name

        row.operator(
            "preferences.addon_disable" if is_enabled else "preferences.addon_enable",
            icon='CHECKBOX_HLT' if is_enabled else 'CHECKBOX_DEHLT', text="",
            emboss=False,
        ).module = module_name

        sub = row.row()
        sub.active = is_enabled

        sub.label(text=" " + item_name, translate=False)

        ## BFA - Expose user type feedback - START ##
        row_right = row.row()
        if addon_type == ADDON_TYPE_LEGACY_CORE:
            pass
        elif addon_type == ADDON_TYPE_LEGACY_USER:
            row_right.active = False
            row_right.alignment = 'RIGHT'
            row_right.label(text="Legacy")
        ## BFA - Expose user type feedback - END ##

        if item_warnings:
            row.active = True # BFA - Float left
            row_right.alignment = 'RIGHT'# BFA - Float left
            row_right.label(icon='ERROR')
            row_right.label(icon=addon_type_icon[addon_type]) # BFA - Added icon type
        elif USE_SHOW_ADDON_TYPE_AS_ICON:
            row.active = True # BFA - Float left
            row_right.alignment = 'RIGHT' # BFA - Float left
            row_right.label(icon=addon_type_icon[addon_type])


        if show_expanded:
            addon_draw_item_expanded(
                layout=box,
                mod=mod,
                addon_type=addon_type,
                is_enabled=is_enabled,
                # Expanded from both legacy add-ons & extensions.
                # item_name=item_name, # UNUSED.
                item_description=item_description,
                # pylint: disable-next=used-before-assignment
                item_maintainer=item_maintainer,
                # pylint: disable-next=used-before-assignment
                item_version=item_version,
                item_warnings=item_warnings,
                item_doc_url=item_doc_url,
                # pylint: disable-next=used-before-assignment
                item_tracker_url=item_tracker_url,
                repo_index=repo_index # BFA - Necessary info for uninstalling extensions
            )

            if is_enabled:
                if (addon_preferences := used_addon_module_name_map[module_name].preferences) is not None:
                    box.separator(type='LINE')
                    USERPREF_PT_addons.draw_addon_preferences(box, context, addon_preferences)
    return module_names


def addons_panel_draw_error_duplicates(layout):
    import addon_utils
    box = layout.box()
    row = box.row()
    row.label(text="Multiple add-ons with the same name found!")
    row.label(icon='ERROR')
    box.label(text="Delete one of each pair to resolve:")
    for (addon_name, addon_file, addon_path) in addon_utils.error_duplicates:
        box.separator()
        sub_col = box.column(align=True)
        sub_col.label(text=addon_name + ":")
        sub_col.label(text="    " + addon_file)
        sub_col.label(text="    " + addon_path)


def addons_panel_draw_error_generic(layout, lines):
    box = layout.box()
    sub = box.row()
    sub.label(text=lines[0])
    sub.label(icon='ERROR')
    for l in lines[1:]:
        box.label(text=l)


def addons_panel_draw_impl(
        panel,
        context,  # `bpy.types.Context`
        search_casefold,  # `str`
        addon_tags_exclude,  # `set[str]`
        enabled_only,  # `bool`
        *,
        show_development,  # `bool`
):
    """
    Show all the items... we may want to paginate at some point.
    """
    import addon_utils
    from .bl_extension_ops import (
        extension_repos_read,
        repo_cache_store_refresh_from_prefs,
    )

    from . import repo_cache_store_ensure

    layout = panel.layout

    # First show any errors, this should be an exceptional situation that should be resolved,
    # otherwise add-ons may not behave correctly.
    if addon_utils.error_duplicates:
        addons_panel_draw_error_duplicates(layout)
    if addon_utils.error_encoding:
        addons_panel_draw_error_generic(
            layout, (
                "One or more add-ons do not have UTF-8 encoding",
                "(see console for details)",
            ),
        )

    repo_cache_store = repo_cache_store_ensure()

    # This isn't elegant, but the preferences aren't available on registration.
    if not repo_cache_store.is_init():
        repo_cache_store_refresh_from_prefs(repo_cache_store)

    prefs = context.preferences

    # Define a top-most column to place warnings (if-any).
    # Needed so the warnings aren't mixed in with other content.
    layout_topmost = layout.column()

    repos_all = extension_repos_read()

    # Collect exceptions accessing repositories, and optionally show them.
    errors_on_draw = []

    local_ex = None

    def error_fn_local(ex):
        nonlocal local_ex
        local_ex = ex

    addon_extension_manifest_map = {}
    addon_extension_block_map = {}
    extension_repo_index_map = {} # BFA - Initialize mapping of repo indices

    # The `pkg_manifest_remote` is only needed for `PkgBlock_Normalized` data.
    for repo_index, (
            pkg_manifest_local,
            pkg_manifest_remote,
    ) in enumerate(zip(
        repo_cache_store.pkg_manifest_from_local_ensure(error_fn=error_fn_local),
        repo_cache_store.pkg_manifest_from_remote_ensure(error_fn=error_fn_local),
        strict=True,
    )):
        if pkg_manifest_local is None:
            continue

        repo_module_prefix = pkg_repo_module_prefix(repos_all[repo_index])
        for pkg_id, item_local in pkg_manifest_local.items():
            if item_local.type != "add-on":
                continue
            module_name = repo_module_prefix + pkg_id
            addon_extension_manifest_map[module_name] = item_local
            # BFA - Map module name to their corresponding repo index
            extension_repo_index_map[module_name] = repo_index

            if pkg_manifest_remote is not None:
                if (item_remote := pkg_manifest_remote.get(pkg_id)) is not None:
                    if (pkg_block := item_remote.block) is not None:
                        addon_extension_block_map[module_name] = pkg_block

    used_addon_module_name_map = {addon.module: addon for addon in prefs.addons}

    module_names = addons_panel_draw_items(
        layout,
        context,
        addon_modules=addon_utils.modules(refresh=False),
        used_addon_module_name_map=used_addon_module_name_map,
        search_casefold=search_casefold,
        addon_tags_exclude=addon_tags_exclude,
        enabled_only=enabled_only,
        addon_extension_manifest_map=addon_extension_manifest_map,
        addon_extension_block_map=addon_extension_block_map,
        show_development=show_development,
        # BFA - Pass mapping of repo indices, which is needed to allow for uninstalling extensions
        extension_repo_index_map=extension_repo_index_map
    )

    # Append missing scripts.
    missing_modules = {
        addon_module_name for addon_module_name in used_addon_module_name_map
        if addon_module_name not in module_names
    }

    # NOTE: this can be removed once upgrading from 4.1 is no longer relevant.
    if missing_modules:
        # Split the missing modules into two groups, ones which can be upgraded and ones that can't.
        extensions_map_from_legacy_addons_ensure()

        missing_modules_with_extension = set()
        missing_modules_without_extension = set()

        for addon_module_name in missing_modules:
            if addon_module_name in extensions_map_from_legacy_addons:
                missing_modules_with_extension.add(addon_module_name)
            else:
                missing_modules_without_extension.add(addon_module_name)
        if missing_modules_with_extension:
            addons_panel_draw_missing_with_extension_impl(
                context=context,
                layout=layout_topmost,
                missing_modules=missing_modules_with_extension,
            )

        # Pretend none of these shenanigans ever occurred (to simplify removal).
        missing_modules = missing_modules_without_extension
    # End code-path for 4.1x migration.

    if missing_modules:
        addons_panel_draw_missing_impl(
            layout=layout_topmost,
            missing_modules=missing_modules,
        )

    # Finally show any errors in a single panel which can be dismissed.
    display_errors.errors_curr = errors_on_draw
    if errors_on_draw:
        display_errors.draw(layout_topmost)


def addons_panel_draw(panel, context):
    prefs = context.preferences
    view = prefs.view

    wm = context.window_manager
    layout = panel.layout

    ###### BFA - Double row - START ######
    row = layout.split(factor=0.57)
    row_a = row.row()
    row_a.prop(wm, "addon_search", text="", icon='VIEWZOOM', placeholder="Search Add-ons")

    row_b = row.row(align=True)
    row_b.operator("extensions.package_install_files", text="Install from Disk", icon='IMPORT') # BFA - name changed

    row_b.separator()
    row_b.popover("USERPREF_PT_addons_tags", text="", icon='TAG')

    row_b.separator()

    row_b.operator("extensions.repo_refresh_all", text="", icon='FILE_REFRESH')


    layout = panel.layout
    row = layout.split(factor=0.27)
    row_a = row.row()
    row_a.prop(view, "show_addons_enabled_only", text="Enabled Only", icon='NONE', toggle=False)
    # BFA - add category quick tabs?
    #rowsub.menu("USERPREF_MT_addons_settings", text="", icon='DOWNARROW_HLT')
    del row, row_a, row_b,
    ###### BFA - Double row - END ######

    # Create a set of tags marked False to simplify exclusion & avoid it altogether when all tags are enabled.
    addon_tags_exclude = {k for (k, v) in wm.get("addon_tags", {}).items() if v is False}

    addons_panel_draw_impl(
        panel,
        context,
        wm.addon_search.casefold(),
        addon_tags_exclude,
        view.show_addons_enabled_only,
        show_development=prefs.experimental.use_extensions_debug,
    )


# -----------------------------------------------------------------------------
# Extensions Data Iterator
#
# Light weight wrapper for extension local and remote extension manifest data.
# Used for display purposes. Includes some information for filtering.

# pylint: disable-next=wrong-import-order
from collections import namedtuple

ExtensionUI = namedtuple(
    "ExtensionUI",
    (
        "repo_index",
        "pkg_id",
        "item_local",
        "item_remote",
        "is_enabled",
        "is_outdated",
    ),
)
del namedtuple


class ExtensionUI_FilterParams:
    __slots__ = (
        "search_casefold",
        "tags_exclude",
        "filter_by_type",
        "addons_enabled",
        "active_theme_info",
        "repos_all",

        # From the window manager.
        "show_installed_enabled",
        "show_installed_disabled",
        "show_available",

        # Write variables, use this to check if the panels should be shown (even when collapsed).
        "has_installed_enabled",
        "has_installed_disabled",
        "has_available",
    )

    def __init__(
            self,
            *,
            search_casefold,
            tags_exclude,
            filter_by_type,
            addons_enabled,
            active_theme_info,
            repos_all,
            show_installed_enabled,
            show_installed_disabled,
            show_available,
    ):
        self.search_casefold = search_casefold
        self.tags_exclude = tags_exclude
        self.filter_by_type = filter_by_type
        self.addons_enabled = addons_enabled
        self.active_theme_info = active_theme_info
        self.repos_all = repos_all
        self.show_installed_enabled = show_installed_enabled
        self.show_installed_disabled = show_installed_disabled
        self.show_available = show_available

        self.has_installed_enabled = False
        self.has_installed_disabled = False
        self.has_available = False

    @staticmethod
    def default_from_context(context):
        from .bl_extension_ops import (
            blender_filter_by_type_map,
            extension_repos_read,
        )

        wm = context.window_manager
        prefs = context.preferences

        repos_all = extension_repos_read()

        filter_by_type = blender_filter_by_type_map[wm.extension_type]
        show_addons = filter_by_type in {"", "add-on"}
        show_themes = filter_by_type in {"", "theme"}

        if show_addons:
            addons_enabled = {addon.module for addon in prefs.addons} if show_addons else None
        else:
            addons_enabled = None  # Unused.

        if show_themes:
            active_theme_info = pkg_repo_and_id_from_theme_path(repos_all, prefs.themes[0].filepath)
        else:
            active_theme_info = None  # Unused.

        # Create a set of tags marked False to simplify exclusion & avoid it altogether when all tags are enabled.
        extension_tags_exclude = {k for (k, v) in wm.get("extension_tags", {}).items() if v is False}

        return ExtensionUI_FilterParams(
            search_casefold=wm.extension_search.casefold(),
            tags_exclude=extension_tags_exclude,
            filter_by_type=filter_by_type,
            addons_enabled=addons_enabled,
            active_theme_info=active_theme_info,
            repos_all=repos_all,

            # Extensions don't different between these (add-ons do).
            show_installed_enabled=wm.extension_show_panel_installed,
            show_installed_disabled=wm.extension_show_panel_installed,
            show_available=wm.extension_show_panel_available,
        )

    # The main function that iterates over remote data and decides what is "visible".
    def extension_ui_visible(
            self,
            repo_index,  # `int`
            pkg_manifest_local,  # `dict[str, PkgManifest_Normalized]`
            pkg_manifest_remote,  # `dict[str, PkgManifest_Normalized]`
    ):
        from .bl_extension_ops import (
            pkg_info_check_exclude_filter,
        )

        show_addons = self.filter_by_type in {"", "add-on"}

        if show_addons:
            repo_module_prefix = pkg_repo_module_prefix(self.repos_all[repo_index])

        for pkg_id, (item_local, item_remote) in pkg_manifest_zip_all_items(pkg_manifest_local, pkg_manifest_remote):

            is_installed = item_local is not None

            item = item_local or item_remote
            if self.filter_by_type and (self.filter_by_type != item.type):
                continue
            if self.search_casefold and (not pkg_info_check_exclude_filter(item, self.search_casefold)):
                continue

            if self.tags_exclude:
                if tags_exclude_match(item.tags, self.tags_exclude):
                    continue

            is_addon = False
            is_theme = False
            match item.type:
                case "add-on":
                    is_addon = True
                case "theme":
                    is_theme = True

            if is_addon:
                if is_installed:
                    # Currently we only need to know the module name once installed.
                    # pylint: disable-next=possibly-used-before-assignment
                    addon_module_name = repo_module_prefix + pkg_id
                    is_enabled = addon_module_name in self.addons_enabled

                else:
                    is_enabled = False
                    addon_module_name = None
            elif is_theme:
                is_enabled = (repo_index, pkg_id) == self.active_theme_info
                addon_module_name = None
            else:
                # TODO: ability to disable.
                is_enabled = is_installed
                addon_module_name = None

            item_version = item.version
            if item_local is None or item_remote is None:
                item_remote_version = None
                is_outdated = False
            else:
                item_remote_version = item_remote.version
                is_outdated = item_remote_version != item_version

            if is_installed:
                if is_enabled:
                    self.has_installed_enabled = True
                    if not self.show_installed_enabled:
                        continue
                else:
                    self.has_installed_disabled = True
                    if not self.show_installed_disabled:
                        continue
            else:
                self.has_available = True
                if not self.show_available:
                    continue

            yield ExtensionUI(repo_index, pkg_id, item_local, item_remote, is_enabled, is_outdated)


# The purpose of this class is to allow operators to check if an extension is visible without operator
# logic depending on UI internals such as `ExtensionUI_FilterParams` & `ExtensionUI`,
# the state of panels and so on. As this is used by operators it's intended for a one-off usage
# (operating on visible extensions), so a performance trade-off to keep the API simple is acceptable.
# It could also be optimized in the future to avoid calculating all data up-front - if that's ever needed.

class ExtensionUI_Visibility:
    __slots__ = (
        "_visible",
    )

    def __init__(self, context, repo_cache_store):
        visible = set()

        params = ExtensionUI_FilterParams.default_from_context(context)

        for repo_index, (
                pkg_manifest_local,
                pkg_manifest_remote,
        ) in enumerate(zip(
            repo_cache_store.pkg_manifest_from_local_ensure(error_fn=print),
            repo_cache_store.pkg_manifest_from_remote_ensure(error_fn=print),
            strict=True,
        )):
            for ext_ui in params.extension_ui_visible(
                    repo_index,
                    pkg_manifest_local,
                    pkg_manifest_remote,
            ):
                visible.add((ext_ui.pkg_id, repo_index))

        self._visible = visible

    def test(self, key):
        return key in self._visible


# -----------------------------------------------------------------------------
# Extensions UI

class display_errors:
    """
    This singleton class is used to store errors which are generated while drawing,
    note that these errors are reasonably obscure, examples are:
    - Failure to parse the repository JSON file.
    - Failure to access the file-system for reading where the repository is stored.

    The current and previous state are compared, when they match no drawing is done,
    this allows the current display errors to be dismissed.
    """
    errors_prev = []
    errors_curr = []

    @staticmethod
    def clear():
        display_errors.errors_prev = display_errors.errors_curr

    @staticmethod
    def draw(layout):
        if display_errors.errors_curr == display_errors.errors_prev:
            return
        box_header = layout.box()
        # Don't clip longer names.
        row = box_header.split(factor=0.9)
        row.label(text="Repository Alert:", icon='ERROR')
        rowsub = row.row(align=True)
        rowsub.alignment = 'RIGHT'
        rowsub.operator("extensions.status_clear_errors", text="", icon='X', emboss=False)

        box_contents = box_header.box()
        for err in display_errors.errors_curr:
            # Group text split by newlines more closely.
            # Without this, lines have too much vertical space.
            if "\n" in err:
                box_contents_align = box_contents.column(align=True)
                for err in err.split("\n"):
                    box_contents_align.label(text=err)
            else:
                box_contents.label(text=err)


class notify_info:
    """
    This singleton class holds notification status.
    """
    # None: not yet started.
    # False: updates running.
    # True: updates complete.
    _update_state = None

    @staticmethod
    def update_ensure(repos):
        """
        Ensure updates are triggered if the preferences display extensions
        and an online sync has not yet run.

        Return true if updates are in progress.
        """
        in_progress = False
        match notify_info._update_state:
            case True:
                pass
            case None:
                from .bl_extension_notify import update_non_blocking
                # Assume nothing to do, finished.
                notify_info._update_state = True
                if repos_notify := [(repo, True) for repo in repos if repo.remote_url]:
                    if update_non_blocking(repos_fn=lambda: repos_notify):
                        # Correct assumption, starting.
                        notify_info._update_state = False
                        in_progress = True
            case False:
                from .bl_extension_notify import update_in_progress
                if update_in_progress():
                    # Not yet finished.
                    in_progress = True
                else:
                    notify_info._update_state = True
        return in_progress

    @staticmethod
    def update_show_in_preferences():
        """
        An update was triggered externally (not from the interface).
        Without this call, the message in the preferences UI will not display.
        """
        # Skip checking updates when:
        # - False, updates are running already no need to request displaying again.
        # - None, updates have not yet run, meaning they will be displayed when the preferences are next drawn.
        if notify_info._update_state is not True:
            return

        # NOTE: we could assert `bl_extension_notify.update_in_progress` since it is expected
        # this function is called when updates have been started, however it's functionally a NOP
        # where this case is detected and the notification state will switch to being "complete"
        # (when `update_ensure` runs).
        notify_info._update_state = False

# Simple data-storage while drawing.
# NOTE: could be a named-tuple except the `layout_panel` needs to be mutable.


class ExtensionUI_Section:
    __slots__ = (
        # Label & panel property or None not to define a header,
        # in this case the previous panel is used.
        "panel_header",
        "ui_ext_sort_fn",

        "enabled",
        "extension_ui_list",
    )

    def __init__(self, *, panel_header, ui_ext_sort_fn):
        self.panel_header = panel_header
        self.ui_ext_sort_fn = ui_ext_sort_fn

        self.enabled = True
        self.extension_ui_list = []

    @staticmethod
    def sort_by_blocked_and_name_fn(ext_ui):
        item_local = ext_ui.item_local
        item_remote = ext_ui.item_remote
        return (
            # Not blocked.
            not (item_remote is not None and item_remote.block is not None),
            # Name.
            (item_local or item_remote).name.casefold(),
        )

    @staticmethod
    def sort_by_name_fn(ext_ui):
        return (ext_ui.item_local or ext_ui.item_remote).name.casefold()


def extensions_panel_draw_online_extensions_request_impl(
        self,
        _context,
):
    from bpy.app.translations import pgettext_rpt as rpt_

    layout = self.layout
    layout_header, layout_panel = layout.panel("advanced", default_closed=False)
    layout_header.label(text="Online Extensions")

    if layout_panel is None:
        return

    box = layout_panel.box()

    # Text wrapping isn't supported, manually wrap.
    for line in (
            rpt_("Internet access is required to install and update Extensions."),  # BFA - more explicit
            rpt_("You can adjust online access from \"System\" preferences."), # BFA - more explicit
            rpt_("You can alternatively drag and drop an Extension file to install."), # BFA - more info
    ):
        box.label(text=line, translate=False)

    row = box.row(align=True)
    row.alignment = 'LEFT'
    row.label(text="While offline, use \"Install from Disk\" to install third-party Extensions.") # BFA - made it explicit
    ## BFA - this link is not useful and leads to Blender
    # TODO: the URL must be updated before release,
    # this could be constructed using a function to account for Blender version & locale.
    #row.operator(
    #    "wm.url_open",
    #    text="",
    #    icon='URL',
    #    emboss=False,
    #).url = "https://docs.blender.org/manual/en/dev/editors/preferences/extensions.html#install"

    row = box.row(align=True) # BFA - warning about legacy addons we ship
    row.alignment = 'LEFT' # BFA - warning about legacy addons we ship
    row.label(text="Online Access will remove Built-in Legacy Addons and settings", icon="WARNING") # BFA - warning about legacy addons we ship and them being removed when opting in


    row = box.row()
    props = row.operator("wm.context_set_boolean", text="Continue Offline", icon='X')
    props.data_path = "preferences.extensions.use_online_access_handled"
    props.value = True

    # The only reason to prefer this over `screen.userpref_show`
    # is it will be disabled when `--offline-mode` is forced with a useful error for why.
    row.operator("extensions.userpref_allow_online", text="Allow Online Access", icon='CHECKMARK')

    ## BFA - Indicative Icons for types - START
    row = box.row() # BFA
    if "bfa_default_addons" not in bpy.context.preferences.addons and not bpy.context.preferences.system.use_online_access:
        row.operator("preferences.addon_enable",text="Enable Built-in Legacy Add-ons", icon="FILE_FOLDER").module="bfa_default_addons" # BFA - added to allow a user to opt in to get his 4.1 settinsg back
    else:
        legacy_addons = bpy.context.preferences.addons["bfa_default_addons"].preferences.legacy_addons_installed
        if not legacy_addons:
            row.operator("bfa.install_legacy_addons", text="Install Built-in Legacy Add-ons", icon='IMPORT')
        else:
            row.operator("bfa.remove_legacy_addons", text="Remove Built-in Legacy Add-ons", icon='CANCEL')
    ## BFA - Indicative Icons for types - END

extensions_map_from_legacy_addons = None
extensions_map_from_legacy_addons_url = None


# NOTE: this can be removed once upgrading from 4.1 is no longer relevant.
def extensions_map_from_legacy_addons_ensure():
    import os
    # pylint: disable-next=global-statement
    global extensions_map_from_legacy_addons, extensions_map_from_legacy_addons_url
    if extensions_map_from_legacy_addons is not None:
        return

    filepath = os.path.join(os.path.dirname(__file__), "extensions_map_from_legacy_addons.py")
    with open(filepath, "rb") as fh:
        # pylint: disable-next=eval-used
        data = eval(compile(fh.read(), filepath, "eval"), {})
    extensions_map_from_legacy_addons = data["extensions"]
    extensions_map_from_legacy_addons_url = data["remote_url"]


def extensions_map_from_legacy_addons_reverse_lookup(pkg_id):
    # Return the old name from the package ID.
    extensions_map_from_legacy_addons_ensure()
    for key_addon_module_name, (value_pkg_id, _) in extensions_map_from_legacy_addons.items():
        if pkg_id == value_pkg_id:
            return key_addon_module_name
    return ""


def extension_draw_item(
        layout,
        *,
        pkg_id,  # `str`
        item_local,  # `PkgManifest_Normalized | None`
        item_remote,  # `PkgManifest_Normalized | None`
        is_enabled,  # `bool`
        is_outdated,  # `bool`
        show,  # `bool`.
        mark,  # `bool | None`.

        # General vars.
        repo_index,  # `int`
        repo_item,  # `RepoItem`
        operation_in_progress,  # `bool`
        extensions_warnings,  # `dict[str, list[str]]`
):
    item = item_local or item_remote
    is_installed = item_local is not None
    has_remote = repo_item.remote_url != ""

    if item_remote is not None:
        pkg_block = item_remote.block
    else:
        pkg_block = None

    if is_enabled:
        item_warnings = extensions_warnings.get(pkg_repo_module_prefix(repo_item) + pkg_id, [])
    else:
        item_warnings = []

    # Left align so the operator text isn't centered.
    colsub = layout.column()
    row = colsub.row(align=True)

    if show:
        props = row.operator("extensions.package_show_clear", text="", icon='DOWNARROW_HLT', emboss=False)
    else:
        props = row.operator("extensions.package_show_set", text="", icon='RIGHTARROW', emboss=False)
    props.pkg_id = pkg_id
    props.repo_index = repo_index
    del props

    if mark is not None:
        if mark:
            props = row.operator("extensions.package_mark_clear", text="", icon='RADIOBUT_ON', emboss=False)
        else:
            props = row.operator("extensions.package_mark_set", text="", icon='RADIOBUT_OFF', emboss=False)
        props.pkg_id = pkg_id
        props.repo_index = repo_index
        del props

    sub = row.row()
    sub.active = is_enabled
    # Without checking `is_enabled` here, there is no way for the user to know if an extension
    # is enabled or not, which is useful to show - when they may be considering removing/updating
    # extensions based on them being used or not.
    icon = 'PLUGIN' if item.type == 'add-on' else 'COLOR' # BFA - Add visual indicators to listings
    if pkg_block or item_warnings:
        sub.label(text=item.name, icon='ERROR', translate=False)
    else:
        # BFA - Add ability to toggle extension from Extension tab
        if is_installed and item.type == "add-on":
            module_name = pkg_repo_module_prefix(repo_item) + pkg_id
            sub.operator(
                "preferences.addon_disable" if is_enabled else "preferences.addon_enable",
                icon='CHECKBOX_HLT' if is_enabled else 'CHECKBOX_DEHLT', text="",
                emboss=False,
            ).module = module_name 
        
        sub.label(text=item.name, icon=icon, translate=False) # BFA - Add visual indicators to listings
    del sub

    # Add a top-level row so `row_right` can have a grayed out button/label
    # without graying out the menu item since# that is functional.
    row_right_toplevel = row.row(align=True)
    if operation_in_progress:
        row_right_toplevel.enabled = False
    row_right_toplevel.alignment = 'RIGHT'
    row_right = row_right_toplevel.row()
    row_right.alignment = 'RIGHT'

    if has_remote and (item_remote is not None):
        if pkg_block is not None:
            row_right.label(text="Blocked", icon="ERROR") # BFA - icon added
        elif is_installed:
        	# Include uninstall below.
            if is_outdated:
                props = row_right.operator("extensions.package_install", text="Update", icon="FILE_REFRESH")  # BFA - icon added
                props.repo_index = repo_index
                props.pkg_id = pkg_id
                props.enable_on_install = is_enabled
                del props
        else:
            props = row_right.operator("extensions.package_install", text="Install", icon="IMPORT") # BFA - icon added
            props.repo_index = repo_index
            props.pkg_id = pkg_id
            del props
    else:
        # Right space for alignment with the button.
        if has_remote and (item_remote is None):
            # There is a local item with no remote
            row_right.label(text="Orphan   ")

        row_right.active = False

    row_right = row_right_toplevel.row(align=True)
    row_right.alignment = 'RIGHT'
    row_right.separator()

    ## BFA - Moved Set and Clear Theme Operator to Top Level - START ##
    match item.type:
            case "theme":
                if is_installed:
                    icon = 'CANCEL' if is_enabled else 'CHECKMARK' # BFA - Add visual indicators to theme buttonss
                    props = row_right.operator(
                        "extensions.package_theme_disable" if is_enabled else "extensions.package_theme_enable",
                        text="Clear Theme" if is_enabled else "Set Theme", icon=icon # BFA - added icon
                    )
                    props.repo_index = repo_index
                    props.pkg_id = pkg_id
                    del props

    row_right.separator()
    ## BFA - Moved Set and Clear Theme Operator to Top Level - END ##

    # NOTE: Keep space between any buttons and this menu to prevent stray clicks accidentally running install.
    # The separator is around together with the align to give some space while keeping the button and the menu
    # still close-by. Used `extension_path` so the menu can access "this" extension.
    row_right.context_string_set("extension_path", "{:s}.{:s}".format(repo_item.module, pkg_id))
    row_right.menu("USERPREF_MT_extensions_item", text="", icon='DOWNARROW_HLT')
    del row_right
    del row_right_toplevel

    if show:
        import os
        from bpy.app.translations import pgettext_iface as iface_

        grid = layout.grid_flow(columns=2) # BFA - Make Uninstall always active

        row = grid.row()
        row.active = is_enabled

        # The full tagline may be multiple lines (not yet supported by Blender's UI).
        row.label(text=" {:s}.".format(item.tagline), translate=False)

        ## BFA - expose uninstall in a consistent way to the addons - START ##
        if is_installed:
            row = grid.row() # BFA - Make Uninstall always active
            row.active = True # BFA - Make Uninstall always active
            row.alignment = 'RIGHT'

            props = row.operator("extensions.package_uninstall", text="Uninstall", icon='CANCEL') # BFA - icon added
            props.repo_index = repo_index
            props.pkg_id = pkg_id
            del props
        ## BFA - expose uninstall in a consistent way to the addons - END ##

        col = layout.column()
        col.separator(type='LINE')
        del col

        col_info = layout.column()
        col_info.active = is_enabled
        split = col_info.split(factor=0.15)
        col_a = split.column()
        col_b = split.column()
        col_a.alignment = "RIGHT"

        if pkg_block is not None:
            col_a.label(text="Blocked")
            col_b.label(text=pkg_block.reason, translate=False)

        if item_warnings:
            col_a.label(text="Warning")
            col_b.label(text=item_warnings[0])
            if len(item_warnings) > 1:
                for value in item_warnings[1:]:
                    col_a.label(text="")
                    col_b.label(text=value)
                # pylint: disable-next=undefined-loop-variable
                del value

        if value := (item_remote or item_local).website:
            col_a.label(text="Website")
            col_b.split(factor=0.5).operator(
                "wm.url_open", text=domain_extract_from_url(value), icon='URL',
            ).url = value
        del value

        if item.type == "add-on":
            col_a.label(text="Permissions")
            # WARNING: while this is documented to be a dict, old packages may contain a list of strings.
            # As it happens dictionary keys & list values both iterate over string,
            # however we will want to show the dictionary values eventually.
            if (value := item.permissions):
                col_b.label(text=", ".join([iface_(x).title() for x in value]), translate=False)
            else:
                col_b.label(text="No permissions specified")
            del value

        col_a.label(text="Maintainer")
        col_b.label(text=item.maintainer, translate=False)

        col_a.label(text="Version")
        if is_outdated:
            col_b.label(
                text=iface_("{:s} ({:s} available)").format(item.version, item_remote.version),
                translate=False,
            )
        else:
            col_b.label(text=item.version, translate=False)

        if has_remote and (item_remote is not None):
            col_a.label(text="Size")
            col_b.label(text=size_as_fmt_string(item_remote.archive_size), translate=False)

        col_a.label(text="License")
        col_b.label(text=item.license, translate=False)

        col_a.label(text="Repository")
        col_b.label(text=repo_item.name, translate=False)

        if is_installed:
            col_a.label(text="Path")
            col_b.label(text=os.path.join(repo_item.directory, pkg_id), translate=False)


def extensions_panel_draw_impl(
        self,
        context,  # `bpy.types.Context`
        params,  # `ExtensionUI_FilterParams`
        operation_in_progress,  # `bool`
        show_development,  # `bool`
):
    """
    Show all the items... we may want to paginate at some point.
    """
    from bpy.app.translations import (
        pgettext_iface as iface_,
    )
    from .bl_extension_ops import (
        blender_extension_mark,
        blender_extension_show,
        repo_cache_store_refresh_from_prefs,
    )

    from . import repo_cache_store_ensure

    wm = context.window_manager
    prefs = context.preferences

    repo_cache_store = repo_cache_store_ensure()

    import addon_utils
    # pylint: disable-next=protected-access
    extensions_warnings = addon_utils._extensions_warnings_get()

    # This isn't elegant, but the preferences aren't available on registration.
    if not repo_cache_store.is_init():
        repo_cache_store_refresh_from_prefs(repo_cache_store)

    layout = self.layout

    # Define a top-most column to place warnings (if-any).
    # Needed so the warnings aren't mixed in with other content.
    layout_topmost = layout.column()

    if bpy.app.online_access:
        if notify_info.update_ensure(params.repos_all):
            # TODO: should be part of the status bar.
            from .bl_extension_notify import update_ui_text
            text, icon = update_ui_text()
            if text:
                layout_topmost.box().label(text=text, icon=icon)
            del text, icon

    # Collect exceptions accessing repositories, and optionally show them.
    errors_on_draw = []

    local_ex = None
    remote_ex = None

    def error_fn_local(ex):
        nonlocal local_ex
        local_ex = ex

    def error_fn_remote(ex):
        nonlocal remote_ex
        remote_ex = ex

    # NOTE: regarding local/remote data.
    # The simple cases are when only one is available.
    # - When the extension is not installed, there is only "remote" data.
    # - When the extension is part of the users local repository, there is no "remote" data.
    # - When the extension is part of a remote repository but has no remote data,
    #   this is considered "orphaned", there is also no "remote" data in this case.
    #
    # When both remote and local data is available, fields from the manifest are selectively taken
    # from remote and local data based on the following rationale.
    # In the general case the "local" data is what the user is running so they
    # will want to see this even if it no longer matches the remote data.
    # Unless there is a good reason to do otherwise, this is the rule of thumb.
    #
    # Exceptions to this rule:
    # - *version*: when outdated, it's useful to show both versions as the user may wish to upgrade.
    #   Otherwise it's typically not useful to attempt to make the user aware of other minor discrepancies.
    #   (changes to the description or maintainer for e.g.).
    #
    # - *website*: the host of the remote repository may wish to override the website with a landing page for
    #   each extension, this page can show information managed by the organization hosting repository,
    #   information such access to older versions, reviews, ratings etc.
    #   Such a page can also link to the authors website (the "local" value of the website).

    #   While this is an opinionated decision it doesn't have significant down-sides:
    #   - Remote hosts that don't override this value will point to the same URL.
    #   - Remote hosts that change the value benefit from prioritizing the remote data.
    #
    #   The one potential down-side is that the user may have intentionally down-graded an extension,
    #   then wish to visit the website of that older extension which may point to older documentation
    #   that no longer applies to the newer version, while this is a corner case, it's possible users hit this.
    #   We *could* support a "Visit Website" and "Visit Authors Website" in this case,
    #   however it seems enough of a corner case we can simply expose one.
    #
    # - *permissions*: while we only need to show the local value, users need to be aware when upgrading
    #   an extension results in it having additional permissions.
    #   This may be a special case - as it can be handled when upgrading instead of the UI.
    #
    #   TODO(@ideasman42): handle permissions on upgrade.

    section_list = (
        # Installed (upgrade, enabled).
        ExtensionUI_Section(
            panel_header=(iface_("Installed"), "extension_show_panel_installed"),
            ui_ext_sort_fn=ExtensionUI_Section.sort_by_blocked_and_name_fn,
        ),
        # Installed (upgrade, disabled). Use the previous panel.
        ExtensionUI_Section(
            panel_header=None,
            ui_ext_sort_fn=ExtensionUI_Section.sort_by_name_fn,
        ),
        # Installed (up-to-date, enabled). Use the previous panel.
        ExtensionUI_Section(
            panel_header=None,
            ui_ext_sort_fn=ExtensionUI_Section.sort_by_name_fn,
        ),
        # Installed (up-to-date, disabled).
        ExtensionUI_Section(
            panel_header=None,
            ui_ext_sort_fn=ExtensionUI_Section.sort_by_name_fn,
        ),
        # Available (remaining).
        # NOTE: don't use A-Z here to prevent name manipulation to bring an extension up on the ranks.
        ExtensionUI_Section(
            panel_header=(iface_("Available"), "extension_show_panel_available"),
            ui_ext_sort_fn=None,
        ),
    )
    # The key is: (is_outdated, is_enabled) or None for the rest.
    section_table = {
        (True, True): section_list[0],
        (True, False): section_list[1],
        (False, True): section_list[2],
        (False, False): section_list[3],
    }
    section_installed = section_list[0]
    section_available = section_list[4]

    repo_index = -1
    pkg_manifest_local = None
    pkg_manifest_remote = None

    for repo_index, (
            pkg_manifest_local,
            pkg_manifest_remote,
    ) in enumerate(zip(
        repo_cache_store.pkg_manifest_from_local_ensure(error_fn=error_fn_local),
        repo_cache_store.pkg_manifest_from_remote_ensure(error_fn=error_fn_remote),
        strict=True,
    )):
        # Show any exceptions created while accessing the JSON,
        # if the JSON has an IO error while being read or if the directory doesn't exist.
        # In general users should _not_ see these kinds of errors however we cannot prevent
        # IO errors in general and it is better to show a warning than to ignore the error entirely
        # or cause a trace-back which breaks the UI.
        if (remote_ex is not None) or (local_ex is not None):
            repo = params.repos_all[repo_index]
            # NOTE: `FileNotFoundError` occurs when a repository has been added but has not update with its remote.
            # We may want a way for users to know a repository is missing from the view and they need to run update
            # to access its extensions.
            if remote_ex is not None:
                if isinstance(remote_ex, FileNotFoundError) and (remote_ex.filename == repo.directory):
                    pass
                else:
                    errors_on_draw.append("Remote of \"{:s}\": {:s}".format(repo.name, str(remote_ex)))
                remote_ex = None

            if local_ex is not None:
                if isinstance(local_ex, FileNotFoundError) and (local_ex.filename == repo.directory):
                    pass
                else:
                    errors_on_draw.append("Local of \"{:s}\": {:s}".format(repo.name, str(local_ex)))
                local_ex = None
            continue

        has_remote = params.repos_all[repo_index].remote_url != ""
        if pkg_manifest_remote is None:
            if has_remote:
                # NOTE: it would be nice to detect when the repository ran sync and it failed.
                # This isn't such an important distinction though, the main thing users should be aware of
                # is that a "sync" is required.
                if bpy.app.online_access:
                    errors_on_draw.append(
                        (
                            "Repository: \"{:s}\" remote data unavailable, "
                            "sync with the remote repository."
                        ).format(
                            params.repos_all[repo_index].name,
                        )
                    )
                elif prefs.extensions.use_online_access_handled is False:
                    # Hide this message when online access hasn't been handled
                    # as it's unnecessarily noisy to show both messages at once.
                    pass
                else:
                    # This message could also be suppressed when offline after all it is not a surprise that
                    # the remote data is not available when offline. Don't do this for the following reasons.
                    #
                    # - Keeping a remote repository enable when offline, while supported is likely to cause
                    #   errors/reports elsewhere and this is a hint that data which is expected to display is missing.
                    # - It's possible to use remote `file://` URL's when offline.
                    #   Repositories which don't require online access shouldn't have their errors suppressed.
                    errors_on_draw.append(
                        (
                            "Repository: \"{:s}\" remote data unavailable, "
                            "either allow \"Online Access\" or disable the repository to suppress this message"
                        ).format(
                            params.repos_all[repo_index].name,
                        )
                    )
                continue

        for ext_ui in params.extension_ui_visible(
                repo_index,
                pkg_manifest_local,
                pkg_manifest_remote,
        ):
            if ext_ui.item_local is None:
                section = section_available
            else:
                if ((item_remote := ext_ui.item_remote) is not None) and (item_remote.block is not None):
                    # Blocked are always first.
                    section = section_installed
                else:
                    section = section_table[ext_ui.is_outdated, ext_ui.is_enabled]

            section.extension_ui_list.append(ext_ui)

    if wm.extensions_blocked:
        errors_on_draw.append((
            "Found {:d} extension(s) blocked by the remote repository!\n"
            "Expand the extension to see the reason for blocking.\n"
            "Uninstall these extensions to remove the warning."
        ).format(wm.extensions_blocked))

    del repo_index, pkg_manifest_local, pkg_manifest_remote

    section_installed.enabled = (params.has_installed_enabled or params.has_installed_disabled)
    section_available.enabled = params.has_available

    layout_panel = None

    for section in section_list:
        if not section.enabled:
            continue

        if section.panel_header:
            label, prop_id = section.panel_header
            layout_header, layout_panel = layout.panel_prop(wm, prop_id)
            layout_header.label(text=label, translate=False)
            del label, prop_id, layout_header

        if layout_panel is None:
            continue
        if not section.extension_ui_list:
            continue

        if section.ui_ext_sort_fn is not None:
            section.extension_ui_list.sort(key=section.ui_ext_sort_fn)

        for ext_ui in section.extension_ui_list:
            extension_draw_item(
                layout_panel.box(),
                pkg_id=ext_ui.pkg_id,
                item_local=ext_ui.item_local,
                item_remote=ext_ui.item_remote,
                is_enabled=ext_ui.is_enabled,
                is_outdated=ext_ui.is_outdated,
                show=(ext_ui.pkg_id, ext_ui.repo_index) in blender_extension_show,
                mark=((ext_ui.pkg_id, ext_ui.repo_index) in blender_extension_mark) if show_development else None,

                # General vars.
                repo_index=ext_ui.repo_index,
                repo_item=params.repos_all[ext_ui.repo_index],
                operation_in_progress=operation_in_progress,
                extensions_warnings=extensions_warnings,
            )

    # Finally show any errors in a single panel which can be dismissed.
    display_errors.errors_curr = errors_on_draw
    if errors_on_draw:
        # Hide the errors when running an operation (typically synchronizing with remote repositories)
        # because a common cause for an error is when the user enabled online access for the first time
        # and no repository data is found. This makes it seem as if there is an error when the user first
        # enables online access, only to disappear once syncing is complete.
        # Whatever the exact cause, it's likely that syncing will resolve issues relating
        # to accessing repositories so it's not helpful to bother the user while this runs.
        if not operation_in_progress:
            display_errors.draw(layout_topmost)


class USERPREF_PT_addons_tags(Panel):
    bl_label = "Add-on Tags"

    bl_space_type = 'TOPBAR'  # dummy.
    bl_region_type = 'HEADER'
    bl_ui_units_x = 13

    def draw(self, context):
        tags_panel_draw(self.layout, context, "addon_tags")


class USERPREF_PT_extensions_tags(Panel):
    bl_label = "Extensions Tags"

    bl_space_type = 'TOPBAR'  # dummy.
    bl_region_type = 'HEADER'
    bl_ui_units_x = 13

    def draw(self, context):
        tags_panel_draw(self.layout, context, "extension_tags")


class USERPREF_MT_addons_settings(Menu):
    bl_label = "Add-ons Settings"

    def draw(self, _context):
        layout = self.layout

        layout.operator("extensions.repo_refresh_all", text="Refresh Local", icon='FILE_REFRESH')

        layout.separator()

        layout.operator("extensions.package_install_files", text="Install from Disk", icon='IMPORT' ) # BFA - name changed


class USERPREF_MT_extensions_settings(Menu):
    bl_label = "Extension Settings"

    def draw(self, context):
        layout = self.layout

        prefs = context.preferences

        layout.operator("wm.url_open_preset", text="Visit Extensions Website", icon='URL').type = 'EXTENSIONS' # BFA - made explicit
        layout.separator()

        layout.operator("extensions.package_upgrade_all", text="Install Available Updates", icon='IMPORT') # BFA - moved to offline group
        layout.operator("extensions.repo_sync_all", icon='FILE_REFRESH')

        layout.separator()

        layout.operator("extensions.package_install_files", text="Install from Disk", icon='IMPORT') # BFA - icon added
        layout.operator("extensions.repo_refresh_all", icon='FILE_REFRESH')  # BFA - icon added, moved to offline group

        ## BFA - legacy addons operators START ##
        if "bfa_default_addons" in prefs.addons:
            layout.separator()
            legacy_addons = bpy.context.preferences.addons["bfa_default_addons"].preferences.legacy_addons_installed
            if not legacy_addons:
                self.layout.operator("bfa.install_legacy_addons", text="Install Built-in Legacy Addons", icon='IMPORT')
            else:
                self.layout.operator("bfa.remove_legacy_addons", text="Remove Built-in Legacy Addons", icon='CANCEL')

        if "bfa_default_addons" not in bpy.context.preferences.addons and not context.preferences.system.use_online_access:
            layout.separator()
            layout.operator("preferences.addon_enable",text="Enable Built-in Legacy Add-ons", icon="FILE_FOLDER").module="bfa_default_addons" # BFA - added to allow a user to opt in to get his 4.1 settinsg back

        if not context.preferences.system.use_online_access:
            layout.separator()
            layout.operator("extensions.userpref_allow_online", text="Allow Online Access", icon='CHECKMARK') # BFA - permenantly make this discoverable in Extensions (if a user continues offline)

        if "bfa_default_addons" in prefs.addons:
            extensions_installed = bpy.context.preferences.addons["bfa_default_addons"].preferences.extensions_installed
            if extensions_installed and context.preferences.system.use_online_access:
                layout.separator()
                self.layout.operator("bfa.install_downloaded_extensions", text="Install Pre-downloaded Extensions", icon='PLUGIN')
            else:
                return
        ## BFA - legacy addons operators END ##

        if prefs.experimental.use_extensions_debug:

            layout.separator()

            layout.operator("extensions.package_mark_set_all", text="Mark All")
            layout.operator("extensions.package_mark_clear_all", text="Unmark All")

            layout.separator()

            layout.operator(
                "extensions.package_install_marked",
                text="Install Marked",
                icon='IMPORT',
            ).enable_on_install = False
            layout.operator(
                "extensions.package_uninstall_marked",
                text="Uninstall Marked",
                icon='X',
            )

            layout.operator("extensions.package_obsolete_marked")

            layout.separator()

            layout.operator("extensions.repo_lock_all")
            layout.operator("extensions.repo_unlock_all")


# This menu is used as the icon-only top right drop-down for each extension.
# - The extension may be installed or not and of any type.
# - The context string `extension_path` must be set
class USERPREF_MT_extensions_item(Menu):
    bl_label = "Extension Item"

    # WARNING: this is slow, so avoid having a generic function
    # because it could easily be misused to create inefficient.
    #
    # This is acceptable when used in this menu since the function
    # only runs when the user clicks on the menu item.
    @classmethod
    def _extension_data_or_error(cls, prefs, extension_path):
        # NOTE: some of the logic here is duplicated from the main extensions drawing function.
        # We may want to consider ways to de-duplicate this although currently there doesn't seem
        # to be a convenient way to do so.

        from . import repo_cache_store_ensure
        from .bl_extension_ops import extension_repos_read

        repo_module, pkg_id = extension_path.partition(".")[0::2]

        repos_all = extension_repos_read()
        repo_index, repo = next(
            (
                (repo_index, repo)
                for repo_index, repo in enumerate(repos_all)
                if repo.module == repo_module
            ),
            (-1, None),
        )
        if repo is None:
            # Should never happen.
            return "Internal error accessing repository"

        repo_cache_store = repo_cache_store_ensure()

        pkg_manifest_local = repo_cache_store.refresh_local_from_directory(directory=repo.directory, error_fn=print)
        pkg_manifest_remote = repo_cache_store.refresh_remote_from_directory(directory=repo.directory, error_fn=print)

        item_local = (pkg_manifest_local or {}).get(pkg_id)
        item_remote = (pkg_manifest_remote or {}).get(pkg_id)

        if item_local is None and item_remote is None:
            # Should never happen.
            return "Internal error accessing repository meta-data"

        repo_module_prefix = pkg_repo_module_prefix(repo)

        addon_module_name = repo_module_prefix + pkg_id

        is_enabled = False
        if item_local is not None:
            match item_local.type:
                case "add-on":
                    is_enabled = prefs.addons.get(addon_module_name) is not None
                case "theme":
                    active_theme_info = pkg_repo_and_id_from_theme_path(repos_all, prefs.themes[0].filepath)
                    is_enabled = (repo_index, pkg_id) == active_theme_info

        return repo, repo_index, pkg_id, item_local, item_remote, addon_module_name, is_enabled

    def draw(self, context):

        layout = self.layout

        prefs = context.preferences

        # NOTE: `extension_path` is expected to be set, `getattr` here avoids an unhandled exception
        # if it's not in the unlikely event that this menu is called from a key binding or similar.
        # Even though the menu wont work, show a useful label instead of an exception.
        if isinstance(result := self._extension_data_or_error(prefs, getattr(context, "extension_path", "")), str):
            layout.label(text=result)
            return

        show_development = prefs.experimental.use_extensions_debug

        repo, repo_index, pkg_id, item_local, item_remote, addon_module_name, is_enabled = result
        del result

        item = item_local or item_remote

        is_installed = item_local is not None
        is_system_repo = repo.source == 'SYSTEM'

        match item.type:
            case "add-on":
                if is_installed:
                    props = layout.operator("preferences.addon_show", text="View Details", icon='INFO') #BFA - added icon
                    props.module = addon_module_name
                    del props

                    # Let developers toggle from the menu.
                    if show_development:
                        layout.operator(
                            "preferences.addon_disable" if is_enabled else "preferences.addon_enable",
                            icon='CHECKBOX_HLT' if is_enabled else 'CHECKBOX_DEHLT',
                            text="Add-on Enabled",
                            emboss=False,
                        ).module = addon_module_name

            # BFA - Operator to switch editing active theme.
            case "theme":
                if is_installed and is_enabled:
                    layout.operator("extensions.userpref_theme_show_edit", icon='COLOR')
            	# BFA - Moved Set and Clear Theme Operator to Top Level

        # Unlike most other value, prioritize the remote website,
        # see code comments in `extensions_panel_draw_impl`.
        if value := (item_remote or item_local).website:
            layout.operator("wm.url_open", text="Visit Website", icon='URL').url = value
        else:
            # Without this, the menu may sometimes be empty (which seems like a bug).
            # Instead, have a grayed out web link.
            # Note that in practice this should happen rarely as most extensions will have a URL.
            col = layout.column()
            col.operator("wm.url_open", text="Visit Website", icon='URL').url = ""
            col.enabled = False

        del value

        # Note that we could allow removing extensions from non-remote extension repos
        # although this is destructive, so don't enable this right now.

        if is_installed:
			#layout.separator() # BFA

            if is_system_repo:
                layout.separator() # BFA - moved to conditional
                layout.operator("extensions.package_uninstall_system", text="Uninstall from System", icon='CANCEL') # BFA - icon added
        ## BFA - displayed at a top level now like addons - START ##
        #    else:
        #        props = layout.operator("extensions.package_uninstall", text="Uninstall", icon='CANCEL') # BFA - icon added
        #        props.repo_index = repo_index
        #        props.pkg_id = pkg_id
        #        del props
        ## BFA - displayed at a top level now like addons - END ##

def extensions_panel_draw(panel, context):
    from . import (
        repo_status_text,
    )
    from .bl_extension_notify import (
        update_in_progress,
    )

    from bpy.app.translations import pgettext_iface as iface_

    wm = context.window_manager
    prefs = context.preferences

    # When an update is in progress disallow any destructive operations.
    # While a non-blocking update is nice, users should *never* be performing
    # destructive operations with an outdated repository. There are a couple of reasons for this.
    # - Pressing "Install" on an extension may either fail (the version may be old for e.g.).
    # - Pressing any buttons immediately before the UI refreshes risks the user installing or operating
    #   on the wrong extension, one which they may not trust!
    # Prevent these kinds of accidents by disabling parts of the extension UI while synchronize is in progress.
    operation_in_progress = False
    if update_in_progress():
        operation_in_progress = True
    elif any(win.modal_operators.get("EXTENSIONS_OT_repo_sync_all") is not None for win in wm.windows):
        # NOTE: we may want a more generic way to check if sync is running.
        operation_in_progress = True

    show_development = prefs.experimental.use_extensions_debug
    # This could be a separate option.
    show_development_reports = show_development

    layout = panel.layout

    ## BFA - change layout of header - START ##
    row = layout.split(factor=0.57)

    row_a = row.row()
    row_a.prop(wm, "extension_search", text="", icon='VIEWZOOM', placeholder="Search Extensions")

    row_b = row.row()
    row_b.popover("USERPREF_PT_extensions_repos", text="Repositories")

    row_b.popover("USERPREF_PT_extensions_tags", text="", icon='TAG')

    row_b.menu("USERPREF_MT_extensions_settings", text="", icon='DOWNARROW_HLT')

    layout = panel.layout
    row = layout.split(factor=0.56)

    row_a = row.row()
    row_a.prop(wm, "extension_type", text="text", expand=True)

    row_b = row.row()
    # BFA - quick category tabs here?
    ## BFA - change layout of header - END ##
    del row, row_a, row_b

    if show_development_reports:
        show_status = bool(repo_status_text.log)
    else:
        # Only show if running and there is progress to display.
        show_status = bool(repo_status_text.log) and repo_status_text.running
        if show_status:
            show_status = False
            for ty, msg in repo_status_text.log:
                if ty == 'PROGRESS':
                    show_status = True

    if show_status:
        box = layout.box()
        # Don't clip longer names.
        row = box.split(factor=0.9, align=True)
        if repo_status_text.running:
            row.label(text=iface_(repo_status_text.title) + "...", icon='INFO', translate=False)
        else:
            row.label(text=repo_status_text.title, icon='INFO')
        if show_development_reports:
            rowsub = row.row(align=True)
            rowsub.alignment = 'RIGHT'
            rowsub.operator("extensions.status_clear", text="", icon='X', emboss=False)
        boxsub = box.box()
        for ty, msg in repo_status_text.log:
            if ty == 'STATUS':
                boxsub.label(text=msg)
            elif ty == 'PROGRESS':
                msg_str, progress_unit, progress, progress_range = msg
                if progress <= progress_range:
                    boxsub.progress(
                        factor=progress / progress_range,
                        text="{:s}, {:s}".format(
                            sizes_as_percentage_string(progress, progress_range),
                            iface_(msg_str),
                        ),
                        translate=False,
                    )
                elif progress_unit == 'BYTE':
                    boxsub.progress(
                        factor=0.0,
                        text="{:s}, {:s}".format(iface_(msg_str), size_as_fmt_string(progress)),
                        translate=False,
                    )
                else:
                    # We might want to support other types.
                    boxsub.progress(
                        factor=0.0,
                        text="{:s}, {:d}".format(iface_(msg_str), progress),
                        translate=False,
                    )
            else:
                boxsub.label(
                    text="{:s}: {:s}".format(iface_(ty), iface_(msg)),
                    translate=False,
                )

        # Hide when running.
        if repo_status_text.running:
            return

    # Check if the extensions "Welcome" panel should be displayed.
    # Even though it can be dismissed it's quite "in-your-face" so only show when it's needed.
    if (
            # The user didn't dismiss.
            (not prefs.extensions.use_online_access_handled) and
            # Running offline.
            (not bpy.app.online_access) and
            # There is one or more repositories that require remote access.
            any(repo for repo in prefs.extensions.repos if repo.enabled and repo.use_remote_url)
    ):
        extensions_panel_draw_online_extensions_request_impl(panel, context)

    extensions_panel_draw_impl(
        panel,
        context,
        ExtensionUI_FilterParams.default_from_context(context),
        operation_in_progress,
        show_development,
    )


def extensions_repo_active_draw(self, _context):
    # Draw icon buttons on the right hand side of the UI-list.
    from . import repo_active_or_none
    layout = self.layout

    # Allow the poll functions to only check against the active repository.
    if (repo := repo_active_or_none()) is not None:
        layout.context_pointer_set("extension_repo", repo)

    layout.operator("extensions.repo_sync_all", text="", icon='FILE_REFRESH').use_active_only = True

    layout.separator()

    # Extra items.
    layout.menu("USERPREF_MT_extensions_active_repo_extra", text="", icon='DOWNARROW_HLT')


class USERPREF_MT_extensions_active_repo_extra(Menu):
    bl_label = "Active Extension Repository"

    def draw(self, _context):
        layout = self.layout

        layout.operator(
            "extensions.package_upgrade_all",
            text="Install Available Updates",
            icon='IMPORT',
        ).use_active_only = True

        layout.operator(
            "extensions.repo_unlock",
            text="Force Unlock Repository...",
            icon='UNLOCKED',
        )


# -----------------------------------------------------------------------------
# Shared (Extension / Legacy Add-ons) Tags Logic

def tags_exclude_match(
        item_tags,  # `tuple[str]`
        exclude_tags,  # `set[str]`
):
    if not item_tags:
        # When an item has no tags then including it makes no sense
        # since this item logically can't match any of the enabled tags.
        # skip items with no empty tags - when tags are being filtered.
        return True

    for tag in item_tags:
        # Any tag not in `exclude_tags` is assumed true.
        # This works because `exclude_tags` is a complete list of all tags.
        if tag not in exclude_tags:
            return False
    return True


def tags_current(wm, tags_attr):
    from .bl_extension_ops import (
        blender_filter_by_type_map,
        extension_repos_read,
        repo_cache_store_refresh_from_prefs,
    )

    from . import repo_cache_store_ensure

    prefs = bpy.context.preferences

    repo_cache_store = repo_cache_store_ensure()

    # This isn't elegant, but the preferences aren't available on registration.
    if not repo_cache_store.is_init():
        repo_cache_store_refresh_from_prefs(repo_cache_store)

    if tags_attr == "addon_tags":
        filter_by_type = "add-on"
        search_casefold = wm.addon_search.casefold()
        show_installed_enabled = True
        show_installed_disabled = not prefs.view.show_addons_enabled_only
        show_available = False
    else:
        filter_by_type = blender_filter_by_type_map[wm.extension_type]
        search_casefold = wm.extension_search.casefold()
        show_installed_enabled = show_installed_disabled = wm.extension_show_panel_installed
        show_available = wm.extension_show_panel_available

    repos_all = extension_repos_read()

    addons_enabled = None
    active_theme_info = None

    # Currently only add-ons can make use of enabled by type (usefully) for tags.
    if filter_by_type == "add-on":
        addons_enabled = {addon.module for addon in prefs.addons}
    elif filter_by_type == "theme":
        active_theme_info = pkg_repo_and_id_from_theme_path(repos_all, prefs.themes[0].filepath)

    params = ExtensionUI_FilterParams(
        search_casefold=search_casefold,
        tags_exclude=set(),  # Tags are being generated, ignore them.
        filter_by_type=filter_by_type,
        addons_enabled=addons_enabled,
        active_theme_info=active_theme_info,
        repos_all=repos_all,

        show_installed_enabled=show_installed_enabled,
        show_installed_disabled=show_installed_disabled,
        show_available=show_available,
    )

    tags = set()

    for repo_index, (
            pkg_manifest_local,
            pkg_manifest_remote,
    ) in enumerate(zip(
        repo_cache_store.pkg_manifest_from_local_ensure(error_fn=print),
        repo_cache_store.pkg_manifest_from_remote_ensure(error_fn=print) if (tags_attr != "addon_tags") else
        # For add-ons display there is never any need for "remote" items,
        # simply expand to None here to avoid duplicating the body of this for-loop.
        ((None,) * len(repos_all)),
        strict=True,
    )):
        for ext_ui in params.extension_ui_visible(
                repo_index,
                pkg_manifest_local,
                pkg_manifest_remote,
        ):
            if pkg_tags := (ext_ui.item_local or ext_ui.item_remote).tags:
                tags.update(pkg_tags)

    # Only for the add-ons view (extension's doesn't show legacy add-ons).
    if tags_attr == "addon_tags":
        # Legacy add-on categories as tags.
        import addon_utils
        for mod in addon_utils.modules(refresh=False):
            module_name = mod.__name__
            is_extension = addon_utils.check_extension(module_name)
            if is_extension:
                continue
            if not show_installed_disabled:  # No need to check `filter_by_type` here.
                if module_name not in addons_enabled:
                    continue
            bl_info = addon_utils.module_bl_info(mod)
            if t := bl_info.get("category"):
                tags.add(t)

    return tags


def tags_clear(wm, tags_attr):
    import idprop
    tags_idprop = wm.get(tags_attr)
    if tags_idprop is None:
        pass
    elif isinstance(tags_idprop, idprop.types.IDPropertyGroup):
        tags_idprop.clear()
    else:
        wm[tags_attr] = {}


def tags_refresh(wm, tags_attr, *, default_value):
    import idprop
    tags_idprop = wm.get(tags_attr)
    if isinstance(tags_idprop, idprop.types.IDPropertyGroup):
        pass
    else:
        wm[tags_attr] = {}
        tags_idprop = wm[tags_attr]

    tags_curr = set(tags_idprop.keys())

    # Calculate tags.
    tags_next = tags_current(wm, tags_attr)

    tags_to_add = tags_next - tags_curr
    tags_to_rem = tags_curr - tags_next

    for tag in tags_to_rem:
        del tags_idprop[tag]
    for tag in tags_to_add:
        tags_idprop[tag] = default_value

    return list(sorted(tags_next))


def tags_panel_draw(layout, context, tags_attr):
    from bpy.utils import escape_identifier
    from bpy.app.translations import contexts as i18n_contexts
    wm = context.window_manager

    split = layout.split(factor=0.5)
    row = split.row()
    row.label(text="Show Tags")
    subrow = row.row()
    subrow.alignment = 'RIGHT'
    subrow.label(text="Select")

    # NOTE: this is a workaround, as we don't have a convenient way for the UI to click on a
    # single tag and de-select others (think file or outliner selection, also layers in 2.4x).
    # This implements check-boxes with an awkward select All/None which has the down side that
    # a single tag always takes 2 clicks instead of one.
    row = split.row()
    props = row.operator("extensions.userpref_tags_set", text="All")
    props.value = True
    props.data_path = tags_attr
    props = row.operator("extensions.userpref_tags_set", text="None")
    props.value = False
    props.data_path = tags_attr
    del split, row

    layout.separator(type='LINE')

    if tags_sorted := tags_refresh(wm, tags_attr, default_value=True):
        # Use the `length + 1` so the first row is longer in the case of an odd number.
        tags_len_half = (len(tags_sorted) + 1) // 2
        split = layout.split(factor=0.5)
        col = split.column()
        tags_prop = getattr(wm, tags_attr)
        for i, t in enumerate(sorted(tags_sorted)):
            if i == tags_len_half:
                col = split.column()
            col.prop(
                tags_prop,
                "[\"{:s}\"]".format(escape_identifier(t)),
                text=t,
                text_ctxt=i18n_contexts.editor_preferences,
            )
    else:
        # Show some text else this seems like an error.
        col = layout.column()
        col.label(text="No visible tags.")
        col.active = False


# -----------------------------------------------------------------------------
# Registration

classes = (
    # Pop-overs.
    USERPREF_PT_addons_tags,
    USERPREF_MT_addons_settings,

    USERPREF_PT_extensions_tags,
    USERPREF_MT_extensions_settings,
    USERPREF_MT_extensions_item,
    USERPREF_MT_extensions_active_repo_extra,
)


def register():
    USERPREF_PT_addons.append(addons_panel_draw)
    USERPREF_PT_extensions.append(extensions_panel_draw)
    USERPREF_MT_extensions_active_repo.append(extensions_repo_active_draw)

    for cls in classes:
        bpy.utils.register_class(cls)


def unregister():
    USERPREF_PT_addons.remove(addons_panel_draw)
    USERPREF_PT_extensions.remove(extensions_panel_draw)
    USERPREF_MT_extensions_active_repo.remove(extensions_repo_active_draw)

    for cls in reversed(classes):
        bpy.utils.unregister_class(cls)<|MERGE_RESOLUTION|>--- conflicted
+++ resolved
@@ -456,13 +456,9 @@
         addon_extension_block_map,  # `dict[str, PkgBlock_Normalized]`
 
         show_development,  # `bool`
-<<<<<<< HEAD
         # BFA - Mapping of repo indices for extensions to look up
         extension_repo_index_map, # `Dict[str, int]`
 ):  # `-> Set[str]`
-=======
-):  # `-> set[str]`
->>>>>>> 1e7025b1
     # NOTE: this duplicates logic from `USERPREF_PT_addons` eventually this logic should be used instead.
     # Don't de-duplicate the logic as this is a temporary state - as long as extensions remains experimental.
     import addon_utils
