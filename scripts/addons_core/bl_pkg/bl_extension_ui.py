# SPDX-FileCopyrightText: 2023 Blender Foundation
#
# SPDX-License-Identifier: GPL-2.0-or-later

"""
GUI (WARNING) this is a hack!
Written to allow a UI without modifying Blender.
"""

__all__ = (
    "display_errors",
    "register",
    "unregister",
)

import bpy

from bpy.types import (
    Menu,
    Panel,
)

from bl_ui.space_userpref import (
    USERPREF_PT_addons,
    USERPREF_MT_extensions_active_repo,
)

from . import repo_status_text


# -----------------------------------------------------------------------------
# Generic Utilities


def size_as_fmt_string(num: float, *, precision: int = 1) -> str:
    for unit in ("B", "KB", "MB", "GB", "TB", "PB", "EB", "ZB"):
        if abs(num) < 1024.0:
            return "{:3.{:d}f}{:s}".format(num, precision, unit)
        num /= 1024.0
    unit = "yb"
    return "{:.{:d}f}{:s}".format(num, precision, unit)


def sizes_as_percentage_string(size_partial: int, size_final: int) -> str:
    if size_final == 0:
        percent = 0.0
    else:
        size_partial = min(size_partial, size_final)
        percent = size_partial / size_final

    return "{:-6.2f}%".format(percent * 100)


def license_info_to_text(license_list):
    # See: https://spdx.org/licenses/
    # - Note that we could include all, for now only common, GPL compatible licenses.
    # - Note that many of the human descriptions are not especially more humanly readable
    #   than the short versions, so it's questionable if we should attempt to add all of these.
    _spdx_id_to_text = {
        "GPL-2.0-only": "GNU General Public License v2.0 only",
        "GPL-2.0-or-later": "GNU General Public License v2.0 or later",
        "GPL-3.0-only": "GNU General Public License v3.0 only",
        "GPL-3.0-or-later": "GNU General Public License v3.0 or later",
    }
    result = []
    for item in license_list:
        if item.startswith("SPDX:"):
            item = item[5:]
            item = _spdx_id_to_text.get(item, item)
        result.append(item)
    return ", ".join(result)


def pkg_repo_and_id_from_theme_path(repos_all, filepath):
    import os
    if not filepath:
        return None

    # Strip the `theme.xml` filename.
    dirpath = os.path.dirname(filepath)
    repo_directory, pkg_id = os.path.split(dirpath)
    for repo_index, repo in enumerate(repos_all):
        if not os.path.samefile(repo_directory, repo.directory):
            continue
        return repo_index, pkg_id
    return None


def module_parent_dirname(module_filepath):
    """
    Return the name of the directory above the module (it's name only).
    """
    import os
    parts = module_filepath.rsplit(os.sep, 3)
    # Unlikely.
    if not parts:
        return ""
    if parts[-1] == "__init__.py":
        if len(parts) >= 3:
            return parts[-3]
    else:
        if len(parts) >= 2:
            return parts[-2]
    return ""


def domain_extract_from_url(url):
    from urllib.parse import urlparse
    domain = urlparse(url).netloc

    return domain


# -----------------------------------------------------------------------------
# Extensions UI (Legacy)


def extensions_panel_draw_legacy_addons(
        layout,
        context,
        *,
        search_lower,
        extension_tags,
        enabled_only,
        used_addon_module_name_map,
        addon_modules,
):
    # NOTE: this duplicates logic from `USERPREF_PT_addons` eventually this logic should be used instead.
    # Don't de-duplicate the logic as this is a temporary state - as long as extensions remains experimental.
    import addon_utils
    from bpy.app.translations import (
        pgettext_iface as iface_,
    )
    from .bl_extension_ops import (
        pkg_info_check_exclude_filter_ex,
    )

    # Initialized on demand.
    user_addon_paths = []

    for mod in addon_modules:
        module_name = mod.__name__
        is_extension = addon_utils.check_extension(module_name)
        if is_extension:
            continue

        bl_info = addon_utils.module_bl_info(mod)
        if search_lower and (
                not pkg_info_check_exclude_filter_ex(
                    bl_info["name"],
                    bl_info["description"],
                    search_lower,
                )
        ):
            continue

        is_enabled = module_name in used_addon_module_name_map
        if enabled_only and (not is_enabled):
            continue

        if extension_tags:
            if t := bl_info.get("category"):
                if extension_tags.get(t, True) is False:
                    continue
            else:
                # When extensions is not empty, skip items with empty tags.
                continue
            del t

        col_box = layout.column()
        box = col_box.box()
        colsub = box.column()
        row = colsub.row(align=True)

        row.operator(
            "preferences.addon_expand",
            icon='DOWNARROW_HLT' if bl_info["show_expanded"] else 'RIGHTARROW',
            emboss=False,
        ).module = module_name

        row.operator(
            "preferences.addon_disable" if is_enabled else "preferences.addon_enable",
            icon='CHECKBOX_HLT' if is_enabled else 'CHECKBOX_DEHLT', text="",
            emboss=False,
        ).module = module_name

        sub = row.row()
        sub.active = is_enabled

        if module_parent_dirname(mod.__file__) == "addons_core":
            sub.label(text="Core: " + bl_info["name"], translate=False)
        else:
            sub.label(text="Legacy: " + bl_info["name"], translate=False)

        if bl_info["warning"]:
            sub.label(icon='ERROR')

        row_right = row.row()
        row_right.alignment = 'RIGHT'

        row_right.label(text="Installed   ")
        row_right.active = False

        # BFA - Move Uninstall next to Install (Legacy)
        user_addon = USERPREF_PT_addons.is_user_addon(mod, user_addon_paths) # BFA

        if user_addon: # BFA
            row_right = row.row() # BFA
            row_right.active = True # BFA
            row_right.alignment = 'RIGHT' # BFA
            row_right.operator( # BFA
                "preferences.addon_remove", text="Uninstall", icon='CANCEL', # BFA
            ).module = module_name # BFA
        # BFA - end of changes

        if bl_info["show_expanded"]:
            user_addon = USERPREF_PT_addons.is_user_addon(mod, user_addon_paths)

            split = box.split(factor=0.8)
            col_a = split.column()
            col_b = split.column()
<<<<<<< HEAD

            col_a.label(text="File:")
            col_b.label(text=mod.__file__, translate=False)

            if value := bl_info["author"]:
                col_a.label(text="Author:")
                col_b.label(text=value.split("<", 1)[0].rstrip(), translate=False)
            if value := bl_info["version"]:
                col_a.label(text="Version:")
                col_b.label(text=".".join(str(x) for x in value), translate=False)
            if value := bl_info["warning"]:
                col_a.label(text="Warning:")
                col_b.label(text="  " + iface_(value), icon='ERROR')
            del value

            # Include for consistency.
            col_a.label(text="Type:")
            col_b.label(text="add-on")
=======
>>>>>>> 6b1832bb

            if bl_info["description"]:
                col_a.label(text="{:s}.".format(bl_info["description"]))

            if bl_info["doc_url"] or bl_info.get("tracker_url"):
                sub = box.row()
                if bl_info["doc_url"]:
                    sub.operator(
                        "wm.url_open", text="Documentation", icon='HELP',
                    ).url = bl_info["doc_url"]
                # Only add "Report a Bug" button if tracker_url is set
                # or the add-on is bundled (use official tracker then).
                if bl_info.get("tracker_url"):
                    sub.operator(
                        "wm.url_open", text="Report a Bug", icon='URL',
                    ).url = bl_info["tracker_url"]
                elif not user_addon:
                    addon_info = (
                        "Name: %s %s\n"
                        "Author: %s\n"
                    ) % (bl_info["name"], str(bl_info["version"]), bl_info["author"])
                    props = sub.operator(
                        "wm.url_open_preset", text="Report a Bug", icon='URL',
                    )
                    props.type = 'BUG_ADDON'
                    props.id = addon_info

<<<<<<< HEAD
            # BFA - Move Uninstall next to Install (Legacy)
            # if user_addon:
            #     rowsub = col_b.row()
            #     rowsub.alignment = 'RIGHT'
            #     rowsub.operator(
            #         "preferences.addon_remove", text="Uninstall", icon='CANCEL',
            #     ).module = module_name
            # BFA - end of changes

            if is_enabled:
                if (addon_preferences := used_addon_module_name_map[module_name].preferences) is not None:
                    USERPREF_PT_addons.draw_addon_preferences(layout, context, addon_preferences)
            #del sub #BFA
=======
            sub = box.box()
            sub.active = is_enabled
            split = sub.split(factor=0.125)
            col_a = split.column()
            col_b = split.column()

            col_a.alignment = 'RIGHT'
            if value := bl_info["author"]:
                col_a.label(text="Maintainer")
                col_b.label(text=value.split("<", 1)[0].rstrip(), translate=False)
            if value := bl_info["version"]:
                col_a.label(text="Version")
                col_b.label(text=".".join(str(x) for x in value), translate=False)
            if value := bl_info["warning"]:
                col_a.label(text="Warning")
                col_b.label(text="  " + iface_(value), icon='ERROR')
            del value

            col_a.label(text="File")
            col_b.label(text=mod.__file__, translate=False)

            if user_addon:
                rowsub = col_b.row()
                rowsub.alignment = 'RIGHT'
                rowsub.operator(
                    "preferences.addon_remove", text="Uninstall", icon='CANCEL',
                ).module = module_name

            if is_enabled:
                if (addon_preferences := used_addon_module_name_map[module_name].preferences) is not None:
                    USERPREF_PT_addons.draw_addon_preferences(box, context, addon_preferences)
            del sub

>>>>>>> 6b1832bb

# -----------------------------------------------------------------------------
# Extensions UI

class display_errors:
    """
    This singleton class is used to store errors which are generated while drawing,
    note that these errors are reasonably obscure, examples are:
    - Failure to parse the repository JSON file.
    - Failure to access the file-system for reading where the repository is stored.

    The current and previous state are compared, when they match no drawing is done,
    this allows the current display errors to be dismissed.
    """
    errors_prev = []
    errors_curr = []

    @staticmethod
    def clear():
        display_errors.errors_prev = display_errors.errors_curr

    @staticmethod
    def draw(layout):
        if display_errors.errors_curr == display_errors.errors_prev:
            return
        box_header = layout.box()
        # Don't clip longer names.
        row = box_header.split(factor=0.9)
        row.label(text="Repository Access Errors:", icon='ERROR')
        rowsub = row.row(align=True)
        rowsub.alignment = 'RIGHT'
        rowsub.operator("extensions.status_clear_errors", text="", icon='X', emboss=False)

        box_contents = box_header.box()
        for err in display_errors.errors_curr:
            box_contents.label(text=err)


class notify_info:
    """
    This singleton class holds notification status.
    """
    # None: not yet started.
    # False: updates running.
    # True: updates complete.
    _update_state = None

    @staticmethod
    def update_ensure(context, repos):
        """
        Ensure updates are triggered if the preferences display extensions
        and an online sync has not yet run.

        Return true if updates are in progress.
        """
        in_progress = False
        match notify_info._update_state:
            case True:
                pass
            case None:
                from .bl_extension_notify import update_non_blocking
                # Assume nothing to do, finished.
                notify_info._update_state = True
                if repos_notify := [(repo, True) for repo in repos if repo.remote_url]:
                    if update_non_blocking(repos_fn=lambda: repos_notify):
                        # Correct assumption, starting.
                        notify_info._update_state = False
                        in_progress = True
            case False:
                from .bl_extension_notify import update_in_progress
                if update_in_progress():
                    # Not yet finished.
                    in_progress = True
                else:
                    notify_info._update_state = True
        return in_progress


def extensions_panel_draw_online_extensions_request_impl(
        self,
        _context,
):
    layout = self.layout
    layout_header, layout_panel = layout.panel("advanced", default_closed=False)
    layout_header.label(text="Online Extensions")
<<<<<<< HEAD

    if layout_panel is None:
        return

    box = layout_panel.box()

    # Text wrapping isn't supported, manually wrap.
    for line in (
            "Internet access is required to install and update online extensions. ",
            "You can adjust this later from \"System\" preferences.",
    ):
        box.label(text=line)

    row = box.row(align=True)
    row.alignment = 'LEFT'
    row.label(text="While offline, use \"Install from Disk\" instead.")
    # TODO: the URL must be updated before release,
    # this could be constructed using a function to account for Blender version & locale.
    row.operator(
        "wm.url_open",
        text="",
        icon='URL',
        emboss=False,
    ).url = "https://docs.blender.org/manual/en/dev/editors/preferences/extensions.html#install"

    row = box.row()
    props = row.operator("wm.context_set_boolean", text="Continue Offline", icon='X')
    props.data_path = "preferences.extensions.use_online_access_handled"
    props.value = True

    # The only reason to prefer this over `screen.userpref_show`
    # is it will be disabled when `--offline-mode` is forced with a useful error for why.
    row.operator("extensions.userpref_allow_online", text="Allow Online Access", icon='CHECKMARK')


=======

    if layout_panel is None:
        return

    box = layout_panel.box()

    # Text wrapping isn't supported, manually wrap.
    for line in (
            "Internet access is required to install and update online extensions. ",
            "You can adjust this later from \"System\" preferences.",
    ):
        box.label(text=line)

    row = box.row(align=True)
    row.alignment = 'LEFT'
    row.label(text="While offline, use \"Install from Disk\" instead.")
    # TODO: the URL must be updated before release,
    # this could be constructed using a function to account for Blender version & locale.
    row.operator(
        "wm.url_open",
        text="",
        icon='URL',
        emboss=False,
    ).url = "https://docs.blender.org/manual/en/dev/editors/preferences/extensions.html#install"

    row = box.row()
    props = row.operator("wm.context_set_boolean", text="Continue Offline", icon='X')
    props.data_path = "preferences.extensions.use_online_access_handled"
    props.value = True

    # The only reason to prefer this over `screen.userpref_show`
    # is it will be disabled when `--offline-mode` is forced with a useful error for why.
    row.operator("extensions.userpref_allow_online", text="Allow Online Access", icon='CHECKMARK')


# NOTE: this can be removed once upgrading from 4.1 is no longer relevant.
def extensions_map_from_legacy_addons_ensure():
    import os
    global extensions_map_from_legacy_addons
    global extensions_map_from_legacy_addons_url
    if extensions_map_from_legacy_addons is not None:
        return

    filepath = os.path.join(os.path.dirname(__file__), "extensions_map_from_legacy_addons.py")
    with open(filepath, "rb") as fh:
        data = eval(compile(fh.read(), filepath, "eval"), {})
    extensions_map_from_legacy_addons = data["extensions"]
    extensions_map_from_legacy_addons_url = data["remote_url"]


def extensions_map_from_legacy_addons_reverse_lookup(pkg_id):
    # Return the old name from the package ID.
    extensions_map_from_legacy_addons_ensure()
    for key_addon_module_name, (value_pkg_id, _) in extensions_map_from_legacy_addons.items():
        if pkg_id == value_pkg_id:
            return key_addon_module_name
    return ""


extensions_map_from_legacy_addons = None
extensions_map_from_legacy_addons_url = None


# NOTE: this can be removed once upgrading from 4.1 is no longer relevant.
def extensions_panel_draw_missing_with_extension_impl(
        *,
        context,
        layout,
        missing_modules,
):
    layout_header, layout_panel = layout.panel("builtin_addons", default_closed=True)
    layout_header.label(text="Missing Built-in Add-ons", icon='ERROR')

    if layout_panel is None:
        return

    prefs = context.preferences
    extensions_map_from_legacy_addons_ensure()

    repo_index = -1
    repo = None
    for repo_test_index, repo_test in enumerate(prefs.extensions.repos):
        if (
                repo_test.use_remote_url and
                (repo_test.remote_url.rstrip("/") == extensions_map_from_legacy_addons_url)
        ):
            repo_index = repo_test_index
            repo = repo_test
            break

    box = layout_panel.box()
    box.label(text="Add-ons previously shipped with Blender are now available from extensions.blender.org.")
    can_install = True

    if repo is None:
        # Most likely the user manually removed this.
        box.label(text="Blender's extension repository not found!", icon='ERROR')
    elif not repo.enabled:
        box.label(text="Blender's extension repository must be enabled to install extensions!", icon='ERROR')
        repo_index = -1
    del repo

    for addon_module_name in sorted(missing_modules):
        # The `addon_pkg_id` may be an empty string, this signifies that it's not mapped to an extension.
        # The only reason to include it at all to avoid confusion because this *was* a previously built-in
        # add-on and this panel is titled "Built-in Add-ons".
        addon_pkg_id, addon_name = extensions_map_from_legacy_addons[addon_module_name]

        boxsub = box.column().box()
        colsub = boxsub.column()
        row = colsub.row()

        row_left = row.row()
        row_left.alignment = 'LEFT'

        row_left.label(text=addon_name, translate=False)

        row_right = row.row()
        row_right.alignment = 'RIGHT'

        if repo_index != -1 and addon_pkg_id:
            # NOTE: it's possible this extension is already installed.
            # the user could have installed it manually, then opened this popup.
            # This is enough of a corner case that it's not especially worth detecting
            # and communicating this particular state of affairs to the user.
            # Worst case, they install and it will re-install an already installed extension.
            props = row_right.operator("extensions.package_install", text="Install")
            props.repo_index = repo_index
            props.pkg_id = addon_pkg_id
            props.do_legacy_replace = True
            del props

        row_right.operator("preferences.addon_disable", text="", icon="X", emboss=False).module = addon_module_name


>>>>>>> 6b1832bb
def extensions_panel_draw_missing_impl(
        *,
        layout,
        missing_modules,
):
    layout_header, layout_panel = layout.panel("missing_script_files", default_closed=True)
    layout_header.label(text="Missing Add-ons", icon='ERROR')
<<<<<<< HEAD

    if layout_panel is None:
        return

    box = layout_panel.box()
    for addon_module_name in sorted(missing_modules):

        boxsub = box.column().box()
        colsub = boxsub.column()
        row = colsub.row(align=True)

        row_left = row.row()
        row_left.alignment = 'LEFT'
        row_left.label(text=addon_module_name, translate=False)

=======

    if layout_panel is None:
        return

    box = layout_panel.box()
    for addon_module_name in sorted(missing_modules):

        boxsub = box.column().box()
        colsub = boxsub.column()
        row = colsub.row(align=True)

        row_left = row.row()
        row_left.alignment = 'LEFT'
        row_left.label(text=addon_module_name, translate=False)

>>>>>>> 6b1832bb
        row_right = row.row()
        row_right.alignment = 'RIGHT'
        row_right.operator("preferences.addon_disable", text="", icon="X", emboss=False).module = addon_module_name


def extensions_panel_draw_impl(
        self,
        context,
        search_lower,
        filter_by_type,
        extension_tags,
        enabled_only,
        updates_only,
        installed_only,
        show_legacy_addons,
        show_development,
):
    """
    Show all the items... we may want to paginate at some point.
    """
    import addon_utils
    import os
    from bpy.app.translations import (
        pgettext_iface as iface_,
    )
    from .bl_extension_ops import (
        blender_extension_mark,
        blender_extension_show,
        extension_repos_read,
        pkg_info_check_exclude_filter,
        repo_cache_store_refresh_from_prefs,
    )

    from . import repo_cache_store

    # This isn't elegant, but the preferences aren't available on registration.
    if not repo_cache_store.is_init():
        repo_cache_store_refresh_from_prefs()

    layout = self.layout

    prefs = context.preferences

    if updates_only:
        installed_only = True
        show_legacy_addons = False

    # Define a top-most column to place warnings (if-any).
    # Needed so the warnings aren't mixed in with other content.
    layout_topmost = layout.column()

    repos_all = extension_repos_read()

    if bpy.app.online_access:
        if notify_info.update_ensure(context, repos_all):
            # TODO: should be part of the status bar.
            from .bl_extension_notify import update_ui_text
            text, icon = update_ui_text()
            if text:
                layout_topmost.box().label(text=text, icon=icon)
            del text, icon

    # To access enabled add-ons.
    show_addons = filter_by_type in {"", "add-on"}
    show_themes = filter_by_type in {"", "theme"}
    if show_addons:
        used_addon_module_name_map = {addon.module: addon for addon in prefs.addons}
        addon_modules = [mod for mod in addon_utils.modules(refresh=False)]

    if show_themes:
        active_theme_info = pkg_repo_and_id_from_theme_path(repos_all, prefs.themes[0].filepath)

    # Collect exceptions accessing repositories, and optionally show them.
    errors_on_draw = []

    remote_ex = None
    local_ex = None

    def error_fn_remote(ex):
        nonlocal remote_ex
        remote_ex = ex

    def error_fn_local(ex):
        nonlocal remote_ex
        remote_ex = ex

    for repo_index, (
            pkg_manifest_remote,
            pkg_manifest_local,
    ) in enumerate(zip(
        repo_cache_store.pkg_manifest_from_remote_ensure(error_fn=error_fn_remote),
        repo_cache_store.pkg_manifest_from_local_ensure(error_fn=error_fn_local),
    )):
        # Show any exceptions created while accessing the JSON,
        # if the JSON has an IO error while being read or if the directory doesn't exist.
        # In general users should _not_ see these kinds of errors however we cannot prevent
        # IO errors in general and it is better to show a warning than to ignore the error entirely
        # or cause a trace-back which breaks the UI.
        if (remote_ex is not None) or (local_ex is not None):
            repo = repos_all[repo_index]
            # NOTE: `FileNotFoundError` occurs when a repository has been added but has not update with its remote.
            # We may want a way for users to know a repository is missing from the view and they need to run update
            # to access its extensions.
            if remote_ex is not None:
                if isinstance(remote_ex, FileNotFoundError) and (remote_ex.filename == repo.directory):
                    pass
                else:
                    errors_on_draw.append("Remote of \"{:s}\": {:s}".format(repo.name, str(remote_ex)))
                remote_ex = None

            if local_ex is not None:
                if isinstance(local_ex, FileNotFoundError) and (local_ex.filename == repo.directory):
                    pass
                else:
                    errors_on_draw.append("Local of \"{:s}\": {:s}".format(repo.name, str(local_ex)))
                local_ex = None
            continue

        if pkg_manifest_remote is None:
            repo = repos_all[repo_index]
            has_remote = (repo.remote_url != "")
            if has_remote:
                # NOTE: it would be nice to detect when the repository ran sync and it failed.
                # This isn't such an important distinction though, the main thing users should be aware of
                # is that a "sync" is required.
                errors_on_draw.append("Repository: \"{:s}\" must sync with the remote repository.".format(repo.name))
            del repo
            continue
        else:
            repo = repos_all[repo_index]
            has_remote = (repo.remote_url != "")
            del repo

        for pkg_id, item_remote in pkg_manifest_remote.items():
            if filter_by_type and (filter_by_type != item_remote["type"]):
                continue
            if search_lower and (not pkg_info_check_exclude_filter(item_remote, search_lower)):
                continue

            item_local = pkg_manifest_local.get(pkg_id)
            is_installed = item_local is not None

            if installed_only and (is_installed == 0):
                continue

            if extension_tags:
                if tags := item_remote.get("tags"):
                    if not any(True for t in tags if extension_tags.get(t, True)):
                        continue
                else:
                    # When extensions is not empty, skip items with empty tags.
                    continue

            is_addon = False
            is_theme = False
            match item_remote["type"]:
                case "add-on":
                    is_addon = True
                case "theme":
                    is_theme = True

            if is_addon:
                icon_type = 'PLUGIN' # BFA - Added icons to indicate which is what.
                if is_installed:
                    # Currently we only need to know the module name once installed.
                    addon_module_name = "bl_ext.{:s}.{:s}".format(repos_all[repo_index].module, pkg_id)
                    is_enabled = addon_module_name in used_addon_module_name_map

                else:
                    is_enabled = False
                    addon_module_name = None
            elif is_theme:
                icon_type = 'COLOR' # BFA - Added icons to indicate which is what.
                is_enabled = (repo_index, pkg_id) == active_theme_info
                addon_module_name = None
            else:
                # TODO: ability to disable.
                is_enabled = is_installed
                addon_module_name = None

            if enabled_only and (not is_enabled):
                continue

            item_version = item_remote["version"]
            if item_local is None:
                item_local_version = None
                is_outdated = False
            else:
                item_local_version = item_local["version"]
                is_outdated = item_local_version != item_version

            if updates_only:
                if not is_outdated:
                    continue

            key = (pkg_id, repo_index)
            if show_development:
                mark = key in blender_extension_mark
            show = key in blender_extension_show
            del key

            box = layout.box()

            # Left align so the operator text isn't centered.
            colsub = box.column()
            row = colsub.row(align=True)
            # row.label
            if show:
                props = row.operator("extensions.package_show_clear", text="", icon='DOWNARROW_HLT', emboss=False)
            else:
                props = row.operator("extensions.package_show_set", text="", icon='RIGHTARROW', emboss=False)
            props.pkg_id = pkg_id
            props.repo_index = repo_index
            del props

            if is_installed:
                if is_addon:
                    row.operator(
                        "preferences.addon_disable" if is_enabled else "preferences.addon_enable",
                        icon='CHECKBOX_HLT' if is_enabled else 'CHECKBOX_DEHLT',
                        text="",
                        emboss=False,
                    ).module = addon_module_name
                elif is_theme:
                    props = row.operator(
                        "extensions.package_theme_disable" if is_enabled else "extensions.package_theme_enable",
                        icon='CHECKBOX_HLT' if is_enabled else 'CHECKBOX_DEHLT',
                        text="",
                        emboss=False,
                    )
                    props.repo_index = repo_index
                    props.pkg_id = pkg_id
                    del props
                else:
                    # Use a place-holder checkbox icon to avoid odd text alignment when mixing with installed add-ons.
                    # Non add-ons have no concept of "enabled" right now, use installed.
                    row.operator(
                        "extensions.package_disabled",
                        text="",
                        icon='CHECKBOX_HLT',
                        emboss=False,
                    )
            else:
                # Not installed, always placeholder.
                row.operator("extensions.package_enable_not_installed", text="", icon='CHECKBOX_DEHLT', emboss=False)

            if show_development:
                if mark:
                    props = row.operator("extensions.package_mark_clear", text="", icon='RADIOBUT_ON', emboss=False)
                else:
                    props = row.operator("extensions.package_mark_set", text="", icon='RADIOBUT_OFF', emboss=False)
                props.pkg_id = pkg_id
                props.repo_index = repo_index
                del props

            sub = row.row()
            sub.active = is_enabled
<<<<<<< HEAD
            sub.label(text=item_remote["name"], icon=icon_type) # BFA - Added icons to indicate which is what.
=======
            sub.label(text=item_remote["name"], translate=False)
>>>>>>> 6b1832bb
            del sub

            row_right = row.row()
            row_right.alignment = 'RIGHT'

            row_right2 = row.row() #BFA - new row
            row_right2.alignment = 'RIGHT' #BFA - row alignment

            if has_remote:
                if is_installed:
                    # Include uninstall below.
                    if is_outdated:
                        props = row_right.operator("extensions.package_install", text="Update")
                        props.repo_index = repo_index
                        props.pkg_id = pkg_id
                        del props
                    else:
                        # Right space for alignment with the button.
                        row_right.label(text="Installed   ")
                        row_right.active = False

                        # BFA - Move Uninstall next to Install
                        row_right2.active = True
                        props = row_right2.operator("extensions.package_uninstall", text="Uninstall", icon='CANCEL')
                        props.repo_index = repo_index
                        props.pkg_id = pkg_id
                        del props, row_right2
                        # BFA - end of changes
                else:
                    props = row_right.operator("extensions.package_install", text="Install", icon='IMPORT') # BFA - added icon
                    props.repo_index = repo_index
                    props.pkg_id = pkg_id
                    del props
            else:
                # Right space for alignment with the button.
                row_right.label(text="Installed   ")
                row_right.active = False

            if show:
                split = box.split(factor=0.8)
                col_a = split.column()
                col_b = split.column()

                # The full tagline may be multiple lines (not yet supported by Blender's UI).
<<<<<<< HEAD
                col_a.label(text="{:s}.".format(item_remote["tagline"]))
=======
                col_a.label(text="{:s}.".format(item_remote["tagline"]), translate=False)
>>>>>>> 6b1832bb

                if value := item_remote.get("website"):
                    # Use half size button, for legacy add-ons there are two, here there is one
                    # however one large button looks silly, so use a half size still.
<<<<<<< HEAD
                    col_a.split(
                        factor=0.5).operator(
                        "wm.url_open",
                        text=domain_extract_from_url(value),
                        icon='URL').url = value
=======
                    col_a.split(factor=0.5).operator(
                        "wm.url_open",
                        text=domain_extract_from_url(value),
                        translate=False,
                        icon='URL',
                    ).url = value
>>>>>>> 6b1832bb
                del value

                # Note that we could allow removing extensions from non-remote extension repos
                # although this is destructive, so don't enable this right now.
                if is_installed:
                    rowsub = col_b.row()
                    rowsub.alignment = 'RIGHT'
                    props = rowsub.operator("extensions.package_uninstall", text="Uninstall")
                    props.repo_index = repo_index
                    props.pkg_id = pkg_id
                    del props, rowsub

                del split, col_a, col_b

                boxsub = box.box()
                boxsub.active = is_enabled
                split = boxsub.split(factor=0.125)
                col_a = split.column()
                col_b = split.column()
                col_a.alignment = "RIGHT"

                if is_addon:
                    col_a.label(text="Permissions")
<<<<<<< HEAD
                    if (value := item_remote.get("permissions")):
                        col_b.label(text="{:s}".format(", ".join(value).title()))
                    else:
                        col_b.label(text="No permissions specified")
=======
                    # WARNING: while this is documented to be a dict, old packages may contain a list of strings.
                    # As it happens dictionary keys & list values both iterate over string,
                    # however we will want to show the dictionary values eventually.
                    if (value := item_remote.get("permissions")):
                        col_b.label(text=", ".join([iface_(x.title()) for x in value]), translate=False)
                    else:
                        col_b.label(text="No permissions specified")
                    del value
>>>>>>> 6b1832bb

                # Remove the maintainers email while it's not private, showing prominently
                # could cause maintainers to get direct emails instead of issue tracking systems.
                col_a.label(text="Maintainer")
                col_b.label(text=item_remote["maintainer"].split("<", 1)[0].rstrip(), translate=False)

                col_a.label(text="Version")
                if is_outdated:
                    col_b.label(
                        text=iface_("{:s} ({:s} available)").format(item_local_version, item_version),
                        translate=False,
                    )
                else:
                    col_b.label(text=item_version, translate=False)

                if has_remote:
                    col_a.label(text="Size")
<<<<<<< HEAD
                    col_b.label(text=size_as_fmt_string(item_remote["archive_size"]))

                col_a.label(text="License")
                col_b.label(text=license_info_to_text(item_remote["license"]))

                if len(repos_all) > 1:
                    col_a.label(text="Repository")
                    col_b.label(text=repos_all[repo_index].name)
=======
                    col_b.label(text=size_as_fmt_string(item_remote["archive_size"]), translate=False)

                col_a.label(text="License")
                col_b.label(text=license_info_to_text(item_remote["license"]), translate=False)

                if len(repos_all) > 1:
                    col_a.label(text="Repository")
                    col_b.label(text=repos_all[repo_index].name, translate=False)
>>>>>>> 6b1832bb

                if is_installed:
                    col_a.label(text="Path")
                    col_b.label(text=os.path.join(repos_all[repo_index].directory, pkg_id), translate=False)

                # Show addon user preferences.
                if is_enabled and is_addon:
                    if (addon_preferences := used_addon_module_name_map[addon_module_name].preferences) is not None:
                        USERPREF_PT_addons.draw_addon_preferences(box, context, addon_preferences)

    if show_addons and show_legacy_addons:
        extensions_panel_draw_legacy_addons(
            layout,
            context,
            search_lower=search_lower,
            extension_tags=extension_tags,
            enabled_only=enabled_only,
            used_addon_module_name_map=used_addon_module_name_map,
            addon_modules=addon_modules,
        )

    # Finally show any errors in a single panel which can be dismissed.
    display_errors.errors_curr = errors_on_draw
    if errors_on_draw:
        display_errors.draw(layout_topmost)

    # Append missing scripts
    # First collect scripts that are used but have no script file.
    if show_addons:
        module_names = {mod.__name__ for mod in addon_modules}
        missing_modules = {
            addon_module_name for addon_module_name in used_addon_module_name_map
            if addon_module_name not in module_names
        }

        # NOTE: this can be removed once upgrading from 4.1 is no longer relevant.
        if missing_modules:
<<<<<<< HEAD
=======
            # Split the missing modules into two groups, ones which can be upgraded and ones that can't.
            extensions_map_from_legacy_addons_ensure()

            missing_modules_with_extension = set()
            missing_modules_without_extension = set()

            for addon_module_name in missing_modules:
                if addon_module_name in extensions_map_from_legacy_addons:
                    missing_modules_with_extension.add(addon_module_name)
                else:
                    missing_modules_without_extension.add(addon_module_name)
            if missing_modules_with_extension:
                extensions_panel_draw_missing_with_extension_impl(
                    context=context,
                    layout=layout_topmost,
                    missing_modules=missing_modules_with_extension,
                )

            # Pretend none of these shenanigans ever occurred (to simplify removal).
            missing_modules = missing_modules_without_extension
        # End code-path for 4.1x migration.

        if missing_modules:
>>>>>>> 6b1832bb
            extensions_panel_draw_missing_impl(
                layout=layout_topmost,
                missing_modules=missing_modules,
            )


class USERPREF_PT_extensions_filter(Panel):
    bl_label = "Extensions Filter"

    bl_space_type = 'TOPBAR'  # dummy.
    bl_region_type = 'HEADER'
    bl_ui_units_x = 13

    def draw(self, context):
        layout = self.layout

        wm = context.window_manager
        col = layout.column() # BFA - added indents and labels properly per standards

        col.label(text="Show Only") # BFA
        col.use_property_split = False # BFA

        row = col.row() # BFA
        row.separator() # BFA
        row.prop(wm, "extension_enabled_only", text="Enabled Extensions") # BFA
        row = col.row() # BFA
        row.separator() # BFA
        row.prop(wm, "extension_updates_only", text="Updates Available") # BFA
        row = col.row() # BFA
        row.separator() # BFA
        row.active = (not wm.extension_enabled_only) and (not wm.extension_updates_only) # BFA
        row.prop(wm, "extension_installed_only", text="Installed Extensions") # BFA

        col.label(text="Show") # BFA
        col.use_property_split = False # BFA
        row = col.row() # BFA
        row.separator() # BFA
        row.active = (not wm.extension_updates_only) # BFA
        row.prop(wm, "extension_show_legacy_addons", text="Legacy Add-ons") # BFA


class USERPREF_PT_extensions_tags(Panel):
    bl_label = "Extensions Tags"

    bl_space_type = 'TOPBAR'  # dummy.
    bl_region_type = 'HEADER'
    bl_ui_units_x = 13

    def draw(self, context):
        # Extended by the `bl_pkg` add-on.
        layout = self.layout


class USERPREF_MT_extensions_settings(Menu):
    bl_label = "Extension Settings"

    def draw(self, context):
        layout = self.layout

        prefs = context.preferences

        addon_prefs = prefs.addons[__package__].preferences

        layout.operator("extensions.repo_sync_all", text="Check for Updates", icon='FILE_REFRESH')

        layout.separator()

        layout.operator("extensions.package_upgrade_all", text="Install Available Updates", icon='IMPORT')
        layout.operator("extensions.package_install_files", text="Install from Disk", icon='IMPORT') #BFA

        if prefs.experimental.use_extension_utils:
            layout.separator()

            layout.prop(addon_prefs, "show_development_reports")

            layout.separator()

            # We might want to expose this for all users, the purpose of this
            # is to refresh after changes have been made to the repos outside of Blender
            # it's disputable if this is a common case.
            layout.operator("preferences.addon_refresh", text="Refresh (file-system)", icon='FILE_REFRESH')
            layout.separator()

            layout.operator("extensions.package_install_marked", text="Install Marked", icon='IMPORT')
            layout.operator("extensions.package_uninstall_marked", text="Uninstall Marked", icon='X')
            layout.operator("extensions.package_obsolete_marked")

            layout.separator()

            layout.operator("extensions.repo_lock")
            layout.operator("extensions.repo_unlock")


def extensions_panel_draw(panel, context):
    prefs = context.preferences

    from .bl_extension_ops import (
        blender_filter_by_type_map,
    )

    addon_prefs = prefs.addons[__package__].preferences

    show_development = prefs.experimental.use_extension_utils
    show_development_reports = show_development and addon_prefs.show_development_reports

    wm = context.window_manager
    layout = panel.layout

    row = layout.split(factor=0.5)
    row_a = row.row()
    row_a.prop(wm, "extension_search", text="", icon='VIEWZOOM')
    row_b = row.row(align=True)
    row_b.prop(wm, "extension_type", text="")
    row_b.popover("USERPREF_PT_extensions_filter", text="", icon='FILTER')
    row_b.popover("USERPREF_PT_extensions_tags", text="", icon='TAG')

    row_b.separator()
    row_b.popover("USERPREF_PT_extensions_repos", text="Repositories")

    row_b.separator()
    row_b.menu("USERPREF_MT_extensions_settings", text="", icon='DOWNARROW_HLT')
    del row, row_a, row_b

    if show_development_reports:
        show_status = bool(repo_status_text.log)
    else:
        # Only show if running and there is progress to display.
        show_status = bool(repo_status_text.log) and repo_status_text.running
        if show_status:
            show_status = False
            for ty, msg in repo_status_text.log:
                if ty == 'PROGRESS':
                    show_status = True

    if show_status:
        box = layout.box()
        # Don't clip longer names.
        row = box.split(factor=0.9, align=True)
        if repo_status_text.running:
            row.label(text=repo_status_text.title + "...", icon='INFO')
        else:
            row.label(text=repo_status_text.title, icon='INFO')
        if show_development_reports:
            rowsub = row.row(align=True)
            rowsub.alignment = 'RIGHT'
            rowsub.operator("extensions.status_clear", text="", icon='X', emboss=False)
        boxsub = box.box()
        for ty, msg in repo_status_text.log:
            if ty == 'STATUS':
                boxsub.label(text=msg)
            elif ty == 'PROGRESS':
                msg_str, progress_unit, progress, progress_range = msg
                if progress <= progress_range:
                    boxsub.progress(
                        factor=progress / progress_range,
                        text="{:s}, {:s}".format(
                            sizes_as_percentage_string(progress, progress_range),
                            msg_str,
                        ),
                    )
                elif progress_unit == 'BYTE':
                    boxsub.progress(factor=0.0, text="{:s}, {:s}".format(msg_str, size_as_fmt_string(progress)))
                else:
                    # We might want to support other types.
                    boxsub.progress(factor=0.0, text="{:s}, {:d}".format(msg_str, progress))
            else:
                boxsub.label(text="{:s}: {:s}".format(ty, msg))

        # Hide when running.
        if repo_status_text.running:
            return

    # Check if the extensions "Welcome" panel should be displayed.
    # Even though it can be dismissed it's quite "in-your-face" so only show when it's needed.
    if (
            # The user didn't dismiss.
            (not prefs.extensions.use_online_access_handled) and
            # Running offline.
            (not bpy.app.online_access) and
            # There is one or more repositories that require remote access.
            any(repo for repo in prefs.extensions.repos if repo.enabled and repo.use_remote_url)
    ):
        extensions_panel_draw_online_extensions_request_impl(panel, context)

    if extension_tags := wm.get("extension_tags", {}):
        # Filter out true items, so an empty dict can always be skipped.
        extension_tags = {k: v for (k, v) in extension_tags.items() if v is False}

    extensions_panel_draw_impl(
        panel,
        context,
        wm.extension_search.lower(),
        blender_filter_by_type_map[wm.extension_type],
        extension_tags,
        wm.extension_enabled_only,
        wm.extension_updates_only,
        wm.extension_installed_only,
        wm.extension_show_legacy_addons,
        show_development,
    )


def tags_current(wm):
    from .bl_extension_ops import blender_filter_by_type_map
    from . import repo_cache_store

    # This isn't elegant, but the preferences aren't available on registration.
    if not repo_cache_store.is_init():
        repo_cache_store_refresh_from_prefs()

    filter_by_type = blender_filter_by_type_map[wm.extension_type]

    tags = set()
    for pkg_manifest_remote in repo_cache_store.pkg_manifest_from_remote_ensure(error_fn=print):
        if pkg_manifest_remote is None:
            continue
        for item_remote in pkg_manifest_remote.values():
            if filter_by_type != item_remote["type"]:
                continue
            if pkg_tags := item_remote.get("tags"):
                tags.update(pkg_tags)

    if filter_by_type == "add-on":
        # Legacy add-on categories as tags.
        import addon_utils
        addon_modules = [mod for mod in addon_utils.modules(refresh=False)]
        for mod in addon_modules:
            module_name = mod.__name__
            is_extension = addon_utils.check_extension(module_name)
            if is_extension:
                continue
            bl_info = addon_utils.module_bl_info(mod)
            if t := bl_info.get("category"):
                tags.add(t)

    return tags


def tags_refresh(wm):
    import idprop
    tags_idprop = wm.get("extension_tags")
    if isinstance(tags_idprop, idprop.types.IDPropertyGroup):
        pass
    else:
        wm["extension_tags"] = {}
        tags_idprop = wm["extension_tags"]

    tags_curr = set(tags_idprop.keys())

    # Calculate tags.
    tags_next = tags_current(wm)

    tags_to_add = tags_next - tags_curr
    tags_to_rem = tags_curr - tags_next

    for tag in tags_to_rem:
        del tags_idprop[tag]
    for tag in tags_to_add:
        tags_idprop[tag] = True

    return tags_idprop, list(sorted(tags_next))


def tags_panel_draw(panel, context):
    from bpy.utils import escape_identifier
    layout = panel.layout
    wm = context.window_manager
    tags_idprop, tags_sorted = tags_refresh(wm)
    layout.label(text="Show Tags")
    # Add one so the first row is longer in the case of an odd number.
    tags_len_half = (len(tags_sorted) + 1) // 2
    split = layout.split(factor=0.5)
    col = split.column()
    for i, t in enumerate(sorted(tags_sorted)):
        if i == tags_len_half:
            col = split.column()
        col.prop(wm.extension_tags, "[\"{:s}\"]".format(escape_identifier(t)))


def extensions_repo_active_draw(self, context):
    # Draw icon buttons on the right hand side of the UI-list.
    from . import repo_active_or_none
    layout = self.layout

    # Allow the poll functions to only check against the active repository.
    if (repo := repo_active_or_none()) is not None:
        layout.context_pointer_set("extension_repo", repo)

    layout.operator("extensions.repo_sync_all", text="", icon='FILE_REFRESH').use_active_only = True

    layout.operator("extensions.package_upgrade_all", text="", icon='IMPORT').use_active_only = True


classes = (
    # Pop-overs.
    USERPREF_PT_extensions_filter,
    USERPREF_PT_extensions_tags,
    USERPREF_MT_extensions_settings,
)


def register():
    USERPREF_PT_addons.append(extensions_panel_draw)
    USERPREF_PT_extensions_tags.append(tags_panel_draw)
    USERPREF_MT_extensions_active_repo.append(extensions_repo_active_draw)

    for cls in classes:
        bpy.utils.register_class(cls)


def unregister():
    USERPREF_PT_addons.remove(extensions_panel_draw)
    USERPREF_PT_extensions_tags.remove(tags_panel_draw)
    USERPREF_MT_extensions_active_repo.remove(extensions_repo_active_draw)

    for cls in reversed(classes):
        bpy.utils.unregister_class(cls)<|MERGE_RESOLUTION|>--- conflicted
+++ resolved
@@ -24,9 +24,6 @@
     USERPREF_PT_addons,
     USERPREF_MT_extensions_active_repo,
 )
-
-from . import repo_status_text
-
 
 # -----------------------------------------------------------------------------
 # Generic Utilities
@@ -219,7 +216,9 @@
             split = box.split(factor=0.8)
             col_a = split.column()
             col_b = split.column()
-<<<<<<< HEAD
+            if value := bl_info["description"]:
+                col_a.label(text="Description:")
+                col_b.label(text=iface_(value))
 
             col_a.label(text="File:")
             col_b.label(text=mod.__file__, translate=False)
@@ -238,8 +237,6 @@
             # Include for consistency.
             col_a.label(text="Type:")
             col_b.label(text="add-on")
-=======
->>>>>>> 6b1832bb
 
             if bl_info["description"]:
                 col_a.label(text="{:s}.".format(bl_info["description"]))
@@ -267,21 +264,6 @@
                     props.type = 'BUG_ADDON'
                     props.id = addon_info
 
-<<<<<<< HEAD
-            # BFA - Move Uninstall next to Install (Legacy)
-            # if user_addon:
-            #     rowsub = col_b.row()
-            #     rowsub.alignment = 'RIGHT'
-            #     rowsub.operator(
-            #         "preferences.addon_remove", text="Uninstall", icon='CANCEL',
-            #     ).module = module_name
-            # BFA - end of changes
-
-            if is_enabled:
-                if (addon_preferences := used_addon_module_name_map[module_name].preferences) is not None:
-                    USERPREF_PT_addons.draw_addon_preferences(layout, context, addon_preferences)
-            #del sub #BFA
-=======
             sub = box.box()
             sub.active = is_enabled
             split = sub.split(factor=0.125)
@@ -303,19 +285,20 @@
             col_a.label(text="File")
             col_b.label(text=mod.__file__, translate=False)
 
-            if user_addon:
-                rowsub = col_b.row()
-                rowsub.alignment = 'RIGHT'
-                rowsub.operator(
-                    "preferences.addon_remove", text="Uninstall", icon='CANCEL',
-                ).module = module_name
+            # BFA - Move Uninstall next to Install (Legacy)
+            # if user_addon:
+            #     rowsub = col_b.row()
+            #     rowsub.alignment = 'RIGHT'
+            #     rowsub.operator(
+            #         "preferences.addon_remove", text="Uninstall", icon='CANCEL',
+            #     ).module = module_name
+            # BFA - end of changes
 
             if is_enabled:
                 if (addon_preferences := used_addon_module_name_map[module_name].preferences) is not None:
                     USERPREF_PT_addons.draw_addon_preferences(box, context, addon_preferences)
             del sub
 
->>>>>>> 6b1832bb
 
 # -----------------------------------------------------------------------------
 # Extensions UI
@@ -364,7 +347,7 @@
     _update_state = None
 
     @staticmethod
-    def update_ensure(context, repos):
+    def update_ensure(repos):
         """
         Ensure updates are triggered if the preferences display extensions
         and an online sync has not yet run.
@@ -401,7 +384,6 @@
     layout = self.layout
     layout_header, layout_panel = layout.panel("advanced", default_closed=False)
     layout_header.label(text="Online Extensions")
-<<<<<<< HEAD
 
     if layout_panel is None:
         return
@@ -437,40 +419,8 @@
     row.operator("extensions.userpref_allow_online", text="Allow Online Access", icon='CHECKMARK')
 
 
-=======
-
-    if layout_panel is None:
-        return
-
-    box = layout_panel.box()
-
-    # Text wrapping isn't supported, manually wrap.
-    for line in (
-            "Internet access is required to install and update online extensions. ",
-            "You can adjust this later from \"System\" preferences.",
-    ):
-        box.label(text=line)
-
-    row = box.row(align=True)
-    row.alignment = 'LEFT'
-    row.label(text="While offline, use \"Install from Disk\" instead.")
-    # TODO: the URL must be updated before release,
-    # this could be constructed using a function to account for Blender version & locale.
-    row.operator(
-        "wm.url_open",
-        text="",
-        icon='URL',
-        emboss=False,
-    ).url = "https://docs.blender.org/manual/en/dev/editors/preferences/extensions.html#install"
-
-    row = box.row()
-    props = row.operator("wm.context_set_boolean", text="Continue Offline", icon='X')
-    props.data_path = "preferences.extensions.use_online_access_handled"
-    props.value = True
-
-    # The only reason to prefer this over `screen.userpref_show`
-    # is it will be disabled when `--offline-mode` is forced with a useful error for why.
-    row.operator("extensions.userpref_allow_online", text="Allow Online Access", icon='CHECKMARK')
+extensions_map_from_legacy_addons = None
+extensions_map_from_legacy_addons_url = None
 
 
 # NOTE: this can be removed once upgrading from 4.1 is no longer relevant.
@@ -495,10 +445,6 @@
         if pkg_id == value_pkg_id:
             return key_addon_module_name
     return ""
-
-
-extensions_map_from_legacy_addons = None
-extensions_map_from_legacy_addons_url = None
 
 
 # NOTE: this can be removed once upgrading from 4.1 is no longer relevant.
@@ -529,14 +475,14 @@
             break
 
     box = layout_panel.box()
-    box.label(text="Add-ons previously shipped with Blender are now available from extensions.blender.org.")
+    box.label(text="Add-ons previously shipped with Bforartists are now available from extensions.blender.org.") # BFA - not Blender
     can_install = True
 
     if repo is None:
         # Most likely the user manually removed this.
-        box.label(text="Blender's extension repository not found!", icon='ERROR')
+        box.label(text="Bforaritst's extension repository not found!", icon='ERROR')  # BFA - not Blender
     elif not repo.enabled:
-        box.label(text="Blender's extension repository must be enabled to install extensions!", icon='ERROR')
+        box.label(text="Bforartist's extension repository must be enabled to install extensions!", icon='ERROR') # BFA - not Blender
         repo_index = -1
     del repo
 
@@ -573,7 +519,6 @@
         row_right.operator("preferences.addon_disable", text="", icon="X", emboss=False).module = addon_module_name
 
 
->>>>>>> 6b1832bb
 def extensions_panel_draw_missing_impl(
         *,
         layout,
@@ -581,7 +526,6 @@
 ):
     layout_header, layout_panel = layout.panel("missing_script_files", default_closed=True)
     layout_header.label(text="Missing Add-ons", icon='ERROR')
-<<<<<<< HEAD
 
     if layout_panel is None:
         return
@@ -597,23 +541,6 @@
         row_left.alignment = 'LEFT'
         row_left.label(text=addon_module_name, translate=False)
 
-=======
-
-    if layout_panel is None:
-        return
-
-    box = layout_panel.box()
-    for addon_module_name in sorted(missing_modules):
-
-        boxsub = box.column().box()
-        colsub = boxsub.column()
-        row = colsub.row(align=True)
-
-        row_left = row.row()
-        row_left.alignment = 'LEFT'
-        row_left.label(text=addon_module_name, translate=False)
-
->>>>>>> 6b1832bb
         row_right = row.row()
         row_right.alignment = 'RIGHT'
         row_right.operator("preferences.addon_disable", text="", icon="X", emboss=False).module = addon_module_name
@@ -629,7 +556,7 @@
         updates_only,
         installed_only,
         show_legacy_addons,
-        show_development,
+        #show_development,
 ):
     """
     Show all the items... we may want to paginate at some point.
@@ -647,11 +574,13 @@
         repo_cache_store_refresh_from_prefs,
     )
 
-    from . import repo_cache_store
+    from . import repo_cache_store_ensure
+
+    repo_cache_store = repo_cache_store_ensure()
 
     # This isn't elegant, but the preferences aren't available on registration.
     if not repo_cache_store.is_init():
-        repo_cache_store_refresh_from_prefs()
+        repo_cache_store_refresh_from_prefs(repo_cache_store)
 
     layout = self.layout
 
@@ -668,7 +597,7 @@
     repos_all = extension_repos_read()
 
     if bpy.app.online_access:
-        if notify_info.update_ensure(context, repos_all):
+        if notify_info.update_ensure(repos_all):
             # TODO: should be part of the status bar.
             from .bl_extension_notify import update_ui_text
             text, icon = update_ui_text()
@@ -681,7 +610,7 @@
     show_themes = filter_by_type in {"", "theme"}
     if show_addons:
         used_addon_module_name_map = {addon.module: addon for addon in prefs.addons}
-        addon_modules = [mod for mod in addon_utils.modules(refresh=False)]
+        addon_modules = addon_utils.modules(refresh=False)
 
     if show_themes:
         active_theme_info = pkg_repo_and_id_from_theme_path(repos_all, prefs.themes[0].filepath)
@@ -732,20 +661,21 @@
                 local_ex = None
             continue
 
+        has_remote = (repos_all[repo_index].remote_url != "")
         if pkg_manifest_remote is None:
-            repo = repos_all[repo_index]
-            has_remote = (repo.remote_url != "")
             if has_remote:
                 # NOTE: it would be nice to detect when the repository ran sync and it failed.
                 # This isn't such an important distinction though, the main thing users should be aware of
                 # is that a "sync" is required.
-                errors_on_draw.append("Repository: \"{:s}\" must sync with the remote repository.".format(repo.name))
-            del repo
+                errors_on_draw.append(
+                    "Repository: \"{:s}\" must sync with the remote repository.".format(
+                        repos_all[repo_index].name,
+                    )
+                )
             continue
-        else:
-            repo = repos_all[repo_index]
-            has_remote = (repo.remote_url != "")
-            del repo
+
+        # Read-only.
+        is_system_repo = repos_all[repo_index].source == 'SYSTEM'
 
         for pkg_id, item_remote in pkg_manifest_remote.items():
             if filter_by_type and (filter_by_type != item_remote["type"]):
@@ -810,8 +740,8 @@
                     continue
 
             key = (pkg_id, repo_index)
-            if show_development:
-                mark = key in blender_extension_mark
+            #if show_development:
+            #    mark = key in blender_extension_mark
             show = key in blender_extension_show
             del key
 
@@ -860,22 +790,18 @@
                 # Not installed, always placeholder.
                 row.operator("extensions.package_enable_not_installed", text="", icon='CHECKBOX_DEHLT', emboss=False)
 
-            if show_development:
-                if mark:
-                    props = row.operator("extensions.package_mark_clear", text="", icon='RADIOBUT_ON', emboss=False)
-                else:
-                    props = row.operator("extensions.package_mark_set", text="", icon='RADIOBUT_OFF', emboss=False)
-                props.pkg_id = pkg_id
-                props.repo_index = repo_index
-                del props
+            #if show_development:
+            #    if mark:
+            #        props = row.operator("extensions.package_mark_clear", text="", icon='RADIOBUT_ON', emboss=False)
+            #    else:
+            #        props = row.operator("extensions.package_mark_set", text="", icon='RADIOBUT_OFF', emboss=False)
+            #    props.pkg_id = pkg_id
+            #    props.repo_index = repo_index
+            #    del props
 
             sub = row.row()
             sub.active = is_enabled
-<<<<<<< HEAD
-            sub.label(text=item_remote["name"], icon=icon_type) # BFA - Added icons to indicate which is what.
-=======
             sub.label(text=item_remote["name"], translate=False)
->>>>>>> 6b1832bb
             del sub
 
             row_right = row.row()
@@ -920,29 +846,17 @@
                 col_b = split.column()
 
                 # The full tagline may be multiple lines (not yet supported by Blender's UI).
-<<<<<<< HEAD
-                col_a.label(text="{:s}.".format(item_remote["tagline"]))
-=======
                 col_a.label(text="{:s}.".format(item_remote["tagline"]), translate=False)
->>>>>>> 6b1832bb
 
                 if value := item_remote.get("website"):
                     # Use half size button, for legacy add-ons there are two, here there is one
                     # however one large button looks silly, so use a half size still.
-<<<<<<< HEAD
-                    col_a.split(
-                        factor=0.5).operator(
-                        "wm.url_open",
-                        text=domain_extract_from_url(value),
-                        icon='URL').url = value
-=======
                     col_a.split(factor=0.5).operator(
                         "wm.url_open",
                         text=domain_extract_from_url(value),
                         translate=False,
                         icon='URL',
                     ).url = value
->>>>>>> 6b1832bb
                 del value
 
                 # Note that we could allow removing extensions from non-remote extension repos
@@ -950,10 +864,13 @@
                 if is_installed:
                     rowsub = col_b.row()
                     rowsub.alignment = 'RIGHT'
-                    props = rowsub.operator("extensions.package_uninstall", text="Uninstall")
-                    props.repo_index = repo_index
-                    props.pkg_id = pkg_id
-                    del props, rowsub
+                    if is_system_repo:
+                        rowsub.operator("extensions.package_uninstall_system", text="Uninstall")
+                    else:
+                        props = rowsub.operator("extensions.package_uninstall", text="Uninstall")
+                        props.repo_index = repo_index
+                        props.pkg_id = pkg_id
+                        del props, rowsub
 
                 del split, col_a, col_b
 
@@ -966,12 +883,6 @@
 
                 if is_addon:
                     col_a.label(text="Permissions")
-<<<<<<< HEAD
-                    if (value := item_remote.get("permissions")):
-                        col_b.label(text="{:s}".format(", ".join(value).title()))
-                    else:
-                        col_b.label(text="No permissions specified")
-=======
                     # WARNING: while this is documented to be a dict, old packages may contain a list of strings.
                     # As it happens dictionary keys & list values both iterate over string,
                     # however we will want to show the dictionary values eventually.
@@ -980,7 +891,6 @@
                     else:
                         col_b.label(text="No permissions specified")
                     del value
->>>>>>> 6b1832bb
 
                 # Remove the maintainers email while it's not private, showing prominently
                 # could cause maintainers to get direct emails instead of issue tracking systems.
@@ -998,16 +908,6 @@
 
                 if has_remote:
                     col_a.label(text="Size")
-<<<<<<< HEAD
-                    col_b.label(text=size_as_fmt_string(item_remote["archive_size"]))
-
-                col_a.label(text="License")
-                col_b.label(text=license_info_to_text(item_remote["license"]))
-
-                if len(repos_all) > 1:
-                    col_a.label(text="Repository")
-                    col_b.label(text=repos_all[repo_index].name)
-=======
                     col_b.label(text=size_as_fmt_string(item_remote["archive_size"]), translate=False)
 
                 col_a.label(text="License")
@@ -1016,7 +916,6 @@
                 if len(repos_all) > 1:
                     col_a.label(text="Repository")
                     col_b.label(text=repos_all[repo_index].name, translate=False)
->>>>>>> 6b1832bb
 
                 if is_installed:
                     col_a.label(text="Path")
@@ -1054,8 +953,6 @@
 
         # NOTE: this can be removed once upgrading from 4.1 is no longer relevant.
         if missing_modules:
-<<<<<<< HEAD
-=======
             # Split the missing modules into two groups, ones which can be upgraded and ones that can't.
             extensions_map_from_legacy_addons_ensure()
 
@@ -1079,7 +976,6 @@
         # End code-path for 4.1x migration.
 
         if missing_modules:
->>>>>>> 6b1832bb
             extensions_panel_draw_missing_impl(
                 layout=layout_topmost,
                 missing_modules=missing_modules,
@@ -1128,9 +1024,9 @@
     bl_region_type = 'HEADER'
     bl_ui_units_x = 13
 
-    def draw(self, context):
+    def draw(self, _context):
         # Extended by the `bl_pkg` add-on.
-        layout = self.layout
+        pass
 
 
 class USERPREF_MT_extensions_settings(Menu):
@@ -1143,37 +1039,36 @@
 
         addon_prefs = prefs.addons[__package__].preferences
 
-        layout.operator("extensions.repo_sync_all", text="Check for Updates", icon='FILE_REFRESH')
+        layout.operator("extensions.repo_sync_all", icon='FILE_REFRESH')
+        layout.operator("extensions.repo_refresh_all")
 
         layout.separator()
 
         layout.operator("extensions.package_upgrade_all", text="Install Available Updates", icon='IMPORT')
         layout.operator("extensions.package_install_files", text="Install from Disk", icon='IMPORT') #BFA
 
-        if prefs.experimental.use_extension_utils:
-            layout.separator()
-
-            layout.prop(addon_prefs, "show_development_reports")
-
-            layout.separator()
-
-            # We might want to expose this for all users, the purpose of this
-            # is to refresh after changes have been made to the repos outside of Blender
-            # it's disputable if this is a common case.
-            layout.operator("preferences.addon_refresh", text="Refresh (file-system)", icon='FILE_REFRESH')
-            layout.separator()
-
-            layout.operator("extensions.package_install_marked", text="Install Marked", icon='IMPORT')
-            layout.operator("extensions.package_uninstall_marked", text="Uninstall Marked", icon='X')
-            layout.operator("extensions.package_obsolete_marked")
-
-            layout.separator()
-
-            layout.operator("extensions.repo_lock")
-            layout.operator("extensions.repo_unlock")
+        #if prefs.experimental.use_extensions_debug:
+        #layout.separator()
+
+        #    layout.prop(addon_prefs, "show_development_reports")
+
+        #    layout.separator()
+
+        #    layout.operator("extensions.package_install_marked", text="Install Marked", icon='IMPORT')
+        #    layout.operator("extensions.package_uninstall_marked", text="Uninstall Marked", icon='X')
+        #    layout.operator("extensions.package_obsolete_marked")
+
+        #    layout.separator()
+
+        #    layout.operator("extensions.repo_lock")
+        #    layout.operator("extensions.repo_unlock")
 
 
 def extensions_panel_draw(panel, context):
+    from . import (
+        repo_status_text,
+    )
+
     prefs = context.preferences
 
     from .bl_extension_ops import (
@@ -1182,8 +1077,8 @@
 
     addon_prefs = prefs.addons[__package__].preferences
 
-    show_development = prefs.experimental.use_extension_utils
-    show_development_reports = show_development and addon_prefs.show_development_reports
+    #show_development = prefs.experimental.use_extensions_debug
+    #show_development_reports = show_development and addon_prefs.show_development_reports
 
     wm = context.window_manager
     layout = panel.layout
@@ -1194,7 +1089,7 @@
     row_b = row.row(align=True)
     row_b.prop(wm, "extension_type", text="")
     row_b.popover("USERPREF_PT_extensions_filter", text="", icon='FILTER')
-    row_b.popover("USERPREF_PT_extensions_tags", text="", icon='TAG')
+    row_b.popover("USERPREF_PT_extensions_tags", text="", icon='DELETE') # BFA - WIP: TAG icon is used here
 
     row_b.separator()
     row_b.popover("USERPREF_PT_extensions_repos", text="Repositories")
@@ -1203,55 +1098,56 @@
     row_b.menu("USERPREF_MT_extensions_settings", text="", icon='DOWNARROW_HLT')
     del row, row_a, row_b
 
-    if show_development_reports:
-        show_status = bool(repo_status_text.log)
-    else:
-        # Only show if running and there is progress to display.
-        show_status = bool(repo_status_text.log) and repo_status_text.running
-        if show_status:
-            show_status = False
-            for ty, msg in repo_status_text.log:
-                if ty == 'PROGRESS':
-                    show_status = True
-
-    if show_status:
-        box = layout.box()
-        # Don't clip longer names.
-        row = box.split(factor=0.9, align=True)
-        if repo_status_text.running:
-            row.label(text=repo_status_text.title + "...", icon='INFO')
-        else:
-            row.label(text=repo_status_text.title, icon='INFO')
-        if show_development_reports:
-            rowsub = row.row(align=True)
-            rowsub.alignment = 'RIGHT'
-            rowsub.operator("extensions.status_clear", text="", icon='X', emboss=False)
-        boxsub = box.box()
-        for ty, msg in repo_status_text.log:
-            if ty == 'STATUS':
-                boxsub.label(text=msg)
-            elif ty == 'PROGRESS':
-                msg_str, progress_unit, progress, progress_range = msg
-                if progress <= progress_range:
-                    boxsub.progress(
-                        factor=progress / progress_range,
-                        text="{:s}, {:s}".format(
-                            sizes_as_percentage_string(progress, progress_range),
-                            msg_str,
-                        ),
-                    )
-                elif progress_unit == 'BYTE':
-                    boxsub.progress(factor=0.0, text="{:s}, {:s}".format(msg_str, size_as_fmt_string(progress)))
-                else:
-                    # We might want to support other types.
-                    boxsub.progress(factor=0.0, text="{:s}, {:d}".format(msg_str, progress))
-            else:
-                boxsub.label(text="{:s}: {:s}".format(ty, msg))
-
-        # Hide when running.
-        if repo_status_text.running:
-            return
-
+    #if show_development_reports:
+    #    show_status = bool(repo_status_text.log)
+    #else:
+    #    # Only show if running and there is progress to display.
+    #    show_status = bool(repo_status_text.log) and repo_status_text.running
+    #    if show_status:
+    #        show_status = False
+    #        for ty, msg in repo_status_text.log:
+    #            if ty == 'PROGRESS':
+    #                show_status = True
+
+    # if show_status:
+    #     box = layout.box()
+    #     # Don't clip longer names.
+    #     row = box.split(factor=0.9, align=True)
+    #     if repo_status_text.running:
+    #         row.label(text=repo_status_text.title + "...", icon='INFO')
+    #     else:
+    #         row.label(text=repo_status_text.title, icon='INFO')
+    #     #if show_development_reports:
+    #     #    rowsub = row.row(align=True)
+    #     #    rowsub.alignment = 'RIGHT'
+    #     #    rowsub.operator("extensions.status_clear", text="", icon='X', emboss=False)
+    #     boxsub = box.box()
+    #     for ty, msg in repo_status_text.log:
+    #         if ty == 'STATUS':
+    #             boxsub.label(text=msg)
+    #         elif ty == 'PROGRESS':
+    #             msg_str, progress_unit, progress, progress_range = msg
+    #             if progress <= progress_range:
+    #                 boxsub.progress(
+    #                     factor=progress / progress_range,
+    #                     text="{:s}, {:s}".format(
+    #                         sizes_as_percentage_string(progress, progress_range),
+    #                         msg_str,
+    #                     ),
+    #                 )
+    #             elif progress_unit == 'BYTE':
+    #                 boxsub.progress(factor=0.0, text="{:s}, {:s}".format(msg_str, size_as_fmt_string(progress)))
+    #             else:
+    #                 # We might want to support other types.
+    #                 boxsub.progress(factor=0.0, text="{:s}, {:d}".format(msg_str, progress))
+    #         else:
+    #             boxsub.label(text="{:s}: {:s}".format(ty, msg))
+
+    #         # Hide when running.
+    #         if repo_status_text.running:
+    #             return
+
+    #             # End of Selection
     # Check if the extensions "Welcome" panel should be displayed.
     # Even though it can be dismissed it's quite "in-your-face" so only show when it's needed.
     if (
@@ -1278,17 +1174,19 @@
         wm.extension_updates_only,
         wm.extension_installed_only,
         wm.extension_show_legacy_addons,
-        show_development,
+        #show_development,
     )
 
 
 def tags_current(wm):
     from .bl_extension_ops import blender_filter_by_type_map
-    from . import repo_cache_store
+    from . import repo_cache_store_ensure
+
+    repo_cache_store = repo_cache_store_ensure()
 
     # This isn't elegant, but the preferences aren't available on registration.
     if not repo_cache_store.is_init():
-        repo_cache_store_refresh_from_prefs()
+        repo_cache_store_refresh_from_prefs(repo_cache_store)
 
     filter_by_type = blender_filter_by_type_map[wm.extension_type]
 
@@ -1305,7 +1203,7 @@
     if filter_by_type == "add-on":
         # Legacy add-on categories as tags.
         import addon_utils
-        addon_modules = [mod for mod in addon_utils.modules(refresh=False)]
+        addon_modules = addon_utils.modules(refresh=False)
         for mod in addon_modules:
             module_name = mod.__name__
             is_extension = addon_utils.check_extension(module_name)
@@ -1340,14 +1238,14 @@
     for tag in tags_to_add:
         tags_idprop[tag] = True
 
-    return tags_idprop, list(sorted(tags_next))
+    return list(sorted(tags_next))
 
 
 def tags_panel_draw(panel, context):
     from bpy.utils import escape_identifier
     layout = panel.layout
     wm = context.window_manager
-    tags_idprop, tags_sorted = tags_refresh(wm)
+    tags_sorted = tags_refresh(wm)
     layout.label(text="Show Tags")
     # Add one so the first row is longer in the case of an odd number.
     tags_len_half = (len(tags_sorted) + 1) // 2
@@ -1359,7 +1257,7 @@
         col.prop(wm.extension_tags, "[\"{:s}\"]".format(escape_identifier(t)))
 
 
-def extensions_repo_active_draw(self, context):
+def extensions_repo_active_draw(self, _context):
     # Draw icon buttons on the right hand side of the UI-list.
     from . import repo_active_or_none
     layout = self.layout
