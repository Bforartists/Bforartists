# SPDX-FileCopyrightText: 2023 Blender Foundation
#
# SPDX-License-Identifier: GPL-2.0-or-later

"""
GUI (WARNING) this is a hack!
Written to allow a UI without modifying Blender.
"""

__all__ = (
    "display_errors",
    "register",
    "unregister",

    "ExtensionUI_Visibility",
)

import bpy

from bpy.types import (
    Menu,
    Panel,
)

from bl_ui.space_userpref import (
    USERPREF_PT_addons,
    USERPREF_PT_extensions,
    USERPREF_MT_extensions_active_repo,
)

# TODO: choose how to show this when an add-on is an extension/core/legacy.
# The information is somewhat useful as you can only remove legacy add-ons from the add-ons sections.
# Whereas extensions must be removed from the extensions section.
# So without showing a distinction - the existence of these buttons is not clear.
USE_SHOW_ADDON_TYPE_AS_TEXT = True
USE_SHOW_ADDON_TYPE_AS_ICON = True

# Hide these add-ons when enabled (unless running with extensions debugging enabled).
SECRET_ADDONS = {__package__}

# For official extensions, it's policy that the website in the JSON listing overrides the developers own website.
# This incurs and awkward lookup although it's not likely to cause a noticeable slowdown.
# This choice moves away from the `blender_manifest.toml` being the source of truth for an extensions meta-data
# so we might want to reconsider this as this at some point.
USE_ADDON_IGNORE_EXTENSION_MANIFEST_HACK = True


# -----------------------------------------------------------------------------
# Generic Utilities

def size_as_fmt_string(num: float, *, precision: int = 1) -> str:
    for unit in ("B", "KB", "MB", "GB", "TB", "PB", "EB", "ZB"):
        if abs(num) < 1024.0:
            return "{:3.{:d}f}{:s}".format(num, precision, unit)
        num /= 1024.0
    unit = "YB"
    return "{:.{:d}f}{:s}".format(num, precision, unit)


def sizes_as_percentage_string(size_partial: int, size_final: int) -> str:
    if size_final == 0:
        percent = 0.0
    else:
        size_partial = min(size_partial, size_final)
        percent = size_partial / size_final

    return "{:-6.2f}%".format(percent * 100)


# -----------------------------------------------------------------------------
# Shared Utilities (Extensions / Legacy Add-ons)

def pkg_repo_and_id_from_theme_path(repos_all, filepath):
    import os
    if not filepath:
        return None

    # Strip the `theme.xml` filename.
    dirpath = os.path.dirname(filepath)
    repo_directory, pkg_id = os.path.split(dirpath)
    for repo_index, repo in enumerate(repos_all):
        # Avoid `os.path.samefile` because this relies on file-system checks which aren't always reliable.
        # Some directories might not exist or have permission issues accessing, see #123657.
        # No need to normalize the path as the themes path will have been created from `repo.directory`.
        if repo_directory != repo.directory:
            continue
        return repo_index, pkg_id
    return None


def pkg_repo_module_prefix(repo):
    return "bl_ext.{:s}.".format(repo.module)


def module_parent_dirname(module_filepath):
    """
    Return the name of the directory above the module (it's name only).
    """
    import os
    parts = module_filepath.rsplit(os.sep, 3)
    # Unlikely.
    if not parts:
        return ""
    if parts[-1] == "__init__.py":
        if len(parts) >= 3:
            return parts[-3]
    else:
        if len(parts) >= 2:
            return parts[-2]
    return ""


def domain_extract_from_url(url):
    from urllib.parse import urlparse
    domain = urlparse(url).netloc

    return domain


def pkg_manifest_zip_all_items(pkg_manifest_local, pkg_manifest_remote):
    if pkg_manifest_remote is None:
        if pkg_manifest_local is not None:
            for pkg_id, item_local in pkg_manifest_local.items():
                yield pkg_id, (item_local, None)
        # If both are none, there are no items, that's OK.
        return
    elif pkg_manifest_local is None:
        for pkg_id, item_remote in pkg_manifest_remote.items():
            yield pkg_id, (None, item_remote)
        return

    assert (pkg_manifest_remote is not None) and (pkg_manifest_local is not None)
    pkg_manifest_local_copy = pkg_manifest_local.copy()
    for pkg_id, item_remote in pkg_manifest_remote.items():
        yield pkg_id, (pkg_manifest_local_copy.pop(pkg_id, None), item_remote)
    # Orphan packages (if they exist).
    for pkg_id, item_local in pkg_manifest_local_copy.items():
        yield pkg_id, (item_local, None)


# -----------------------------------------------------------------------------
# Add-ons UI

# While this is not a strict definition (internally they're just add-ons from different places),
# for the purposes of the UI it makes sense to differentiate add-ons this way because these add-on
# characteristics are mutually exclusive (there is no such thing as a user-core-extension for e.g.).

# Add-On Types:

# Any add-on which is an extension.
ADDON_TYPE_EXTENSION = 0
# Any add-on bundled with Blender (in the `addons_core` directory).
# These cannot be removed.
ADDON_TYPE_LEGACY_CORE = 1
# Any add-on from a user directory (add-ons from the users home directory or additional scripts directories).
ADDON_TYPE_LEGACY_USER = 2
# Any add-on which does not match any of the above characteristics.
# This is most likely from `os.path.join(bpy.utils.resource_path('LOCAL'), "scripts", "addons")`.
# In this context, the difference between this an any other add-on is not important,
# so there is no need to go to the effort of differentiating `LOCAL` from other kinds of add-ons.
# If instances of "Legacy (Other)" add-ons exist in a default installation, this may be an error,
# otherwise, it's not a problem if these occur with customized user-configurations.
ADDON_TYPE_LEGACY_OTHER = 3

addon_type_name = (
    "Extension",  # `ADDON_TYPE_EXTENSION`.
    "Core",  # `ADDON_TYPE_LEGACY_CORE`.
    "Legacy (User)",  # `ADDON_TYPE_LEGACY_USER`.
    "Legacy (Other)",  # `ADDON_TYPE_LEGACY_OTHER`.
)

addon_type_icon = (
    'PLUGIN',  # `ADDON_TYPE_EXTENSION`. # BFA - we use PLUGIN icon instead
    'BLENDER',  # `ADDON_TYPE_LEGACY_CORE`.
    'FILE_FOLDER',  # `ADDON_TYPE_LEGACY_USER`.
    'PACKAGE',  # `ADDON_TYPE_LEGACY_OTHER`.
)

if USE_ADDON_IGNORE_EXTENSION_MANIFEST_HACK:
    # WARNING: poor performance, acceptable as it's only called for expanded add-ons (but not ideal).
    def addon_ignore_manifest_website_hack_remote_or_default(module_name, item_doc_url):
        from . import repo_cache_store_ensure
        from .bl_extension_ops import (
            extension_repos_read,
        )

        repos_all = extension_repos_read()
        repo_module, pkg_id = module_name.split(".")[1:]
        item_remote = None

        repo_cache_store = repo_cache_store_ensure()

        for repo_index, pkg_manifest_remote in enumerate(
                repo_cache_store.pkg_manifest_from_remote_ensure(
                    error_fn=print,
                    ignore_missing=True,
                )
        ):
            if repos_all[repo_index].module == repo_module:
                if pkg_manifest_remote is not None:
                    item_remote = pkg_manifest_remote.get(pkg_id)
                break
        if item_remote is None:
            return item_doc_url
        return item_remote.website or item_doc_url


# This function generalizes over displaying extension & legacy add-ons,
# (hence the many "item_*" arguments).
# Once support for legacy add-ons is dropped, the `item_` arguments
# can be replaced by a single `PkgManifest_Normalized` value.
def addon_draw_item_expanded(
        *,
        layout,  # `bpy.types.UILayout`
        mod,  # `ModuleType`
        addon_type,  # `int`
        is_enabled,  # `bool`
        # Expanded from both legacy add-ons & extensions.
        item_name,  # `str`
        item_description,  # `str`
        item_maintainer,  # `str`
        item_version,  # `str`
        item_warnings,  # `List[str]`
        item_doc_url,  # `str`
        item_tracker_url,  # `str`
):
    from bpy.app.translations import (
        contexts as i18n_contexts,
    )

    split = layout.split(factor=0.8)
    col_a = split.column()
    col_b = split.column()

    if item_description:
        col_a.label(
            text=" {:s}.".format(item_description),
            translate=False,
        )

    rowsub = col_b.row()
    rowsub.alignment = 'RIGHT'
    if addon_type == ADDON_TYPE_LEGACY_CORE:
        rowsub.active = False
        rowsub.label(text="Built-in")
        rowsub.separator()
    elif addon_type == ADDON_TYPE_LEGACY_USER:
        rowsub.operator("preferences.addon_remove", text="Uninstall", icon='CANCEL').module = mod.__name__ #BFA - icon added
    del rowsub

    layout.separator(type='LINE')

    sub = layout.column()
    sub.active = is_enabled
    split = sub.split(factor=0.15)
    col_a = split.column()
    col_b = split.column()

    col_a.alignment = 'RIGHT'

    if item_doc_url:
        col_a.label(text="Website")
        col_b.split(factor=0.5).operator(
            "wm.url_open",
            text=domain_extract_from_url(item_doc_url),
            icon='HELP' if addon_type in {ADDON_TYPE_LEGACY_CORE, ADDON_TYPE_LEGACY_USER} else 'URL',
        ).url = item_doc_url
    # Only add "Report a Bug" button if tracker_url is set
    # or the add-on is bundled (use official tracker then).
    if item_tracker_url or (addon_type == ADDON_TYPE_LEGACY_CORE):
        col_a.label(text="Feedback", text_ctxt=i18n_contexts.editor_preferences)
        if item_tracker_url:
            col_b.split(factor=0.5).operator(
                "wm.url_open", text="Report a Bug", icon='URL',
            ).url = item_tracker_url
        else:
            addon_info = (
                "Name: {:s} {:s}\n"
                "Author: {:s}\n"
            ).format(item_name, item_version, item_maintainer)
            props = col_b.split(factor=0.5).operator(
                "wm.url_open_preset", text="Report a Bug", icon='URL',
            )
            props.type = 'BUG_ADDON'
            props.id = addon_info

    if USE_SHOW_ADDON_TYPE_AS_TEXT:
        col_a.label(text="Type")
        col_b.label(text=addon_type_name[addon_type])
    if item_maintainer:
        col_a.label(text="Maintainer")
        col_b.label(text=item_maintainer, translate=False)
    if item_version:
        col_a.label(text="Version")
        col_b.label(text=item_version, translate=False)
    if item_warnings:
        # Only for legacy add-ons.
        col_a.label(text="Warning")
        col_b.label(text=item_warnings[0], icon='ERROR')
        if len(item_warnings) > 1:
            for value in item_warnings[1:]:
                col_a.label(text="")
                col_b.label(text=value, icon='BLANK1')
            # pylint: disable-next=undefined-loop-variable
            del value

    if addon_type != ADDON_TYPE_LEGACY_CORE:
        col_a.label(text="File")
        col_b.label(text=mod.__file__, translate=False)


# NOTE: this can be removed once upgrading from 4.1 is no longer relevant.
def addons_panel_draw_missing_with_extension_impl(
        *,
        context,  # `bpy.types.Context`
        layout,  # `bpy.types.UILayout`
        missing_modules  # `Set[str]`
):
    layout_header, layout_panel = layout.panel("builtin_addons", default_closed=True)
    layout_header.label(text="Missing Built-in Add-ons", icon='ERROR')

    if layout_panel is None:
        return

    prefs = context.preferences
    extensions_map_from_legacy_addons_ensure()

    repo_index = -1
    repo = None
    for repo_test_index, repo_test in enumerate(prefs.extensions.repos):
        if (
                repo_test.use_remote_url and
                (repo_test.remote_url.rstrip("/") == extensions_map_from_legacy_addons_url)
        ):
            repo_index = repo_test_index
            repo = repo_test
            break

    box = layout_panel.box()
    box.label(text="Add-ons previously shipped with Blender are now available from extensions.blender.org.")

    if repo is None:
        # Most likely the user manually removed this.
        box.label(text="Blender's extension repository not found!", icon='ERROR')
    elif not repo.enabled:
        box.label(text="Blender's extension repository must be enabled to install extensions!", icon='ERROR')
        repo_index = -1
    del repo

    for addon_module_name in sorted(missing_modules):
        # The `addon_pkg_id` may be an empty string, this signifies that it's not mapped to an extension.
        # The only reason to include it at all to avoid confusion because this *was* a previously built-in
        # add-on and this panel is titled "Built-in Add-ons".
        addon_pkg_id, addon_name = extensions_map_from_legacy_addons[addon_module_name]

        boxsub = box.column().box()
        colsub = boxsub.column()
        row = colsub.row()

        row_left = row.row()
        row_left.alignment = 'LEFT'

        row_left.label(text=addon_name, translate=False)

        row_right = row.row()
        row_right.alignment = 'RIGHT'

        if repo_index != -1 and addon_pkg_id:
            # NOTE: it's possible this extension is already installed.
            # the user could have installed it manually, then opened this popup.
            # This is enough of a corner case that it's not especially worth detecting
            # and communicating this particular state of affairs to the user.
            # Worst case, they install and it will re-install an already installed extension.
            props = row_right.operator("extensions.package_install", text="Install")
            props.repo_index = repo_index
            props.pkg_id = addon_pkg_id
            props.do_legacy_replace = True
            del props

        row_right.operator("preferences.addon_disable", text="", icon="X", emboss=False).module = addon_module_name


def addons_panel_draw_missing_impl(
        *,
        layout,  # `bpy.types.UILayout`
        missing_modules,  # `Set[str]`
):
    layout_header, layout_panel = layout.panel("missing_script_files", default_closed=True)
    layout_header.label(text="Missing Add-ons", icon='ERROR')

    if layout_panel is None:
        return

    box = layout_panel.box()
    for addon_module_name in sorted(missing_modules):

        boxsub = box.column().box()
        colsub = boxsub.column()
        row = colsub.row(align=True)

        row_left = row.row()
        row_left.alignment = 'LEFT'
        row_left.label(text=addon_module_name, translate=False)

        row_right = row.row()
        row_right.alignment = 'RIGHT'
        row_right.operator("preferences.addon_disable", text="", icon="X", emboss=False).module = addon_module_name


def addons_panel_draw_items(
        layout,  # `bpy.types.UILayout`
        context,  # `bpy.types.Context`
        *,
        addon_modules,  # `Iterable[ModuleType]`
        used_addon_module_name_map,  # `Dict[str, bpy.types.Addon]`
        search_casefold,  # `str`
        addon_tags_exclude,  # `Set[str]`
        enabled_only,  # `bool`
        addon_extension_manifest_map,  # `Dict[str, PkgManifest_Normalized]`
        show_development,  # `bool`
):  # `-> Set[str]`
    # NOTE: this duplicates logic from `USERPREF_PT_addons` eventually this logic should be used instead.
    # Don't de-duplicate the logic as this is a temporary state - as long as extensions remains experimental.
    import addon_utils
    from .bl_extension_ops import (
        pkg_info_check_exclude_filter_ex,
    )

    # Build a set of module names (used to calculate missing modules).
    module_names = set()

    # Initialized on demand.
    user_addon_paths = []

    # pylint: disable-next=protected-access
    extensions_warnings = addon_utils._extensions_warnings_get()

    for mod in addon_modules:
        module_names.add(module_name := mod.__name__)

        is_enabled = module_name in used_addon_module_name_map
        if enabled_only and (not is_enabled):
            continue

        is_extension = addon_utils.check_extension(module_name)
        bl_info = addon_utils.module_bl_info(mod)
        show_expanded = bl_info["show_expanded"]

        if is_extension:
            item_warnings = []

            if value := extensions_warnings.get(module_name):
                item_warnings.extend(value)
            del value

            if (item_local := addon_extension_manifest_map.get(module_name)) is not None:
                del bl_info

                item_name = item_local.name
                item_description = item_local.tagline
                item_tags = item_local.tags
                if show_expanded:
                    item_maintainer = item_local.maintainer
                    item_version = item_local.version
                    item_doc_url = item_local.website
                    item_tracker_url = ""

                    if USE_ADDON_IGNORE_EXTENSION_MANIFEST_HACK:
                        item_doc_url = addon_ignore_manifest_website_hack_remote_or_default(module_name, item_doc_url)
            else:
                # Show the name because this is used for sorting.
                item_name = bl_info.get("name") or module_name
                del bl_info

                item_description = ""
                item_tags = ()
                item_warnings.append("Unable to parse the manifest")
                item_maintainer = ""
                item_version = "0.0.0"
                item_doc_url = ""
                item_tracker_url = ""

            del item_local
        else:
            # Weak but allow some add-ons to be hidden, as they're for internal use.
            if (module_name in SECRET_ADDONS) and is_enabled and (show_development is False):
                continue

            item_warnings = []

            item_name = bl_info["name"]
            # A "." is added to the extensions manifest tag-line.
            # Avoid duplicate dot for legacy add-ons.
            item_description = bl_info["description"].rstrip(".")
            item_tags = (bl_info["category"],)

            if value := bl_info["warning"]:
                item_warnings.append(value)
            del value

            if show_expanded:
                item_maintainer = value.split("<", 1)[0].rstrip() if (value := bl_info["author"]) else ""
                item_version = ".".join(str(x) for x in value) if (value := bl_info["version"]) else ""
                item_doc_url = bl_info["doc_url"]
                item_tracker_url = bl_info.get("tracker_url")
            del bl_info

        if search_casefold and (
                not pkg_info_check_exclude_filter_ex(
                    item_name,
                    item_description,
                    search_casefold,
                )
        ):
            continue

        if addon_tags_exclude:
            if tags_exclude_match(item_tags, addon_tags_exclude):
                continue

        if is_extension:
            addon_type = ADDON_TYPE_EXTENSION
        elif module_parent_dirname(mod.__file__) == "addons_core":
            addon_type = ADDON_TYPE_LEGACY_CORE
        elif USERPREF_PT_addons.is_user_addon(mod, user_addon_paths):
            addon_type = ADDON_TYPE_LEGACY_USER
        else:
            addon_type = ADDON_TYPE_LEGACY_OTHER

        # Draw header.
        col_box = layout.column()
        box = col_box.box()
        colsub = box.column()
        row = colsub.row(align=True)

        row.operator(
            "preferences.addon_expand",
            icon='DOWNARROW_HLT' if show_expanded else 'RIGHTARROW',
            emboss=False,
        ).module = module_name

        row.operator(
            "preferences.addon_disable" if is_enabled else "preferences.addon_enable",
            icon='CHECKBOX_HLT' if is_enabled else 'CHECKBOX_DEHLT', text="",
            emboss=False,
        ).module = module_name

        sub = row.row()
        sub.active = is_enabled

        sub.label(text=" " + item_name, translate=False)

        if item_warnings:
            sub.label(icon='ERROR')
        elif USE_SHOW_ADDON_TYPE_AS_ICON:
            sub.label(icon=addon_type_icon[addon_type])

        if show_expanded:
            addon_draw_item_expanded(
                layout=box,
                mod=mod,
                addon_type=addon_type,
                is_enabled=is_enabled,
                # Expanded from both legacy add-ons & extensions.
                item_name=item_name,
                item_description=item_description,
                # pylint: disable-next=used-before-assignment
                item_maintainer=item_maintainer,
                # pylint: disable-next=used-before-assignment
                item_version=item_version,
                item_warnings=item_warnings,
                item_doc_url=item_doc_url,
                # pylint: disable-next=used-before-assignment
                item_tracker_url=item_tracker_url,
            )

            if is_enabled:
                if (addon_preferences := used_addon_module_name_map[module_name].preferences) is not None:
                    box.separator(type='LINE')
                    USERPREF_PT_addons.draw_addon_preferences(box, context, addon_preferences)
    return module_names


def addons_panel_draw_error_duplicates(layout):
    import addon_utils
    box = layout.box()
    row = box.row()
    row.label(text="Multiple add-ons with the same name found!")
    row.label(icon='ERROR')
    box.label(text="Delete one of each pair to resolve:")
    for (addon_name, addon_file, addon_path) in addon_utils.error_duplicates:
        box.separator()
        sub_col = box.column(align=True)
        sub_col.label(text=addon_name + ":")
        sub_col.label(text="    " + addon_file)
        sub_col.label(text="    " + addon_path)


def addons_panel_draw_error_generic(layout, lines):
    box = layout.box()
    sub = box.row()
    sub.label(text=lines[0])
    sub.label(icon='ERROR')
    for l in lines[1:]:
        box.label(text=l)


def addons_panel_draw_impl(
        self,
        context,  # `bpy.types.Context`
        search_casefold,  # `str`
        addon_tags_exclude,  # `Set[str]`
        enabled_only,  # `bool`
        show_development,  # `bool`
):
    """
    Show all the items... we may want to paginate at some point.
    """
    import addon_utils
    from .bl_extension_ops import (
        extension_repos_read,
        repo_cache_store_refresh_from_prefs,
    )

    from . import repo_cache_store_ensure

    layout = self.layout

    # First show any errors, this should be an exceptional situation that should be resolved,
    # otherwise add-ons may not behave correctly.
    if addon_utils.error_duplicates:
        addons_panel_draw_error_duplicates(layout)
    if addon_utils.error_encoding:
        addons_panel_draw_error_generic(
            layout, (
                "One or more add-ons do not have UTF-8 encoding",
                "(see console for details)",
            ),
        )

    repo_cache_store = repo_cache_store_ensure()

    # This isn't elegant, but the preferences aren't available on registration.
    if not repo_cache_store.is_init():
        repo_cache_store_refresh_from_prefs(repo_cache_store)

    prefs = context.preferences

    # Define a top-most column to place warnings (if-any).
    # Needed so the warnings aren't mixed in with other content.
    layout_topmost = layout.column()

    repos_all = extension_repos_read()

    # Collect exceptions accessing repositories, and optionally show them.
    errors_on_draw = []

    local_ex = None

    def error_fn_local(ex):
        nonlocal local_ex
        local_ex = ex

    addon_extension_manifest_map = {}

    for repo_index, pkg_manifest_local in enumerate(
            repo_cache_store.pkg_manifest_from_local_ensure(error_fn=error_fn_local)
    ):
        if pkg_manifest_local is None:
            continue

        repo_module_prefix = pkg_repo_module_prefix(repos_all[repo_index])
        for pkg_id, item_local in pkg_manifest_local.items():
            if item_local.type != "add-on":
                continue
            module_name = repo_module_prefix + pkg_id
            addon_extension_manifest_map[module_name] = item_local

    used_addon_module_name_map = {addon.module: addon for addon in prefs.addons}

    module_names = addons_panel_draw_items(
        layout,
        context,
        addon_modules=addon_utils.modules(refresh=False),
        used_addon_module_name_map=used_addon_module_name_map,
        search_casefold=search_casefold,
        addon_tags_exclude=addon_tags_exclude,
        enabled_only=enabled_only,
        addon_extension_manifest_map=addon_extension_manifest_map,
        show_development=show_development,
    )

    # Append missing scripts.
    missing_modules = {
        addon_module_name for addon_module_name in used_addon_module_name_map
        if addon_module_name not in module_names
    }

    # NOTE: this can be removed once upgrading from 4.1 is no longer relevant.
    if missing_modules:
        # Split the missing modules into two groups, ones which can be upgraded and ones that can't.
        extensions_map_from_legacy_addons_ensure()

        missing_modules_with_extension = set()
        missing_modules_without_extension = set()

        for addon_module_name in missing_modules:
            if addon_module_name in extensions_map_from_legacy_addons:
                missing_modules_with_extension.add(addon_module_name)
            else:
                missing_modules_without_extension.add(addon_module_name)
        if missing_modules_with_extension:
            addons_panel_draw_missing_with_extension_impl(
                context=context,
                layout=layout_topmost,
                missing_modules=missing_modules_with_extension,
            )

        # Pretend none of these shenanigans ever occurred (to simplify removal).
        missing_modules = missing_modules_without_extension
    # End code-path for 4.1x migration.

    if missing_modules:
        addons_panel_draw_missing_impl(
            layout=layout_topmost,
            missing_modules=missing_modules,
        )

    # Finally show any errors in a single panel which can be dismissed.
    display_errors.errors_curr = errors_on_draw
    if errors_on_draw:
        display_errors.draw(layout_topmost)


def addons_panel_draw(panel, context):
    prefs = context.preferences
    view = prefs.view

    wm = context.window_manager
    layout = panel.layout

<<<<<<< HEAD
    ###### BFA - Move Install and Refresh to top level - start ######
=======
    # BFA - Move Install and Refresh to top level - start
>>>>>>> be8cbb41
    row = layout.split(factor=0.27)
    row_a = row.row()
    row_a.prop(wm, "addon_search", text="", icon='VIEWZOOM', placeholder="Search Add-ons")

    row_b = row.row(align=True)
    row_b.operator("extensions.repo_refresh_all", text="Refresh", icon='FILE_REFRESH')
    row_b.operator("extensions.package_install_files", text="Install from Disk", icon='IMPORT') #BFA - name changed
<<<<<<< HEAD

    row_b.separator()
    row_b.popover("USERPREF_PT_addons_tags", text="", icon='TAG')

    row_b.separator()
    row_b.prop(view, "show_addons_enabled_only", text="Enabled Only", icon='NONE', toggle=False)

    #rowsub.menu("USERPREF_MT_addons_settings", text="", icon='DOWNARROW_HLT')
    del row, row_a, row_b,
    ###### BFA - Move Install and Refresh to top level - end ######
=======

    row_b.separator()
    row_b.popover("USERPREF_PT_addons_tags", text="", icon='TAG')

    row_b.separator()
    row_b.prop(view, "show_addons_enabled_only", text="Enabled Only", icon='NONE', toggle=False)

    #rowsub.menu("USERPREF_MT_addons_settings", text="", icon='DOWNARROW_HLT')
    del row, row_a, row_b,
    # BFA - Move Install and Refresh to top level - end
>>>>>>> be8cbb41

    # Create a set of tags marked False to simplify exclusion & avoid it altogether when all tags are enabled.
    addon_tags_exclude = {k for (k, v) in wm.get("addon_tags", {}).items() if v is False}

    addons_panel_draw_impl(
        panel,
        context,
        wm.addon_search.casefold(),
        addon_tags_exclude,
        view.show_addons_enabled_only,
        show_development=prefs.experimental.use_extensions_debug,
    )


# -----------------------------------------------------------------------------
# Extensions Data Iterator
#
# Light weight wrapper for extension local and remote extension manifest data.
# Used for display purposes. Includes some information for filtering.

# pylint: disable-next=wrong-import-order
from collections import namedtuple

ExtensionUI = namedtuple(
    "ExtensionUI",
    (
        "repo_index",
        "pkg_id",
        "item_local",
        "item_remote",
        "is_enabled",
        "is_outdated",
    ),
)
del namedtuple


class ExtensionUI_FilterParams:
    __slots__ = (
        "search_casefold",
        "tags_exclude",
        "filter_by_type",
        "addons_enabled",
        "active_theme_info",
        "repos_all",

        # From the window manager.
        "show_installed_enabled",
        "show_installed_disabled",
        "show_available",

        # Write variables, use this to check if the panels should be shown (even when collapsed).
        "has_installed_enabled",
        "has_installed_disabled",
        "has_available",
    )

    def __init__(
            self,
            *,
            search_casefold,
            tags_exclude,
            filter_by_type,
            addons_enabled,
            active_theme_info,
            repos_all,
            show_installed_enabled,
            show_installed_disabled,
            show_available,
    ):
        self.search_casefold = search_casefold
        self.tags_exclude = tags_exclude
        self.filter_by_type = filter_by_type
        self.addons_enabled = addons_enabled
        self.active_theme_info = active_theme_info
        self.repos_all = repos_all
        self.show_installed_enabled = show_installed_enabled
        self.show_installed_disabled = show_installed_disabled
        self.show_available = show_available

        self.has_installed_enabled = False
        self.has_installed_disabled = False
        self.has_available = False

    @staticmethod
    def default_from_context(context):
        from .bl_extension_ops import (
            blender_filter_by_type_map,
            extension_repos_read,
        )

        wm = context.window_manager
        prefs = context.preferences

        repos_all = extension_repos_read()

        filter_by_type = blender_filter_by_type_map[wm.extension_type]
        show_addons = filter_by_type in {"", "add-on"}
        show_themes = filter_by_type in {"", "theme"}

        if show_addons:
            addons_enabled = {addon.module for addon in prefs.addons} if show_addons else None
        else:
            addons_enabled = None  # Unused.

        if show_themes:
            active_theme_info = pkg_repo_and_id_from_theme_path(repos_all, prefs.themes[0].filepath)
        else:
            active_theme_info = None  # Unused.

        # Create a set of tags marked False to simplify exclusion & avoid it altogether when all tags are enabled.
        extension_tags_exclude = {k for (k, v) in wm.get("extension_tags", {}).items() if v is False}

        return ExtensionUI_FilterParams(
            search_casefold=wm.extension_search.casefold(),
            tags_exclude=extension_tags_exclude,
            filter_by_type=filter_by_type,
            addons_enabled=addons_enabled,
            active_theme_info=active_theme_info,
            repos_all=repos_all,

            # Extensions don't different between these (add-ons do).
            show_installed_enabled=wm.extension_show_panel_installed,
            show_installed_disabled=wm.extension_show_panel_installed,
            show_available=wm.extension_show_panel_available,
        )

    # The main function that iterates over remote data and decides what is "visible".
    def extension_ui_visible(
            self,
            repo_index,  # `int`
            pkg_manifest_local,  # `Dict[str, PkgManifest_Normalized]`
            pkg_manifest_remote,  # `Dict[str, PkgManifest_Normalized]`
    ):
        from .bl_extension_ops import (
            pkg_info_check_exclude_filter,
        )

        show_addons = self.filter_by_type in {"", "add-on"}

        if show_addons:
            repo_module_prefix = pkg_repo_module_prefix(self.repos_all[repo_index])

        for pkg_id, (item_local, item_remote) in pkg_manifest_zip_all_items(pkg_manifest_local, pkg_manifest_remote):

            is_installed = item_local is not None

            item = item_local or item_remote
            if self.filter_by_type and (self.filter_by_type != item.type):
                continue
            if self.search_casefold and (not pkg_info_check_exclude_filter(item, self.search_casefold)):
                continue

            if self.tags_exclude:
                if tags_exclude_match(item.tags, self.tags_exclude):
                    continue

            is_addon = False
            is_theme = False
            match item.type:
                case "add-on":
                    is_addon = True
                case "theme":
                    is_theme = True

            if is_addon:
                if is_installed:
                    # Currently we only need to know the module name once installed.
                    # pylint: disable-next=possibly-used-before-assignment
                    addon_module_name = repo_module_prefix + pkg_id
                    is_enabled = addon_module_name in self.addons_enabled

                else:
                    is_enabled = False
                    addon_module_name = None
            elif is_theme:
                is_enabled = (repo_index, pkg_id) == self.active_theme_info
                addon_module_name = None
            else:
                # TODO: ability to disable.
                is_enabled = is_installed
                addon_module_name = None

            item_version = item.version
            if item_local is None or item_remote is None:
                item_remote_version = None
                is_outdated = False
            else:
                item_remote_version = item_remote.version
                is_outdated = item_remote_version != item_version

            if is_installed:
                if is_enabled:
                    self.has_installed_enabled = True
                    if not self.show_installed_enabled:
                        continue
                else:
                    self.has_installed_disabled = True
                    if not self.show_installed_disabled:
                        continue
            else:
                self.has_available = True
                if not self.show_available:
                    continue

            yield ExtensionUI(repo_index, pkg_id, item_local, item_remote, is_enabled, is_outdated)


# The purpose of this class is to allow operators to check if an extension is visible without operator
# logic depending on UI internals such as `ExtensionUI_FilterParams` & `ExtensionUI`,
# the state of panels and so on. As this is used by operators it's intended for a one-off usage
# (operating on visible extensions), so a performance trade-off to keep the API simple is acceptable.
# It could also be optimized in the future to avoid calculating all data up-front - if that's ever needed.

class ExtensionUI_Visibility:
    __slots__ = (
        "_visible",
    )

    def __init__(self, context, repo_cache_store):
        visible = set()

        params = ExtensionUI_FilterParams.default_from_context(context)

        for repo_index, (
                pkg_manifest_local,
                pkg_manifest_remote,
        ) in enumerate(zip(
            repo_cache_store.pkg_manifest_from_local_ensure(error_fn=print),
            repo_cache_store.pkg_manifest_from_remote_ensure(error_fn=print),
            strict=True,
        )):
            for ext_ui in params.extension_ui_visible(
                    repo_index,
                    pkg_manifest_local,
                    pkg_manifest_remote,
            ):
                visible.add((ext_ui.pkg_id, repo_index))

        self._visible = visible

    def test(self, key):
        return key in self._visible


# -----------------------------------------------------------------------------
# Extensions UI

class display_errors:
    """
    This singleton class is used to store errors which are generated while drawing,
    note that these errors are reasonably obscure, examples are:
    - Failure to parse the repository JSON file.
    - Failure to access the file-system for reading where the repository is stored.

    The current and previous state are compared, when they match no drawing is done,
    this allows the current display errors to be dismissed.
    """
    errors_prev = []
    errors_curr = []

    @staticmethod
    def clear():
        display_errors.errors_prev = display_errors.errors_curr

    @staticmethod
    def draw(layout):
        if display_errors.errors_curr == display_errors.errors_prev:
            return
        box_header = layout.box()
        # Don't clip longer names.
        row = box_header.split(factor=0.9)
        row.label(text="Repository Access Errors:", icon='ERROR')
        rowsub = row.row(align=True)
        rowsub.alignment = 'RIGHT'
        rowsub.operator("extensions.status_clear_errors", text="", icon='X', emboss=False)

        box_contents = box_header.box()
        for err in display_errors.errors_curr:
            box_contents.label(text=err)


class notify_info:
    """
    This singleton class holds notification status.
    """
    # None: not yet started.
    # False: updates running.
    # True: updates complete.
    _update_state = None

    @staticmethod
    def update_ensure(repos):
        """
        Ensure updates are triggered if the preferences display extensions
        and an online sync has not yet run.

        Return true if updates are in progress.
        """
        in_progress = False
        match notify_info._update_state:
            case True:
                pass
            case None:
                from .bl_extension_notify import update_non_blocking
                # Assume nothing to do, finished.
                notify_info._update_state = True
                if repos_notify := [(repo, True) for repo in repos if repo.remote_url]:
                    if update_non_blocking(repos_fn=lambda: repos_notify):
                        # Correct assumption, starting.
                        notify_info._update_state = False
                        in_progress = True
            case False:
                from .bl_extension_notify import update_in_progress
                if update_in_progress():
                    # Not yet finished.
                    in_progress = True
                else:
                    notify_info._update_state = True
        return in_progress

    @staticmethod
    def update_show_in_preferences():
        """
        An update was triggered externally (not from the interface).
        Without this call, the message in the preferences UI will not display.
        """
        # Skip checking updates when:
        # - False, updates are running already no need to request displaying again.
        # - None, updates have not yet run, meaning they will be displayed when the preferences are next drawn.
        if notify_info._update_state is not True:
            return

        # NOTE: we could assert `bl_extension_notify.update_in_progress` since it is expected
        # this function is called when updates have been started, however it's functionally a NOP
        # where this case is detected and the notification state will switch to being "complete"
        # (when `update_ensure` runs).
        notify_info._update_state = False

# Simple data-storage while drawing.
# NOTE: could be a named-tuple except the `layout_panel` needs to be mutable.


class ExtensionUI_Section:
    __slots__ = (
        # Label & panel property or None not to define a header,
        # in this case the previous panel is used.
        "panel_header",
        "do_sort",

        "enabled",
        "extension_ui_list",
    )

    def __init__(self, *, panel_header, do_sort):
        self.panel_header = panel_header
        self.do_sort = do_sort

        self.enabled = True
        self.extension_ui_list = []

    def sort_by_name(self):
        self.extension_ui_list.sort(key=lambda ext_ui: (ext_ui.item_local or ext_ui.item_remote).name.casefold())


def extensions_panel_draw_online_extensions_request_impl(
        self,
        _context,
):
    from bpy.app.translations import pgettext_rpt as rpt_

    layout = self.layout
    layout_header, layout_panel = layout.panel("advanced", default_closed=False)
    layout_header.label(text="Online Extensions")

    if layout_panel is None:
        return

    box = layout_panel.box()

    # Text wrapping isn't supported, manually wrap.
    for line in (
            rpt_("Internet access is required to install and update online extensions. "),
            rpt_("You can adjust this later from \"System\" preferences."),
    ):
        box.label(text=line, translate=False)

    row = box.row(align=True)
    row.alignment = 'LEFT'
    row.label(text="While offline, use \"Install from Disk\" instead.")
    # TODO: the URL must be updated before release,
    # this could be constructed using a function to account for Blender version & locale.
    row.operator(
        "wm.url_open",
        text="",
        icon='URL',
        emboss=False,
    ).url = "https://docs.blender.org/manual/en/dev/editors/preferences/extensions.html#install"

    row = box.row()
    props = row.operator("wm.context_set_boolean", text="Continue Offline", icon='X')
    props.data_path = "preferences.extensions.use_online_access_handled"
    props.value = True

    # The only reason to prefer this over `screen.userpref_show`
    # is it will be disabled when `--offline-mode` is forced with a useful error for why.
    row.operator("extensions.userpref_allow_online", text="Allow Online Access", icon='CHECKMARK')


extensions_map_from_legacy_addons = None
extensions_map_from_legacy_addons_url = None


# NOTE: this can be removed once upgrading from 4.1 is no longer relevant.
def extensions_map_from_legacy_addons_ensure():
    import os
    # pylint: disable-next=global-statement
    global extensions_map_from_legacy_addons, extensions_map_from_legacy_addons_url
    if extensions_map_from_legacy_addons is not None:
        return

    filepath = os.path.join(os.path.dirname(__file__), "extensions_map_from_legacy_addons.py")
    with open(filepath, "rb") as fh:
        # pylint: disable-next=eval-used
        data = eval(compile(fh.read(), filepath, "eval"), {})
    extensions_map_from_legacy_addons = data["extensions"]
    extensions_map_from_legacy_addons_url = data["remote_url"]


def extensions_map_from_legacy_addons_reverse_lookup(pkg_id):
    # Return the old name from the package ID.
    extensions_map_from_legacy_addons_ensure()
    for key_addon_module_name, (value_pkg_id, _) in extensions_map_from_legacy_addons.items():
        if pkg_id == value_pkg_id:
            return key_addon_module_name
    return ""


def extension_draw_item(
        layout,
        *,
        pkg_id,  # `str`
        item_local,  # `Optional[PkgManifest_Normalized]`
        item_remote,  # `Optional[PkgManifest_Normalized]`
        is_enabled,  # `bool`
        is_outdated,  # `bool`
        show,  # `bool`.
        mark,  # `Optional[bool]`.

        # General vars.
        repo_index,  # `int`
        repo_item,  # `RepoItem`
        operation_in_progress,  # `bool`
        extensions_warnings,  # `Dict[str, List[str]]`
):
    item = item_local or item_remote
    is_installed = item_local is not None
    has_remote = repo_item.remote_url != ""

    if is_enabled:
        item_warnings = extensions_warnings.get(pkg_repo_module_prefix(repo_item) + pkg_id, [])
    else:
        item_warnings = []

    # Left align so the operator text isn't centered.
    colsub = layout.column()
    row = colsub.row(align=True)

    if show:
        props = row.operator("extensions.package_show_clear", text="", icon='DOWNARROW_HLT', emboss=False)
    else:
        props = row.operator("extensions.package_show_set", text="", icon='RIGHTARROW', emboss=False)
    props.pkg_id = pkg_id
    props.repo_index = repo_index
    del props

    if mark is not None:
        if mark:
            props = row.operator("extensions.package_mark_clear", text="", icon='RADIOBUT_ON', emboss=False)
        else:
            props = row.operator("extensions.package_mark_set", text="", icon='RADIOBUT_OFF', emboss=False)
        props.pkg_id = pkg_id
        props.repo_index = repo_index
        del props

    sub = row.row()
    sub.active = is_enabled
    # Without checking `is_enabled` here, there is no way for the user to know if an extension
    # is enabled or not, which is useful to show - when they may be considering removing/updating
    # extensions based on them being used or not.
    icon = 'PLUGIN' if item.type == 'add-on' else 'COLOR' # BFA - Add visual indicators to listings
    if item_warnings:
        sub.label(text=item.name, icon='ERROR', translate=False)
    else:
        sub.label(text=item.name, icon=icon, translate=False) # BFA - Add visual indicators to listings

    del sub

    # Add a top-level row so `row_right` can have a grayed out button/label
    # without graying out the menu item since# that is functional.
    row_right_toplevel = row.row(align=True)
    if operation_in_progress:
        row_right_toplevel.enabled = False
    row_right_toplevel.alignment = 'RIGHT'
    row_right = row_right_toplevel.row()
    row_right.alignment = 'RIGHT'

    if has_remote and (item_remote is not None):
        if is_installed:
            # Include uninstall below.
            if is_outdated:
                props = row_right.operator("extensions.package_install", text="Update", icon="FILE_REFRESH")  # BFA - icon added
                props.repo_index = repo_index
                props.pkg_id = pkg_id
                del props
        else:
            props = row_right.operator("extensions.package_install", text="Install", icon="IMPORT") # BFA - icon added
            props.repo_index = repo_index
            props.pkg_id = pkg_id
            del props
    else:
        # Right space for alignment with the button.
        if has_remote and (item_remote is None):
            # There is a local item with no remote
            row_right.label(text="Orphan   ")

        row_right.active = False

    row_right = row_right_toplevel.row(align=True)
    row_right.alignment = 'RIGHT'
    row_right.separator()

    # BFA - Moved Set and Clear Theme Operator to Top Level - Start
    match item.type:
            case "theme":
                if is_installed:
                    props = row_right.operator(
                        "extensions.package_theme_disable" if is_enabled else "extensions.package_theme_enable",
                        text="Clear Theme" if is_enabled else "Set Theme",
                    )
                    props.repo_index = repo_index
                    props.pkg_id = pkg_id
                    del props

    row_right.separator()
    # BFA - Moved Set and Clear Theme Operator to Top Level - End

    # NOTE: Keep space between any buttons and this menu to prevent stray clicks accidentally running install.
    # The separator is around together with the align to give some space while keeping the button and the menu still close-by.
    # Used `extension_path` so the menu can access "this" extension.
    row_right.context_string_set("extension_path", "{:s}.{:s}".format(repo_item.module, pkg_id))
    row_right.menu("USERPREF_MT_extensions_item", text="", icon='DOWNARROW_HLT')
    del row_right
    del row_right_toplevel

    if show:
        import os
        from bpy.app.translations import pgettext_iface as iface_

        col = layout.column()

        row = col.row()
        row.active = is_enabled

        # The full tagline may be multiple lines (not yet supported by Blender's UI).
        row.label(text=" {:s}.".format(item.tagline), translate=False)

        col.separator(type='LINE')
        del col

        col_info = layout.column()
        col_info.active = is_enabled
        split = col_info.split(factor=0.15)
        col_a = split.column()
        col_b = split.column()
        col_a.alignment = "RIGHT"

        if item_warnings:
            col_a.label(text="Warning")
            col_b.label(text=item_warnings[0])
            if len(item_warnings) > 1:
                for value in item_warnings[1:]:
                    col_a.label(text="")
                    col_b.label(text=value)
                # pylint: disable-next=undefined-loop-variable
                del value

        if value := (item_remote or item_local).website:
            col_a.label(text="Website")
            col_b.split(factor=0.5).operator(
                "wm.url_open", text=domain_extract_from_url(value), icon='URL',
            ).url = value
        del value

        if item.type == "add-on":
            col_a.label(text="Permissions")
            # WARNING: while this is documented to be a dict, old packages may contain a list of strings.
            # As it happens dictionary keys & list values both iterate over string,
            # however we will want to show the dictionary values eventually.
            if (value := item.permissions):
                col_b.label(text=", ".join([iface_(x).title() for x in value]), translate=False)
            else:
                col_b.label(text="No permissions specified")
            del value

        col_a.label(text="Maintainer")
        col_b.label(text=item.maintainer, translate=False)

        col_a.label(text="Version")
        if is_outdated:
            col_b.label(
                text=iface_("{:s} ({:s} available)").format(item.version, item_remote.version),
                translate=False,
            )
        else:
            col_b.label(text=item.version, translate=False)

        if has_remote and (item_remote is not None):
            col_a.label(text="Size")
            col_b.label(text=size_as_fmt_string(item_remote.archive_size), translate=False)

        col_a.label(text="License")
        col_b.label(text=item.license, translate=False)

        col_a.label(text="Repository")
        col_b.label(text=repo_item.name, translate=False)

        if is_installed:
            col_a.label(text="Path")
            col_b.label(text=os.path.join(repo_item.directory, pkg_id), translate=False)


def extensions_panel_draw_impl(
        self,
        context,  # `bpy.types.Context`
        params,  # `ExtensionUI_FilterParams`
        operation_in_progress,  # `bool`
        show_development,  # `bool`
):
    """
    Show all the items... we may want to paginate at some point.
    """
    from bpy.app.translations import (
        pgettext_iface as iface_,
    )
    from .bl_extension_ops import (
        blender_extension_mark,
        blender_extension_show,
        repo_cache_store_refresh_from_prefs,
    )

    from . import repo_cache_store_ensure

    prefs = context.preferences

    repo_cache_store = repo_cache_store_ensure()

    import addon_utils
    # pylint: disable-next=protected-access
    extensions_warnings = addon_utils._extensions_warnings_get()

    # This isn't elegant, but the preferences aren't available on registration.
    if not repo_cache_store.is_init():
        repo_cache_store_refresh_from_prefs(repo_cache_store)

    layout = self.layout

    # Define a top-most column to place warnings (if-any).
    # Needed so the warnings aren't mixed in with other content.
    layout_topmost = layout.column()

    if bpy.app.online_access:
        if notify_info.update_ensure(params.repos_all):
            # TODO: should be part of the status bar.
            from .bl_extension_notify import update_ui_text
            text, icon = update_ui_text()
            if text:
                layout_topmost.box().label(text=text, icon=icon)
            del text, icon

    # Collect exceptions accessing repositories, and optionally show them.
    errors_on_draw = []

    local_ex = None
    remote_ex = None

    def error_fn_local(ex):
        nonlocal local_ex
        local_ex = ex

    def error_fn_remote(ex):
        nonlocal remote_ex
        remote_ex = ex

    # NOTE: regarding local/remote data.
    # The simple cases are when only one is available.
    # - When the extension is not installed, there is only "remote" data.
    # - When the extension is part of the users local repository, there is no "remote" data.
    # - When the extension is part of a remote repository but has no remote data,
    #   this is considered "orphaned", there is also no "remote" data in this case.
    #
    # When both remote and local data is available, fields from the manifest are selectively taken
    # from remote and local data based on the following rationale.
    # In the general case the "local" data is what the user is running so they
    # will want to see this even if it no longer matches the remote data.
    # Unless there is a good reason to do otherwise, this is the rule of thumb.
    #
    # Exceptions to this rule:
    # - *version*: when outdated, it's useful to show both versions as the user may wish to upgrade.
    #   Otherwise it's typically not useful to attempt to make the user aware of other minor discrepancies.
    #   (changes to the description or maintainer for e.g.).
    #
    # - *website*: the host of the remote repository may wish to override the website with a landing page for
    #   each extension, this page can show information managed by the organization hosting repository,
    #   information such access to older versions, reviews, ratings etc.
    #   Such a page can also link to the authors website (the "local" value of the website).

    #   While this is an opinionated decision it doesn't have significant down-sides:
    #   - Remote hosts that don't override this value will point to the same URL.
    #   - Remote hosts that change the value benefit from prioritizing the remote data.
    #
    #   The one potential down-side is that the user may have intentionally down-graded an extension,
    #   then wish to visit the website of that older extension which may point to older documentation
    #   that no longer applies to the newer version, while this is a corner case, it's possible users hit this.
    #   We *could* support a "Visit Website" and "Visit Authors Website" in this case,
    #   however it seems enough of a corner case we can simply expose one.
    #
    # - *permissions*: while we only need to show the local value, users need to be aware when upgrading
    #   an extension results in it having additional permissions.
    #   This may be a special case - as it can be handled when upgrading instead of the UI.
    #
    #   TODO(@ideasman42): handle permissions on upgrade.

    section_list = (
        # Installed (upgrade, enabled).
        ExtensionUI_Section(panel_header=(iface_("Installed"), "extension_show_panel_installed"), do_sort=True),
        # Installed (upgrade, disabled). Use the previous panel.
        ExtensionUI_Section(panel_header=None, do_sort=True),
        # Installed (up-to-date, enabled). Use the previous panel.
        ExtensionUI_Section(panel_header=None, do_sort=True),
        # Installed (up-to-date, disabled).
        ExtensionUI_Section(panel_header=None, do_sort=True),
        # Available (remaining).
        # NOTE: don't use A-Z here to prevent name manipulation to bring an extension up on the ranks.
        ExtensionUI_Section(panel_header=(iface_("Available"), "extension_show_panel_available"), do_sort=False),
    )
    # The key is: (is_outdated, is_enabled) or None for the rest.
    section_table = {
        (True, True): section_list[0],
        (True, False): section_list[1],
        (False, True): section_list[2],
        (False, False): section_list[3],
    }
    section_installed = section_list[0]
    section_available = section_list[4]

    repo_index = -1
    pkg_manifest_local = None
    pkg_manifest_remote = None

    for repo_index, (
            pkg_manifest_local,
            pkg_manifest_remote,
    ) in enumerate(zip(
        repo_cache_store.pkg_manifest_from_local_ensure(error_fn=error_fn_local),
        repo_cache_store.pkg_manifest_from_remote_ensure(error_fn=error_fn_remote),
        strict=True,
    )):
        # Show any exceptions created while accessing the JSON,
        # if the JSON has an IO error while being read or if the directory doesn't exist.
        # In general users should _not_ see these kinds of errors however we cannot prevent
        # IO errors in general and it is better to show a warning than to ignore the error entirely
        # or cause a trace-back which breaks the UI.
        if (remote_ex is not None) or (local_ex is not None):
            repo = params.repos_all[repo_index]
            # NOTE: `FileNotFoundError` occurs when a repository has been added but has not update with its remote.
            # We may want a way for users to know a repository is missing from the view and they need to run update
            # to access its extensions.
            if remote_ex is not None:
                if isinstance(remote_ex, FileNotFoundError) and (remote_ex.filename == repo.directory):
                    pass
                else:
                    errors_on_draw.append("Remote of \"{:s}\": {:s}".format(repo.name, str(remote_ex)))
                remote_ex = None

            if local_ex is not None:
                if isinstance(local_ex, FileNotFoundError) and (local_ex.filename == repo.directory):
                    pass
                else:
                    errors_on_draw.append("Local of \"{:s}\": {:s}".format(repo.name, str(local_ex)))
                local_ex = None
            continue

        has_remote = params.repos_all[repo_index].remote_url != ""
        if pkg_manifest_remote is None:
            if has_remote:
                # NOTE: it would be nice to detect when the repository ran sync and it failed.
                # This isn't such an important distinction though, the main thing users should be aware of
                # is that a "sync" is required.
                if bpy.app.online_access:
                    errors_on_draw.append(
                        (
                            "Repository: \"{:s}\" remote data unavailable, "
                            "sync with the remote repository."
                        ).format(
                            params.repos_all[repo_index].name,
                        )
                    )
                elif prefs.extensions.use_online_access_handled is False:
                    # Hide this message when online access hasn't been handled
                    # as it's unnecessarily noisy to show both messages at once.
                    pass
                else:
                    # This message could also be suppressed when offline after all it is not a surprise that
                    # the remote data is not available when offline. Don't do this for the following reasons.
                    #
                    # - Keeping a remote repository enable when offline, while supported is likely to cause
                    #   errors/reports elsewhere and this is a hint that data which is expected to display is missing.
                    # - It's possible to use remote `file://` URL's when offline.
                    #   Repositories which don't require online access shouldn't have their errors suppressed.
                    errors_on_draw.append(
                        (
                            "Repository: \"{:s}\" remote data unavailable, "
                            "either allow \"Online Access\" or disable the repository to suppress this message"
                        ).format(
                            params.repos_all[repo_index].name,
                        )
                    )
                continue

        for ext_ui in params.extension_ui_visible(
                repo_index,
                pkg_manifest_local,
                pkg_manifest_remote,
        ):
            section = (
                section_available if ext_ui.item_local is None else
                section_table[ext_ui.is_outdated, ext_ui.is_enabled]
            )
            section.extension_ui_list.append(ext_ui)

    del repo_index, pkg_manifest_local, pkg_manifest_remote

    section_installed.enabled = (params.has_installed_enabled or params.has_installed_disabled)
    section_available.enabled = params.has_available

    layout_panel = None

    for section in section_list:
        if not section.enabled:
            continue

        if section.panel_header:
            label, prop_id = section.panel_header
            layout_header, layout_panel = layout.panel_prop(context.window_manager, prop_id)
            layout_header.label(text=label, translate=False)
            del label, prop_id, layout_header

        if layout_panel is None:
            continue
        if not section.extension_ui_list:
            continue

        if section.do_sort:
            section.sort_by_name()

        for ext_ui in section.extension_ui_list:
            extension_draw_item(
                layout_panel.box(),
                pkg_id=ext_ui.pkg_id,
                item_local=ext_ui.item_local,
                item_remote=ext_ui.item_remote,
                is_enabled=ext_ui.is_enabled,
                is_outdated=ext_ui.is_outdated,
                show=(ext_ui.pkg_id, ext_ui.repo_index) in blender_extension_show,
                mark=((ext_ui.pkg_id, ext_ui.repo_index) in blender_extension_mark) if show_development else None,

                # General vars.
                repo_index=ext_ui.repo_index,
                repo_item=params.repos_all[ext_ui.repo_index],
                operation_in_progress=operation_in_progress,
                extensions_warnings=extensions_warnings,
            )

    # Finally show any errors in a single panel which can be dismissed.
    display_errors.errors_curr = errors_on_draw
    if errors_on_draw:
        # Hide the errors when running an operation (typically synchronizing with remote repositories)
        # because a common cause for an error is when the user enabled online access for the first time
        # and no repository data is found. This makes it seem as if there is an error when the user first
        # enables online access, only to disappear once syncing is complete.
        # Whatever the exact cause, it's likely that syncing will resolve issues relating
        # to accessing repositories so it's not helpful to bother the user while this runs.
        if not operation_in_progress:
            display_errors.draw(layout_topmost)


class USERPREF_PT_addons_tags(Panel):
    bl_label = "Addon Tags"

    bl_space_type = 'TOPBAR'  # dummy.
    bl_region_type = 'HEADER'
    bl_ui_units_x = 13

    def draw(self, context):
        tags_panel_draw(self.layout, context, "addon_tags")


class USERPREF_PT_extensions_tags(Panel):
    bl_label = "Extensions Tags"

    bl_space_type = 'TOPBAR'  # dummy.
    bl_region_type = 'HEADER'
    bl_ui_units_x = 13

    def draw(self, context):
        tags_panel_draw(self.layout, context, "extension_tags")


class USERPREF_MT_addons_settings(Menu):
    bl_label = "Add-ons Settings"

    def draw(self, _context):
        layout = self.layout

        layout.operator("extensions.repo_refresh_all", text="Refresh Local", icon='FILE_REFRESH')

        layout.separator()

        layout.operator("extensions.package_install_files", text="Install from Disk", icon='IMPORT' ) #BFA - name changed


class USERPREF_MT_extensions_settings(Menu):
    bl_label = "Extension Settings"

    def draw(self, context):
        layout = self.layout

        prefs = context.preferences

        layout.operator("wm.url_open_preset", text="Visit Extensions Platform", icon='URL').type = 'EXTENSIONS'
        layout.separator()

        layout.operator("extensions.repo_sync_all", icon='FILE_REFRESH')
        layout.operator("extensions.repo_refresh_all", icon='FILE_REFRESH')  #BFA - icon added

        layout.separator()

        layout.operator("extensions.package_upgrade_all", text="Install Available Updates", icon='IMPORT')
        layout.operator("extensions.package_install_files", text="Install from Disk", icon='IMPORT') #BFA - icon added

        if prefs.experimental.use_extensions_debug:

            layout.separator()

            layout.operator("extensions.package_mark_set_all", text="Mark All")
            layout.operator("extensions.package_mark_clear_all", text="Unmark All")

            layout.separator()

            layout.operator(
                "extensions.package_install_marked",
                text="Install Marked",
                icon='IMPORT',
            ).enable_on_install = False
            layout.operator(
                "extensions.package_uninstall_marked",
                text="Uninstall Marked",
                icon='X',
            )

            layout.operator("extensions.package_obsolete_marked")

            layout.separator()

            layout.operator("extensions.repo_lock_all")
            layout.operator("extensions.repo_unlock_all")


# This menu is used as the icon-only top right drop-down for each extension.
# - The extension may be installed or not and of any type.
# - The context string `extension_path` must be set
class USERPREF_MT_extensions_item(Menu):
    bl_label = "Extension Item"

    # WARNING: this is slow, so avoid having a generic function
    # because it could easily be misused to create inefficient.
    #
    # This is acceptable when used in this menu since the function
    # only runs when the user clicks on the menu item.
    @classmethod
    def _extension_data_or_error(cls, prefs, extension_path):
        # NOTE: some of the logic here is duplicated from the main extensions drawing function.
        # We may want to consider ways to de-duplicate this although currently there doesn't seem
        # to be a convenient way to do so.

        from . import repo_cache_store_ensure
        from .bl_extension_ops import extension_repos_read

        repo_module, pkg_id = extension_path.partition(".")[0::2]

        repos_all = extension_repos_read()
        repo_index, repo = next(
            (
                (repo_index, repo)
                for repo_index, repo in enumerate(repos_all)
                if repo.module == repo_module
            ),
            (-1, None),
        )
        if repo is None:
            # Should never happen.
            return "Internal error accessing repository"

        repo_cache_store = repo_cache_store_ensure()

        pkg_manifest_local = repo_cache_store.refresh_local_from_directory(directory=repo.directory, error_fn=print)
        pkg_manifest_remote = repo_cache_store.refresh_remote_from_directory(directory=repo.directory, error_fn=print)

        item_local = (pkg_manifest_local or {}).get(pkg_id)
        item_remote = (pkg_manifest_remote or {}).get(pkg_id)

        if item_local is None and item_remote is None:
            # Should never happen.
            return "Internal error accessing repository meta-data"

        repo_module_prefix = pkg_repo_module_prefix(repo)

        addon_module_name = repo_module_prefix + pkg_id

        is_enabled = False
        if item_local is not None:
            match item_local.type:
                case "add-on":
                    is_enabled = prefs.addons.get(addon_module_name) is not None
                case "theme":
                    active_theme_info = pkg_repo_and_id_from_theme_path(repos_all, prefs.themes[0].filepath)
                    is_enabled = (repo_index, pkg_id) == active_theme_info

        return repo, repo_index, pkg_id, item_local, item_remote, addon_module_name, is_enabled

    def draw(self, context):

        layout = self.layout

        prefs = context.preferences

        # NOTE: `extension_path` is expected to be set, `getattr` here avoids an unhandled exception
        # if it's not in the unlikely event that this menu is called from a key binding or similar.
        # Even though the menu wont work, show a useful label instead of an exception.
        if isinstance(result := self._extension_data_or_error(prefs, getattr(context, "extension_path", "")), str):
            layout.label(text=result)
            return

        show_development = prefs.experimental.use_extensions_debug

        repo, repo_index, pkg_id, item_local, item_remote, addon_module_name, is_enabled = result
        del result

        item = item_local or item_remote

        is_installed = item_local is not None
        is_system_repo = repo.source == 'SYSTEM'

        match item.type:
            case "add-on":
                if is_installed:
                    props = layout.operator("preferences.addon_show", text="View Details")
                    props.module = addon_module_name
                    del props

                    # Let developers toggle from the menu.
                    if show_development:
                        layout.operator(
                            "preferences.addon_disable" if is_enabled else "preferences.addon_enable",
                            icon='CHECKBOX_HLT' if is_enabled else 'CHECKBOX_DEHLT',
                            text="Add-on Enabled",
                            emboss=False,
                        ).module = addon_module_name
            # BFA - Moved Set and Clear Theme Operator to Top Level - Start
            # case "theme":
            #     if is_installed:
            #         props = layout.operator(
            #             "extensions.package_theme_disable" if is_enabled else "extensions.package_theme_enable",
            #             text="Clear Theme" if is_enabled else "Set Theme",
            #         )
            #         props.repo_index = repo_index
            #         props.pkg_id = pkg_id
            #         del props
            # BFA - Moved Set and Clear Theme Operator to Top Level - End

        # Unlike most other value, prioritize the remote website,
        # see code comments in `extensions_panel_draw_impl`.
        if value := (item_remote or item_local).website:
            layout.operator("wm.url_open", text="Visit Website", icon='URL').url = value
        else:
            # Without this, the menu may sometimes be empty (which seems like a bug).
            # Instead, have a grayed out web link.
            # Note that in practice this should happen rarely as most extensions will have a URL.
            col = layout.column()
            col.operator("wm.url_open", text="Visit Website", icon='URL').url = ""
            col.enabled = False

        del value

        # Note that we could allow removing extensions from non-remote extension repos
        # although this is destructive, so don't enable this right now.
        if is_installed:
            layout.separator()

            if is_system_repo:
                layout.operator("extensions.package_uninstall_system", text="Uninstall", icon='CANCEL') #BFA - icon added
            else:
                props = layout.operator("extensions.package_uninstall", text="Uninstall", icon='CANCEL') #BFA - icon added
                props.repo_index = repo_index
                props.pkg_id = pkg_id
                del props


def extensions_panel_draw(panel, context):
    from . import (
        repo_status_text,
    )
    from .bl_extension_notify import (
        update_in_progress,
    )

    from bpy.app.translations import pgettext_iface as iface_

    wm = context.window_manager
    prefs = context.preferences

    # When an update is in progress disallow any destructive operations.
    # While a non-blocking update is nice, users should *never* be performing
    # destructive operations with an outdated repository. There are a couple of reasons for this.
    # - Pressing "Install" on an extension may either fail (the version may be old for e.g.).
    # - Pressing any buttons immediately before the UI refreshes risks the user installing or operating
    #   on the wrong extension, one which they may not trust!
    # Prevent these kinds of accidents by disabling parts of the extension UI while synchronize is in progress.
    operation_in_progress = False
    if update_in_progress():
        operation_in_progress = True
    elif any(win.modal_operators.get("EXTENSIONS_OT_repo_sync_all") is not None for win in wm.windows):
        # NOTE: we may want a more generic way to check if sync is running.
        operation_in_progress = True

    show_development = prefs.experimental.use_extensions_debug
    # This could be a separate option.
    show_development_reports = show_development

    layout = panel.layout

    # BFA - Move Install and Refresh to top level - start
<<<<<<< HEAD
    row = layout.split(factor=0.27) # BFA
=======
    row = layout.split(factor=0.27)
>>>>>>> be8cbb41
    # BFA - Move Install and Refresh to top level - end
    row_a = row.row()
    row_a.prop(wm, "extension_search", text="", icon='VIEWZOOM', placeholder="Search Extensions")
    row_b = row.row(align=True)
    row_b.prop(wm, "extension_type", text="text", expand=True) # BFA - we use the expanded instead
    row_b.separator() # BFA - separate extensions_tags from extension_type
    row_b.popover("USERPREF_PT_extensions_tags", text="", icon='TAG')

    row_b.separator()
    row_b.popover("USERPREF_PT_extensions_repos", text="Repositories")

    row_b.separator()
    row_b.menu("USERPREF_MT_extensions_settings", text="", icon='DOWNARROW_HLT')
    del row, row_a, row_b

    if show_development_reports:
        show_status = bool(repo_status_text.log)
    else:
        # Only show if running and there is progress to display.
        show_status = bool(repo_status_text.log) and repo_status_text.running
        if show_status:
            show_status = False
            for ty, msg in repo_status_text.log:
                if ty == 'PROGRESS':
                    show_status = True

    if show_status:
        box = layout.box()
        # Don't clip longer names.
        row = box.split(factor=0.9, align=True)
        if repo_status_text.running:
            row.label(text=iface_(repo_status_text.title) + "...", icon='INFO', translate=False)
        else:
            row.label(text=repo_status_text.title, icon='INFO')
        if show_development_reports:
            rowsub = row.row(align=True)
            rowsub.alignment = 'RIGHT'
            rowsub.operator("extensions.status_clear", text="", icon='X', emboss=False)
        boxsub = box.box()
        for ty, msg in repo_status_text.log:
            if ty == 'STATUS':
                boxsub.label(text=msg)
            elif ty == 'PROGRESS':
                msg_str, progress_unit, progress, progress_range = msg
                if progress <= progress_range:
                    boxsub.progress(
                        factor=progress / progress_range,
                        text="{:s}, {:s}".format(
                            sizes_as_percentage_string(progress, progress_range),
                            iface_(msg_str),
                        ),
                        translate=False,
                    )
                elif progress_unit == 'BYTE':
                    boxsub.progress(
                        factor=0.0,
                        text="{:s}, {:s}".format(iface_(msg_str), size_as_fmt_string(progress)),
                        translate=False,
                    )
                else:
                    # We might want to support other types.
                    boxsub.progress(
                        factor=0.0,
                        text="{:s}, {:d}".format(iface_(msg_str), progress),
                        translate=False,
                    )
            else:
                boxsub.label(
                    text="{:s}: {:s}".format(iface_(ty), iface_(msg)),
                    translate=False,
                )

        # Hide when running.
        if repo_status_text.running:
            return

    # Check if the extensions "Welcome" panel should be displayed.
    # Even though it can be dismissed it's quite "in-your-face" so only show when it's needed.
    if (
            # The user didn't dismiss.
            (not prefs.extensions.use_online_access_handled) and
            # Running offline.
            (not bpy.app.online_access) and
            # There is one or more repositories that require remote access.
            any(repo for repo in prefs.extensions.repos if repo.enabled and repo.use_remote_url)
    ):
        extensions_panel_draw_online_extensions_request_impl(panel, context)

    extensions_panel_draw_impl(
        panel,
        context,
        ExtensionUI_FilterParams.default_from_context(context),
        operation_in_progress,
        show_development,
    )


def extensions_repo_active_draw(self, _context):
    # Draw icon buttons on the right hand side of the UI-list.
    from . import repo_active_or_none
    layout = self.layout

    # Allow the poll functions to only check against the active repository.
    if (repo := repo_active_or_none()) is not None:
        layout.context_pointer_set("extension_repo", repo)

    layout.operator("extensions.repo_sync_all", text="", icon='FILE_REFRESH').use_active_only = True

    layout.separator()

    # Extra items.
    layout.menu("USERPREF_MT_extensions_active_repo_extra", text="", icon='DOWNARROW_HLT')


class USERPREF_MT_extensions_active_repo_extra(Menu):
    bl_label = "Active Extension Repository"

    def draw(self, _context):
        layout = self.layout

        layout.operator(
            "extensions.package_upgrade_all",
            text="Install Available Updates",
            icon='IMPORT',
        ).use_active_only = True

        layout.operator(
            "extensions.repo_unlock",
            text="Force Unlock Repository...",
            icon='UNLOCKED',
        )


# -----------------------------------------------------------------------------
# Shared (Extension / Legacy Add-ons) Tags Logic

def tags_exclude_match(
        item_tags,  # `Tuple[str]`
        exclude_tags,  # `Set[str]`
):
    if not item_tags:
        # When an item has no tags then including it makes no sense
        # since this item logically can't match any of the enabled tags.
        # skip items with no empty tags - when tags are being filtered.
        return True

    for tag in item_tags:
        # Any tag not in `exclude_tags` is assumed true.
        # This works because `exclude_tags` is a complete list of all tags.
        if tag not in exclude_tags:
            return False
    return True


def tags_current(wm, tags_attr):
    from .bl_extension_ops import (
        blender_filter_by_type_map,
        extension_repos_read,
        repo_cache_store_refresh_from_prefs,
    )

    from . import repo_cache_store_ensure

    prefs = bpy.context.preferences

    repo_cache_store = repo_cache_store_ensure()

    # This isn't elegant, but the preferences aren't available on registration.
    if not repo_cache_store.is_init():
        repo_cache_store_refresh_from_prefs(repo_cache_store)

    if tags_attr == "addon_tags":
        filter_by_type = "add-on"
        search_casefold = wm.addon_search.casefold()
        show_installed_enabled = True
        show_installed_disabled = not prefs.view.show_addons_enabled_only
        show_available = False
    else:
        filter_by_type = blender_filter_by_type_map[wm.extension_type]
        search_casefold = wm.extension_search.casefold()
        show_installed_enabled = show_installed_disabled = wm.extension_show_panel_installed
        show_available = wm.extension_show_panel_available

    repos_all = extension_repos_read()

    addons_enabled = None
    active_theme_info = None

    # Currently only add-ons can make use of enabled by type (usefully) for tags.
    if filter_by_type == "add-on":
        addons_enabled = {addon.module for addon in prefs.addons}
    elif filter_by_type == "theme":
        active_theme_info = pkg_repo_and_id_from_theme_path(repos_all, prefs.themes[0].filepath)

    params = ExtensionUI_FilterParams(
        search_casefold=search_casefold,
        tags_exclude=set(),  # Tags are being generated, ignore them.
        filter_by_type=filter_by_type,
        addons_enabled=addons_enabled,
        active_theme_info=active_theme_info,
        repos_all=repos_all,

        show_installed_enabled=show_installed_enabled,
        show_installed_disabled=show_installed_disabled,
        show_available=show_available,
    )

    tags = set()

    for repo_index, (
            pkg_manifest_local,
            pkg_manifest_remote,
    ) in enumerate(zip(
        repo_cache_store.pkg_manifest_from_local_ensure(error_fn=print),
        repo_cache_store.pkg_manifest_from_remote_ensure(error_fn=print) if (tags_attr != "addon_tags") else
        # For add-ons display there is never any need for "remote" items,
        # simply expand to None here to avoid duplicating the body of this for-loop.
        ((None,) * len(repos_all)),
        strict=True,
    )):
        for ext_ui in params.extension_ui_visible(
                repo_index,
                pkg_manifest_local,
                pkg_manifest_remote,
        ):
            if pkg_tags := (ext_ui.item_local or ext_ui.item_remote).tags:
                tags.update(pkg_tags)

    # Only for the add-ons view (extension's doesn't show legacy add-ons).
    if tags_attr == "addon_tags":
        # Legacy add-on categories as tags.
        import addon_utils
        for mod in addon_utils.modules(refresh=False):
            module_name = mod.__name__
            is_extension = addon_utils.check_extension(module_name)
            if is_extension:
                continue
            if not show_installed_disabled:  # No need to check `filter_by_type` here.
                if module_name not in addons_enabled:
                    continue
            bl_info = addon_utils.module_bl_info(mod)
            if t := bl_info.get("category"):
                tags.add(t)

    return tags


def tags_clear(wm, tags_attr):
    import idprop
    tags_idprop = wm.get(tags_attr)
    if tags_idprop is None:
        pass
    elif isinstance(tags_idprop, idprop.types.IDPropertyGroup):
        tags_idprop.clear()
    else:
        wm[tags_attr] = {}


def tags_refresh(wm, tags_attr, *, default_value):
    import idprop
    tags_idprop = wm.get(tags_attr)
    if isinstance(tags_idprop, idprop.types.IDPropertyGroup):
        pass
    else:
        wm[tags_attr] = {}
        tags_idprop = wm[tags_attr]

    tags_curr = set(tags_idprop.keys())

    # Calculate tags.
    tags_next = tags_current(wm, tags_attr)

    tags_to_add = tags_next - tags_curr
    tags_to_rem = tags_curr - tags_next

    for tag in tags_to_rem:
        del tags_idprop[tag]
    for tag in tags_to_add:
        tags_idprop[tag] = default_value

    return list(sorted(tags_next))


def tags_panel_draw(layout, context, tags_attr):
    from bpy.utils import escape_identifier
    from bpy.app.translations import contexts as i18n_contexts
    wm = context.window_manager

    split = layout.split(factor=0.5)
    row = split.row()
    row.label(text="Show Tags")
    subrow = row.row()
    subrow.alignment = 'RIGHT'
    subrow.label(text="Select")

    # NOTE: this is a workaround, as we don't have a convenient way for the UI to click on a
    # single tag and de-select others (think file or outliner selection, also layers in 2.4x).
    # This implements check-boxes with an awkward select All/None which has the down side that
    # a single tag always takes 2 clicks instead of one.
    row = split.row()
    props = row.operator("extensions.userpref_tags_set", text="All")
    props.value = True
    props.data_path = tags_attr
    props = row.operator("extensions.userpref_tags_set", text="None")
    props.value = False
    props.data_path = tags_attr
    del split, row

    layout.separator(type='LINE')

    if tags_sorted := tags_refresh(wm, tags_attr, default_value=True):
        # Use the `length + 1` so the first row is longer in the case of an odd number.
        tags_len_half = (len(tags_sorted) + 1) // 2
        split = layout.split(factor=0.5)
        col = split.column()
        tags_prop = getattr(wm, tags_attr)
        for i, t in enumerate(sorted(tags_sorted)):
            if i == tags_len_half:
                col = split.column()
            col.prop(
                tags_prop,
                "[\"{:s}\"]".format(escape_identifier(t)),
                text=t,
                text_ctxt=i18n_contexts.editor_preferences,
            )
    else:
        # Show some text else this seems like an error.
        col = layout.column()
        col.label(text="No visible tags.")
        col.active = False


# -----------------------------------------------------------------------------
# Registration

classes = (
    # Pop-overs.
    USERPREF_PT_addons_tags,
    USERPREF_MT_addons_settings,

    USERPREF_PT_extensions_tags,
    USERPREF_MT_extensions_settings,
    USERPREF_MT_extensions_item,
    USERPREF_MT_extensions_active_repo_extra,
)


def register():
    USERPREF_PT_addons.append(addons_panel_draw)
    USERPREF_PT_extensions.append(extensions_panel_draw)
    USERPREF_MT_extensions_active_repo.append(extensions_repo_active_draw)

    for cls in classes:
        bpy.utils.register_class(cls)


def unregister():
    USERPREF_PT_addons.remove(addons_panel_draw)
    USERPREF_PT_extensions.remove(extensions_panel_draw)
    USERPREF_MT_extensions_active_repo.remove(extensions_repo_active_draw)

    for cls in reversed(classes):
        bpy.utils.unregister_class(cls)<|MERGE_RESOLUTION|>--- conflicted
+++ resolved
@@ -739,11 +739,7 @@
     wm = context.window_manager
     layout = panel.layout
 
-<<<<<<< HEAD
     ###### BFA - Move Install and Refresh to top level - start ######
-=======
-    # BFA - Move Install and Refresh to top level - start
->>>>>>> be8cbb41
     row = layout.split(factor=0.27)
     row_a = row.row()
     row_a.prop(wm, "addon_search", text="", icon='VIEWZOOM', placeholder="Search Add-ons")
@@ -751,7 +747,6 @@
     row_b = row.row(align=True)
     row_b.operator("extensions.repo_refresh_all", text="Refresh", icon='FILE_REFRESH')
     row_b.operator("extensions.package_install_files", text="Install from Disk", icon='IMPORT') #BFA - name changed
-<<<<<<< HEAD
 
     row_b.separator()
     row_b.popover("USERPREF_PT_addons_tags", text="", icon='TAG')
@@ -762,18 +757,6 @@
     #rowsub.menu("USERPREF_MT_addons_settings", text="", icon='DOWNARROW_HLT')
     del row, row_a, row_b,
     ###### BFA - Move Install and Refresh to top level - end ######
-=======
-
-    row_b.separator()
-    row_b.popover("USERPREF_PT_addons_tags", text="", icon='TAG')
-
-    row_b.separator()
-    row_b.prop(view, "show_addons_enabled_only", text="Enabled Only", icon='NONE', toggle=False)
-
-    #rowsub.menu("USERPREF_MT_addons_settings", text="", icon='DOWNARROW_HLT')
-    del row, row_a, row_b,
-    # BFA - Move Install and Refresh to top level - end
->>>>>>> be8cbb41
 
     # Create a set of tags marked False to simplify exclusion & avoid it altogether when all tags are enabled.
     addon_tags_exclude = {k for (k, v) in wm.get("addon_tags", {}).items() if v is False}
@@ -1853,17 +1836,15 @@
                             text="Add-on Enabled",
                             emboss=False,
                         ).module = addon_module_name
-            # BFA - Moved Set and Clear Theme Operator to Top Level - Start
-            # case "theme":
-            #     if is_installed:
-            #         props = layout.operator(
-            #             "extensions.package_theme_disable" if is_enabled else "extensions.package_theme_enable",
-            #             text="Clear Theme" if is_enabled else "Set Theme",
-            #         )
-            #         props.repo_index = repo_index
-            #         props.pkg_id = pkg_id
-            #         del props
-            # BFA - Moved Set and Clear Theme Operator to Top Level - End
+            case "theme":
+                if is_installed:
+                    props = layout.operator(
+                        "extensions.package_theme_disable" if is_enabled else "extensions.package_theme_enable",
+                        text="Clear Theme" if is_enabled else "Set Theme",
+                    )
+                    props.repo_index = repo_index
+                    props.pkg_id = pkg_id
+                    del props
 
         # Unlike most other value, prioritize the remote website,
         # see code comments in `extensions_panel_draw_impl`.
@@ -1927,11 +1908,7 @@
     layout = panel.layout
 
     # BFA - Move Install and Refresh to top level - start
-<<<<<<< HEAD
     row = layout.split(factor=0.27) # BFA
-=======
-    row = layout.split(factor=0.27)
->>>>>>> be8cbb41
     # BFA - Move Install and Refresh to top level - end
     row_a = row.row()
     row_a.prop(wm, "extension_search", text="", icon='VIEWZOOM', placeholder="Search Extensions")
