--- conflicted
+++ resolved
@@ -725,15 +725,10 @@
     )
     WindowManager.extension_type = EnumProperty(
         items=(
-<<<<<<< HEAD
+            ('ALL', "All", "Show all extension types"),
+            None,
             ('ADDON', "Add-ons", "Only show add-ons", "PLUGIN", 0), #BFA - Added Plugin Icon
             ('THEME', "Themes", "Only show themes", "COLOR", 1), #BFA - Added Color Icon
-=======
-            ('ALL', "All", "Show all extension types"),
-            None,
-            ('ADDON', "Add-ons", "Only show add-ons"),
-            ('THEME', "Themes", "Only show themes"),
->>>>>>> f0d96254
         ),
         name="Filter by Type",
         description="Show extensions by type",
