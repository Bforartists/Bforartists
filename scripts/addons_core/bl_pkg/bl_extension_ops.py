# SPDX-FileCopyrightText: 2023 Blender Foundation
#
# SPDX-License-Identifier: GPL-2.0-or-later

"""
Blender, thin wrapper around ``blender_extension_utils``.
Where the operator shows progress, any errors and supports canceling operations.
"""

__all__ = (
    "extension_repos_read",
)

import os

from functools import partial

from typing import (
    NamedTuple,
)

import bpy

import shutil # BFA - needed for legacy addons UX

from bpy.types import (
    Operator,
)
from bpy.props import (
    BoolProperty,
    CollectionProperty,
    EnumProperty,
    StringProperty,
    IntProperty,
)
from bpy.app.translations import (
    pgettext_iface as iface_,
)

# Localize imports.
from . import (
    bl_extension_utils,
)  # noqa: E402

from . import (
    cookie_from_session,
    repo_status_text,
    repo_stats_calc,
)

from .bl_extension_utils import (
    RepoLock,
    RepoLockContext,
)

from pathlib import Path # BFA - needed for legacy addons UX
from os import path as p # BFA - needed for legacy addons UX

rna_prop_url = StringProperty(name="URL", subtype='FILE_PATH', options={'HIDDEN'})
rna_prop_directory = StringProperty(name="Repo Directory", subtype='FILE_PATH')
rna_prop_repo_index = IntProperty(name="Repo Index", default=-1)
rna_prop_remote_url = StringProperty(name="Repo URL", subtype='FILE_PATH')
rna_prop_pkg_id = StringProperty(name="Package ID")

rna_prop_enable_on_install = BoolProperty(
    name="Enable on Install",
    description="Enable after installing",
    default=True,
)
rna_prop_enable_on_install_type_map = {
    "add-on": "Enable Add-on",
    "theme": "Set Current Theme",
}


def url_append_defaults(url):
    return bl_extension_utils.url_append_query_for_blender(url, blender_version=bpy.app.version)


def rna_prop_repo_enum_local_only_itemf(_self, context):
    if context is None:
        result = []
    else:
        result = [
            (
                repo_item.module,
                repo_item.name if repo_item.enabled else (repo_item.name + " (disabled)"),
                "",
            )
            for repo_item in repo_iter_valid_local_only(context)
        ]
    # Prevent the strings from being freed.
    rna_prop_repo_enum_local_only_itemf._result = result
    return result


is_background = bpy.app.background

# Execute tasks concurrently.
is_concurrent = True

# Selected check-boxes.
blender_extension_mark = set()
blender_extension_show = set()


# Map the enum value to the value in the manifest.
blender_filter_by_type_map = {
    "ALL": "",
    "ADDON": "add-on",
    "KEYMAP": "keymap",
    "THEME": "theme",
}


# -----------------------------------------------------------------------------
# Signal Context Manager (Catch Control-C)
#


class CheckSIGINT_Context:
    __slots__ = (
        "has_interrupt",
        "_old_fn",
    )

    def _signal_handler_sigint(self, _, __):
        self.has_interrupt = True
        print("INTERRUPT")

    def __init__(self):
        self.has_interrupt = False
        self._old_fn = None

    def __enter__(self):
        import signal
        self._old_fn = signal.signal(signal.SIGINT, self._signal_handler_sigint)
        return self

    def __exit__(self, _ty, _value, _traceback):
        import signal
        signal.signal(signal.SIGINT, self._old_fn or signal.SIG_DFL)


# -----------------------------------------------------------------------------
# Internal Utilities
#

def _preferences_repo_find_by_remote_url(context, remote_url):
    remote_url = remote_url.rstrip("/")
    prefs = context.preferences
    extension_repos = prefs.extensions.repos
    for repo in extension_repos:
        if repo.use_remote_url and repo.remote_url.rstrip("/") == remote_url:
            return repo
    return None


def extension_url_find_repo_index_and_pkg_id(url):
    from .bl_extension_utils import (
        pkg_manifest_archive_url_abs_from_remote_url,
    )
    from .bl_extension_ops import (
        extension_repos_read,
    )
    # return repo_index, pkg_id
    from . import repo_cache_store

    # NOTE: we might want to use `urllib.parse.urlsplit` so it's possible to include variables in the URL.
    url_basename = url.rpartition("/")[2]

    repos_all = extension_repos_read()

    for repo_index, (
            pkg_manifest_remote,
            pkg_manifest_local,
    ) in enumerate(zip(
        repo_cache_store.pkg_manifest_from_remote_ensure(error_fn=print),
        repo_cache_store.pkg_manifest_from_local_ensure(error_fn=print),
    )):
        # It's possible the remote repo could not be connected to when syncing.
        # Allow it to be None without raising an exception.
        if pkg_manifest_remote is None:
            continue

        repo = repos_all[repo_index]
        remote_url = repo.remote_url
        if not remote_url:
            continue
        for pkg_id, item_remote in pkg_manifest_remote.items():
            archive_url = item_remote["archive_url"]
            archive_url_basename = archive_url.rpartition("/")[2]
            # First compare the filenames, if this matches, check the full URL.
            if url_basename != archive_url_basename:
                continue

            # Calculate the absolute URL.
            archive_url_abs = pkg_manifest_archive_url_abs_from_remote_url(remote_url, archive_url)
            if archive_url_abs == url:
                return repo_index, repo.name, pkg_id, item_remote, pkg_manifest_local.get(pkg_id)

    return -1, "", "", None, None


def online_user_agent_from_blender():
    # NOTE: keep this brief and avoid `platform.platform()` which could identify individual users.
    # Produces something like this: `Blender/4.2.0 (Linux x86_64; cycle=alpha)` or similar.
    import platform
    return "Blender/{:d}.{:d}.{:d} ({:s} {:s}; cycle={:s})".format(
        *bpy.app.version,
        platform.system(),
        platform.machine(),
        bpy.app.version_cycle,
    )


def lock_result_any_failed_with_report(op, lock_result, report_type='ERROR'):
    """
    Convert any locking errors from ``bl_extension_utils.RepoLock.acquire`` into reports.

    Note that we might want to allow some repositories not to lock and still proceed (in the future).
    """
    any_errors = False
    for directory, lock_result_for_repo in lock_result.items():
        if lock_result_for_repo is None:
            continue
        print("Error \"{:s}\" locking \"{:s}\"".format(lock_result_for_repo, repr(directory)))
        op.report({report_type}, lock_result_for_repo)
        any_errors = True
    return any_errors


def pkg_info_check_exclude_filter_ex(name, tagline, search_lower):
    return (
        (search_lower in name.lower() or search_lower in iface_(name).lower()) or
        (search_lower in tagline.lower() or search_lower in iface_(tagline).lower())
    )


def pkg_info_check_exclude_filter(item, search_lower):
    return pkg_info_check_exclude_filter_ex(item["name"], item["tagline"], search_lower)


def extension_theme_enable_filepath(filepath):
    bpy.ops.script.execute_preset(
        filepath=filepath,
        menu_idname="USERPREF_MT_interface_theme_presets",
    )


def extension_theme_enable(repo_directory, pkg_idname):
    from .bl_extension_utils import (
        pkg_theme_file_list,
    )
    # Enable the theme.
    theme_dir, theme_files = pkg_theme_file_list(repo_directory, pkg_idname)

    # NOTE: a theme package can contain multiple themes, in this case just use the first
    # as the list is sorted and picking any theme is arbitrary if there are multiple.
    if not theme_files:
        return

    extension_theme_enable_filepath(os.path.join(theme_dir, theme_files[0]))


def repo_iter_valid_local_only(context):
    from . import repo_paths_or_none
    extension_repos = context.preferences.extensions.repos
    for repo_item in extension_repos:
        if not repo_item.enabled:
            continue
        # Ignore repositories that have invalid settings.
        directory, remote_url = repo_paths_or_none(repo_item)
        if directory is None:
            continue
        if remote_url:
            continue
        yield repo_item


# A named-tuple copy of `context.preferences.extensions.repos` (`bpy.types.UserExtensionRepo`).
# This is done for the following reasons.
#
# - Booleans `use_remote_url` & `use_access_token` have been "applied", so every time `remote_url`
#   is accessed there is no need to check `use_remote_url` first (same for access tokens).
#
# - When checking for updates in the background, it's possible the repository is freed between
#   starting a check for updates and when the check runs. Using a copy means there is no risk
#   accessing freed memory & crashing, although these cases still need to be handled logically
#   even if the crashes are avoided.
#
# - In practically all cases this data is read-only when used via package management.
#   A named tuple makes that explicit.
#
class RepoItem(NamedTuple):
    name: str
    directory: str
    remote_url: str
    module: str
    use_cache: bool
    access_token: str


def repo_cache_store_refresh_from_prefs(include_disabled=False):
    from . import repo_cache_store
    from . import repo_paths_or_none
    extension_repos = bpy.context.preferences.extensions.repos
    repos = []
    for repo_item in extension_repos:
        if not include_disabled:
            if not repo_item.enabled:
                continue
        directory, remote_url = repo_paths_or_none(repo_item)
        if directory is None:
            continue
        repos.append((directory, remote_url))

    repo_cache_store.refresh_from_repos(repos=repos)


def _preferences_ensure_disabled(*, repo_item, pkg_id_sequence, default_set):
    import sys
    import addon_utils

    result = {}
    errors = []

    def handle_error(ex):
        print("Error:", ex)
        errors.append(str(ex))

    modules_clear = []

    module_base_elem = ("bl_ext", repo_item.module)

    repo_module = sys.modules.get(".".join(module_base_elem))
    if repo_module is None:
        print("Repo module \"{:s}\" not in \"sys.modules\", unexpected!".format(".".join(module_base_elem)))

    for pkg_id in pkg_id_sequence:
        addon_module_elem = (*module_base_elem, pkg_id)
        addon_module_name = ".".join(addon_module_elem)
        loaded_default, loaded_state = addon_utils.check(addon_module_name)

        result[addon_module_name] = loaded_default, loaded_state

        # Not loaded or default, skip.
        if not (loaded_default or loaded_state):
            continue

        # This report isn't needed, it just shows a warning in the case of irregularities
        # which may be useful when debugging issues.
        if repo_module is not None:
            if not hasattr(repo_module, pkg_id):
                print("Repo module \"{:s}.{:s}\" not a sub-module!".format(".".join(module_base_elem), pkg_id))

        addon_utils.disable(addon_module_name, default_set=default_set, handle_error=handle_error)

        modules_clear.append(pkg_id)

    # Clear modules.

    # Extensions, repository & final `.` to ensure the module is part of the repository.
    prefix_base = ".".join(module_base_elem) + "."
    # Needed for `startswith` check.
    prefix_addon_modules = {prefix_base + pkg_id for pkg_id in modules_clear}
    # Needed for `startswith` check (sub-modules).
    prefix_addon_modules_base = tuple([module + "." for module in prefix_addon_modules])

    # NOTE(@ideasman42): clearing the modules is not great practice,
    # however we need to ensure this is fully un-loaded then reloaded.
    for key in list(sys.modules.keys()):
        if not key.startswith(prefix_base):
            continue
        if not (
                # This module is the add-on.
                key in prefix_addon_modules or
                # This module is a sub-module of the add-on.
                key.startswith(prefix_addon_modules_base)
        ):
            continue

        # Use pop instead of del because there is a (very) small chance
        # that classes defined in a removed module define a `__del__` method manipulates modules.
        sys.modules.pop(key, None)

    # Now remove from the module from it's parent (when found).
    # Although in most cases this isn't needed because disabling the add-on typically deletes the module,
    # don't report a warning if this is the case.
    if repo_module is not None:
        for pkg_id in pkg_id_sequence:
            if not hasattr(repo_module, pkg_id):
                continue
            delattr(repo_module, pkg_id)

    return result, errors


def _preferences_ensure_enabled(*, repo_item, pkg_id_sequence, result, handle_error):
    import addon_utils
    for addon_module_name, (loaded_default, loaded_state) in result.items():
        # The module was not loaded, so no need to restore it.
        if not loaded_state:
            continue

        addon_utils.enable(addon_module_name, default_set=loaded_default, handle_error=handle_error)


def _preferences_ensure_enabled_all(*, addon_restore, handle_error):
    for repo_item, pkg_id_sequence, result in addon_restore:
        _preferences_ensure_enabled(
            repo_item=repo_item,
            pkg_id_sequence=pkg_id_sequence,
            result=result,
            handle_error=handle_error,
        )


def _preferences_install_post_enable_on_install(
        *,
        directory,
        pkg_manifest_local,
        pkg_id_sequence,
        # There were already installed and an attempt to enable it will have already been made.
        pkg_id_sequence_upgrade,
        handle_error,
):
    import addon_utils

    # It only ever makes sense to enable one theme.
    has_theme = False

    repo_item = _extensions_repo_from_directory(directory)
    for pkg_id in pkg_id_sequence:
        item_local = pkg_manifest_local.get(pkg_id)
        if item_local is None:
            # Unlikely but possible, do nothing in this case.
            print("Package should have been installed but not found:", pkg_id)
            return

        if item_local["type"] == "add-on":
            # Check if the add-on will have been enabled from re-installing.
            if pkg_id in pkg_id_sequence_upgrade:
                continue

            addon_module_name = "bl_ext.{:s}.{:s}".format(repo_item.module, pkg_id)
            addon_utils.enable(addon_module_name, default_set=True, handle_error=handle_error)
        elif item_local["type"] == "theme":
            if has_theme:
                continue
            extension_theme_enable(directory, pkg_id)
            has_theme = True


def _preferences_ui_redraw():
    for win in bpy.context.window_manager.windows:
        for area in win.screen.areas:
            if area.type != 'PREFERENCES':
                continue
            area.tag_redraw()


def _preferences_ui_refresh_addons():
    import addon_utils
    # TODO: make a public method.
    addon_utils.modules._is_first = True


def _preferences_ensure_sync():
    # TODO: define when/where exactly sync should be ensured.
    # This is a general issue:
    from . import repo_cache_store
    sync_required = False
    for repo_index, (
            pkg_manifest_remote,
            pkg_manifest_local,
    ) in enumerate(zip(
        repo_cache_store.pkg_manifest_from_remote_ensure(error_fn=print),
        repo_cache_store.pkg_manifest_from_local_ensure(error_fn=print),
    )):
        if pkg_manifest_remote is None:
            sync_required = True
            break
        if pkg_manifest_local is None:
            sync_required = True
            break

    if sync_required:
        for wm in bpy.data.window_managers:
            for win in wm.windows:
                win.cursor_set('WAIT')
        try:
            bpy.ops.extensions.repo_sync_all()
        except Exception as ex:
            print("Sync failed:", ex)

        for wm in bpy.data.window_managers:
            for win in wm.windows:
                win.cursor_set('DEFAULT')


def extension_repos_read_index(index, *, include_disabled=False):
    from . import repo_paths_or_none
    extension_repos = bpy.context.preferences.extensions.repos
    index_test = 0
    for repo_item in extension_repos:
        if not include_disabled:
            if not repo_item.enabled:
                continue
        directory, remote_url = repo_paths_or_none(repo_item)
        if directory is None:
            continue

        if index == index_test:
            return RepoItem(
                name=repo_item.name,
                directory=directory,
                remote_url=remote_url,
                module=repo_item.module,
                use_cache=repo_item.use_cache,
                access_token=repo_item.access_token if repo_item.use_access_token else "",
            )
        index_test += 1
    return None


def extension_repos_read(*, include_disabled=False, use_active_only=False):
    from . import repo_paths_or_none
    extensions = bpy.context.preferences.extensions
    extension_repos = extensions.repos
    result = []

    if use_active_only:
        try:
            extension_active = extension_repos[extensions.active_repo]
        except IndexError:
            return result

        extension_repos = [extension_active]
        del extension_active

    for repo_item in extension_repos:
        if not include_disabled:
            if not repo_item.enabled:
                continue

        # Ignore repositories that have invalid settings.
        directory, remote_url = repo_paths_or_none(repo_item)
        if directory is None:
            continue

        result.append(RepoItem(
            name=repo_item.name,
            directory=directory,
            remote_url=remote_url,
            module=repo_item.module,
            use_cache=repo_item.use_cache,
            access_token=repo_item.access_token if repo_item.use_access_token else "",
        ))
    return result


def _extension_repos_index_from_directory(directory):
    directory = os.path.normpath(directory)
    repos_all = extension_repos_read()
    for i, repo_item in enumerate(repos_all):
        if os.path.normpath(repo_item.directory) == directory:
            return i
    if os.path.exists(directory):
        for i, repo_item in enumerate(repos_all):
            if os.path.normpath(repo_item.directory) == directory:
                return i
    return -1


def _extensions_repo_from_directory(directory):
    repos_all = extension_repos_read()
    repo_index = _extension_repos_index_from_directory(directory)
    if repo_index == -1:
        return None
    return repos_all[repo_index]


def _extensions_repo_from_directory_and_report(directory, report_fn):
    if not directory:
        report_fn({'ERROR', "Directory not set"})
        return None

    repo_item = _extensions_repo_from_directory(directory)
    if repo_item is None:
        report_fn({'ERROR'}, "Directory has no repo entry: {:s}".format(directory))
        return None
    return repo_item


def _pkg_marked_by_repo(pkg_manifest_all):
    # NOTE: pkg_manifest_all can be from local or remote source.
    wm = bpy.context.window_manager
    search_lower = wm.extension_search.lower()
    filter_by_type = blender_filter_by_type_map[wm.extension_type]

    repo_pkg_map = {}
    for pkg_id, repo_index in blender_extension_mark:
        # While this should be prevented, any marked packages out of the range will cause problems, skip them.
        if repo_index >= len(pkg_manifest_all):
            continue

        pkg_manifest = pkg_manifest_all[repo_index]
        item = pkg_manifest.get(pkg_id)
        if item is None:
            continue
        if filter_by_type and (filter_by_type != item["type"]):
            continue
        if search_lower and not pkg_info_check_exclude_filter(item, search_lower):
            continue

        pkg_list = repo_pkg_map.get(repo_index)
        if pkg_list is None:
            pkg_list = repo_pkg_map[repo_index] = []
        pkg_list.append(pkg_id)
    return repo_pkg_map


# -----------------------------------------------------------------------------
# Wheel Handling
#

def _extensions_wheel_filter_for_platform(wheels):

    # Copied from `wheel.bwheel_dist.get_platform(..)` which isn't part of Python.
    # This misses some additional checks which aren't supported by official Blender builds,
    # it's highly doubtful users ever run into this but we could add extend this if it's really needed.
    # (e.g. `linux-i686` on 64 bit systems & `linux-armv7l`).
    import sysconfig
    platform_tag_current = sysconfig.get_platform().replace("-", "_")

    # https://packaging.python.org/en/latest/specifications/binary-distribution-format/#file-name-convention
    # This also defines the name spec:
    # `{distribution}-{version}(-{build tag})?-{python tag}-{abi tag}-{platform tag}.whl`

    wheels_compatible = []
    for wheel in wheels:
        wheel_filename = wheel.rsplit("/", 1)[-1]

        # Handled by validation (paranoid).
        if not wheel_filename.lower().endswith(".whl"):
            print("Error: wheel doesn't end with \".whl\", skipping!")
            continue

        wheel_filename_split = wheel_filename[:-4].split("-")
        # Skipping, should never happen as validation will fail,
        # keep paranoid check although this might be removed in the future.
        if not (5 <= len(wheel_filename_split) <= 6):
            print("Error: wheel doesn't follow naming spec \"{:s}\"".format(wheel_filename))
            continue
        # TODO: Match Python & ABI tags.
        _python_tag, _abi_tag, platform_tag = wheel_filename_split[-3:]

        if platform_tag in {"any", platform_tag_current}:
            pass
        elif platform_tag_current.startswith("macosx_") and (
                # FIXME: `macosx_11.00` should be `macosx_11_0`.
                platform_tag.startswith("macosx_") and
                # Ignore the MACOSX version, ensure `arm64` suffix.
                platform_tag.endswith("_" + platform_tag_current.rpartition("_")[2])
        ):
            pass
        elif platform_tag_current.startswith("linux_") and (
                # May be `manylinux1` or `manylinux2010`.
                platform_tag.startswith("manylinux") and
                # Match against the architecture: `linux_x86_64` -> `_x86_64` (ensure the same suffix).
                # The GLIBC version is ignored because it will often be older.
                # Although we will probably want to detect incompatible GLIBC versions eventually.
                platform_tag.endswith("_" + platform_tag_current.partition("_")[2])
        ):
            pass
        else:
            # Useful to know, can quiet print in the future.
            print(
                "Skipping wheel for other system",
                "({:s} != {:s}):".format(platform_tag, platform_tag_current),
                wheel_filename,
            )
            continue

        wheels_compatible.append(wheel)
    return wheels_compatible


def _extensions_repo_sync_wheels(repo_cache_store):
    """
    This function collects all wheels from all packages and ensures the packages are either extracted or removed
    when they are no longer used.
    """
    from .bl_extension_local import sync

    repos_all = extension_repos_read()

    wheel_list = []
    for repo_index, pkg_manifest_local in enumerate(repo_cache_store.pkg_manifest_from_local_ensure(error_fn=print)):
        repo = repos_all[repo_index]
        repo_module = repo.module
        repo_directory = repo.directory
        for pkg_id, item_local in pkg_manifest_local.items():
            pkg_dirpath = os.path.join(repo_directory, pkg_id)
            wheels_rel = item_local.get("wheels", None)
            if wheels_rel is None:
                continue
            if not isinstance(wheels_rel, list):
                continue

            # Filter only the wheels for this platform.
            wheels_rel = _extensions_wheel_filter_for_platform(wheels_rel)
            if not wheels_rel:
                continue

            wheels_abs = []
            for filepath_rel in wheels_rel:
                filepath_abs = os.path.join(pkg_dirpath, filepath_rel)
                if not os.path.exists(filepath_abs):
                    continue
                wheels_abs.append(filepath_abs)

            if not wheels_abs:
                continue

            unique_pkg_id = "{:s}.{:s}".format(repo_module, pkg_id)
            wheel_list.append((unique_pkg_id, wheels_abs))

    extensions = bpy.utils.user_resource('EXTENSIONS')
    local_dir = os.path.join(extensions, ".local")

    sync(
        local_dir=local_dir,
        wheel_list=wheel_list,
    )


# -----------------------------------------------------------------------------
# Theme Handling
#

def _preferences_theme_state_create():
    from .bl_extension_utils import (
        file_mtime_or_none,
        scandir_with_demoted_errors,
    )
    filepath = bpy.context.preferences.themes[0].filepath
    if not filepath:
        return None, None

    if (result := file_mtime_or_none(filepath)) is not None:
        return result, filepath

    # It's possible the XML was renamed after upgrading, detect another.
    dirpath = os.path.dirname(filepath)

    # Not essential, just avoids a demoted error from `scandir` which seems like it may be a bug.
    if not os.path.exists(dirpath):
        return None, None

    filepath = ""
    for entry in scandir_with_demoted_errors(dirpath):
        if entry.is_dir():
            continue
        # There must only ever be one.
        if entry.name.lower().endswith(".xml"):
            if (result := file_mtime_or_none(entry.path)) is not None:
                return result, filepath
    return None, None


def _preferences_theme_state_restore(state):
    state_update = _preferences_theme_state_create()
    # Unchanged, return.
    if state == state_update:
        return

    # Uninstall:
    # The current theme was an extension that was uninstalled.
    if state[0] is not None and state_update[0] is None:
        bpy.ops.preferences.reset_default_theme()
        return

    # Update:
    if state_update[0] is not None:
        extension_theme_enable_filepath(state_update[1])


# -----------------------------------------------------------------------------
# Internal Implementation
#

def _is_modal(op):
    if is_background:
        return False
    if not op.options.is_invoke:
        return False
    return True


class CommandHandle:
    __slots__ = (
        "modal_timer",
        "cmd_batch",
        "wm",
        "request_exit",
    )

    def __init__(self):
        self.modal_timer = None
        self.cmd_batch = None
        self.wm = None
        self.request_exit = None

    @staticmethod
    def op_exec_from_iter(op, context, cmd_batch, is_modal):
        if not is_modal:
            with CheckSIGINT_Context() as sigint_ctx:
                has_request_exit = cmd_batch.exec_blocking(
                    report_fn=_report,
                    request_exit_fn=lambda: sigint_ctx.has_interrupt,
                    concurrent=is_concurrent,
                )
            if has_request_exit:
                op.report({'WARNING'}, "Command interrupted")
                return {'FINISHED'}

            return {'FINISHED'}

        handle = CommandHandle()
        handle.cmd_batch = cmd_batch
        handle.modal_timer = context.window_manager.event_timer_add(0.01, window=context.window)
        handle.wm = context.window_manager

        handle.wm.modal_handler_add(op)
        for window in handle.wm.windows:
            window.cursor_modal_set('WAIT')

        op._runtime_handle = handle
        return {'RUNNING_MODAL'}

    def op_modal_step(self, op, context):
        command_result = self.cmd_batch.exec_non_blocking(
            request_exit=self.request_exit,
        )

        # Forward new messages to reports.
        msg_list_per_command = self.cmd_batch.calc_status_log_since_last_request_or_none()
        if msg_list_per_command is not None:
            for i, msg_list in enumerate(msg_list_per_command, 1):
                for (ty, msg) in msg_list:
                    if len(msg_list_per_command) > 1:
                        # These reports are flattened, note the process number that fails so
                        # whoever is reading the reports can make sense of the messages.
                        msg = "{:s} (process {:d} of {:d})".format(msg, i, len(msg_list_per_command))
                    if ty == 'STATUS':
                        op.report({'INFO'}, msg)
                    else:
                        op.report({'WARNING'}, msg)
        del msg_list_per_command

        # Avoid high CPU usage by only redrawing when there has been a change.
        msg_list = self.cmd_batch.calc_status_log_or_none()
        if msg_list is not None:
            context.workspace.status_text_set(
                " | ".join(
                    ["{:s}: {:s}".format(ty, str(msg)) for (ty, msg) in msg_list]
                )
            )

            # Setting every time is a bit odd. but OK.
            repo_status_text.title = self.cmd_batch.title
            repo_status_text.log = msg_list
            repo_status_text.running = True
            _preferences_ui_redraw()

        if command_result.all_complete:
            self.wm.event_timer_remove(self.modal_timer)
            del op._runtime_handle
            context.workspace.status_text_set(None)
            repo_status_text.running = False

            for window in self.wm.windows:
                window.cursor_modal_restore()

            if self.request_exit:
                return {'CANCELLED'}
            return {'FINISHED'}

        return {'RUNNING_MODAL'}

    def op_modal_impl(self, op, context, event):
        refresh = False
        if event.type == 'TIMER':
            refresh = True
        elif event.type == 'ESC':
            if not self.request_exit:
                print("Request exit!")
                self.request_exit = True
                refresh = True

        if refresh:
            return self.op_modal_step(op, context)
        return {'RUNNING_MODAL'}


def _report(ty, msg):
    if ty == 'DONE':
        assert msg == ""
        return

    if is_background:
        print(ty, msg)
        return


def _repo_dir_and_index_get(repo_index, directory, report_fn):
    if repo_index != -1:
        repo_item = extension_repos_read_index(repo_index)
        directory = repo_item.directory if (repo_item is not None) else ""
    if not directory:
        report_fn({'ERROR'}, "Repository not set")
    return directory


# -----------------------------------------------------------------------------
# Public Repository Actions
#

class _ExtCmdMixIn:
    """
    Utility to execute mix-in.

    Sub-class must define.
    - bl_idname
    - bl_label
    - exec_command_iter
    - exec_command_finish
    """
    cls_slots = (
        "_runtime_handle",
    )

    @classmethod
    def __init_subclass__(cls) -> None:
        for attr in ("exec_command_iter", "exec_command_finish"):
            if getattr(cls, attr) is getattr(_ExtCmdMixIn, attr):
                raise Exception("Subclass did not define 'exec_command_iter'!")

    def exec_command_iter(self, is_modal):
        raise Exception("Subclass must define!")

    def exec_command_finish(self, canceled):
        raise Exception("Subclass must define!")

    def error_fn_from_exception(self, ex):
        # A bit silly setting every time, but it's needed to ensure there is a title.
        repo_status_text.log.append(("ERROR", str(ex)))

    def execute(self, context):
        is_modal = _is_modal(self)
        cmd_batch = self.exec_command_iter(is_modal)
        # It's possible the action could not be started.
        # In this case `exec_command_iter` should report an error.
        if cmd_batch is None:
            return {'CANCELLED'}

        # Needed in cast there are no commands within `cmd_batch`,
        # the title should still be set.
        repo_status_text.title = cmd_batch.title

        result = CommandHandle.op_exec_from_iter(self, context, cmd_batch, is_modal)
        if 'FINISHED' in result:
            self.exec_command_finish(False)
        elif 'CANCELLED' in result:
            self.exec_command_finish(True)
        return result

    def modal(self, context, event):
        result = self._runtime_handle.op_modal_impl(self, context, event)
        if 'FINISHED' in result:
            self.exec_command_finish(False)
        elif 'CANCELLED' in result:
            self.exec_command_finish(True)
        return result


class EXTENSIONS_OT_dummy_progress(Operator, _ExtCmdMixIn):
    bl_idname = "extensions.dummy_progress"
    bl_label = "Ext Demo"
    __slots__ = _ExtCmdMixIn.cls_slots

    def exec_command_iter(self, is_modal):
        return bl_extension_utils.CommandBatch(
            title="Dummy Progress",
            batch=[
                partial(
                    bl_extension_utils.dummy_progress,
                    use_idle=is_modal,
                ),
            ],
        )

    def exec_command_finish(self, canceled):
        _preferences_ui_redraw()


class EXTENSIONS_OT_repo_sync(Operator, _ExtCmdMixIn):
    bl_idname = "extensions.repo_sync"
    bl_label = "Ext Repo Sync"
    __slots__ = _ExtCmdMixIn.cls_slots

    repo_directory: rna_prop_directory
    repo_index: rna_prop_repo_index

    def exec_command_iter(self, is_modal):
        directory = _repo_dir_and_index_get(self.repo_index, self.repo_directory, self.report)
        if not directory:
            return None

        if (repo_item := _extensions_repo_from_directory_and_report(directory, self.report)) is None:
            return None

        if not os.path.exists(directory):
            try:
                os.makedirs(directory)
            except Exception as ex:
                self.report({'ERROR'}, str(ex))
                return {'CANCELLED'}

        # Needed to refresh.
        self.repo_directory = directory

        # Lock repositories.
        self.repo_lock = RepoLock(repo_directories=[directory], cookie=cookie_from_session())
        if lock_result_any_failed_with_report(self, self.repo_lock.acquire()):
            return None

        cmd_batch = []
        if repo_item.remote_url:
            cmd_batch.append(
                partial(
                    bl_extension_utils.repo_sync,
                    directory=directory,
                    remote_name=repo_item.name,
                    remote_url=url_append_defaults(repo_item.remote_url),
                    online_user_agent=online_user_agent_from_blender(),
                    access_token=repo_item.access_token,
                    use_idle=is_modal,
                )
            )

        return bl_extension_utils.CommandBatch(
            title="Sync",
            batch=cmd_batch,
        )

    def exec_command_finish(self, canceled):
        from . import repo_cache_store

        repo_cache_store_refresh_from_prefs()
        repo_cache_store.refresh_remote_from_directory(
            directory=self.repo_directory,
            error_fn=self.error_fn_from_exception,
            force=True,
        )

        # Unlock repositories.
        lock_result_any_failed_with_report(self, self.repo_lock.release(), report_type='WARNING')
        del self.repo_lock

        repo_stats_calc()

        _preferences_ui_redraw()


class EXTENSIONS_OT_repo_sync_all(Operator, _ExtCmdMixIn):
    """Refresh the list of extensions for all the remote repositories"""
    bl_idname = "extensions.repo_sync_all"
    bl_label = "Check for Updates"
    __slots__ = _ExtCmdMixIn.cls_slots

    use_active_only: BoolProperty(
        name="Active Only",
        description="Only sync the active repository",
    )

    @classmethod
    def poll(cls, _context):
        if not bpy.app.online_access:
            if bpy.app.online_access_override:
                cls.poll_message_set(
                    "Online access required to check for updates. Launch Blender without --offline-mode"
                )
            else:
                cls.poll_message_set(
                    "Online access required to check for updates. Enable online access in System preferences"
                )
            return False

        repos_all = extension_repos_read(use_active_only=False)
        if not len(repos_all):
            cls.poll_message_set("No repositories available")
            return False

        return True

    def exec_command_iter(self, is_modal):
        use_active_only = self.use_active_only
        repos_all = extension_repos_read(use_active_only=use_active_only)

        if not repos_all:
            if use_active_only:
                self.report({'INFO'}, "The active repository has invalid settings")
            else:
                assert False, "unreachable"  # Poll prevents this.
            return None

        for repo_item in repos_all:
            if not os.path.exists(repo_item.directory):
                try:
                    os.makedirs(repo_item.directory)
                except Exception as ex:
                    self.report({'WARNING'}, str(ex))
                    return None

        cmd_batch = []
        for repo_item in repos_all:
            # Local only repositories should still refresh, but not run the sync.
            if repo_item.remote_url:
                cmd_batch.append(partial(
                    bl_extension_utils.repo_sync,
                    directory=repo_item.directory,
                    remote_name=repo_item.name,
                    remote_url=url_append_defaults(repo_item.remote_url),
                    online_user_agent=online_user_agent_from_blender(),
                    access_token=repo_item.access_token,
                    use_idle=is_modal,
                ))

        repos_lock = [repo_item.directory for repo_item in repos_all]

        # Lock repositories.
        self.repo_lock = RepoLock(repo_directories=repos_lock, cookie=cookie_from_session())
        if lock_result_any_failed_with_report(self, self.repo_lock.acquire()):
            return None

        return bl_extension_utils.CommandBatch(
            title="Sync \"{:s}\"".format(repos_all[0].name) if use_active_only else "Sync All",
            batch=cmd_batch,
        )

    def exec_command_finish(self, canceled):
        from . import repo_cache_store

        repo_cache_store_refresh_from_prefs()

        for repo_item in extension_repos_read():
            repo_cache_store.refresh_remote_from_directory(
                directory=repo_item.directory,
                error_fn=self.error_fn_from_exception,
                force=True,
            )

        # Unlock repositories.
        lock_result_any_failed_with_report(self, self.repo_lock.release(), report_type='WARNING')
        del self.repo_lock

        repo_stats_calc()

        _preferences_ui_redraw()


class EXTENSIONS_OT_package_upgrade_all(Operator, _ExtCmdMixIn):
    """Upgrade all the extensions to their latest version for all the remote repositories"""
    bl_idname = "extensions.package_upgrade_all"
    bl_label = "Ext Package Upgrade All"
    __slots__ = (
        *_ExtCmdMixIn.cls_slots,
        "_repo_directories",
    )

    use_active_only: BoolProperty(
        name="Active Only",
        description="Only sync the active repository",
    )

    @classmethod
    def poll(cls, _context):
        if not bpy.app.online_access:
            if bpy.app.online_access_override:
                cls.poll_message_set("Online access required to install updates. Launch Bforartists without --offline-mode")#BFA - not blender
            else:
                cls.poll_message_set(
                    "Online access required to install updates. Enable online access in System preferences")
            return False

        repos_all = extension_repos_read(use_active_only=False)
        if not len(repos_all):
            cls.poll_message_set("No repositories available")
            return False

        return True

    def exec_command_iter(self, is_modal):
        from . import repo_cache_store
        self._repo_directories = set()
        self._addon_restore = []
        self._theme_restore = _preferences_theme_state_create()

        use_active_only = self.use_active_only
        repos_all = extension_repos_read(use_active_only=use_active_only)
        repo_directory_supset = [repo_entry.directory for repo_entry in repos_all] if use_active_only else None

        if not repos_all:
            if use_active_only:
                self.report({'INFO'}, "The active repository has invalid settings")
            else:
                assert False, "unreachable"  # Poll prevents this.
            return None

        # NOTE: Unless we have a "clear-cache" operator - there isn't a great place to apply cache-clearing.
        # So when cache is disabled simply clear all cache before performing an update.
        # Further, individual install & remove operation will manage the cache
        # for the individual packages being installed or removed.
        for repo_item in repos_all:
            if repo_item.use_cache:
                continue
            bl_extension_utils.pkg_repo_cache_clear(repo_item.directory)

        # Track add-ons to disable before uninstalling.
        handle_addons_info = []

        packages_to_upgrade = [[] for _ in range(len(repos_all))]
        package_count = 0

        pkg_manifest_local_all = list(repo_cache_store.pkg_manifest_from_local_ensure(
            error_fn=self.error_fn_from_exception,
            directory_subset=repo_directory_supset,
        ))
        for repo_index, pkg_manifest_remote in enumerate(repo_cache_store.pkg_manifest_from_remote_ensure(
            error_fn=self.error_fn_from_exception,
            directory_subset=repo_directory_supset,
        )):
            if pkg_manifest_remote is None:
                continue

            pkg_manifest_local = pkg_manifest_local_all[repo_index]
            if pkg_manifest_local is None:
                continue

            for pkg_id, item_remote in pkg_manifest_remote.items():
                item_local = pkg_manifest_local.get(pkg_id)
                if item_local is None:
                    # Not installed.
                    continue

                if item_remote["version"] != item_local["version"]:
                    packages_to_upgrade[repo_index].append(pkg_id)
                    package_count += 1

            if packages_to_upgrade[repo_index]:
                handle_addons_info.append((repos_all[repo_index], list(packages_to_upgrade[repo_index])))

        cmd_batch = []
        for repo_index, pkg_id_sequence in enumerate(packages_to_upgrade):
            if not pkg_id_sequence:
                continue
            repo_item = repos_all[repo_index]
            cmd_batch.append(partial(
                bl_extension_utils.pkg_install,
                directory=repo_item.directory,
                remote_url=url_append_defaults(repo_item.remote_url),
                pkg_id_sequence=pkg_id_sequence,
                online_user_agent=online_user_agent_from_blender(),
                access_token=repo_item.access_token,
                use_cache=repo_item.use_cache,
                use_idle=is_modal,
            ))
            self._repo_directories.add(repo_item.directory)

        if not cmd_batch:
            self.report({'INFO'}, "No installed packages to update")
            return None

        # Lock repositories.
        self.repo_lock = RepoLock(repo_directories=list(self._repo_directories), cookie=cookie_from_session())
        if lock_result_any_failed_with_report(self, self.repo_lock.acquire()):
            return None

        for repo_item, pkg_id_sequence in handle_addons_info:
            result, errors = _preferences_ensure_disabled(
                repo_item=repo_item,
                pkg_id_sequence=pkg_id_sequence,
                default_set=False,
            )
            self._addon_restore.append((repo_item, pkg_id_sequence, result))

        return bl_extension_utils.CommandBatch(
            title=(
                "Update {:d} Package(s) from \"{:s}\"".format(package_count, repos_all[0].name) if use_active_only else
                "Update {:d} Package(s)".format(package_count)
            ),
            batch=cmd_batch,
        )

    def exec_command_finish(self, canceled):

        # Unlock repositories.
        lock_result_any_failed_with_report(self, self.repo_lock.release(), report_type='WARNING')
        del self.repo_lock

        # Refresh installed packages for repositories that were operated on.
        from . import repo_cache_store
        for directory in self._repo_directories:
            repo_cache_store.refresh_local_from_directory(
                directory=directory,
                error_fn=self.error_fn_from_exception,
            )

        repo_stats_calc()

        # TODO: it would be nice to include this message in the banner.
        def handle_error(ex):
            self.report({'ERROR'}, str(ex))

        _preferences_ensure_enabled_all(
            addon_restore=self._addon_restore,
            handle_error=handle_error,
        )
        _preferences_theme_state_restore(self._theme_restore)

        _preferences_ui_redraw()
        _preferences_ui_refresh_addons()


class EXTENSIONS_OT_package_install_marked(Operator, _ExtCmdMixIn):
    bl_idname = "extensions.package_install_marked"
    bl_label = "Ext Package Install_marked"
    __slots__ = (
        *_ExtCmdMixIn.cls_slots,
        "_repo_directories",
        "_repo_map_packages_addon_only",
    )

    enable_on_install: rna_prop_enable_on_install

    def exec_command_iter(self, is_modal):
        from . import repo_cache_store
        repos_all = extension_repos_read()
        pkg_manifest_remote_all = list(repo_cache_store.pkg_manifest_from_remote_ensure(
            error_fn=self.error_fn_from_exception,
        ))
        repo_pkg_map = _pkg_marked_by_repo(pkg_manifest_remote_all)
        self._repo_directories = set()
        self._repo_map_packages_addon_only = []
        package_count = 0

        cmd_batch = []
        for repo_index, pkg_id_sequence in sorted(repo_pkg_map.items()):
            repo_item = repos_all[repo_index]
            # Filter out already installed.
            pkg_manifest_local = repo_cache_store.refresh_local_from_directory(
                directory=repo_item.directory,
                error_fn=self.error_fn_from_exception,
            )
            if pkg_manifest_local is None:
                continue
            pkg_id_sequence = [pkg_id for pkg_id in pkg_id_sequence if pkg_id not in pkg_manifest_local]
            if not pkg_id_sequence:
                continue

            cmd_batch.append(partial(
                bl_extension_utils.pkg_install,
                directory=repo_item.directory,
                remote_url=url_append_defaults(repo_item.remote_url),
                pkg_id_sequence=pkg_id_sequence,
                online_user_agent=online_user_agent_from_blender(),
                access_token=repo_item.access_token,
                use_cache=repo_item.use_cache,
                use_idle=is_modal,
            ))
            self._repo_directories.add(repo_item.directory)
            package_count += len(pkg_id_sequence)

            # Filter out non add-on extensions.
            pkg_manifest_remote = pkg_manifest_remote_all[repo_index]

            pkg_id_sequence_addon_only = [
                pkg_id for pkg_id in pkg_id_sequence if pkg_manifest_remote[pkg_id]["type"] == "add-on"]
            if pkg_id_sequence_addon_only:
                self._repo_map_packages_addon_only.append((repo_item.directory, pkg_id_sequence_addon_only))

        if not cmd_batch:
            self.report({'ERROR'}, "No un-installed packages marked")
            return None

        # Lock repositories.
        self.repo_lock = RepoLock(repo_directories=list(self._repo_directories), cookie=cookie_from_session())
        if lock_result_any_failed_with_report(self, self.repo_lock.acquire()):
            return None

        return bl_extension_utils.CommandBatch(
            title="Install {:d} Marked Package(s)".format(package_count),
            batch=cmd_batch,
        )

    def exec_command_finish(self, canceled):

        # Unlock repositories.
        lock_result_any_failed_with_report(self, self.repo_lock.release(), report_type='WARNING')
        del self.repo_lock

        # Refresh installed packages for repositories that were operated on.
        from . import repo_cache_store
        for directory in self._repo_directories:
            repo_cache_store.refresh_local_from_directory(
                directory=directory,
                error_fn=self.error_fn_from_exception,
            )

        _extensions_repo_sync_wheels(repo_cache_store)
        repo_stats_calc()

        # TODO: it would be nice to include this message in the banner.
        def handle_error(ex):
            self.report({'ERROR'}, str(ex))

        for directory, pkg_id_sequence in self._repo_map_packages_addon_only:

            pkg_manifest_local = repo_cache_store.refresh_local_from_directory(
                directory=directory,
                error_fn=self.error_fn_from_exception,
            )

            if self.enable_on_install:
                _preferences_install_post_enable_on_install(
                    directory=directory,
                    pkg_manifest_local=pkg_manifest_local,
                    pkg_id_sequence=pkg_id_sequence,
                    # Installed packages are always excluded.
                    pkg_id_sequence_upgrade=[],
                    handle_error=handle_error,
                )

        _preferences_ui_redraw()
        _preferences_ui_refresh_addons()


class EXTENSIONS_OT_package_uninstall_marked(Operator, _ExtCmdMixIn):
    bl_idname = "extensions.package_uninstall_marked"
    bl_label = "Ext Package Uninstall Marked"
    __slots__ = (
        *_ExtCmdMixIn.cls_slots,
        "_repo_directories",
    )

    def exec_command_iter(self, is_modal):
        from . import repo_cache_store
        # TODO: check if the packages are already installed (notify the user).
        # Perhaps re-install?
        repos_all = extension_repos_read()
        pkg_manifest_local_all = list(repo_cache_store.pkg_manifest_from_local_ensure(
            error_fn=self.error_fn_from_exception,
        ))
        repo_pkg_map = _pkg_marked_by_repo(pkg_manifest_local_all)
        package_count = 0

        self._repo_directories = set()
        self._theme_restore = _preferences_theme_state_create()

        # Track add-ons to disable before uninstalling.
        handle_addons_info = []

        cmd_batch = []
        for repo_index, pkg_id_sequence in sorted(repo_pkg_map.items()):
            repo_item = repos_all[repo_index]

            # Filter out not installed.
            pkg_manifest_local = repo_cache_store.refresh_local_from_directory(
                directory=repo_item.directory,
                error_fn=self.error_fn_from_exception,
            )
            if pkg_manifest_local is None:
                continue
            pkg_id_sequence = [pkg_id for pkg_id in pkg_id_sequence if pkg_id in pkg_manifest_local]
            if not pkg_id_sequence:
                continue

            cmd_batch.append(
                partial(
                    bl_extension_utils.pkg_uninstall,
                    directory=repo_item.directory,
                    pkg_id_sequence=pkg_id_sequence,
                    use_idle=is_modal,
                ))
            self._repo_directories.add(repo_item.directory)
            package_count += len(pkg_id_sequence)

            handle_addons_info.append((repo_item, pkg_id_sequence))

        if not cmd_batch:
            self.report({'ERROR'}, "No installed packages marked")
            return None

        # Lock repositories.
        self.repo_lock = RepoLock(repo_directories=list(self._repo_directories), cookie=cookie_from_session())
        if lock_result_any_failed_with_report(self, self.repo_lock.acquire()):
            return None

        for repo_item, pkg_id_sequence in handle_addons_info:
            # No need to store the result (`_`) because the add-ons aren't going to be enabled again.
            _, errors = _preferences_ensure_disabled(
                repo_item=repo_item,
                pkg_id_sequence=pkg_id_sequence,
                default_set=True,
            )

        return bl_extension_utils.CommandBatch(
            title="Uninstall {:d} Marked Package(s)".format(package_count),
            batch=cmd_batch,
        )

    def exec_command_finish(self, canceled):

        # Unlock repositories.
        lock_result_any_failed_with_report(self, self.repo_lock.release(), report_type='WARNING')
        del self.repo_lock

        # Refresh installed packages for repositories that were operated on.
        from . import repo_cache_store
        for directory in self._repo_directories:
            repo_cache_store.refresh_local_from_directory(
                directory=directory,
                error_fn=self.error_fn_from_exception,
            )

        _extensions_repo_sync_wheels(repo_cache_store)
        repo_stats_calc()

        _preferences_theme_state_restore(self._theme_restore)

        _preferences_ui_redraw()
        _preferences_ui_refresh_addons()


<<<<<<< HEAD
class BlPkgPkgInstallFiles(Operator, _BlPkgCmdMixIn):
    """Install an extension addon or theme from local drive""" #BFA - changed tooltip to be more explicit
    bl_idname = "bl_pkg.pkg_install_files"
    bl_label = "Install Extension" #BFA - changed label to be explicit
    __slots__ = _BlPkgCmdMixIn.cls_slots + (
=======
class EXTENSIONS_OT_package_install_files(Operator, _ExtCmdMixIn):
    """Install an extension from a file into a locally managed repository"""
    bl_idname = "extensions.package_install_files"
    bl_label = "Install from Disk"
    __slots__ = (
        *_ExtCmdMixIn.cls_slots,
>>>>>>> c76fd012
        "repo_directory",
        "pkg_id_sequence"
    )
    _drop_variables = None
    _legacy_drop = None

    filter_glob: StringProperty(default="*.zip;*.py", options={'HIDDEN'})

    directory: StringProperty(
        name="Directory",
        subtype='DIR_PATH',
        default="",
    )
    files: CollectionProperty(
        type=bpy.types.OperatorFileListElement,
        options={'HIDDEN', 'SKIP_SAVE'}
    )

    # Use for for scripts.
    filepath: StringProperty(
        subtype='FILE_PATH',
    )

    repo: EnumProperty(
        name="Local Repository",
        items=rna_prop_repo_enum_local_only_itemf,
        description="The local repository to install extensions into",
    )

    enable_on_install: rna_prop_enable_on_install

    # Properties matching the legacy operator, not used by extension packages.
    target: EnumProperty(
        name="Legacy Target Path",
        items=bpy.types.PREFERENCES_OT_addon_install._target_path_items,
        description="Path to install legacy add-on packages to",
    )

    overwrite: BoolProperty(
        name="Legacy Overwrite",
        description="Remove existing add-ons with the same ID",
        default=True,
    )

    # Only used for code-path for dropping an extension.
    url: rna_prop_url

    def exec_command_iter(self, is_modal):
        from .bl_extension_utils import (
            pkg_manifest_dict_from_file_or_error,
            pkg_is_legacy_addon,
        )

        self._addon_restore = []
        self._theme_restore = _preferences_theme_state_create()

        # Happens when run from scripts and this argument isn't passed in.
        if not self.properties.is_property_set("repo"):
            self.report({'ERROR'}, "Repository not set")
            return None

        # Repository accessed.
        repo_module_name = self.repo
        repo_item = next(
            (repo_item for repo_item in extension_repos_read() if repo_item.module == repo_module_name),
            None,
        )
        # This should really never happen as poll means this shouldn't be possible.
        assert repo_item is not None
        del repo_module_name
        # Done with the repository.

        source_files = [os.path.join(file.name) for file in self.files]
        source_directory = self.directory
        # Support a single `filepath`, more convenient when calling from scripts.
        if not (source_directory and source_files):
            source_directory, source_file = os.path.split(self.filepath)
            if not (source_directory and source_file):
                # Be specific with this error as a vague message is confusing when files
                # are passed via the command line.
                if source_directory or source_file:
                    if source_file:
                        self.report({'ERROR'}, "Unable to install from relative path")
                    else:
                        self.report({'ERROR'}, "Unable to install a directory")
                else:
                    self.report({'ERROR'}, "Unable to install from disk, no paths were defined")
                return None
            source_files = [source_file]
            del source_file
        assert len(source_files) > 0

        # Make absolute paths.
        source_files = [os.path.join(source_directory, filename) for filename in source_files]

        # Extract meta-data from package files.
        # Note that errors are ignored here, let the underlying install operation do this.
        pkg_id_sequence = []
        pkg_files = []
        pkg_legacy_files = []
        for source_filepath in source_files:
            if pkg_is_legacy_addon(source_filepath):
                pkg_legacy_files.append(source_filepath)
                continue
            pkg_files.append(source_filepath)

            result = pkg_manifest_dict_from_file_or_error(source_filepath)
            if isinstance(result, str):
                continue
            pkg_id = result["id"]
            if pkg_id in pkg_id_sequence:
                continue
            pkg_id_sequence.append(pkg_id)

        directory = repo_item.directory
        assert directory != ""

        # Install legacy add-ons
        for source_filepath in pkg_legacy_files:
            self.exec_legacy(source_filepath)

        if not pkg_files:
            return None

        # Collect package ID's.
        self.repo_directory = directory
        self.pkg_id_sequence = pkg_id_sequence

        # Detect upgrade.
        if pkg_id_sequence:
            from . import repo_cache_store
            pkg_manifest_local = repo_cache_store.refresh_local_from_directory(
                directory=self.repo_directory,
                error_fn=self.error_fn_from_exception,
            )
            if pkg_manifest_local is not None:
                pkg_id_sequence_upgrade = [pkg_id for pkg_id in pkg_id_sequence if pkg_id in pkg_manifest_local]
                if pkg_id_sequence_upgrade:
                    result, errors = _preferences_ensure_disabled(
                        repo_item=repo_item,
                        pkg_id_sequence=pkg_id_sequence_upgrade,
                        default_set=False,
                    )
                    self._addon_restore.append((repo_item, pkg_id_sequence_upgrade, result))
            del repo_cache_store, pkg_manifest_local

        # Lock repositories.
        self.repo_lock = RepoLock(repo_directories=[repo_item.directory], cookie=cookie_from_session())
        if lock_result_any_failed_with_report(self, self.repo_lock.acquire()):
            return None

        return bl_extension_utils.CommandBatch(
            title="Install Package Files",
            batch=[
                partial(
                    bl_extension_utils.pkg_install_files,
                    directory=directory,
                    files=pkg_files,
                    use_idle=is_modal,
                )
            ],
        )

    def exec_command_finish(self, canceled):

        # Refresh installed packages for repositories that were operated on.
        from . import repo_cache_store

        # Re-generate JSON meta-data from TOML files (needed for offline repository).
        repo_cache_store.refresh_remote_from_directory(
            directory=self.repo_directory,
            error_fn=self.error_fn_from_exception,
            force=True,
        )

        # Unlock repositories.
        lock_result_any_failed_with_report(self, self.repo_lock.release(), report_type='WARNING')
        del self.repo_lock

        pkg_manifest_local = repo_cache_store.refresh_local_from_directory(
            directory=self.repo_directory,
            error_fn=self.error_fn_from_exception,
        )

        _extensions_repo_sync_wheels(repo_cache_store)
        repo_stats_calc()

        # TODO: it would be nice to include this message in the banner.

        def handle_error(ex):
            self.report({'ERROR'}, str(ex))

        _preferences_ensure_enabled_all(
            addon_restore=self._addon_restore,
            handle_error=handle_error,
        )
        _preferences_theme_state_restore(self._theme_restore)

        if self._addon_restore:
            pkg_id_sequence_upgrade = self._addon_restore[0][1]
        else:
            pkg_id_sequence_upgrade = []

        if self.enable_on_install:
            _preferences_install_post_enable_on_install(
                directory=self.repo_directory,
                pkg_manifest_local=pkg_manifest_local,
                pkg_id_sequence=self.pkg_id_sequence,
                pkg_id_sequence_upgrade=pkg_id_sequence_upgrade,
                handle_error=handle_error,
            )

        _preferences_ui_redraw()
        _preferences_ui_refresh_addons()

    def exec_legacy(self, filepath):
        backup_filepath = self.filepath
        self.filepath = filepath
        bpy.types.PREFERENCES_OT_addon_install.execute(self, bpy.context)
        self.filepath = backup_filepath

    @classmethod
    def poll(cls, context):
        if next(repo_iter_valid_local_only(context), None) is None:
            cls.poll_message_set("There must be at least one \"Local\" repository set to install extensions into")
            return False
        return True

    def invoke(self, context, event):
        if self.properties.is_property_set("url"):
            return self._invoke_for_drop(context, event)

        # Ensure the value is marked as set (else an error is reported).
        self.repo = self.repo

        context.window_manager.fileselect_add(self)
        return {'RUNNING_MODAL'}

    def draw(self, context):
        if self._drop_variables is not None:
            return self._draw_for_drop(context)
        elif self._legacy_drop is not None:
            return self._draw_for_legacy_drop(context)

        # Override draw because the repository names may be over-long and not fit well in the UI.
        # Show the text & repository names in two separate rows.
        layout = self.layout
        layout.use_property_split = True
        layout.use_property_decorate = False
        layout.prop(self, "enable_on_install")

        header, body = layout.panel("extensions")
        header.label(text="Extensions")
        if body:
            body.prop(self, "repo", text="Repository")

        header, body = layout.panel("legacy", default_closed=True)
        header.label(text="Legacy Add-ons")

        row = header.row()
        row.alignment = 'RIGHT'
        row.emboss = 'NONE'
        row.operator("wm.doc_view_manual", icon='URL', text="").doc_id = "preferences.addon_install"

        if body:
            body.prop(self, "target", text="Target Path")
            body.prop(self, "overwrite", text="Overwrite")

    def _invoke_for_drop(self, context, event):
        # Drop logic.
        print("DROP FILE:", self.url)

        # Blender calls the drop logic with an un-encoded file-path.
        # It would be nicer if it used the file URI schema,
        # however this is only activated from Blender's drop logic.
        #
        # TODO: even though Blender supports "remote" repositories referencing `file://` prefixed URL's.
        # These are not supported for dropping. Since at the time of dropping it's not known that the
        # path is referenced from a "local" repository or a "remote" that uses a `file://` URL.
        filepath = self.url
        print(filepath)

        from .bl_extension_utils import pkg_is_legacy_addon

        if not pkg_is_legacy_addon(filepath):
            self._drop_variables = True
            self._legacy_drop = None

            from .bl_extension_ops import repo_iter_valid_local_only
            from .bl_extension_utils import pkg_manifest_dict_from_file_or_error

            if not list(repo_iter_valid_local_only(bpy.context)):
                self.report({'ERROR'}, "No Local Repositories")
                return {'CANCELLED'}

            if isinstance(result := pkg_manifest_dict_from_file_or_error(filepath), str):
                self.report({'ERROR'}, "Error in manifest {:s}".format(result))
                return {'CANCELLED'}

            pkg_id = result["id"]
            pkg_type = result["type"]
            del result

            self._drop_variables = pkg_id, pkg_type
        else:
            self._drop_variables = None
            self._legacy_drop = True

        # Set to it's self to the property is considered "set".
        self.repo = self.repo
        self.filepath = filepath

        wm = context.window_manager
        wm.invoke_props_dialog(self)

        return {'RUNNING_MODAL'}

    def _draw_for_drop(self, context):

        layout = self.layout
        layout.operator_context = 'EXEC_DEFAULT'

        pkg_id, pkg_type = self._drop_variables

        layout.label(text="Local Repository")
        layout.prop(self, "repo", text="")

        layout.prop(self, "enable_on_install", text=rna_prop_enable_on_install_type_map[pkg_type])

    def _draw_for_legacy_drop(self, context):

        layout = self.layout
        layout.operator_context = 'EXEC_DEFAULT'

        layout.label(text="Legacy Add-on")
        layout.prop(self, "target", text="Target")
        layout.prop(self, "overwrite", text="Overwrite")
        layout.prop(self, "enable_on_install")


class EXTENSIONS_OT_package_install(Operator, _ExtCmdMixIn):
    """Download and install the extension"""
    bl_idname = "extensions.package_install"
    bl_label = "Install Extension"
    __slots__ = _ExtCmdMixIn.cls_slots

    _drop_variables = None

    repo_directory: rna_prop_directory
    repo_index: rna_prop_repo_index

    pkg_id: rna_prop_pkg_id

    enable_on_install: rna_prop_enable_on_install

    # Only used for code-path for dropping an extension.
    url: rna_prop_url

    @classmethod
    def poll(cls, context):
        if not bpy.app.online_access:
            if bpy.app.online_access_override:
                cls.poll_message_set(
                    "Online access required to install or update. Launch Bforartists without --offline-mode") #BFA - not blender
            else:
                cls.poll_message_set(
                    "Online access required to install or update. Enable online access in System preferences")
            return False

        return True

    def exec_command_iter(self, is_modal):
        self._addon_restore = []
        self._theme_restore = _preferences_theme_state_create()

        directory = _repo_dir_and_index_get(self.repo_index, self.repo_directory, self.report)
        if not directory:
            return None
        self.repo_directory = directory

        if (repo_item := _extensions_repo_from_directory_and_report(directory, self.report)) is None:
            return None

        if not (pkg_id := self.pkg_id):
            self.report({'ERROR'}, "Package ID not set")
            return None

        # Detect upgrade.
        from . import repo_cache_store
        pkg_manifest_local = repo_cache_store.refresh_local_from_directory(
            directory=self.repo_directory,
            error_fn=self.error_fn_from_exception,
        )
        is_installed = pkg_manifest_local is not None and (pkg_id in pkg_manifest_local)
        del repo_cache_store, pkg_manifest_local

        if is_installed:
            pkg_id_sequence = (pkg_id,)
            result, errors = _preferences_ensure_disabled(
                repo_item=repo_item,
                pkg_id_sequence=pkg_id_sequence,
                default_set=False,
            )
            self._addon_restore.append((repo_item, pkg_id_sequence, result))
            del pkg_id_sequence

        # Lock repositories.
        self.repo_lock = RepoLock(repo_directories=[repo_item.directory], cookie=cookie_from_session())
        if lock_result_any_failed_with_report(self, self.repo_lock.acquire()):
            return None

        return bl_extension_utils.CommandBatch(
            title="Install Package",
            batch=[
                partial(
                    bl_extension_utils.pkg_install,
                    directory=directory,
                    remote_url=url_append_defaults(repo_item.remote_url),
                    pkg_id_sequence=(pkg_id,),
                    online_user_agent=online_user_agent_from_blender(),
                    access_token=repo_item.access_token,
                    use_cache=repo_item.use_cache,
                    use_idle=is_modal,
                )
            ],
        )

    def exec_command_finish(self, canceled):

        # Unlock repositories.
        lock_result_any_failed_with_report(self, self.repo_lock.release(), report_type='WARNING')
        del self.repo_lock

        # Refresh installed packages for repositories that were operated on.
        from . import repo_cache_store
        pkg_manifest_local = repo_cache_store.refresh_local_from_directory(
            directory=self.repo_directory,
            error_fn=self.error_fn_from_exception,
        )

        _extensions_repo_sync_wheels(repo_cache_store)
        repo_stats_calc()

        # TODO: it would be nice to include this message in the banner.
        def handle_error(ex):
            self.report({'ERROR'}, str(ex))

        _preferences_ensure_enabled_all(
            addon_restore=self._addon_restore,
            handle_error=handle_error,
        )
        _preferences_theme_state_restore(self._theme_restore)

        if self._addon_restore:
            pkg_id_sequence_upgrade = self._addon_restore[0][1]
        else:
            pkg_id_sequence_upgrade = []

        if self.enable_on_install:
            _preferences_install_post_enable_on_install(
                directory=self.repo_directory,
                pkg_manifest_local=pkg_manifest_local,
                pkg_id_sequence=(self.pkg_id,),
                pkg_id_sequence_upgrade=pkg_id_sequence_upgrade,
                handle_error=handle_error,
            )

        _preferences_ui_redraw()
        _preferences_ui_refresh_addons()

    def invoke(self, context, event):
        # Only for drop logic!
        if self.properties.is_property_set("url"):
            return self._invoke_for_drop(context, event)

        return self.execute(context)

    def _invoke_for_drop(self, context, event):
        from .bl_extension_utils import url_parse_for_blender

        url = self.url
        print("DROP URL:", url)

        # First check if this is part of a disabled repository.
        url, url_params = url_parse_for_blender(url)
        remote_url = url_params.get("repository")
        repo_from_url = None if remote_url is None else _preferences_repo_find_by_remote_url(context, remote_url)

        if repo_from_url and not repo_from_url.enabled:
            self.report({'ERROR'}, "Extension: repository \"{:s}\" exists but is disabled".format(repo_from_url.name))
            return {'CANCELLED'}

        _preferences_ensure_sync()

        repo_index, repo_name, pkg_id, item_remote, item_local = extension_url_find_repo_index_and_pkg_id(url)

        if repo_index == -1:
            self.report({'ERROR'}, "Extension: URL not found in remote repositories!\n{:s}".format(url))
            return {'CANCELLED'}

        if item_local is not None:
            self.report({'ERROR'}, "Extension: \"{:s}\" Already installed!".format(pkg_id))
            return {'CANCELLED'}

        self._drop_variables = repo_index, repo_name, pkg_id, item_remote

        self.repo_index = repo_index
        self.pkg_id = pkg_id

        wm = context.window_manager
        wm.invoke_props_dialog(self)
        return {'RUNNING_MODAL'}

    def draw(self, context):
        if self._drop_variables is not None:
            return self._draw_for_drop(context)

    def _draw_for_drop(self, context):
        from .bl_extension_ui import (
            size_as_fmt_string,
        )
        layout = self.layout

        repo_index, repo_name, pkg_id, item_remote = self._drop_variables

        layout.label(text="Do you want to install the following {:s}?".format(item_remote["type"]))

        col = layout.column(align=True)
        col.label(text="Name: {:s}".format(item_remote["name"]))
        col.label(text="Repository: {:s}".format(repo_name))
        col.label(text="Size: {:s}".format(size_as_fmt_string(item_remote["archive_size"], precision=0)))
        del col

        layout.separator()

        layout.prop(self, "enable_on_install", text=rna_prop_enable_on_install_type_map[item_remote["type"]])


class EXTENSIONS_OT_package_uninstall(Operator, _ExtCmdMixIn):
    bl_idname = "extensions.package_uninstall"
    bl_label = "Ext Package Uninstall"
    __slots__ = _ExtCmdMixIn.cls_slots

    repo_directory: rna_prop_directory
    repo_index: rna_prop_repo_index

    pkg_id: rna_prop_pkg_id

    def exec_command_iter(self, is_modal):

        self._theme_restore = _preferences_theme_state_create()

        directory = _repo_dir_and_index_get(self.repo_index, self.repo_directory, self.report)
        if not directory:
            return None
        self.repo_directory = directory

        if (repo_item := _extensions_repo_from_directory_and_report(directory, self.report)) is None:
            return None

        if not (pkg_id := self.pkg_id):
            self.report({'ERROR'}, "Package ID not set")
            return None

        _, errors = _preferences_ensure_disabled(
            repo_item=repo_item,
            pkg_id_sequence=(pkg_id,),
            default_set=True,
        )

        # Lock repositories.
        self.repo_lock = RepoLock(repo_directories=[repo_item.directory], cookie=cookie_from_session())
        if lock_result_any_failed_with_report(self, self.repo_lock.acquire()):
            return None

        return bl_extension_utils.CommandBatch(
            title="Uninstall Package",
            batch=[
                partial(
                    bl_extension_utils.pkg_uninstall,
                    directory=directory,
                    pkg_id_sequence=(pkg_id, ),
                    use_idle=is_modal,
                ),
            ],
        )

    def exec_command_finish(self, canceled):

        # Refresh installed packages for repositories that were operated on.
        from . import repo_cache_store

        repo_item = _extensions_repo_from_directory(self.repo_directory)
        if repo_item.remote_url == "":
            # Re-generate JSON meta-data from TOML files (needed for offline repository).
            # NOTE: This could be slow with many local extensions,
            # we could simply remove the package that was uninstalled.
            repo_cache_store.refresh_remote_from_directory(
                directory=self.repo_directory,
                error_fn=self.error_fn_from_exception,
                force=True,
            )
        del repo_item

        # Unlock repositories.
        lock_result_any_failed_with_report(self, self.repo_lock.release(), report_type='WARNING')
        del self.repo_lock

        repo_cache_store.refresh_local_from_directory(
            directory=self.repo_directory,
            error_fn=self.error_fn_from_exception,
        )

        _extensions_repo_sync_wheels(repo_cache_store)
        repo_stats_calc()

        _preferences_theme_state_restore(self._theme_restore)

        _preferences_ui_redraw()
        _preferences_ui_refresh_addons()


class EXTENSIONS_OT_package_disable(Operator):
    """Turn off this extension"""
    bl_idname = "extensions.package_disable"
    bl_label = "Disable extension"

    def execute(self, _context):
        self.report({'WARNING'}, "Disabling themes is not yet supported")
        return {'CANCELLED'}


class EXTENSIONS_OT_package_theme_enable(Operator):
    """Turn off this theme"""
    bl_idname = "extensions.package_theme_enable"
    bl_label = "Enable theme extension"

    pkg_id: rna_prop_pkg_id
    repo_index: rna_prop_repo_index

    def execute(self, context):
        self.repo_index
        repo_item = extension_repos_read_index(self.repo_index)
        extension_theme_enable(repo_item.directory, self.pkg_id)
        print(repo_item.directory, self.pkg_id)
        return {'FINISHED'}


class EXTENSIONS_OT_package_theme_disable(Operator):
    """Turn off this theme"""
    bl_idname = "extensions.package_theme_disable"
    bl_label = "Disable theme extension"

    pkg_id: rna_prop_pkg_id
    repo_index: rna_prop_repo_index

    def execute(self, context):
        import os
        repo_item = extension_repos_read_index(self.repo_index)
        dirpath = os.path.join(repo_item.directory, self.pkg_id)
        if os.path.samefile(dirpath, os.path.dirname(context.preferences.themes[0].filepath)):
            bpy.ops.preferences.reset_default_theme()
        return {'FINISHED'}


# -----------------------------------------------------------------------------
# Non Wrapped Actions
#
# These actions don't wrap command line access.
#
# NOTE: create/destroy might not be best names.


class EXTENSIONS_OT_status_clear_errors(Operator):
    bl_idname = "extensions.status_clear_errors"
    bl_label = "Clear Status"

    def execute(self, _context):
        from .bl_extension_ui import display_errors
        display_errors.clear()
        _preferences_ui_redraw()
        return {'FINISHED'}


class EXTENSIONS_OT_status_clear(Operator):
    bl_idname = "extensions.status_clear"
    bl_label = "Clear Status"

    def execute(self, _context):
        repo_status_text.running = False
        repo_status_text.log.clear()
        _preferences_ui_redraw()
        return {'FINISHED'}


class EXTENSIONS_OT_package_mark_set(Operator):
    bl_idname = "extensions.package_mark_set"
    bl_label = "Mark Package"

    pkg_id: rna_prop_pkg_id
    repo_index: rna_prop_repo_index

    def execute(self, _context):
        key = (self.pkg_id, self.repo_index)
        blender_extension_mark.add(key)
        _preferences_ui_redraw()
        return {'FINISHED'}


class EXTENSIONS_OT_package_mark_clear(Operator):
    bl_idname = "extensions.package_mark_clear"
    bl_label = "Mark Package"

    pkg_id: rna_prop_pkg_id
    repo_index: rna_prop_repo_index

    def execute(self, _context):
        key = (self.pkg_id, self.repo_index)
        blender_extension_mark.discard(key)
        _preferences_ui_redraw()
        return {'FINISHED'}


class EXTENSIONS_OT_package_show_set(Operator):
    bl_idname = "extensions.package_show_set"
    bl_label = "Show Package Set"

    pkg_id: rna_prop_pkg_id
    repo_index: rna_prop_repo_index

    def execute(self, _context):
        key = (self.pkg_id, self.repo_index)
        blender_extension_show.add(key)
        _preferences_ui_redraw()
        return {'FINISHED'}


class EXTENSIONS_OT_package_show_clear(Operator):
    bl_idname = "extensions.package_show_clear"
    bl_label = "Show Package Clear"

    pkg_id: rna_prop_pkg_id
    repo_index: rna_prop_repo_index

    def execute(self, _context):
        key = (self.pkg_id, self.repo_index)
        blender_extension_show.discard(key)
        _preferences_ui_redraw()
        return {'FINISHED'}


class EXTENSIONS_OT_package_show_settings(Operator):
    bl_idname = "extensions.package_show_settings"
    bl_label = "Show Settings"

    pkg_id: rna_prop_pkg_id
    repo_index: rna_prop_repo_index

    def execute(self, _context):
        repo_item = extension_repos_read_index(self.repo_index)
        bpy.ops.preferences.addon_show(module="bl_ext.{:s}.{:s}".format(repo_item.module, self.pkg_id))
        return {'FINISHED'}


# -----------------------------------------------------------------------------
# Testing Operators
#

class EXTENSIONS_OT_package_obselete_marked(Operator):
    """Zeroes package versions, useful for development - to test upgrading"""
    bl_idname = "extensions.package_obsolete_marked"
    bl_label = "Obsolete Marked"

    def execute(self, _context):
        from . import (
            repo_cache_store,
        )

        repos_all = extension_repos_read()
        pkg_manifest_local_all = list(repo_cache_store.pkg_manifest_from_local_ensure(error_fn=print))
        repo_pkg_map = _pkg_marked_by_repo(pkg_manifest_local_all)
        found = False

        repos_lock = [repos_all[repo_index].directory for repo_index in sorted(repo_pkg_map.keys())]

        with RepoLockContext(repo_directories=repos_lock, cookie=cookie_from_session()) as lock_result:
            if lock_result_any_failed_with_report(self, lock_result):
                return {'CANCELLED'}

            directories_update = set()

            for repo_index, pkg_id_sequence in sorted(repo_pkg_map.items()):
                repo_item = repos_all[repo_index]
                pkg_manifest_local = repo_cache_store.refresh_local_from_directory(
                    repo_item.directory,
                    error_fn=print,
                )
                found_for_repo = False
                for pkg_id in pkg_id_sequence:
                    is_installed = pkg_id in pkg_manifest_local
                    if not is_installed:
                        continue

                    bl_extension_utils.pkg_make_obsolete_for_testing(repo_item.directory, pkg_id)
                    found = True
                    found_for_repo = True

                if found_for_repo:
                    directories_update.add(repo_item.directory)

            if not found:
                self.report({'ERROR'}, "No installed packages marked")
                return {'CANCELLED'}

            for directory in directories_update:
                repo_cache_store.refresh_remote_from_directory(
                    directory=directory,
                    error_fn=print,
                    force=True,
                )
                repo_cache_store.refresh_local_from_directory(
                    directory=directory,
                    error_fn=print,
                )

            repo_stats_calc()

            _preferences_ui_redraw()

        return {'FINISHED'}


class EXTENSIONS_OT_repo_lock(Operator):
    """Lock repositories - to test locking"""
    bl_idname = "extensions.repo_lock"
    bl_label = "Lock Repository (Testing)"

    lock = None

    def execute(self, _context):
        repos_all = extension_repos_read()
        repos_lock = [repo_item.directory for repo_item in repos_all]

        lock_handle = RepoLock(repo_directories=repos_lock, cookie=cookie_from_session())
        lock_result = lock_handle.acquire()
        if lock_result_any_failed_with_report(self, lock_result):
            # At least one lock failed, unlock all and return.
            lock_handle.release()
            return {'CANCELLED'}

        self.report({'INFO'}, "Locked {:d} repos(s)".format(len(lock_result)))
        BlPkgRepoLock.lock = lock_handle
        return {'FINISHED'}


class EXTENSIONS_OT_repo_unlock(Operator):
    """Unlock repositories - to test unlocking"""
    bl_idname = "extensions.repo_unlock"
    bl_label = "Unlock Repository (Testing)"

    def execute(self, _context):
        lock_handle = BlPkgRepoLock.lock
        if lock_handle is None:
            self.report({'ERROR'}, "Lock not held!")
            return {'CANCELLED'}

        lock_result = lock_handle.release()

        BlPkgRepoLock.lock = None

        if lock_result_any_failed_with_report(self, lock_result):
            # This isn't canceled, but there were issues unlocking.
            return {'FINISHED'}

        self.report({'INFO'}, "Unlocked {:d} repos(s)".format(len(lock_result)))
        return {'FINISHED'}


# NOTE: this is a modified version of `PREFERENCES_OT_addon_show`.
# It would make most sense to extend this operator to support showing extensions to upgrade (eventually).
class EXTENSIONS_OT_userpref_show_for_update(Operator):
    """Open extensions preferences"""
    bl_idname = "extensions.userpref_show_for_update"
    bl_label = ""
    bl_options = {'INTERNAL'}

    def execute(self, context):
        wm = context.window_manager
        prefs = context.preferences

        prefs.active_section = 'EXTENSIONS'
        prefs.view.show_addons_enabled_only = False

        # Show only extensions that will be updated.
        wm.extension_installed_only = False
        wm.extension_updates_only = True

        bpy.ops.screen.userpref_show('INVOKE_DEFAULT')

        return {'FINISHED'}


# NOTE: this is a wrapper for `SCREEN_OT_userpref_show`.
# It exists *only* to add a poll function which sets a message when offline mode is forced.
class EXTENSIONS_OT_userpref_show_online(Operator):
    """Show system preferences "Network" panel to allow online access"""
    bl_idname = "extensions.userpref_show_online"
    bl_label = ""
    bl_options = {'INTERNAL'}

    @classmethod
    def poll(cls, context):
        if bpy.app.online_access_override:
            if not bpy.app.online_access:
                cls.poll_message_set("Bforartists was launched in offline-mode which cannot be changed at runtime") #BFA - not blender
                return False
        return True

    def execute(self, context):
<<<<<<< HEAD
        wm = context.window_manager
        prefs = context.preferences

		# BFA - when you enable, copy pre-downloaded extensions
        bpy.ops.bl_pkg.replace_legacy_addons('INVOKE_DEFAULT') # BFA - WIP, needs to made into another button

=======
>>>>>>> c76fd012
        bpy.ops.screen.userpref_show('INVOKE_DEFAULT', section='SYSTEM')
        return {'FINISHED'}


class EXTENSIONS_OT_userpref_allow_online(Operator):
    """Allow internet access. Blender may access configured online extension repositories. """ \
        """Installed third party add-ons may access the internet for their own functionality"""
    bl_idname = "extensions.userpref_allow_online"
    bl_label = ""
    bl_options = {'INTERNAL'}

    @classmethod
    def poll(cls, context):
        if bpy.app.online_access_override:
            if not bpy.app.online_access:
                cls.poll_message_set("Blender was launched in offline-mode which cannot be changed at runtime")
                return False
        return True

    def execute(self, context):
        context.preferences.system.use_online_access = True
        return {'FINISHED'}


# NOTE: this is a wrapper for `extensions.userpref_allow_online`.
# It exists *only* show a dialog.
class EXTENSIONS_OT_userpref_allow_online_popup(Operator):
    """Allow internet access. Blender may access configured online extension repositories. """ \
        """Installed third party add-ons may access the internet for their own functionality"""
    bl_idname = "extensions.userpref_allow_online_popup"
    bl_label = ""
    bl_options = {'INTERNAL'}

    def execute(self, context):
        bpy.ops.screen.userpref_show('INVOKE_DEFAULT', section='SYSTEM')
        return {'FINISHED'}

    def invoke(self, context, event):
        wm = context.window_manager
        if bpy.app.online_access_override:
            # No Cancel/Confirm buttons.
            wm.invoke_popup(
                self,
                width=400,
            )
        else:
            wm.invoke_props_dialog(
                self,
                width=400,
                confirm_text="Allow Online Access",
                title="Install Extension",
            )
        return {'RUNNING_MODAL'}

    def draw(self, context):
        layout = self.layout
        col = layout.column()
        if bpy.app.online_access_override:
            lines = (
                "Online access required to install or update.",
                "",
                "Launch Blender without --offline-mode"
            )
        else:
            lines = (
                "Please turn Online Access on the System settings.",
                "",
                "Internet access is required to install extensions from the internet."
            )
        for line in lines:
            col.label(text=line)


class EXTENSIONS_OT_package_enable_not_installed(Operator):
    """Turn on this extension"""
    bl_idname = "extensions.package_enable_not_installed"
    bl_label = "Enable Extension"

    @classmethod
    def poll(cls, context):
        cls.poll_message_set("Extension needs to be installed before it can be enabled")
        return False

    def execute(self, context):
        # This operator only exists to be able to show disabled check-boxes for extensions
        # while giving users a reasonable explanation on why is that.
        return {'CANCELLED'}


# -----------------------------------------------------------------------------
# BFA - Start of changes, a new operation to remove legacy and replace with pre-downloaded extension addons
#

class BlkPkgReplaceLegacyAddons(Operator):
    """Remove the legacy addons when Extensions are enabled"""
    bl_idname = "bl_pkg.replace_legacy_addons"
    bl_label = "Replace Legacy with Extension"

    def execute(self, context):
        source_ext = "Default_Extensions"

        # ----------
        # Variables

        current_script_path = p.dirname(__file__)

        # Get the addon path
        path = os.path.join(os.path.dirname(current_script_path), "bfa_default_addons")

        # Get the USER path
        user_path = Path(bpy.utils.resource_path('USER')).parent

        # Get the version string
        version_string = bpy.app.version_string

        # Split the string at the last dot to get 'MAJOR.MINOR'
        major_minor = '.'.join(version_string.split('.')[:-1])

        # Join with the user_path
        version_path = Path(user_path, major_minor)

        # Get the source files
        source_ext_folder = os.path.join(path, source_ext)

        # Define the Extensions sub-folder path
        destination_ext_folder = version_path / 'extensions' / 'blender_org'

        # --------------------------
        # Copy the extension addons

        # Ensure the extensions sub-folder exists
        if not destination_ext_folder.exists():
            destination_ext_folder.mkdir(parents=True)
        
        # Copy the other extenions that are in sub-directories
        for item in os.listdir(source_ext_folder):
            s = os.path.join(source_ext_folder, item)
            d = os.path.join(destination_ext_folder, item)
            if os.path.isdir(s):
                if not os.path.exists(d):
                    shutil.copytree(s, d, False, None)
            else:
                shutil.copy2(s, d)  # copies also metadata

        return {'FINISHED'}
### BFA - End of changes

# -----------------------------------------------------------------------------
# Register
#
classes = (
    EXTENSIONS_OT_repo_sync,
    EXTENSIONS_OT_repo_sync_all,

    EXTENSIONS_OT_package_install_files,
    EXTENSIONS_OT_package_install,
    EXTENSIONS_OT_package_uninstall,
    EXTENSIONS_OT_package_disable,

    EXTENSIONS_OT_package_theme_enable,
    EXTENSIONS_OT_package_theme_disable,

    EXTENSIONS_OT_package_upgrade_all,
    EXTENSIONS_OT_package_install_marked,
    EXTENSIONS_OT_package_uninstall_marked,

    # UI only operator (to select a package).
    EXTENSIONS_OT_status_clear_errors,
    EXTENSIONS_OT_status_clear,
    EXTENSIONS_OT_package_show_set,
    EXTENSIONS_OT_package_show_clear,
    EXTENSIONS_OT_package_mark_set,
    EXTENSIONS_OT_package_mark_clear,
    EXTENSIONS_OT_package_show_settings,

    EXTENSIONS_OT_package_obselete_marked,
    EXTENSIONS_OT_repo_lock,
    EXTENSIONS_OT_repo_unlock,

    EXTENSIONS_OT_userpref_show_for_update,
    EXTENSIONS_OT_userpref_show_online,
    EXTENSIONS_OT_userpref_allow_online,
    EXTENSIONS_OT_userpref_allow_online_popup,

    # Dummy, just shows a message.
    EXTENSIONS_OT_package_enable_not_installed,

    # Dummy commands (for testing).
<<<<<<< HEAD
    BlPkgDummyProgress,

    BlkPkgReplaceLegacyAddons, #BFA - custom operator for legacy addons
=======
    EXTENSIONS_OT_dummy_progress,
>>>>>>> c76fd012
)


def register():
    for cls in classes:
        bpy.utils.register_class(cls)


def unregister():
    for cls in classes:
        bpy.utils.unregister_class(cls)


if __name__ == "__main__":
    register()<|MERGE_RESOLUTION|>--- conflicted
+++ resolved
@@ -1545,20 +1545,12 @@
         _preferences_ui_refresh_addons()
 
 
-<<<<<<< HEAD
-class BlPkgPkgInstallFiles(Operator, _BlPkgCmdMixIn):
+class EXTENSIONS_OT_package_install_files(Operator, _ExtCmdMixIn):
     """Install an extension addon or theme from local drive""" #BFA - changed tooltip to be more explicit
-    bl_idname = "bl_pkg.pkg_install_files"
+    bl_idname = "extensions.package_install_files"
     bl_label = "Install Extension" #BFA - changed label to be explicit
-    __slots__ = _BlPkgCmdMixIn.cls_slots + (
-=======
-class EXTENSIONS_OT_package_install_files(Operator, _ExtCmdMixIn):
-    """Install an extension from a file into a locally managed repository"""
-    bl_idname = "extensions.package_install_files"
-    bl_label = "Install from Disk"
     __slots__ = (
         *_ExtCmdMixIn.cls_slots,
->>>>>>> c76fd012
         "repo_directory",
         "pkg_id_sequence"
     )
@@ -2478,16 +2470,11 @@
         return True
 
     def execute(self, context):
-<<<<<<< HEAD
         wm = context.window_manager
         prefs = context.preferences
 
-		# BFA - when you enable, copy pre-downloaded extensions
-        bpy.ops.bl_pkg.replace_legacy_addons('INVOKE_DEFAULT') # BFA - WIP, needs to made into another button
-
-=======
->>>>>>> c76fd012
         bpy.ops.screen.userpref_show('INVOKE_DEFAULT', section='SYSTEM')
+        	
         return {'FINISHED'}
 
 
@@ -2508,6 +2495,10 @@
 
     def execute(self, context):
         context.preferences.system.use_online_access = True
+        
+        # BFA - when you enable, copy pre-downloaded extensions
+        bpy.ops.extensions.replace_legacy_addons('INVOKE_DEFAULT') # BFA - WIP, needs to made into another button
+        
         return {'FINISHED'}
 
 
@@ -2580,9 +2571,9 @@
 # BFA - Start of changes, a new operation to remove legacy and replace with pre-downloaded extension addons
 #
 
-class BlkPkgReplaceLegacyAddons(Operator):
+class EXTENSIONS_OT_replace_legacy_addons(Operator):
     """Remove the legacy addons when Extensions are enabled"""
-    bl_idname = "bl_pkg.replace_legacy_addons"
+    bl_idname = "extensions.replace_legacy_addons"
     bl_label = "Replace Legacy with Extension"
 
     def execute(self, context):
@@ -2675,13 +2666,9 @@
     EXTENSIONS_OT_package_enable_not_installed,
 
     # Dummy commands (for testing).
-<<<<<<< HEAD
-    BlPkgDummyProgress,
-
-    BlkPkgReplaceLegacyAddons, #BFA - custom operator for legacy addons
-=======
     EXTENSIONS_OT_dummy_progress,
->>>>>>> c76fd012
+
+    EXTENSIONS_OT_replace_legacy_addons, #BFA - custom operator for legacy addons
 )
 
 
