--- conflicted
+++ resolved
@@ -380,13 +380,8 @@
     # Hint for users as this is non-obvious, only show once.
     unlock_hint_text = (
         "\n"
-<<<<<<< HEAD
         "If the lock was held by a Bforartists instance that exited unexpectedly,\n" # BFA - not blender
-        "use: \"Fore Unlock Repository\" to clear the lock.\n"
-=======
-        "If the lock was held by a Blender instance that exited unexpectedly,\n"
         "use: \"Force Unlock Repository\" to clear the lock.\n"
->>>>>>> ab5db2e5
         "Access from the \"Repositories\" popover in the extensions preferences."
     )
 
