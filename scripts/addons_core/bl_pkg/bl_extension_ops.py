# SPDX-FileCopyrightText: 2023 Blender Foundation
#
# SPDX-License-Identifier: GPL-2.0-or-later

"""
Blender, thin wrapper around ``blender_extension_utils``.
Where the operator shows progress, any errors and supports canceling operations.
"""

__all__ = (
    "extension_repos_read",
    "pkg_wheel_filter",
)

import os

from functools import partial

from typing import (
    NamedTuple,
)

import bpy

import shutil # BFA - needed to pre-downloaded extensions
from pathlib import Path # BFA - needed to pre-downloaded extensions
from os import path as p # BFA - needed to pre-downloaded extensions

from bpy.types import (
    Operator,
)
from bpy.props import (
    BoolProperty,
    CollectionProperty,
    EnumProperty,
    StringProperty,
    IntProperty,
)
from bpy.app.translations import (
    pgettext_iface as iface_,
    pgettext_tip as tip_,
    pgettext_rpt as rpt_,

)

from . import (
    cookie_from_session,
    repo_cache_store_ensure,
    repo_stats_calc,
    repo_status_text,
)

rna_prop_url = StringProperty(name="URL", subtype='FILE_PATH', options={'HIDDEN'})
rna_prop_directory = StringProperty(name="Repo Directory", subtype='FILE_PATH')
rna_prop_repo_index = IntProperty(name="Repo Index", default=-1)
rna_prop_remote_url = StringProperty(name="Repo URL", subtype='FILE_PATH')
rna_prop_pkg_id = StringProperty(name="Package ID")

rna_prop_enable_on_install = BoolProperty(
    name="Enable on Install",
    description="Enable after installing",
    default=True,
    # This is done as "enabling" has security implications (running code after the action).
    # Using the last value would mean an action that isn't expected to enable the extension might unintentionally do so.
    options={'SKIP_SAVE'}
)
rna_prop_enable_on_install_type_map = {
    "add-on": "Enable Add-on",
    "theme": "Set Current Theme",
}

_ext_base_pkg_idname = "bl_ext"
_ext_base_pkg_idname_with_dot = _ext_base_pkg_idname + "."


def url_append_defaults(url):
    import sys
    from .bl_extension_utils import url_append_query_for_blender
    return url_append_query_for_blender(
        url=url,
        blender_version=bpy.app.version,
        python_version=sys.version_info[:3],
    )


def url_normalize(url):
    # Ensure consistent use of `file://` so multiple representations aren't considered different repositories.
    # Currently this only makes changes for UNC paths on WIN32.
    import sys
    import re

    prefix = "file://"
    if url.startswith(prefix):
        if sys.platform == "win32":
            # Not a drive, e.g. `file:///C:/path`.
            path_lstrip = url[len(prefix):].lstrip("/")
            if re.match("[A-Za-z]:", path_lstrip) is None:
                # Ensure:
                # MS-Edge uses: `file://HOST/share/path`
                # Firefox uses: `file://///HOST/share/path`
                # Both can work prefer the shorter one.
                url = prefix + path_lstrip
    return url


def rna_prop_repo_enum_valid_only_itemf(_self, context):
    if context is None:
        result = []
    else:
        # Split local/remote (local is always first) because
        # installing into a remote - while supported is more of a corner case.
        result = []
        repos_valid = list(repo_iter_valid_only(context, exclude_remote=False, exclude_system=True))
        # The UI-list sorts alphabetically, do the same here.
        repos_valid.sort(key=lambda repo_item: repo_item.name.casefold())
        has_local = False
        has_remote = False
        for repo_item in repos_valid:
            if repo_item.use_remote_url:
                has_remote = True
                continue
            has_local = True
            result.append((repo_item.module, repo_item.name, "", 'DISK_DRIVE', len(result)))
        if has_remote:
            if has_local:
                result.append(None)

            for repo_item in repos_valid:
                if not repo_item.use_remote_url:
                    continue
                result.append((repo_item.module, repo_item.name, "", 'INTERNET', len(result)))

    # Prevent the strings from being freed.
    rna_prop_repo_enum_valid_only_itemf.result = result
    return result


def repo_lookup_by_index_or_none(index):
    extensions = bpy.context.preferences.extensions
    extension_repos = extensions.repos
    try:
        return extension_repos[index]
    except IndexError:
        return None


def repo_lookup_by_index_or_none_with_report(index, report_fn):
    result = repo_lookup_by_index_or_none(index)
    if result is None:
        report_fn({'WARNING'}, "Called with invalid index")
    return result


def repo_user_directory(repo_module_name):
    path = bpy.utils.user_resource('EXTENSIONS')
    # Technically possible this is empty but in practice never happens.
    if path:
        path = os.path.join(path, ".user", repo_module_name)
    return path


is_background = bpy.app.background

# Execute tasks concurrently.
is_concurrent = True

# Selected check-boxes.
blender_extension_mark = set()
blender_extension_show = set()


# Map the enum value to the value in the manifest.
blender_filter_by_type_map = {
    "ALL": "",
    "ADDON": "add-on",
    "KEYMAP": "keymap",
    "THEME": "theme",
}


# -----------------------------------------------------------------------------
# Signal Context Manager (Catch Control-C)
#


class CheckSIGINT_Context:
    __slots__ = (
        "has_interrupt",
        "_old_fn",
    )

    def _signal_handler_sigint(self, _, __):
        self.has_interrupt = True
        print("INTERRUPT")

    def __init__(self):
        self.has_interrupt = False
        self._old_fn = None

    def __enter__(self):
        import signal
        self._old_fn = signal.signal(signal.SIGINT, self._signal_handler_sigint)
        return self

    def __exit__(self, _ty, _value, _traceback):
        import signal
        signal.signal(signal.SIGINT, self._old_fn or signal.SIG_DFL)


# -----------------------------------------------------------------------------
# Operator Notify State
#
# Support for

class OperatorNonBlockingSyncHelper:
    __slots__ = (
        "repo_name",
        "started",
        "completed",
    )

    def __init__(self, *, repo_name):
        self.repo_name = repo_name
        self.started = False
        self.completed = False

    def begin(self, region):
        assert self.started is False
        self.started = True

        from .bl_extension_notify import (
            update_ui_region_register,
            update_non_blocking,
        )

        repos_all = extension_repos_read()
        if self.repo_name:
            repos_notify = [repo for repo in repos_all if repo.name == self.repo_name]
        else:
            repos_notify = [repo for repo in repos_all if repo.remote_url]

        if not repos_notify:
            self.completed = True
            return

        update_ui_region_register(region)

        update_non_blocking(repos_fn=lambda: [(repo, True) for repo in repos_notify], immediate=True)

        # Redraw to get the updated notify text, even if it is just to say "Starting...".
        region.tag_redraw()
        region.tag_refresh_ui()

    def draw(self, context, op):
        region = context.region_popup
        from .bl_extension_notify import (
            update_ui_text,
            update_in_progress,
            update_ui_region_unregister,
        )
        if not self.started:
            self.begin(region)
            return

        if not update_in_progress():
            # No updates in progress, show the actual UI.
            update_ui_region_unregister(region)
            region.tag_redraw()
            region.tag_refresh_ui()
            self.completed = True
            return

        layout = op.layout
        text, icon = update_ui_text()
        layout.label(text=text, icon=icon)
        # Only show a "Cancel" button while the update is in progress.
        layout.template_popup_confirm("", text="", cancel_text="Cancel")


# -----------------------------------------------------------------------------
# Internal Utilities
#

def _extensions_repo_temp_files_make_stale(
        repo_directory,  # `str`
):  # `-> None`

    # NOTE: this function should run after any operation
    # which may have attempted to remove a directory but only successfully renamed it.
    # The extension sub-process could communicate this back to this process but it's
    # reasonably involved and only avoids a repository file-system scan after each operation.
    # Scan repository directories and clear files with a specific prefix & suffix.
    import addon_utils
    from .bl_extension_utils import (
        scandir_with_demoted_errors,
        PKG_TEMP_PREFIX_AND_SUFFIX,
    )

    paths_stale = []

    prefix, suffix = PKG_TEMP_PREFIX_AND_SUFFIX
    for entry in scandir_with_demoted_errors(repo_directory):
        filename = entry.name
        if not filename.startswith(prefix):
            continue
        # Check the `filename` ends with `suffix` or suffix & digits `suffix123`.
        i = filename.rfind(suffix)
        if i == -1:
            continue
        ext_end = filename[i + len(suffix):]
        if ext_end and (not ext_end.isdigit()):
            continue

        paths_stale.append(os.path.join(repo_directory, filename))

    if not paths_stale:
        return

    addon_utils.stale_pending_stage_paths(repo_directory, paths_stale)


def _extensions_repo_uninstall_stale_package_fallback(
        repo_directory,  # `str`
        pkg_id_sequence,  # `list[str]`
):  # `-> None`
    # If uninstall failed, make the package stale (by renaming it & queue to remove later).
    import addon_utils

    paths_stale = []
    for pkg_id in pkg_id_sequence:
        path_abs = os.path.join(repo_directory, pkg_id)
        if not os.path.exists(path_abs):
            continue
        paths_stale.append(path_abs)

    if not paths_stale:
        return

    addon_utils.stale_pending_stage_paths(repo_directory, paths_stale)


def _extensions_repo_install_stale_package_clear(
        repo_directory,  # `str`
        pkg_id_sequence,  # `list[str]`
):  # `-> None`
    # If install succeeds, ensure the package is not stale.
    #
    # This can happen when a package fails to remove (if one of it's files are locked),
    # it is queued for removal. Then the user successfully removes it & re-installs in.
    # In this case the package will be tagged for later removal, so ensure it's removed.
    import addon_utils

    paths_not_stale = []
    for pkg_id in pkg_id_sequence:
        path_abs = os.path.join(repo_directory, pkg_id)
        if not os.path.exists(path_abs):
            continue
        paths_not_stale.append(path_abs)

    if not paths_not_stale:
        return

    addon_utils.stale_pending_remove_paths(repo_directory, paths_not_stale)


def _sequence_split_with_job_limit(items, job_limit):
    # When only one job is allowed at a time, there is no advantage to splitting the sequence.
    if job_limit == 1:
        return (items,)
    return [(elem,) for elem in items]


def _preferences_repo_find_by_remote_url(context, remote_url):
    remote_url = remote_url.rstrip("/")
    prefs = context.preferences
    extension_repos = prefs.extensions.repos
    for i, repo in enumerate(extension_repos):
        if repo.use_remote_url and repo.remote_url.rstrip("/") == remote_url:
            return repo, i
    return None, -1


def extension_url_find_repo_index_and_pkg_id(url):
    from .bl_extension_utils import (
        pkg_manifest_archive_url_abs_from_remote_url,
    )
    # return repo_index, pkg_id

    # NOTE: we might want to use `urllib.parse.urlsplit` so it's possible to include variables in the URL.
    url_basename = url.rpartition("/")[2]

    repos_all = extension_repos_read()
    repo_cache_store = repo_cache_store_ensure()

    for repo_index, (
            pkg_manifest_local,
            pkg_manifest_remote,
    ) in enumerate(zip(
        repo_cache_store.pkg_manifest_from_local_ensure(error_fn=print),
        repo_cache_store.pkg_manifest_from_remote_ensure(error_fn=print),
        strict=True,
    )):
        # It's possible the remote repo could not be connected to when syncing.
        # Allow it to be None without raising an exception.
        if pkg_manifest_remote is None:
            continue

        repo = repos_all[repo_index]
        remote_url = repo.remote_url
        if not remote_url:
            continue
        for pkg_id, item_remote in pkg_manifest_remote.items():
            archive_url = item_remote.archive_url
            archive_url_basename = archive_url.rpartition("/")[2]
            # First compare the filenames, if this matches, check the full URL.
            if url_basename != archive_url_basename:
                continue

            # Calculate the absolute URL.
            archive_url_abs = pkg_manifest_archive_url_abs_from_remote_url(remote_url, archive_url)
            if archive_url_abs == url:
                return repo_index, repo.name, pkg_id, item_remote, pkg_manifest_local.get(pkg_id)

    return -1, "", "", None, None


def online_user_agent_from_blender():
    # NOTE: keep this brief and avoid `platform.platform()` which could identify individual users.
    # Produces something like this: `Blender/4.2.0 (Linux x86_64; cycle=alpha)` or similar.
    import platform
    return "Blender/{:d}.{:d}.{:d} ({:s} {:s}; cycle={:s})".format(
        *bpy.app.version,
        platform.system(),
        platform.machine(),
        bpy.app.version_cycle,
    )


def lock_result_any_failed_with_report(op, lock_result, report_type='ERROR'):
    """
    Convert any locking errors from ``bl_extension_utils.RepoLock.acquire`` into reports.

    Note that we might want to allow some repositories not to lock and still proceed (in the future).
    """
    any_errors = False

    # Hint for users as this is non-obvious, only show once.
    unlock_hint_text = (
        "\n"
        "If the lock was held by a Bforartists instance that exited unexpectedly,\n" # BFA - not blender
        "use: \"Force Unlock Repository\" to clear the lock.\n"
        "Access from the \"Repositories\" popover in the extensions preferences."
    )

    for directory, lock_result_for_repo in lock_result.items():
        if lock_result_for_repo is None:
            continue

        # NOTE: the lock operation could also store the repository names however it's a reasonable
        # amount of added boiler plate for minimal gain. Do a lookup here instead.
        # The chance the name can't be found is low: A repositories directory could have
        # been changed since the lock was requested, in practice it shouldn't happen.
        # If it does, using a fallback name is acceptable.
        repo_name = next(
            (repo.name for repo in extension_repos_read() if repo.directory == directory),
            "<unknown>",
        )

        print("Error locking repository \"{:s}\": {:s}".format(repo_name, lock_result_for_repo))
        op.report(
            {report_type},
            "Repository \"{:s}\": {:s}{:s}".format(
                repo_name,
                lock_result_for_repo,
                "" if any_errors else unlock_hint_text,
            ),
        )

        any_errors = True
    return any_errors


def pkg_info_check_exclude_filter_ex(name, tagline, search_casefold):
    return (
        (search_casefold in name.casefold() or search_casefold in iface_(name).casefold()) or
        (search_casefold in tagline.casefold() or search_casefold in iface_(tagline).casefold())
    )


def pkg_info_check_exclude_filter(item, search_casefold):
    return pkg_info_check_exclude_filter_ex(item.name, item.tagline, search_casefold)


def extension_theme_enable_filepath(filepath):
    bpy.ops.script.execute_preset(
        filepath=filepath,
        menu_idname="USERPREF_MT_interface_theme_presets",
    )


def extension_theme_enable(repo_directory, pkg_idname):
    from .bl_extension_utils import (
        pkg_theme_file_list,
    )
    # Enable the theme.
    theme_dir, theme_files = pkg_theme_file_list(repo_directory, pkg_idname)

    # NOTE: a theme package can contain multiple themes, in this case just use the first
    # as the list is sorted and picking any theme is arbitrary if there are multiple.
    if not theme_files:
        return

    extension_theme_enable_filepath(os.path.join(theme_dir, theme_files[0]))


def repo_iter_valid_only(context, *, exclude_remote, exclude_system):
    from . import repo_paths_or_none
    extension_repos = context.preferences.extensions.repos
    for repo_item in extension_repos:
        if not repo_item.enabled:
            continue
        if exclude_remote:
            if repo_item.use_remote_url:
                continue
        if exclude_system:
            if (not repo_item.use_remote_url) and (repo_item.source == 'SYSTEM'):
                continue
        # Ignore repositories that have invalid settings.
        directory, _remote_url = repo_paths_or_none(repo_item)
        if directory is None:
            continue
        yield repo_item


def wm_wait_cursor(value):
    for wm in bpy.data.window_managers:
        for window in wm.windows:
            if value:
                window.cursor_modal_set('WAIT')
            else:
                window.cursor_modal_restore()


def operator_finished_result(operator_result):
    # Inspect results for modal operator, return None when the result isn't known.
    if 'CANCELLED' in operator_result:
        return True
    if 'FINISHED' in operator_result:
        return False
    return None


def pkg_manifest_params_compatible_or_error_for_this_system(
    *,
    blender_version_min,  # `str`
    blender_version_max,  # `str`
    platforms,  # `list[str]`
    python_versions,  # `list[str]`
):  # `str | None`
    # Return true if the parameters are compatible with this system.
    import sys
    from .bl_extension_utils import (
        pkg_manifest_params_compatible_or_error,
        platform_from_this_system,
    )
    return pkg_manifest_params_compatible_or_error(
        # Parameters.
        blender_version_min=blender_version_min,
        blender_version_max=blender_version_max,
        platforms=platforms,
        python_versions=python_versions,
        # This system.
        this_platform=platform_from_this_system(),
        this_python_version=sys.version_info,
        this_blender_version=bpy.app.version,
        error_fn=print,
    )


# A named-tuple copy of `context.preferences.extensions.repos` (`bpy.types.UserExtensionRepo`).
# This is done for the following reasons.
#
# - Booleans `use_remote_url` & `use_access_token` have been "applied", so every time `remote_url`
#   is accessed there is no need to check `use_remote_url` first (same for access tokens).
#
# - When checking for updates in the background, it's possible the repository is freed between
#   starting a check for updates and when the check runs. Using a copy means there is no risk
#   accessing freed memory & crashing, although these cases still need to be handled logically
#   even if the crashes are avoided.
#
# - In practically all cases this data is read-only when used via package management.
#   A named tuple makes that explicit.
#
class RepoItem(NamedTuple):
    name: str
    directory: str
    source: str
    remote_url: str
    module: str
    use_cache: bool
    access_token: str


def repo_cache_store_refresh_from_prefs(repo_cache_store, include_disabled=False):
    from . import repo_paths_or_none
    extension_repos = bpy.context.preferences.extensions.repos
    repos = []
    for repo_item in extension_repos:
        if not include_disabled:
            if not repo_item.enabled:
                continue
        directory, remote_url = repo_paths_or_none(repo_item)
        if directory is None:
            continue
        repos.append((directory, remote_url))

    repo_cache_store.refresh_from_repos(repos=repos)
    # Return the repository directory & URL's as it can be useful to know which repositories are now available.
    # NOTE: it might be better to return a list of `RepoItem`, for now it's not needed.
    return repos


def _preferences_pkg_id_sequence_filter_enabled(
        repo_item,  # `RepoItem`
        pkg_id_sequence,  # `list[str]`
):  # `-> list[str]`
    import addon_utils
    result = []

    module_base_elem = (_ext_base_pkg_idname, repo_item.module)

    for pkg_id in pkg_id_sequence:
        addon_module_elem = (*module_base_elem, pkg_id)
        addon_module_name = ".".join(addon_module_elem)
        loaded_default, loaded_state = addon_utils.check(addon_module_name)

        if not (loaded_default or loaded_state):
            continue

        result.append(pkg_id)

    return result


def _preferences_ensure_disabled(
        *,
        repo_item,  # `RepoItem`
        pkg_id_sequence,  # `list[str]`
        default_set,  # `bool`
        error_fn,  # `Callable[[Exception], None]`
):  # `-> dict[str, tuple[boo, bool]]`
    import sys
    import addon_utils

    result = {}

    modules_clear = []

    module_base_elem = (_ext_base_pkg_idname, repo_item.module)

    repo_module = sys.modules.get(".".join(module_base_elem))
    if repo_module is None:
        print("Repo module \"{:s}\" not in \"sys.modules\", unexpected!".format(".".join(module_base_elem)))

    for pkg_id in pkg_id_sequence:
        addon_module_elem = (*module_base_elem, pkg_id)
        addon_module_name = ".".join(addon_module_elem)
        loaded_default, loaded_state = addon_utils.check(addon_module_name)

        result[addon_module_name] = loaded_default, loaded_state

        # Not loaded or default, skip.
        if not (loaded_default or loaded_state):
            continue

        # This report isn't needed, it just shows a warning in the case of irregularities
        # which may be useful when debugging issues.
        if repo_module is not None:
            if not hasattr(repo_module, pkg_id):
                print("Repo module \"{:s}.{:s}\" not a sub-module!".format(".".join(module_base_elem), pkg_id))

        addon_utils.disable(
            addon_module_name,
            default_set=default_set,
            refresh_handled=True,
            handle_error=error_fn,
        )

        modules_clear.append(pkg_id)

    # Clear modules.

    # Extensions, repository & final `.` to ensure the module is part of the repository.
    prefix_base = ".".join(module_base_elem) + "."
    # Needed for `startswith` check.
    prefix_addon_modules = {prefix_base + pkg_id for pkg_id in modules_clear}
    # Needed for `startswith` check (sub-modules).
    prefix_addon_modules_base = tuple(module + "." for module in prefix_addon_modules)

    # NOTE(@ideasman42): clearing the modules is not great practice,
    # however we need to ensure this is fully un-loaded then reloaded.
    for key in list(sys.modules.keys()):
        if not key.startswith(prefix_base):
            continue
        if not (
                # This module is the add-on.
                key in prefix_addon_modules or
                # This module is a sub-module of the add-on.
                key.startswith(prefix_addon_modules_base)
        ):
            continue

        # Use pop instead of del because there is a (very) small chance
        # that classes defined in a removed module define a `__del__` method manipulates modules.
        sys.modules.pop(key, None)

    # Now remove from the module from it's parent (when found).
    # Although in most cases this isn't needed because disabling the add-on typically deletes the module,
    # don't report a warning if this is the case.
    if repo_module is not None:
        for pkg_id in pkg_id_sequence:
            if not hasattr(repo_module, pkg_id):
                continue
            delattr(repo_module, pkg_id)

    return result


def _preferences_ensure_enabled(*, repo_item, pkg_id_sequence, result, handle_error):
    import addon_utils
    _ = repo_item, pkg_id_sequence
    for addon_module_name, (loaded_default, loaded_state) in result.items():
        # The module was not loaded, so no need to restore it.
        if not loaded_state:
            continue

        addon_utils.enable(
            addon_module_name,
            default_set=loaded_default,
            refresh_handled=True,
            handle_error=handle_error,
        )


def _preferences_ensure_enabled_all(*, addon_restore, handle_error):
    for repo_item, pkg_id_sequence, result in addon_restore:
        _preferences_ensure_enabled(
            repo_item=repo_item,
            pkg_id_sequence=pkg_id_sequence,
            result=result,
            handle_error=handle_error,
        )


def _preferences_install_post_enable_on_install(
        *,
        directory,
        pkg_manifest_local,
        pkg_id_sequence,
        # There were already installed and an attempt to enable it will have already been made.
        pkg_id_sequence_upgrade,
        handle_error,
):
    import addon_utils

    # It only ever makes sense to enable one theme.
    has_theme = False

    repo_item = _extensions_repo_from_directory(directory)
    for pkg_id in pkg_id_sequence:
        item_local = pkg_manifest_local.get(pkg_id)
        if item_local is None:
            # Unlikely but possible, do nothing in this case.
            print("Package should have been installed but not found:", pkg_id)
            return

        if item_local.type == "add-on":
            # Check if the add-on will have been enabled from re-installing.
            if pkg_id in pkg_id_sequence_upgrade:
                continue

            addon_module_name = "{:s}.{:s}.{:s}".format(_ext_base_pkg_idname, repo_item.module, pkg_id)
            addon_utils.enable(
                addon_module_name,
                default_set=True,
                # Handled by `_extensions_repo_sync_wheels`.
                refresh_handled=True,
                handle_error=handle_error,
            )
        elif item_local.type == "theme":
            if has_theme:
                continue
            extension_theme_enable(directory, pkg_id)
            has_theme = True


def _preferences_ui_redraw():
    for win in bpy.context.window_manager.windows:
        for area in win.screen.areas:
            if area.type != 'PREFERENCES':
                continue
            area.tag_redraw()


def _preferences_ui_refresh_addons():
    import addon_utils
    # TODO: make a public method.
    # pylint: disable-next=protected-access
    addon_utils._is_first_reset()


def extension_repos_read_index(index, *, include_disabled=False):
    from . import repo_paths_or_none
    extension_repos = bpy.context.preferences.extensions.repos
    index_test = 0
    for repo_item in extension_repos:
        if not include_disabled:
            if not repo_item.enabled:
                continue
        directory, remote_url = repo_paths_or_none(repo_item)
        if directory is None:
            continue

        if index == index_test:
            return RepoItem(
                name=repo_item.name,
                directory=directory,
                source="" if repo_item.use_remote_url else repo_item.source,
                remote_url=remote_url,
                module=repo_item.module,
                use_cache=repo_item.use_cache,
                access_token=repo_item.access_token if repo_item.use_access_token else "",
            )
        index_test += 1
    return None


def extension_repos_read(*, include_disabled=False, use_active_only=False):
    from . import repo_paths_or_none
    extensions = bpy.context.preferences.extensions
    extension_repos = extensions.repos
    result = []

    if use_active_only:
        try:
            extension_active = extension_repos[extensions.active_repo]
        except IndexError:
            return result

        extension_repos = [extension_active]
        del extension_active

    for repo_item in extension_repos:
        if not include_disabled:
            if not repo_item.enabled:
                continue

        # Ignore repositories that have invalid settings.
        directory, remote_url = repo_paths_or_none(repo_item)
        if directory is None:
            continue

        result.append(RepoItem(
            name=repo_item.name,
            directory=directory,
            source="" if repo_item.use_remote_url else repo_item.source,
            remote_url=remote_url,
            module=repo_item.module,
            use_cache=repo_item.use_cache,
            access_token=repo_item.access_token if repo_item.use_access_token else "",
        ))
    return result


def _extension_repos_index_from_directory(directory):
    directory = os.path.normpath(directory)
    repos_all = extension_repos_read()
    for i, repo_item in enumerate(repos_all):
        if os.path.normpath(repo_item.directory) == directory:
            return i
    if os.path.exists(directory):
        for i, repo_item in enumerate(repos_all):
            if os.path.normpath(repo_item.directory) == directory:
                return i
    return -1


def _extensions_repo_from_directory(directory):
    repos_all = extension_repos_read()
    repo_index = _extension_repos_index_from_directory(directory)
    if repo_index == -1:
        return None
    return repos_all[repo_index]


def _extensions_repo_from_directory_and_report(directory, report_fn):
    if not directory:
        report_fn({'ERROR', "Directory not set"})
        return None

    repo_item = _extensions_repo_from_directory(directory)
    if repo_item is None:
        report_fn({'ERROR'}, "Directory has no repo entry: {:s}".format(directory))
        return None
    return repo_item


def _pkg_marked_by_repo(repo_cache_store, pkg_manifest_all):
    # NOTE: pkg_manifest_all can be from local or remote source.
    from .bl_extension_ui import ExtensionUI_Visibility

    ui_visibility = None if is_background else ExtensionUI_Visibility(bpy.context, repo_cache_store)

    repo_pkg_map = {}
    for pkg_id, repo_index in blender_extension_mark:
        if (pkg_manifest := pkg_manifest_all[repo_index]) is None:
            continue

        if ui_visibility is not None:
            if not ui_visibility.test((pkg_id, repo_index)):
                continue
        else:
            # Background mode, just to a simple range check.
            # While this should be prevented, any marked packages out of the range will cause problems, skip them.
            if repo_index >= len(pkg_manifest_all):
                continue
            if (pkg_manifest := pkg_manifest_all[repo_index]) is None:
                continue

        item = pkg_manifest.get(pkg_id)
        if item is None:
            continue

        pkg_list = repo_pkg_map.get(repo_index)
        if pkg_list is None:
            pkg_list = repo_pkg_map[repo_index] = []
        pkg_list.append(pkg_id)
    return repo_pkg_map


# -----------------------------------------------------------------------------
# Wheel Handling
#

def _extensions_wheel_filter_for_this_system(wheels):

    # Copied from `wheel.bwheel_dist.get_platform(..)` which isn't part of Python.
    # This misses some additional checks which aren't supported by official Blender builds,
    # it's highly doubtful users ever run into this but we could add extend this if it's really needed.
    # (e.g. `linux-i686` on 64 bit systems & `linux-armv7l`).
    import sysconfig

    # When false, suppress printing for incompatible wheels.
    # This generally isn't a problem as it's common for an extension to include wheels for multiple platforms.
    # Printing is mainly useful when installation fails because none of the wheels are compatible.
    debug = bpy.app.debug_python

    platform_tag_current = sysconfig.get_platform().replace("-", "_")

    import sys
    from .bl_extension_utils import (
        python_versions_from_wheel_python_tag,
        python_versions_from_wheel_abi_tag,
    )

    python_version_current = sys.version_info[:2]

    # https://packaging.python.org/en/latest/specifications/binary-distribution-format/#file-name-convention
    # This also defines the name spec:
    # `{distribution}-{version}(-{build tag})?-{python tag}-{abi tag}-{platform tag}.whl`

    wheels_compatible = []
    for wheel in wheels:
        wheel_filename = wheel.rsplit("/", 1)[-1]

        # Handled by validation (paranoid).
        if not wheel_filename.lower().endswith(".whl"):
            print("Error: wheel doesn't end with \".whl\", skipping!")
            continue

        wheel_filename_split = wheel_filename[:-4].split("-")
        # Skipping, should never happen as validation will fail,
        # keep paranoid check although this might be removed in the future.
        # pylint: disable-next=superfluous-parens
        if not (5 <= len(wheel_filename_split) <= 6):
            print("Error: wheel doesn't follow naming spec \"{:s}\"".format(wheel_filename))
            continue

        python_tag, abi_tag, platform_tag = wheel_filename_split[-3:]

        # Perform Platform Checks.
        if platform_tag in {"any", platform_tag_current}:
            pass
        elif platform_tag_current.startswith("macosx_") and (
                # FIXME: `macosx_11.00` should be `macosx_11_0`.
                platform_tag.startswith("macosx_") and
                # Ignore the MACOSX version, ensure `arm64` suffix.
                (platform_tag.endswith("_" + platform_tag_current.rpartition("_")[2]) or
                 platform_tag.endswith("_universal2"))
        ):
            pass
        elif platform_tag_current.startswith("linux_") and (
                # May be `manylinux1` or `manylinux2010`.
                platform_tag.startswith("manylinux") and
                # Match against the architecture: `linux_x86_64` -> `_x86_64` (ensure the same suffix).
                # The GLIBC version is ignored because it will often be older.
                # Although we will probably want to detect incompatible GLIBC versions eventually.
                platform_tag.endswith("_" + platform_tag_current.partition("_")[2])
        ):
            pass
        else:
            if debug:
                print(
                    "Skipping wheel for other system",
                    "({:s} != {:s}):".format(platform_tag, platform_tag_current),
                    wheel_filename,
                )
            continue

        # Perform Python Version Checks.
        if isinstance(python_versions := python_versions_from_wheel_python_tag(python_tag), str):
            print("Error: wheel \"{:s}\" unable to parse Python version {:s}".format(wheel_filename, python_versions))
        else:
            python_version_is_compat = False
            for python_version in python_versions:
                if len(python_version) == 1:
                    if python_version_current[0] == python_version[0]:
                        python_version_is_compat = True
                        break
                else:
                    if python_version_current == python_version:
                        python_version_is_compat = True
                        break

                    # When there is a stable ABI: Allow an older Python wheel to be compatible
                    # with a newer Python as long as the older wheel uses the stable ABI, see:
                    # https://packaging.python.org/en/latest/specifications/platform-compatibility-tags/#abi-tag
                    if isinstance(
                            python_versions_stable_abi := python_versions_from_wheel_abi_tag(abi_tag, stable_only=True),
                            str,
                    ):
                        print("Error: wheel \"{:s}\" unable to parse Python ABI version {:s}".format(
                            wheel_filename, python_versions,
                        ))
                    elif (python_version_current[0],) in python_versions_stable_abi:
                        if python_version_current >= python_version:
                            python_version_is_compat = True
                            break

            if not python_version_is_compat:
                if debug:
                    print(
                        "Skipping wheel for other Python version",
                        "({:s}=>({:s}) not in {:d}.{:d}):".format(
                            python_tag,
                            ", ".join([".".join(str(i) for i in v) for v in python_versions]),
                            python_version_current[0],
                            python_version_current[1],
                        ),
                        wheel_filename,
                    )
                continue

        wheels_compatible.append(wheel)

    return wheels_compatible


def pkg_wheel_filter(
        repo_module,  # `str`
        pkg_id,  # `str`
        repo_directory,  # `str`
        wheels_rel,  # `list[str]`
):  # `-> tuple[str, list[str]]`
    # Filter only the wheels for this platform.
    wheels_rel = _extensions_wheel_filter_for_this_system(wheels_rel)
    if not wheels_rel:
        return None

    pkg_dirpath = os.path.join(repo_directory, pkg_id)

    wheels_abs = []
    for filepath_rel in wheels_rel:
        filepath_abs = os.path.join(pkg_dirpath, filepath_rel)
        if not os.path.exists(filepath_abs):
            continue
        wheels_abs.append(filepath_abs)

    if not wheels_abs:
        return None

    unique_pkg_id = "{:s}.{:s}".format(repo_module, pkg_id)
    return (unique_pkg_id, wheels_abs)


def _extension_repos_directory_to_module_map():
    return {repo.directory: repo.module for repo in bpy.context.preferences.extensions.repos if repo.enabled}


def _extensions_enabled():
    from addon_utils import check_extension
    extensions_enabled = set()
    extensions_prefix_len = len(_ext_base_pkg_idname_with_dot)
    for addon in bpy.context.preferences.addons:
        module_name = addon.module
        if check_extension(module_name):
            extensions_enabled.add(module_name[extensions_prefix_len:].partition(".")[0::2])
    return extensions_enabled


def _extensions_enabled_from_repo_directory_and_pkg_id_sequence(repo_directory_and_pkg_id_sequence):
    # Use to calculate extensions which will be enabled,
    # needed so the wheels for the extensions can be enabled before the add-on is enabled that uses them.
    extensions_enabled_pending = set()
    repo_directory_to_module_map = _extension_repos_directory_to_module_map()
    for repo_directory, pkg_id_sequence in repo_directory_and_pkg_id_sequence:
        repo_module = repo_directory_to_module_map[repo_directory]
        for pkg_id in pkg_id_sequence:
            extensions_enabled_pending.add((repo_module, pkg_id))
    return extensions_enabled_pending


def _extensions_repo_sync_wheels(
        repo_cache_store,  # `bl_extension_utils.RepoCacheStore`
        extensions_enabled,  # `set[tuple[str, str]]`
        *,
        error_fn,  # `Callable[[Exception], None]`
):  # `-> None`
    """
    This function collects all wheels from all packages and ensures the packages are either extracted or removed
    when they are no longer used.
    """
    import addon_utils

    repos_all = extension_repos_read()

    wheel_list = []

    for repo_index, pkg_manifest_local in enumerate(repo_cache_store.pkg_manifest_from_local_ensure(
            error_fn=error_fn,
            ignore_missing=True,
    )):
        repo = repos_all[repo_index]
        repo_module = repo.module
        repo_directory = repo.directory
        for pkg_id, item_local in pkg_manifest_local.items():

            # Check it's enabled before initializing its wheels.
            # NOTE: no need for compatibility checks here as only compatible items will be included.
            if (repo_module, pkg_id) not in extensions_enabled:
                continue

            wheels_rel = item_local.wheels
            if not wheels_rel:
                continue

            if (wheel_abs := pkg_wheel_filter(repo_module, pkg_id, repo_directory, wheels_rel)) is not None:
                wheel_list.append(wheel_abs)

    extensions = bpy.utils.user_resource('EXTENSIONS')
    local_dir = os.path.join(extensions, ".local")

    # WARNING: bad level call, avoid making this a public function just now.
    # pylint: disable-next=protected-access
    addon_utils._extension_sync_wheels(
        local_dir=local_dir,
        wheel_list=wheel_list,
        debug=bpy.app.debug_python,
        error_fn=error_fn,
    )


def _extensions_repo_refresh_on_change(
        repo_cache_store,  # `bl_extension_utils.RepoCacheStore`
        *,
        extensions_enabled,  # `set[tuple[str, str]] | None`
        compat_calc,  # `bool`
        stats_calc,  # `bool`
        error_fn,  # `Callable[[Exception], None]`
):  # `-> None`
    import addon_utils
    if extensions_enabled is not None:
        _extensions_repo_sync_wheels(
            repo_cache_store,
            extensions_enabled,
            error_fn=error_fn,
        )
    # Wheel sync handled above.

    if compat_calc:
        # NOTE: `extensions_enabled` may contain add-ons which are not yet enabled (these are pending).
        # They *must* have their compatibility information refreshed here,
        # even though compatibility is guaranteed based on the code-path that calls this function.
        #
        # Without updating compatibility information, un-installing the extensions won't detect the
        # add-on as having been removed and won't remove any wheels the extension may use, see #125958.
        addon_modules_pending = None if extensions_enabled is None else ([
            "{:s}{:s}.{:s}".format(_ext_base_pkg_idname_with_dot, repo_module, pkg_id)
            for repo_module, pkg_id in extensions_enabled
        ])

        addon_utils.extensions_refresh(
            ensure_wheels=False,
            addon_modules_pending=addon_modules_pending,
            handle_error=error_fn,
        )

    if stats_calc:
        repo_stats_calc()


def _extension_repo_directory_validate_module(repo_directory):
    # Call after any action which may have created the repository directory for the first time.
    # This is needed in case an import was attempted and failed.
    # Afterwards, the user can perform an action which creates the directory.
    # If the cache is not cleared, enabling the add-on will fail, see: #124457.
    from sys import path_importer_cache
    # If the directory has been cached as missing, remove the cache.
    if path_importer_cache.get(repo_directory, ...) is None:
        # While highly likely the directory exists, it's possible it failed to be created
        # (maybe there are no permissions?), if that's the case keep the cache.
        if os.path.exists(repo_directory):
            del path_importer_cache[repo_directory]


# -----------------------------------------------------------------------------
# Theme Handling
#

def _preferences_theme_state_create():
    from .bl_extension_utils import (
        file_mtime_or_none,
        scandir_with_demoted_errors,
    )
    filepath = bpy.context.preferences.themes[0].filepath
    if not filepath:
        return None, None

    if (result := file_mtime_or_none(filepath)) is not None:
        return result, filepath

    # It's possible the XML was renamed after upgrading, detect another.
    dirpath = os.path.dirname(filepath)

    # Not essential, just avoids a demoted error from `scandir` which seems like it may be a bug.
    if not os.path.exists(dirpath):
        return None, None

    filepath = ""
    for entry in scandir_with_demoted_errors(dirpath):
        if entry.is_dir():
            continue
        # There must only ever be one.
        if entry.name.lower().endswith(".xml"):
            if (result := file_mtime_or_none(entry.path)) is not None:
                return result, filepath
    return None, None


def _preferences_theme_state_restore(state):
    state_update = _preferences_theme_state_create()
    # Unchanged, return.
    if state == state_update:
        return

    # Uninstall:
    # The current theme was an extension that was uninstalled.
    if state[0] is not None and state_update[0] is None:
        bpy.ops.preferences.reset_default_theme()
        return

    # Update:
    if state_update[0] is not None:
        extension_theme_enable_filepath(state_update[1])


# -----------------------------------------------------------------------------
# Internal Implementation
#

def _is_modal(op):
    if is_background:
        return False
    if not op.options.is_invoke:
        return False
    return True


class CommandHandle:
    __slots__ = (
        "modal_timer",
        "cmd_batch",
        "wm",
        "request_exit",
    )

    def __init__(self):
        self.modal_timer = None
        self.cmd_batch = None
        self.wm = None
        self.request_exit = None

    @staticmethod
    def op_exec_from_iter(op, context, cmd_batch, is_modal):
        if not is_modal:
            with CheckSIGINT_Context() as sigint_ctx:
                has_request_exit = cmd_batch.exec_blocking(
                    report_fn=_report,
                    request_exit_fn=lambda: sigint_ctx.has_interrupt,
                    concurrent=is_concurrent,
                )
            if has_request_exit:
                op.report({'WARNING'}, "Command interrupted")
                return {'FINISHED'}

            return {'FINISHED'}

        handle = CommandHandle()
        handle.cmd_batch = cmd_batch
        handle.modal_timer = context.window_manager.event_timer_add(0.1, window=context.window)
        handle.wm = context.window_manager

        handle.wm.modal_handler_add(op)

        op.runtime_handle_set(handle)
        return {'RUNNING_MODAL'}

    def op_modal_step(self, op, context):
        command_result = self.cmd_batch.exec_non_blocking(
            request_exit=self.request_exit,
        )

        # Forward new messages to reports.
        msg_list_per_command = self.cmd_batch.calc_status_log_since_last_request_or_none()
        if msg_list_per_command is not None:
            for i, msg_list in enumerate(msg_list_per_command, 1):
                for (ty, msg) in msg_list:
                    if len(msg_list_per_command) > 1:
                        # These reports are flattened, note the process number that fails so
                        # whoever is reading the reports can make sense of the messages.
                        msg = "{:s} (process {:d} of {:d})".format(msg, i, len(msg_list_per_command))
                    if ty == 'STATUS':
                        op.report({'INFO'}, msg)
                    elif ty == 'WARNING':
                        op.report({'WARNING'}, msg)
                    elif ty in {'ERROR', 'FATAL_ERROR'}:
                        op.report({'ERROR'}, msg)
                    else:
                        print("Internal error, type", ty, "not accounted for!")
                        op.report({'INFO'}, "{:s}: {:s}".format(ty, msg))

        del msg_list_per_command

        # Avoid high CPU usage by only redrawing when there has been a change.
        msg_list = self.cmd_batch.calc_status_log_or_none()
        if msg_list is not None:
            context.workspace.status_text_set(
                " | ".join(
                    ["{:s}: {:s}".format(ty, str(msg)) for (ty, msg) in msg_list]
                )
            )

            # Setting every time is a bit odd. but OK.
            repo_status_text.title = self.cmd_batch.title
            repo_status_text.log = msg_list
            repo_status_text.running = True
            _preferences_ui_redraw()

        if command_result.all_complete:
            self.wm.event_timer_remove(self.modal_timer)
            op.runtime_handle_clear()
            context.workspace.status_text_set(None)
            repo_status_text.running = False

            if self.request_exit:
                return {'CANCELLED'}
            return {'FINISHED'}

        return {'RUNNING_MODAL'}

    def op_modal_impl(self, op, context, event):
        pass_through = True
        refresh = False
        if event.type == 'TIMER':
            refresh = True
        elif event.type == 'ESC':
            if not self.request_exit:
                print("Request exit!")
                self.request_exit = True
                refresh = True
                # This escape event was handled.
                pass_through = False

        if refresh:
            return self.op_modal_step(op, context)

        if pass_through:
            return {'RUNNING_MODAL', 'PASS_THROUGH'}
        return {'RUNNING_MODAL'}

    def op_modal_cancel(self, op, context):
        import time
        self.request_exit = True
        while operator_finished_result(self.op_modal_step(op, context)) is None:
            # Avoid high CPU use on exit.
            time.sleep(0.1)


def _report(ty, msg):
    if ty == 'DONE':
        assert msg == ""
        return

    if is_background:
        print(ty, msg)
        return


def _repo_dir_and_index_get(repo_index, directory, report_fn):
    if repo_index != -1:
        repo_item = extension_repos_read_index(repo_index)
        directory = repo_item.directory if (repo_item is not None) else ""
    if not directory:
        report_fn({'ERROR'}, "Repository not set")
    return directory


def _extensions_maybe_online_action_poll_impl(cls, repo, action):

    if repo is not None:
        if not repo.enabled:
            cls.poll_message_set("Active repository is disabled")
            return False

    if repo is None:
        # This may not be correct but it's a reasonable assumption.
        online_access_required = True
    else:
        # Check the specifics to allow refreshing a single repository from the popover.
        online_access_required = repo.use_remote_url and (not repo.remote_url.startswith("file://"))

    if online_access_required:
        if not bpy.app.online_access:
            # Split message into sentences for i18n.
            match action:
                case 'CHECK_UPDATES':
                    message = rpt_("Online access required to check for updates.")
                case 'INSTALL_UPDATES':
                    message = rpt_("Online access required to install updates.")
                case _:
                    assert False, "Unreachable"
            if bpy.app.online_access_override:
                message += " " + rpt_("Launch Bforaritsts without --offline-mode") # BFA - not blender
            else:
                message += " " + rpt_("Enable online access in System preferences")
            cls.poll_message_set(message)
            return False

    repos_all = extension_repos_read(use_active_only=False)
    if not repos_all:
        cls.poll_message_set("No repositories available")
        return False

    return True


# -----------------------------------------------------------------------------
# Public Repository Actions
#

class _ExtCmdMixIn:
    """
    Utility to execute mix-in.

    Sub-class must define.
    - bl_idname
    - bl_label
    - exec_command_iter
    - exec_command_finish
    """
    cls_slots = (
        "_runtime_handle",
    )

    @classmethod
    def __init_subclass__(cls) -> None:
        for attr in ("exec_command_iter", "exec_command_finish"):
            if getattr(cls, attr) is getattr(_ExtCmdMixIn, attr):
                raise Exception("Subclass did not define 'exec_command_iter'!")

    def exec_command_iter(self, is_modal):
        raise Exception("Subclass must define!")

    def exec_command_finish(self, canceled):
        raise Exception("Subclass must define!")

    def error_fn_from_exception(self, ex):
        # A bit silly setting every time, but it's needed to ensure there is a title.
        repo_status_text.log.append(("ERROR", str(ex)))

    def execute(self, context):
        is_modal = _is_modal(self)
        cmd_batch = self.exec_command_iter(is_modal)
        # It's possible the action could not be started.
        # In this case `exec_command_iter` should report an error.
        if cmd_batch is None:
            return {'CANCELLED'}

        # Needed in cast there are no commands within `cmd_batch`,
        # the title should still be set.
        repo_status_text.title = cmd_batch.title

        result = CommandHandle.op_exec_from_iter(self, context, cmd_batch, is_modal)
        if (canceled := operator_finished_result(result)) is not None:
            self.exec_command_finish(canceled)
        return result

    def modal(self, context, event):
        result = self._runtime_handle.op_modal_impl(self, context, event)
        if (canceled := operator_finished_result(result)) is not None:
            wm_wait_cursor(True)
            self.exec_command_finish(canceled)
            wm_wait_cursor(False)

        return result

    def cancel(self, context):
        # Happens when canceling before the operator has run any commands.
        # Canceling from an operator popup dialog for example.
        if not hasattr(self, "_runtime_handle"):
            return

        canceled = True
        self._runtime_handle.op_modal_cancel(self, context)
        self.exec_command_finish(canceled)

    def runtime_handle_set(self, runtime_handle):
        assert isinstance(runtime_handle, CommandHandle)
        # pylint: disable-next=attribute-defined-outside-init
        self._runtime_handle = runtime_handle

    def runtime_handle_clear(self):
        del self._runtime_handle


class EXTENSIONS_OT_repo_sync(Operator, _ExtCmdMixIn):
    bl_idname = "extensions.repo_sync"
    bl_label = "Ext Repo Sync"
    __slots__ = _ExtCmdMixIn.cls_slots

    repo_directory: rna_prop_directory
    repo_index: rna_prop_repo_index

    def exec_command_iter(self, is_modal):
        from . import bl_extension_utils

        directory = _repo_dir_and_index_get(self.repo_index, self.repo_directory, self.report)
        if not directory:
            return None

        if (repo_item := _extensions_repo_from_directory_and_report(directory, self.report)) is None:
            return None

        if not os.path.exists(directory):
            try:
                os.makedirs(directory)
            except Exception as ex:
                self.report({'ERROR'}, str(ex))
                return {'CANCELLED'}

        prefs = bpy.context.preferences

        # Needed to refresh.
        self.repo_directory = directory

        # See comment for `EXTENSIONS_OT_repo_sync_all`.
        repos_lock = []

        cmd_batch = []
        if repo_item.remote_url:
            cmd_batch.append(
                partial(
                    bl_extension_utils.repo_sync,
                    directory=directory,
                    remote_name=repo_item.name,
                    remote_url=url_append_defaults(repo_item.remote_url),
                    online_user_agent=online_user_agent_from_blender(),
                    access_token=repo_item.access_token,
                    timeout=prefs.system.network_timeout,
                    use_idle=is_modal,
                    python_args=bpy.app.python_args,
                )
            )
            repos_lock.append(repo_item.directory)

        # Lock repositories.
        # pylint: disable-next=attribute-defined-outside-init
        self.repo_lock = bl_extension_utils.RepoLock(
            repo_directories=repos_lock,
            cookie=cookie_from_session(),
        )
        if lock_result_any_failed_with_report(self, self.repo_lock.acquire()):
            return None

        return bl_extension_utils.CommandBatch(
            title="Sync",
            batch=cmd_batch,
            batch_job_limit=1,
        )

    def exec_command_finish(self, canceled):
        repo_cache_store = repo_cache_store_ensure()
        repo_cache_store_refresh_from_prefs(repo_cache_store)
        repo_cache_store.refresh_remote_from_directory(
            directory=self.repo_directory,
            error_fn=self.error_fn_from_exception,
            force=True,
        )

        # Unlock repositories.
        lock_result_any_failed_with_report(self, self.repo_lock.release(), report_type='WARNING')
        del self.repo_lock

        repo_stats_calc()

        _preferences_ui_redraw()


class EXTENSIONS_OT_repo_sync_all(Operator, _ExtCmdMixIn):
    """Refresh the list of extensions for all the remote repositories"""
    bl_idname = "extensions.repo_sync_all"
    bl_label = "Refresh Remote"
    __slots__ = _ExtCmdMixIn.cls_slots

    use_active_only: BoolProperty(
        name="Active Only",
        description="Only sync the active repository",
    )

    @classmethod
    def poll(cls, context):
        repo = getattr(context, "extension_repo", None)
        return _extensions_maybe_online_action_poll_impl(cls, repo, action='CHECK_UPDATES')

    @classmethod
    def description(cls, _context, props):
        if props.use_active_only:
            return tip_("Refresh the list of extensions for the active repository")
        return ""  # Default.

    def exec_command_iter(self, is_modal):
        from . import bl_extension_utils

        use_active_only = self.use_active_only
        repos_all = extension_repos_read(use_active_only=use_active_only)

        if not repos_all:
            if use_active_only:
                self.report({'INFO'}, "The active repository has invalid settings")
            else:
                assert False, "unreachable"  # Poll prevents this.
            return None

        for repo_item in repos_all:
            if not os.path.exists(repo_item.directory):
                try:
                    os.makedirs(repo_item.directory)
                except Exception as ex:
                    self.report({'WARNING'}, str(ex))
                    return None

        prefs = bpy.context.preferences

        # It's only required to lock remote repositories, local repositories can refresh without being modified,
        # this is essential for system repositories which may be read-only.
        repos_lock = []

        cmd_batch = []
        for repo_item in repos_all:
            # Local only repositories should still refresh, but not run the sync.
            if repo_item.remote_url:
                cmd_batch.append(partial(
                    bl_extension_utils.repo_sync,
                    directory=repo_item.directory,
                    remote_name=repo_item.name,
                    remote_url=url_append_defaults(repo_item.remote_url),
                    online_user_agent=online_user_agent_from_blender(),
                    access_token=repo_item.access_token,
                    timeout=prefs.system.network_timeout,
                    use_idle=is_modal,
                    python_args=bpy.app.python_args,
                ))
                repos_lock.append(repo_item.directory)

        # Lock repositories.
        # pylint: disable-next=attribute-defined-outside-init
        self.repo_lock = bl_extension_utils.RepoLock(
            repo_directories=repos_lock,
            cookie=cookie_from_session(),
        )
        if lock_result_any_failed_with_report(self, self.repo_lock.acquire()):
            return None

        return bl_extension_utils.CommandBatch(
            title="Sync \"{:s}\"".format(repos_all[0].name) if use_active_only else "Sync All",
            batch=cmd_batch,
            batch_job_limit=1,
        )

    def exec_command_finish(self, canceled):
        repo_cache_store = repo_cache_store_ensure()
        repo_cache_store_refresh_from_prefs(repo_cache_store)

        for repo_item in extension_repos_read():
            repo_cache_store.refresh_remote_from_directory(
                directory=repo_item.directory,
                error_fn=self.error_fn_from_exception,
                force=True,
            )

        # Unlock repositories.
        lock_result_any_failed_with_report(self, self.repo_lock.release(), report_type='WARNING')
        del self.repo_lock

        repo_stats_calc()

        _preferences_ui_redraw()


class EXTENSIONS_OT_repo_refresh_all(Operator):
    """Scan extension & legacy add-ons for changes to modules & meta-data (similar to restarting). """ \
        """Any issues are reported as warnings"""
    bl_idname = "extensions.repo_refresh_all"
    bl_label = "Refresh Local"

    def _exceptions_as_report(self, repo_name, ex):
        self.report({'WARNING'}, "{:s}: {:s}".format(repo_name, str(ex)))

    def execute(self, _context):
        import importlib
        import addon_utils

        repos_all = extension_repos_read()
        repo_cache_store = repo_cache_store_ensure()

        for repo_item in repos_all:
            # Re-generate JSON meta-data from TOML files (needed for offline repository).
            repo_cache_store.refresh_remote_from_directory(
                directory=repo_item.directory,
                # NOTE: this isn't a problem as the callback isn't stored.
                # pylint: disable-next=cell-var-from-loop
                error_fn=lambda ex: self._exceptions_as_report(repo_item.name, ex),
                force=True,
            )
            repo_cache_store.refresh_local_from_directory(
                directory=repo_item.directory,
                # NOTE: this isn't a problem as the callback isn't stored.
                # pylint: disable-next=cell-var-from-loop
                error_fn=lambda ex: self._exceptions_as_report(repo_item.name, ex),
            )

        # Ensure module cache is removed, especially module cache that has marked a module as missing.
        # This is necessary for extension repositories that:
        # - Did not exist on startup.
        # - An extension attempted to load (marking the module as missing).
        # - The user then manually creates the directory and installs extensions.
        # In this case any add-on will fail to enable as the cache stores the missing state.
        # For a closely related issue see: #124457.
        importlib.invalidate_caches()

        # In-line `bpy.ops.preferences.addon_refresh`.
        addon_utils.modules_refresh()
        # Ensure compatibility info and wheels is up to date.
        addon_utils.extensions_refresh(
            ensure_wheels=True,
            handle_error=lambda ex: self.report({'ERROR'}, str(ex)),
        )

        _preferences_ui_redraw()
        _preferences_ui_refresh_addons()

        return {'FINISHED'}


# Show a dialog when dropping an extensions for a disabled repository.
class EXTENSIONS_OT_repo_enable_from_drop(Operator):
    bl_idname = "extensions.repo_enable_from_drop"
    bl_label = "Enable Repository from Drop"
    bl_options = {'INTERNAL'}

    # pylint: disable-next=declare-non-slot
    repo_index: rna_prop_repo_index

    __slots__ = (
        "_repo_name",
        "_repo_remote_url",
    )

    def invoke(self, context, _event):
        print(self.repo_index)
        if (repo := repo_lookup_by_index_or_none_with_report(self.repo_index, self.report)) is None:
            return {'CANCELLED'}
        # pylint: disable-next=attribute-defined-outside-init
        self._repo_name = repo.name
        # pylint: disable-next=attribute-defined-outside-init
        self._repo_remote_url = repo.remote_url

        wm = context.window_manager
        wm.invoke_props_dialog(
            self,
            width=400,
            confirm_text="Enable Repository",
            title="Disabled Repository",
        )

        return {'RUNNING_MODAL'}

    def execute(self, _context):
        if (repo := repo_lookup_by_index_or_none(self.repo_index)) is not None:
            repo.enabled = True

        return {'CANCELLED'}

    def draw(self, _context):
        layout = self.layout
        col = layout.column()
        col.label(text="The dropped extension comes from a disabled repository.")
        col.label(text="Enable the repository and try again.")
        col.separator()

        box = col.box()
        subcol = box.column(align=True)
        subcol.label(text=iface_("Name: {:s}").format(self._repo_name), translate=False)
        subcol.label(text=iface_("URL: {:s}").format(self._repo_remote_url), translate=False)


class EXTENSIONS_OT_repo_unlock(Operator):
    """Remove the repository file-system lock"""
    bl_idname = "extensions.repo_unlock"
    bl_label = "Force Unlock Active Repository"
    bl_options = {'INTERNAL'}

    __slots__ = (
        "_repo_vars",
    )

    @classmethod
    def _poll_message_or_none(cls, repos):
        # Either return a message for why the lock cannot be unlocked, or,
        # the lock time and a possible error when accessing it.
        if not repos:
            return "Active repository is not enabled has invalid settings", None, None
        repo = repos[0]

        from . import bl_extension_utils
        result = bl_extension_utils.repo_lock_directory_query(repo.directory, cookie_from_session())
        if result is None:
            return "Active repository is not locked", None, None

        lock_is_ours, lock_mtime, lock_error = result
        del result
        if lock_is_ours:
            return (
                "Active repository lock held by this session, "
                "either wait until the operation is finished or restart Bforaritsts" # BFA - not blender
            ), lock_mtime, lock_error
        return None, lock_mtime, lock_error

    @classmethod
    def poll(cls, _context):
        lock_message, _lock_mtime, _lock_error = cls._poll_message_or_none(extension_repos_read(use_active_only=True))
        if lock_message is not None:
            cls.poll_message_set(lock_message)
            return False
        return True

    def invoke(self, context, _event):
        import time
        repos = extension_repos_read(use_active_only=True)
        lock_message, lock_mtime, lock_error = self._poll_message_or_none(extension_repos_read(use_active_only=True))
        if lock_message is not None:
            self.report({'ERROR'}, lock_message)
            return {'CANCELLED'}

        repo = repos[0]

        lock_age = 0.0
        if lock_mtime != 0.0:
            lock_age = time.time() - lock_mtime

        # pylint: disable-next=attribute-defined-outside-init
        self._repo_vars = repo.name, repo.directory, lock_age, lock_error

        wm = context.window_manager
        wm.invoke_props_dialog(
            self,
            # Extra wide to account for long paths.
            width=500,
            confirm_text="Force Unlock Repository",
            title="Force Unlock Repository",
            cancel_default=True,
        )
        return {'RUNNING_MODAL'}

    def execute(self, _context):
        from . import bl_extension_utils

        repo_name, repo_directory, _lock_age, _lock_error = self._repo_vars
        if (error := bl_extension_utils.repo_lock_directory_force_unlock(repo_directory)):
            self.report({'ERROR'}, "Force unlock failed: {:s}".format(error))
            return {'CANCELLED'}

        self.report({'INFO'}, "Unlocked: {:s}".format(repo_name))
        return {'FINISHED'}

    def draw(self, _context):
        from .bl_extension_utils import seconds_as_human_readable_text

        layout = self.layout
        col = layout.column()
        col.label(text="Warning! Before unlocking, ensure another instance of Bforaritsts is not running.") # BFA - not blender
        col.label(text="Force unlocking may be necessary in the case of a crash or power failure,")
        col.label(text="otherwise it should be avoided.")

        col.separator()

        repo_name, repo_directory, lock_age, lock_error = self._repo_vars

        box = col.box()
        subcol = box.column(align=True)
        subcol.label(text=iface_("Name: {:s}").format(repo_name), translate=False)
        subcol.label(text=iface_("Path: {:s}").format(repo_directory), translate=False)
        if lock_age != 0.0:
            subcol.label(text=iface_("Age: {:s}").format(seconds_as_human_readable_text(lock_age, 2)), translate=False)
        if lock_error:
            subcol.label(text=iface_("Error: {:s}").format(lock_error), translate=False)


class EXTENSIONS_OT_package_upgrade_all(Operator, _ExtCmdMixIn):
    """Upgrade all the extensions to their latest version for all the remote repositories"""
    bl_idname = "extensions.package_upgrade_all"
    bl_label = "Install Available Updates"
    __slots__ = (
        *_ExtCmdMixIn.cls_slots,
        "_repo_directories",
    )

    use_active_only: BoolProperty(
        name="Active Only",
        description="Only sync the active repository",
    )

    @classmethod
    def poll(cls, context):
        repo = getattr(context, "extension_repo", None)
        if repo is not None:
            # NOTE: we could simply not show this operator for local repositories as it's
            # arguably self evident that a local-only repository has nothing to upgrade from.
            # For now tell the user why they can't use this action.
            if not repo.use_remote_url:
                cls.poll_message_set("Upgrade is not supported for local repositories")
                return False

        return _extensions_maybe_online_action_poll_impl(cls, repo, action='INSTALL_UPDATES')

    @classmethod
    def description(cls, _context, props):
        if props.use_active_only:
            return tip_("Upgrade all the extensions to their latest version for the active repository")
        return ""  # Default.

    def exec_command_iter(self, is_modal):
        import sys
        from . import bl_extension_utils
        # pylint: disable-next=attribute-defined-outside-init
        self._repo_directories = set()
        # pylint: disable-next=attribute-defined-outside-init
        self._addon_restore = []
        # pylint: disable-next=attribute-defined-outside-init
        self._theme_restore = _preferences_theme_state_create()

        use_active_only = self.use_active_only

        repos_all = extension_repos_read(use_active_only=use_active_only)
        repo_cache_store = repo_cache_store_ensure()

        repo_directory_supset = [repo_entry.directory for repo_entry in repos_all] if use_active_only else None

        if not repos_all:
            if use_active_only:
                self.report({'INFO'}, "The active repository has invalid settings")
            else:
                assert False, "unreachable"  # Poll prevents this.
            return None

        prefs = bpy.context.preferences

        network_connection_limit = prefs.system.network_connection_limit

        # NOTE: Unless we have a "clear-cache" operator - there isn't a great place to apply cache-clearing.
        # So when cache is disabled simply clear all cache before performing an update.
        # Further, individual install & remove operation will manage the cache
        # for the individual packages being installed or removed.
        for repo_item in repos_all:
            if repo_item.use_cache:
                continue
            bl_extension_utils.pkg_repo_cache_clear(repo_item.directory)

        # Track add-ons to disable before uninstalling.
        handle_addons_info = []

        packages_to_upgrade = [[] for _ in range(len(repos_all))]
        package_count = 0

        pkg_manifest_local_all = list(repo_cache_store.pkg_manifest_from_local_ensure(
            error_fn=self.error_fn_from_exception,
            directory_subset=repo_directory_supset,
        ))
        for repo_index, pkg_manifest_remote in enumerate(repo_cache_store.pkg_manifest_from_remote_ensure(
            error_fn=self.error_fn_from_exception,
            directory_subset=repo_directory_supset,
        )):
            if pkg_manifest_remote is None:
                continue

            pkg_manifest_local = pkg_manifest_local_all[repo_index]
            if pkg_manifest_local is None:
                continue

            repo_item = repos_all[repo_index]
            for pkg_id, item_remote in pkg_manifest_remote.items():
                item_local = pkg_manifest_local.get(pkg_id)
                if item_local is None:
                    # Not installed.
                    continue
                if item_remote.block:
                    # Blocked, don't touch.
                    continue

                if item_remote.version != item_local.version:
                    packages_to_upgrade[repo_index].append(pkg_id)
                    package_count += 1

            if (pkg_id_sequence_upgrade := _preferences_pkg_id_sequence_filter_enabled(
                    repo_item,
                    packages_to_upgrade[repo_index],
            )):
                handle_addons_info.append((repo_item, pkg_id_sequence_upgrade))

        cmd_batch = []
        for repo_index, pkg_id_sequence in enumerate(packages_to_upgrade):
            if not pkg_id_sequence:
                continue

            repo_item = repos_all[repo_index]
            for pkg_id_sequence_iter in _sequence_split_with_job_limit(pkg_id_sequence, network_connection_limit):
                cmd_batch.append(partial(
                    bl_extension_utils.pkg_install,
                    directory=repo_item.directory,
                    remote_url=url_append_defaults(repo_item.remote_url),
                    pkg_id_sequence=pkg_id_sequence_iter,
                    online_user_agent=online_user_agent_from_blender(),
                    blender_version=bpy.app.version,
                    python_version=sys.version_info[:3],
                    access_token=repo_item.access_token,
                    timeout=prefs.system.network_timeout,
                    use_cache=repo_item.use_cache,
                    use_idle=is_modal,
                    python_args=bpy.app.python_args,
                ))
            self._repo_directories.add(repo_item.directory)

        if not cmd_batch:
            self.report({'INFO'}, "No installed packages to update")
            return None

        # Lock repositories.
        # pylint: disable-next=attribute-defined-outside-init
        self.repo_lock = bl_extension_utils.RepoLock(
            repo_directories=list(self._repo_directories),
            cookie=cookie_from_session(),
        )
        if lock_result_any_failed_with_report(self, self.repo_lock.acquire()):
            return None

        for repo_item, pkg_id_sequence in handle_addons_info:
            result = _preferences_ensure_disabled(
                repo_item=repo_item,
                pkg_id_sequence=pkg_id_sequence,
                default_set=False,
                error_fn=lambda ex: self.report({'ERROR'}, str(ex)),
            )
            self._addon_restore.append((repo_item, pkg_id_sequence, result))

        return bl_extension_utils.CommandBatch(
            title=(
                "Update {:d} Package(s) from \"{:s}\"".format(package_count, repos_all[0].name) if use_active_only else
                "Update {:d} Package(s)".format(package_count)
            ),
            batch=cmd_batch,
            batch_job_limit=network_connection_limit,
        )

    def exec_command_finish(self, canceled):

        # Unlock repositories.
        lock_result_any_failed_with_report(self, self.repo_lock.release(), report_type='WARNING')
        del self.repo_lock

        # Refresh installed packages for repositories that were operated on.
        repo_cache_store = repo_cache_store_ensure()
        for directory in self._repo_directories:
            repo_cache_store.refresh_local_from_directory(
                directory=directory,
                error_fn=self.error_fn_from_exception,
            )

        # TODO: it would be nice to include this message in the banner.
        def handle_error(ex):
            self.report({'ERROR'}, str(ex))

        # Ensure wheels are refreshed before re-enabling.
        _extensions_repo_refresh_on_change(
            repo_cache_store,
            extensions_enabled=set(
                (repo_item.module, pkg_id)
                for (repo_item, pkg_id_sequence, result) in self._addon_restore
                for pkg_id in pkg_id_sequence
            ),
            compat_calc=True,
            stats_calc=True,
            error_fn=handle_error,
        )

        _preferences_ensure_enabled_all(
            addon_restore=self._addon_restore,
            handle_error=handle_error,
        )
        _preferences_theme_state_restore(self._theme_restore)

        _preferences_ui_redraw()
        _preferences_ui_refresh_addons()


class EXTENSIONS_OT_package_install_marked(Operator, _ExtCmdMixIn):
    bl_idname = "extensions.package_install_marked"
    bl_label = "Ext Package Install_marked"
    __slots__ = (
        *_ExtCmdMixIn.cls_slots,
        "_repo_directories",
        "_repo_map_packages_addon_only",
    )

    enable_on_install: rna_prop_enable_on_install

    def exec_command_iter(self, is_modal):
        import sys
        from . import bl_extension_utils

        repos_all = extension_repos_read()
        repo_cache_store = repo_cache_store_ensure()

        pkg_manifest_remote_all = list(repo_cache_store.pkg_manifest_from_remote_ensure(
            error_fn=self.error_fn_from_exception,
        ))
        repo_pkg_map = _pkg_marked_by_repo(repo_cache_store, pkg_manifest_remote_all)
        # pylint: disable-next=attribute-defined-outside-init
        self._repo_directories = set()
        # pylint: disable-next=attribute-defined-outside-init
        self._repo_map_packages_addon_only = []
        package_count = 0

        prefs = bpy.context.preferences

        network_connection_limit = prefs.system.network_connection_limit

        cmd_batch = []
        for repo_index, pkg_id_sequence in sorted(repo_pkg_map.items()):
            repo_item = repos_all[repo_index]
            # Filter out already installed.
            pkg_manifest_local = repo_cache_store.refresh_local_from_directory(
                directory=repo_item.directory,
                error_fn=self.error_fn_from_exception,
            )
            if pkg_manifest_local is None:
                continue
            pkg_id_sequence = [pkg_id for pkg_id in pkg_id_sequence if pkg_id not in pkg_manifest_local]
            if not pkg_id_sequence:
                continue

            for pkg_id_sequence_iter in _sequence_split_with_job_limit(pkg_id_sequence, network_connection_limit):
                cmd_batch.append(partial(
                    bl_extension_utils.pkg_install,
                    directory=repo_item.directory,
                    remote_url=url_append_defaults(repo_item.remote_url),
                    pkg_id_sequence=pkg_id_sequence_iter,
                    online_user_agent=online_user_agent_from_blender(),
                    blender_version=bpy.app.version,
                    python_version=sys.version_info[:3],
                    access_token=repo_item.access_token,
                    timeout=prefs.system.network_timeout,
                    use_cache=repo_item.use_cache,
                    use_idle=is_modal,
                    python_args=bpy.app.python_args,
                ))

            self._repo_directories.add(repo_item.directory)
            package_count += len(pkg_id_sequence)

            # Filter out non add-on extensions.
            pkg_manifest_remote = pkg_manifest_remote_all[repo_index]

            pkg_id_sequence_addon_only = [
                pkg_id for pkg_id in pkg_id_sequence
                if pkg_manifest_remote[pkg_id].type == "add-on"
            ]
            if pkg_id_sequence_addon_only:
                self._repo_map_packages_addon_only.append((repo_item.directory, pkg_id_sequence_addon_only))

        if not cmd_batch:
            self.report({'ERROR'}, "No uninstalled packages marked")
            return None

        # Lock repositories.
        # pylint: disable-next=attribute-defined-outside-init
        self.repo_lock = bl_extension_utils.RepoLock(
            repo_directories=list(self._repo_directories),
            cookie=cookie_from_session(),
        )
        if lock_result_any_failed_with_report(self, self.repo_lock.acquire()):
            return None

        return bl_extension_utils.CommandBatch(
            title="Install {:d} Marked Package(s)".format(package_count),
            batch=cmd_batch,
            batch_job_limit=network_connection_limit,
        )

    def exec_command_finish(self, canceled):

        # Unlock repositories.
        lock_result_any_failed_with_report(self, self.repo_lock.release(), report_type='WARNING')
        del self.repo_lock

        # TODO: it would be nice to include this message in the banner.
        def handle_error(ex):
            self.report({'ERROR'}, str(ex))

        # Refresh installed packages for repositories that were operated on.
        repo_cache_store = repo_cache_store_ensure()
        for directory in self._repo_directories:
            repo_cache_store.refresh_local_from_directory(
                directory=directory,
                error_fn=self.error_fn_from_exception,
            )
            _extension_repo_directory_validate_module(directory)

        extensions_enabled = None
        if self.enable_on_install:
            extensions_enabled = _extensions_enabled()
            extensions_enabled.update(
                _extensions_enabled_from_repo_directory_and_pkg_id_sequence(
                    self._repo_map_packages_addon_only,
                )
            )

        _extensions_repo_refresh_on_change(
            repo_cache_store,
            extensions_enabled=extensions_enabled,
            compat_calc=True,
            stats_calc=True,
            error_fn=handle_error,
        )

        for directory, pkg_id_sequence in self._repo_map_packages_addon_only:

            pkg_manifest_local = repo_cache_store.refresh_local_from_directory(
                directory=directory,
                error_fn=self.error_fn_from_exception,
            )

            if self.enable_on_install:
                _preferences_install_post_enable_on_install(
                    directory=directory,
                    pkg_manifest_local=pkg_manifest_local,
                    pkg_id_sequence=pkg_id_sequence,
                    # Installed packages are always excluded.
                    pkg_id_sequence_upgrade=[],
                    handle_error=handle_error,
                )
            _extensions_repo_temp_files_make_stale(directory)
            _extensions_repo_install_stale_package_clear(directory, pkg_id_sequence)

        if self.enable_on_install:
            if (extensions_enabled_test := _extensions_enabled()) != extensions_enabled:
                # Some extensions could not be enabled, re-calculate wheels which may have been setup
                # in anticipation for the add-on working.
                _extensions_repo_refresh_on_change(
                    repo_cache_store,
                    extensions_enabled=extensions_enabled_test,
                    compat_calc=False,
                    stats_calc=False,
                    error_fn=handle_error,
                )

        _preferences_ui_redraw()
        _preferences_ui_refresh_addons()


class EXTENSIONS_OT_package_uninstall_marked(Operator, _ExtCmdMixIn):
    bl_idname = "extensions.package_uninstall_marked"
    bl_label = "Ext Package Uninstall Marked"
    __slots__ = (
        *_ExtCmdMixIn.cls_slots,
        "_repo_directories",
        "_pkg_id_sequence_from_directory"
    )

    def exec_command_iter(self, is_modal):
        from . import bl_extension_utils
        # TODO: check if the packages are already installed (notify the user).
        # Perhaps re-install?
        repos_all = extension_repos_read()
        repo_cache_store = repo_cache_store_ensure()

        pkg_manifest_local_all = list(repo_cache_store.pkg_manifest_from_local_ensure(
            error_fn=self.error_fn_from_exception,
        ))
        repo_pkg_map = _pkg_marked_by_repo(repo_cache_store, pkg_manifest_local_all)
        package_count = 0

        # pylint: disable-next=attribute-defined-outside-init
        self._repo_directories = set()
        # pylint: disable-next=attribute-defined-outside-init
        self._theme_restore = _preferences_theme_state_create()
        # pylint: disable-next=attribute-defined-outside-init
        self._pkg_id_sequence_from_directory = {}

        # Track add-ons to disable before uninstalling.
        handle_addons_info = []

        cmd_batch = []
        for repo_index, pkg_id_sequence in sorted(repo_pkg_map.items()):
            repo_item = repos_all[repo_index]

            # Filter out not installed.
            pkg_manifest_local = repo_cache_store.refresh_local_from_directory(
                directory=repo_item.directory,
                error_fn=self.error_fn_from_exception,
            )
            if pkg_manifest_local is None:
                continue
            pkg_id_sequence = [pkg_id for pkg_id in pkg_id_sequence if pkg_id in pkg_manifest_local]
            if not pkg_id_sequence:
                continue

            cmd_batch.append(
                partial(
                    bl_extension_utils.pkg_uninstall,
                    directory=repo_item.directory,
                    user_directory=repo_user_directory(repo_item.module),
                    pkg_id_sequence=pkg_id_sequence,
                    use_idle=is_modal,
                    python_args=bpy.app.python_args,
                ))
            self._repo_directories.add(repo_item.directory)
            package_count += len(pkg_id_sequence)

            handle_addons_info.append((repo_item, pkg_id_sequence))

            self._pkg_id_sequence_from_directory[repo_item.directory] = pkg_id_sequence

        if not cmd_batch:
            self.report({'ERROR'}, "No installed packages marked")
            return None

        # Lock repositories.
        # pylint: disable-next=attribute-defined-outside-init
        self.repo_lock = bl_extension_utils.RepoLock(
            repo_directories=list(self._repo_directories),
            cookie=cookie_from_session(),
        )
        if lock_result_any_failed_with_report(self, self.repo_lock.acquire()):
            return None

        for repo_item, pkg_id_sequence in handle_addons_info:
            # No need to store the result because the add-ons aren't going to be enabled again.
            _preferences_ensure_disabled(
                repo_item=repo_item,
                pkg_id_sequence=pkg_id_sequence,
                default_set=True,
                error_fn=lambda ex: self.report({'ERROR'}, str(ex)),
            )

        return bl_extension_utils.CommandBatch(
            title="Uninstall {:d} Marked Package(s)".format(package_count),
            batch=cmd_batch,
            batch_job_limit=1,
        )

    def exec_command_finish(self, canceled):

        # Unlock repositories.
        lock_result_any_failed_with_report(self, self.repo_lock.release(), report_type='WARNING')
        del self.repo_lock

        # TODO: it would be nice to include this message in the banner.
        def handle_error(ex):
            self.report({'ERROR'}, str(ex))

        for directory, pkg_id_sequence in self._pkg_id_sequence_from_directory.items():
            _extensions_repo_temp_files_make_stale(repo_directory=directory)
            _extensions_repo_uninstall_stale_package_fallback(
                repo_directory=directory,
                pkg_id_sequence=pkg_id_sequence,
            )

        # Refresh installed packages for repositories that were operated on.
        repo_cache_store = repo_cache_store_ensure()
        for directory in self._repo_directories:
            repo_cache_store.refresh_local_from_directory(
                directory=directory,
                error_fn=self.error_fn_from_exception,
            )

        _extensions_repo_refresh_on_change(
            repo_cache_store,
            extensions_enabled=_extensions_enabled(),
            compat_calc=True,
            stats_calc=True,
            error_fn=handle_error,
        )

        _preferences_theme_state_restore(self._theme_restore)

        _preferences_ui_redraw()
        _preferences_ui_refresh_addons()


class EXTENSIONS_OT_package_install_files(Operator, _ExtCmdMixIn):
    """Install extensions from files into a locally managed repository"""
    bl_idname = "extensions.package_install_files"
    bl_label = "Install from Disk"
    __slots__ = (
        *_ExtCmdMixIn.cls_slots,
        "repo_directory",
        "pkg_id_sequence"
    )
    _drop_variables = None
    _legacy_drop = None

    filter_glob: StringProperty(default="*.zip;*.py", options={'HIDDEN'})

    directory: StringProperty(
        name="Directory",
        subtype='DIR_PATH',
        default="",
    )
    files: CollectionProperty(
        type=bpy.types.OperatorFileListElement,
        options={'HIDDEN', 'SKIP_SAVE'}
    )

    # Use for for scripts.
    filepath: StringProperty(
        subtype='FILE_PATH',
    )

    repo: EnumProperty(
        name="User Repository",
        items=rna_prop_repo_enum_valid_only_itemf,
        description="The user repository to install extensions into",
    )

    enable_on_install: rna_prop_enable_on_install

    # Properties matching the legacy operator, not used by extension packages.
    target: EnumProperty(
        name="Legacy Target Path",
        items=bpy.types.PREFERENCES_OT_addon_install._target_path_items,
        description="Path to install legacy add-on packages to",
    )

    overwrite: BoolProperty(
        name="Legacy Overwrite",
        description="Remove existing add-ons with the same ID",
        default=True,
    )

    # Only used for code-path for dropping an extension.
    url: rna_prop_url

    def exec_command_iter(self, is_modal):
        import sys
        from . import bl_extension_utils
        from .bl_extension_utils import (
            pkg_manifest_dict_from_archive_or_error,
            pkg_is_legacy_addon,
        )

        # pylint: disable-next=attribute-defined-outside-init
        self._addon_restore = []
        # pylint: disable-next=attribute-defined-outside-init
        self._theme_restore = _preferences_theme_state_create()

        # Happens when run from scripts and this argument isn't passed in.
        if not self.properties.is_property_set("repo"):
            self.report({'ERROR'}, "Repository not set")
            return None

        # Repository accessed.
        repo_module_name = self.repo
        repo_item = next(
            (repo_item for repo_item in extension_repos_read() if repo_item.module == repo_module_name),
            None,
        )
        # This should really never happen as poll means this shouldn't be possible.
        assert repo_item is not None
        del repo_module_name
        # Done with the repository.

        source_files = [os.path.join(file.name) for file in self.files]
        source_directory = self.directory
        # Support a single `filepath`, more convenient when calling from scripts.
        if not (source_directory and source_files):
            source_directory, source_file = os.path.split(self.filepath)
            if not (source_directory and source_file):
                # Be specific with this error as a vague message is confusing when files
                # are passed via the command line.
                if source_directory or source_file:
                    if source_file:
                        self.report({'ERROR'}, "Unable to install from relative path")
                    else:
                        self.report({'ERROR'}, "Unable to install a directory")
                else:
                    self.report({'ERROR'}, "Unable to install from disk, no paths were defined")
                return None
            source_files = [source_file]
            del source_file
        assert len(source_files) > 0

        # Make absolute paths.
        source_files = [os.path.join(source_directory, filename) for filename in source_files]

        # Extract meta-data from package files.
        # Note that errors are ignored here, let the underlying install operation do this.
        pkg_id_sequence = []
        pkg_files = []
        pkg_legacy_files = []
        for source_filepath in source_files:
            if pkg_is_legacy_addon(source_filepath):
                pkg_legacy_files.append(source_filepath)
                continue
            pkg_files.append(source_filepath)

            result = pkg_manifest_dict_from_archive_or_error(source_filepath)
            if isinstance(result, str):
                continue
            pkg_id = result["id"]
            if pkg_id in pkg_id_sequence:
                continue
            pkg_id_sequence.append(pkg_id)

        directory = repo_item.directory
        assert directory != ""

        # Install legacy add-ons
        for source_filepath in pkg_legacy_files:
            self.exec_legacy(source_filepath)

        if not pkg_files:
            return None

        # Collect package ID's.
        # pylint: disable-next=attribute-defined-outside-init
        self.repo_directory = directory
        # pylint: disable-next=attribute-defined-outside-init
        self.pkg_id_sequence = pkg_id_sequence

        # Detect upgrade of enabled add-ons.
        if pkg_id_sequence:
            if pkg_id_sequence_upgrade := _preferences_pkg_id_sequence_filter_enabled(repo_item, pkg_id_sequence):
                result = _preferences_ensure_disabled(
                    repo_item=repo_item,
                    pkg_id_sequence=pkg_id_sequence_upgrade,
                    default_set=False,
                    error_fn=lambda ex: self.report({'ERROR'}, str(ex)),
                )
                self._addon_restore.append((repo_item, pkg_id_sequence_upgrade, result))
            del pkg_id_sequence_upgrade

        # Lock repositories.
        # pylint: disable-next=attribute-defined-outside-init
        self.repo_lock = bl_extension_utils.RepoLock(
            repo_directories=[repo_item.directory],
            cookie=cookie_from_session(),
        )
        if lock_result_any_failed_with_report(self, self.repo_lock.acquire()):
            return None

        return bl_extension_utils.CommandBatch(
            title="Install Package Files",
            batch=[
                partial(
                    bl_extension_utils.pkg_install_files,
                    directory=directory,
                    files=pkg_files,
                    blender_version=bpy.app.version,
                    python_version=sys.version_info[:3],
                    use_idle=is_modal,
                    python_args=bpy.app.python_args,
                )
            ],
            batch_job_limit=1,
        )

    def exec_command_finish(self, canceled):

        # Refresh installed packages for repositories that were operated on.
        repo_cache_store = repo_cache_store_ensure()

        # Re-generate JSON meta-data from TOML files (needed for offline repository).
        repo_cache_store.refresh_remote_from_directory(
            directory=self.repo_directory,
            error_fn=self.error_fn_from_exception,
            force=True,
        )
        _extension_repo_directory_validate_module(self.repo_directory)

        # Unlock repositories.
        lock_result_any_failed_with_report(self, self.repo_lock.release(), report_type='WARNING')
        del self.repo_lock

        # TODO: it would be nice to include this message in the banner.
        def handle_error(ex):
            self.report({'ERROR'}, str(ex))

        pkg_manifest_local = repo_cache_store.refresh_local_from_directory(
            directory=self.repo_directory,
            error_fn=self.error_fn_from_exception,
        )

        extensions_enabled = None
        if self.enable_on_install:
            extensions_enabled = _extensions_enabled()
            # We may want to support multiple.
            extensions_enabled.update(
                _extensions_enabled_from_repo_directory_and_pkg_id_sequence(
                    [(self.repo_directory, self.pkg_id_sequence)]
                )
            )

        _extensions_repo_refresh_on_change(
            repo_cache_store,
            extensions_enabled=extensions_enabled,
            compat_calc=True,
            stats_calc=True,
            error_fn=handle_error,
        )

        _preferences_ensure_enabled_all(
            addon_restore=self._addon_restore,
            handle_error=handle_error,
        )
        _preferences_theme_state_restore(self._theme_restore)

        if self._addon_restore:
            pkg_id_sequence_upgrade = self._addon_restore[0][1]
        else:
            pkg_id_sequence_upgrade = []

        if self.enable_on_install:
            _preferences_install_post_enable_on_install(
                directory=self.repo_directory,
                pkg_manifest_local=pkg_manifest_local,
                pkg_id_sequence=self.pkg_id_sequence,
                pkg_id_sequence_upgrade=pkg_id_sequence_upgrade,
                handle_error=handle_error,
            )

        if self.enable_on_install:
            if (extensions_enabled_test := _extensions_enabled()) != extensions_enabled:
                # Some extensions could not be enabled, re-calculate wheels which may have been setup
                # in anticipation for the add-on working.
                _extensions_repo_refresh_on_change(
                    repo_cache_store,
                    extensions_enabled=extensions_enabled_test,
                    compat_calc=False,
                    stats_calc=False,
                    error_fn=handle_error,
                )

        _extensions_repo_temp_files_make_stale(self.repo_directory)
        _extensions_repo_install_stale_package_clear(self.repo_directory, self.pkg_id_sequence)

        _preferences_ui_redraw()
        _preferences_ui_refresh_addons()

    def exec_legacy(self, filepath):
        backup_filepath = self.filepath
        self.filepath = filepath
        bpy.types.PREFERENCES_OT_addon_install.execute(self, bpy.context)
        self.filepath = backup_filepath

    @classmethod
    def poll(cls, context):
        if next(repo_iter_valid_only(context, exclude_remote=False, exclude_system=True), None) is None:
            cls.poll_message_set("There must be at least one user repository set to install extensions into")
            return False
        return True

    def invoke(self, context, event):

        # Regarding reusing the last repository.
        # - If it's a "local" repository, use it.
        # - If it's a "remote" repository, reset.
        # This is done because installing a file into a remote repository is a corner-case supported so
        # it's possible to download large extensions before installing or to down-grade to older versions.
        # Installing into a remote repository should be intentional, not the default.
        # This could be annoying to users if they want to install many files into a remote repository,
        # in this case they would be better off using the file selector "Install from disk"
        # which supports selecting multiple files, although support for dropping multiple files would
        # also be good to support.
        if not self.properties.is_property_set("repo"):
            repos_valid = self._repos_valid_for_install(context)
            repo_module = self.repo
            if (repo_test := next((repo for repo in repos_valid if repo.module == repo_module), None)) is not None:
                if repo_test.use_remote_url:
                    self.properties.property_unset("repo")
            del repo_module, repo_test, repos_valid

        if self.properties.is_property_set("url"):
            return self._invoke_for_drop(context, event)

        # Ensure the value is marked as set (else an error is reported).
        self.repo = self.repo

        context.window_manager.fileselect_add(self)
        return {'RUNNING_MODAL'}

    def draw(self, context):
        if self._drop_variables is not None:
            self._draw_for_drop(context)
            return
        elif self._legacy_drop is not None:
            self._draw_for_legacy_drop(context)
            return

        # Override draw because the repository names may be over-long and not fit well in the UI.
        # Show the text & repository names in two separate rows.
        layout = self.layout
        layout.use_property_split = True
        layout.use_property_decorate = False
        layout.prop(self, "enable_on_install")

        header, body = layout.panel("extensions")
        header.label(text="Extensions")
        if body:
            body.prop(self, "repo", text="Repository")

        header, body = layout.panel("legacy", default_closed=True)
        header.label(text="Legacy Add-ons")

        row = header.row()
        row.alignment = 'RIGHT'
        row.emboss = 'NONE'
        row.operator("wm.doc_view_manual", icon='URL', text="").doc_id = "preferences.addon_install"

        if body:
            body.prop(self, "target", text="Target Path")
            body.prop(self, "overwrite", text="Overwrite")

    def _invoke_for_drop(self, context, _event):
        # Drop logic.
        print("DROP FILE:", self.url)

        # Blender calls the drop logic with an un-encoded file-path.
        # It would be nicer if it used the file URI schema,
        # however this is only activated from Blender's drop logic.
        #
        # TODO: even though Blender supports "remote" repositories referencing `file://` prefixed URL's.
        # These are not supported for dropping. Since at the time of dropping it's not known that the
        # path is referenced from a "local" repository or a "remote" that uses a `file://` URL.
        filepath = self.url

        from .bl_extension_utils import pkg_is_legacy_addon

        if not pkg_is_legacy_addon(filepath):
            from .bl_extension_utils import pkg_manifest_dict_from_archive_or_error

            repos_valid = self._repos_valid_for_install(context)
            if not repos_valid:
                self.report({'ERROR'}, "No user repositories")
                return {'CANCELLED'}

            if isinstance(result := pkg_manifest_dict_from_archive_or_error(filepath), str):
                self.report({'ERROR'}, "Error in manifest {:s}".format(result))
                return {'CANCELLED'}

            pkg_id = result["id"]
            pkg_type = result["type"]

            if not self.properties.is_property_set("repo"):
                if (repo := self._repo_detect_from_manifest_dict(result, repos_valid)) is not None:
                    self.repo = repo
                del repo

            self._drop_variables = pkg_id, pkg_type
            self._legacy_drop = None

            del result, pkg_id, pkg_type
        else:
            self._drop_variables = None
            self._legacy_drop = True

        # Set to it's self to the property is considered "set".
        self.repo = self.repo
        self.filepath = filepath

        wm = context.window_manager
        wm.invoke_props_dialog(self, width=400)

        return {'RUNNING_MODAL'}

    def _draw_for_drop(self, _context):

        layout = self.layout
        layout.operator_context = 'EXEC_DEFAULT'

        _pkg_id, pkg_type = self._drop_variables

        layout.label(text="User Repository")
        layout.prop(self, "repo", text="")

        layout.prop(self, "enable_on_install", text=rna_prop_enable_on_install_type_map[pkg_type])

    def _draw_for_legacy_drop(self, _context):

        layout = self.layout
        layout.operator_context = 'EXEC_DEFAULT'

        layout.label(text="Legacy Add-on")
        layout.prop(self, "target", text="Target")
        layout.prop(self, "overwrite", text="Overwrite")
        layout.prop(self, "enable_on_install")

    @staticmethod
    def _repos_valid_for_install(context):
        return list(repo_iter_valid_only(context, exclude_remote=False, exclude_system=True))

    # Use to set the repository default when dropping a file.
    # This is only used to set the default value.
    # If it fails to find a match the user may still select the repository,
    # this is just intended to handle the common case where a user may download an
    # extension from a remote repository they use, dropping the file into Blender.
    @staticmethod
    def _repo_detect_from_manifest_dict(manifest_dict, repos_valid):
        repos_valid = [
            repo_item for repo_item in repos_valid
            if repo_item.use_remote_url
        ]
        if not repos_valid:
            return None

        repo_cache_store = repo_cache_store_ensure()
        repo_cache_store_refresh_from_prefs(repo_cache_store)

        for repo_item in repos_valid:
            pkg_manifest_remote = repo_cache_store.refresh_remote_from_directory(
                directory=repo_item.directory,
                error_fn=print,
                force=False,
            )
            if pkg_manifest_remote is None:
                continue

            # NOTE: The exact method of matching extensions is a little arbitrary.
            # Use (id, type, (name or tagline)) since this has a good change of finding a correct match.
            # Since an extension might be renamed, check if the `name` or the `tagline` match.
            item_remote = pkg_manifest_remote.get(manifest_dict["id"])
            if item_remote is None:
                continue
            if item_remote.type != manifest_dict["type"]:
                continue
            if (
                    (item_remote.name != manifest_dict["name"]) and
                    (item_remote.tagline != manifest_dict["tagline"])
            ):
                continue

            return repo_item.module

        return None


class EXTENSIONS_OT_package_install(Operator, _ExtCmdMixIn):
    """Download and install the extension"""
    bl_idname = "extensions.package_install"
    bl_label = "Install Extension"
    __slots__ = _ExtCmdMixIn.cls_slots

    _drop_variables = None
    # Optional draw & keyword-arguments, return True to terminate drawing.
    _draw_override = None

    repo_directory: rna_prop_directory
    repo_index: rna_prop_repo_index

    pkg_id: rna_prop_pkg_id

    enable_on_install: rna_prop_enable_on_install

    # Only used for code-path for dropping an extension.
    url: rna_prop_url

    # NOTE: this can be removed once upgrading from 4.1 is no longer relevant.
    # Only used when moving from  previously built-in add-ons to extensions.
    do_legacy_replace: BoolProperty(
        name="Do Legacy Replace",
        default=False,
        options={'HIDDEN', 'SKIP_SAVE'}
    )

    @classmethod
    def poll(cls, _context):
        if not bpy.app.online_access:
            if bpy.app.online_access_override:
                cls.poll_message_set(
                    "Online access required to install or update. Launch Bforartists without --offline-mode") #BFA - not blender
            else:
                cls.poll_message_set(
                    "Online access required to install or update. Enable online access in System preferences")
            return False

        return True

    def exec_command_iter(self, is_modal):
        import sys
        from . import bl_extension_utils

        if not self._is_ready_to_execute():
            return None

        # pylint: disable-next=attribute-defined-outside-init
        self._addon_restore = []
        # pylint: disable-next=attribute-defined-outside-init
        self._theme_restore = _preferences_theme_state_create()

        directory = _repo_dir_and_index_get(self.repo_index, self.repo_directory, self.report)
        if not directory:
            return None
        self.repo_directory = directory

        if (repo_item := _extensions_repo_from_directory_and_report(directory, self.report)) is None:
            return None

        if not (pkg_id := self.pkg_id):
            self.report({'ERROR'}, "Package ID not set")
            return None

        prefs = bpy.context.preferences

        if pkg_id_sequence_upgrade := _preferences_pkg_id_sequence_filter_enabled(repo_item, [pkg_id]):
            result = _preferences_ensure_disabled(
                repo_item=repo_item,
                pkg_id_sequence=pkg_id_sequence_upgrade,
                default_set=False,
                error_fn=lambda ex: self.report({'ERROR'}, str(ex)),
            )
            self._addon_restore.append((repo_item, pkg_id_sequence_upgrade, result))
            del result
        del pkg_id_sequence_upgrade

        # Lock repositories.
        # pylint: disable-next=attribute-defined-outside-init
        self.repo_lock = bl_extension_utils.RepoLock(
            repo_directories=[repo_item.directory],
            cookie=cookie_from_session(),
        )
        if lock_result_any_failed_with_report(self, self.repo_lock.acquire()):
            return None

        return bl_extension_utils.CommandBatch(
            title="Install Package",
            batch=[
                partial(
                    bl_extension_utils.pkg_install,
                    directory=directory,
                    remote_url=url_append_defaults(repo_item.remote_url),
                    pkg_id_sequence=(pkg_id,),
                    online_user_agent=online_user_agent_from_blender(),
                    blender_version=bpy.app.version,
                    python_version=sys.version_info[:3],
                    access_token=repo_item.access_token,
                    timeout=prefs.system.network_timeout,
                    use_cache=repo_item.use_cache,
                    use_idle=is_modal,
                    python_args=bpy.app.python_args,
                )
            ],
            batch_job_limit=1,
        )

    def exec_command_finish(self, canceled):

        # TODO: it would be nice to include this message in the banner.
        def handle_error(ex):
            self.report({'ERROR'}, str(ex))

        # Unlock repositories.
        lock_result_any_failed_with_report(self, self.repo_lock.release(), report_type='WARNING')
        del self.repo_lock

        # Refresh installed packages for repositories that were operated on.
        repo_cache_store = repo_cache_store_ensure()

        pkg_manifest_local = repo_cache_store.refresh_local_from_directory(
            directory=self.repo_directory,
            error_fn=self.error_fn_from_exception,
        )
        _extension_repo_directory_validate_module(self.repo_directory)

        extensions_enabled = None
        if self.enable_on_install:
            extensions_enabled = _extensions_enabled()
            extensions_enabled.update(
                _extensions_enabled_from_repo_directory_and_pkg_id_sequence(
                    [(self.repo_directory, (self.pkg_id,))]
                )
            )

        _extensions_repo_refresh_on_change(
            repo_cache_store,
            extensions_enabled=extensions_enabled,
            compat_calc=True,
            stats_calc=True,
            error_fn=handle_error,
        )

        _preferences_ensure_enabled_all(
            addon_restore=self._addon_restore,
            handle_error=handle_error,
        )
        _preferences_theme_state_restore(self._theme_restore)

        if self._addon_restore:
            pkg_id_sequence_upgrade = self._addon_restore[0][1]
        else:
            pkg_id_sequence_upgrade = []

        if self.enable_on_install:
            _preferences_install_post_enable_on_install(
                directory=self.repo_directory,
                pkg_manifest_local=pkg_manifest_local,
                pkg_id_sequence=(self.pkg_id,),
                pkg_id_sequence_upgrade=pkg_id_sequence_upgrade,
                handle_error=handle_error,
            )

        if self.enable_on_install:
            if (extensions_enabled_test := _extensions_enabled()) != extensions_enabled:
                # Some extensions could not be enabled, re-calculate wheels which may have been setup
                # in anticipation for the add-on working.
                _extensions_repo_refresh_on_change(
                    repo_cache_store,
                    extensions_enabled=extensions_enabled_test,
                    compat_calc=False,
                    stats_calc=False,
                    error_fn=handle_error,
                )

        _extensions_repo_temp_files_make_stale(self.repo_directory)
        _extensions_repo_install_stale_package_clear(self.repo_directory, (self.pkg_id,))

        _preferences_ui_redraw()
        _preferences_ui_refresh_addons()

        # NOTE: this can be removed once upgrading from 4.1 is no longer relevant.
        if self.do_legacy_replace and (not canceled):
            self._do_legacy_replace(
                self.pkg_id,
                pkg_manifest_local,
                error_fn=lambda ex: self.report({'ERROR'}, str(ex)),
            )

    def invoke(self, context, event):
        # Only for drop logic!
        if self.properties.is_property_set("url"):
            return self._invoke_for_drop(context, event)

        return self.execute(context)

    def _is_ready_to_execute(self):
        # When a non-standard override is used, don't execute by pressing "Return"
        # because this may be an error or some other action.
        if self._draw_override is not None:
            return False
        return True

    def _invoke_for_drop(self, context, _event):
        from .bl_extension_utils import (
            url_parse_for_blender,
        )

        url = self.url
        print("DROP URL:", url)

        # Needed for UNC paths on WIN32.
        url = self.url = url_normalize(url)

        url, url_params = url_parse_for_blender(url)

        # Check if the extension is compatible with the current platform.
        # These values aren't required to be set, it just gives a more useful message than
        # failing as if the extension is not known (which happens because incompatible extensions are filtered out).
        #
        # Do this first because other issues may prompt the user to setup a new repository which is all for naught
        # if the extension isn't compatible with this system.
        if isinstance(error := pkg_manifest_params_compatible_or_error_for_this_system(
                blender_version_min=url_params.get("blender_version_min", ""),
                blender_version_max=url_params.get("blender_version_max", ""),
                platforms=[platform for platform in url_params.get("platforms", "").split(",") if platform],
                python_versions=[
                    python_version for python_version in url_params.get("python_versions", "").split(",")
                    if python_version
                ],
        ), str):
            self.report({'ERROR'}, iface_("The extension is incompatible with this system:\n{:s}").format(error))
            return {'CANCELLED'}
        del error

        # Check if this is part of a disabled repository.
        repo_from_url_name = ""
        repo_from_url = None
        if remote_url := url_params.get("repository"):
            repo_from_url, repo_index_from_url = (
                (None, -1) if remote_url is None else
                _preferences_repo_find_by_remote_url(context, remote_url)
            )

            if repo_from_url:
                if not repo_from_url.enabled:
                    bpy.ops.extensions.repo_enable_from_drop('INVOKE_DEFAULT', repo_index=repo_index_from_url)
                    return {'CANCELLED'}
                repo_from_url_name = repo_from_url.name
            del repo_from_url, repo_index_from_url

        self._draw_override = (
            self._draw_override_progress,
            {
                "context": context,
                "op_notify": OperatorNonBlockingSyncHelper(repo_name=repo_from_url_name),
                "remote_url": remote_url,
                "repo_from_url_name": repo_from_url_name,
                "url": url,
            }
        )

        wm = context.window_manager
        wm.invoke_props_dialog(self, width=400)
        return {'RUNNING_MODAL'}

    def draw(self, context):
        while (draw_and_kwargs := self._draw_override) is not None:
            draw_fn, draw_kwargs = draw_and_kwargs
            if draw_fn(**draw_kwargs):
                # Drawing was done `self.layout` was populated with buttons
                # which will now be displayed.
                break
            # Otherwise draw the "next" function.

        if self._drop_variables is not None:
            self._draw_for_drop(context)

    def _draw_for_drop(self, _context):
        from .bl_extension_ui import (
            size_as_fmt_string,
        )
        layout = self.layout

        _repo_index, repo_name, _pkg_id, item_remote = self._drop_variables

        layout.label(text="Do you want to install the following {:s}?".format(item_remote.type))

        col = layout.column(align=True)
        col.label(text="Name: {:s}".format(item_remote.name))
        col.label(text="Repository: {:s}".format(repo_name))
        col.label(text="Size: {:s}".format(size_as_fmt_string(item_remote.archive_size, precision=0)))
        del col

        layout.separator()

        layout.prop(self, "enable_on_install", text=rna_prop_enable_on_install_type_map[item_remote.type])

    @staticmethod
    def _do_legacy_replace(pkg_id, pkg_manifest_local, error_fn):
        # Disables and add-on that was replaced by an extension,
        # use for upgrading 4.1 preferences or older.

        # Ensure the local meta-data exists, else there may have been a problem installing,
        # note that this does *not* check if the add-on could be enabled which is intentional.
        # It's only important the add-on installs to justify disabling the old add-on.
        # Note that there is no need to report if this was not found as failing to install will
        # already have reported.
        if not pkg_manifest_local.get(pkg_id):
            return

        from .bl_extension_ui import extensions_map_from_legacy_addons_reverse_lookup
        addon_module_name = extensions_map_from_legacy_addons_reverse_lookup(pkg_id)
        if not addon_module_name:
            # This shouldn't happen unless someone goes out of there way
            # to enable `do_legacy_replace` for a non-legacy extension.
            # Use a print here as it's such a corner case and harmless.
            print("Internal error, legacy lookup failed:", addon_module_name)
            return

        try:
            bpy.ops.preferences.addon_disable(module=addon_module_name)
        except Exception as ex:
            error_fn(ex)

    # -------------------------------------------------------------------------
    # Draw Overrides
    #
    # This attempts to make up for Blender's inability to chain dialogs together.
    # Use `self._draw_override` assigning new overrides or clearing for the default.

    # Pass 1: wait for progress to be complete.
    def _draw_override_progress(
            self,
            *,
            context,  # `bpy.types.Context`
            op_notify,  # `OperatorNonBlockingSyncHelper`
            remote_url,  # `str | None`
            repo_from_url_name,  # `str`
            url,  # `str`
    ):
        op_notify.draw(context, self)
        if op_notify.completed:
            self._draw_override = (
                self._draw_override_after_sync,
                {
                    "context": context,
                    "remote_url": remote_url,
                    "repo_from_url_name": repo_from_url_name,
                    "url": url,
                },
            )
            # Show the next immediately.
            return False

        # Drawing handled (draw again when refreshing).
        return True

    # Pass 2: take information from the repository into account.
    def _draw_override_after_sync(
            self,
            *,
            context,  # `bpy.types.Context`
            remote_url,   # `str | None`
            repo_from_url_name,  # `str`
            url,  # `str`
    ):
        from .bl_extension_utils import (
            platform_from_this_system,
        )

        # Quiet unused warning.
        _ = context

        # The parameters have already been handled.
        repo_index, repo_name, pkg_id, item_remote, item_local = extension_url_find_repo_index_and_pkg_id(url)

        if repo_index == -1:
            # The package ID could not be found, the two common causes for this error are:
            # - The platform or Blender version may be unsupported.
            # - The repository may not have been added.
            if repo_from_url_name:
                # NOTE: we *could* support reading the repository JSON that without compatibility filtering.
                # This would allow us to give a more detailed error message, noting that the extension was found
                # and the reason it isn't compatible. The down side of this is it would tie us to the decision to
                # keep syncing all extensions when Blender requests to sync with the server.
                # As some point we may want to sync only compatible extension meta-data
                # (to reduce the network overhead of incompatible packages).
                # So don't assume we have global knowledge of every URL.
                #
                # Rely on the version range on platform being included in the URL
                # (see `pkg_manifest_params_compatible_or_error_for_this_system`).
                # While this isn't a strict requirement for the server, we can assume they exist for the common case.
                self._draw_override = (
                    self._draw_override_errors,
                    {
                        "errors": [
                            "Repository found:",
                            "\"{:s}\"".format(repo_from_url_name),
                            lambda layout: layout.separator(),
                            "The extension dropped was not found in the remote repository.",
                            "Check this is part of the repository and compatible with:",
                            "Blender version {:s} on \"{:s}\".".format(
                                ".".join(str(v) for v in bpy.app.version), platform_from_this_system(),
                            )
                        ]
                    }
                )
                return False
            else:
                self._draw_override = (
                    self._draw_override_repo_add,
                    {"remote_url": "" if remote_url is None else remote_url}
                )
                return False

        if item_local is not None:
            if item_local.type == "add-on":
                message = rpt_("Add-on \"{:s}\" is already installed!")
            elif item_local.type == "theme":
                message = rpt_("Theme \"{:s}\" is already installed!")
            else:
                assert False, "Unreachable"
            self._draw_override = (
                self._draw_override_errors,
                {
                    "errors": [message.format(item_local.name)]
                }
            )
            return False

        if item_remote.block:
            self._draw_override = (
                self._draw_override_errors,
                {
                    "errors": [
                        (
                            "Repository \"{:s}\" has blocked \"{:s}\"\n"
                            "for the following reason:"
                        ).format(repo_name, pkg_id),
                        "  " + item_remote.block.reason,
                        "If you wish to install the extensions anyway,\n"
                        "manually download and install the extension from disk."
                    ]
                }
            )
            return False

        self._drop_variables = repo_index, repo_name, pkg_id, item_remote

        self.repo_index = repo_index
        self.pkg_id = pkg_id

        # Finally use the "actual" draw function.
        self._draw_override = None
        return True

    # Pass 3: errors (terminating).
    def _draw_override_errors(
            self,
            *,
            errors,
    ):
        layout = self.layout
        icon = 'ERROR'
        for error in errors:
            if isinstance(error, str):
                # Group text split by newlines more closely.
                # Without this, lines have too much vertical space.
                if "\n" in error:
                    layout_aligned = layout.column(align=True)
                    for error in error.split("\n"):
                        layout_aligned.label(text=error, translate=False, icon=icon)
                        icon = 'BLANK1'
                else:
                    layout.label(text=error, translate=False, icon=icon)
            else:
                error(layout)
            icon = 'BLANK1'

        # Only show a "Close" button since this is only showing a message.
        layout.template_popup_confirm("", text="", cancel_text="Close")
        return True

    # Pass 3: add-repository (terminating).
    def _draw_override_repo_add(
            self,
            *,
            remote_url,
    ):
        # Skip the URL prefix scheme, e.g. `https://` for less "noisy" outpout.
        url_split = remote_url.partition("://")
        url_for_display = url_split[2] if url_split[2] else remote_url

        layout = self.layout
        col = layout.column(align=True)
        col.label(text="The dropped extension comes from an unknown repository.")
        col.label(text="If you trust its source, add the repository and try again.")

        col.separator()
        if url_for_display:
            box = col.box()
            subcol = box.column(align=True)
            subcol.label(text=iface_("URL: {:s}").format(url_for_display), translate=False)
        else:
            col.label(text="Alternatively, download the extension to Install from Disk.")

        layout.operator_context = 'INVOKE_DEFAULT'
        props = layout.template_popup_confirm("preferences.extension_repo_add", text="Add Repository...")
        props.remote_url = remote_url
        return True


class EXTENSIONS_OT_package_uninstall(Operator, _ExtCmdMixIn):
    """Disable and uninstall the extension"""
    bl_idname = "extensions.package_uninstall"
    bl_label = "Ext Package Uninstall"
    __slots__ = _ExtCmdMixIn.cls_slots

    repo_directory: rna_prop_directory
    repo_index: rna_prop_repo_index

    pkg_id: rna_prop_pkg_id

    def exec_command_iter(self, is_modal):
        from . import bl_extension_utils

        # pylint: disable-next=attribute-defined-outside-init
        self._theme_restore = _preferences_theme_state_create()

        directory = _repo_dir_and_index_get(self.repo_index, self.repo_directory, self.report)
        if not directory:
            return None
        self.repo_directory = directory

        if (repo_item := _extensions_repo_from_directory_and_report(directory, self.report)) is None:
            return None

        if not (pkg_id := self.pkg_id):
            self.report({'ERROR'}, "Package ID not set")
            return None

        # No need to store the result because the add-ons aren't going to be enabled again.
        _preferences_ensure_disabled(
            repo_item=repo_item,
            pkg_id_sequence=(pkg_id,),
            default_set=True,
            error_fn=lambda ex: self.report({'ERROR'}, str(ex)),
        )

        # Lock repositories.
        # pylint: disable-next=attribute-defined-outside-init
        self.repo_lock = bl_extension_utils.RepoLock(
            repo_directories=[repo_item.directory],
            cookie=cookie_from_session(),
        )
        if lock_result_any_failed_with_report(self, self.repo_lock.acquire()):
            return None

        return bl_extension_utils.CommandBatch(
            title="Uninstall Package",
            batch=[
                partial(
                    bl_extension_utils.pkg_uninstall,
                    directory=directory,
                    user_directory=repo_user_directory(repo_item.module),
                    pkg_id_sequence=(pkg_id, ),
                    use_idle=is_modal,
                    python_args=bpy.app.python_args,
                ),
            ],
            batch_job_limit=1,
        )

    def exec_command_finish(self, canceled):

        # TODO: it would be nice to include this message in the banner.
        def handle_error(ex):
            self.report({'ERROR'}, str(ex))

        _extensions_repo_temp_files_make_stale(repo_directory=self.repo_directory)
        _extensions_repo_uninstall_stale_package_fallback(
            repo_directory=self.repo_directory,
            pkg_id_sequence=[self.pkg_id],
        )

        # Refresh installed packages for repositories that were operated on.
        repo_cache_store = repo_cache_store_ensure()
        repo_item = _extensions_repo_from_directory(self.repo_directory)

        if repo_item.remote_url == "":
            # Re-generate JSON meta-data from TOML files (needed for offline repository).
            # NOTE: This could be slow with many local extensions,
            # we could simply remove the package that was uninstalled.
            repo_cache_store.refresh_remote_from_directory(
                directory=self.repo_directory,
                error_fn=self.error_fn_from_exception,
                force=True,
            )
        del repo_item

        # Unlock repositories.
        lock_result_any_failed_with_report(self, self.repo_lock.release(), report_type='WARNING')
        del self.repo_lock

        repo_cache_store.refresh_local_from_directory(
            directory=self.repo_directory,
            error_fn=self.error_fn_from_exception,
        )

        _extensions_repo_refresh_on_change(
            repo_cache_store,
            extensions_enabled=_extensions_enabled(),
            compat_calc=True,
            stats_calc=True,
            error_fn=handle_error,
        )

        _preferences_theme_state_restore(self._theme_restore)

        _preferences_ui_redraw()
        _preferences_ui_refresh_addons()


# Only exists for an error message.
class EXTENSIONS_OT_package_uninstall_system(Operator):
    # Copy `EXTENSIONS_OT_package_uninstall` doc-string.
    bl_label = "Uninstall"

    bl_idname = "extensions.package_uninstall_system"
    bl_options = {'INTERNAL'}

    @classmethod
    def poll(cls, _contest):
        cls.poll_message_set("System extensions are read-only and cannot be uninstalled")
        return False

    @classmethod
    def description(cls, _context, _props):
        return tip_(EXTENSIONS_OT_package_uninstall.__doc__)

    def execute(self, _context):
        return {'CANCELLED'}


class EXTENSIONS_OT_package_disable(Operator):
    """Turn off this extension"""
    bl_idname = "extensions.package_disable"
    bl_label = "Disable extension"

    def execute(self, _context):
        self.report({'WARNING'}, "Disabling themes is not yet supported")
        return {'CANCELLED'}


class EXTENSIONS_OT_package_theme_enable(Operator):
    """Turn off this theme"""
    bl_idname = "extensions.package_theme_enable"
    bl_label = "Enable theme extension"

    pkg_id: rna_prop_pkg_id
    repo_index: rna_prop_repo_index

    def execute(self, _context):
        repo_item = extension_repos_read_index(self.repo_index)
        extension_theme_enable(repo_item.directory, self.pkg_id)
        print(repo_item.directory, self.pkg_id)
        return {'FINISHED'}


class EXTENSIONS_OT_package_theme_disable(Operator):
    """Turn off this theme"""
    bl_idname = "extensions.package_theme_disable"
    bl_label = "Disable theme extension"

    pkg_id: rna_prop_pkg_id
    repo_index: rna_prop_repo_index

    def execute(self, context):
        repo_item = extension_repos_read_index(self.repo_index)
        dirpath = os.path.join(repo_item.directory, self.pkg_id)
        if os.path.samefile(dirpath, os.path.dirname(context.preferences.themes[0].filepath)):
            bpy.ops.preferences.reset_default_theme()
        return {'FINISHED'}


# -----------------------------------------------------------------------------
# Non Wrapped Actions
#
# These actions don't wrap command line access.
#
# NOTE: create/destroy might not be best names.


class EXTENSIONS_OT_status_clear_errors(Operator):
    bl_idname = "extensions.status_clear_errors"
    bl_label = "Clear Status"

    def execute(self, _context):
        from .bl_extension_ui import display_errors
        display_errors.clear()
        _preferences_ui_redraw()
        return {'FINISHED'}


class EXTENSIONS_OT_status_clear(Operator):
    bl_idname = "extensions.status_clear"
    bl_label = "Clear Status"

    def execute(self, _context):
        repo_status_text.running = False
        repo_status_text.log.clear()
        _preferences_ui_redraw()
        return {'FINISHED'}


class EXTENSIONS_OT_package_mark_set(Operator):
    bl_idname = "extensions.package_mark_set"
    bl_label = "Mark Package"

    pkg_id: rna_prop_pkg_id
    repo_index: rna_prop_repo_index

    def execute(self, _context):
        key = (self.pkg_id, self.repo_index)
        blender_extension_mark.add(key)
        _preferences_ui_redraw()
        return {'FINISHED'}


class EXTENSIONS_OT_package_mark_clear(Operator):
    bl_idname = "extensions.package_mark_clear"
    bl_label = "Clear Marked Package"

    pkg_id: rna_prop_pkg_id
    repo_index: rna_prop_repo_index

    def execute(self, _context):
        key = (self.pkg_id, self.repo_index)
        blender_extension_mark.discard(key)
        _preferences_ui_redraw()
        return {'FINISHED'}


class EXTENSIONS_OT_package_mark_set_all(Operator):
    bl_idname = "extensions.package_mark_set_all"
    bl_label = "Mark All Packages"

    def execute(self, context):
        from .bl_extension_ui import ExtensionUI_Visibility

        repo_cache_store = repo_cache_store_ensure()

        ui_visibility = None if is_background else ExtensionUI_Visibility(context, repo_cache_store)

        for repo_index, (
                pkg_manifest_remote,
                pkg_manifest_local,
        ) in enumerate(zip(
            repo_cache_store.pkg_manifest_from_remote_ensure(error_fn=print),
            repo_cache_store.pkg_manifest_from_local_ensure(error_fn=print),
        )):
            if pkg_manifest_remote is not None:
                for pkg_id in pkg_manifest_remote.keys():
                    key = pkg_id, repo_index
                    if ui_visibility is not None:
                        if not ui_visibility.test(key):
                            continue
                    blender_extension_mark.add(key)
            if pkg_manifest_local is not None:
                for pkg_id in pkg_manifest_local.keys():
                    key = pkg_id, repo_index
                    if ui_visibility is not None:
                        if not ui_visibility.test(key):
                            continue
                    blender_extension_mark.add(key)
        _preferences_ui_redraw()
        return {'FINISHED'}


class EXTENSIONS_OT_package_mark_clear_all(Operator):
    bl_idname = "extensions.package_mark_clear_all"
    bl_label = "Clear All Marked Packages"

    def execute(self, _context):
        blender_extension_mark.clear()
        return {'FINISHED'}


class EXTENSIONS_OT_package_show_set(Operator):
    bl_idname = "extensions.package_show_set"
    bl_label = "Show Package Set"

    pkg_id: rna_prop_pkg_id
    repo_index: rna_prop_repo_index

    def execute(self, _context):
        key = (self.pkg_id, self.repo_index)
        blender_extension_show.add(key)
        _preferences_ui_redraw()
        return {'FINISHED'}


class EXTENSIONS_OT_package_show_clear(Operator):
    bl_idname = "extensions.package_show_clear"
    bl_label = "Show Package Clear"

    pkg_id: rna_prop_pkg_id
    repo_index: rna_prop_repo_index

    def execute(self, _context):
        key = (self.pkg_id, self.repo_index)
        blender_extension_show.discard(key)
        _preferences_ui_redraw()
        return {'FINISHED'}


class EXTENSIONS_OT_package_show_settings(Operator):
    bl_idname = "extensions.package_show_settings"
    bl_label = "Show Settings"

    pkg_id: rna_prop_pkg_id
    repo_index: rna_prop_repo_index

    def execute(self, _context):
        repo_item = extension_repos_read_index(self.repo_index)
        bpy.ops.preferences.addon_show(
            module="{:s}.{:s}.{:s}".format(_ext_base_pkg_idname, repo_item.module, self.pkg_id),
        )
        return {'FINISHED'}


# -----------------------------------------------------------------------------
# Testing Operators
#

class EXTENSIONS_OT_package_obselete_marked(Operator):
    """Zeroes package versions, useful for development - to test upgrading"""
    bl_idname = "extensions.package_obsolete_marked"
    bl_label = "Obsolete Marked"

    def execute(self, _context):
        from . import bl_extension_utils

        repos_all = extension_repos_read()
        repo_cache_store = repo_cache_store_ensure()

        pkg_manifest_local_all = list(repo_cache_store.pkg_manifest_from_local_ensure(error_fn=print))
        repo_pkg_map = _pkg_marked_by_repo(repo_cache_store, pkg_manifest_local_all)
        found = False

        repos_lock = [repos_all[repo_index].directory for repo_index in sorted(repo_pkg_map.keys())]

        with bl_extension_utils.RepoLockContext(
                repo_directories=repos_lock,
                cookie=cookie_from_session(),
        ) as lock_result:
            if lock_result_any_failed_with_report(self, lock_result):
                return {'CANCELLED'}

            directories_update = set()

            for repo_index, pkg_id_sequence in sorted(repo_pkg_map.items()):
                repo_item = repos_all[repo_index]
                pkg_manifest_local = repo_cache_store.refresh_local_from_directory(
                    repo_item.directory,
                    error_fn=print,
                )
                found_for_repo = False
                for pkg_id in pkg_id_sequence:
                    is_installed = pkg_id in pkg_manifest_local
                    if not is_installed:
                        continue

                    bl_extension_utils.pkg_make_obsolete_for_testing(repo_item.directory, pkg_id)
                    found = True
                    found_for_repo = True

                if found_for_repo:
                    directories_update.add(repo_item.directory)

            if not found:
                self.report({'ERROR'}, "No installed packages marked")
                return {'CANCELLED'}

            for directory in directories_update:
                repo_cache_store.refresh_remote_from_directory(
                    directory=directory,
                    error_fn=print,
                    force=True,
                )
                repo_cache_store.refresh_local_from_directory(
                    directory=directory,
                    error_fn=print,
                )

            repo_stats_calc()

            _preferences_ui_redraw()

        return {'FINISHED'}


class EXTENSIONS_OT_repo_lock_all(Operator):
    """Lock repositories - to test locking"""
    bl_idname = "extensions.repo_lock_all"
    bl_label = "Lock All Repositories (Testing)"

    lock = None

    def execute(self, _context):
        from . import bl_extension_utils

        repos_all = extension_repos_read()
        repos_lock = [repo_item.directory for repo_item in repos_all]

        lock_handle = bl_extension_utils.RepoLock(
            repo_directories=repos_lock,
            cookie=cookie_from_session(),
        )
        lock_result = lock_handle.acquire()
        if lock_result_any_failed_with_report(self, lock_result):
            # At least one lock failed, unlock all and return.
            lock_handle.release()
            return {'CANCELLED'}

        self.report({'INFO'}, "Locked {:d} repos(s)".format(len(lock_result)))
        EXTENSIONS_OT_repo_lock_all.lock = lock_handle
        return {'FINISHED'}


class EXTENSIONS_OT_repo_unlock_all(Operator):
    """Unlock repositories - to test unlocking"""
    bl_idname = "extensions.repo_unlock_all"
    bl_label = "Unlock All Repositories (Testing)"

    def execute(self, _context):
        lock_handle = EXTENSIONS_OT_repo_lock_all.lock
        if lock_handle is None:
            self.report({'ERROR'}, "Lock not held!")
            return {'CANCELLED'}

        lock_result = lock_handle.release()

        EXTENSIONS_OT_repo_lock_all.lock = None

        if lock_result_any_failed_with_report(self, lock_result):
            # This isn't canceled, but there were issues unlocking.
            return {'FINISHED'}

        self.report({'INFO'}, "Unlocked {:d} repos(s)".format(len(lock_result)))
        return {'FINISHED'}


class EXTENSIONS_OT_userpref_tags_set(Operator):
    """Set the value of all tags"""
    bl_idname = "extensions.userpref_tags_set"
    bl_label = "Set Extension Tags"
    bl_options = {'INTERNAL'}

    value: BoolProperty(
        name="Value",
        description="Enable or disable all tags",
        options={'SKIP_SAVE'},
    )
    data_path: StringProperty(
        name="Data Path",
        options={'SKIP_SAVE'},
    )

    def execute(self, context):
        from .bl_extension_ui import (
            tags_clear,
            tags_refresh,
        )

        wm = context.window_manager

        value = self.value
        tags_attr = self.data_path

        # Internal error, could happen if called from some unexpected place.
        if tags_attr not in {"extension_tags", "addon_tags"}:
            return {'CANCELLED'}

        tags_clear(wm, tags_attr)
        if value is False:
            tags_refresh(wm, tags_attr, default_value=False)

        _preferences_ui_redraw()
        return {'FINISHED'}


# NOTE: this is a modified version of `PREFERENCES_OT_addon_show`.
# It would make most sense to extend this operator to support showing extensions to upgrade (eventually).
class EXTENSIONS_OT_userpref_show_for_update(Operator):
    """Open extensions preferences"""
    bl_idname = "extensions.userpref_show_for_update"
    bl_label = ""
    bl_options = {'INTERNAL'}

    def execute(self, context):
        from .bl_extension_ui import tags_clear

        wm = context.window_manager
        prefs = context.preferences

        prefs.active_section = 'EXTENSIONS'

        # Show only extensions that will be updated.
        wm.extension_show_panel_installed = True
        wm.extension_show_panel_available = False

        # Clear other filtering option.
        wm.extension_search = ""
        tags_clear(wm, "extension_tags")

        bpy.ops.screen.userpref_show('INVOKE_DEFAULT')

        return {'FINISHED'}


# BFA - Operator to switch editing active theme.
class EXTENSIONS_OT_userpref_theme_show_edit(Operator):
    """Switch to the Themes section in preferences"""
    bl_idname = "extensions.userpref_theme_show_edit"
    bl_label = "Edit Theme"
    bl_options = {'INTERNAL'}

    def execute(self, context):
        context.preferences.active_section = 'THEMES'
        return {'FINISHED'}


# NOTE: this is a wrapper for `SCREEN_OT_userpref_show`.
# It exists *only* to add a poll function which sets a message when offline mode is forced.
class EXTENSIONS_OT_userpref_show_online(Operator):
    """Show system preferences "Network" panel to allow online access"""
    bl_idname = "extensions.userpref_show_online"
    bl_label = ""
    bl_options = {'INTERNAL'}

    @classmethod
    def poll(cls, _context):
        if bpy.app.online_access_override:
            if not bpy.app.online_access:
                cls.poll_message_set("Bforartists was launched in offline-mode which cannot be changed at runtime") #BFA - not blender
                return False
        return True

    def execute(self, _context):
        bpy.ops.screen.userpref_show('INVOKE_DEFAULT', section='SYSTEM')
        return {'FINISHED'}


class EXTENSIONS_OT_userpref_allow_online(Operator):
    """Opt-in to allow internet access to download Extensions. """ \
        """Bforartists may access configured online extension repositories to download and update. """ \
        """Installed third party Extensions add-ons may access the internet for their own functionality""" #BFA - not Blender, made explicit
    bl_idname = "extensions.userpref_allow_online"
    bl_label = ""
    bl_options = {'INTERNAL'}

    @classmethod
    def poll(cls, _context):
        if bpy.app.online_access_override:
            if not bpy.app.online_access:
                cls.poll_message_set("Bforartists was launched in offline-mode which cannot be changed at runtime") #BFA - not Blender
                return False
        return True

    def execute(self, context):
        context.preferences.system.use_online_access = True

        bpy.ops.extensions.repo_sync_all(use_active_only=False) # BFA - force refresh of extensions
        print("NOTE: Loading Extensions") # BFA - notice of refresh of extensions

        return {'FINISHED'}


# NOTE: this is a wrapper for `extensions.userpref_allow_online`.
# It exists *only* show a dialog.
class EXTENSIONS_OT_userpref_allow_online_popup(Operator):
    """Allow internet access. Bforartists may access configured online extension repositories. """ \
        """Installed third party add-ons may access the internet for their own functionality"""  # BFA - not Blender
    bl_idname = "extensions.userpref_allow_online_popup"
    bl_label = ""
    bl_options = {'INTERNAL'}

    def execute(self, _context):
        bpy.ops.screen.userpref_show('INVOKE_DEFAULT', section='SYSTEM')
        return {'FINISHED'}

    def invoke(self, context, _event):
        wm = context.window_manager
        if bpy.app.online_access_override:
            # No Cancel/Confirm buttons.
            wm.invoke_popup(
                self,
                width=400,
            )
        else:
            wm.invoke_props_dialog(
                self,
                width=400,
                confirm_text="Allow Online Access",
                title="Install Extension",
            )
        return {'RUNNING_MODAL'}

    def draw(self, _context):
        layout = self.layout
        col = layout.column()
        if bpy.app.online_access_override:
            lines = (
                rpt_("Online access required to install or update."),
                "",
                rpt_("Launch Bforartists without --offline-mode")  # BFA - not Blender
            )
        else:
            lines = (
                rpt_("Please turn Online Access on in the System settings."),
                "",
                rpt_("Internet access is required to install extensions from the internet."),
            )
        for line in lines:
            col.label(text=line, translate=False)


<<<<<<< HEAD
class EXTENSIONS_OT_package_enable_not_installed(Operator):
    """Turn on this extension"""
    bl_idname = "extensions.package_enable_not_installed"
    bl_label = "Enable Extension"

    @classmethod
    def poll(cls, _context):
        cls.poll_message_set("Extension needs to be installed before it can be enabled")
        return False

    def execute(self, _context):
        # This operator only exists to be able to show disabled check-boxes for extensions
        # while giving users a reasonable explanation on why is that.
        return {'CANCELLED'}


## BFA - custom operator to install pre-downlaoded extensions - START ##
class EXTENSIONS_OT_install_downloaded_extensions(Operator):
    """Copy and prepare pre-downloaded Extensions Addons when opt-in to be online is enabled"""
    bl_idname = "extensions.install_downloaded_extensions"
    bl_label = "Install Pre-downloaded Extensions curated by Bforartists"

    def execute(self, context):
        # ----------
        # Variables

        current_script_path = p.dirname(__file__)

        # Get the addon path
        path = os.path.join(os.path.dirname(current_script_path), "bfa_default_addons")

        # Get the USER path
        user_path = Path(bpy.utils.resource_path('USER')).parent

        # Get the version string
        version_string = bpy.app.version_string

        # Split the string at the last dot to get 'MAJOR.MINOR'
        major_minor = '.'.join(version_string.split('.')[:-1])

        # Join with the user_path
        version_path = Path(user_path, major_minor)

        # Get the source files
        source_ext = "Default_Extensions"
        source_ext_folder = os.path.join(path, source_ext)

        # Define the Extensions sub-folder path
        destination_ext_folder = Path(os.path.join(version_path, 'extensions', 'blender_org'))

        # Define the Extensions sub-folder path
        user_ext_folder = Path(os.path.join(version_path, 'extensions', 'user_default'))

        # --------------------------
        # Copy the extension addons

        # Ensure the extensions sub-folder exists
        if not destination_ext_folder.exists():
            destination_ext_folder.mkdir(parents=True)

        # Ensure the extensions sub-folder exists
        if not user_ext_folder.exists():
            print("NOTE: user_default folder doesn't exist, making")
            user_ext_folder.mkdir(parents=True)

        # Copy the other extenions that are in sub-directories
        for item in os.listdir(source_ext_folder):
            s = os.path.join(source_ext_folder, item)
            d = os.path.join(destination_ext_folder, item)
            if os.path.isdir(s):
                if not os.path.exists(d):
                    shutil.copytree(s, d, False, None)
            else:
                shutil.copy2(s, d)  # copies also metadata

        bpy.ops.extensions.repo_refresh_all()
        bpy.ops.preferences.addon_refresh()

        return {'FINISHED'}
## BFA - custom operator to install pre-downlaoded extensions - END ##


=======
>>>>>>> 9ecbee2a
# -----------------------------------------------------------------------------
# Register
#
classes = (
    EXTENSIONS_OT_repo_sync,
    EXTENSIONS_OT_repo_sync_all,
    EXTENSIONS_OT_repo_refresh_all,
    EXTENSIONS_OT_repo_enable_from_drop,
    EXTENSIONS_OT_repo_unlock,

    EXTENSIONS_OT_package_install_files,
    EXTENSIONS_OT_package_install,
    EXTENSIONS_OT_package_uninstall,
    EXTENSIONS_OT_package_uninstall_system,
    EXTENSIONS_OT_package_disable,

    EXTENSIONS_OT_package_theme_enable,
    EXTENSIONS_OT_package_theme_disable,

    EXTENSIONS_OT_package_upgrade_all,
    EXTENSIONS_OT_package_install_marked,
    EXTENSIONS_OT_package_uninstall_marked,

    # UI only operator (to select a package).
    EXTENSIONS_OT_status_clear_errors,
    EXTENSIONS_OT_status_clear,
    EXTENSIONS_OT_package_show_set,
    EXTENSIONS_OT_package_show_clear,
    EXTENSIONS_OT_package_mark_set,
    EXTENSIONS_OT_package_mark_clear,
    EXTENSIONS_OT_package_mark_set_all,
    EXTENSIONS_OT_package_mark_clear_all,
    EXTENSIONS_OT_package_show_settings,

    EXTENSIONS_OT_package_obselete_marked,
    EXTENSIONS_OT_repo_lock_all,
    EXTENSIONS_OT_repo_unlock_all,

    EXTENSIONS_OT_userpref_tags_set,
    EXTENSIONS_OT_userpref_show_for_update,
    EXTENSIONS_OT_userpref_theme_show_edit, # BFA - Operator to switch editing active theme.
    EXTENSIONS_OT_userpref_show_online,
    EXTENSIONS_OT_userpref_allow_online,
    EXTENSIONS_OT_userpref_allow_online_popup,
<<<<<<< HEAD

    # Dummy, just shows a message.
    EXTENSIONS_OT_package_enable_not_installed,

    # Dummy commands (for testing).
    EXTENSIONS_OT_dummy_progress,

    EXTENSIONS_OT_install_downloaded_extensions, # BFA - custom operator to install pre-downloaded extensions
=======
>>>>>>> 9ecbee2a
)


def register():
    for cls in classes:
        bpy.utils.register_class(cls)

def unregister():
    for cls in classes:
        bpy.utils.unregister_class(cls)

if __name__ == "__main__":
    register()<|MERGE_RESOLUTION|>--- conflicted
+++ resolved
@@ -4023,23 +4023,6 @@
             col.label(text=line, translate=False)
 
 
-<<<<<<< HEAD
-class EXTENSIONS_OT_package_enable_not_installed(Operator):
-    """Turn on this extension"""
-    bl_idname = "extensions.package_enable_not_installed"
-    bl_label = "Enable Extension"
-
-    @classmethod
-    def poll(cls, _context):
-        cls.poll_message_set("Extension needs to be installed before it can be enabled")
-        return False
-
-    def execute(self, _context):
-        # This operator only exists to be able to show disabled check-boxes for extensions
-        # while giving users a reasonable explanation on why is that.
-        return {'CANCELLED'}
-
-
 ## BFA - custom operator to install pre-downlaoded extensions - START ##
 class EXTENSIONS_OT_install_downloaded_extensions(Operator):
     """Copy and prepare pre-downloaded Extensions Addons when opt-in to be online is enabled"""
@@ -4106,8 +4089,6 @@
 ## BFA - custom operator to install pre-downlaoded extensions - END ##
 
 
-=======
->>>>>>> 9ecbee2a
 # -----------------------------------------------------------------------------
 # Register
 #
@@ -4152,17 +4133,7 @@
     EXTENSIONS_OT_userpref_show_online,
     EXTENSIONS_OT_userpref_allow_online,
     EXTENSIONS_OT_userpref_allow_online_popup,
-<<<<<<< HEAD
-
-    # Dummy, just shows a message.
-    EXTENSIONS_OT_package_enable_not_installed,
-
-    # Dummy commands (for testing).
-    EXTENSIONS_OT_dummy_progress,
-
     EXTENSIONS_OT_install_downloaded_extensions, # BFA - custom operator to install pre-downloaded extensions
-=======
->>>>>>> 9ecbee2a
 )
 
 
