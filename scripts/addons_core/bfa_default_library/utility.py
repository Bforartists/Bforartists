# ##### BEGIN GPL LICENSE BLOCK #####
#
#  This program is free software; you can redistribute it and/or
#  modify it under the terms of the GNU General Public License
#  as published by the Free Software Foundation; either version 3
#  of the License, or (at your option) any later version.
#
#  This program is distributed in the hope that it will be useful,
#  but WITHOUT ANY WARRANTY; without even the implied warranty of
#  MERCHANTABILITY or FITNESS FOR A PARTICULAR PURPOSE.  See the
#  GNU General Public License for more details.
#
#  You should have received a copy of the GNU General Public License
#  along with this program; if not, write to the Free Software Foundation,
#  Inc., 51 Franklin Street, Fifth Floor, Boston, MA 02110-1301, USA.
#
# ##### END GPL LICENSE BLOCK #####

"""
Utility functions for Default Library management.
Provides tools for maintaining the central library system.
"""

import bpy
import os
import json
import shutil
import glob
from pathlib import Path
from os import path as p


def get_addon_identifier(addon_info):
    """Get a unique identifier for an addon instance."""
    # Use unique_id if provided, otherwise fall back to name+version
    if 'unique_id' in addon_info:
        return addon_info['unique_id']
    return f"{addon_info['name']}_{addon_info['version'][0]}.{addon_info['version'][1]}.{addon_info['version'][2]}"


def get_central_library_path():
    """Get the central library base path - same level as addon folder."""
    try:
        # Get the addon directory (where this utility.py file is located)
        addon_dir = p.dirname(__file__)
        # Get the parent directory of the addon (where addon folder resides)
        parent_dir = p.dirname(addon_dir)
        # Create central library in the same parent directory
        return p.join(parent_dir, "bfa_central_asset_library")
    except:
        # Fallback to user's documents folder if above fails
        return p.join(p.expanduser("~"), "BFA_Central_Asset_Library")


def read_addon_tracking(central_lib_base):
    """Read the addon tracking data from the JSON file."""
    tracking_file = p.join(central_lib_base, ".addon_tracking.json")

    if not p.exists(tracking_file):
        return {}

    try:
        with open(tracking_file, 'r') as f:
            return json.load(f)
    except (json.JSONDecodeError, IOError):
        return {}


def write_addon_tracking(central_lib_base, tracking_data):
    """Write the addon tracking data to the JSON file."""
    tracking_file = p.join(central_lib_base, ".addon_tracking.json")
    os.makedirs(central_lib_base, exist_ok=True)
    try:
        with open(tracking_file, 'w') as f:
            json.dump(tracking_data, f, indent=2)
    except IOError:
<<<<<<< HEAD
        pass
        # print(f"Warning: Could not write addon tracking file: {tracking_file}")
=======
        print(f"Warning: Could not write addon tracking file: {tracking_file}")
>>>>>>> 87245e94


def add_addon_to_central_library(addon_info, library_folders, addon_path, central_lib_base=None):
    """Add an addon's assets to the central library and update tracking."""
    if central_lib_base is None:
        central_lib_base = get_central_library_path()

    # print(f"   📦 Adding {addon_info['name']} to central library...")
    # print(f"      Addon path: {addon_path}")
    # print(f"      Central path: {central_lib_base}")
    # print(f"      Library folders: {library_folders}")

    # Read current tracking
    tracking_data = read_addon_tracking(central_lib_base)
    addon_id = get_addon_identifier(addon_info)

    # Track files copied by this addon
    files_copied_by_addon = []

    # Copy assets
    files_copied = 0
    for subfolder in library_folders:
        source_dir = p.join(addon_path, subfolder)
        target_dir = p.join(central_lib_base, subfolder)

        if not p.exists(source_dir):
            # print(f"      ⚠ Source directory missing: {source_dir}")
            continue

        # print(f"      Copying from: {source_dir}")
        # print(f"      Copying to: {target_dir}")

        os.makedirs(target_dir, exist_ok=True)

        # Copy all blend files and catalog files
        for pattern in ['*.blend', '*.blend?', 'blender_assets.cats.txt']:
            src_files = glob.glob(p.join(source_dir, pattern))
            # print(f"      Found {len(src_files)} files matching {pattern}")

            for src_file in src_files:
                filename = p.basename(src_file)
                dest_file = p.join(target_dir, filename)
                relative_dest_path = p.relpath(dest_file, central_lib_base)

                # Only copy if source is newer or destination doesn't exist
                if not p.exists(dest_file) or p.getmtime(src_file) > p.getmtime(dest_file):
                    shutil.copy2(src_file, dest_file)
                    # print(f"      ✅ Copied {filename} to central library")
                    files_copied += 1
                    files_copied_by_addon.append(relative_dest_path)
                else:
                    # print(f"      ⏩ Skipped {filename} (already up to date)")
                    # Still track the file if it already exists and we would have copied it
                    if p.exists(dest_file):
                        files_copied_by_addon.append(relative_dest_path)

    # print(f"      Total files copied: {files_copied}")
    # print(f"      Files tracked for this addon: {len(files_copied_by_addon)}")

    # Update tracking
    if addon_id not in tracking_data:
        tracking_data[addon_id] = {
            'name': addon_info['name'],
            'version': list(addon_info['version']),
            'path': addon_path,
            'libraries': library_folders.copy(),
            'files': files_copied_by_addon  # Track which files this addon is responsible for
        }
        write_addon_tracking(central_lib_base, tracking_data)
        # print(f"      ✅ Added to tracking: {addon_id}")
    else:
        # Update existing entry with current file list
        tracking_data[addon_id]['files'] = files_copied_by_addon
        tracking_data[addon_id]['libraries'] = library_folders.copy()
        write_addon_tracking(central_lib_base, tracking_data)
        # print(f"      ⏩ Updated tracking: {addon_id}")

    return central_lib_base


def remove_addon_from_central_library(addon_info, central_lib_base=None):
    """Remove an addon's tracking entry and clean up its files if not used by others."""
    if central_lib_base is None:
        central_lib_base = get_central_library_path()
    tracking_data = read_addon_tracking(central_lib_base)
    addon_id = get_addon_identifier(addon_info)

    if addon_id in tracking_data:
        # Get the files that this addon is responsible for
        addon_files = tracking_data[addon_id].get('files', [])
        # print(f"   📤 Removing addon {addon_id} with {len(addon_files)} tracked files")

        # Remove the addon from tracking
        del tracking_data[addon_id]
        write_addon_tracking(central_lib_base, tracking_data)

        # Remove files that only this addon was using
        if addon_files:
            removed_files = remove_orphaned_files(central_lib_base, tracking_data, addon_files)
            # print(f"   🗑️ Removed {removed_files} orphaned files")

        # Clean up if library is empty
        cleanup_central_library(central_lib_base, tracking_data)


def cleanup_central_library(central_lib_base, tracking_data=None):
    """Clean up the central library if no addons are using it."""
    if tracking_data is None:
        tracking_data = read_addon_tracking(central_lib_base)

    if len(tracking_data) == 0:
        try:
            if p.exists(central_lib_base):
                # Force delete entire central library directory and all contents
                shutil.rmtree(central_lib_base)
                # print(f"🗑️ Force removed central library: {central_lib_base}")
        except OSError as e:
<<<<<<< HEAD
            pass
            # print(f"⚠ Warning: Could not cleanup central library: {e}")
=======
            print(f"⚠ Warning: Could not cleanup central library: {e}")
>>>>>>> 87245e94


def get_active_addons_count(central_lib_base=None):
    """Get the number of addons currently registered in the central library."""
    if central_lib_base is None:
        central_lib_base = get_central_library_path()
    tracking_data = read_addon_tracking(central_lib_base)
    return len(tracking_data)


def is_central_library_registered(prefs, central_lib_base=None):
    """Check if the central library is already registered."""
    if central_lib_base is None:
        central_lib_base = get_central_library_path()

    for lib in prefs.filepaths.asset_libraries:
        if lib.path == central_lib_base:
            return True
    return False


def get_central_library_index(prefs, central_lib_base=None):
    """Get the index of the central library in preferences."""
    if central_lib_base is None:
        central_lib_base = get_central_library_path()

    for index, lib in enumerate(prefs.filepaths.asset_libraries):
        if lib.path == central_lib_base:
            return index
    return -1


def remove_orphaned_files(central_lib_base, tracking_data, files_to_check):
    """Remove files that are not used by any other addons, but keep catalog files."""
    removed_count = 0

    # Get all files that are still used by other addons
    all_used_files = set()
    for addon_id, addon_data in tracking_data.items():
        all_used_files.update(addon_data.get('files', []))

    # Remove files that are no longer used by any addon (except catalog files)
    for file_path in files_to_check:
        full_file_path = p.join(central_lib_base, file_path)

        # Skip catalog files - keep them until the entire central library is removed
        if file_path.endswith('blender_assets.cats.txt'):
            # print(f"      💾 Keeping catalog file: {file_path}")
            continue

        if file_path not in all_used_files and p.exists(full_file_path):
            try:
                os.remove(full_file_path)
                removed_count += 1
                # print(f"      🗑️ Removed orphaned file: {file_path}")

                # Also remove empty parent directories (if they don't contain catalog files)
                parent_dir = p.dirname(full_file_path)
                while parent_dir != central_lib_base and p.exists(parent_dir):
                    try:
                        # Check if directory is empty (ignoring catalog files)
                        dir_contents = os.listdir(parent_dir)
                        # Only remove if directory is truly empty or only contains catalog files
                        has_other_files = any(f for f in dir_contents if not f.endswith('blender_assets.cats.txt'))

                        if not has_other_files:
                            # Remove all catalog files first
                            for catalog_file in [f for f in dir_contents if f.endswith('blender_assets.cats.txt')]:
                                catalog_path = p.join(parent_dir, catalog_file)
                                os.remove(catalog_path)
                                # print(f"      🗑️ Removed catalog file from empty directory: {catalog_file}")

                            os.rmdir(parent_dir)
                            # print(f"      🗂️ Removed empty directory: {p.relpath(parent_dir, central_lib_base)}")
                            parent_dir = p.dirname(parent_dir)
                        else:
                            break
                    except OSError:
                        break

            except OSError as e:
<<<<<<< HEAD
                pass
                # print(f"      ⚠ Could not remove file {file_path}: {e}")
=======
                print(f"      ⚠ Could not remove file {file_path}: {e}")
>>>>>>> 87245e94

    return removed_count


# Dummy register/unregister functions to prevent errors if accidentally called as submodule
def register():
    """Dummy register function - utility is not a Blender submodule."""
    pass


def unregister():
    """Dummy unregister function - utility is not a Blender submodule."""
    pass<|MERGE_RESOLUTION|>--- conflicted
+++ resolved
@@ -74,12 +74,7 @@
         with open(tracking_file, 'w') as f:
             json.dump(tracking_data, f, indent=2)
     except IOError:
-<<<<<<< HEAD
-        pass
-        # print(f"Warning: Could not write addon tracking file: {tracking_file}")
-=======
         print(f"Warning: Could not write addon tracking file: {tracking_file}")
->>>>>>> 87245e94
 
 
 def add_addon_to_central_library(addon_info, library_folders, addon_path, central_lib_base=None):
@@ -197,12 +192,7 @@
                 shutil.rmtree(central_lib_base)
                 # print(f"🗑️ Force removed central library: {central_lib_base}")
         except OSError as e:
-<<<<<<< HEAD
-            pass
-            # print(f"⚠ Warning: Could not cleanup central library: {e}")
-=======
             print(f"⚠ Warning: Could not cleanup central library: {e}")
->>>>>>> 87245e94
 
 
 def get_active_addons_count(central_lib_base=None):
@@ -284,12 +274,7 @@
                         break
 
             except OSError as e:
-<<<<<<< HEAD
-                pass
-                # print(f"      ⚠ Could not remove file {file_path}: {e}")
-=======
                 print(f"      ⚠ Could not remove file {file_path}: {e}")
->>>>>>> 87245e94
 
     return removed_count
 
