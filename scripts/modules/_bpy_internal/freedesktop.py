# SPDX-FileCopyrightText: 2017-2023 Blender Authors
#
# SPDX-License-Identifier: GPL-2.0-or-later

# TODO: file-type icons are currently not setup.
# Currently `xdg-icon-resource` doesn't support SVG's, so we would need to generate PNG's.
# Or wait until SVG's are supported, see: https://gitlab.freedesktop.org/xdg/xdg-utils/-/merge_requests/41
#
# NOTE: Typically this will run from Blender, you may also run this directly from Python
# which can be useful for testing.

__all__ = (
    "register",
    "unregister",
)

import argparse
import os
import shlex
import shutil
import subprocess
import sys
import tempfile

from collections.abc import (
    Callable,
)

VERBOSE = True


# -----------------------------------------------------------------------------
# Environment

HOME_DIR = os.path.normpath(os.path.expanduser("~"))

# https://wiki.archlinux.org/title/XDG_Base_Directory
# Typically: `~/.local/share`.
XDG_DATA_HOME = os.environ.get("XDG_DATA_HOME") or os.path.join(HOME_DIR, ".local", "share")

HOMEDIR_LOCAL_BIN = os.path.join(HOME_DIR, ".local", "bin")

BLENDER_ENV = "bpy" in sys.modules

# -----------------------------------------------------------------------------
# Programs

# The command `xdg-mime` handles most of the file association actions.
XDG_MIME_PROG = shutil.which("xdg-mime") or ""

# Initialize by `bpy` or command line arguments.
BLENDER_BIN = ""
# Set to `os.path.dirname(BLENDER_BIN)`.
BLENDER_DIR = ""


# -----------------------------------------------------------------------------
# Path Constants

# These files are included along side a portable Blender installation.
BLENDER_DESKTOP = "bforartists.desktop"
# The target binary.
BLENDER_FILENAME = "bforartists"
# The target binary (thumbnailer).
BLENDER_THUMBNAILER_FILENAME = "bforartists-thumbnailer"


# -----------------------------------------------------------------------------
# Other Constants

# The mime type Blender users.
BLENDER_MIME = "application/x-blender"
# Use `/usr/local` because this is not managed by the systems package manager.
SYSTEM_PREFIX = "/usr/local"


# -----------------------------------------------------------------------------
# Utility Functions


# Display a short path, for nicer display only.
def filepath_repr(filepath: str) -> str:
    if filepath.startswith(HOME_DIR):
        return "~" + filepath[len(HOME_DIR):]
    return filepath


def system_path_contains(dirpath: str) -> bool:
    dirpath = os.path.normpath(dirpath)
    for path in os.environ.get("PATH", "").split(os.pathsep):
        # `$PATH` can include relative locations.
        path = os.path.normpath(os.path.abspath(path))
        if path == dirpath:
            return True
    return False


# When removing files to make way for newly copied file an `os.path.exists`
# check isn't sufficient as the path may be a broken symbolic-link.
def path_exists_or_is_link(path: str) -> bool:
    return os.path.exists(path) or os.path.islink(path)


def filepath_ensure_removed(path: str) -> bool:
    if path_exists_or_is_link(path):
        os.remove(path)
        return True
    return False


# -----------------------------------------------------------------------------
# Handle Associations
#
# On registration when handlers return False this causes registration to fail and unregister to be called.
# Non fatal errors should print a message and return True instead.

def handle_bin(do_register: bool, all_users: bool) -> str | None:
    if all_users:
        dirpath_dst = os.path.join(SYSTEM_PREFIX, "bin")
    else:
        dirpath_dst = HOMEDIR_LOCAL_BIN

    if VERBOSE:
        sys.stdout.write("- {:s} symbolic-links in: {:s}\n".format(
            ("Setup" if do_register else "Remove"),
            filepath_repr(dirpath_dst),
        ))

    if do_register:
        if not all_users:
            if not system_path_contains(dirpath_dst):
                sys.stdout.write(
                    "The PATH environment variable doesn't contain \"{:s}\", not creating symlinks\n".format(
                        dirpath_dst,
                    ))
                # NOTE: this is not an error, don't consider it a failure.
                return None

        os.makedirs(dirpath_dst, exist_ok=True)

    # Full path, then name to create at the destination.
    files_to_link = [
        (BLENDER_BIN, BLENDER_FILENAME, False),
    ]

    blender_thumbnailer_src = os.path.join(BLENDER_DIR, BLENDER_THUMBNAILER_FILENAME)
    if os.path.exists(blender_thumbnailer_src):
        # Unfortunately the thumbnailer must be copied for `bwrap` to find it.
        files_to_link.append((blender_thumbnailer_src, BLENDER_THUMBNAILER_FILENAME, True))
    else:
        sys.stdout.write("  Thumbnailer not found, skipping: \"{:s}\"\n".format(blender_thumbnailer_src))

    for filepath_src, filename, do_full_copy in files_to_link:
        filepath_dst = os.path.join(dirpath_dst, filename)
        filepath_ensure_removed(filepath_dst)
        if not do_register:
            continue

        if not os.path.exists(filepath_src):
            sys.stderr.write("File not found, skipping link: \"{:s}\" -> \"{:s}\"\n".format(
                filepath_src, filepath_dst,
            ))
        if do_full_copy:
            shutil.copyfile(filepath_src, filepath_dst)
            os.chmod(filepath_dst, 0o755)
        else:
            os.symlink(filepath_src, filepath_dst)
    return None


<<<<<<< HEAD
def handle_desktop_file(do_register: bool, all_users: bool) -> Optional[str]:
    # `cp ./bforartists.desktop ~/.local/share/applications/`
=======
def handle_desktop_file(do_register: bool, all_users: bool) -> str | None:
    # `cp ./blender.desktop ~/.local/share/applications/`
>>>>>>> 7e89fa46

    filename = BLENDER_DESKTOP

    if all_users:
        base_dir = os.path.join(SYSTEM_PREFIX, "share")
    else:
        base_dir = XDG_DATA_HOME

    dirpath_dst = os.path.join(base_dir, "applications")

    filepath_desktop_src = os.path.join(BLENDER_DIR, filename)
    filepath_desktop_dst = os.path.join(dirpath_dst, filename)

    if VERBOSE:
        sys.stdout.write("- {:s} desktop-file: {:s}\n".format(
            ("Setup" if do_register else "Remove"),
            filepath_repr(filepath_desktop_dst),
        ))

    filepath_ensure_removed(filepath_desktop_dst)
    if not do_register:
        return None

    if not os.path.exists(filepath_desktop_src):
        # Unlike other missing things, this must be an error otherwise
        # the MIME association fails which is the main purpose of registering types.
        return "Error: desktop file not found: {:s}".format(filepath_desktop_src)

    os.makedirs(dirpath_dst, exist_ok=True)

    with open(filepath_desktop_src, "r", encoding="utf-8") as fh:
        data = fh.read()

    data = data.replace("\nExec=bforartists %f\n", "\nExec={:s} %f\n".format(BLENDER_BIN))

    with open(filepath_desktop_dst, "w", encoding="utf-8") as fh:
        fh.write(data)
    return None


<<<<<<< HEAD
def handle_thumbnailer(do_register: bool, all_users: bool) -> Optional[str]:
    filename = "bforartists.thumbnailer"
=======
def handle_thumbnailer(do_register: bool, all_users: bool) -> str | None:
    filename = "blender.thumbnailer"
>>>>>>> 7e89fa46

    if all_users:
        base_dir = os.path.join(SYSTEM_PREFIX, "share")
    else:
        base_dir = XDG_DATA_HOME

    dirpath_dst = os.path.join(base_dir, "thumbnailers")
    filepath_thumbnailer_dst = os.path.join(dirpath_dst, filename)

    if VERBOSE:
        sys.stdout.write("- {:s} thumbnailer: {:s}\n".format(
            ("Setup" if do_register else "Remove"),
            filepath_repr(filepath_thumbnailer_dst),
        ))

    filepath_ensure_removed(filepath_thumbnailer_dst)
    if not do_register:
        return None

    blender_thumbnailer_bin = os.path.join(BLENDER_DIR, BLENDER_THUMBNAILER_FILENAME)
    if not os.path.exists(blender_thumbnailer_bin):
        sys.stderr.write("Thumbnailer not found, this may not be a portable installation: {:s}\n".format(
            blender_thumbnailer_bin,
        ))
        return None

    os.makedirs(dirpath_dst, exist_ok=True)

    # NOTE: unfortunately this can't be `blender_thumbnailer_bin` because GNOME calls the command
    # with wrapper that means the command *must* be in the users `$PATH`.
    # and it cannot be a SYMLINK.
    if shutil.which("bwrap") is not None:
        command = BLENDER_THUMBNAILER_FILENAME
    else:
        command = blender_thumbnailer_bin

    with open(filepath_thumbnailer_dst, "w", encoding="utf-8") as fh:
        fh.write("[Thumbnailer Entry]\n")
        fh.write("TryExec={:s}\n".format(command))
        fh.write("Exec={:s} %i %o\n".format(command))
        fh.write("MimeType={:s};\n".format(BLENDER_MIME))
    return None


def handle_mime_association_xml(do_register: bool, all_users: bool) -> str | None:
    # `xdg-mime install x-blender.xml`
    filename = "x-blender.xml"

    if all_users:
        base_dir = os.path.join(SYSTEM_PREFIX, "share")
    else:
        base_dir = XDG_DATA_HOME

    # Ensure directories exist `xdg-mime` will fail with an error if these don't exist.
    for dirpath_dst in (
            os.path.join(base_dir, "mime", "application"),
            os.path.join(base_dir, "mime", "packages")
    ):
        os.makedirs(dirpath_dst, exist_ok=True)
    del dirpath_dst

    # Unfortunately there doesn't seem to be a way to know the installed location.
    # Use hard-coded location.
    package_xml_dst = os.path.join(base_dir, "mime", "application", filename)

    if VERBOSE:
        sys.stdout.write("- {:s} mime type: {:s}\n".format(
            ("Setup" if do_register else "Remove"),
            filepath_repr(package_xml_dst),
        ))

    env = {
        **os.environ,
        "XDG_DATA_DIRS": os.path.join(SYSTEM_PREFIX, "share")
    }

    if not do_register:
        if not os.path.exists(package_xml_dst):
            return None
        # NOTE: `xdg-mime query default application/x-blender` could be used to check
        # if the XML is installed, however there is some slim chance the XML is installed
        # but the default doesn't point to Blender, just uninstall as it's harmless.
        cmd = (
            XDG_MIME_PROG,
            "uninstall",
            "--mode", "system" if all_users else "user",
            package_xml_dst,
        )
        subprocess.check_output(cmd, env=env)
        return None

    with tempfile.TemporaryDirectory() as tempdir:
        package_xml_src = os.path.join(tempdir, filename)
        with open(package_xml_src, mode="w", encoding="utf-8") as fh:
            fh.write("""<?xml version="1.0" encoding="UTF-8"?>\n""")
            fh.write("""<mime-info xmlns="http://www.freedesktop.org/standards/shared-mime-info">\n""")
            fh.write("""  <mime-type type="{:s}">\n""".format(BLENDER_MIME))
            # NOTE: not using a trailing full-stop seems to be the convention here.
            fh.write("""    <comment>Blender scene</comment>\n""")
            fh.write("""    <glob pattern="*.blend"/>\n""")
            # TODO: this doesn't seem to work, GNOME's Nautilus & KDE's Dolphin
            # already have a file-type icon for this so we might consider this low priority.
            if False:
                fh.write("""    <icon name="application-x-blender"/>\n""")
            fh.write("""  </mime-type>\n""")
            fh.write("""</mime-info>\n""")

        cmd = (
            XDG_MIME_PROG,
            "install",
            "--mode", "system" if all_users else "user",
            package_xml_src,
        )
        subprocess.check_output(cmd, env=env)
    return None


<<<<<<< HEAD
def handle_mime_association_default(do_register: bool, all_users: bool) -> Optional[str]:
    # `xdg-mime default bforartists.desktop application/x-blender`
=======
def handle_mime_association_default(do_register: bool, all_users: bool) -> str | None:
    # `xdg-mime default blender.desktop application/x-blender`
>>>>>>> 7e89fa46

    if VERBOSE:
        sys.stdout.write("- {:s} mime type as default\n".format(
            ("Setup" if do_register else "Remove"),
        ))

    # NOTE: there doesn't seem to be a way to reverse this action.
    if not do_register:
        return None

    cmd = (
        XDG_MIME_PROG,
        "default",
        BLENDER_DESKTOP,
        BLENDER_MIME,
    )
    subprocess.check_output(cmd)
    return None


<<<<<<< HEAD
def handle_icon(do_register: bool, all_users: bool) -> Optional[str]:
    filename = "bforartists.svg"
=======
def handle_icon(do_register: bool, all_users: bool) -> str | None:
    filename = "blender.svg"
>>>>>>> 7e89fa46
    if all_users:
        base_dir = os.path.join(SYSTEM_PREFIX, "share")
    else:
        base_dir = XDG_DATA_HOME

    dirpath_dst = os.path.join(base_dir, "icons", "hicolor", "scalable", "apps")

    filepath_desktop_src = os.path.join(BLENDER_DIR, filename)
    filepath_desktop_dst = os.path.join(dirpath_dst, filename)

    if VERBOSE:
        sys.stdout.write("- {:s} icon: {:s}\n".format(
            ("Setup" if do_register else "Remove"),
            filepath_repr(filepath_desktop_dst),
        ))

    filepath_ensure_removed(filepath_desktop_dst)
    if not do_register:
        return None

    if not os.path.exists(filepath_desktop_src):
        sys.stderr.write("  Icon file not found, skipping: \"{:s}\"\n".format(filepath_desktop_src))
        # Not an error.
        return None

    os.makedirs(dirpath_dst, exist_ok=True)

    with open(filepath_desktop_src, "rb") as fh:
        data = fh.read()

    with open(filepath_desktop_dst, "wb") as fh:
        fh.write(data)

    return None


# -----------------------------------------------------------------------------
# Escalate Privileges

def main_run_as_root(
        do_register: bool,
        *,
        python_args: tuple[str, ...],
) -> str | None:
    # If the system prefix doesn't exist, fail with an error because it's highly likely that the
    # system won't use this when it has not been created.
    if not os.path.exists(SYSTEM_PREFIX):
        return "Error: system path does not exist {!r}".format(SYSTEM_PREFIX)

    prog: str | None = shutil.which("pkexec")
    if prog is None:
        return "Error: command \"pkexec\" not found"

    python_args_extra = (
        # Skips users `site-packages` because they are only additional overhead for running this script.
        "-s",
    )

    python_args = (
        *python_args,
        *(arg for arg in python_args_extra if arg not in python_args)
    )

    cmd = [
        prog,
        sys.executable,
        *python_args,
        __file__,
        BLENDER_BIN,
        "--action={:s}".format("register-allusers" if do_register else "unregister-allusers"),
    ]
    if VERBOSE:
        sys.stdout.write("Executing: {:s}\n".format(shlex.join(cmd)))

    proc = subprocess.run(cmd, stderr=subprocess.PIPE)
    if proc.returncode != 0:
        if proc.stderr:
            return proc.stderr.decode("utf-8", errors="surrogateescape")
        return "Error: pkexec returned non-zero returncode"

    return None


# -----------------------------------------------------------------------------
# Checked Call
#
# While exceptions should not happen, we can't entirely prevent this as it's always possible
# a file write fails or a command doesn't work as expected anymore.
# Handle these cases gracefully.

def call_handle_checked(
        fn: Callable[[bool, bool], str | None],
        *,
        do_register: bool,
        all_users: bool,
) -> str | None:
    try:
        result = fn(do_register, all_users)
    except Exception as ex:
        # This should never happen.
        result = "Internal Error: {!r}".format(ex)
    return result


# -----------------------------------------------------------------------------
# Main Registration Functions

def register_impl(do_register: bool, all_users: bool) -> str | None:
    # A non-empty string indicates an error (which is forwarded to the user), otherwise None for success.

    global BLENDER_BIN
    global BLENDER_DIR

    if BLENDER_ENV:
        # File association expects a "portable" build (see `WITH_INSTALL_PORTABLE` CMake option),
        # while it's possible support registering a "system" installation, the paths aren't located
        # relative to the blender binary and in general it's not needed because system installations
        # are used by package managers which can handle file association themselves.
        # The Linux builds provided by https://blender.org are portable, register is intended to be used for these.
        if __import__("bpy").utils.resource_path('SYSTEM'):
            return "System Installation, registration is handled by the package manager"
        # While snap builds are portable, the snap system handled file associations.
        # Blender is also launched via a wrapper, again, we could support this if it were
        # important but we can rely on the snap packaging in this case.
        if os.environ.get("SNAP"):
            return "Snap Package Installation, registration is handled by the package manager"

    if BLENDER_ENV:
        # Only use of `bpy`.
        BLENDER_BIN = os.path.normpath(__import__("bpy").app.binary_path)

        # Running inside Blender, detect the need for privilege escalation (which will run outside of Blender).
        if all_users:
            if os.geteuid() != 0:
                # Run this script with escalated privileges.
                return main_run_as_root(
                    do_register,
                    python_args=__import__("bpy").app.python_args,
                )
    else:
        assert BLENDER_BIN != ""

    BLENDER_DIR = os.path.dirname(BLENDER_BIN)

    if all_users:
        if not os.access(SYSTEM_PREFIX, os.W_OK):
            return "Error: {:s} not writable, this command may need to run as a superuser!".format(SYSTEM_PREFIX)

    if VERBOSE:
        sys.stdout.write("{:s}: {:s}\n".format("Register" if do_register else "Unregister", BLENDER_BIN))

    if XDG_MIME_PROG == "":
        return "Could not find \"xdg-mime\", unable to associate mime-types"

    handlers = (
        handle_bin,
        handle_icon,
        handle_desktop_file,
        handle_mime_association_xml,
        # This only makes sense for users, although there may be a way to do this for all users.
        *(() if all_users else (handle_mime_association_default,)),
        # The thumbnailer only works when installed for all users.
        *((handle_thumbnailer,) if all_users else ()),
    )

    error_or_none = None
    for i, fn in enumerate(handlers):
        if (error_or_none := call_handle_checked(fn, do_register=do_register, all_users=all_users)) is not None:
            break

    if error_or_none is not None:
        # Roll back registration on failure.
        if do_register:
            for fn in reversed(handlers[:i + 1]):
                error_or_none_reverse = call_handle_checked(fn, do_register=False, all_users=all_users)
                if error_or_none_reverse is not None:
                    sys.stdout.write("Error reverting action: {:s}\n".format(error_or_none_reverse))

        # Print to the `stderr`, in case the user has a console open, it can be helpful
        # especially if it's multi-line.
        sys.stdout.write("{:s}\n".format(error_or_none))

    return error_or_none


def register(all_users: bool = False) -> str | None:
    # Return an empty string for success.
    return register_impl(True, all_users)


def unregister(all_users: bool = False) -> str | None:
    # Return an empty string for success.
    return register_impl(False, all_users)


# -----------------------------------------------------------------------------
# Running directly (Escalated Privileges)
#
# Needed when running as an administer.

register_actions = {
    "register": (True, False),
    "unregister": (False, False),
    "register-allusers": (True, True),
    "unregister-allusers": (False, True),
}


def argparse_create() -> argparse.ArgumentParser:
    parser = argparse.ArgumentParser()
    parser.add_argument(
        "blender_bin",
        metavar="BLENDER_BIN",
        type=str,
        help="The location of Blender's binary",
    )

    parser.add_argument(
        "--action",
        choices=register_actions.keys(),
        dest="register_action",
        required=True,
    )

    return parser


def main() -> int:
    global BLENDER_BIN
    assert BLENDER_BIN == ""
    args = argparse_create().parse_args()
    BLENDER_BIN = args.blender_bin
    do_register, all_users = register_actions[args.register_action]

    if do_register:
        result = register(all_users=all_users)
    else:
        result = unregister(all_users=all_users)

    if result:
        sys.stderr.write("{:s}\n".format(result))
        return 1
    return 0


if __name__ == "__main__":
    sys.exit(main())<|MERGE_RESOLUTION|>--- conflicted
+++ resolved
@@ -168,13 +168,8 @@
     return None
 
 
-<<<<<<< HEAD
-def handle_desktop_file(do_register: bool, all_users: bool) -> Optional[str]:
+def handle_desktop_file(do_register: bool, all_users: bool) -> str | None:
     # `cp ./bforartists.desktop ~/.local/share/applications/`
-=======
-def handle_desktop_file(do_register: bool, all_users: bool) -> str | None:
-    # `cp ./blender.desktop ~/.local/share/applications/`
->>>>>>> 7e89fa46
 
     filename = BLENDER_DESKTOP
 
@@ -215,13 +210,8 @@
     return None
 
 
-<<<<<<< HEAD
-def handle_thumbnailer(do_register: bool, all_users: bool) -> Optional[str]:
+def handle_thumbnailer(do_register: bool, all_users: bool) -> str | None:
     filename = "bforartists.thumbnailer"
-=======
-def handle_thumbnailer(do_register: bool, all_users: bool) -> str | None:
-    filename = "blender.thumbnailer"
->>>>>>> 7e89fa46
 
     if all_users:
         base_dir = os.path.join(SYSTEM_PREFIX, "share")
@@ -339,13 +329,8 @@
     return None
 
 
-<<<<<<< HEAD
-def handle_mime_association_default(do_register: bool, all_users: bool) -> Optional[str]:
+def handle_mime_association_default(do_register: bool, all_users: bool) -> str | None:
     # `xdg-mime default bforartists.desktop application/x-blender`
-=======
-def handle_mime_association_default(do_register: bool, all_users: bool) -> str | None:
-    # `xdg-mime default blender.desktop application/x-blender`
->>>>>>> 7e89fa46
 
     if VERBOSE:
         sys.stdout.write("- {:s} mime type as default\n".format(
@@ -366,13 +351,8 @@
     return None
 
 
-<<<<<<< HEAD
-def handle_icon(do_register: bool, all_users: bool) -> Optional[str]:
+def handle_icon(do_register: bool, all_users: bool) -> str | None:
     filename = "bforartists.svg"
-=======
-def handle_icon(do_register: bool, all_users: bool) -> str | None:
-    filename = "blender.svg"
->>>>>>> 7e89fa46
     if all_users:
         base_dir = os.path.join(SYSTEM_PREFIX, "share")
     else:
