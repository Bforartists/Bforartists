--- conflicted
+++ resolved
@@ -1147,7 +1147,61 @@
         return {'FINISHED'}
 
 
-<<<<<<< HEAD
+class PREFERENCES_OT_script_directory_new(Operator):
+    bl_idname = "preferences.script_directory_add"
+    bl_label = "Add Python Script Directory"
+
+    directory: StringProperty(
+        subtype='DIR_PATH',
+    )
+    filter_folder: BoolProperty(
+        name="Filter Folders",
+        default=True,
+        options={'HIDDEN'},
+    )
+
+    def execute(self, context):
+        import os
+
+        script_directories = context.preferences.filepaths.script_directories
+
+        new_dir = script_directories.new()
+        # Assign path selected via file browser.
+        new_dir.directory = self.directory
+        new_dir.name = os.path.basename(self.directory.rstrip(os.sep))
+
+        assert context.preferences.is_dirty is True
+
+        return {'FINISHED'}
+
+    def invoke(self, context, _event):
+        wm = context.window_manager
+
+        wm.fileselect_add(self)
+        return {'RUNNING_MODAL'}
+
+
+class PREFERENCES_OT_script_directory_remove(Operator):
+    bl_idname = "preferences.script_directory_remove"
+    bl_label = "Remove Python Script Directory"
+
+    index: IntProperty(
+        name="Index",
+        description="Index of the script directory to remove",
+    )
+
+    def execute(self, context):
+        script_directories = context.preferences.filepaths.script_directories
+        for search_index, script_directory in enumerate(script_directories):
+            if search_index == self.index:
+                script_directories.remove(script_directory)
+                break
+
+        assert context.preferences.is_dirty is True
+
+        return {'FINISHED'}
+
+
 class PREFERENCES_OT_filepaths_show(Operator):
     """Show, edit and add file paths to Asset Libraries\nThis button opens the Preferences"""
     bl_idname = "preferences.filepaths_show"
@@ -1157,60 +1211,6 @@
     def execute(self, context):
         context.preferences.active_section = 'FILE_PATHS'
         bpy.ops.screen.userpref_show('INVOKE_DEFAULT')
-=======
-class PREFERENCES_OT_script_directory_new(Operator):
-    bl_idname = "preferences.script_directory_add"
-    bl_label = "Add Python Script Directory"
-
-    directory: StringProperty(
-        subtype='DIR_PATH',
-    )
-    filter_folder: BoolProperty(
-        name="Filter Folders",
-        default=True,
-        options={'HIDDEN'},
-    )
-
-    def execute(self, context):
-        import os
-
-        script_directories = context.preferences.filepaths.script_directories
-
-        new_dir = script_directories.new()
-        # Assign path selected via file browser.
-        new_dir.directory = self.directory
-        new_dir.name = os.path.basename(self.directory.rstrip(os.sep))
-
-        assert context.preferences.is_dirty is True
-
-        return {'FINISHED'}
-
-    def invoke(self, context, _event):
-        wm = context.window_manager
-
-        wm.fileselect_add(self)
-        return {'RUNNING_MODAL'}
-
-
-class PREFERENCES_OT_script_directory_remove(Operator):
-    bl_idname = "preferences.script_directory_remove"
-    bl_label = "Remove Python Script Directory"
-
-    index: IntProperty(
-        name="Index",
-        description="Index of the script directory to remove",
-    )
-
-    def execute(self, context):
-        script_directories = context.preferences.filepaths.script_directories
-        for search_index, script_directory in enumerate(script_directories):
-            if search_index == self.index:
-                script_directories.remove(script_directory)
-                break
-
-        assert context.preferences.is_dirty is True
-
->>>>>>> 161b2d16
         return {'FINISHED'}
 
 
@@ -1239,10 +1239,7 @@
     PREFERENCES_OT_studiolight_uninstall,
     PREFERENCES_OT_studiolight_copy_settings,
     PREFERENCES_OT_studiolight_show,
-<<<<<<< HEAD
     PREFERENCES_OT_filepaths_show,
-=======
     PREFERENCES_OT_script_directory_new,
     PREFERENCES_OT_script_directory_remove,
->>>>>>> 161b2d16
 )