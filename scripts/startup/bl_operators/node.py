# SPDX-FileCopyrightText: 2012-2023 Blender Authors
#
# SPDX-License-Identifier: GPL-2.0-or-later

from __future__ import annotations

import bpy
from bpy.types import (
    FileHandler,
    Operator,
    PropertyGroup,
)
from bpy.props import (
    BoolProperty,
    CollectionProperty,
    EnumProperty,
    FloatVectorProperty,
    StringProperty,
    IntProperty,
)
from mathutils import (
    Vector,
)

from bpy.app.translations import (
    pgettext_tip as tip_,
    pgettext_rpt as rpt_,
)


class NodeSetting(PropertyGroup):
    value: StringProperty(
        name="Value",
        description="Python expression to be evaluated "
                    "as the initial node setting",
        default="",
    )


# Base class for node "Add" operators.
class NodeAddOperator:
    use_transform: BoolProperty(
        name="Use Transform",
        description="Start transform operator after inserting the node",
        default=False,
    )
    settings: CollectionProperty(
        name="Settings",
        description="Settings to be applied on the newly created node",
        type=NodeSetting,
        options={'SKIP_SAVE'},
    )

    @staticmethod
    def store_mouse_cursor(context, event):
        space = context.space_data
        tree = space.edit_tree

        # convert mouse position to the View2D for later node placement
        if context.region.type == 'WINDOW':
            # convert mouse position to the View2D for later node placement
            space.cursor_location_from_region(event.mouse_region_x, event.mouse_region_y)
        else:
            space.cursor_location = tree.view_center

    # Deselect all nodes in the tree.
    @staticmethod
    def deselect_nodes(context):
        space = context.space_data
        tree = space.edit_tree
        for n in tree.nodes:
            n.select = False

    def create_node(self, context, node_type):
        space = context.space_data
        tree = space.edit_tree

        try:
            node = tree.nodes.new(type=node_type)
        except RuntimeError as ex:
            self.report({'ERROR'}, str(ex))
            return None

        for setting in self.settings:
            # XXX catch exceptions here?
            value = eval(setting.value)
            node_data = node
            node_attr_name = setting.name

            # Support path to nested data.
            if '.' in node_attr_name:
                node_data_path, node_attr_name = node_attr_name.rsplit(".", 1)
                node_data = node.path_resolve(node_data_path)

            try:
                setattr(node_data, node_attr_name, value)
            except AttributeError as ex:
                self.report(
                    {'ERROR_INVALID_INPUT'},
                    rpt_("Node has no attribute {:s}").format(setting.name))
                print(str(ex))
                # Continue despite invalid attribute

        node.select = True
        tree.nodes.active = node
        node.location = space.cursor_location
        return node

    @classmethod
    def poll(cls, context):
        space = context.space_data
        # needs active node editor and a tree to add nodes to
        return (space and (space.type == 'NODE_EDITOR') and
                space.edit_tree and space.edit_tree.is_editable)

    # Default invoke stores the mouse position to place the node correctly
    # and optionally invokes the transform operator
    def invoke(self, context, event):
        self.store_mouse_cursor(context, event)
        result = self.execute(context)

        if self.use_transform and ('FINISHED' in result):
            # removes the node again if transform is canceled
            bpy.ops.node.translate_attach_remove_on_cancel('INVOKE_DEFAULT')

        return result


# Simple basic operator for adding a node.
class NODE_OT_add_node(NodeAddOperator, Operator):
    """Add a node to the active tree"""
    bl_idname = "node.add_node"
    bl_label = "Add Node"
    bl_options = {'REGISTER', 'UNDO'}

    type: StringProperty(
        name="Node Type",
        description="Node type",
    )

    # Default execute simply adds a node.
    def execute(self, context):
        if self.properties.is_property_set("type"):
            self.deselect_nodes(context)
            self.create_node(context, self.type)
            return {'FINISHED'}
        else:
            return {'CANCELLED'}

    @classmethod
    def description(cls, _context, properties):
        from nodeitems_builtins import node_tree_group_type

        nodetype = properties["type"]
        if nodetype in node_tree_group_type.values():
            for setting in properties.settings:
                if setting.name == "node_tree":
                    node_group = eval(setting.value)
                    if node_group.description:
                        return node_group.description
        bl_rna = bpy.types.Node.bl_rna_get_subclass(nodetype)
        if bl_rna is not None:
            return tip_(bl_rna.description)
        else:
            return ""


class NodeAddZoneOperator(NodeAddOperator):
    offset: FloatVectorProperty(
        name="Offset",
        description="Offset of nodes from the cursor when added",
        size=2,
        default=(150, 0),
    )

    add_default_geometry_link = True

    def execute(self, context):
        space = context.space_data
        tree = space.edit_tree

        self.deselect_nodes(context)
        input_node = self.create_node(context, self.input_node_type)
        output_node = self.create_node(context, self.output_node_type)
        if input_node is None or output_node is None:
            return {'CANCELLED'}

        # Simulation input must be paired with the output.
        input_node.pair_with_output(output_node)

        input_node.location -= Vector(self.offset)
        output_node.location += Vector(self.offset)

        if self.add_default_geometry_link:
            # Connect geometry sockets by default if available.
            # Get the sockets by their types, because the name is not guaranteed due to i18n.
            from_socket = next(s for s in input_node.outputs if s.type == 'GEOMETRY')
            to_socket = next(s for s in output_node.inputs if s.type == 'GEOMETRY')
            tree.links.new(to_socket, from_socket)

        return {'FINISHED'}


class NODE_OT_add_simulation_zone(NodeAddZoneOperator, Operator):
    """Add simulation zone input and output nodes to the active tree"""
    bl_idname = "node.add_simulation_zone"
    bl_label = "Add Simulation Zone"
    bl_options = {'REGISTER', 'UNDO'}

    input_node_type = "GeometryNodeSimulationInput"
    output_node_type = "GeometryNodeSimulationOutput"


class NODE_OT_add_repeat_zone(NodeAddZoneOperator, Operator):
    """Add a repeat zone that allows executing nodes a dynamic number of times"""
    bl_idname = "node.add_repeat_zone"
    bl_label = "Add Repeat Zone"
    bl_options = {'REGISTER', 'UNDO'}

    input_node_type = "GeometryNodeRepeatInput"
    output_node_type = "GeometryNodeRepeatOutput"


class NODE_OT_add_foreach_geometry_element_zone(NodeAddZoneOperator, Operator):
    """Add a For Each Geometry Element zone that allows executing nodes e.g. for each vertex separately"""
    bl_idname = "node.add_foreach_geometry_element_zone"
    bl_label = "Add For Each Geometry Element Zone"
    bl_options = {'REGISTER', 'UNDO'}

    input_node_type = "GeometryNodeForeachGeometryElementInput"
    output_node_type = "GeometryNodeForeachGeometryElementOutput"
    add_default_geometry_link = False


class NODE_OT_collapse_hide_unused_toggle(Operator):
    """Toggle collapsed nodes and hide unused sockets"""
    bl_idname = "node.collapse_hide_unused_toggle"
    bl_label = "Collapse and Hide Unused Sockets"
    bl_options = {'REGISTER', 'UNDO'}

    @classmethod
    def poll(cls, context):
        space = context.space_data
        # needs active node editor and a tree
        return (space and (space.type == 'NODE_EDITOR') and
                (space.edit_tree and space.edit_tree.is_editable))

    def execute(self, context):
        space = context.space_data
        tree = space.edit_tree

        for node in tree.nodes:
            if node.select:
                hide = (not node.hide)

                node.hide = hide
                # Note: connected sockets are ignored internally
                for socket in node.inputs:
                    socket.hide = hide
                for socket in node.outputs:
                    socket.hide = hide

        return {'FINISHED'}


class NODE_OT_tree_path_parent(Operator):
    """Go to parent node tree"""
    bl_idname = "node.tree_path_parent"
    bl_label = "Parent Node Tree"
    bl_options = {'REGISTER', 'UNDO'}

    @classmethod
    def poll(cls, context):
        space = context.space_data
        # needs active node editor and a tree
        return (space and (space.type == 'NODE_EDITOR') and len(space.path) > 1)

    def execute(self, context):
        space = context.space_data

        space.path.pop()

        return {'FINISHED'}


class NodeInterfaceOperator():
    @classmethod
    def poll(cls, context):
        space = context.space_data
        if not space or space.type != 'NODE_EDITOR' or not space.edit_tree:
            return False
        if space.edit_tree.is_embedded_data:
            return False
        return True


class NODE_OT_interface_item_new(NodeInterfaceOperator, Operator):
    # Returns a valid socket type for the given tree or None.

    def get_items(_self, context):
        snode = context.space_data
        tree = snode.edit_tree
        interface = tree.interface

        items = [
            ('INPUT', "Input", ""),
            ('OUTPUT', "Output", ""),
            ('PANEL', "Panel", ""),
        ]

        active_item = interface.active
        # Panels have the extra option to add a toggle.
        if active_item and active_item.item_type == 'PANEL' and tree.type in {'GEOMETRY', 'SHADER'}:
            items.append(('PANEL_TOGGLE', "Panel Toggle", ""))

        return items

    item_type: EnumProperty(
        name="Item Type",
        description="Type of the item to create",
        items=get_items,
        default=0,
    )

    @staticmethod
    def find_valid_socket_type(tree):
        socket_type = 'NodeSocketFloat'
        # Socket type validation function is only available for custom
        # node trees. Assume that 'NodeSocketFloat' is valid for
        # built-in node tree types.
        if not hasattr(tree, "valid_socket_type") or tree.valid_socket_type(socket_type):
            return socket_type
        # Custom nodes may not support float sockets, search all
        # registered socket subclasses.
        types_to_check = [bpy.types.NodeSocket]
        while types_to_check:
            t = types_to_check.pop()
            idname = getattr(t, "bl_idname", "")
            if tree.valid_socket_type(idname):
                return idname
            # Test all subclasses
            types_to_check.extend(t.__subclasses__())

    def execute(self, context):
        snode = context.space_data
        tree = snode.edit_tree
        interface = tree.interface

        # Remember active item and position to determine target position.
        active_item = interface.active
        active_pos = active_item.position if active_item else -1

        if self.item_type == 'INPUT':
            item = interface.new_socket("Socket", socket_type=self.find_valid_socket_type(tree), in_out='INPUT')
        elif self.item_type == 'OUTPUT':
            item = interface.new_socket("Socket", socket_type=self.find_valid_socket_type(tree), in_out='OUTPUT')
        elif self.item_type == 'PANEL':
            item = interface.new_panel("Panel")
        elif self.item_type == 'PANEL_TOGGLE':
            active_panel = active_item
            if len(active_panel.interface_items) > 0:
                first_item = active_panel.interface_items[0]
                if type(first_item) is bpy.types.NodeTreeInterfaceSocketBool and first_item.is_panel_toggle:
                    self.report({'INFO'}, "Panel already has a toggle")
                    return {'CANCELLED'}
            item = interface.new_socket(active_panel.name, socket_type='NodeSocketBool', in_out='INPUT')
            item.is_panel_toggle = True
            interface.move_to_parent(item, active_panel, 0)
            # Return in this case because we don't want to move the item.
            return {'FINISHED'}
        else:
            return {'CANCELLED'}

        if active_item:
            # Insert into active panel if possible, otherwise insert after active item.
            if active_item.item_type == 'PANEL' and item.item_type != 'PANEL':
                interface.move_to_parent(item, active_item, len(active_item.interface_items))
            else:
                interface.move_to_parent(item, active_item.parent, active_pos + 1)
        interface.active = item

        return {'FINISHED'}


class NODE_OT_interface_item_new_input(
    NODE_OT_interface_item_new):  # -bfa separated add input operator with own description.
    """Add a new input socket"""
    bl_idname = "node.interface_item_new_input"
    bl_label = "New Input Socket"
    bl_options = {'REGISTER', 'UNDO'}

    item_type: EnumProperty(
        name="Item Type",
        items=(('INPUT', "Input", ""),),
        default='INPUT'
    )


class NODE_OT_interface_item_new_panel(
    NODE_OT_interface_item_new):  # -bfa separated add output operator with own description.
    """Add a new panel interface"""
    bl_idname = "node.interface_item_new_panel"
    bl_label = "New Panel Interface"
    bl_options = {'REGISTER', 'UNDO'}

    item_type: EnumProperty(
        name="Item Type",
        items=(('PANEL', "Panel", ""),),
        default='PANEL'
    )


class NODE_OT_interface_item_new_output(
    NODE_OT_interface_item_new):  # -bfa separated add panel operator with own description.
    """Add a new output socket"""
    bl_idname = "node.interface_item_new_output"
    bl_label = "New Output Socket"
    bl_options = {'REGISTER', 'UNDO'}

    item_type: EnumProperty(
        name="Item Type",
        items=(('OUTPUT', "Output", ""),),
        default='OUTPUT'
    )


class NODE_OT_interface_item_duplicate(NodeInterfaceOperator, Operator):
    """Add a copy of the active item to the interface"""
    bl_idname = "node.interface_item_duplicate"
    bl_label = "Duplicate Item"
    bl_options = {'REGISTER', 'UNDO'}

    @classmethod
    def poll(cls, context):
        if not super().poll(context):
            return False

        snode = context.space_data
        tree = snode.edit_tree
        interface = tree.interface
        return interface.active is not None

    def execute(self, context):
        snode = context.space_data
        tree = snode.edit_tree
        interface = tree.interface
        item = interface.active

        if item:
            item_copy = interface.copy(item)
            interface.active = item_copy

        return {'FINISHED'}


class NODE_OT_interface_item_remove(NodeInterfaceOperator, Operator):
    """Remove active item from the interface"""
    bl_idname = "node.interface_item_remove"
    bl_label = "Remove Item"
    bl_options = {'REGISTER', 'UNDO'}

    def execute(self, context):
        snode = context.space_data
        tree = snode.edit_tree
        interface = tree.interface
        item = interface.active

        if item:
            interface.remove(item)
            interface.active_index = min(interface.active_index, len(interface.items_tree) - 1)

        return {'FINISHED'}


class NODE_OT_interface_item_make_panel_toggle(NodeInterfaceOperator, Operator):
    """Make the active boolean socket a toggle for its parent panel"""
    bl_idname = "node.interface_item_make_panel_toggle"
    bl_label = "Make Panel Toggle"
    bl_options = {'REGISTER', 'UNDO'}

    @classmethod
    def poll(cls, context):
        if not super().poll(context):
            return False

        snode = context.space_data
        tree = snode.edit_tree
        interface = tree.interface
        active_item = interface.active
        if not active_item:
            return False
        if type(active_item) is not bpy.types.NodeTreeInterfaceSocketBool:
            cls.poll_message_set("Only boolean sockets are supported")
            return False
        parent_panel = active_item.parent
        if parent_panel.parent is None:
            cls.poll_message_set("Socket must be in a panel")
            return False
        if len(parent_panel.interface_items) > 0:
            first_item = parent_panel.interface_items[0]
            if first_item.is_panel_toggle:
                cls.poll_message_set("Panel already has a toggle")
                return False
        return True

    def execute(self, context):
        snode = context.space_data
        tree = snode.edit_tree
        interface = tree.interface
        active_item = interface.active

        parent_panel = active_item.parent
        if not parent_panel:
            return {'CANCELLED'}

        if type(active_item) is not bpy.types.NodeTreeInterfaceSocketBool:
            return {'CANCELLED'}

        active_item.is_panel_toggle = True
        # Use the same name as the panel in the UI for clarity.
        active_item.name = parent_panel.name

        # Move the socket to the first position.
        interface.move_to_parent(active_item, parent_panel, 0)
        # Make the panel active.
        interface.active = parent_panel

        return {'FINISHED'}


class NODE_OT_interface_item_unlink_panel_toggle(NodeInterfaceOperator, Operator):
    """Make the panel toggle a stand-alone socket"""
    bl_idname = "node.interface_item_unlink_panel_toggle"
    bl_label = "Unlink Panel Toggle"
    bl_options = {'REGISTER', 'UNDO'}

    @classmethod
    def poll(cls, context):
        if not super().poll(context):
            return False

        snode = context.space_data
        tree = snode.edit_tree
        interface = tree.interface
        active_item = interface.active
        if not active_item or active_item.item_type != 'PANEL':
            return False
        if len(active_item.interface_items) == 0:
            return False

        first_item = active_item.interface_items[0]
        return first_item.is_panel_toggle

    def execute(self, context):
        snode = context.space_data
        tree = snode.edit_tree
        interface = tree.interface
        active_item = interface.active

        if not active_item or active_item.item_type != 'PANEL':
            return {'CANCELLED'}

        if len(active_item.interface_items) == 0:
            return {'CANCELLED'}

        first_item = active_item.interface_items[0]
        if type(first_item) is not bpy.types.NodeTreeInterfaceSocketBool or not first_item.is_panel_toggle:
            return {'CANCELLED'}

        first_item.is_panel_toggle = False
        first_item.name = active_item.name

        # Make the socket active.
        interface.active = first_item

        return {'FINISHED'}


## BFA - BFA operator for GUI buttons to re-order items - Start
class NODE_OT_interface_item_move(NodeInterfaceOperator, Operator):
    """Move the active item to the specified direction\nYou can also alternatively drag and drop the active item to reorder"""
    bl_idname = "node.interface_item_move"
    bl_label = "Move Item"
    bl_options = {'REGISTER', 'UNDO'}

    direction: EnumProperty(
        name="Direction",
        description="Specifies which direction the active item is moved towards",
        items=(
            ('UP', "Move Up", ""),
            ('DOWN', "Move Down", "")
        ),
    )

    @classmethod
    def poll(cls, context):
        if not super().poll(context):
            return False

        snode = context.space_data
        tree = snode.edit_tree
        interface = tree.interface
        return interface.active is not None

    @staticmethod
    def fetch_all_parents(interface):
        # The root panel that sockets are parented to by default is not directly accessible
        # Hence we retrieve it by creating a new socket and getting its parent
        new_socket = interface.new_socket(name="DUMMY_SOCKET")
        yield new_socket.parent
        interface.remove(new_socket)

        # Retrieve all other panels
        for item in interface.items_tree:
            if item.item_type == 'PANEL':
                yield item

    @staticmethod
    def get_prev_parent(parents, current_parent):
        prev_parent = parents[0]

        for parent in parents:
            if parent == current_parent:
                break

            prev_parent = parent

        return prev_parent

    @staticmethod
    def get_next_parent(parents, current_parent):
        iter_parents = iter(parents)
        for parent in iter_parents:
            if parent == current_parent:
                break

        try:
            next_parent = next(iter_parents)
        except StopIteration:
            next_parent = parent

        return next_parent

    def execute(self, context):
        interface = context.space_data.edit_tree.interface
        active_item = interface.active

        offset = -1 if self.direction == 'UP' else 2

        old_position = active_item.position
        interface.move(active_item, active_item.position + offset)

        if active_item.position == old_position and active_item.item_type == 'SOCKET':
            parents = tuple(self.fetch_all_parents(interface))

            if self.direction == 'UP':
                new_parent = self.get_prev_parent(parents, active_item.parent)
                new_position = len(new_parent.interface_items)
            else:
                new_parent = self.get_next_parent(parents, active_item.parent)
                new_position = 0

            if new_parent != active_item.parent:
                interface.move_to_parent(active_item, new_parent, new_position)
            else:
                return {'CANCELLED'}

        interface.active_index = active_item.index
        return {'FINISHED'}


## BFA - BFA operator for GUI buttons to re-order items - End

class NODE_OT_viewer_shortcut_set(Operator):
    """Create a compositor viewer shortcut for the selected node by pressing ctrl+1,2,..9"""
    bl_idname = "node.viewer_shortcut_set"
    bl_label = "Fast Preview"
    bl_options = {'REGISTER', 'UNDO'}

    viewer_index: IntProperty(
        name="Viewer Index",
        description="Index corresponding to the shortcut, e.g. number key 1 corresponds to index 1 etc..")

    def get_connected_viewer(self, node):
        for out in node.outputs:
            for link in out.links:
                nv = link.to_node
                if nv.type == 'VIEWER':
                    return nv
        return None

    @classmethod
    def poll(cls, context):
        del cls
        space = context.space_data
        return (
<<<<<<< HEAD
                space.type == 'NODE_EDITOR' and
                space.node_tree is not None and
                space.tree_type == 'CompositorNodeTree'
=======
            (space is not None) and
            space.type == 'NODE_EDITOR' and
            space.node_tree is not None and
            space.tree_type == 'CompositorNodeTree'
>>>>>>> 7cd1c2c7
        )

    def execute(self, context):
        nodes = context.space_data.edit_tree.nodes
        selected_nodes = context.selected_nodes

        if len(selected_nodes) == 0:
            self.report({'ERROR'}, "Select a node to assign a shortcut")
            return {'CANCELLED'}

        fav_node = selected_nodes[0]

        # Only viewer nodes can be set to favorites. However, the user can
        # create a new favorite viewer by selecting any node and pressing ctrl+1.
        old_active = nodes.active
        if fav_node.type == 'VIEWER':
            viewer_node = fav_node
        else:
            viewer_node = self.get_connected_viewer(fav_node)
            if not viewer_node:
                # Calling `link_viewer()` if a viewer node is connected
                # will connect the next available socket to the viewer node.
                # This behavior is not desired as we want to create a shortcut to the existing connected viewer node.
                # Therefore `link_viewer()` is called only when no viewer node is connected.
                bpy.ops.node.link_viewer()
                viewer_node = self.get_connected_viewer(fav_node)

        if not viewer_node:
            self.report(
                {'ERROR'},
                "Unable to set shortcut, selected node is not a viewer node or does not support viewing",
            )
            return {'CANCELLED'}

        # Use the node active status to enable this viewer node and disable others.
        nodes.active = viewer_node
        if old_active.type != 'VIEWER':
            nodes.active = old_active

        viewer_node.ui_shortcut = self.viewer_index
        self.report({'INFO'}, "Assigned shortcut {:d} to {:s}".format(self.viewer_index, viewer_node.name))

        return {'FINISHED'}


class NODE_OT_viewer_shortcut_get(Operator):
    """Activate a specific compositor viewer node using 1,2,..,9 keys"""
    bl_idname = "node.viewer_shortcut_get"
    bl_label = "Fast Preview"
    bl_options = {'REGISTER', 'UNDO'}

    viewer_index: IntProperty(
        name="Viewer Index",
        description="Index corresponding to the shortcut, e.g. number key 1 corresponds to index 1 etc..")

    @classmethod
    def poll(cls, context):
        del cls
        space = context.space_data
        return (
<<<<<<< HEAD
                space.type == 'NODE_EDITOR' and
                space.node_tree is not None and
                space.tree_type == 'CompositorNodeTree'
=======
            (space is not None) and
            space.type == 'NODE_EDITOR' and
            space.node_tree is not None and
            space.tree_type == 'CompositorNodeTree'
>>>>>>> 7cd1c2c7
        )

    def execute(self, context):
        nodes = context.space_data.edit_tree.nodes

        # Get viewer node with existing shortcut.
        viewer_node = None
        for n in nodes:
            if n.type == 'VIEWER' and n.ui_shortcut == self.viewer_index:
                viewer_node = n

        if not viewer_node:
            self.report({'INFO'}, "Shortcut {:d} is not assigned to a Viewer node yet".format(self.viewer_index))
            return {'CANCELLED'}

        # Use the node active status to enable this viewer node and disable others.
        old_active = nodes.active
        nodes.active = viewer_node
        if old_active.type != "VIEWER":
            nodes.active = old_active

        return {'FINISHED'}


class NODE_FH_image_node(FileHandler):
    bl_idname = "NODE_FH_image_node"
    bl_label = "Image node"
    bl_import_operator = "node.add_file"
    bl_file_extensions = ";".join((*bpy.path.extensions_image, *bpy.path.extensions_movie))

    @classmethod
    def poll_drop(cls, context):
        return (
                (context.area is not None) and
                (context.area.type == 'NODE_EDITOR') and
                (context.region is not None) and
                (context.region.type == 'WINDOW')
        )


classes = (
    NodeSetting,

    NODE_FH_image_node,

    NODE_OT_add_node,
    NODE_OT_add_simulation_zone,
    NODE_OT_add_repeat_zone,
    NODE_OT_add_foreach_geometry_element_zone,
    NODE_OT_collapse_hide_unused_toggle,
    NODE_OT_interface_item_new_input,  # BFA separated add input operator with own description.
    NODE_OT_interface_item_new_output,  # BFA separated add output operator with own description.
    NODE_OT_interface_item_new_panel,  # BFA separated add panel operator with own description.
    NODE_OT_interface_item_duplicate,
    NODE_OT_interface_item_remove,
    NODE_OT_interface_item_make_panel_toggle,
    NODE_OT_interface_item_unlink_panel_toggle,
    NODE_OT_interface_item_move,  # BFA operator for GUI buttons to re-order items
    NODE_OT_tree_path_parent,
    NODE_OT_viewer_shortcut_get,
    NODE_OT_viewer_shortcut_set,
)<|MERGE_RESOLUTION|>--- conflicted
+++ resolved
@@ -513,7 +513,7 @@
         if not parent_panel:
             return {'CANCELLED'}
 
-        if type(active_item) is not bpy.types.NodeTreeInterfaceSocketBool:
+        if not type(active_item) is bpy.types.NodeTreeInterfaceSocketBool:
             return {'CANCELLED'}
 
         active_item.is_panel_toggle = True
@@ -694,16 +694,10 @@
         del cls
         space = context.space_data
         return (
-<<<<<<< HEAD
+                (space is not None) and
                 space.type == 'NODE_EDITOR' and
                 space.node_tree is not None and
                 space.tree_type == 'CompositorNodeTree'
-=======
-            (space is not None) and
-            space.type == 'NODE_EDITOR' and
-            space.node_tree is not None and
-            space.tree_type == 'CompositorNodeTree'
->>>>>>> 7cd1c2c7
         )
 
     def execute(self, context):
@@ -764,16 +758,10 @@
         del cls
         space = context.space_data
         return (
-<<<<<<< HEAD
+                (space is not None) and
                 space.type == 'NODE_EDITOR' and
                 space.node_tree is not None and
                 space.tree_type == 'CompositorNodeTree'
-=======
-            (space is not None) and
-            space.type == 'NODE_EDITOR' and
-            space.node_tree is not None and
-            space.tree_type == 'CompositorNodeTree'
->>>>>>> 7cd1c2c7
         )
 
     def execute(self, context):
