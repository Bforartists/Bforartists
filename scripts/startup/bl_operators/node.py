--- conflicted
+++ resolved
@@ -294,27 +294,7 @@
         return True
 
 
-<<<<<<< HEAD
 class NODE_OT_interface_item_new(Operator): # -bfa separated the add operators with their own descriptions.
-=======
-class NODE_OT_interface_item_new(NodeInterfaceOperator, Operator):
-    """Add a new item to the interface"""
-    bl_idname = "node.interface_item_new"
-    bl_label = "New Item"
-    bl_options = {'REGISTER', 'UNDO'}
-
-    item_type: EnumProperty(
-        name="Item Type",
-        description="Type of the item to create",
-        items=(
-            ('INPUT', "Input", ""),
-            ('OUTPUT', "Output", ""),
-            ('PANEL', "Panel", ""),
-        ),
-        default='INPUT',
-    )
-
->>>>>>> 1ace58f9
     # Returns a valid socket type for the given tree or None.
     @staticmethod
     def find_valid_socket_type(tree):
@@ -365,7 +345,7 @@
 
 
 class NODE_OT_interface_item_new_input(NODE_OT_interface_item_new):# -bfa separated add input operator with own description.
-    '''Add a new input socket'''
+    """Add a new input socket"""
     bl_idname = "node.interface_item_new_input"
     bl_label = "New Input Socket"
     bl_options = {'REGISTER', 'UNDO'}
@@ -378,7 +358,7 @@
 
 
 class NODE_OT_interface_item_new_panel(NODE_OT_interface_item_new):# -bfa separated add output operator with own description.
-    '''Add a new panel interface'''
+    """Add a new panel interface"""
     bl_idname = "node.interface_item_new_panel"
     bl_label = "New Panel Interface"
     bl_options = {'REGISTER', 'UNDO'}
@@ -391,7 +371,7 @@
 
 
 class NODE_OT_interface_item_new_output(NODE_OT_interface_item_new):# -bfa separated add panel operator with own description.
-    '''Add a new output socket'''
+    """Add a new output socket"""
     bl_idname = "node.interface_item_new_output"
     bl_label = "New Output Socket"
     bl_options = {'REGISTER', 'UNDO'}
@@ -452,7 +432,7 @@
 
 ## BFA - BFA operator for GUI buttons to re-order items - Start
 class NODE_OT_interface_item_move(NodeInterfaceOperator, Operator):
-    '''Move the active item to the specified direction\nYou can also alternatively drag and drop the active item to reorder'''
+    """Move the active item to the specified direction\nYou can also alternatively drag and drop the active item to reorder"""
     bl_idname = "node.interface_item_move"
     bl_label = "Move Item"
     bl_options = {'REGISTER', 'UNDO'}
