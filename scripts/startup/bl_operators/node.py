--- conflicted
+++ resolved
@@ -325,17 +325,8 @@
 
         active_item = interface.active
         # Panels have the extra option to add a toggle.
-<<<<<<< HEAD
-        if (
-            active_item
-            and active_item.item_type == "PANEL"
-            and tree.type in {"GEOMETRY", "SHADER"}
-        ):
+        if active_item and active_item.item_type == 'PANEL':
             items.append(("PANEL_TOGGLE", "Panel Toggle", ""))
-=======
-        if active_item and active_item.item_type == 'PANEL':
-            items.append(('PANEL_TOGGLE', "Panel Toggle", ""))
->>>>>>> db3dfe12
 
         return items
 
@@ -839,15 +830,10 @@
 class NODE_FH_image_node(FileHandler):
     bl_idname = "NODE_FH_image_node"
     bl_label = "Image node"
-<<<<<<< HEAD
-    bl_import_operator = "node.add_file"
+    bl_import_operator = "node.add_image"
     bl_file_extensions = ";".join(
         (*bpy.path.extensions_image, *bpy.path.extensions_movie)
     )
-=======
-    bl_import_operator = "node.add_image"
-    bl_file_extensions = ";".join((*bpy.path.extensions_image, *bpy.path.extensions_movie))
->>>>>>> db3dfe12
 
     @classmethod
     def poll_drop(cls, context):
