# SPDX-FileCopyrightText: 2012-2023 Blender Authors
#
# SPDX-License-Identifier: GPL-2.0-or-later

from __future__ import annotations

import bpy
from bpy.types import (
    FileHandler,
    Operator,
    PropertyGroup,
)
from bpy.props import (
    BoolProperty,
    CollectionProperty,
    EnumProperty,
    FloatVectorProperty,
    StringProperty,
    IntProperty,
)
from mathutils import (
    Vector,
)

from bpy.app.translations import (
    pgettext_tip as tip_,
    pgettext_rpt as rpt_,
)


class NodeSetting(PropertyGroup):
    value: StringProperty(
        name="Value",
        description="Python expression to be evaluated as the initial node setting",
        default="",
    )


# Base class for node "Add" operators.
class NodeAddOperator:
    use_transform: BoolProperty(
        name="Use Transform",
        description="Start transform operator after inserting the node",
        default=False,
    )
    settings: CollectionProperty(
        name="Settings",
        description="Settings to be applied on the newly created node",
        type=NodeSetting,
        options={"SKIP_SAVE"},
    )

    @staticmethod
    def store_mouse_cursor(context, event):
        space = context.space_data
        tree = space.edit_tree

        # convert mouse position to the View2D for later node placement
        if context.region.type == "WINDOW":
            # convert mouse position to the View2D for later node placement
            space.cursor_location_from_region(
                event.mouse_region_x, event.mouse_region_y
            )
        else:
            space.cursor_location = tree.view_center

    # Deselect all nodes in the tree.
    @staticmethod
    def deselect_nodes(context):
        space = context.space_data
        tree = space.edit_tree
        for n in tree.nodes:
            n.select = False

    def create_node(self, context, node_type):
        space = context.space_data
        tree = space.edit_tree

        try:
            node = tree.nodes.new(type=node_type)
        except RuntimeError as ex:
            self.report({"ERROR"}, str(ex))
            return None

        for setting in self.settings:
            # XXX catch exceptions here?
            value = eval(setting.value)
            node_data = node
            node_attr_name = setting.name

            # Support path to nested data.
            if "." in node_attr_name:
                node_data_path, node_attr_name = node_attr_name.rsplit(".", 1)
                node_data = node.path_resolve(node_data_path)

            try:
                setattr(node_data, node_attr_name, value)
            except AttributeError as ex:
                self.report(
                    {"ERROR_INVALID_INPUT"},
                    rpt_("Node has no attribute {:s}").format(setting.name),
                )
                print(str(ex))
                # Continue despite invalid attribute

        node.select = True
        tree.nodes.active = node
        node.location = space.cursor_location
        return node

    @classmethod
    def poll(cls, context):
        space = context.space_data
        # needs active node editor and a tree to add nodes to
        return (
            space
            and (space.type == "NODE_EDITOR")
            and space.edit_tree
            and space.edit_tree.is_editable
        )

    # Default invoke stores the mouse position to place the node correctly
    # and optionally invokes the transform operator
    def invoke(self, context, event):
        self.store_mouse_cursor(context, event)
        result = self.execute(context)

        if self.use_transform and ("FINISHED" in result):
            # removes the node again if transform is canceled
            bpy.ops.node.translate_attach_remove_on_cancel("INVOKE_DEFAULT")

        return result


# Simple basic operator for adding a node.
class NODE_OT_add_node(NodeAddOperator, Operator):
    """Add a node to the active tree"""

    bl_idname = "node.add_node"
    bl_label = "Add Node"
    bl_options = {"REGISTER", "UNDO"}

    type: StringProperty(
        name="Node Type",
        description="Node type",
    )

    visible_output: StringProperty(
        name="Output Name",
        description="If provided, all outputs that are named differently will be hidden",
        options={'SKIP_SAVE'},
    )

    # Default execute simply adds a node.
    def execute(self, context):
        if self.properties.is_property_set("type"):
            self.deselect_nodes(context)
<<<<<<< HEAD
            self.create_node(context, self.type)
            return {"FINISHED"}
=======
            if node := self.create_node(context, self.type):
                if self.visible_output:
                    for socket in node.outputs:
                        if socket.name != self.visible_output:
                            socket.hide = True
            return {'FINISHED'}
>>>>>>> 5898c1b9
        else:
            return {"CANCELLED"}

    @classmethod
    def description(cls, _context, properties):
        from nodeitems_builtins import node_tree_group_type

        nodetype = properties["type"]
        if nodetype in node_tree_group_type.values():
            for setting in properties.settings:
                if setting.name == "node_tree":
                    node_group = eval(setting.value)
                    if node_group.description:
                        return node_group.description
        bl_rna = bpy.types.Node.bl_rna_get_subclass(nodetype)
        if bl_rna is not None:
            return tip_(bl_rna.description)
        else:
            return ""


class NODE_OT_add_empty_group(NodeAddOperator, bpy.types.Operator):
    bl_idname = "node.add_empty_group"
    bl_label = "Add Empty Group"
    bl_description = "Add a group node with an empty group"
    bl_options = {'REGISTER', 'UNDO'}

    def execute(self, context):
        from nodeitems_builtins import node_tree_group_type
        tree = context.space_data.edit_tree
        group = self.create_empty_group(tree.bl_idname)
        self.deselect_nodes(context)
        node = self.create_node(context, node_tree_group_type[tree.bl_idname])
        node.node_tree = group
        return {"FINISHED"}

    @staticmethod
    def create_empty_group(idname):
        group = bpy.data.node_groups.new(name="NodeGroup", type=idname)
        input_node = group.nodes.new('NodeGroupInput')
        input_node.select = False
        input_node.location.x = -200 - input_node.width

        output_node = group.nodes.new('NodeGroupOutput')
        output_node.is_active_output = True
        output_node.select = False
        output_node.location.x = 200
        return group


class NodeAddZoneOperator(NodeAddOperator):
    offset: FloatVectorProperty(
        name="Offset",
        description="Offset of nodes from the cursor when added",
        size=2,
        default=(150, 0),
    )

    add_default_geometry_link = True

    def execute(self, context):
        space = context.space_data
        tree = space.edit_tree

        self.deselect_nodes(context)
        input_node = self.create_node(context, self.input_node_type)
        output_node = self.create_node(context, self.output_node_type)
        if input_node is None or output_node is None:
            return {"CANCELLED"}

        # Simulation input must be paired with the output.
        input_node.pair_with_output(output_node)

        input_node.location -= Vector(self.offset)
        output_node.location += Vector(self.offset)

        if self.add_default_geometry_link:
            # Connect geometry sockets by default if available.
            # Get the sockets by their types, because the name is not guaranteed due to i18n.
            from_socket = next(s for s in input_node.outputs if s.type == "GEOMETRY")
            to_socket = next(s for s in output_node.inputs if s.type == "GEOMETRY")
            tree.links.new(to_socket, from_socket)

        return {"FINISHED"}


class NODE_OT_add_simulation_zone(NodeAddZoneOperator, Operator):
    """Add simulation zone input and output nodes to the active tree"""

    bl_idname = "node.add_simulation_zone"
    bl_label = "Add Simulation Zone"
    bl_options = {"REGISTER", "UNDO"}

    input_node_type = "GeometryNodeSimulationInput"
    output_node_type = "GeometryNodeSimulationOutput"


class NODE_OT_add_repeat_zone(NodeAddZoneOperator, Operator):
    """Add a repeat zone that allows executing nodes a dynamic number of times"""

    bl_idname = "node.add_repeat_zone"
    bl_label = "Add Repeat Zone"
    bl_options = {"REGISTER", "UNDO"}

    input_node_type = "GeometryNodeRepeatInput"
    output_node_type = "GeometryNodeRepeatOutput"


class NODE_OT_add_foreach_geometry_element_zone(NodeAddZoneOperator, Operator):
    """Add a For Each Geometry Element zone that allows executing nodes e.g. for each vertex separately"""

    bl_idname = "node.add_foreach_geometry_element_zone"
    bl_label = "Add For Each Geometry Element Zone"
    bl_options = {"REGISTER", "UNDO"}

    input_node_type = "GeometryNodeForeachGeometryElementInput"
    output_node_type = "GeometryNodeForeachGeometryElementOutput"
    add_default_geometry_link = False


class NODE_OT_add_closure_zone(NodeAddZoneOperator, Operator):
    """Add a Closure zone"""
    bl_idname = "node.add_closure_zone"
    bl_label = "Add Closure Zone"
    bl_options = {'REGISTER', 'UNDO'}

    input_node_type = "GeometryNodeClosureInput"
    output_node_type = "GeometryNodeClosureOutput"
    add_default_geometry_link = False


class NODE_OT_collapse_hide_unused_toggle(Operator):
    """Toggle collapsed nodes and hide unused sockets"""

    bl_idname = "node.collapse_hide_unused_toggle"
    bl_label = "Collapse and Hide Unused Sockets"
    bl_options = {"REGISTER", "UNDO"}

    @classmethod
    def poll(cls, context):
        space = context.space_data
        # needs active node editor and a tree
        return (
            space
            and (space.type == "NODE_EDITOR")
            and (space.edit_tree and space.edit_tree.is_editable)
        )

    def execute(self, context):
        space = context.space_data
        tree = space.edit_tree

        for node in tree.nodes:
            if node.select:
                hide = not node.hide

                node.hide = hide
                # Note: connected sockets are ignored internally
                for socket in node.inputs:
                    socket.hide = hide
                for socket in node.outputs:
                    socket.hide = hide

        return {"FINISHED"}


class NODE_OT_tree_path_parent(Operator):
    """Go to parent node tree"""

    bl_idname = "node.tree_path_parent"
    bl_label = "Parent Node Tree"
    bl_options = {"REGISTER", "UNDO"}

    @classmethod
    def poll(cls, context):
        space = context.space_data
        # needs active node editor and a tree
        return space and (space.type == "NODE_EDITOR") and len(space.path) > 1

    def execute(self, context):
        space = context.space_data

        space.path.pop()

        return {"FINISHED"}


class NodeInterfaceOperator:
    @classmethod
    def poll(cls, context):
        space = context.space_data
        if not space or space.type != "NODE_EDITOR" or not space.edit_tree:
            return False
        if space.edit_tree.is_embedded_data:
            return False
        return True


class NODE_OT_interface_item_new(NodeInterfaceOperator, Operator):
    # Returns a valid socket type for the given tree or None.

    def get_items(_self, context):
        snode = context.space_data
        tree = snode.edit_tree
        interface = tree.interface

        items = [
            ("INPUT", "Input", ""),
            ("OUTPUT", "Output", ""),
            ("PANEL", "Panel", ""),
        ]

        active_item = interface.active
        # Panels have the extra option to add a toggle.
        if active_item and active_item.item_type == 'PANEL':
            items.append(("PANEL_TOGGLE", "Panel Toggle", ""))

        return items

    item_type: EnumProperty(
        name="Item Type",
        description="Type of the item to create",
        items=get_items,
        default=0,
    )

    @staticmethod
    def find_valid_socket_type(tree):
        socket_type = "NodeSocketFloat"
        # Socket type validation function is only available for custom
        # node trees. Assume that 'NodeSocketFloat' is valid for
        # built-in node tree types.
        if not hasattr(tree, "valid_socket_type") or tree.valid_socket_type(
            socket_type
        ):
            return socket_type
        # Custom nodes may not support float sockets, search all
        # registered socket subclasses.
        types_to_check = [bpy.types.NodeSocket]
        while types_to_check:
            t = types_to_check.pop()
            idname = getattr(t, "bl_idname", "")
            if tree.valid_socket_type(idname):
                return idname
            # Test all subclasses
            types_to_check.extend(t.__subclasses__())

    def execute(self, context):
        snode = context.space_data
        tree = snode.edit_tree
        interface = tree.interface

        # Remember active item and position to determine target position.
        active_item = interface.active
        active_pos = active_item.position if active_item else -1

        if self.item_type == "INPUT":
            item = interface.new_socket(
                "Socket", socket_type=self.find_valid_socket_type(tree), in_out="INPUT"
            )
        elif self.item_type == "OUTPUT":
            item = interface.new_socket(
                "Socket", socket_type=self.find_valid_socket_type(tree), in_out="OUTPUT"
            )
        elif self.item_type == "PANEL":
            item = interface.new_panel("Panel")
        elif self.item_type == "PANEL_TOGGLE":
            active_panel = active_item
            if len(active_panel.interface_items) > 0:
                first_item = active_panel.interface_items[0]
                if (
                    type(first_item) is bpy.types.NodeTreeInterfaceSocketBool
                    and first_item.is_panel_toggle
                ):
                    self.report({"INFO"}, "Panel already has a toggle")
                    return {"CANCELLED"}
            item = interface.new_socket(
                active_panel.name, socket_type="NodeSocketBool", in_out="INPUT"
            )
            item.is_panel_toggle = True
            interface.move_to_parent(item, active_panel, 0)
            # Return in this case because we don't want to move the item.
            return {"FINISHED"}
        else:
            return {"CANCELLED"}

        if active_item:
            # Insert into active panel if possible, otherwise insert after active item.
            if active_item.item_type == "PANEL" and item.item_type != "PANEL":
                interface.move_to_parent(
                    item, active_item, len(active_item.interface_items)
                )
            else:
                interface.move_to_parent(item, active_item.parent, active_pos + 1)
        interface.active = item

        return {"FINISHED"}


class NODE_OT_interface_item_new_input(
    NODE_OT_interface_item_new
):  # -bfa separated add input operator with own description.
    """Add a new input socket"""

    bl_idname = "node.interface_item_new_input"
    bl_label = "New Input Socket"
    bl_options = {"REGISTER", "UNDO"}

    item_type: EnumProperty(
        name="Item Type", items=(("INPUT", "Input", ""),), default="INPUT"
    )


class NODE_OT_interface_item_new_panel(
    NODE_OT_interface_item_new
):  # -bfa separated add output operator with own description.
    """Add a new panel interface"""

    bl_idname = "node.interface_item_new_panel"
    bl_label = "New Panel Interface"
    bl_options = {"REGISTER", "UNDO"}

    item_type: EnumProperty(
        name="Item Type", items=(("PANEL", "Panel", ""),), default="PANEL"
    )


class NODE_OT_interface_item_new_output(
    NODE_OT_interface_item_new
):  # -bfa separated add panel operator with own description.
    """Add a new output socket"""

    bl_idname = "node.interface_item_new_output"
    bl_label = "New Output Socket"
    bl_options = {"REGISTER", "UNDO"}

    item_type: EnumProperty(
        name="Item Type", items=(("OUTPUT", "Output", ""),), default="OUTPUT"
    )


class NODE_OT_interface_item_duplicate(NodeInterfaceOperator, Operator):
    """Add a copy of the active item to the interface"""

    bl_idname = "node.interface_item_duplicate"
    bl_label = "Duplicate Item"
    bl_options = {"REGISTER", "UNDO"}

    @classmethod
    def poll(cls, context):
        if not super().poll(context):
            return False

        snode = context.space_data
        tree = snode.edit_tree
        interface = tree.interface
        return interface.active is not None

    def execute(self, context):
        snode = context.space_data
        tree = snode.edit_tree
        interface = tree.interface
        item = interface.active

        if item:
            item_copy = interface.copy(item)
            interface.active = item_copy

        return {"FINISHED"}


class NODE_OT_interface_item_remove(NodeInterfaceOperator, Operator):
    """Remove active item from the interface"""

    bl_idname = "node.interface_item_remove"
    bl_label = "Remove Item"
    bl_options = {"REGISTER", "UNDO"}

    def execute(self, context):
        snode = context.space_data
        tree = snode.edit_tree
        interface = tree.interface
        item = interface.active

        if item:
            if item.item_type == 'PANEL':
                child = item.interface_items
                if child and child[0].is_panel_toggle:
                    panel_toggle = item.interface_items[0]
                    interface.remove(panel_toggle)
            interface.remove(item)
            interface.active_index = min(
                interface.active_index, len(interface.items_tree) - 1
            )

        return {"FINISHED"}


class NODE_OT_interface_item_make_panel_toggle(NodeInterfaceOperator, Operator):
    """Make the selected active boolean input socket a top-level toggle located in its parent panel""" # BFA

    bl_idname = "node.interface_item_make_panel_toggle"
    bl_label = "Make Panel Toggle"
    bl_options = {"REGISTER", "UNDO"}

    @classmethod
    def poll(cls, context):
        if not super().poll(context):
            return False

        snode = context.space_data
        tree = snode.edit_tree
        interface = tree.interface
        active_item = interface.active
        if not active_item:
            return False

        if type(active_item) is not bpy.types.NodeTreeInterfaceSocketBool or active_item.in_out != 'INPUT':
            cls.poll_message_set("Only boolean input sockets are supported")
            return False

        parent_panel = active_item.parent
        if parent_panel.parent is None:
            cls.poll_message_set("Socket must be in a panel")
            return False
        if len(parent_panel.interface_items) > 0:
            first_item = parent_panel.interface_items[0]
            if first_item.is_panel_toggle:
                cls.poll_message_set("Panel already has a toggle")
                return False
        return True

    def execute(self, context):
        snode = context.space_data
        tree = snode.edit_tree
        interface = tree.interface
        active_item = interface.active

        parent_panel = active_item.parent
        if not parent_panel:
            return {"CANCELLED"}

        if not type(active_item) is bpy.types.NodeTreeInterfaceSocketBool:
            return {"CANCELLED"}

        active_item.is_panel_toggle = True
        # Use the same name as the panel in the UI for clarity.
        active_item.name = parent_panel.name

        # Move the socket to the first position.
        interface.move_to_parent(active_item, parent_panel, 0)
        # Make the panel active.
        interface.active = parent_panel

        return {"FINISHED"}


class NODE_OT_interface_item_unlink_panel_toggle(NodeInterfaceOperator, Operator):
    """Make the panel toggle a stand-alone socket"""

    bl_idname = "node.interface_item_unlink_panel_toggle"
    bl_label = "Unlink Panel Toggle"
    bl_options = {"REGISTER", "UNDO"}

    @classmethod
    def poll(cls, context):
        if not super().poll(context):
            return False

        snode = context.space_data
        tree = snode.edit_tree
        interface = tree.interface
        active_item = interface.active
        if not active_item or active_item.item_type != "PANEL":
            return False
        if len(active_item.interface_items) == 0:
            return False

        first_item = active_item.interface_items[0]
        return first_item.is_panel_toggle

    def execute(self, context):
        snode = context.space_data
        tree = snode.edit_tree
        interface = tree.interface
        active_item = interface.active

        if not active_item or active_item.item_type != "PANEL":
            return {"CANCELLED"}

        if len(active_item.interface_items) == 0:
            return {"CANCELLED"}

        first_item = active_item.interface_items[0]
        if (
            type(first_item) is not bpy.types.NodeTreeInterfaceSocketBool
            or not first_item.is_panel_toggle
        ):
            return {"CANCELLED"}

        first_item.is_panel_toggle = False
        first_item.name = active_item.name

        # Make the socket active.
        interface.active = first_item

        return {"FINISHED"}


## BFA - BFA operator for GUI buttons to re-order items - Start
class NODE_OT_interface_item_move(NodeInterfaceOperator, Operator):
    """Move the active item to the specified direction\nYou can also alternatively drag and drop the active item to reorder"""

    bl_idname = "node.interface_item_move"
    bl_label = "Move Item"
    bl_options = {"REGISTER", "UNDO"}

    direction: EnumProperty(
        name="Direction",
        description="Specifies which direction the active item is moved towards",
        items=(("UP", "Move Up", ""), ("DOWN", "Move Down", "")),
    )

    @classmethod
    def poll(cls, context):
        if not super().poll(context):
            return False

        snode = context.space_data
        tree = snode.edit_tree
        interface = tree.interface
        return interface.active is not None

    @staticmethod
    def fetch_all_parents(interface):
        # The root panel that sockets are parented to by default is not directly accessible
        # Hence we retrieve it by creating a new socket and getting its parent
        new_socket = interface.new_socket(name="DUMMY_SOCKET")
        yield new_socket.parent
        interface.remove(new_socket)

        # Retrieve all other panels
        for item in interface.items_tree:
            if item.item_type == "PANEL":
                yield item

    @staticmethod
    def get_prev_parent(parents, current_parent):
        prev_parent = parents[0]

        for parent in parents:
            if parent == current_parent:
                break

            prev_parent = parent

        return prev_parent

    @staticmethod
    def get_next_parent(parents, current_parent):
        iter_parents = iter(parents)
        for parent in iter_parents:
            if parent == current_parent:
                break

        try:
            next_parent = next(iter_parents)
        except StopIteration:
            next_parent = parent

        return next_parent

    def execute(self, context):
        interface = context.space_data.edit_tree.interface
        active_item = interface.active

        offset = -1 if self.direction == "UP" else 2

        old_position = active_item.position
        interface.move(active_item, active_item.position + offset)

        if active_item.position == old_position and active_item.item_type == "SOCKET":
            parents = tuple(self.fetch_all_parents(interface))

            if self.direction == "UP":
                new_parent = self.get_prev_parent(parents, active_item.parent)
                new_position = len(new_parent.interface_items)
            else:
                new_parent = self.get_next_parent(parents, active_item.parent)
                new_position = 0

            if new_parent != active_item.parent:
                interface.move_to_parent(active_item, new_parent, new_position)
            else:
                return {"CANCELLED"}

        interface.active_index = active_item.index
        return {"FINISHED"}


## BFA - BFA operator for GUI buttons to re-order items - End


class NODE_OT_viewer_shortcut_set(Operator):
    """Create a compositor viewer shortcut for the selected node by pressing ctrl+1,2,..9"""

    bl_idname = "node.viewer_shortcut_set"
    bl_label = "Fast Preview"
    bl_options = {"REGISTER", "UNDO"}

    viewer_index: IntProperty(
        name="Viewer Index",
        description="Index corresponding to the shortcut, e.g. number key 1 corresponds to index 1 etc..",
    )

    def get_connected_viewer(self, node):
        for out in node.outputs:
            for link in out.links:
                nv = link.to_node
                if nv.type == "VIEWER":
                    return nv
        return None

    @classmethod
    def poll(cls, context):
        del cls
        space = context.space_data
        return (
            (space is not None)
            and space.type == "NODE_EDITOR"
            and space.node_tree is not None
            and space.tree_type in {"CompositorNodeTree", "GeometryNodeTree"}
        )

    def execute(self, context):
        selected_nodes = context.selected_nodes

        if len(selected_nodes) == 0:
            self.report({"ERROR"}, "Select a node to assign a shortcut")
            return {"CANCELLED"}

        fav_node = selected_nodes[0]

        # Only viewer nodes can be set to favorites. However, the user can
        # create a new favorite viewer by selecting any node and pressing ctrl+1.
        if fav_node.type == "VIEWER":
            viewer_node = fav_node
        else:
            viewer_node = self.get_connected_viewer(fav_node)
            if not viewer_node:
                # Calling `link_viewer()` if a viewer node is connected
                # will connect the next available socket to the viewer node.
                # This behavior is not desired as we want to create a shortcut to the existing connected viewer node.
                # Therefore `link_viewer()` is called only when no viewer node is connected.
                bpy.ops.node.link_viewer()
                viewer_node = self.get_connected_viewer(fav_node)

        if not viewer_node:
            self.report(
                {"ERROR"},
                "Unable to set shortcut, selected node is not a viewer node or does not support viewing",
            )
            return {"CANCELLED"}

        with bpy.context.temp_override(node=viewer_node):
            bpy.ops.node.activate_viewer()
        viewer_node.ui_shortcut = self.viewer_index
        self.report(
            {"INFO"},
            "Assigned shortcut {:d} to {:s}".format(
                self.viewer_index, viewer_node.name
            ),
        )

        return {"FINISHED"}


class NODE_OT_viewer_shortcut_get(Operator):
    """Activate a specific compositor viewer node using 1,2,..,9 keys"""

    bl_idname = "node.viewer_shortcut_get"
    bl_label = "Fast Preview"
    bl_options = {"REGISTER", "UNDO"}

    viewer_index: IntProperty(
        name="Viewer Index",
        description="Index corresponding to the shortcut, e.g. number key 1 corresponds to index 1 etc..",
    )

    @classmethod
    def poll(cls, context):
        del cls
        space = context.space_data
        return (
            (space is not None)
            and space.type == "NODE_EDITOR"
            and space.node_tree is not None
            and space.tree_type in {"CompositorNodeTree", "GeometryNodeTree"}
        )

    def execute(self, context):
        nodes = context.space_data.edit_tree.nodes

        # Get viewer node with existing shortcut.
        viewer_node = None
        for n in nodes:
            if n.type == "VIEWER" and n.ui_shortcut == self.viewer_index:
                viewer_node = n

        if not viewer_node:
            self.report(
                {"INFO"},
                "Shortcut {:d} is not assigned to a Viewer node yet".format(
                    self.viewer_index
                ),
            )
            return {"CANCELLED"}

        with bpy.context.temp_override(node=viewer_node):
            bpy.ops.node.activate_viewer()
        return {"FINISHED"}


class NODE_FH_image_node(FileHandler):
    bl_idname = "NODE_FH_image_node"
    bl_label = "Image node"
    bl_import_operator = "node.add_image"
    bl_file_extensions = ";".join(
        (*bpy.path.extensions_image, *bpy.path.extensions_movie)
    )

    @classmethod
    def poll_drop(cls, context):
        return (
            (context.area is not None)
            and (context.area.type == "NODE_EDITOR")
            and (context.region is not None)
            and (context.region.type == "WINDOW")
        )


classes = (
    NodeSetting,
    NODE_FH_image_node,

    NODE_OT_add_empty_group,
    NODE_OT_add_node,
    NODE_OT_add_simulation_zone,
    NODE_OT_add_repeat_zone,
    NODE_OT_add_foreach_geometry_element_zone,
    NODE_OT_add_closure_zone,
    NODE_OT_collapse_hide_unused_toggle,
    NODE_OT_interface_item_new_input,  # BFA separated add input operator with own description.
    NODE_OT_interface_item_new_output,  # BFA separated add output operator with own description.
    NODE_OT_interface_item_new_panel,  # BFA separated add panel operator with own description.
    NODE_OT_interface_item_duplicate,
    NODE_OT_interface_item_remove,
    NODE_OT_interface_item_make_panel_toggle,
    NODE_OT_interface_item_unlink_panel_toggle,
    NODE_OT_interface_item_move,  # BFA operator for GUI buttons to re-order items
    NODE_OT_tree_path_parent,
    NODE_OT_viewer_shortcut_get,
    NODE_OT_viewer_shortcut_set,
)<|MERGE_RESOLUTION|>--- conflicted
+++ resolved
@@ -155,17 +155,12 @@
     def execute(self, context):
         if self.properties.is_property_set("type"):
             self.deselect_nodes(context)
-<<<<<<< HEAD
-            self.create_node(context, self.type)
-            return {"FINISHED"}
-=======
             if node := self.create_node(context, self.type):
                 if self.visible_output:
                     for socket in node.outputs:
                         if socket.name != self.visible_output:
                             socket.hide = True
             return {'FINISHED'}
->>>>>>> 5898c1b9
         else:
             return {"CANCELLED"}
 
