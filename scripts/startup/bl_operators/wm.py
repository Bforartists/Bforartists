--- conflicted
+++ resolved
@@ -3126,7 +3126,8 @@
                     row.label(text=re_error_dst)
 
                 # Row 4: case.
-                row = col.row(align = True)
+                row = col.split(factor=fac)
+                row.label(text="")
                 row.prop(action, "replace_match_case")
 
             elif ty == 'CASE':
@@ -3239,8 +3240,8 @@
             col = split.column()
             col.operator(
                 "preferences.copy_prev",
-                text=iface_("Load Bforartists {:d}.{:d} Settings", "Operator").format(*old_version),
-                icon='DUPLICATE',
+                text=iface_("Load Bforartists {:d}.{:d} Preferences", "Operator").format(*old_version),
+                icon='DUPLICATE', #BFA
                 translate=False,
             )
 
@@ -3353,13 +3354,13 @@
 
         layout.separator()
 
-<<<<<<< HEAD
+        if (not bpy.app.online_access) and bpy.app.online_access_override:
+            self.layout.label(text="Running in Offline Mode", icon='DELETE') #BFA - wip, update icon to INTERNET_OFFLINE
+		
+        layout.separator()
+		
         layout.label(text=f"Bforartists {bpy.app.bfa_version_string} is based on Blender {bpy.app.version_string}")
-=======
-        if (not bpy.app.online_access) and bpy.app.online_access_override:
-            self.layout.label(text="Running in Offline Mode", icon='INTERNET_OFFLINE')
->>>>>>> 3fcb2100
-
+		
         layout.separator()
 
 
