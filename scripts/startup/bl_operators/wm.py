# SPDX-FileCopyrightText: 2009-2023 Blender Authors
#
# SPDX-License-Identifier: GPL-2.0-or-later

from __future__ import annotations

import bpy
from bpy.types import (
    Menu,
    Operator,
)
from bpy.props import (
    BoolProperty,
    CollectionProperty,
    EnumProperty,
    FloatProperty,
    IntProperty,
    StringProperty,
    BoolVectorProperty,
    IntVectorProperty,
    FloatVectorProperty,
)
from bpy.app.translations import (
    pgettext_iface as iface_,
    pgettext_n as n_,
    pgettext_tip as tip_,
    pgettext_rpt as rpt_,
    contexts as i18n_contexts,
)


def _rna_path_prop_search_for_context_impl(context, edit_text, unique_attrs):
    # Use the same logic as auto-completing in the Python console to expand the data-path.
    from bl_console_utils.autocomplete import intellisense
    context_prefix = "context."
    line = context_prefix + edit_text
    cursor = len(line)
    namespace = {"context": context}
    comp_prefix, _, comp_options = intellisense.expand(line=line, cursor=cursor, namespace=namespace, private=False)
    prefix = comp_prefix[len(context_prefix):]  # Strip "context."
    for attr in comp_options.split("\n"):
        if attr.endswith((
                # Exclude function calls because they are generally not part of data-paths.
                "(", ")",
                # RNA properties for introspection, not useful to expand.
                ".bl_rna", ".rna_type",
        )):
            continue
        # If we type/paste in complete attributes, intellisense expands with a ".", remove that again (see #134092)
        attr_full = (prefix + attr.lstrip()).removesuffix(".")
        if attr_full in unique_attrs:
            continue
        unique_attrs.add(attr_full)
        yield attr_full


def rna_path_prop_search_for_context(self, context, edit_text):
    # NOTE(@campbellbarton): Limiting data-path expansion is rather arbitrary.
    # It's possible for example that someone would want to set a shortcut in the preferences or
    # in other region types than those currently expanded. Unless there is a reasonable likelihood
    # users might expand these space-type/region-type combinations - exclude them from this search.
    # After all, this list is mainly intended as a hint, users are not prevented from constructing
    # the data-paths themselves.
    unique_attrs = set()

    for window in context.window_manager.windows:
        for area in window.screen.areas:
            # Users are very unlikely to be setting shortcuts in the preferences, skip this.
            if area.type == 'PREFERENCES':
                continue
            # Ignore the same region type multiple times in an area.
            # Prevents the 3D-viewport quad-view from attempting to expand 3 extra times for example
            region_type_unique = set()
            for region in area.regions:
                if region.type not in {'WINDOW', 'PREVIEW'}:
                    continue
                if region.type in region_type_unique:
                    continue
                region_type_unique.add(region.type)
                with context.temp_override(window=window, area=area, region=region):
                    yield from _rna_path_prop_search_for_context_impl(context, edit_text, unique_attrs)

    if not unique_attrs:
        # Users *might* only have a preferences area shown, in that case just expand the current context.
        yield from _rna_path_prop_search_for_context_impl(context, edit_text, unique_attrs)


rna_path_prop = StringProperty(
    name="Context Attributes",
    description="Context data-path (expanded using visible windows in the current .blend file)",
    maxlen=1024,
    search=rna_path_prop_search_for_context,
)

rna_reverse_prop = BoolProperty(
    name="Reverse",
    description="Cycle backwards",
    default=False,
    options={'SKIP_SAVE'},
)

rna_wrap_prop = BoolProperty(
    name="Wrap",
    description="Wrap back to the first/last values",
    default=False,
    options={'SKIP_SAVE'},
)

rna_relative_prop = BoolProperty(
    name="Relative",
    description="Apply relative to the current value (delta)",
    default=False,
    options={'SKIP_SAVE'},
)

rna_space_type_prop = EnumProperty(
    name="Type",
    items=tuple(
        (e.identifier, e.name, "", e. value)
        for e in bpy.types.Space.bl_rna.properties["type"].enum_items
    ),
    default='EMPTY',
)

# Note, this can be used for more operators,
# currently not used for all "WM_OT_context_" operators.
rna_module_prop = StringProperty(
    name="Module",
    description="Optionally override the context with a module",
    maxlen=1024,
)


def context_path_validate(context, data_path):
    try:
        value = eval("context.{:s}".format(data_path)) if data_path else Ellipsis
    except AttributeError as ex:
        if str(ex).startswith("'NoneType'"):
            # One of the items in the rna path is None, just ignore this
            value = Ellipsis
        else:
            # Print invalid path, but don't show error to the users and fully
            # break the UI if the operator is bound to an event like left click.
            print("context_path_validate error: context.{:s} not found (invalid keymap entry?)".format(data_path))
            value = Ellipsis

    return value


def context_path_to_rna_property(context, data_path):
    from bl_rna_utils.data_path import property_definition_from_data_path
    rna_prop = property_definition_from_data_path(context, "." + data_path)
    if rna_prop is not None:
        return rna_prop
    return None


def context_path_decompose(data_path):
    # Decompose a data_path into 3 components:
    # base_path, prop_attr, prop_item, where:
    # `"foo.bar["baz"].fiz().bob.buz[10][2]"`, returns...
    # `("foo.bar["baz"].fiz().bob", "buz", "[10][2]")`
    #
    # This is useful as we often want the base and the property, ignoring any item access.
    # Note that item access includes function calls since these aren't properties.
    #
    # Note that the `.` is removed from the start of the first and second values,
    # this is done because `.attr` isn't convenient to use as an argument,
    # also the convention is not to include this within the data paths or the operator logic for `bpy.ops.wm.*`.
    from bl_rna_utils.data_path import decompose_data_path
    path_split = decompose_data_path("." + data_path)

    # Find the last property that isn't a function call.
    value_prev = ""
    i = len(path_split)
    while (i := i - 1) >= 0:
        value = path_split[i]
        if value.startswith("."):
            if not value_prev.startswith("("):
                break
        value_prev = value

    if i != -1:
        base_path = "".join(path_split[:i])
        prop_attr = path_split[i]
        prop_item = "".join(path_split[i + 1:])

        if base_path:
            assert base_path.startswith(".")
            base_path = base_path[1:]
        if prop_attr:
            assert prop_attr.startswith(".")
            prop_attr = prop_attr[1:]
    else:
        # If there are no properties, everything is an item.
        # Note that should not happen in practice with values which are added onto `context`,
        # include since it's correct to account for this case and not doing so will create a confusing exception.
        base_path = ""
        prop_attr = ""
        prop_item = "".join(path_split)

    return (base_path, prop_attr, prop_item)


def description_from_data_path(base, data_path, *, prefix, value=Ellipsis):
    if context_path_validate(base, data_path) is Ellipsis:
        return None

    if (
            (rna_prop := context_path_to_rna_property(base, data_path)) and
            (description := tip_(rna_prop.description))
    ):
        description = tip_("{:s}: {:s}").format(prefix, description)
        if value != Ellipsis:
            description = "{:s}\n{:s}: {:s}".format(description, tip_("Value"), str(value))
        return description
    return None


def operator_value_is_undo(value):
    if value in {None, Ellipsis}:
        return False

    # typical properties or objects
    id_data = getattr(value, "id_data", Ellipsis)

    if id_data is None:
        return False
    elif id_data is Ellipsis:
        # handle mathutils types
        id_data = getattr(getattr(value, "owner", None), "id_data", None)

        if id_data is None:
            return False

    # return True if its a non window ID type
    return (
        isinstance(id_data, bpy.types.ID) and
        (not isinstance(id_data, (
            bpy.types.WindowManager,
            bpy.types.Screen,
            bpy.types.Brush,
        )))
    )


def operator_path_is_undo(context, data_path):
    data_path_head, _, _ = context_path_decompose(data_path)

    # When we can't find the data owner assume no undo is needed.
    if not data_path_head:
        return False

    value = context_path_validate(context, data_path_head)

    return operator_value_is_undo(value)


def operator_path_undo_return(context, data_path):
    return {'FINISHED'} if operator_path_is_undo(context, data_path) else {'CANCELLED'}


def operator_value_undo_return(value):
    return {'FINISHED'} if operator_value_is_undo(value) else {'CANCELLED'}


def execute_context_assign(self, context):
    data_path = self.data_path
    if context_path_validate(context, data_path) is Ellipsis:
        return {'PASS_THROUGH'}

    if getattr(self, "relative", False):
        exec("context.{:s} += self.value".format(data_path))
    else:
        exec("context.{:s} = self.value".format(data_path))

    return operator_path_undo_return(context, data_path)


class WM_OT_context_set_boolean(Operator):
    """Set a context value"""
    bl_idname = "wm.context_set_boolean"
    bl_label = "Context Set Boolean"
    bl_options = {'UNDO', 'INTERNAL'}

    data_path: rna_path_prop
    value: BoolProperty(
        name="Value",
        description="Assignment value",
        default=True,
    )

    @classmethod
    def description(cls, context, props):
        return description_from_data_path(context, props.data_path, prefix=tip_("Assign"), value=props.value)

    execute = execute_context_assign


class WM_OT_context_set_int(Operator):  # same as enum
    """Set a context value"""
    bl_idname = "wm.context_set_int"
    bl_label = "Context Set"
    bl_options = {'UNDO', 'INTERNAL'}

    data_path: rna_path_prop
    value: IntProperty(
        name="Value",
        description="Assign value",
        default=0,
    )
    relative: rna_relative_prop

    @classmethod
    def description(cls, context, props):
        return description_from_data_path(context, props.data_path, prefix=tip_("Assign"), value=props.value)

    execute = execute_context_assign


class WM_OT_context_scale_float(Operator):
    """Scale a float context value"""
    bl_idname = "wm.context_scale_float"
    bl_label = "Context Scale Float"
    bl_options = {'UNDO', 'INTERNAL'}

    data_path: rna_path_prop
    value: FloatProperty(
        name="Value",
        description="Assign value",
        default=1.0,
    )

    @classmethod
    def description(cls, context, props):
        return description_from_data_path(context, props.data_path, prefix=tip_("Scale"), value=props.value)

    def execute(self, context):
        data_path = self.data_path
        if context_path_validate(context, data_path) is Ellipsis:
            return {'PASS_THROUGH'}

        value = self.value

        if value == 1.0:  # nothing to do
            return {'CANCELLED'}

        exec("context.{:s} *= value".format(data_path))

        return operator_path_undo_return(context, data_path)


class WM_OT_context_scale_int(Operator):
    """Scale an int context value"""
    bl_idname = "wm.context_scale_int"
    bl_label = "Context Scale Int"
    bl_options = {'UNDO', 'INTERNAL'}

    data_path: rna_path_prop
    value: FloatProperty(
        name="Value",
        description="Assign value",
        default=1.0,
    )
    always_step: BoolProperty(
        name="Always Step",
        description="Always adjust the value by a minimum of 1 when 'value' is not 1.0",
        default=True,
        options={'SKIP_SAVE'},
    )

    @classmethod
    def description(cls, context, props):
        return description_from_data_path(context, props.data_path, prefix=tip_("Scale"), value=props.value)

    def execute(self, context):
        data_path = self.data_path
        if context_path_validate(context, data_path) is Ellipsis:
            return {'PASS_THROUGH'}

        value = self.value

        if value == 1.0:  # nothing to do
            return {'CANCELLED'}

        if getattr(self, "always_step", False):
            if value > 1.0:
                add = "1"
                func = "max"
            else:
                add = "-1"
                func = "min"
            exec("context.{:s} = {:s}(round(context.{:s} * value), context.{:s} + {:s})".format(
                data_path, func, data_path, data_path, add,
            ))
        else:
            exec("context.{:s} *= value".format(data_path))

        return operator_path_undo_return(context, data_path)


class WM_OT_context_set_float(Operator):  # same as enum
    """Set a context value"""
    bl_idname = "wm.context_set_float"
    bl_label = "Context Set Float"
    bl_options = {'UNDO', 'INTERNAL'}

    data_path: rna_path_prop
    value: FloatProperty(
        name="Value",
        description="Assignment value",
        default=0.0,
    )
    relative: rna_relative_prop

    @classmethod
    def description(cls, context, props):
        return description_from_data_path(context, props.data_path, prefix=tip_("Assign"), value=props.value)

    execute = execute_context_assign


class WM_OT_context_set_string(Operator):  # same as enum
    """Set a context value"""
    bl_idname = "wm.context_set_string"
    bl_label = "Context Set String"
    bl_options = {'UNDO', 'INTERNAL'}

    data_path: rna_path_prop
    value: StringProperty(
        name="Value",
        description="Assign value",
        maxlen=1024,
    )

    @classmethod
    def description(cls, context, props):
        return description_from_data_path(context, props.data_path, prefix=tip_("Assign"), value=props.value)

    execute = execute_context_assign


class WM_OT_context_set_enum(Operator):
    """Set a context value"""
    bl_idname = "wm.context_set_enum"
    bl_label = "Context Set Enum"
    bl_options = {'UNDO', 'INTERNAL'}

    data_path: rna_path_prop
    value: StringProperty(
        name="Value",
        description="Assignment value (as a string)",
        maxlen=1024,
    )

    @classmethod
    def description(cls, context, props):
        return description_from_data_path(context, props.data_path, prefix=tip_("Assign"), value=props.value)

    execute = execute_context_assign


class WM_OT_context_set_value(Operator):
    """Set a context value"""
    bl_idname = "wm.context_set_value"
    bl_label = "Context Set Value"
    bl_options = {'UNDO', 'INTERNAL'}

    data_path: rna_path_prop
    value: StringProperty(
        name="Value",
        description="Assignment value (as a string)",
        maxlen=1024,
    )

    @classmethod
    def description(cls, context, props):
        return description_from_data_path(context, props.data_path, prefix=tip_("Assign"), value=props.value)

    def execute(self, context):
        data_path = self.data_path
        if context_path_validate(context, data_path) is Ellipsis:
            return {'PASS_THROUGH'}
        exec("context.{:s} = {:s}".format(data_path, self.value))
        return operator_path_undo_return(context, data_path)


class WM_OT_context_toggle(Operator):
    """Toggle a context value"""
    bl_idname = "wm.context_toggle"
    bl_label = "Context Toggle"
    bl_options = {'UNDO', 'INTERNAL'}

    data_path: rna_path_prop
    module: rna_module_prop

    @classmethod
    def description(cls, context, props):
        # Currently unsupported, it might be possible to extract this.
        if props.module:
            return None
        return description_from_data_path(context, props.data_path, prefix=tip_("Toggle"))

    def execute(self, context):
        data_path = self.data_path

        module = self.module
        if not module:
            base = context
        else:
            from importlib import import_module
            base = import_module(self.module)

        if context_path_validate(base, data_path) is Ellipsis:
            return {'PASS_THROUGH'}

        exec("base.{:s} = not (base.{:s})".format(data_path, data_path))

        return operator_path_undo_return(base, data_path)


class WM_OT_context_toggle_enum(Operator):
    """Toggle a context value"""
    bl_idname = "wm.context_toggle_enum"
    bl_label = "Context Toggle Values"
    bl_options = {'UNDO', 'INTERNAL'}

    data_path: rna_path_prop
    value_1: StringProperty(
        name="Value",
        description="Toggle enum",
        maxlen=1024,
    )
    value_2: StringProperty(
        name="Value",
        description="Toggle enum",
        maxlen=1024,
    )

    @classmethod
    def description(cls, context, props):
        value = "({!r}, {!r})".format(props.value_1, props.value_2)
        return description_from_data_path(context, props.data_path, prefix=tip_("Toggle"), value=value)

    def execute(self, context):
        data_path = self.data_path

        if context_path_validate(context, data_path) is Ellipsis:
            return {'PASS_THROUGH'}

        # failing silently is not ideal, but we don't want errors for shortcut
        # keys that some values that are only available in a particular context
        try:
            exec(
                "context.{:s} = {!r} if (context.{:s} != {!r}) else {!r}".format(
                    data_path,
                    self.value_2,
                    data_path,
                    self.value_2,
                    self.value_1,
                )
            )
        except Exception:
            return {'PASS_THROUGH'}

        return operator_path_undo_return(context, data_path)


class WM_OT_context_cycle_int(Operator):
    """Set a context value (useful for cycling active material, """ \
        """shape keys, groups, etc.)"""
    bl_idname = "wm.context_cycle_int"
    bl_label = "Context Int Cycle"
    bl_options = {'UNDO', 'INTERNAL'}

    data_path: rna_path_prop
    reverse: rna_reverse_prop
    wrap: rna_wrap_prop

    @classmethod
    def description(cls, context, props):
        return description_from_data_path(context, props.data_path, prefix=tip_("Cycle"))

    def execute(self, context):
        data_path = self.data_path
        value = context_path_validate(context, data_path)
        if value is Ellipsis:
            return {'PASS_THROUGH'}

        if self.reverse:
            value -= 1
        else:
            value += 1

        exec("context.{:s} = value".format(data_path))

        if self.wrap:
            if value != eval("context.{:s}".format(data_path)):
                # relies on rna clamping integers out of the range
                if self.reverse:
                    value = (1 << 31) - 1
                else:
                    value = -1 << 31

                exec("context.{:s} = value".format(data_path))

        return operator_path_undo_return(context, data_path)


class WM_OT_context_cycle_enum(Operator):
    """Toggle a context value"""
    bl_idname = "wm.context_cycle_enum"
    bl_label = "Context Enum Cycle"
    bl_options = {'UNDO', 'INTERNAL'}

    data_path: rna_path_prop
    reverse: rna_reverse_prop
    wrap: rna_wrap_prop

    @classmethod
    def description(cls, context, props):
        return description_from_data_path(context, props.data_path, prefix=tip_("Cycle"))

    def execute(self, context):
        data_path = self.data_path
        value = context_path_validate(context, data_path)
        if value is Ellipsis:
            return {'PASS_THROUGH'}

        orig_value = value

        rna_prop = context_path_to_rna_property(context, data_path)
        if type(rna_prop) != bpy.types.EnumProperty:
            raise Exception("expected an enum property")

        enums = rna_prop.enum_items.keys()
        orig_index = enums.index(orig_value)

        # Have the info we need, advance to the next item.
        #
        # When wrap's disabled we may set the value to itself,
        # this is done to ensure update callbacks run.
        if self.reverse:
            if orig_index == 0:
                advance_enum = enums[-1] if self.wrap else enums[0]
            else:
                advance_enum = enums[orig_index - 1]
        else:
            if orig_index == len(enums) - 1:
                advance_enum = enums[0] if self.wrap else enums[-1]
            else:
                advance_enum = enums[orig_index + 1]

        # set the new value
        exec("context.{:s} = advance_enum".format(data_path))
        return operator_path_undo_return(context, data_path)


class WM_OT_context_cycle_array(Operator):
    """Set a context array value """ \
    """(useful for cycling the active mesh edit mode)"""
    bl_idname = "wm.context_cycle_array"
    bl_label = "Context Array Cycle"
    bl_options = {'UNDO', 'INTERNAL'}

    data_path: rna_path_prop
    reverse: rna_reverse_prop

    @classmethod
    def description(cls, context, props):
        return description_from_data_path(context, props.data_path, prefix=tip_("Cycle"))

    def execute(self, context):
        data_path = self.data_path
        value = context_path_validate(context, data_path)
        if value is Ellipsis:
            return {'PASS_THROUGH'}

        def cycle(array):
            if self.reverse:
                array.insert(0, array.pop())
            else:
                array.append(array.pop(0))
            return array

        exec("context.{:s} = cycle(context.{:s}[:])".format(data_path, data_path))

        return operator_path_undo_return(context, data_path)


class WM_OT_context_menu_enum(Operator):
    bl_idname = "wm.context_menu_enum"
    bl_label = "Context Enum Menu"
    # The menu items & UI logic handles undo.
    bl_options = {'INTERNAL'}

    data_path: rna_path_prop

    @classmethod
    def description(cls, context, props):
        return description_from_data_path(context, props.data_path, prefix=tip_("Menu"))

    def execute(self, context):
        data_path = self.data_path
        value = context_path_validate(context, data_path)

        if value is Ellipsis:
            return {'PASS_THROUGH'}

        base_path, prop_attr, _ = context_path_decompose(data_path)
        value_base = context_path_validate(context, base_path)
        rna_prop = context_path_to_rna_property(context, data_path)

        def draw_cb(self, context):
            layout = self.layout
            layout.prop(value_base, prop_attr, expand=True)

        context.window_manager.popup_menu(draw_func=draw_cb, title=rna_prop.name, icon=rna_prop.icon)

        return {'FINISHED'}


class WM_OT_context_pie_enum(Operator):
    bl_idname = "wm.context_pie_enum"
    bl_label = "Context Enum Pie"
    # The menu items & UI logic handles undo.
    bl_options = {'INTERNAL'}

    data_path: rna_path_prop

    @classmethod
    def description(cls, context, props):
        return description_from_data_path(context, props.data_path, prefix=tip_("Pie Menu"))

    def invoke(self, context, event):
        wm = context.window_manager
        data_path = self.data_path
        value = context_path_validate(context, data_path)

        if value is Ellipsis:
            return {'PASS_THROUGH'}

        base_path, prop_attr, _ = context_path_decompose(data_path)
        value_base = context_path_validate(context, base_path)
        rna_prop = context_path_to_rna_property(context, data_path)

        def draw_cb(self, context):
            layout = self.layout
            layout.prop(value_base, prop_attr, expand=True)

        wm.popup_menu_pie(draw_func=draw_cb, title=rna_prop.name, icon=rna_prop.icon, event=event)

        return {'FINISHED'}


class WM_OT_operator_pie_enum(Operator):
    bl_idname = "wm.operator_pie_enum"
    bl_label = "Operator Enum Pie"
    # The menu items & UI logic handles undo.
    bl_options = {'INTERNAL'}

    data_path: StringProperty(
        name="Operator",
        description="Operator name (in Python as string)",
        maxlen=1024,
    )
    prop_string: StringProperty(
        name="Property",
        description="Property name (as a string)",
        maxlen=1024,
    )

    @classmethod
    def description(cls, context, props):
        return description_from_data_path(context, props.data_path, prefix=tip_("Pie Menu"))

    def invoke(self, context, event):
        wm = context.window_manager

        data_path = self.data_path
        prop_attr = self.prop_string

        # same as eval("bpy.ops." + data_path)
        op_mod_str, ob_id_str = data_path.split(".", 1)
        op = getattr(getattr(bpy.ops, op_mod_str), ob_id_str)
        del op_mod_str, ob_id_str

        try:
            op_rna = op.get_rna_type()
        except KeyError:
            self.report({'ERROR'}, rpt_("Operator not found: bpy.ops.{:s}").format(data_path))
            return {'CANCELLED'}

        def draw_cb(self, context):
            layout = self.layout
            pie = layout.menu_pie()
            pie.operator_enum(data_path, prop_attr)

        wm.popup_menu_pie(draw_func=draw_cb, title=op_rna.name, event=event)

        return {'FINISHED'}


class WM_OT_context_set_id(Operator):
    """Set a context value to an ID data-block"""
    bl_idname = "wm.context_set_id"
    bl_label = "Set Library ID"
    bl_options = {'UNDO', 'INTERNAL'}

    data_path: rna_path_prop
    value: StringProperty(
        name="Value",
        description="Assign value",
        maxlen=1024,
    )

    def execute(self, context):
        value = self.value
        data_path = self.data_path

        # Match the pointer type from the target property to `bpy.data.*`
        # so we lookup the correct list.

        rna_prop = context_path_to_rna_property(context, data_path)
        rna_prop_fixed_type = rna_prop.fixed_type

        id_iter = None

        for prop in bpy.data.rna_type.properties:
            if prop.rna_type.identifier == "CollectionProperty":
                if prop.fixed_type == rna_prop_fixed_type:
                    id_iter = prop.identifier
                    break

        if id_iter:
            value_id = getattr(bpy.data, id_iter).get(value)
            exec("context.{:s} = value_id".format(data_path))

        return operator_path_undo_return(context, data_path)


doc_id = StringProperty(
    name="Doc ID",
    maxlen=1024,
    options={'HIDDEN'},
)

data_path_iter = StringProperty(
    description="The data path relative to the context, must point to an iterable",
)

data_path_item = StringProperty(
    description="The data path from each iterable to the value (int or float)",
)


class WM_OT_context_collection_boolean_set(Operator):
    """Set boolean values for a collection of items"""
    bl_idname = "wm.context_collection_boolean_set"
    bl_label = "Context Collection Boolean Set"
    bl_options = {'UNDO', 'REGISTER', 'INTERNAL'}

    data_path_iter: data_path_iter
    data_path_item: data_path_item

    type: EnumProperty(
        name="Type",
        items=(
            ('TOGGLE', "Toggle", ""),
            ('ENABLE', "Enable", ""),
            ('DISABLE', "Disable", ""),
        ),
    )

    def execute(self, context):
        data_path_iter = self.data_path_iter
        data_path_item = self.data_path_item

        items = list(getattr(context, data_path_iter))
        items_ok = []
        is_set = False
        for item in items:
            try:
                value_orig = eval("item." + data_path_item)
            except Exception:
                continue

            if value_orig is True:
                is_set = True
            elif value_orig is False:
                pass
            else:
                self.report(
                    {'WARNING'},
                    rpt_("Non boolean value found: {:s}[ ].{:s}").format(data_path_iter, data_path_item),
                )
                return {'CANCELLED'}

            items_ok.append(item)

        # avoid undo push when nothing to do
        if not items_ok:
            return {'CANCELLED'}

        if self.type == 'ENABLE':
            is_set = True
        elif self.type == 'DISABLE':
            is_set = False
        else:
            is_set = not is_set

        exec_str = "item.{:s} = {:s}".format(data_path_item, str(is_set))
        for item in items_ok:
            exec(exec_str)

        return operator_value_undo_return(item)


class WM_OT_context_modal_mouse(Operator):
    """Adjust arbitrary values with mouse input"""
    bl_idname = "wm.context_modal_mouse"
    bl_label = "Context Modal Mouse"
    bl_options = {'GRAB_CURSOR', 'BLOCKING', 'UNDO', 'INTERNAL'}

    data_path_iter: data_path_iter
    data_path_item: data_path_item
    header_text: StringProperty(
        name="Header Text",
        description="Text to display in header during scale",
    )

    input_scale: FloatProperty(
        description="Scale the mouse movement by this value before applying the delta",
        default=0.01,
        options={'SKIP_SAVE'},
    )
    invert: BoolProperty(
        description="Invert the mouse input",
        default=False,
        options={'SKIP_SAVE'},
    )
    initial_x: IntProperty(options={'HIDDEN'})

    def _values_store(self, context):
        data_path_iter = self.data_path_iter
        data_path_item = self.data_path_item

        self._values = values = {}

        for item in getattr(context, data_path_iter):
            try:
                value_orig = eval("item." + data_path_item)
            except Exception:
                continue

            # check this can be set, maybe this is library data.
            try:
                exec("item.{:s} = {:s}".format(data_path_item, str(value_orig)))
            except Exception:
                continue

            values[item] = value_orig

    def _values_delta(self, delta):
        delta *= self.input_scale
        if self.invert:
            delta = - delta

        data_path_item = self.data_path_item
        for item, value_orig in self._values.items():
            if type(value_orig) == int:
                exec("item.{:s} = int({:d})".format(data_path_item, round(value_orig + delta)))
            else:
                exec("item.{:s} = {:f}".format(data_path_item, value_orig + delta))

    def _values_restore(self):
        data_path_item = self.data_path_item
        for item, value_orig in self._values.items():
            exec("item.{:s} = {:s}".format(data_path_item, str(value_orig)))

        self._values.clear()

    def _values_clear(self):
        self._values.clear()

    def modal(self, context, event):
        event_type = event.type

        if event_type == 'MOUSEMOVE':
            delta = event.mouse_x - self.initial_x
            self._values_delta(delta)
            header_text = self.header_text
            if header_text:
                if len(self._values) == 1:
                    (item, ) = self._values.keys()
                    header_text = header_text % eval("item.{:s}".format(self.data_path_item))
                else:
                    header_text = (self.header_text % delta) + rpt_(" (delta)")
                context.area.header_text_set(header_text)

        elif 'LEFTMOUSE' == event_type:
            item = next(iter(self._values.keys()))
            self._values_clear()
            context.area.header_text_set(None)
            return operator_value_undo_return(item)

        elif event_type in {'RIGHTMOUSE', 'ESC'}:
            self._values_restore()
            context.area.header_text_set(None)
            return {'CANCELLED'}

        return {'RUNNING_MODAL'}

    def invoke(self, context, event):
        self._values_store(context)

        if not self._values:
            self.report(
                {'WARNING'},
                rpt_("Nothing to operate on: {:s}[ ].{:s}").format(
                    self.data_path_iter, self.data_path_item,
                ),
            )
            return {'CANCELLED'}
        else:
            self.initial_x = event.mouse_x

            context.window_manager.modal_handler_add(self)
            return {'RUNNING_MODAL'}


class WM_OT_url_open(Operator):
    """Open a website in the web browser"""
    bl_idname = "wm.url_open"
    bl_label = ""
    bl_options = {'INTERNAL'}

    url: StringProperty(
        name="URL",
        description="URL to open",
    )

    @staticmethod
    def _add_utm_param_to_url(url, utm_source):
        import urllib.parse

        # Parse the URL to get its domain and query parameters.
        if not urllib.parse.urlparse(url).scheme:
            url = "https://" + url
        parsed_url = urllib.parse.urlparse(url)

        # Only add a utm source if it points to a blender.org domain.
        domain = parsed_url.netloc
        if not (domain.endswith(".blender.org") or domain == "blender.org"):
            return url

        # Parse the query parameters and add or update the utm_source parameter.
        query_params = urllib.parse.parse_qs(parsed_url.query)
        query_params["utm_source"] = utm_source
        new_query = urllib.parse.urlencode(query_params, doseq=True)

        # Create a new URL with the updated query parameters.
        new_url_parts = list(parsed_url)
        new_url_parts[4] = new_query
        new_url = urllib.parse.urlunparse(new_url_parts)

        return new_url

    @staticmethod
    def _get_utm_source():
        version = bpy.app.version_string
        return "blender-" + version.replace(" ", "-").lower()

    def execute(self, _context):
        import webbrowser
        complete_url = self._add_utm_param_to_url(self.url, self._get_utm_source())
        webbrowser.open(complete_url)
        return {'FINISHED'}


class WM_OT_url_open_preset(Operator):
    """Open a preset website in the web browser"""
    bl_idname = "wm.url_open_preset"
    bl_label = "Open Preset Website"
    bl_options = {'INTERNAL'}
    bl_property = "type"

    @staticmethod
    def _wm_url_open_preset_type_items(_self, _context):
        return [item for (item, _) in WM_OT_url_open_preset.preset_items]

    type: EnumProperty(
        name="Site",
        items=WM_OT_url_open_preset._wm_url_open_preset_type_items,
    )

    def _url_from_bug(self, _context):
        from _bpy_internal.system_info.url_prefill_runtime import url_from_blender
        return url_from_blender()

    def _url_from_release_notes(self, _context):
        return "https://www.blender.org/download/releases/{:d}-{:d}/".format(*bpy.app.version[:2])

    def _url_from_manual(self, _context):
        return "https://docs.blender.org/manual/{:s}/{:d}.{:d}/".format(
            bpy.utils.manual_language_code(), *bpy.app.version[:2],
        )

    def _url_from_api(self, _context):
        return "https://docs.blender.org/api/{:d}.{:d}/".format(*bpy.app.version[:2])

    # This list is: (enum_item, url) pairs.
    # Allow dynamically extending.
    preset_items = [
        # Dynamic URL's.
        (('BUG', iface_("Bug"),
          tip_("Report a bug with pre-filled version information")),
         _url_from_bug),
        (('RELEASE_NOTES', iface_("Release Notes"),
          tip_("Read about what's new in this version of Blender")),
         _url_from_release_notes),
        (('MANUAL', iface_("User Manual"),
          tip_("The reference manual for this version of Blender")),
         _url_from_manual),
        (('API', iface_("Python API Reference"),
          tip_("The API reference manual for this version of Blender")),
         _url_from_api),

        # BFA - disable blender funding links
        # Static URL's.
        # (('FUND', "Development Fund",
        #  "The donation program to support maintenance and improvements"),
        # "https://fund.blender.org"),
        # (('BLENDER', "blender.org",
        #  "Blender's official web-site"),
        # "https://www.blender.org"),
        # (('CREDITS', "Credits",
        #  "Lists committers to Blender's source code"),
        # "https://www.blender.org/about/credits/"),
        (('EXTENSIONS', iface_("Extensions Platform"),
          tip_("Online directory of free and open source extensions")),
         "https://extensions.blender.org/"),
    ]

    def execute(self, context):
        url = None
        type = self.type
        for (item_id, _, _), url in self.preset_items:
            if item_id == type:
                if callable(url):
                    url = url(self, context)
                break

        return bpy.ops.wm.url_open(url=url)


class WM_OT_path_open(Operator):
    """Open a path in a file browser"""
    bl_idname = "wm.path_open"
    bl_label = ""
    bl_options = {'INTERNAL'}

    filepath: StringProperty(
        subtype='FILE_PATH',
        options={'SKIP_SAVE'},
    )

    def execute(self, _context):
        import sys
        import os
        import subprocess

        filepath = self.filepath

        if not filepath:
            self.report({'ERROR'}, "File path was not set")
            return {'CANCELLED'}

        filepath = bpy.path.abspath(filepath)
        filepath = os.path.normpath(filepath)

        if not os.path.exists(filepath):
            self.report({'ERROR'}, rpt_("File '{:s}' not found").format(filepath))
            return {'CANCELLED'}

        if sys.platform[:3] == "win":
            os.startfile(filepath)
        elif sys.platform == "darwin":
            subprocess.check_call(["open", filepath])
        else:
            try:
                subprocess.check_call(["xdg-open", filepath])
            except Exception:
                # `xdg-open` *should* be supported by recent Gnome, KDE, XFCE.
                import traceback
                traceback.print_exc()

        return {'FINISHED'}


def _wm_doc_get_id(doc_id, *, do_url=True, url_prefix="", report=None):
    def operator_exists_pair(a, b):
        # Not fast, this is only for docs.
        return b in dir(getattr(bpy.ops, a))

    def operator_exists_single(a):
        a, b = a.partition("_OT_")[::2]
        return operator_exists_pair(a.lower(), b)

    id_split = doc_id.split(".")
    url = rna = None

    if len(id_split) == 1:  # rna, class
        if do_url:
            url = "{:s}/bpy.types.{:s}.html".format(url_prefix, id_split[0])
        else:
            rna = "bpy.types.{:s}".format(id_split[0])

    elif len(id_split) == 2:  # rna, class.prop
        class_name, class_prop = id_split

        # an operator (common case - just button referencing an op)
        if operator_exists_pair(class_name, class_prop):
            if do_url:
                url = "{:s}/bpy.ops.{:s}.html#bpy.ops.{:s}.{:s}".format(url_prefix, class_name, class_name, class_prop)
            else:
                rna = "bpy.ops.{:s}.{:s}".format(class_name, class_prop)
        elif operator_exists_single(class_name):
            # note: ignore the prop name since we don't have a way to link into it
            class_name, class_prop = class_name.split("_OT_", 1)
            class_name = class_name.lower()
            if do_url:
                url = "{:s}/bpy.ops.{:s}.html#bpy.ops.{:s}.{:s}".format(url_prefix, class_name, class_name, class_prop)
            else:
                rna = "bpy.ops.{:s}.{:s}".format(class_name, class_prop)
        else:
            # An RNA setting, common case.

            # Check the built-in RNA types.
            rna_class = getattr(bpy.types, class_name, None)
            if rna_class is None:
                # Check class for dynamically registered types.
                rna_class = bpy.types.PropertyGroup.bl_rna_get_subclass_py(class_name)

            if rna_class is None:
                rna_class = bpy.types.AddonPreferences.bl_rna_get_subclass_py(class_name)

            if rna_class is None:
                if report is not None:
                    report({'ERROR'}, rpt_("Type \"{:s}\" cannot be found").format(class_name))
                return None

            # Detect if this is a inherited member and use that name instead.
            rna_parent = rna_class.bl_rna
            rna_prop = rna_parent.properties.get(class_prop)
            if rna_prop:
                rna_parent = rna_parent.base
                while rna_parent and rna_prop == rna_parent.properties.get(class_prop):
                    class_name = rna_parent.identifier
                    rna_parent = rna_parent.base

                if do_url:
                    url = "{:s}/bpy.types.{:s}.html#bpy.types.{:s}.{:s}".format(
                        url_prefix, class_name, class_name, class_prop,
                    )
                else:
                    rna = "bpy.types.{:s}.{:s}".format(class_name, class_prop)
            else:
                # We assume this is custom property, only try to generate generic url/rna_id...
                if do_url:
                    url = ("{:s}/bpy.types.bpy_struct.html#bpy.types.bpy_struct.items".format(url_prefix))
                else:
                    rna = "bpy.types.bpy_struct"

    return url if do_url else rna


class WM_OT_doc_view_manual(Operator):
    """Load online manual\nNote that this link leads to the online Blender manual. This is not officially part of Bforartists""" # BFA
    bl_idname = "wm.doc_view_manual"
    bl_label = "View Manual"

    doc_id: doc_id

    @staticmethod
    def _find_reference(rna_id, url_mapping, *, verbose=True):
        if verbose:
            print("online manual check for: '{:s}'... ".format(rna_id))
        from fnmatch import fnmatchcase
        # XXX, for some reason all RNA ID's are stored lowercase
        # Adding case into all ID's isn't worth the hassle so force lowercase.
        rna_id = rna_id.lower()

        # NOTE: `fnmatch` in Python is slow as it translates the string to a regular-expression
        # which needs to be compiled (as of Python 3.11), this is slow enough to cause a noticeable
        # delay when opening manual links (approaching half a second).
        #
        # Resolve by matching characters that have a special meaning to `fnmatch`.
        # The characters that can occur as the first special character are `*?[`.
        # If any of these are used we must let `fnmatch` run its own matching logic.
        # However, in most cases a literal prefix is used making it considerably faster
        # to do a simple `startswith` check before performing a full match.
        # An alternative solution could be to use `fnmatch` from C which is significantly
        # faster than Python's, see !104581 for details.
        import re
        re_match_non_special = re.compile(r"^[^?\*\[]+").match

        for pattern, url_suffix in url_mapping:

            # Simple optimization, makes a big difference (over 50x speedup).
            # Even when `non_special.end()` is zero (resulting in an empty-string),
            # the `startswith` check succeeds so there is no need to check for an empty match.
            non_special = re_match_non_special(pattern)
            if non_special is None or not rna_id.startswith(pattern[:non_special.end()]):
                continue
            # End simple optimization.

            if fnmatchcase(rna_id, pattern):
                if verbose:
                    print("            match found: '{:s}' --> '{:s}'".format(pattern, url_suffix))
                return url_suffix
        if verbose:
            print("match not found")
        return None

    @staticmethod
    def _lookup_rna_url(rna_id, verbose=True):
        for prefix, url_manual_mapping in bpy.utils.manual_map():
            rna_ref = WM_OT_doc_view_manual._find_reference(rna_id, url_manual_mapping, verbose=verbose)
            if rna_ref is not None:
                url = prefix + rna_ref
                return url

    def execute(self, _context):
        rna_id = _wm_doc_get_id(self.doc_id, do_url=False, report=self.report)
        if rna_id is None:
            return {'CANCELLED'}

        url = self._lookup_rna_url(rna_id)

        if url is None:
            self.report(
                {'WARNING'},
                rpt_("No reference available {!r}, "
                     "Update info in 'rna_manual_reference.py' "
                     "or callback to bpy.utils.manual_map()").format(self.doc_id)
            )
            return {'CANCELLED'}
        else:
            return bpy.ops.wm.url_open(url=url)


class WM_OT_doc_view(Operator):
    """View Documentation\nOpen online reference docs in a web browser""" # BFA
    bl_idname = "wm.doc_view"
    bl_label = "View Documentation"

    doc_id: doc_id
    _prefix = "https://docs.blender.org/api/{:d}.{:d}".format(*bpy.app.version[:2])

    def execute(self, _context):
        url = _wm_doc_get_id(self.doc_id, do_url=True, url_prefix=self._prefix, report=self.report)
        if url is None:
            return {'CANCELLED'}

        return bpy.ops.wm.url_open(url=url)


rna_path = StringProperty(
    name="Property Edit",
    description="Property data_path edit",
    maxlen=1024,
    options={'HIDDEN'},
)

rna_custom_property_name = StringProperty(
    name="Property Name",
    description="Property name edit",
    # Match `MAX_IDPROP_NAME - 1` in Blender's source.
    maxlen=63,
)

# Most useful entries of rna_enum_property_subtype_items:
rna_custom_property_type_items = (
    ('FLOAT', "Float", "A single floating-point value"),
    ('FLOAT_ARRAY', "Float Array", "An array of floating-point values"),
    ('INT', "Integer", "A single integer"),
    ('INT_ARRAY', "Integer Array", "An array of integers"),
    ('BOOL', "Boolean", "A true or false value"),
    ('BOOL_ARRAY', "Boolean Array", "An array of true or false values"),
    ('STRING', "String", "A string value"),
    ('DATA_BLOCK', "Data-Block", "A data-block value"),
    ('PYTHON', "Python", "Edit a Python value directly, for unsupported property types"),
)

rna_custom_property_subtype_none_item = (
    'NONE', n_("Plain Data", i18n_contexts.unit), n_("Data values without special behavior")
)

rna_custom_property_subtype_number_items = (
    rna_custom_property_subtype_none_item,
    ('PIXEL', n_("Pixel", i18n_contexts.unit), n_("A distance on screen")),
    ('PERCENTAGE', n_("Percentage", i18n_contexts.unit), n_("A percentage between 0 and 100")),
    ('FACTOR', n_("Factor", i18n_contexts.unit), n_("A factor between 0.0 and 1.0")),
    ('ANGLE', n_("Angle", i18n_contexts.unit), n_("A rotational value specified in radians")),
    ('TIME_ABSOLUTE', n_("Time", i18n_contexts.unit), n_("Time specified in seconds")),
    ('DISTANCE', n_("Distance", i18n_contexts.unit), n_("A distance between two points")),
    ('POWER', n_("Power", i18n_contexts.unit), ""),
    ('TEMPERATURE', n_("Temperature", i18n_contexts.unit), ""),
)

rna_custom_property_subtype_vector_items = (
    rna_custom_property_subtype_none_item,
    ('COLOR', n_("Linear Color", i18n_contexts.unit), n_("Color in the linear space")),
    ('COLOR_GAMMA', n_("Gamma-Corrected Color", i18n_contexts.unit), n_("Color in the gamma corrected space")),
    ('TRANSLATION', n_("Translation", i18n_contexts.unit), ""),
    ('DIRECTION', n_("Direction", i18n_contexts.unit), ""),
    ('VELOCITY', n_("Velocity", i18n_contexts.unit), ""),
    ('ACCELERATION', n_("Acceleration", i18n_contexts.unit), ""),
    ('EULER', n_("Euler Angles", i18n_contexts.unit), n_("Euler rotation angles in radians")),
    ('QUATERNION', n_("Quaternion Rotation", i18n_contexts.unit), n_("Quaternion rotation (affects NLA blending)")),
    ('AXISANGLE', n_("Axis-Angle", i18n_contexts.unit), n_("Angle and axis to rotate around")),
    ('XYZ', n_("XYZ", i18n_contexts.unit), ""),
)

rna_id_type_items = tuple(
    (item.identifier, item.name, item.description, item.icon, item.value)
    for item in bpy.types.ID.bl_rna.properties["id_type"].enum_items
)


class WM_OT_properties_edit(Operator):
    """Change a custom property's type, or adjust how it is displayed in the interface"""
    bl_idname = "wm.properties_edit"
    bl_label = "Edit Property"
    # register only because invoke_props_popup requires.
    bl_options = {'REGISTER', 'INTERNAL'}

    def subtype_items_cb(self, context):
        match self.property_type:
            case 'FLOAT':
                return rna_custom_property_subtype_number_items
            case 'FLOAT_ARRAY':
                return rna_custom_property_subtype_vector_items
            case _:
                # Needed so 'NONE' can always be assigned.
                return (
                    rna_custom_property_subtype_none_item,
                )

    def property_type_update_cb(self, context):
        self.subtype = 'NONE'

    # Common settings used for all property types. Generally, separate properties are used for each
    # type to improve the experience when choosing UI data values.

    data_path: rna_path
    property_name: rna_custom_property_name
    property_type: EnumProperty(
        name="Type",
        items=rna_custom_property_type_items,
        update=property_type_update_cb,
    )
    is_overridable_library: BoolProperty(
        name="Library Overridable",
        description="Allow the property to be overridden when the data-block is linked",
        default=False,
    )
    description: StringProperty(
        name="Description",
    )

    # Shared for integer and string properties.

    use_soft_limits: BoolProperty(
        name="Soft Limits",
        description=(
            "Limits the Property Value slider to a range, "
            "values outside the range must be inputted numerically"
        ),
    )
    array_length: IntProperty(
        name="Array Length",
        default=3,
        min=1,
        # 32 is the maximum size for RNA array properties.
        max=32,
    )

    # Integer properties.

    # This property stores values for both array and non-array properties.
    default_int: IntVectorProperty(
        name="Default Value",
        size=32,
    )
    min_int: IntProperty(
        name="Min",
        default=-10000,
    )
    max_int: IntProperty(
        name="Max",
        default=10000,
    )
    soft_min_int: IntProperty(
        name="Soft Min",
        default=-10000,
    )
    soft_max_int: IntProperty(
        name="Soft Max",
        default=10000,
    )
    step_int: IntProperty(
        name="Step",
        min=1,
        default=1,
    )

    # Boolean properties.

    # This property stores values for both array and non-array properties.
    default_bool: BoolVectorProperty(
        name="Default Value",
        size=32,
    )

    # Float properties.

    # This property stores values for both array and non-array properties.
    default_float: FloatVectorProperty(
        name="Default Value",
        size=32,
    )
    min_float: FloatProperty(
        name="Min",
        default=-10000.0,
    )
    max_float: FloatProperty(
        name="Max",
        default=-10000.0,
    )
    soft_min_float: FloatProperty(
        name="Soft Min",
        default=-10000.0,
    )
    soft_max_float: FloatProperty(
        name="Soft Max",
        default=-10000.0,
    )
    precision: IntProperty(
        name="Precision",
        default=3,
        min=0,
        max=8,
    )
    step_float: FloatProperty(
        name="Step",
        default=0.1,
        min=0.001,
    )
    subtype: EnumProperty(
        name="Subtype",
        items=subtype_items_cb,
        translation_context=i18n_contexts.unit,
    )

    # String properties.

    default_string: StringProperty(
        name="Default Value",
        maxlen=1024,
    )

    # Data-block properties.

    id_type: EnumProperty(
        name="ID Type",
        items=rna_id_type_items,
        translation_context=i18n_contexts.id_id,
        default='OBJECT',
    )

    # Store the value converted to a string as a fallback for otherwise unsupported types.
    eval_string: StringProperty(
        name="Value",
        description="Python value for unsupported custom property types",
    )

    # Helper method to avoid repetitive code to retrieve a single value from sequences and non-sequences.
    @staticmethod
    def _convert_new_value_single(old_value, new_type):
        if hasattr(old_value, "__len__") and len(old_value) > 0:
            return new_type(old_value[0])
        return new_type(old_value)

    # Helper method to create a list of a given value and type, using a sequence or non-sequence old value.
    @staticmethod
    def _convert_new_value_array(old_value, new_type, new_len):
        if hasattr(old_value, "__len__"):
            new_array = [new_type()] * new_len
            for i in range(min(len(old_value), new_len)):
                new_array[i] = new_type(old_value[i])
            return new_array
        return [new_type(old_value)] * new_len

    # Convert an old property for a string, avoiding unhelpful string representations for custom list types.
    @staticmethod
    def convert_custom_property_to_string(item, name):
        # The IDProperty group view API currently doesn't have a "lookup" method.
        for key, value in item.items():
            if key == name:
                old_value = value
                break

        # In order to get a better string conversion, convert the property to a builtin sequence type first.
        to_dict = getattr(old_value, "to_dict", None)
        to_list = getattr(old_value, "to_list", None)
        if to_dict:
            old_value = to_dict()
        elif to_list:
            old_value = to_list()

        return str(old_value)

    # Retrieve the current type of the custom property on the RNA struct. Some properties like group properties
    # can be created in the UI, but editing their meta-data isn't supported. In that case, return 'PYTHON'.
    @staticmethod
    def get_property_type(item, property_name):
        from rna_prop_ui import (
            rna_idprop_value_item_type,
        )

        prop_value = item[property_name]

        prop_type, is_array = rna_idprop_value_item_type(prop_value)
        if prop_type == int:
            if is_array:
                return 'INT_ARRAY'
            return 'INT'
        elif prop_type == float:
            if is_array:
                return 'FLOAT_ARRAY'
            return 'FLOAT'
        elif prop_type == bool:
            if is_array:
                return 'BOOL_ARRAY'
            return 'BOOL'
        elif prop_type == str:
            if is_array:
                return 'PYTHON'
            return 'STRING'
        elif prop_type == type(None) or issubclass(prop_type, bpy.types.ID):
            if is_array:
                return 'PYTHON'
            return 'DATA_BLOCK'

        return 'PYTHON'

    # For `DATA_BLOCK` types, return the `id_type` or an empty string for non data-block types.
    @staticmethod
    def get_property_id_type(item, property_name):
        ui_data = item.id_properties_ui(property_name)
        rna_data = ui_data.as_dict()
        # For non `DATA_BLOCK` types, the `id_type` wont exist.
        return rna_data.get("id_type", "")

    def _init_subtype(self, subtype):
        self.subtype = subtype or 'NONE'

    # Fill the operator's properties with the UI data properties from the existing custom property.
    # Note that if the UI data doesn't exist yet, the access will create it and use those default values.
    def _fill_old_ui_data(self, item, name):
        ui_data = item.id_properties_ui(name)
        rna_data = ui_data.as_dict()

        if self.property_type in {'FLOAT', 'FLOAT_ARRAY'}:
            self.min_float = rna_data["min"]
            self.max_float = rna_data["max"]
            self.soft_min_float = rna_data["soft_min"]
            self.soft_max_float = rna_data["soft_max"]
            self.precision = rna_data["precision"]
            self.step_float = rna_data["step"]
            if rna_data["subtype"] in [item[0] for item in self.subtype_items_cb(None)]:
                self.subtype = rna_data["subtype"]
            self.use_soft_limits = (
                self.min_float != self.soft_min_float or
                self.max_float != self.soft_max_float
            )
            default = self._convert_new_value_array(rna_data["default"], float, 32)
            self.default_float = default if isinstance(default, list) else [default] * 32
        elif self.property_type in {'INT', 'INT_ARRAY'}:
            self.min_int = rna_data["min"]
            self.max_int = rna_data["max"]
            self.soft_min_int = rna_data["soft_min"]
            self.soft_max_int = rna_data["soft_max"]
            self.step_int = rna_data["step"]
            self.use_soft_limits = (
                self.min_int != self.soft_min_int or
                self.max_int != self.soft_max_int
            )
            self.default_int = self._convert_new_value_array(rna_data["default"], int, 32)
        elif self.property_type == 'STRING':
            self.default_string = rna_data["default"]
        elif self.property_type in {'BOOL', 'BOOL_ARRAY'}:
            self.default_bool = self._convert_new_value_array(rna_data["default"], bool, 32)
        elif self.property_type == 'DATA_BLOCK':
            self.id_type = rna_data["id_type"]

        if self.property_type in {'FLOAT_ARRAY', 'INT_ARRAY', 'BOOL_ARRAY'}:
            self.array_length = len(item[name])

        # The dictionary does not contain the description if it was empty.
        self.description = rna_data.get("description", "")

        self._init_subtype(self.subtype)
        escaped_name = bpy.utils.escape_identifier(name)
        self.is_overridable_library = bool(item.is_property_overridable_library('["{:s}"]'.format(escaped_name)))

    # When the operator chooses a different type than the original property,
    # attempt to convert the old value to the new type for continuity and speed.
    def _get_converted_value(self, item, name_old, prop_type_new, id_type_old, id_type_new):
        if prop_type_new == 'INT':
            return self._convert_new_value_single(item[name_old], int)
        elif prop_type_new == 'FLOAT':
            return self._convert_new_value_single(item[name_old], float)
        elif prop_type_new == 'BOOL':
            return self._convert_new_value_single(item[name_old], bool)
        elif prop_type_new == 'INT_ARRAY':
            prop_type_old = self.get_property_type(item, name_old)
            if prop_type_old in {'INT', 'FLOAT', 'INT_ARRAY', 'FLOAT_ARRAY', 'BOOL_ARRAY'}:
                return self._convert_new_value_array(item[name_old], int, self.array_length)
        elif prop_type_new == 'FLOAT_ARRAY':
            prop_type_old = self.get_property_type(item, name_old)
            if prop_type_old in {'INT', 'FLOAT', 'FLOAT_ARRAY', 'INT_ARRAY', 'BOOL_ARRAY'}:
                return self._convert_new_value_array(item[name_old], float, self.array_length)
        elif prop_type_new == 'BOOL_ARRAY':
            prop_type_old = self.get_property_type(item, name_old)
            if prop_type_old in {'INT', 'FLOAT', 'FLOAT_ARRAY', 'INT_ARRAY', 'BOOL_ARRAY'}:
                return self._convert_new_value_array(item[name_old], bool, self.array_length)
            else:
                return [False] * self.array_length
        elif prop_type_new == 'STRING':
            return self.convert_custom_property_to_string(item, name_old)
        elif prop_type_new == 'DATA_BLOCK':
            if id_type_old != id_type_new:
                return None
            old_value = item[name_old]
            if not isinstance(old_value, bpy.types.ID):
                return None
            return old_value

        # If all else fails, create an empty string property. That should avoid errors later on anyway.
        return ""

    # Any time the target type is changed in the dialog, it's helpful to convert the UI data values
    # to the new type as well, when possible, currently this only applies for floats and ints.
    def _convert_old_ui_data_to_new_type(self, prop_type_old, prop_type_new):
        if prop_type_new in {'INT', 'INT_ARRAY'} and prop_type_old in {'FLOAT', 'FLOAT_ARRAY'}:
            self.min_int = int(self.min_float)
            self.max_int = int(self.max_float)
            self.soft_min_int = int(self.soft_min_float)
            self.soft_max_int = int(self.soft_max_float)
            self.default_int = self._convert_new_value_array(self.default_float, int, 32)
        elif prop_type_new in {'FLOAT', 'FLOAT_ARRAY'} and prop_type_old in {'INT', 'INT_ARRAY'}:
            self.min_float = float(self.min_int)
            self.max_float = float(self.max_int)
            self.soft_min_float = float(self.soft_min_int)
            self.soft_max_float = float(self.soft_max_int)
            self.default_float = self._convert_new_value_array(self.default_int, float, 32)
        elif prop_type_new in {'BOOL', 'BOOL_ARRAY'} and prop_type_old in {'INT', 'INT_ARRAY'}:
            self.default_bool = self._convert_new_value_array(self.default_int, bool, 32)

        # Don't convert between string and float/int defaults here, it's not expected like the other conversions.

    # Fill the property's UI data with the values chosen in the operator.
    def _create_ui_data_for_new_prop(self, item, name, prop_type_new):
        if prop_type_new in {'INT', 'INT_ARRAY'}:
            ui_data = item.id_properties_ui(name)
            ui_data.update(
                min=self.min_int,
                max=self.max_int,
                soft_min=self.soft_min_int if self.use_soft_limits else self.min_int,
                soft_max=self.soft_max_int if self.use_soft_limits else self.max_int,
                step=self.step_int,
                default=self.default_int[0] if prop_type_new == 'INT' else self.default_int[:self.array_length],
                description=self.description,
            )
        elif prop_type_new in {'BOOL', 'BOOL_ARRAY'}:
            ui_data = item.id_properties_ui(name)
            ui_data.update(
                default=self.default_bool[0] if prop_type_new == 'BOOL' else self.default_bool[:self.array_length],
                description=self.description,
            )
        elif prop_type_new in {'FLOAT', 'FLOAT_ARRAY'}:
            ui_data = item.id_properties_ui(name)
            ui_data.update(
                min=self.min_float,
                max=self.max_float,
                soft_min=self.soft_min_float if self.use_soft_limits else self.min_float,
                soft_max=self.soft_max_float if self.use_soft_limits else self.max_float,
                step=self.step_float,
                precision=self.precision,
                default=self.default_float[0] if prop_type_new == 'FLOAT' else self.default_float[:self.array_length],
                description=self.description,
                subtype=self.subtype,
            )
        elif prop_type_new == 'STRING':
            ui_data = item.id_properties_ui(name)
            ui_data.update(
                default=self.default_string,
                description=self.description,
            )
        elif prop_type_new == 'DATA_BLOCK':
            ui_data = item.id_properties_ui(name)
            ui_data.update(
                description=self.description,
                id_type=self.id_type,
            )

        escaped_name = bpy.utils.escape_identifier(name)
        item.property_overridable_library_set('["{:s}"]'.format(escaped_name), self.is_overridable_library)

    def _update_blender_for_prop_change(self, context, item, name, prop_type_old, prop_type_new):
        from rna_prop_ui import (
            rna_idprop_ui_prop_update,
        )

        rna_idprop_ui_prop_update(item, name)

        # If we have changed the type of the property, update its potential anim curves!
        if prop_type_old != prop_type_new:
            escaped_name = bpy.utils.escape_identifier(name)
            data_path = '["{:s}"]'.format(escaped_name)
            done = set()

            def _update(fcurves):
                for fcu in fcurves:
                    if fcu not in done and fcu.data_path == data_path:
                        fcu.update_autoflags(item)
                        done.add(fcu)

            def _update_strips(strips):
                for st in strips:
                    if st.type == 'CLIP' and st.action:
                        _update(st.action.fcurves)
                    elif st.type == 'META':
                        _update_strips(st.strips)

            adt = getattr(item, "animation_data", None)
            if adt is not None:
                if adt.action:
                    _update(adt.action.fcurves)
                if adt.drivers:
                    _update(adt.drivers)
                if adt.nla_tracks:
                    for nt in adt.nla_tracks:
                        _update_strips(nt.strips)

        # Otherwise existing buttons which reference freed memory may crash Blender (#26510).
        for win in context.window_manager.windows:
            for area in win.screen.areas:
                area.tag_redraw()

    def execute(self, context):
        name_old = getattr(self, "_old_prop_name", [None])[0]
        if name_old is None:
            self.report({'ERROR'}, "Direct execution not supported")
            return {'CANCELLED'}

        data_path = self.data_path
        name = self.property_name

        item = eval("context.{:s}".format(data_path))
        if (item.id_data and item.id_data.override_library and item.id_data.override_library.reference):
            self.report({'ERROR'}, "Cannot edit properties from override data")
            return {'CANCELLED'}

        prop_type_old = self.get_property_type(item, name_old)
        prop_type_new = self.property_type
        self._old_prop_name[:] = [name]

        id_type_old = self.get_property_id_type(item, name_old)
        id_type_new = self.id_type

        if prop_type_new == 'PYTHON':
            try:
                new_value = eval(self.eval_string)
            except Exception as ex:
                self.report({'WARNING'}, "Python evaluation failed: " + str(ex))
                return {'CANCELLED'}
            try:
                item[name] = new_value
            except Exception as ex:
                self.report({'ERROR'}, "Failed to assign value: " + str(ex))
                return {'CANCELLED'}
            if name_old != name:
                del item[name_old]
        else:
            new_value = self._get_converted_value(item, name_old, prop_type_new, id_type_old, id_type_new)
            del item[name_old]
            item[name] = new_value

            self._create_ui_data_for_new_prop(item, name, prop_type_new)

        self._update_blender_for_prop_change(context, item, name, prop_type_old, prop_type_new)

        if name_old != name:
            adt = getattr(item, "animation_data", None)
            if adt is not None:
                adt.fix_paths_rename_all(prefix="", old_name=name_old, new_name=name)

        return {'FINISHED'}

    def invoke(self, context, _event):
        data_path = self.data_path
        if not data_path:
            self.report({'ERROR'}, "Data path not set")
            return {'CANCELLED'}

        name = self.property_name

        self._old_prop_name = [name]

        item = eval("context.{:s}".format(data_path))
        if (item.id_data and item.id_data.override_library and item.id_data.override_library.reference):
            self.report({'ERROR'}, "Properties from override data cannot be edited")
            return {'CANCELLED'}

        # Set operator's property type with the type of the existing property, to display the right settings.
        old_type = self.get_property_type(item, name)
        self.property_type = old_type
        self.last_property_type = old_type

        # So that the operator can do something for unsupported properties, change the property into
        # a string, just for editing in the dialog. When the operator executes, it will be converted back
        # into a python value. Always do this conversion, in case the Python property edit type is selected.
        self.eval_string = self.convert_custom_property_to_string(item, name)

        if old_type != 'PYTHON':
            self._fill_old_ui_data(item, name)

        wm = context.window_manager
        return wm.invoke_props_dialog(self)

    def check(self, context):
        changed = False

        # In order to convert UI data between types for type changes before the operator has actually executed,
        # compare against the type the last time the check method was called (the last time a value was edited).
        if self.property_type != self.last_property_type:
            self._convert_old_ui_data_to_new_type(self.last_property_type, self.property_type)
            changed = True

        # Make sure that min is less than max, soft range is inside hard range, etc.
        if self.property_type in {'FLOAT', 'FLOAT_ARRAY'}:
            if self.min_float > self.max_float:
                self.min_float, self.max_float = self.max_float, self.min_float
                changed = True
            if self.use_soft_limits:
                if self.soft_min_float > self.soft_max_float:
                    self.soft_min_float, self.soft_max_float = self.soft_max_float, self.soft_min_float
                    changed = True
                if self.soft_max_float > self.max_float:
                    self.soft_max_float = self.max_float
                    changed = True
                if self.soft_min_float < self.min_float:
                    self.soft_min_float = self.min_float
                    changed = True
        elif self.property_type in {'INT', 'INT_ARRAY'}:
            if self.min_int > self.max_int:
                self.min_int, self.max_int = self.max_int, self.min_int
                changed = True
            if self.use_soft_limits:
                if self.soft_min_int > self.soft_max_int:
                    self.soft_min_int, self.soft_max_int = self.soft_max_int, self.soft_min_int
                    changed = True
                if self.soft_max_int > self.max_int:
                    self.soft_max_int = self.max_int
                    changed = True
                if self.soft_min_int < self.min_int:
                    self.soft_min_int = self.min_int
                    changed = True

        self.last_property_type = self.property_type

        return changed

    def draw(self, _context):
        layout = self.layout

        layout.use_property_split = True
        layout.use_property_decorate = False

        layout.prop(self, "property_type")
        layout.prop(self, "property_name")

        if self.property_type in {'FLOAT', 'FLOAT_ARRAY'}:
            if self.property_type == 'FLOAT_ARRAY':
                layout.prop(self, "array_length")
                col = layout.column(align=True)
                col.prop(self, "default_float", index=0, text="Default")
                for i in range(1, self.array_length):
                    col.prop(self, "default_float", index=i, text=" ")
            else:
                layout.prop(self, "default_float", index=0)

            col = layout.column(align=True)
            col.prop(self, "min_float")
            col.prop(self, "max_float")

            col = layout.column()
            col.prop(self, "use_soft_limits")

            col = layout.column(align=True)
            col.enabled = self.use_soft_limits
            col.prop(self, "soft_min_float", text="Soft Min")
            col.prop(self, "soft_max_float", text="Max")

            layout.prop(self, "step_float")
            layout.prop(self, "precision")

            layout.prop(self, "subtype")
        elif self.property_type in {'INT', 'INT_ARRAY'}:
            if self.property_type == 'INT_ARRAY':
                layout.prop(self, "array_length")
                col = layout.column(align=True)
                col.prop(self, "default_int", index=0, text="Default")
                for i in range(1, self.array_length):
                    col.prop(self, "default_int", index=i, text=" ")
            else:
                layout.prop(self, "default_int", index=0)

            col = layout.column(align=True)
            col.prop(self, "min_int")
            col.prop(self, "max_int")

            col = layout.column()
            col.prop(self, "use_soft_limits")

            col = layout.column(align=True)
            col.enabled = self.use_soft_limits
            col.prop(self, "soft_min_int", text="Soft Min")
            col.prop(self, "soft_max_int", text="Max")

            layout.prop(self, "step_int")
        elif self.property_type in {'BOOL', 'BOOL_ARRAY'}:
            if self.property_type == 'BOOL_ARRAY':
                layout.prop(self, "array_length")
                col = layout.column(align=True)
                col.prop(self, "default_bool", index=0, text="Default")
                for i in range(1, self.array_length):
                    col.prop(self, "default_bool", index=i, text=" ")
            else:
                layout.prop(self, "default_bool", index=0)
        elif self.property_type == 'STRING':
            layout.prop(self, "default_string")
        elif self.property_type == 'DATA_BLOCK':
            layout.prop(self, "id_type")

        if self.property_type == 'PYTHON':
            layout.prop(self, "eval_string")
        else:
            layout.prop(self, "description")

        layout.prop(self, "is_overridable_library")


# Edit the value of a custom property with the given name on the RNA struct at the given data path.
# For supported types, this simply acts as a convenient way to create a popup for a specific property
# and draws the custom property value directly in the popup. For types like groups which can't be edited
# directly with buttons, instead convert the value to a string, evaluate the changed string when executing.
class WM_OT_properties_edit_value(Operator):
    """Edit the value of a custom property"""
    bl_idname = "wm.properties_edit_value"
    bl_label = "Edit Property Value"
    # register only because invoke_props_popup requires.
    bl_options = {'REGISTER', 'INTERNAL'}

    data_path: rna_path
    property_name: rna_custom_property_name

    # Store the value converted to a string as a fallback for otherwise unsupported types.
    eval_string: StringProperty(
        name="Value",
        description="Value for custom property types that can only be edited as a Python expression",
    )

    def execute(self, context):
        if self.eval_string:
            rna_item = eval("context.{:s}".format(self.data_path))
            try:
                new_value = eval(self.eval_string)
            except Exception as ex:
                self.report({'WARNING'}, "Python evaluation failed: " + str(ex))
                return {'CANCELLED'}
            rna_item[self.property_name] = new_value
        return {'FINISHED'}

    def invoke(self, context, _event):
        rna_item = eval("context.{:s}".format(self.data_path))

        if WM_OT_properties_edit.get_property_type(rna_item, self.property_name) == 'PYTHON':
            self.eval_string = WM_OT_properties_edit.convert_custom_property_to_string(rna_item, self.property_name)
        else:
            self.eval_string = ""

        wm = context.window_manager
        return wm.invoke_props_dialog(self)

    def draw(self, context):
        from bpy.utils import escape_identifier

        rna_item = eval("context.{:s}".format(self.data_path))

        layout = self.layout
        if WM_OT_properties_edit.get_property_type(rna_item, self.property_name) == 'PYTHON':
            layout.prop(self, "eval_string")
        else:
            col = layout.column(align=True)
            col.prop(rna_item, '["{:s}"]'.format(escape_identifier(self.property_name)), text="")


class WM_OT_properties_add(Operator):
    """Add your own property to the data-block"""
    bl_idname = "wm.properties_add"
    bl_label = "Add Property"
    bl_options = {'UNDO', 'INTERNAL'}

    data_path: rna_path

    def execute(self, context):
        from rna_prop_ui import (
            rna_idprop_ui_create,
        )

        data_path = self.data_path
        item = eval("context.{:s}".format(data_path))

        if (item.id_data and item.id_data.override_library and item.id_data.override_library.reference):
            self.report({'ERROR'}, "Cannot add properties to override data")
            return {'CANCELLED'}

        def unique_name(names):
            prop = "prop"
            prop_new = prop
            i = 1
            while prop_new in names:
                prop_new = prop + str(i)
                i += 1

            return prop_new

        prop = unique_name({
            *item.keys(),
            *type(item).bl_rna.properties.keys(),
        })

        rna_idprop_ui_create(item, prop, default=1.0)

        return {'FINISHED'}


class WM_OT_properties_context_change(Operator):
    """Change Context\nJump to a different tab inside the properties editor""" # BFA
    bl_idname = "wm.properties_context_change"
    bl_label = ""
    bl_options = {'INTERNAL'}

    context: StringProperty(
        name="Context",
        maxlen=64,
    )

    def execute(self, context):
        context.space_data.context = self.context
        return {'FINISHED'}


class WM_OT_properties_remove(Operator):
    """Internal use (edit a property data_path)"""
    bl_idname = "wm.properties_remove"
    bl_label = "Remove Property"
    bl_options = {'UNDO', 'INTERNAL'}

    data_path: rna_path
    property_name: rna_custom_property_name

    def execute(self, context):
        from rna_prop_ui import (
            rna_idprop_ui_prop_update,
        )
        data_path = self.data_path
        item = eval("context.{:s}".format(data_path))

        if (item.id_data and item.id_data.override_library and item.id_data.override_library.reference):
            self.report({'ERROR'}, "Cannot remove properties from override data")
            return {'CANCELLED'}

        name = self.property_name
        rna_idprop_ui_prop_update(item, name)
        del item[name]

        return {'FINISHED'}


class WM_OT_sysinfo(Operator):
    """Generate system information, saved into a text file"""

    bl_idname = "wm.sysinfo"
    bl_label = "Save System Info"

    filepath: StringProperty(
        subtype='FILE_PATH',
        options={'SKIP_SAVE'},
    )

    def execute(self, _context):
        from _bpy_internal.system_info.text_generate_runtime import write
        with open(self.filepath, "w", encoding="utf-8") as output:
            try:
                write(output)
            except Exception as ex:
                # Not expected to occur, simply forward the exception.
                self.report({'ERROR'}, str(ex))

                # Also write into the file (to avoid confusion).
                output.write("ERROR: {:s}\n".format(str(ex)))
                return {'CANCELLED'}

        return {'FINISHED'}

    def invoke(self, context, _event):
        import os

        if not self.filepath:
            self.filepath = os.path.join(
                os.path.expanduser("~"), "system-info.txt")

        wm = context.window_manager
        wm.fileselect_add(self)
        return {'RUNNING_MODAL'}


class WM_OT_operator_cheat_sheet(Operator):
    """List all the operators in a text-block, useful for scripting"""
    bl_idname = "wm.operator_cheat_sheet"
    bl_label = "Operator Cheat Sheet"

    def execute(self, _context):
        op_strings = []
        tot = 0
        for op_module_name in dir(bpy.ops):
            op_module = getattr(bpy.ops, op_module_name)
            for op_submodule_name in dir(op_module):
                op = getattr(op_module, op_submodule_name)
                text = repr(op)
                if text.split("\n")[-1].startswith("bpy.ops."):
                    op_strings.append(text)
                    tot += 1

            op_strings.append('')

        textblock = bpy.data.texts.new("OperatorList.txt")
        textblock.write("# {:d} Operators\n\n".format(tot))
        textblock.write("\n".join(op_strings))
        self.report({'INFO'}, "See OperatorList.txt text block")
        return {'FINISHED'}


# -----------------------------------------------------------------------------
# Add-on Operators

class WM_OT_owner_enable(Operator):
    """Enable add-on for workspace"""
    bl_idname = "wm.owner_enable"
    bl_label = "Enable Add-on"

    owner_id: StringProperty(
        name="UI Tag",
    )

    def execute(self, context):
        workspace = context.workspace
        workspace.owner_ids.new(self.owner_id)
        return {'FINISHED'}


class WM_OT_owner_disable(Operator):
    """Disable add-on for workspace"""
    bl_idname = "wm.owner_disable"
    bl_label = "Disable Add-on"

    owner_id: StringProperty(
        name="UI Tag",
    )

    def execute(self, context):
        workspace = context.workspace
        owner_id = workspace.owner_ids[self.owner_id]
        workspace.owner_ids.remove(owner_id)
        return {'FINISHED'}


class WM_OT_tool_set_by_id(Operator):
    """Set the tool by name (for key-maps)"""
    bl_idname = "wm.tool_set_by_id"
    bl_label = "Set Tool by Name"

    name: StringProperty(
        name="Identifier",
        description="Identifier of the tool",
    )
    cycle: BoolProperty(
        name="Cycle",
        description="Cycle through tools in this group",
        default=False,
        options={'SKIP_SAVE'},
    )
    as_fallback: BoolProperty(
        name="Set Fallback",
        description="Set the fallback tool instead of the primary tool",
        default=False,
        options={'SKIP_SAVE', 'HIDDEN'},
    )

    space_type: rna_space_type_prop

    @staticmethod
    def space_type_from_operator(op, context):
        if op.properties.is_property_set("space_type"):
            space_type = op.space_type
        else:
            space = context.space_data
            if space is None:
                op.report({'WARNING'}, rpt_("Tool cannot be set with an empty space"))
                return None
            space_type = space.type
        return space_type

    def execute(self, context):
        from bl_ui.space_toolsystem_common import (
            activate_by_id,
            activate_by_id_or_cycle,
        )

        if (space_type := WM_OT_tool_set_by_id.space_type_from_operator(self, context)) is None:
            return {'CANCELLED'}

        fn = activate_by_id_or_cycle if self.cycle else activate_by_id
        if fn(context, space_type, self.name, as_fallback=self.as_fallback):
            if self.as_fallback:
                tool_settings = context.tool_settings
                tool_settings.workspace_tool_type = 'FALLBACK'
            return {'FINISHED'}
        else:
            self.report({'WARNING'}, rpt_("Tool {!r} not found for space {!r}").format(self.name, space_type))
            return {'CANCELLED'}


class WM_OT_tool_set_by_index(Operator):
    """Set the tool by index (for key-maps)"""
    bl_idname = "wm.tool_set_by_index"
    bl_label = "Set Tool by Index"
    index: IntProperty(
        name="Index in Toolbar",
        default=0,
    )
    cycle: BoolProperty(
        name="Cycle",
        description="Cycle through tools in this group",
        default=False,
        options={'SKIP_SAVE'},
    )

    expand: BoolProperty(
        description="Include tool subgroups",
        default=True,
        options={'SKIP_SAVE'},
    )

    as_fallback: BoolProperty(
        name="Set Fallback",
        description="Set the fallback tool instead of the primary",
        default=False,
        options={'SKIP_SAVE', 'HIDDEN'},
    )

    space_type: rna_space_type_prop

    def execute(self, context):
        from bl_ui.space_toolsystem_common import (
            activate_by_id,
            activate_by_id_or_cycle,
            item_from_index_active,
            item_from_flat_index,
        )

        if (space_type := WM_OT_tool_set_by_id.space_type_from_operator(self, context)) is None:
            return {'CANCELLED'}

        fn = item_from_flat_index if self.expand else item_from_index_active
        item = fn(context, space_type, self.index)
        if item is None:
            # Don't report, since the number of tools may change.
            return {'CANCELLED'}

        # Same as: WM_OT_tool_set_by_id
        fn = activate_by_id_or_cycle if self.cycle else activate_by_id
        if fn(context, space_type, item.idname, as_fallback=self.as_fallback):
            if self.as_fallback:
                tool_settings = context.tool_settings
                tool_settings.workspace_tool_type = 'FALLBACK'
            return {'FINISHED'}
        else:
            # Since we already have the tool, this can't happen.
            raise Exception("Internal error setting tool")


class WM_OT_tool_set_by_brush_type(Operator):
    """Look up the most appropriate tool for the given brush type and activate that"""
    bl_idname = "wm.tool_set_by_brush_type"
    bl_label = "Set Tool by Brush Type"

    brush_type: StringProperty(
        name="Brush Type",
        description="Brush type identifier for which the most appropriate tool will be looked up",
    )

    space_type: rna_space_type_prop

    def execute(self, context):
        from bl_ui.space_toolsystem_common import (
            ToolSelectPanelHelper,
            activate_by_id
        )

        if (space_type := WM_OT_tool_set_by_id.space_type_from_operator(self, context)) is None:
            return {'CANCELLED'}

        tool_helper_cls = ToolSelectPanelHelper._tool_class_from_space_type(space_type)
        # Lookup a tool with a matching brush type (ignoring some specific ones).
        tool_id = "builtin.brush"
        for item in ToolSelectPanelHelper._tools_flatten(
                tool_helper_cls.tools_from_context(context, mode=context.mode),
        ):
            if item is None:
                continue

            # Never automatically activate these tools, they use a brush type that we want to use
            # the main brush for (e.g. grease pencil primitive tools use 'DRAW' brush type, which
            # is the most general one).
            if item.idname in {
                    "builtin.arc",
                    "builtin.curve",
                    "builtin.line",
                    "builtin.box",
                    "builtin.circle",
                    "builtin.polyline",
            }:
                continue

            if item.options is not None and ('USE_BRUSHES' in item.options) and item.brush_type is not None:
                if item.brush_type == self.brush_type:
                    tool_id = item.idname
                    break

        if activate_by_id(context, space_type, tool_id):
            return {'FINISHED'}
        else:
            self.report({'WARNING'}, rpt_("Tool {!r} not found for space {!r}").format(tool_id, space_type))
            return {'CANCELLED'}


class WM_OT_toolbar(Operator):
    bl_idname = "wm.toolbar"
    bl_label = "Toolbar"

    @classmethod
    def poll(cls, context):
        return context.space_data is not None

    @staticmethod
    def keymap_from_toolbar(context, space_type, *, use_fallback_keys=True, use_reset=True):
        from bl_ui.space_toolsystem_common import ToolSelectPanelHelper
        from bl_keymap_utils import keymap_from_toolbar

        cls = ToolSelectPanelHelper._tool_class_from_space_type(space_type)
        if cls is None:
            return None, None

        return cls, keymap_from_toolbar.generate(
            context,
            space_type,
            use_fallback_keys=use_fallback_keys,
            use_reset=use_reset,
        )

    def execute(self, context):
        space_type = context.space_data.type
        cls, keymap = self.keymap_from_toolbar(context, space_type)
        if keymap is None:
            return {'CANCELLED'}

        def draw_menu(popover, context):
            layout = popover.layout
            layout.operator_context = 'INVOKE_REGION_WIN'
            cls.draw_cls(layout, context, detect_layout=False, scale_y=1.0)

        wm = context.window_manager
        wm.popover(draw_menu, ui_units_x=8, keymap=keymap)
        return {'FINISHED'}


class WM_OT_toolbar_fallback_pie(Operator):
    bl_idname = "wm.toolbar_fallback_pie"
    bl_label = "Fallback Tool Pie Menu"

    @classmethod
    def poll(cls, context):
        return context.space_data is not None

    def invoke(self, context, event):
        from bl_ui.space_toolsystem_common import ToolSelectPanelHelper
        space_type = context.space_data.type
        cls = ToolSelectPanelHelper._tool_class_from_space_type(space_type)
        if cls is None:
            return {'PASS_THROUGH'}

        # It's possible we don't have the fallback tool available.
        # This can happen in the image editor for example when there is no selection
        # in painting modes.
        item, _ = cls._tool_get_by_id(context, cls.tool_fallback_id)
        if item is None:
            print("Tool", cls.tool_fallback_id, "not active in", cls)
            return {'PASS_THROUGH'}

        def draw_cb(self, context):
            from bl_ui.space_toolsystem_common import ToolSelectPanelHelper
            ToolSelectPanelHelper.draw_fallback_tool_items_for_pie_menu(self.layout, context)

        wm = context.window_manager
        wm.popup_menu_pie(draw_func=draw_cb, title=iface_("Fallback Tool"), event=event)
        return {'FINISHED'}


class WM_OT_toolbar_prompt(Operator):
    """Leader key like functionality for accessing tools"""
    bl_idname = "wm.toolbar_prompt"
    bl_label = "Toolbar Prompt"

    @staticmethod
    def _status_items_generate(cls, keymap, context):
        from bl_ui.space_toolsystem_common import ToolSelectPanelHelper

        # The keymap doesn't have the same order the tools are declared in,
        # while we could support this, it's simpler to apply order here.
        tool_map_id_to_order = {}
        # Map the
        tool_map_id_to_label = {}
        for item in ToolSelectPanelHelper._tools_flatten(cls.tools_from_context(context)):
            if item is not None:
                tool_map_id_to_label[item.idname] = item.label
                tool_map_id_to_order[item.idname] = len(tool_map_id_to_order)

        status_items = []

        for item in keymap.keymap_items:
            name = item.name
            key_str = item.to_string()
            # These are duplicated from regular numbers.
            if key_str.startswith("Numpad "):
                continue
            properties = item.properties
            idname = item.idname
            if idname == "wm.tool_set_by_id":
                tool_idname = properties["name"]
                name = tool_map_id_to_label[tool_idname]
                name = name.replace("Annotate ", "")
            else:
                continue

            status_items.append((tool_idname, name, item))

        status_items.sort(
            key=lambda a: tool_map_id_to_order[a[0]]
        )
        return status_items

    def modal(self, context, event):
        event_type = event.type
        event_value = event.value

        if event_type in {
            'LEFTMOUSE', 'RIGHTMOUSE', 'MIDDLEMOUSE',
            'WHEELDOWNMOUSE', 'WHEELUPMOUSE', 'WHEELINMOUSE', 'WHEELOUTMOUSE',
            'ESC',
        }:
            context.workspace.status_text_set(None)
            return {'CANCELLED', 'PASS_THROUGH'}

        keymap = self._keymap
        item = keymap.keymap_items.match_event(event)
        if item is not None:
            idname = item.idname
            properties = item.properties
            if idname == "wm.tool_set_by_id":
                tool_idname = properties["name"]
                bpy.ops.wm.tool_set_by_id(name=tool_idname)

            context.workspace.status_text_set(None)
            return {'FINISHED'}

        # Pressing entry even again exists, as long as it's not mapped to a key (for convenience).
        if event_type == self._init_event_type:
            if event_value == 'RELEASE':
                if not (event.ctrl or event.alt or event.shift or event.oskey or event.hyper):
                    context.workspace.status_text_set(None)
                    return {'CANCELLED'}

        return {'RUNNING_MODAL'}

    def invoke(self, context, event):
        space_data = context.space_data
        if space_data is None:
            return {'CANCELLED'}

        space_type = space_data.type
        cls, keymap = WM_OT_toolbar.keymap_from_toolbar(
            context,
            space_type,
            use_fallback_keys=False,
            use_reset=False,
        )
        if (keymap is None) or (not keymap.keymap_items):
            return {'CANCELLED'}

        self._init_event_type = event.type

        # Strip Left/Right, since "Left Alt" isn't especially useful.
        init_event_type_as_text = self._init_event_type.title().split("_")
        if init_event_type_as_text[0] in {"Left", "Right"}:
            del init_event_type_as_text[0]
        init_event_type_as_text = " ".join(init_event_type_as_text)

        status_items = self._status_items_generate(cls, keymap, context)

        def status_text_fn(self, context):

            layout = self.layout
            if True:
                box = layout.row(align=True).box()
                box.scale_x = 0.8
                box.label(text=init_event_type_as_text)

            flow = layout.grid_flow(columns=len(status_items), align=True, row_major=True)
            for _, name, item in status_items:
                row = flow.row(align=True)
                row.template_event_from_keymap_item(
                    item, text=name, text_ctxt=i18n_contexts.operator_default
                )

        self._keymap = keymap

        context.workspace.status_text_set(status_text_fn)

        context.window_manager.modal_handler_add(self)
        return {'RUNNING_MODAL'}


class BatchRenameAction(bpy.types.PropertyGroup):
    __slots__ = ()

    # category: StringProperty()
    type: EnumProperty(
        name="Operation",
        items=(
            ('REPLACE', "Find/Replace", "Replace text in the name"),
            ('SET', "Set Name", "Set a new name or prefix/suffix the existing one"),
            ('STRIP', "Strip Characters", "Strip leading/trailing text from the name"),
            ('CASE', "Change Case", "Change case of each name"),
        ),
    )

    # We could split these into sub-properties, however it's not so important.

    # Used when `type == 'SET'`.
    set_name: StringProperty(name="Name")
    set_method: EnumProperty(
        name="Method",
        items=(
            ('NEW', "New", ""),
            ('PREFIX', "Prefix", ""),
            ('SUFFIX', "Suffix", ""),
        ),
        default='SUFFIX',
    )

    # Used when `type == 'STRIP'`.
    strip_chars: EnumProperty(
        name="Strip Characters",
        translation_context=i18n_contexts.id_text,
        options={'ENUM_FLAG'},
        items=(
            ('SPACE', "Spaces", ""),
            ('DIGIT', "Digits", ""),
            ('PUNCT', "Punctuation", ""),
        ),
    )

    # Used when `type == 'STRIP'`.
    strip_part: EnumProperty(
        name="Strip Part",
        options={'ENUM_FLAG'},
        items=(
            ('START', "Start", ""),
            ('END', "End", ""),
        ),
    )

    # Used when `type == 'REPLACE'`.
    replace_src: StringProperty(name="Find")
    replace_dst: StringProperty(name="Replace")
    replace_match_case: BoolProperty(name="Case Sensitive")
    use_replace_regex_src: BoolProperty(
        name="Regular Expression Find",
        description="Use regular expressions to match text in the 'Find' field",
    )
    use_replace_regex_dst: BoolProperty(
        name="Regular Expression Replace",
        description="Use regular expression for the replacement text (supporting groups)",
    )

    # Used when `type == 'CASE'`.
    case_method: EnumProperty(
        name="Case",
        items=(
            ('UPPER', "Upper Case", ""),
            ('LOWER', "Lower Case", ""),
            ('TITLE', "Title Case", ""),
        ),
    )

    # Weak, add/remove as properties.
    op_add: BoolProperty(name="Add", translation_context=i18n_contexts.operator_default)
    op_remove: BoolProperty(name="Remove", translation_context=i18n_contexts.operator_default)


class WM_OT_batch_rename(Operator):
    """Rename multiple items at once"""

    bl_idname = "wm.batch_rename"
    bl_label = "Batch Rename"

    bl_options = {'UNDO'}
    # BFA - tooltips and icons added, a long with unique identifier per the EnumProperty guidelines
    data_type: EnumProperty(
        name="Type",
        items=(
            ('OBJECT', "Objects", "Rename selected objects in the scene", 'OBJECT_DATA', 0),
            ('COLLECTION', "Collections", "Rename selected collections in the outliner editor", 'OUTLINER_COLLECTION', 1),
            ('MATERIAL', "Materials", "Rename selected materials in the outliner editor ", 'MATERIAL', 2),
            None,
            # Enum identifiers are compared with `object.type`.
            # Follow order in "Add" menu.
            ('MESH', "Meshes", "Rename selected mesh data in the scene", 'MESH_DATA', 3),
            ('CURVE', "Curves", "Rename selected curve data in the scene", 'CURVE_DATA', 4),
            ('META', "Metaballs", "Rename selected metaball data in the scene", 'META_BALL', 5),
            ('VOLUME', "Volumes", "Rename selected volume data in the scene", 'VOLUME_DATA', 6),
            ('GREASEPENCIL', "Grease Pencils", "Rename selected grease pencil data in the scene", 'OUTLINER_OB_GREASEPENCIL', 7),
            ('ARMATURE', "Armatures", "Rename selected armature data in the scene", 'ARMATURE_DATA', 8),
            ('LATTICE', "Lattices", "Rename selected lattice data in the scene", 'LATTICE_DATA', 9),
            ('LIGHT', "Lights", "Rename selected light data in the scene", 'LIGHT', 10),
            ('LIGHT_PROBE', "Light Probes", "Rename selected light probe data in the scene", 'LIGHTPROBE_SPHERE', 11),
            ('CAMERA', "Cameras", "Rename selected camera data in the scene", 'CAMERA_DATA', 12),
            ('SPEAKER', "Speakers", "Rename selected speaker data in the scene", 'SPEAKER', 13),
            None,
            ('BONE', "Bones", "Rename selected bones in the scene", 'BONE_DATA', 14),
            ('NODE', "Nodes", "Rename selected nodes in the scene", 'NODETREE', 15),
            ('SEQUENCE_STRIP', "Sequence Strips", "Rename selected sequence strips in the scene", 'SEQUENCE', 16),
            ('ACTION_CLIP', "Action Clips", "Rename selected action clips in the outliner editor", 'ACTION', 17),
            None,
            ('SCENE', "Scenes", "Rename selected scenes in the outliner editor", 'SCENE_DATA', 18),
            ('BRUSH', "Brushes", "Rename selected brushes in the outliner editor", 'BRUSH_DATA', 19),
        ),
        translation_context=i18n_contexts.id_id,
        description="Type of data to rename",
    )

    data_source: EnumProperty(
        name="Source",
        items=(
            ('SELECT', "Selected", "Use objects selected in the 3D View", 'RESTRICT_SELECT_OFF', 0),
            ('ALL', "All", "Use all available objects in the scene", 'SELECT_ALL', 1)
        ),
    )

    actions: CollectionProperty(type=BatchRenameAction)

    @staticmethod
    def _selected_ids_from_outliner_by_type(context, ty):
        return [
            id for id in context.selected_ids
            if isinstance(id, ty)
            if id.is_editable
        ]

    @staticmethod
    def _selected_ids_from_outliner_by_type_for_object_data(context, ty):
        # Include selected object-data as well as the selected ID's.
        from bpy.types import Object
        # De-duplicate the result as object-data may cause duplicates.
        return tuple(set([
            id for id_base in context.selected_ids
            if isinstance(id := id_base.data if isinstance(id_base, Object) else id_base, ty)
            if id.is_editable
        ]))

    @staticmethod
    def _selected_actions_from_outliner(context):
        # Actions are a special case because they can be accessed directly or via animation-data.
        from bpy.types import Action

        def action_from_any_id(id_data):
            if isinstance(id_data, Action):
                return id_data
            # Not all ID's have animation data.
            if (animation_data := getattr(id_data, "animation_data", None)) is not None:
                return animation_data.action
            return None

        return tuple(set(
            action for id in context.selected_ids
            if (action := action_from_any_id(id)) is not None
            if action.is_editable
        ))

    @classmethod
    def _data_from_context(cls, context, data_type, only_selected, *, check_context=False):
        def _is_editable(data):
            return data.id_data.is_editable and not data.id_data.override_library

        mode = context.mode
        scene = context.scene
        space = context.space_data
        space_type = None if (space is None) else space.type

        data = None
        if space_type == 'SEQUENCE_EDITOR':
            data_type_test = 'SEQUENCE_STRIP'
            if check_context:
                return data_type_test
            if data_type == data_type_test:
                data = (
                    context.selected_strips
                    if only_selected else
                    scene.sequence_editor.strips_all,
                    "name",
                    iface_("Strip(s)"),
                )
        elif space_type == 'NODE_EDITOR':
            data_type_test = 'NODE'
            if check_context:
                return data_type_test
            if data_type == data_type_test:
                data = (
                    context.selected_nodes
                    if only_selected else
                    list(space.node_tree.nodes),
                    "name",
                    iface_("Node(s)"),
                )
        elif space_type == 'OUTLINER':
            data_type_test = 'COLLECTION'
            if check_context:
                return data_type_test
            if data_type == data_type_test:
                data = (
                    cls._selected_ids_from_outliner_by_type(context, bpy.types.Collection)
                    if only_selected else
                    scene.collection.children_recursive,
                    "name",
                    iface_("Collection(s)"),
                )
        else:
            if mode == 'POSE' or (mode == 'WEIGHT_PAINT' and context.pose_object):
                data_type_test = 'BONE'
                if check_context:
                    return data_type_test
                if data_type == data_type_test:
                    data = (
                        [pchan.bone for pchan in context.selected_pose_bones]
                        if only_selected else
                        [pbone.bone for ob in context.objects_in_mode_unique_data for pbone in ob.pose.bones],
                        "name",
                        iface_("Bone(s)"),
                    )
            elif mode == 'EDIT_ARMATURE':
                data_type_test = 'BONE'
                if check_context:
                    return data_type_test
                if data_type == data_type_test:
                    data = (
                        context.selected_editable_bones
                        if only_selected else
                        [ebone for ob in context.objects_in_mode_unique_data for ebone in ob.data.edit_bones],
                        "name",
                        iface_("Edit Bone(s)"),
                    )

        if check_context:
            return 'OBJECT'

        object_data_type_attrs_map = {
            'MESH': ("meshes", iface_("Mesh(es)"), bpy.types.Mesh),
            'CURVE': ("curves", iface_("Curve(s)"), bpy.types.Curve),
            'META': ("metaballs", iface_("Metaball(s)"), bpy.types.MetaBall),
            'VOLUME': ("volumes", iface_("Volume(s)"), bpy.types.Volume),
            'GREASEPENCIL': ("grease_pencils_v3", iface_("Grease Pencil(s)"), bpy.types.GreasePencilv3),
            'ARMATURE': ("armatures", iface_("Armature(s)"), bpy.types.Armature),
            'LATTICE': ("lattices", iface_("Lattice(s)"), bpy.types.Lattice),
            'LIGHT': ("lights", iface_("Light(s)"), bpy.types.Light),
            'LIGHT_PROBE': ("lightprobes", iface_("Light Probe(s)"), bpy.types.LightProbe),
            'CAMERA': ("cameras", iface_("Camera(s)"), bpy.types.Camera),
            'SPEAKER': ("speakers", iface_("Speaker(s)"), bpy.types.Speaker),
        }

        # Finish with space types.
        if data is None:

            if data_type == 'OBJECT':
                data = (
                    (
                        # Outliner.
                        cls._selected_ids_from_outliner_by_type(context, bpy.types.Object)
                        if space_type == 'OUTLINER' else
                        # 3D View (default).
                        context.selected_editable_objects
                    )
                    if only_selected else
                    [id for id in bpy.data.objects if id.is_editable],
                    "name",
                    iface_("Object(s)"),
                )
            elif data_type == 'COLLECTION':
                data = (
                    # Outliner case is handled already.
                    tuple(set(
                        ob.instance_collection
                        for ob in context.selected_objects
                        if ((ob.instance_type == 'COLLECTION') and
                            (collection := ob.instance_collection) is not None and
                            (collection.is_editable))
                    ))
                    if only_selected else
                    [id for id in bpy.data.collections if id.is_editable],
                    "name",
                    iface_("Collection(s)"),
                )
            elif data_type == 'MATERIAL':
                data = (
                    (
                        # Outliner.
                        cls._selected_ids_from_outliner_by_type(context, bpy.types.Material)
                        if space_type == 'OUTLINER' else
                        # 3D View (default).
                        tuple(set(
                            id
                            for ob in context.selected_objects
                            for slot in ob.material_slots
                            if (id := slot.material) is not None and id.is_editable
                        ))
                    )
                    if only_selected else
                    [id for id in bpy.data.materials if id.is_editable],
                    "name",
                    iface_("Material(s)"),
                )
            elif data_type == 'ACTION_CLIP':
                data = (
                    (
                        # Outliner.
                        cls._selected_actions_from_outliner(context)
                        if space_type == 'OUTLINER' else
                        # 3D View (default).
                        tuple(set(
                            action for ob in context.selected_objects
                            if (((animation_data := ob.animation_data) is not None) and
                                ((action := animation_data.action) is not None) and
                                (action.is_editable))
                        ))
                    )
                    if only_selected else
                    [id for id in bpy.data.actions if id.is_editable],
                    "name",
                    iface_("Action(s)"),
                )
            elif data_type == 'SCENE':
                data = (
                    (
                        # Outliner.
                        cls._selected_ids_from_outliner_by_type(context, bpy.types.Scene)
                        if ((space_type == 'OUTLINER') and only_selected) else
                        [id for id in bpy.data.scenes if id.is_editable]
                    ),
                    "name",
                    iface_("Scene(s)"),
                )
            elif data_type == 'BRUSH':
                data = (
                    (
                        # Outliner.
                        cls._selected_ids_from_outliner_by_type(context, bpy.types.Brush)
                        if ((space_type == 'OUTLINER') and only_selected) else
                        [id for id in bpy.data.brushes if id.is_editable]
                    ),
                    "name",
                    iface_("Brush(es)"),
                )
            elif data_type in object_data_type_attrs_map.keys():
                attr, descr, ty = object_data_type_attrs_map[data_type]
                data = (
                    (
                        # Outliner.
                        cls._selected_ids_from_outliner_by_type_for_object_data(context, ty)
                        if space_type == 'OUTLINER' else
                        # 3D View (default).
                        tuple(set(
                            id
                            for ob in context.selected_objects
                            if ob.type == data_type
                            if (id := ob.data) is not None and id.is_editable
                        ))
                    )
                    if only_selected else
                    [id for id in getattr(bpy.data, attr) if id.is_editable],
                    "name",
                    descr,
                )

        if data is None:
            return None

        data = ([it for it in data[0] if _is_editable(it)], data[1], data[2])

        return data

    @staticmethod
    def _apply_actions(actions, name):
        import string
        import re

        for action in actions:
            ty = action.type
            if ty == 'SET':
                text = action.set_name
                method = action.set_method
                if method == 'NEW':
                    name = text
                elif method == 'PREFIX':
                    name = text + name
                elif method == 'SUFFIX':
                    name = name + text
                else:
                    assert False, "unreachable"

            elif ty == 'STRIP':
                chars = action.strip_chars
                chars_strip = (
                    "{:s}{:s}{:s}"
                ).format(
                    string.punctuation if 'PUNCT' in chars else "",
                    string.digits if 'DIGIT' in chars else "",
                    " " if 'SPACE' in chars else "",
                )
                part = action.strip_part
                if 'START' in part:
                    name = name.lstrip(chars_strip)
                if 'END' in part:
                    name = name.rstrip(chars_strip)

            elif ty == 'REPLACE':
                if action.use_replace_regex_src:
                    replace_src = action.replace_src
                    if action.use_replace_regex_dst:
                        replace_dst = action.replace_dst
                    else:
                        replace_dst = action.replace_dst.replace("\\", "\\\\")
                else:
                    replace_src = re.escape(action.replace_src)
                    replace_dst = action.replace_dst.replace("\\", "\\\\")
                name = re.sub(
                    replace_src,
                    replace_dst,
                    name,
                    flags=(
                        0 if action.replace_match_case else
                        re.IGNORECASE
                    ),
                )
            elif ty == 'CASE':
                method = action.case_method
                if method == 'UPPER':
                    name = name.upper()
                elif method == 'LOWER':
                    name = name.lower()
                elif method == 'TITLE':
                    name = name.title()
                else:
                    assert False, "unreachable"
            else:
                assert False, "unreachable"
        return name

    def _data_update(self, context):
        only_selected = self.data_source == 'SELECT'

        self._data = self._data_from_context(context, self.data_type, only_selected)
        if self._data is None:
            self.data_type = self._data_from_context(context, None, False, check_context=True)
            self._data = self._data_from_context(context, self.data_type, only_selected)

        self._data_source_prev = self.data_source
        self._data_type_prev = self.data_type

    def draw(self, context):
        import re

        layout = self.layout

        split = layout.split(align=True)
        icon = "BLANK1" # BFA - added icon references from the enums
        split.row(align=True).prop(self, "data_source", expand=True, icon=icon) # BFA - added icons
        split.prop(self, "data_type", text="", icon=icon) # BFA - added icons

        for action in self.actions:
            box = layout.box()
            split = box.split(factor=0.87)

            # Column 1: main content.
            col = split.column()

            # Label's width.
            fac = 0.25

            # Row 1: type.
            row = col.split(factor=fac)
            row.alignment = 'RIGHT'
            row.label(text="Type")
            row.prop(action, "type", text="")

            ty = action.type
            if ty == 'SET':
                # Row 2: method.
                row = col.split(factor=fac)
                row.alignment = 'RIGHT'
                row.label(text="Method")
                row.row().prop(action, "set_method", expand=True)

                # Row 3: name.
                row = col.split(factor=fac)
                row.alignment = 'RIGHT'
                row.label(text="Name")
                row.prop(action, "set_name", text="")

            elif ty == 'STRIP':
                # Row 2: chars.
                row = col.split(factor=fac)
                row.alignment = 'RIGHT'
                row.label(text="Characters")
                row.row().prop(action, "strip_chars")

                # Row 3: part.
                row = col.split(factor=fac)
                row.alignment = 'RIGHT'
                row.label(text="Strip From")
                row.row().prop(action, "strip_part")

            elif ty == 'REPLACE':
                # Row 2: find.
                row = col.split(factor=fac)

                re_error_src = None
                if action.use_replace_regex_src:
                    try:
                        re.compile(action.replace_src)
                    except Exception as ex:
                        re_error_src = str(ex)
                        row.alert = True

                row.alignment = 'RIGHT'
                row.label(text="Find")
                sub = row.row(align=True)
                sub.prop(action, "replace_src", text="")
                sub.prop(action, "use_replace_regex_src", text="", icon='SORTBYEXT')

                # Row.
                if re_error_src is not None:
                    row = col.split(factor=fac)
                    row.label(text="")
                    row.alert = True
                    row.label(text=re_error_src)

                # Row 3: replace.
                row = col.split(factor=fac)

                re_error_dst = None
                if action.use_replace_regex_src:
                    if action.use_replace_regex_dst:
                        if re_error_src is None:
                            try:
                                re.sub(action.replace_src, action.replace_dst, "")
                            except Exception as ex:
                                re_error_dst = str(ex)
                                row.alert = True

                row.alignment = 'RIGHT'
                row.label(text="Replace")
                sub = row.row(align=True)
                sub.prop(action, "replace_dst", text="")
                subsub = sub.row(align=True)
                subsub.active = action.use_replace_regex_src
                subsub.prop(action, "use_replace_regex_dst", text="", icon='SORTBYEXT')

                # Row.
                if re_error_dst is not None:
                    row = col.split(factor=fac)
                    row.label(text="")
                    row.alert = True
                    row.label(text=re_error_dst)

                # Row 4: case.
                row = col.split(factor=fac)
                row.label(text="")
                row.prop(action, "replace_match_case")

            elif ty == 'CASE':
                # Row 2: method.
                row = col.split(factor=fac)
                row.alignment = 'RIGHT'
                row.label(text="Convert To")
                row.row().prop(action, "case_method", expand=True)

            # Column 2: add-remove.
            row = split.split(align=True)
            row.prop(action, "op_remove", text="", icon='REMOVE')
            row.prop(action, "op_add", text="", icon='ADD')

        layout.label(text=iface_("Rename {:d} {:s}").format(len(self._data[0]), self._data[2]), translate=False)

    def check(self, context):
        changed = False
        for i, action in enumerate(self.actions):
            if action.op_add:
                action.op_add = False
                self.actions.add()
                if i + 2 != len(self.actions):
                    self.actions.move(len(self.actions) - 1, i + 1)
                changed = True
                break
            if action.op_remove:
                action.op_remove = False
                if len(self.actions) > 1:
                    self.actions.remove(i)
                changed = True
                break

        if (
                (self._data_source_prev != self.data_source) or
                (self._data_type_prev != self.data_type)
        ):
            self._data_update(context)
            changed = True

        return changed

    def execute(self, context):
        import re

        seq, attr, descr = self._data

        actions = self.actions

        # Sanitize actions.
        for action in actions:
            if action.use_replace_regex_src:
                try:
                    re.compile(action.replace_src)
                except Exception as ex:
                    self.report({'ERROR'}, "Invalid regular expression (find): " + str(ex))
                    return {'CANCELLED'}

                if action.use_replace_regex_dst:
                    try:
                        re.sub(action.replace_src, action.replace_dst, "")
                    except Exception as ex:
                        self.report({'ERROR'}, "Invalid regular expression (replace): " + str(ex))
                        return {'CANCELLED'}

        total_len = 0
        change_len = 0
        for item in seq:
            name_src = getattr(item, attr)
            name_dst = self._apply_actions(actions, name_src)
            if name_src != name_dst:
                setattr(item, attr, name_dst)
                change_len += 1
            total_len += 1

        self.report({'INFO'}, rpt_("Renamed {:d} of {:d} {:s}").format(change_len, total_len, descr))

        return {'FINISHED'}

    def invoke(self, context, event):

        self._data_update(context)

        if not self.actions:
            self.actions.add()
        wm = context.window_manager
        return wm.invoke_props_dialog(self, width=400)


class WM_MT_splash_quick_setup(Menu):
    bl_label = "Quick Setup"

    def draw(self, context):
        layout = self.layout

        wm = context.window_manager
        prefs = context.preferences

        layout.operator_context = 'EXEC_DEFAULT'

        old_version = bpy.types.PREFERENCES_OT_copy_prev.previous_version()
        can_import = bpy.types.PREFERENCES_OT_copy_prev.poll(context) and old_version

        if can_import:
            layout.label(text="Import Preferences From Previous Version")
            split = layout.split(factor=0.20)  # Left margin.
            split.label()

            split = split.split(factor=0.73)  # Content width.
            col = split.column()
            col.operator(
                "preferences.copy_prev",
                text=iface_("Load Bforartists {:d}.{:d} Preferences", "Operator").format(old_version[0], old_version[1] - 1), #BFA - made it subtract a version, since we are ahead one of Blender in the config settings
                icon='DUPLICATE', #BFA
                translate=False,
            )

            layout.separator()
            layout.separator(type='LINE')

        if can_import:
            layout.label(text="Create New Preferences")
        else:
            layout.label(text="Quick Setup")

        split = layout.split(factor=0.20)  # Left margin.
        split.label()
        split = split.split(factor=0.73)  # Content width.
        col = split.column()
        col.use_property_split = True
        col.use_property_decorate = False

        # Languages.
        if bpy.app.build_options.international:
            col.prop(prefs.view, "language")

        # Themes.
        sub = col.column(heading="Theme")
        label = bpy.types.USERPREF_MT_interface_theme_presets.bl_label
        if label == "Presets":
            label = "Bforartists"  # BFA - default theme
        sub.menu("USERPREF_MT_interface_theme_presets", text=label)

        col.separator()

        # Shortcuts.
        kc = wm.keyconfigs.active
        kc_prefs = kc.preferences

        sub = col.column(heading="Keymap")
        text = bpy.path.display_name(kc.name)
        if not text:
            text = "Blender"
        sub.menu("USERPREF_MT_keyconfigs", text=text)

        if hasattr(kc_prefs, "select_mouse"):
            col.row().prop(kc_prefs, "select_mouse", text="Mouse Select", expand=True)

        if hasattr(kc_prefs, "spacebar_action"):
            col.row().prop(kc_prefs, "spacebar_action", text="Spacebar Action")

        # Save Preferences.
        sub = col.column()
        sub.separator(factor=2)

        if can_import:
            sub.operator("wm.save_userpref", text="Save New Preferences", icon='FILE_TICK')
        else:
            sub.operator("wm.save_userpref", text="Continue")

        layout.separator(factor=2.0)

        layout.label(text=f"Bforartists {bpy.app.bfa_version_string} is based on Blender {bpy.app.version_string}")  # BFA - Show blender version

        layout.separator()  #BFA - added to first use

class WM_MT_splash(Menu):
    bl_label = "Splash"

    def draw(self, context):
        layout = self.layout
        layout.operator_context = 'EXEC_DEFAULT'
        layout.emboss = 'PULLDOWN_MENU'

        split = layout.split()

        # Templates
        col1 = split.column()
        col1.label(text="New File")

        bpy.types.TOPBAR_MT_file_new.draw_ex(col1, context, use_splash=True)

        # Recent
        col2 = split.column()
        col2_title = col2.row()

        found_recent = col2.template_recent_files()

        if found_recent:
            col2_title.label(text="Recent Files")
        else:
            # Links if no recent files.
            col2_title.label(text="Getting Started")

<<<<<<< HEAD
            col2.operator("wm.url_open", text="Manual",
                          icon='URL').url = "https://www.bforartists.de/bforartists-2-reference-manual/"
            col2.operator("wm.url_open", text="Release Notes",
                          icon='URL').url = "https://www.bforartists.de/release-notes/"
            col2.operator("wm.url_open", text="Credits",
                          icon='URL').url = "https://www.bforartists.de/credits-page-bforartists/"
=======
            col2.operator("wm.url_open_preset", text="Manual", icon='URL').type = 'MANUAL'
            col2.operator("wm.url_open", text="Support", icon='URL').url = "https://www.blender.org/support/"
            col2.operator("wm.url_open", text="User Communities", icon='URL').url = "https://www.blender.org/community/"
            col2.operator("wm.url_open", text="Get Involved", icon='URL').url = "https://www.blender.org/get-involved/"
            col2.operator("wm.url_open_preset", text="Blender Website", icon='URL').type = 'BLENDER'
>>>>>>> ea43fa08

        col_sep = layout.column()
        col_sep.separator()
        col_sep.separator(type='LINE')
        col_sep.separator()

        split = layout.split()

        col1 = split.column()
        sub = col1.row()
        sub.operator_context = 'INVOKE_DEFAULT'
        sub.operator("wm.open_mainfile", text="Open...", icon='FILE_FOLDER')
        col1.operator("wm.recover_last_session", icon='RECOVER_LAST')

        col2 = split.column()

<<<<<<< HEAD
        col2.operator("wm.url_open", text="Bforartists Website", icon='URL').url = "https://www.bforartists.de/"
        col2.operator("wm.url_open", text="Quickstart Learning Videos (Youtube)",
                      icon='URL').url = "https://www.youtube.com/watch?v=sZlqqMAGgMs&list=PLB0iqEbIPQTZArhZspyYSJOS_00jURpUB/"
=======
        col2.operator("wm.url_open_preset", text="What's New", icon='URL').type = 'RELEASE_NOTES'
        col2.operator("wm.url_open_preset", text="Donate to Blender", icon='FUND').type = 'FUND'
>>>>>>> ea43fa08

        layout.separator()

        if (not bpy.app.online_access) and bpy.app.online_access_override:
            self.layout.label(text="Running in Offline Mode", icon='INTERNET_OFFLINE') #BFA - icon

        layout.separator()

        subversion = bpy.app.version_file[2]
        layout.label(text=f"Bforartists {bpy.app.bfa_version_string} is based on Blender {bpy.app.version_string} sub {subversion}")  # BFA - Show blender version

        layout.separator()


class WM_MT_splash_about(Menu):
    bl_label = "About"

    def draw(self, context):
        layout = self.layout
        layout.operator_context = 'EXEC_DEFAULT'

        split = layout.split(factor=0.65)

        col = split.column(align=True)
        col.scale_y = 0.8
        col.label(text=iface_("Version: {:s}").format(bpy.app.bfa_version_string), translate=False) # bfa - show our version

        subversion = bpy.app.version_file[2]
        col.label(text=f"Based on Blender {bpy.app.version_string} sub {subversion}") # BFA - Show blender version

        col.separator(factor=2.5)
        col.label(text=iface_("Date: {:s} {:s}").format(
            bpy.app.build_commit_date.decode("utf-8", "replace"),
            bpy.app.build_commit_time.decode("utf-8", "replace")),
            translate=False,
        )
        col.label(text=iface_("Hash: {:s}").format(bpy.app.build_hash.decode("ascii")), translate=False)
        col.label(text=iface_("Branch: {:s}").format(bpy.app.build_branch.decode("utf-8", "replace")), translate=False)



        # This isn't useful information on MS-Windows or Apple systems as dynamically switching
        # between windowing systems is only supported between X11/WAYLAND.
        from _bpy import _ghost_backend
        ghost_backend = _ghost_backend()
        if ghost_backend not in {'NONE', 'DEFAULT'}:
            col.label(text=iface_("Windowing Environment: {:s}").format(_ghost_backend()), translate=False)
        del _ghost_backend, ghost_backend

        col.separator(factor=2.0)
        col.label(text="Bforartists is free software") # BFA - our name
        col.label(text="Licensed under the GNU General Public License")

        col = split.column(align=True)
        col.emboss = 'PULLDOWN_MENU'
        # col.operator("wm.url_open_preset", text="Donate", icon='FUND').type = 'FUND' # BFA - Not Used
        #col.operator("wm.url_open_preset", text="What's New", icon='URL').type = 'RELEASE_NOTES'  BFA - Not Used
        #col.separator(factor=2.0)
        #col.operator("wm.url_open_preset", text="Credits", icon='URL').type = 'CREDITS'  BFA - Not Used
        #col.operator("wm.url_open", text="License", icon='URL').url = "https://www.blender.org/about/license/"  BFA - Not Used
        #col.operator("wm.url_open", text="Blender Store", icon='URL').url = "https://store.blender.org"  BFA - Not Used
        #col.operator("wm.url_open_preset", text="Blender Website", icon='URL').type = 'BLENDER'  BFA - Not Used


class WM_MT_region_toggle_pie(Menu):
    bl_label = "Region Toggle"

    # Map the `region.type` to the `space_data` attribute & text label.
    # The order of items defines priority, so for example in the sequencer
    # when there is both a toolbar and channels, the toolbar gets the
    # axis-aligned pie, and the channels don't.
    _region_info = {
        'TOOLS': "show_region_toolbar",
        'UI': "show_region_ui",
        # Note that the tool header is enabled/disabled along with the header,
        # no need to include both in this list.
        'HEADER': "show_region_header",
        'FOOTER': "show_region_footer",
        'ASSET_SHELF': "show_region_asset_shelf",
        'CHANNELS': "show_region_channels",
    }
    # Map the `region.alignment` to the axis-aligned pie position.
    _region_align_pie = {
        'LEFT': 0,
        'RIGHT': 1,
        'BOTTOM': 2,
        'TOP': 3,
    }
    # Map the axis-aligned pie to alternative directions, see `ui_radial_dir_order` in C++ source.
    # The value is the preferred direction in order of priority, two diagonals, then the flipped direction.
    _region_dir_pie_alternatives = {
        0: (4, 6, 1),
        1: (5, 7, 0),
        2: (6, 7, 3),
        3: (4, 5, 2),
    }

    @classmethod
    def poll(cls, context):
        return context.space_data is not None

    @classmethod
    def _draw_pie_regions_from_alignment(cls, context, pie):
        space_data = context.space_data
        # Store each region by it's type.
        region_by_type = {}

        for region in context.area.regions:
            region_type = region.type
            # If the attribute doesn't exist, the RNA definition is outdated.
            # See: #134339 and its fix for reference.
            attr = cls._region_info.get(region_type, None)
            if attr is None:
                continue
            # In some cases channels exists but can't be toggled.
            assert hasattr(space_data, attr)

            if space_data.is_property_readonly(attr):
                continue

            # Technically possible these double-up, in practice this should never happen.
            if region_type in region_by_type:
                print("{:s}: Unexpected double-up of region types {!r}".format(cls.__name__, region_type))
            region_by_type[region_type] = region

        # Axis aligned pie menu items to populate.
        items = [[], [], [], [], [], [], [], []]

        # Use predictable ordering.
        for region_type in cls._region_info.keys():
            region = region_by_type.get(region_type)
            if region is None:
                continue
            index = cls._region_align_pie[region.alignment]
            items[index].append(region_type)

        # Handle any overflow (two or more regions with the same alignment).
        # This happens in the sequencer (channels + toolbar),
        # otherwise it should not be that common.
        items_overflow = []
        for index in range(4):
            if len(items[index]) <= 1:
                continue
            for index_other in cls._region_dir_pie_alternatives[index]:
                if not items[index_other]:
                    items[index_other].append(items[index].pop(1))
                    if len(items[index]) <= 1:
                        break
            del index_other

        for index in range(4):
            if len(items[index]) <= 1:
                continue
            for index_other in range(4, 8):
                if not items[index_other]:
                    items[index_other].append(items[index].pop(1))
                    if len(items[index]) <= 1:
                        break
        # Only happens when there are more than 8 regions - practically never!
        for index in range(4):
            while len(items[index]) > 1:
                items_overflow.append([items[index].pop(1)])

        # Use to access the labels.
        enum_items = bpy.types.Region.bl_rna.properties["type"].enum_items_static_ui

        for region_type_list in (items + items_overflow):
            if not region_type_list:
                pie.separator()
                continue
            assert len(region_type_list) == 1
            region_type = region_type_list[0]
            text = enum_items[region_type].name
            attr = cls._region_info[region_type]
            value = getattr(space_data, attr)
            props = pie.operator(
                "wm.context_toggle",
                text=text,
                text_ctxt=i18n_contexts.default,
                icon='CHECKBOX_HLT' if value else 'CHECKBOX_DEHLT',
            )
            props.data_path = "space_data." + attr

    def draw(self, context):
        layout = self.layout
        pie = layout.menu_pie()
        self._draw_pie_regions_from_alignment(context, pie)


class WM_OT_drop_blend_file(Operator):
    bl_idname = "wm.drop_blend_file"
    bl_label = "Handle dropped .blend file"
    bl_options = {'INTERNAL'}

    filepath: StringProperty(
        subtype='FILE_PATH',
        options={'SKIP_SAVE'},
    )

    def invoke(self, context, _event):
        context.window_manager.popup_menu(self.draw_menu, title=bpy.path.basename(self.filepath), icon='QUESTION')
        return {'FINISHED'}

    def draw_menu(self, menu, _context):
        layout = menu.layout

        col = layout.column()
        col.operator_context = 'INVOKE_DEFAULT'
        props = col.operator("wm.open_mainfile", text="Open", icon='FILE_FOLDER')
        props.filepath = self.filepath
        props.display_file_selector = False

        layout.separator()
        col = layout.column()
        col.operator_context = 'INVOKE_DEFAULT'
        col.operator("wm.link", text="Link...", icon='LINK_BLEND').filepath = self.filepath
        col.operator("wm.append", text="Append...", icon='APPEND_BLEND').filepath = self.filepath


classes = (
    WM_OT_context_collection_boolean_set,
    WM_OT_context_cycle_array,
    WM_OT_context_cycle_enum,
    WM_OT_context_cycle_int,
    WM_OT_context_menu_enum,
    WM_OT_context_modal_mouse,
    WM_OT_context_pie_enum,
    WM_OT_context_scale_float,
    WM_OT_context_scale_int,
    WM_OT_context_set_boolean,
    WM_OT_context_set_enum,
    WM_OT_context_set_float,
    WM_OT_context_set_id,
    WM_OT_context_set_int,
    WM_OT_context_set_string,
    WM_OT_context_set_value,
    WM_OT_context_toggle,
    WM_OT_context_toggle_enum,
    WM_OT_doc_view,
    WM_OT_doc_view_manual,
    WM_OT_drop_blend_file,
    WM_OT_operator_cheat_sheet,
    WM_OT_operator_pie_enum,
    WM_OT_path_open,
    WM_OT_properties_add,
    WM_OT_properties_context_change,
    WM_OT_properties_edit,
    WM_OT_properties_edit_value,
    WM_OT_properties_remove,
    WM_OT_sysinfo,
    WM_OT_owner_disable,
    WM_OT_owner_enable,
    WM_OT_url_open,
    WM_OT_url_open_preset,
    WM_OT_tool_set_by_id,
    WM_OT_tool_set_by_index,
    WM_OT_tool_set_by_brush_type,
    WM_OT_toolbar,
    WM_OT_toolbar_fallback_pie,
    WM_OT_toolbar_prompt,
    BatchRenameAction,
    WM_OT_batch_rename,
    WM_MT_splash_quick_setup,
    WM_MT_splash,
    WM_MT_splash_about,
    WM_MT_region_toggle_pie,
)<|MERGE_RESOLUTION|>--- conflicted
+++ resolved
@@ -3435,20 +3435,12 @@
             # Links if no recent files.
             col2_title.label(text="Getting Started")
 
-<<<<<<< HEAD
             col2.operator("wm.url_open", text="Manual",
                           icon='URL').url = "https://www.bforartists.de/bforartists-2-reference-manual/"
             col2.operator("wm.url_open", text="Release Notes",
                           icon='URL').url = "https://www.bforartists.de/release-notes/"
             col2.operator("wm.url_open", text="Credits",
                           icon='URL').url = "https://www.bforartists.de/credits-page-bforartists/"
-=======
-            col2.operator("wm.url_open_preset", text="Manual", icon='URL').type = 'MANUAL'
-            col2.operator("wm.url_open", text="Support", icon='URL').url = "https://www.blender.org/support/"
-            col2.operator("wm.url_open", text="User Communities", icon='URL').url = "https://www.blender.org/community/"
-            col2.operator("wm.url_open", text="Get Involved", icon='URL').url = "https://www.blender.org/get-involved/"
-            col2.operator("wm.url_open_preset", text="Blender Website", icon='URL').type = 'BLENDER'
->>>>>>> ea43fa08
 
         col_sep = layout.column()
         col_sep.separator()
@@ -3465,14 +3457,9 @@
 
         col2 = split.column()
 
-<<<<<<< HEAD
         col2.operator("wm.url_open", text="Bforartists Website", icon='URL').url = "https://www.bforartists.de/"
         col2.operator("wm.url_open", text="Quickstart Learning Videos (Youtube)",
                       icon='URL').url = "https://www.youtube.com/watch?v=sZlqqMAGgMs&list=PLB0iqEbIPQTZArhZspyYSJOS_00jURpUB/"
-=======
-        col2.operator("wm.url_open_preset", text="What's New", icon='URL').type = 'RELEASE_NOTES'
-        col2.operator("wm.url_open_preset", text="Donate to Blender", icon='FUND').type = 'FUND'
->>>>>>> ea43fa08
 
         layout.separator()
 
