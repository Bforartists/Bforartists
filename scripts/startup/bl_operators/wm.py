# SPDX-FileCopyrightText: 2009-2023 Blender Authors
#
# SPDX-License-Identifier: GPL-2.0-or-later

from __future__ import annotations

import bpy
from bpy.types import (
    Menu,
    Operator,
)
from bpy.props import (
    BoolProperty,
    CollectionProperty,
    EnumProperty,
    FloatProperty,
    IntProperty,
    StringProperty,
    BoolVectorProperty,
    IntVectorProperty,
    FloatVectorProperty,
)
from bpy.app.translations import (
    pgettext_iface as iface_,
    pgettext_tip as tip_,
    pgettext_rpt as rpt_,
    contexts as i18n_contexts,
)


def _rna_path_prop_search_for_context_impl(context, edit_text, unique_attrs):
    # Use the same logic as auto-completing in the Python console to expand the data-path.
    from bl_console_utils.autocomplete import intellisense
    context_prefix = "context."
    line = context_prefix + edit_text
    cursor = len(line)
    namespace = {"context": context}
    comp_prefix, _, comp_options = intellisense.expand(line=line, cursor=cursor, namespace=namespace, private=False)
    prefix = comp_prefix[len(context_prefix):]  # Strip "context."
    for attr in comp_options.split("\n"):
        if attr.endswith((
                # Exclude function calls because they are generally not part of data-paths.
                "(", ")",
                # RNA properties for introspection, not useful to expand.
                ".bl_rna", ".rna_type",
        )):
            continue
        attr_full = prefix + attr.lstrip()
        if attr_full in unique_attrs:
            continue
        unique_attrs.add(attr_full)
        yield attr_full


def rna_path_prop_search_for_context(self, context, edit_text):
    # NOTE(@campbellbarton): Limiting data-path expansion is rather arbitrary.
    # It's possible for e.g. that someone would want to set a shortcut in the preferences or
    # in other region types than those currently expanded. Unless there is a reasonable likelihood
    # users might expand these space-type/region-type combinations - exclude them from this search.
    # After all, this list is mainly intended as a hint, users are not prevented from constructing
    # the data-paths themselves.
    unique_attrs = set()

    for window in context.window_manager.windows:
        for area in window.screen.areas:
            # Users are very unlikely to be setting shortcuts in the preferences, skip this.
            if area.type == 'PREFERENCES':
                continue
            # Ignore the same region type multiple times in an area.
            # Prevents the 3D-viewport quad-view from attempting to expand 3 extra times for e.g.
            region_type_unique = set()
            for region in area.regions:
                if region.type not in {'WINDOW', 'PREVIEW'}:
                    continue
                if region.type in region_type_unique:
                    continue
                region_type_unique.add(region.type)
                with context.temp_override(window=window, area=area, region=region):
                    yield from _rna_path_prop_search_for_context_impl(context, edit_text, unique_attrs)

    if not unique_attrs:
        # Users *might* only have a preferences area shown, in that case just expand the current context.
        yield from _rna_path_prop_search_for_context_impl(context, edit_text, unique_attrs)


rna_path_prop = StringProperty(
    name="Context Attributes",
    description="Context data-path (expanded using visible windows in the current .blend file)",
    maxlen=1024,
    search=rna_path_prop_search_for_context,
)

rna_reverse_prop = BoolProperty(
    name="Reverse",
    description="Cycle backwards",
    default=False,
    options={'SKIP_SAVE'},
)

rna_wrap_prop = BoolProperty(
    name="Wrap",
    description="Wrap back to the first/last values",
    default=False,
    options={'SKIP_SAVE'},
)

rna_relative_prop = BoolProperty(
    name="Relative",
    description="Apply relative to the current value (delta)",
    default=False,
    options={'SKIP_SAVE'},
)

rna_space_type_prop = EnumProperty(
    name="Type",
    items=tuple(
        (e.identifier, e.name, "", e.value)
        for e in bpy.types.Space.bl_rna.properties["type"].enum_items
    ),
    default='EMPTY',
)

# Note, this can be used for more operators,
# currently not used for all "WM_OT_context_" operators.
rna_module_prop = StringProperty(
    name="Module",
    description="Optionally override the context with a module",
    maxlen=1024,
)


def context_path_validate(context, data_path):
    try:
        value = eval("context.{:s}".format(data_path)) if data_path else Ellipsis
    except AttributeError as ex:
        if str(ex).startswith("'NoneType'"):
            # One of the items in the rna path is None, just ignore this
            value = Ellipsis
        else:
            # Print invalid path, but don't show error to the users and fully
            # break the UI if the operator is bound to an event like left click.
            print("context_path_validate error: context.{:s} not found (invalid keymap entry?)".format(data_path))
            value = Ellipsis

    return value


def context_path_to_rna_property(context, data_path):
    from bl_rna_utils.data_path import property_definition_from_data_path
    rna_prop = property_definition_from_data_path(context, "." + data_path)
    if rna_prop is not None:
        return rna_prop
    return None


def context_path_decompose(data_path):
    # Decompose a data_path into 3 components:
    # base_path, prop_attr, prop_item, where:
    # `"foo.bar["baz"].fiz().bob.buz[10][2]"`, returns...
    # `("foo.bar["baz"].fiz().bob", "buz", "[10][2]")`
    #
    # This is useful as we often want the base and the property, ignoring any item access.
    # Note that item access includes function calls since these aren't properties.
    #
    # Note that the `.` is removed from the start of the first and second values,
    # this is done because `.attr` isn't convenient to use as an argument,
    # also the convention is not to include this within the data paths or the operator logic for `bpy.ops.wm.*`.
    from bl_rna_utils.data_path import decompose_data_path
    path_split = decompose_data_path("." + data_path)

    # Find the last property that isn't a function call.
    value_prev = ""
    i = len(path_split)
    while (i := i - 1) >= 0:
        value = path_split[i]
        if value.startswith("."):
            if not value_prev.startswith("("):
                break
        value_prev = value

    if i != -1:
        base_path = "".join(path_split[:i])
        prop_attr = path_split[i]
        prop_item = "".join(path_split[i + 1:])

        if base_path:
            assert base_path.startswith(".")
            base_path = base_path[1:]
        if prop_attr:
            assert prop_attr.startswith(".")
            prop_attr = prop_attr[1:]
    else:
        # If there are no properties, everything is an item.
        # Note that should not happen in practice with values which are added onto `context`,
        # include since it's correct to account for this case and not doing so will create a confusing exception.
        base_path = ""
        prop_attr = ""
        prop_item = "".join(path_split)

    return (base_path, prop_attr, prop_item)


def description_from_data_path(base, data_path, *, prefix, value=Ellipsis):
    if context_path_validate(base, data_path) is Ellipsis:
        return None

    if (
            (rna_prop := context_path_to_rna_property(base, data_path)) and
            (description := iface_(rna_prop.description))
    ):
        description = iface_("{:s}: {:s}").format(prefix, description)
        if value != Ellipsis:
            description = "{:s}\n{:s}: {:s}".format(description, iface_("Value"), str(value))
        return description
    return None


def operator_value_is_undo(value):
    if value in {None, Ellipsis}:
        return False

    # typical properties or objects
    id_data = getattr(value, "id_data", Ellipsis)

    if id_data is None:
        return False
    elif id_data is Ellipsis:
        # handle mathutils types
        id_data = getattr(getattr(value, "owner", None), "id_data", None)

        if id_data is None:
            return False

    # return True if its a non window ID type
    return (isinstance(id_data, bpy.types.ID) and
            (not isinstance(id_data, (bpy.types.WindowManager,
                                      bpy.types.Screen,
                                      bpy.types.Brush,
                                      ))))


def operator_path_is_undo(context, data_path):
    data_path_head, _, _ = context_path_decompose(data_path)

    # When we can't find the data owner assume no undo is needed.
    if not data_path_head:
        return False

    value = context_path_validate(context, data_path_head)

    return operator_value_is_undo(value)


def operator_path_undo_return(context, data_path):
    return {'FINISHED'} if operator_path_is_undo(context, data_path) else {'CANCELLED'}


def operator_value_undo_return(value):
    return {'FINISHED'} if operator_value_is_undo(value) else {'CANCELLED'}


def execute_context_assign(self, context):
    data_path = self.data_path
    if context_path_validate(context, data_path) is Ellipsis:
        return {'PASS_THROUGH'}

    if getattr(self, "relative", False):
        exec("context.{:s} += self.value".format(data_path))
    else:
        exec("context.{:s} = self.value".format(data_path))

    return operator_path_undo_return(context, data_path)


class WM_OT_context_set_boolean(Operator):
    """Set a context value"""
    bl_idname = "wm.context_set_boolean"
    bl_label = "Context Set Boolean"
    bl_options = {'UNDO', 'INTERNAL'}

    data_path: rna_path_prop
    value: BoolProperty(
        name="Value",
        description="Assignment value",
        default=True,
    )

    @classmethod
    def description(cls, context, props):
        return description_from_data_path(context, props.data_path, prefix=iface_("Assign"), value=props.value)

    execute = execute_context_assign


class WM_OT_context_set_int(Operator):  # same as enum
    """Set a context value"""
    bl_idname = "wm.context_set_int"
    bl_label = "Context Set"
    bl_options = {'UNDO', 'INTERNAL'}

    data_path: rna_path_prop
    value: IntProperty(
        name="Value",
        description="Assign value",
        default=0,
    )
    relative: rna_relative_prop

    @classmethod
    def description(cls, context, props):
        return description_from_data_path(context, props.data_path, prefix=iface_("Assign"), value=props.value)

    execute = execute_context_assign


class WM_OT_context_scale_float(Operator):
    """Scale a float context value"""
    bl_idname = "wm.context_scale_float"
    bl_label = "Context Scale Float"
    bl_options = {'UNDO', 'INTERNAL'}

    data_path: rna_path_prop
    value: FloatProperty(
        name="Value",
        description="Assign value",
        default=1.0,
    )

    @classmethod
    def description(cls, context, props):
        return description_from_data_path(context, props.data_path, prefix=iface_("Scale"), value=props.value)

    def execute(self, context):
        data_path = self.data_path
        if context_path_validate(context, data_path) is Ellipsis:
            return {'PASS_THROUGH'}

        value = self.value

        if value == 1.0:  # nothing to do
            return {'CANCELLED'}

        exec("context.{:s} *= value".format(data_path))

        return operator_path_undo_return(context, data_path)


class WM_OT_context_scale_int(Operator):
    """Scale an int context value"""
    bl_idname = "wm.context_scale_int"
    bl_label = "Context Scale Int"
    bl_options = {'UNDO', 'INTERNAL'}

    data_path: rna_path_prop
    value: FloatProperty(
        name="Value",
        description="Assign value",
        default=1.0,
    )
    always_step: BoolProperty(
        name="Always Step",
        description="Always adjust the value by a minimum of 1 when 'value' is not 1.0",
        default=True,
        options={'SKIP_SAVE'},
    )

    @classmethod
    def description(cls, context, props):
        return description_from_data_path(context, props.data_path, prefix=iface_("Scale"), value=props.value)

    def execute(self, context):
        data_path = self.data_path
        if context_path_validate(context, data_path) is Ellipsis:
            return {'PASS_THROUGH'}

        value = self.value

        if value == 1.0:  # nothing to do
            return {'CANCELLED'}

        if getattr(self, "always_step", False):
            if value > 1.0:
                add = "1"
                func = "max"
            else:
                add = "-1"
                func = "min"
            exec("context.{:s} = {:s}(round(context.{:s} * value), context.{:s} + {:s})".format(
                data_path, func, data_path, data_path, add,
            ))
        else:
            exec("context.{:s} *= value".format(data_path))

        return operator_path_undo_return(context, data_path)


class WM_OT_context_set_float(Operator):  # same as enum
    """Set a context value"""
    bl_idname = "wm.context_set_float"
    bl_label = "Context Set Float"
    bl_options = {'UNDO', 'INTERNAL'}

    data_path: rna_path_prop
    value: FloatProperty(
        name="Value",
        description="Assignment value",
        default=0.0,
    )
    relative: rna_relative_prop

    @classmethod
    def description(cls, context, props):
        return description_from_data_path(context, props.data_path, prefix=iface_("Assign"), value=props.value)

    execute = execute_context_assign


class WM_OT_context_set_string(Operator):  # same as enum
    """Set a context value"""
    bl_idname = "wm.context_set_string"
    bl_label = "Context Set String"
    bl_options = {'UNDO', 'INTERNAL'}

    data_path: rna_path_prop
    value: StringProperty(
        name="Value",
        description="Assign value",
        maxlen=1024,
    )

    @classmethod
    def description(cls, context, props):
        return description_from_data_path(context, props.data_path, prefix=iface_("Assign"), value=props.value)

    execute = execute_context_assign


class WM_OT_context_set_enum(Operator):
    """Set a context value"""
    bl_idname = "wm.context_set_enum"
    bl_label = "Context Set Enum"
    bl_options = {'UNDO', 'INTERNAL'}

    data_path: rna_path_prop
    value: StringProperty(
        name="Value",
        description="Assignment value (as a string)",
        maxlen=1024,
    )

    @classmethod
    def description(cls, context, props):
        return description_from_data_path(context, props.data_path, prefix=iface_("Assign"), value=props.value)

    execute = execute_context_assign


class WM_OT_context_set_value(Operator):
    """Set a context value"""
    bl_idname = "wm.context_set_value"
    bl_label = "Context Set Value"
    bl_options = {'UNDO', 'INTERNAL'}

    data_path: rna_path_prop
    value: StringProperty(
        name="Value",
        description="Assignment value (as a string)",
        maxlen=1024,
    )

    @classmethod
    def description(cls, context, props):
        return description_from_data_path(context, props.data_path, prefix=iface_("Assign"), value=props.value)

    def execute(self, context):
        data_path = self.data_path
        if context_path_validate(context, data_path) is Ellipsis:
            return {'PASS_THROUGH'}
        exec("context.{:s} = {:s}".format(data_path, self.value))
        return operator_path_undo_return(context, data_path)


class WM_OT_context_toggle(Operator):
    """Toggle a context value"""
    bl_idname = "wm.context_toggle"
    bl_label = "Context Toggle"
    bl_options = {'UNDO', 'INTERNAL'}

    data_path: rna_path_prop
    module: rna_module_prop

    @classmethod
    def description(cls, context, props):
        # Currently unsupported, it might be possible to extract this.
        if props.module:
            return None
        return description_from_data_path(context, props.data_path, prefix=iface_("Toggle"))

    def execute(self, context):
        data_path = self.data_path

        module = self.module
        if not module:
            base = context
        else:
            from importlib import import_module
            base = import_module(self.module)

        if context_path_validate(base, data_path) is Ellipsis:
            return {'PASS_THROUGH'}

        exec("base.{:s} = not (base.{:s})".format(data_path, data_path))

        return operator_path_undo_return(base, data_path)


class WM_OT_context_toggle_enum(Operator):
    """Toggle a context value"""
    bl_idname = "wm.context_toggle_enum"
    bl_label = "Context Toggle Values"
    bl_options = {'UNDO', 'INTERNAL'}

    data_path: rna_path_prop
    value_1: StringProperty(
        name="Value",
        description="Toggle enum",
        maxlen=1024,
    )
    value_2: StringProperty(
        name="Value",
        description="Toggle enum",
        maxlen=1024,
    )

    @classmethod
    def description(cls, context, props):
        value = "({!r}, {!r})".format(props.value_1, props.value_2)
        return description_from_data_path(context, props.data_path, prefix=iface_("Toggle"), value=value)

    def execute(self, context):
        data_path = self.data_path

        if context_path_validate(context, data_path) is Ellipsis:
            return {'PASS_THROUGH'}

        # failing silently is not ideal, but we don't want errors for shortcut
        # keys that some values that are only available in a particular context
        try:
            exec(
                "context.{:s} = {!r} if (context.{:s} != {!r}) else {!r}".format(
                    data_path,
                    self.value_2,
                    data_path,
                    self.value_2,
                    self.value_1,
                )
            )
        except BaseException:
            return {'PASS_THROUGH'}

        return operator_path_undo_return(context, data_path)


class WM_OT_context_cycle_int(Operator):
    """Set a context value (useful for cycling active material, """ \
        """shape keys, groups, etc.)"""
    bl_idname = "wm.context_cycle_int"
    bl_label = "Context Int Cycle"
    bl_options = {'UNDO', 'INTERNAL'}

    data_path: rna_path_prop
    reverse: rna_reverse_prop
    wrap: rna_wrap_prop

    @classmethod
    def description(cls, context, props):
        return description_from_data_path(context, props.data_path, prefix=iface_("Cycle"))

    def execute(self, context):
        data_path = self.data_path
        value = context_path_validate(context, data_path)
        if value is Ellipsis:
            return {'PASS_THROUGH'}

        if self.reverse:
            value -= 1
        else:
            value += 1

        exec("context.{:s} = value".format(data_path))

        if self.wrap:
            if value != eval("context.{:s}".format(data_path)):
                # relies on rna clamping integers out of the range
                if self.reverse:
                    value = (1 << 31) - 1
                else:
                    value = -1 << 31

                exec("context.{:s} = value".format(data_path))

        return operator_path_undo_return(context, data_path)


class WM_OT_context_cycle_enum(Operator):
    """Toggle a context value"""
    bl_idname = "wm.context_cycle_enum"
    bl_label = "Context Enum Cycle"
    bl_options = {'UNDO', 'INTERNAL'}

    data_path: rna_path_prop
    reverse: rna_reverse_prop
    wrap: rna_wrap_prop

    @classmethod
    def description(cls, context, props):
        return description_from_data_path(context, props.data_path, prefix=iface_("Cycle"))

    def execute(self, context):
        data_path = self.data_path
        value = context_path_validate(context, data_path)
        if value is Ellipsis:
            return {'PASS_THROUGH'}

        orig_value = value

        rna_prop = context_path_to_rna_property(context, data_path)
        if type(rna_prop) != bpy.types.EnumProperty:
            raise Exception("expected an enum property")

        enums = rna_prop.enum_items.keys()
        orig_index = enums.index(orig_value)

        # Have the info we need, advance to the next item.
        #
        # When wrap's disabled we may set the value to itself,
        # this is done to ensure update callbacks run.
        if self.reverse:
            if orig_index == 0:
                advance_enum = enums[-1] if self.wrap else enums[0]
            else:
                advance_enum = enums[orig_index - 1]
        else:
            if orig_index == len(enums) - 1:
                advance_enum = enums[0] if self.wrap else enums[-1]
            else:
                advance_enum = enums[orig_index + 1]

        # set the new value
        exec("context.{:s} = advance_enum".format(data_path))
        return operator_path_undo_return(context, data_path)


class WM_OT_context_cycle_array(Operator):
    """Set a context array value """ \
    """(useful for cycling the active mesh edit mode)"""
    bl_idname = "wm.context_cycle_array"
    bl_label = "Context Array Cycle"
    bl_options = {'UNDO', 'INTERNAL'}

    data_path: rna_path_prop
    reverse: rna_reverse_prop

    @classmethod
    def description(cls, context, props):
        return description_from_data_path(context, props.data_path, prefix=iface_("Cycle"))

    def execute(self, context):
        data_path = self.data_path
        value = context_path_validate(context, data_path)
        if value is Ellipsis:
            return {'PASS_THROUGH'}

        def cycle(array):
            if self.reverse:
                array.insert(0, array.pop())
            else:
                array.append(array.pop(0))
            return array

        exec("context.{:s} = cycle(context.{:s}[:])".format(data_path, data_path))

        return operator_path_undo_return(context, data_path)


class WM_OT_context_menu_enum(Operator):
    bl_idname = "wm.context_menu_enum"
    bl_label = "Context Enum Menu"
    bl_options = {'UNDO', 'INTERNAL'}

    data_path: rna_path_prop

    @classmethod
    def description(cls, context, props):
        return description_from_data_path(context, props.data_path, prefix=iface_("Menu"))

    def execute(self, context):
        data_path = self.data_path
        value = context_path_validate(context, data_path)

        if value is Ellipsis:
            return {'PASS_THROUGH'}

        base_path, prop_attr, _ = context_path_decompose(data_path)
        value_base = context_path_validate(context, base_path)
        rna_prop = context_path_to_rna_property(context, data_path)

        def draw_cb(self, context):
            layout = self.layout
            layout.prop(value_base, prop_attr, expand=True)

        context.window_manager.popup_menu(draw_func=draw_cb, title=rna_prop.name, icon=rna_prop.icon)

        return {'FINISHED'}


class WM_OT_context_pie_enum(Operator):
    bl_idname = "wm.context_pie_enum"
    bl_label = "Context Enum Pie"
    bl_options = {'UNDO', 'INTERNAL'}

    data_path: rna_path_prop

    @classmethod
    def description(cls, context, props):
        return description_from_data_path(context, props.data_path, prefix=iface_("Pie Menu"))

    def invoke(self, context, event):
        wm = context.window_manager
        data_path = self.data_path
        value = context_path_validate(context, data_path)

        if value is Ellipsis:
            return {'PASS_THROUGH'}

        base_path, prop_attr, _ = context_path_decompose(data_path)
        value_base = context_path_validate(context, base_path)
        rna_prop = context_path_to_rna_property(context, data_path)

        def draw_cb(self, context):
            layout = self.layout
            layout.prop(value_base, prop_attr, expand=True)

        wm.popup_menu_pie(draw_func=draw_cb, title=rna_prop.name, icon=rna_prop.icon, event=event)

        return {'FINISHED'}


class WM_OT_operator_pie_enum(Operator):
    bl_idname = "wm.operator_pie_enum"
    bl_label = "Operator Enum Pie"
    bl_options = {'UNDO', 'INTERNAL'}

    data_path: StringProperty(
        name="Operator",
        description="Operator name (in Python as string)",
        maxlen=1024,
    )
    prop_string: StringProperty(
        name="Property",
        description="Property name (as a string)",
        maxlen=1024,
    )

    @classmethod
    def description(cls, context, props):
        return description_from_data_path(context, props.data_path, prefix=iface_("Pie Menu"))

    def invoke(self, context, event):
        wm = context.window_manager

        data_path = self.data_path
        prop_attr = self.prop_string

        # same as eval("bpy.ops." + data_path)
        op_mod_str, ob_id_str = data_path.split(".", 1)
        op = getattr(getattr(bpy.ops, op_mod_str), ob_id_str)
        del op_mod_str, ob_id_str

        try:
            op_rna = op.get_rna_type()
        except KeyError:
            self.report({'ERROR'}, rpt_("Operator not found: bpy.ops.{:s}").format(data_path))
            return {'CANCELLED'}

        def draw_cb(self, context):
            layout = self.layout
            pie = layout.menu_pie()
            pie.operator_enum(data_path, prop_attr)

        wm.popup_menu_pie(draw_func=draw_cb, title=op_rna.name, event=event)

        return {'FINISHED'}


class WM_OT_context_set_id(Operator):
    """Set a context value to an ID data-block"""
    bl_idname = "wm.context_set_id"
    bl_label = "Set Library ID"
    bl_options = {'UNDO', 'INTERNAL'}

    data_path: rna_path_prop
    value: StringProperty(
        name="Value",
        description="Assign value",
        maxlen=1024,
    )

    def execute(self, context):
        value = self.value
        data_path = self.data_path

        # Match the pointer type from the target property to `bpy.data.*`
        # so we lookup the correct list.

        rna_prop = context_path_to_rna_property(context, data_path)
        rna_prop_fixed_type = rna_prop.fixed_type

        id_iter = None

        for prop in bpy.data.rna_type.properties:
            if prop.rna_type.identifier == "CollectionProperty":
                if prop.fixed_type == rna_prop_fixed_type:
                    id_iter = prop.identifier
                    break

        if id_iter:
            value_id = getattr(bpy.data, id_iter).get(value)
            exec("context.{:s} = value_id".format(data_path))

        return operator_path_undo_return(context, data_path)


doc_id = StringProperty(
    name="Doc ID",
    maxlen=1024,
    options={'HIDDEN'},
)

data_path_iter = StringProperty(
    description="The data path relative to the context, must point to an iterable")

data_path_item = StringProperty(
    description="The data path from each iterable to the value (int or float)")


class WM_OT_context_collection_boolean_set(Operator):
    """Set boolean values for a collection of items"""
    bl_idname = "wm.context_collection_boolean_set"
    bl_label = "Context Collection Boolean Set"
    bl_options = {'UNDO', 'REGISTER', 'INTERNAL'}

    data_path_iter: data_path_iter
    data_path_item: data_path_item

    type: EnumProperty(
        name="Type",
        items=(
            ('TOGGLE', "Toggle", ""),
            ('ENABLE', "Enable", ""),
            ('DISABLE', "Disable", ""),
        ),
    )

    def execute(self, context):
        data_path_iter = self.data_path_iter
        data_path_item = self.data_path_item

        items = list(getattr(context, data_path_iter))
        items_ok = []
        is_set = False
        for item in items:
            try:
                value_orig = eval("item." + data_path_item)
            except BaseException:
                continue

            if value_orig is True:
                is_set = True
            elif value_orig is False:
                pass
            else:
                self.report(
                    {'WARNING'},
                    rpt_("Non boolean value found: {:s}[ ].{:s}").format(data_path_iter, data_path_item),
                )
                return {'CANCELLED'}

            items_ok.append(item)

        # avoid undo push when nothing to do
        if not items_ok:
            return {'CANCELLED'}

        if self.type == 'ENABLE':
            is_set = True
        elif self.type == 'DISABLE':
            is_set = False
        else:
            is_set = not is_set

        exec_str = "item.{:s} = {:s}".format(data_path_item, str(is_set))
        for item in items_ok:
            exec(exec_str)

        return operator_value_undo_return(item)


class WM_OT_context_modal_mouse(Operator):
    """Adjust arbitrary values with mouse input"""
    bl_idname = "wm.context_modal_mouse"
    bl_label = "Context Modal Mouse"
    bl_options = {'GRAB_CURSOR', 'BLOCKING', 'UNDO', 'INTERNAL'}

    data_path_iter: data_path_iter
    data_path_item: data_path_item
    header_text: StringProperty(
        name="Header Text",
        description="Text to display in header during scale",
    )

    input_scale: FloatProperty(
        description="Scale the mouse movement by this value before applying the delta",
        default=0.01,
        options={'SKIP_SAVE'},
    )
    invert: BoolProperty(
        description="Invert the mouse input",
        default=False,
        options={'SKIP_SAVE'},
    )
    initial_x: IntProperty(options={'HIDDEN'})

    def _values_store(self, context):
        data_path_iter = self.data_path_iter
        data_path_item = self.data_path_item

        self._values = values = {}

        for item in getattr(context, data_path_iter):
            try:
                value_orig = eval("item." + data_path_item)
            except BaseException:
                continue

            # check this can be set, maybe this is library data.
            try:
                exec("item.{:s} = {:s}".format(data_path_item, str(value_orig)))
            except BaseException:
                continue

            values[item] = value_orig

    def _values_delta(self, delta):
        delta *= self.input_scale
        if self.invert:
            delta = - delta

        data_path_item = self.data_path_item
        for item, value_orig in self._values.items():
            if type(value_orig) == int:
                exec("item.{:s} = int({:d})".format(data_path_item, round(value_orig + delta)))
            else:
                exec("item.{:s} = {:f}".format(data_path_item, value_orig + delta))

    def _values_restore(self):
        data_path_item = self.data_path_item
        for item, value_orig in self._values.items():
            exec("item.{:s} = {:s}".format(data_path_item, str(value_orig)))

        self._values.clear()

    def _values_clear(self):
        self._values.clear()

    def modal(self, context, event):
        event_type = event.type

        if event_type == 'MOUSEMOVE':
            delta = event.mouse_x - self.initial_x
            self._values_delta(delta)
            header_text = self.header_text
            if header_text:
                if len(self._values) == 1:
<<<<<<< HEAD
                    (item,) = self._values.keys()
                    header_text = header_text % eval("item.%s" % self.data_path_item)
=======
                    (item, ) = self._values.keys()
                    header_text = header_text % eval("item.{:s}".format(self.data_path_item))
>>>>>>> 858bb9cd
                else:
                    header_text = (self.header_text % delta) + rpt_(" (delta)")
                context.area.header_text_set(header_text)

        elif 'LEFTMOUSE' == event_type:
            item = next(iter(self._values.keys()))
            self._values_clear()
            context.area.header_text_set(None)
            return operator_value_undo_return(item)

        elif event_type in {'RIGHTMOUSE', 'ESC'}:
            self._values_restore()
            context.area.header_text_set(None)
            return {'CANCELLED'}

        return {'RUNNING_MODAL'}

    def invoke(self, context, event):
        self._values_store(context)

        if not self._values:
            self.report(
                {'WARNING'},
                rpt_("Nothing to operate on: {:s}[ ].{:s}").format(
                    self.data_path_iter, self.data_path_item,
                ),
            )
            return {'CANCELLED'}
        else:
            self.initial_x = event.mouse_x

            context.window_manager.modal_handler_add(self)
            return {'RUNNING_MODAL'}


class WM_OT_url_open(Operator):
    """Open a website in the web browser"""
    bl_idname = "wm.url_open"
    bl_label = ""
    bl_options = {'INTERNAL'}

    url: StringProperty(
        name="URL",
        description="URL to open",
    )

    @staticmethod
    def _add_utm_param_to_url(url, utm_source):
        import urllib.parse

        # Parse the URL to get its domain and query parameters.
        if not urllib.parse.urlparse(url).scheme:
            url = "https://" + url
        parsed_url = urllib.parse.urlparse(url)

        # Only add a utm source if it points to a blender.org domain.
        domain = parsed_url.netloc
        if not (domain.endswith(".blender.org") or domain == "blender.org"):
            return url

        # Parse the query parameters and add or update the utm_source parameter.
        query_params = urllib.parse.parse_qs(parsed_url.query)
        query_params["utm_source"] = utm_source
        new_query = urllib.parse.urlencode(query_params, doseq=True)

        # Create a new URL with the updated query parameters.
        new_url_parts = list(parsed_url)
        new_url_parts[4] = new_query
        new_url = urllib.parse.urlunparse(new_url_parts)

        return new_url

    @staticmethod
    def _get_utm_source():
        version = bpy.app.version_string
        return "blender-" + version.replace(" ", "-").lower()

    def execute(self, _context):
        import webbrowser
        complete_url = self._add_utm_param_to_url(self.url, self._get_utm_source())
        webbrowser.open(complete_url)
        return {'FINISHED'}


class WM_OT_url_open_preset(Operator):
    """Open a preset website in the web browser"""
    bl_idname = "wm.url_open_preset"
    bl_label = "Open Preset Website"
    bl_options = {'INTERNAL'}

    @staticmethod
    def _wm_url_open_preset_type_items(_self, _context):
        return [item for (item, _) in WM_OT_url_open_preset.preset_items]

    type: EnumProperty(
        name="Site",
        items=WM_OT_url_open_preset._wm_url_open_preset_type_items,
    )

    id: StringProperty(
        name="Identifier",
        description="Optional identifier",
    )

    def _url_from_bug(self, _context):
        from bl_ui_utils.bug_report_url import url_prefill_from_blender
        return url_prefill_from_blender()

    def _url_from_bug_addon(self, _context):
        from bl_ui_utils.bug_report_url import url_prefill_from_blender
        return url_prefill_from_blender(addon_info=self.id)

    def _url_from_release_notes(self, _context):
        return "https://www.blender.org/download/releases/{:d}-{:d}/".format(*bpy.app.version[:2])

    def _url_from_manual(self, _context):
        return "https://docs.blender.org/manual/{:s}/{:d}.{:d}/".format(
            bpy.utils.manual_language_code(), *bpy.app.version[:2],
        )

    def _url_from_api(self, _context):
        return "https://docs.blender.org/api/{:d}.{:d}/".format(*bpy.app.version[:2])

    # This list is: (enum_item, url) pairs.
    # Allow dynamically extending.
    preset_items = [
        # Dynamic URL's.
        (('BUG', iface_("Bug"),
          tip_("Report a bug with pre-filled version information")),
         _url_from_bug),
        (('BUG_ADDON', iface_("Add-on Bug"),
          tip_("Report a bug in an add-on")),
         _url_from_bug_addon),
        (('RELEASE_NOTES', iface_("Release Notes"),
          tip_("Read about what's new in this version of Blender")),
         _url_from_release_notes),
        (('MANUAL', iface_("User Manual"),
          tip_("The reference manual for this version of Blender")),
         _url_from_manual),
        (('API', iface_("Python API Reference"),
          tip_("The API reference manual for this version of Blender")),
         _url_from_api),

        # BFA - disable blender funding links
        # Static URL's.
        # (('FUND', "Development Fund",
        #  "The donation program to support maintenance and improvements"),
        # "https://fund.blender.org"),
        # (('BLENDER', "blender.org",
        #  "Blender's official web-site"),
        # "https://www.blender.org"),
        # (('CREDITS', "Credits",
        #  "Lists committers to Blender's source code"),
        # "https://www.blender.org/about/credits/"),
    ]

    def execute(self, context):
        url = None
        type = self.type
        for (item_id, _, _), url in self.preset_items:
            if item_id == type:
                if callable(url):
                    url = url(self, context)
                break

        return bpy.ops.wm.url_open(url=url)


class WM_OT_path_open(Operator):
    """Open a path in a file browser"""
    bl_idname = "wm.path_open"
    bl_label = ""
    bl_options = {'INTERNAL'}

    filepath: StringProperty(
        subtype='FILE_PATH',
        options={'SKIP_SAVE'},
    )

    def execute(self, _context):
        import sys
        import os
        import subprocess

        filepath = self.filepath

        if not filepath:
            self.report({'ERROR'}, "File path was not set")
            return {'CANCELLED'}

        filepath = bpy.path.abspath(filepath)
        filepath = os.path.normpath(filepath)

        if not os.path.exists(filepath):
            self.report({'ERROR'}, rpt_("File '{:s}' not found").format(filepath))
            return {'CANCELLED'}

        if sys.platform[:3] == "win":
            os.startfile(filepath)
        elif sys.platform == "darwin":
            subprocess.check_call(["open", filepath])
        else:
            try:
                subprocess.check_call(["xdg-open", filepath])
            except BaseException:
                # `xdg-open` *should* be supported by recent Gnome, KDE, XFCE.
                import traceback
                traceback.print_exc()

        return {'FINISHED'}


def _wm_doc_get_id(doc_id, *, do_url=True, url_prefix="", report=None):
    def operator_exists_pair(a, b):
        # Not fast, this is only for docs.
        return b in dir(getattr(bpy.ops, a))

    def operator_exists_single(a):
        a, b = a.partition("_OT_")[::2]
        return operator_exists_pair(a.lower(), b)

    id_split = doc_id.split(".")
    url = rna = None

    if len(id_split) == 1:  # rna, class
        if do_url:
            url = "{:s}/bpy.types.{:s}.html".format(url_prefix, id_split[0])
        else:
            rna = "bpy.types.{:s}".format(id_split[0])

    elif len(id_split) == 2:  # rna, class.prop
        class_name, class_prop = id_split

        # an operator (common case - just button referencing an op)
        if operator_exists_pair(class_name, class_prop):
            if do_url:
<<<<<<< HEAD
                url = (
                        "%s/bpy.ops.%s.html#bpy.ops.%s.%s" %
                        (url_prefix, class_name, class_name, class_prop)
                )
=======
                url = "{:s}/bpy.ops.{:s}.html#bpy.ops.{:s}.{:s}".format(url_prefix, class_name, class_name, class_prop)
>>>>>>> 858bb9cd
            else:
                rna = "bpy.ops.{:s}.{:s}".format(class_name, class_prop)
        elif operator_exists_single(class_name):
            # note: ignore the prop name since we don't have a way to link into it
            class_name, class_prop = class_name.split("_OT_", 1)
            class_name = class_name.lower()
            if do_url:
<<<<<<< HEAD
                url = (
                        "%s/bpy.ops.%s.html#bpy.ops.%s.%s" %
                        (url_prefix, class_name, class_name, class_prop)
                )
=======
                url = "{:s}/bpy.ops.{:s}.html#bpy.ops.{:s}.{:s}".format(url_prefix, class_name, class_name, class_prop)
>>>>>>> 858bb9cd
            else:
                rna = "bpy.ops.{:s}.{:s}".format(class_name, class_prop)
        else:
            # An RNA setting, common case.

            # Check the built-in RNA types.
            rna_class = getattr(bpy.types, class_name, None)
            if rna_class is None:
                # Check class for dynamically registered types.
                rna_class = bpy.types.PropertyGroup.bl_rna_get_subclass_py(class_name)

            if rna_class is None:
                if report is not None:
                    report({'ERROR'}, rpt_("Type \"{:s}\" cannot be found").format(class_name))
                return None

            # Detect if this is a inherited member and use that name instead.
            rna_parent = rna_class.bl_rna
            rna_prop = rna_parent.properties.get(class_prop)
            if rna_prop:
                rna_parent = rna_parent.base
                while rna_parent and rna_prop == rna_parent.properties.get(class_prop):
                    class_name = rna_parent.identifier
                    rna_parent = rna_parent.base

                if do_url:
<<<<<<< HEAD
                    url = (
                            "%s/bpy.types.%s.html#bpy.types.%s.%s" %
                            (url_prefix, class_name, class_name, class_prop)
=======
                    url = "{:s}/bpy.types.{:s}.html#bpy.types.{:s}.{:s}".format(
                        url_prefix, class_name, class_name, class_prop,
>>>>>>> 858bb9cd
                    )
                else:
                    rna = "bpy.types.{:s}.{:s}".format(class_name, class_prop)
            else:
                # We assume this is custom property, only try to generate generic url/rna_id...
                if do_url:
                    url = ("{:s}/bpy.types.bpy_struct.html#bpy.types.bpy_struct.items".format(url_prefix))
                else:
                    rna = "bpy.types.bpy_struct"

    return url if do_url else rna


class WM_OT_doc_view_manual(Operator):
    """Load online manual\nNote that this link leads to the online Blender manual. This is not officially part of Bforartists"""
    bl_idname = "wm.doc_view_manual"
    bl_label = "View Manual"

    doc_id: doc_id

    @staticmethod
    def _find_reference(rna_id, url_mapping, *, verbose=True):
        if verbose:
            print("online manual check for: '{:s}'... ".format(rna_id))
        from fnmatch import fnmatchcase
        # XXX, for some reason all RNA ID's are stored lowercase
        # Adding case into all ID's isn't worth the hassle so force lowercase.
        rna_id = rna_id.lower()

        # NOTE: `fnmatch` in Python is slow as it translate the string to a regular-expression
        # which needs to be compiled (as of Python 3.11), this is slow enough to cause a noticeable
        # delay when opening manual links (approaching half a second).
        #
        # Resolve by matching characters that have a special meaning to `fnmatch`.
        # The characters that can occur as the first special character are `*?[`.
        # If any of these are used we must let `fnmatch` run its own matching logic.
        # However, in most cases a literal prefix is used making it considerably faster
        # to do a simple `startswith` check before performing a full match.
        # An alternative solution could be to use `fnmatch` from C which is significantly
        # faster than Python's, see !104581 for details.
        import re
        re_match_non_special = re.compile(r"^[^?\*\[]+").match

        for pattern, url_suffix in url_mapping:

            # Simple optimization, makes a big difference (over 50x speedup).
            # Even when `non_special.end()` is zero (resulting in an empty-string),
            # the `startswith` check succeeds so there is no need to check for an empty match.
            non_special = re_match_non_special(pattern)
            if non_special is None or not rna_id.startswith(pattern[:non_special.end()]):
                continue
            # End simple optimization.

            if fnmatchcase(rna_id, pattern):
                if verbose:
                    print("            match found: '{:s}' --> '{:s}'".format(pattern, url_suffix))
                return url_suffix
        if verbose:
            print("match not found")
        return None

    @staticmethod
    def _lookup_rna_url(rna_id, verbose=True):
        for prefix, url_manual_mapping in bpy.utils.manual_map():
            rna_ref = WM_OT_doc_view_manual._find_reference(rna_id, url_manual_mapping, verbose=verbose)
            if rna_ref is not None:
                url = prefix + rna_ref
                return url

    def execute(self, _context):
        rna_id = _wm_doc_get_id(self.doc_id, do_url=False, report=self.report)
        if rna_id is None:
            return {'CANCELLED'}

        url = self._lookup_rna_url(rna_id)

        if url is None:
            self.report(
                {'WARNING'},
                rpt_("No reference available {!r}, "
                     "Update info in 'rna_manual_reference.py' "
                     "or callback to bpy.utils.manual_map()").format(self.doc_id)
            )
            return {'CANCELLED'}
        else:
            return bpy.ops.wm.url_open(url=url)


class WM_OT_doc_view(Operator):
    """View Documentation\nOpen online reference docs in a web browser"""
    bl_idname = "wm.doc_view"
    bl_label = "View Documentation"

    doc_id: doc_id
    _prefix = "https://docs.blender.org/api/{:d}.{:d}".format(*bpy.app.version[:2])

    def execute(self, _context):
        url = _wm_doc_get_id(self.doc_id, do_url=True, url_prefix=self._prefix, report=self.report)
        if url is None:
            return {'CANCELLED'}

        return bpy.ops.wm.url_open(url=url)


rna_path = StringProperty(
    name="Property Edit",
    description="Property data_path edit",
    maxlen=1024,
    options={'HIDDEN'},
)

rna_custom_property_name = StringProperty(
    name="Property Name",
    description="Property name edit",
    # Match `MAX_IDPROP_NAME - 1` in Blender's source.
    maxlen=63,
)

# Most useful entries of rna_enum_property_subtype_items:
rna_custom_property_type_items = (
    ('FLOAT', "Float", "A single floating-point value"),
    ('FLOAT_ARRAY', "Float Array", "An array of floating-point values"),
    ('INT', "Integer", "A single integer"),
    ('INT_ARRAY', "Integer Array", "An array of integers"),
    ('BOOL', "Boolean", "A true or false value"),
    ('BOOL_ARRAY', "Boolean Array", "An array of true or false values"),
    ('STRING', "String", "A string value"),
    ('DATA_BLOCK', "Data-Block", "A data-block value"),
    ('PYTHON', "Python", "Edit a Python value directly, for unsupported property types"),
)

rna_custom_property_subtype_none_item = ('NONE', "Plain Data", "Data values without special behavior")

rna_custom_property_subtype_number_items = (
    rna_custom_property_subtype_none_item,
    ('PIXEL', "Pixel", ""),
    ('PERCENTAGE', "Percentage", ""),
    ('FACTOR', "Factor", ""),
    ('ANGLE', "Angle", ""),
    ('TIME_ABSOLUTE', "Time", "Time specified in seconds"),
    ('DISTANCE', "Distance", ""),
    ('POWER', "Power", ""),
    ('TEMPERATURE', "Temperature", ""),
)

rna_custom_property_subtype_vector_items = (
    rna_custom_property_subtype_none_item,
    ('COLOR', "Linear Color", "Color in the linear space"),
    ('COLOR_GAMMA', "Gamma-Corrected Color", "Color in the gamma corrected space"),
    ('TRANSLATION', "Translation", ""),
    ('DIRECTION', "Direction", ""),
    ('VELOCITY', "Velocity", ""),
    ('ACCELERATION', "Acceleration", ""),
    ('EULER', "Euler Angles", "Euler rotation angles in radians"),
    ('QUATERNION', "Quaternion Rotation", "Quaternion rotation (affects NLA blending)"),
    ('AXISANGLE', "Axis-Angle", "Angle and axis to rotate around"),
    ('XYZ', "XYZ", ""),
)

rna_id_type_items = tuple((item.identifier, item.name, item.description, item.icon, item.value)
                          for item in bpy.types.Action.bl_rna.properties["id_root"].enum_items)


class WM_OT_properties_edit(Operator):
    """Change a custom property's type, or adjust how it is displayed in the interface"""
    bl_idname = "wm.properties_edit"
    bl_label = "Edit Property"
    # register only because invoke_props_popup requires.
    bl_options = {'REGISTER', 'INTERNAL'}

    def subtype_items_cb(self, context):
        match self.property_type:
            case 'FLOAT':
                return rna_custom_property_subtype_number_items
            case 'FLOAT_ARRAY':
                return rna_custom_property_subtype_vector_items
            case _:
                # Needed so 'NONE' can always be assigned.
                return (
                    rna_custom_property_subtype_none_item,
                )

    def property_type_update_cb(self, context):
        self.subtype = 'NONE'

    # Common settings used for all property types. Generally, separate properties are used for each
    # type to improve the experience when choosing UI data values.

    data_path: rna_path
    property_name: rna_custom_property_name
    property_type: EnumProperty(
        name="Type",
        items=rna_custom_property_type_items,
        update=property_type_update_cb
    )
    is_overridable_library: BoolProperty(
        name="Library Overridable",
        description="Allow the property to be overridden when the data-block is linked",
        default=False,
    )
    description: StringProperty(
        name="Description",
    )

    # Shared for integer and string properties.

    use_soft_limits: BoolProperty(
        name="Soft Limits",
        description=(
            "Limits the Property Value slider to a range, "
            "values outside the range must be inputted numerically"
        ),
    )
    array_length: IntProperty(
        name="Array Length",
        default=3,
        min=1,
        # 32 is the maximum size for RNA array properties.
        max=32,
    )

    # Integer properties.

    # This property stores values for both array and non-array properties.
    default_int: IntVectorProperty(
        name="Default Value",
        size=32,
    )
    min_int: IntProperty(
        name="Min",
        default=-10000,
    )
    max_int: IntProperty(
        name="Max",
        default=10000,
    )
    soft_min_int: IntProperty(
        name="Soft Min",
        default=-10000,
    )
    soft_max_int: IntProperty(
        name="Soft Max",
        default=10000,
    )
    step_int: IntProperty(
        name="Step",
        min=1,
        default=1,
    )

    # Boolean properties.

    # This property stores values for both array and non-array properties.
    default_bool: BoolVectorProperty(
        name="Default Value",
        size=32,
    )

    # Float properties.

    # This property stores values for both array and non-array properties.
    default_float: FloatVectorProperty(
        name="Default Value",
        size=32,
    )
    min_float: FloatProperty(
        name="Min",
        default=-10000.0,
    )
    max_float: FloatProperty(
        name="Max",
        default=-10000.0,
    )
    soft_min_float: FloatProperty(
        name="Soft Min",
        default=-10000.0,
    )
    soft_max_float: FloatProperty(
        name="Soft Max",
        default=-10000.0,
    )
    precision: IntProperty(
        name="Precision",
        default=3,
        min=0,
        max=8,
    )
    step_float: FloatProperty(
        name="Step",
        default=0.1,
        min=0.001,
    )
    subtype: EnumProperty(
        name="Subtype",
        items=subtype_items_cb,
    )

    # String properties.

    default_string: StringProperty(
        name="Default Value",
        maxlen=1024,
    )

    # Data-block properties.

    id_type: EnumProperty(
        name="ID Type",
        items=rna_id_type_items,
        default='OBJECT',
    )

    # Store the value converted to a string as a fallback for otherwise unsupported types.
    eval_string: StringProperty(
        name="Value",
        description="Python value for unsupported custom property types",
    )

    # Helper method to avoid repetitive code to retrieve a single value from sequences and non-sequences.
    @staticmethod
    def _convert_new_value_single(old_value, new_type):
        if hasattr(old_value, "__len__") and len(old_value) > 0:
            return new_type(old_value[0])
        return new_type(old_value)

    # Helper method to create a list of a given value and type, using a sequence or non-sequence old value.
    @staticmethod
    def _convert_new_value_array(old_value, new_type, new_len):
        if hasattr(old_value, "__len__"):
            new_array = [new_type()] * new_len
            for i in range(min(len(old_value), new_len)):
                new_array[i] = new_type(old_value[i])
            return new_array
        return [new_type(old_value)] * new_len

    # Convert an old property for a string, avoiding unhelpful string representations for custom list types.
    @staticmethod
    def convert_custom_property_to_string(item, name):
        # The IDProperty group view API currently doesn't have a "lookup" method.
        for key, value in item.items():
            if key == name:
                old_value = value
                break

        # In order to get a better string conversion, convert the property to a builtin sequence type first.
        to_dict = getattr(old_value, "to_dict", None)
        to_list = getattr(old_value, "to_list", None)
        if to_dict:
            old_value = to_dict()
        elif to_list:
            old_value = to_list()

        return str(old_value)

    # Retrieve the current type of the custom property on the RNA struct. Some properties like group properties
    # can be created in the UI, but editing their meta-data isn't supported. In that case, return 'PYTHON'.
    @staticmethod
    def get_property_type(item, property_name):
        from rna_prop_ui import (
            rna_idprop_value_item_type,
        )

        prop_value = item[property_name]

        prop_type, is_array = rna_idprop_value_item_type(prop_value)
        if prop_type == int:
            if is_array:
                return 'INT_ARRAY'
            return 'INT'
        elif prop_type == float:
            if is_array:
                return 'FLOAT_ARRAY'
            return 'FLOAT'
        elif prop_type == bool:
            if is_array:
                return 'BOOL_ARRAY'
            return 'BOOL'
        elif prop_type == str:
            if is_array:
                return 'PYTHON'
            return 'STRING'
        elif prop_type == type(None) or issubclass(prop_type, bpy.types.ID):
            if is_array:
                return 'PYTHON'
            return 'DATA_BLOCK'

        return 'PYTHON'

    # For `DATA_BLOCK` types, return the `id_type` or an empty string for non data-block types.
    @staticmethod
    def get_property_id_type(item, property_name):
        ui_data = item.id_properties_ui(property_name)
        rna_data = ui_data.as_dict()
        # For non `DATA_BLOCK` types, the `id_type` wont exist.
        return rna_data.get("id_type", "")

    def _init_subtype(self, subtype):
        self.subtype = subtype or 'NONE'

    # Fill the operator's properties with the UI data properties from the existing custom property.
    # Note that if the UI data doesn't exist yet, the access will create it and use those default values.
    def _fill_old_ui_data(self, item, name):
        ui_data = item.id_properties_ui(name)
        rna_data = ui_data.as_dict()

        if self.property_type in {'FLOAT', 'FLOAT_ARRAY'}:
            self.min_float = rna_data["min"]
            self.max_float = rna_data["max"]
            self.soft_min_float = rna_data["soft_min"]
            self.soft_max_float = rna_data["soft_max"]
            self.precision = rna_data["precision"]
            self.step_float = rna_data["step"]
            if rna_data["subtype"] in [item[0] for item in self.subtype_items_cb(None)]:
                self.subtype = rna_data["subtype"]
            self.use_soft_limits = (
                    self.min_float != self.soft_min_float or
                    self.max_float != self.soft_max_float
            )
            default = self._convert_new_value_array(rna_data["default"], float, 32)
            self.default_float = default if isinstance(default, list) else [default] * 32
        elif self.property_type in {'INT', 'INT_ARRAY'}:
            self.min_int = rna_data["min"]
            self.max_int = rna_data["max"]
            self.soft_min_int = rna_data["soft_min"]
            self.soft_max_int = rna_data["soft_max"]
            self.step_int = rna_data["step"]
            self.use_soft_limits = (
                    self.min_int != self.soft_min_int or
                    self.max_int != self.soft_max_int
            )
            self.default_int = self._convert_new_value_array(rna_data["default"], int, 32)
        elif self.property_type == 'STRING':
            self.default_string = rna_data["default"]
        elif self.property_type in {'BOOL', 'BOOL_ARRAY'}:
            self.default_bool = self._convert_new_value_array(rna_data["default"], bool, 32)
        elif self.property_type == 'DATA_BLOCK':
            self.id_type = rna_data["id_type"]

        if self.property_type in {'FLOAT_ARRAY', 'INT_ARRAY', 'BOOL_ARRAY'}:
            self.array_length = len(item[name])

        # The dictionary does not contain the description if it was empty.
        self.description = rna_data.get("description", "")

        self._init_subtype(self.subtype)
        escaped_name = bpy.utils.escape_identifier(name)
        self.is_overridable_library = bool(item.is_property_overridable_library('["{:s}"]'.format(escaped_name)))

    # When the operator chooses a different type than the original property,
    # attempt to convert the old value to the new type for continuity and speed.
    def _get_converted_value(self, item, name_old, prop_type_new, id_type_old, id_type_new):
        if prop_type_new == 'INT':
            return self._convert_new_value_single(item[name_old], int)
        elif prop_type_new == 'FLOAT':
            return self._convert_new_value_single(item[name_old], float)
        elif prop_type_new == 'BOOL':
            return self._convert_new_value_single(item[name_old], bool)
        elif prop_type_new == 'INT_ARRAY':
            prop_type_old = self.get_property_type(item, name_old)
            if prop_type_old in {'INT', 'FLOAT', 'INT_ARRAY', 'FLOAT_ARRAY', 'BOOL_ARRAY'}:
                return self._convert_new_value_array(item[name_old], int, self.array_length)
        elif prop_type_new == 'FLOAT_ARRAY':
            prop_type_old = self.get_property_type(item, name_old)
            if prop_type_old in {'INT', 'FLOAT', 'FLOAT_ARRAY', 'INT_ARRAY', 'BOOL_ARRAY'}:
                return self._convert_new_value_array(item[name_old], float, self.array_length)
        elif prop_type_new == 'BOOL_ARRAY':
            prop_type_old = self.get_property_type(item, name_old)
            if prop_type_old in {'INT', 'FLOAT', 'FLOAT_ARRAY', 'INT_ARRAY', 'BOOL_ARRAY'}:
                return self._convert_new_value_array(item[name_old], bool, self.array_length)
            else:
                return [False] * self.array_length
        elif prop_type_new == 'STRING':
            return self.convert_custom_property_to_string(item, name_old)
        elif prop_type_new == 'DATA_BLOCK':
            if id_type_old != id_type_new:
                return None
            old_value = item[name_old]
            if not isinstance(old_value, bpy.types.ID):
                return None
            return old_value

        # If all else fails, create an empty string property. That should avoid errors later on anyway.
        return ""

    # Any time the target type is changed in the dialog, it's helpful to convert the UI data values
    # to the new type as well, when possible, currently this only applies for floats and ints.
    def _convert_old_ui_data_to_new_type(self, prop_type_old, prop_type_new):
        if prop_type_new in {'INT', 'INT_ARRAY'} and prop_type_old in {'FLOAT', 'FLOAT_ARRAY'}:
            self.min_int = int(self.min_float)
            self.max_int = int(self.max_float)
            self.soft_min_int = int(self.soft_min_float)
            self.soft_max_int = int(self.soft_max_float)
            self.default_int = self._convert_new_value_array(self.default_float, int, 32)
        elif prop_type_new in {'FLOAT', 'FLOAT_ARRAY'} and prop_type_old in {'INT', 'INT_ARRAY'}:
            self.min_float = float(self.min_int)
            self.max_float = float(self.max_int)
            self.soft_min_float = float(self.soft_min_int)
            self.soft_max_float = float(self.soft_max_int)
            self.default_float = self._convert_new_value_array(self.default_int, float, 32)
        elif prop_type_new in {'BOOL', 'BOOL_ARRAY'} and prop_type_old in {'INT', 'INT_ARRAY'}:
            self.default_bool = self._convert_new_value_array(self.default_int, bool, 32)

        # Don't convert between string and float/int defaults here, it's not expected like the other conversions.

    # Fill the property's UI data with the values chosen in the operator.
    def _create_ui_data_for_new_prop(self, item, name, prop_type_new):
        if prop_type_new in {'INT', 'INT_ARRAY'}:
            ui_data = item.id_properties_ui(name)
            ui_data.update(
                min=self.min_int,
                max=self.max_int,
                soft_min=self.soft_min_int if self.use_soft_limits else self.min_int,
                soft_max=self.soft_max_int if self.use_soft_limits else self.max_int,
                step=self.step_int,
                default=self.default_int[0] if prop_type_new == 'INT' else self.default_int[:self.array_length],
                description=self.description,
            )
        elif prop_type_new in {'BOOL', 'BOOL_ARRAY'}:
            ui_data = item.id_properties_ui(name)
            ui_data.update(
                default=self.default_bool[0] if prop_type_new == 'BOOL' else self.default_bool[:self.array_length],
                description=self.description,
            )
        elif prop_type_new in {'FLOAT', 'FLOAT_ARRAY'}:
            ui_data = item.id_properties_ui(name)
            ui_data.update(
                min=self.min_float,
                max=self.max_float,
                soft_min=self.soft_min_float if self.use_soft_limits else self.min_float,
                soft_max=self.soft_max_float if self.use_soft_limits else self.max_float,
                step=self.step_float,
                precision=self.precision,
                default=self.default_float[0] if prop_type_new == 'FLOAT' else self.default_float[:self.array_length],
                description=self.description,
                subtype=self.subtype,
            )
        elif prop_type_new == 'STRING':
            ui_data = item.id_properties_ui(name)
            ui_data.update(
                default=self.default_string,
                description=self.description,
            )
        elif prop_type_new == 'DATA_BLOCK':
            ui_data = item.id_properties_ui(name)
            ui_data.update(
                description=self.description,
                id_type=self.id_type,
            )

        escaped_name = bpy.utils.escape_identifier(name)
        item.property_overridable_library_set('["{:s}"]'.format(escaped_name), self.is_overridable_library)

    def _update_blender_for_prop_change(self, context, item, name, prop_type_old, prop_type_new):
        from rna_prop_ui import (
            rna_idprop_ui_prop_update,
        )

        rna_idprop_ui_prop_update(item, name)

        # If we have changed the type of the property, update its potential anim curves!
        if prop_type_old != prop_type_new:
            escaped_name = bpy.utils.escape_identifier(name)
            data_path = '["{:s}"]'.format(escaped_name)
            done = set()

            def _update(fcurves):
                for fcu in fcurves:
                    if fcu not in done and fcu.data_path == data_path:
                        fcu.update_autoflags(item)
                        done.add(fcu)

            def _update_strips(strips):
                for st in strips:
                    if st.type == 'CLIP' and st.action:
                        _update(st.action.fcurves)
                    elif st.type == 'META':
                        _update_strips(st.strips)

            adt = getattr(item, "animation_data", None)
            if adt is not None:
                if adt.action:
                    _update(adt.action.fcurves)
                if adt.drivers:
                    _update(adt.drivers)
                if adt.nla_tracks:
                    for nt in adt.nla_tracks:
                        _update_strips(nt.strips)

        # Otherwise existing buttons which reference freed memory may crash Blender (#26510).
        for win in context.window_manager.windows:
            for area in win.screen.areas:
                area.tag_redraw()

    def execute(self, context):
        name_old = getattr(self, "_old_prop_name", [None])[0]
        if name_old is None:
            self.report({'ERROR'}, "Direct execution not supported")
            return {'CANCELLED'}

        data_path = self.data_path
        name = self.property_name

        item = eval("context.{:s}".format(data_path))
        if (item.id_data and item.id_data.override_library and item.id_data.override_library.reference):
            self.report({'ERROR'}, "Cannot edit properties from override data")
            return {'CANCELLED'}

        prop_type_old = self.get_property_type(item, name_old)
        prop_type_new = self.property_type
        self._old_prop_name[:] = [name]

        id_type_old = self.get_property_id_type(item, name_old)
        id_type_new = self.id_type

        if prop_type_new == 'PYTHON':
            try:
                new_value = eval(self.eval_string)
            except BaseException as ex:
                self.report({'WARNING'}, "Python evaluation failed: " + str(ex))
                return {'CANCELLED'}
            try:
                item[name] = new_value
            except BaseException as ex:
                self.report({'ERROR'}, "Failed to assign value: " + str(ex))
                return {'CANCELLED'}
            if name_old != name:
                del item[name_old]
        else:
            new_value = self._get_converted_value(item, name_old, prop_type_new, id_type_old, id_type_new)
            del item[name_old]
            item[name] = new_value

            self._create_ui_data_for_new_prop(item, name, prop_type_new)

        self._update_blender_for_prop_change(context, item, name, prop_type_old, prop_type_new)

        return {'FINISHED'}

    def invoke(self, context, _event):
        data_path = self.data_path
        if not data_path:
            self.report({'ERROR'}, "Data path not set")
            return {'CANCELLED'}

        name = self.property_name

        self._old_prop_name = [name]

        item = eval("context.{:s}".format(data_path))
        if (item.id_data and item.id_data.override_library and item.id_data.override_library.reference):
            self.report({'ERROR'}, "Properties from override data cannot be edited")
            return {'CANCELLED'}

        # Set operator's property type with the type of the existing property, to display the right settings.
        old_type = self.get_property_type(item, name)
        self.property_type = old_type
        self.last_property_type = old_type

        # So that the operator can do something for unsupported properties, change the property into
        # a string, just for editing in the dialog. When the operator executes, it will be converted back
        # into a python value. Always do this conversion, in case the Python property edit type is selected.
        self.eval_string = self.convert_custom_property_to_string(item, name)

        if old_type != 'PYTHON':
            self._fill_old_ui_data(item, name)

        wm = context.window_manager
        return wm.invoke_props_dialog(self)

    def check(self, context):
        changed = False

        # In order to convert UI data between types for type changes before the operator has actually executed,
        # compare against the type the last time the check method was called (the last time a value was edited).
        if self.property_type != self.last_property_type:
            self._convert_old_ui_data_to_new_type(self.last_property_type, self.property_type)
            changed = True

        # Make sure that min is less than max, soft range is inside hard range, etc.
        if self.property_type in {'FLOAT', 'FLOAT_ARRAY'}:
            if self.min_float > self.max_float:
                self.min_float, self.max_float = self.max_float, self.min_float
                changed = True
            if self.use_soft_limits:
                if self.soft_min_float > self.soft_max_float:
                    self.soft_min_float, self.soft_max_float = self.soft_max_float, self.soft_min_float
                    changed = True
                if self.soft_max_float > self.max_float:
                    self.soft_max_float = self.max_float
                    changed = True
                if self.soft_min_float < self.min_float:
                    self.soft_min_float = self.min_float
                    changed = True
        elif self.property_type in {'INT', 'INT_ARRAY'}:
            if self.min_int > self.max_int:
                self.min_int, self.max_int = self.max_int, self.min_int
                changed = True
            if self.use_soft_limits:
                if self.soft_min_int > self.soft_max_int:
                    self.soft_min_int, self.soft_max_int = self.soft_max_int, self.soft_min_int
                    changed = True
                if self.soft_max_int > self.max_int:
                    self.soft_max_int = self.max_int
                    changed = True
                if self.soft_min_int < self.min_int:
                    self.soft_min_int = self.min_int
                    changed = True

        self.last_property_type = self.property_type

        return changed

    def draw(self, _context):
        layout = self.layout

        layout.use_property_split = True
        layout.use_property_decorate = False

        layout.prop(self, "property_type")
        layout.prop(self, "property_name")

        if self.property_type in {'FLOAT', 'FLOAT_ARRAY'}:
            if self.property_type == 'FLOAT_ARRAY':
                layout.prop(self, "array_length")
                col = layout.column(align=True)
                col.prop(self, "default_float", index=0, text="Default")
                for i in range(1, self.array_length):
                    col.prop(self, "default_float", index=i, text=" ")
            else:
                layout.prop(self, "default_float", index=0)

            col = layout.column(align=True)
            col.prop(self, "min_float")
            col.prop(self, "max_float")

            col = layout.column()
            col.prop(self, "use_soft_limits")

            col = layout.column(align=True)
            col.enabled = self.use_soft_limits
            col.prop(self, "soft_min_float", text="Soft Min")
            col.prop(self, "soft_max_float", text="Max")

            layout.prop(self, "step_float")
            layout.prop(self, "precision")

            layout.prop(self, "subtype")
        elif self.property_type in {'INT', 'INT_ARRAY'}:
            if self.property_type == 'INT_ARRAY':
                layout.prop(self, "array_length")
                col = layout.column(align=True)
                col.prop(self, "default_int", index=0, text="Default")
                for i in range(1, self.array_length):
                    col.prop(self, "default_int", index=i, text=" ")
            else:
                layout.prop(self, "default_int", index=0)

            col = layout.column(align=True)
            col.prop(self, "min_int")
            col.prop(self, "max_int")

            col = layout.column()
            col.prop(self, "use_soft_limits")

            col = layout.column(align=True)
            col.enabled = self.use_soft_limits
            col.prop(self, "soft_min_int", text="Soft Min")
            col.prop(self, "soft_max_int", text="Max")

            layout.prop(self, "step_int")
        elif self.property_type in {'BOOL', 'BOOL_ARRAY'}:
            if self.property_type == 'BOOL_ARRAY':
                layout.prop(self, "array_length")
                col = layout.column(align=True)
                col.prop(self, "default_bool", index=0, text="Default")
                for i in range(1, self.array_length):
                    col.prop(self, "default_bool", index=i, text=" ")
            else:
                layout.prop(self, "default_bool", index=0)
        elif self.property_type == 'STRING':
            layout.prop(self, "default_string")
        elif self.property_type == 'DATA_BLOCK':
            layout.prop(self, "id_type")

        if self.property_type == 'PYTHON':
            layout.prop(self, "eval_string")
        else:
            layout.prop(self, "description")

        layout.prop(self, "is_overridable_library")


# Edit the value of a custom property with the given name on the RNA struct at the given data path.
# For supported types, this simply acts as a convenient way to create a popup for a specific property
# and draws the custom property value directly in the popup. For types like groups which can't be edited
# directly with buttons, instead convert the value to a string, evaluate the changed string when executing.
class WM_OT_properties_edit_value(Operator):
    """Edit the value of a custom property"""
    bl_idname = "wm.properties_edit_value"
    bl_label = "Edit Property Value"
    # register only because invoke_props_popup requires.
    bl_options = {'REGISTER', 'INTERNAL'}

    data_path: rna_path
    property_name: rna_custom_property_name

    # Store the value converted to a string as a fallback for otherwise unsupported types.
    eval_string: StringProperty(
        name="Value",
        description="Value for custom property types that can only be edited as a Python expression",
    )

    def execute(self, context):
        if self.eval_string:
            rna_item = eval("context.{:s}".format(self.data_path))
            try:
                new_value = eval(self.eval_string)
            except BaseException as ex:
                self.report({'WARNING'}, "Python evaluation failed: " + str(ex))
                return {'CANCELLED'}
            rna_item[self.property_name] = new_value
        return {'FINISHED'}

    def invoke(self, context, _event):
        rna_item = eval("context.{:s}".format(self.data_path))

        if WM_OT_properties_edit.get_property_type(rna_item, self.property_name) == 'PYTHON':
            self.eval_string = WM_OT_properties_edit.convert_custom_property_to_string(rna_item, self.property_name)
        else:
            self.eval_string = ""

        wm = context.window_manager
        return wm.invoke_props_dialog(self)

    def draw(self, context):
        from bpy.utils import escape_identifier

        rna_item = eval("context.{:s}".format(self.data_path))

        layout = self.layout
        if WM_OT_properties_edit.get_property_type(rna_item, self.property_name) == 'PYTHON':
            layout.prop(self, "eval_string")
        else:
            col = layout.column(align=True)
            col.prop(rna_item, '["{:s}"]'.format(escape_identifier(self.property_name)), text="")


class WM_OT_properties_add(Operator):
    """Add your own property to the data-block"""
    bl_idname = "wm.properties_add"
    bl_label = "Add Property"
    bl_options = {'UNDO', 'INTERNAL'}

    data_path: rna_path

    def execute(self, context):
        from rna_prop_ui import (
            rna_idprop_ui_create,
        )

        data_path = self.data_path
        item = eval("context.{:s}".format(data_path))

        if (item.id_data and item.id_data.override_library and item.id_data.override_library.reference):
            self.report({'ERROR'}, "Cannot add properties to override data")
            return {'CANCELLED'}

        def unique_name(names):
            prop = "prop"
            prop_new = prop
            i = 1
            while prop_new in names:
                prop_new = prop + str(i)
                i += 1

            return prop_new

        prop = unique_name({
            *item.keys(),
            *type(item).bl_rna.properties.keys(),
        })

        rna_idprop_ui_create(item, prop, default=1.0)

        return {'FINISHED'}


class WM_OT_properties_context_change(Operator):
    """Change Context\nJump to a different tab inside the properties editor"""
    bl_idname = "wm.properties_context_change"
    bl_label = ""
    bl_options = {'INTERNAL'}

    context: StringProperty(
        name="Context",
        maxlen=64,
    )

    def execute(self, context):
        context.space_data.context = self.context
        return {'FINISHED'}


class WM_OT_properties_remove(Operator):
    """Internal use (edit a property data_path)"""
    bl_idname = "wm.properties_remove"
    bl_label = "Remove Property"
    bl_options = {'UNDO', 'INTERNAL'}

    data_path: rna_path
    property_name: rna_custom_property_name

    def execute(self, context):
        from rna_prop_ui import (
            rna_idprop_ui_prop_update,
        )
        data_path = self.data_path
        item = eval("context.{:s}".format(data_path))

        if (item.id_data and item.id_data.override_library and item.id_data.override_library.reference):
            self.report({'ERROR'}, "Cannot remove properties from override data")
            return {'CANCELLED'}

        name = self.property_name
        rna_idprop_ui_prop_update(item, name)
        del item[name]

        return {'FINISHED'}


class WM_OT_sysinfo(Operator):
    """Generate system information, saved into a text file"""

    bl_idname = "wm.sysinfo"
    bl_label = "Save System Info"

    filepath: StringProperty(
        subtype='FILE_PATH',
        options={'SKIP_SAVE'},
    )

    def execute(self, _context):
        import sys_info
        sys_info.write_sysinfo(self.filepath)
        return {'FINISHED'}

    def invoke(self, context, _event):
        import os

        if not self.filepath:
            self.filepath = os.path.join(
                os.path.expanduser("~"), "system-info.txt")

        wm = context.window_manager
        wm.fileselect_add(self)
        return {'RUNNING_MODAL'}


class WM_OT_operator_cheat_sheet(Operator):
    """List all the operators in a text-block, useful for scripting"""
    bl_idname = "wm.operator_cheat_sheet"
    bl_label = "Operator Cheat Sheet"

    def execute(self, _context):
        op_strings = []
        tot = 0
        for op_module_name in dir(bpy.ops):
            op_module = getattr(bpy.ops, op_module_name)
            for op_submodule_name in dir(op_module):
                op = getattr(op_module, op_submodule_name)
                text = repr(op)
                if text.split("\n")[-1].startswith("bpy.ops."):
                    op_strings.append(text)
                    tot += 1

            op_strings.append('')

        textblock = bpy.data.texts.new("OperatorList.txt")
        textblock.write("# {:d} Operators\n\n".format(tot))
        textblock.write("\n".join(op_strings))
        self.report({'INFO'}, "See OperatorList.txt text block")
        return {'FINISHED'}


# -----------------------------------------------------------------------------
# Add-on Operators

class WM_OT_owner_enable(Operator):
    """Enable add-on for workspace"""
    bl_idname = "wm.owner_enable"
    bl_label = "Enable Add-on"

    owner_id: StringProperty(
        name="UI Tag",
    )

    def execute(self, context):
        workspace = context.workspace
        workspace.owner_ids.new(self.owner_id)
        return {'FINISHED'}


class WM_OT_owner_disable(Operator):
    """Disable add-on for workspace"""
    bl_idname = "wm.owner_disable"
    bl_label = "Disable Add-on"

    owner_id: StringProperty(
        name="UI Tag",
    )

    def execute(self, context):
        workspace = context.workspace
        owner_id = workspace.owner_ids[self.owner_id]
        workspace.owner_ids.remove(owner_id)
        return {'FINISHED'}


class WM_OT_tool_set_by_id(Operator):
    """Set the tool by name (for key-maps)"""
    bl_idname = "wm.tool_set_by_id"
    bl_label = "Set Tool by Name"

    name: StringProperty(
        name="Identifier",
        description="Identifier of the tool",
    )
    cycle: BoolProperty(
        name="Cycle",
        description="Cycle through tools in this group",
        default=False,
        options={'SKIP_SAVE'},
    )
    as_fallback: BoolProperty(
        name="Set Fallback",
        description="Set the fallback tool instead of the primary tool",
        default=False,
        options={'SKIP_SAVE', 'HIDDEN'},
    )

    space_type: rna_space_type_prop

    def execute(self, context):
        from bl_ui.space_toolsystem_common import (
            activate_by_id,
            activate_by_id_or_cycle,
        )

        if self.properties.is_property_set("space_type"):
            space_type = self.space_type
        else:
            space_type = context.space_data.type

        fn = activate_by_id_or_cycle if self.cycle else activate_by_id
        if fn(context, space_type, self.name, as_fallback=self.as_fallback):
            if self.as_fallback:
                tool_settings = context.tool_settings
                tool_settings.workspace_tool_type = 'FALLBACK'
            return {'FINISHED'}
        else:
            self.report({'WARNING'}, rpt_("Tool {!r} not found for space {!r}").format(self.name, space_type))
            return {'CANCELLED'}


class WM_OT_tool_set_by_index(Operator):
    """Set the tool by index (for key-maps)"""
    bl_idname = "wm.tool_set_by_index"
    bl_label = "Set Tool by Index"
    index: IntProperty(
        name="Index in Toolbar",
        default=0,
    )
    cycle: BoolProperty(
        name="Cycle",
        description="Cycle through tools in this group",
        default=False,
        options={'SKIP_SAVE'},
    )

    expand: BoolProperty(
        description="Include tool subgroups",
        default=True,
        options={'SKIP_SAVE'},
    )

    as_fallback: BoolProperty(
        name="Set Fallback",
        description="Set the fallback tool instead of the primary",
        default=False,
        options={'SKIP_SAVE', 'HIDDEN'},
    )

    space_type: rna_space_type_prop

    def execute(self, context):
        from bl_ui.space_toolsystem_common import (
            activate_by_id,
            activate_by_id_or_cycle,
            item_from_index_active,
            item_from_flat_index,
        )

        if self.properties.is_property_set("space_type"):
            space_type = self.space_type
        else:
            space_type = context.space_data.type

        fn = item_from_flat_index if self.expand else item_from_index_active
        item = fn(context, space_type, self.index)
        if item is None:
            # Don't report, since the number of tools may change.
            return {'CANCELLED'}

        # Same as: WM_OT_tool_set_by_id
        fn = activate_by_id_or_cycle if self.cycle else activate_by_id
        if fn(context, space_type, item.idname, as_fallback=self.as_fallback):
            if self.as_fallback:
                tool_settings = context.tool_settings
                tool_settings.workspace_tool_type = 'FALLBACK'
            return {'FINISHED'}
        else:
            # Since we already have the tool, this can't happen.
            raise Exception("Internal error setting tool")


class WM_OT_toolbar(Operator):
    bl_idname = "wm.toolbar"
    bl_label = "Toolbar"

    @classmethod
    def poll(cls, context):
        return context.space_data is not None

    @staticmethod
    def keymap_from_toolbar(context, space_type, *, use_fallback_keys=True, use_reset=True):
        from bl_ui.space_toolsystem_common import ToolSelectPanelHelper
        from bl_keymap_utils import keymap_from_toolbar

        cls = ToolSelectPanelHelper._tool_class_from_space_type(space_type)
        if cls is None:
            return None, None

        return cls, keymap_from_toolbar.generate(
            context,
            space_type,
            use_fallback_keys=use_fallback_keys,
            use_reset=use_reset,
        )

    def execute(self, context):
        space_type = context.space_data.type
        cls, keymap = self.keymap_from_toolbar(context, space_type)
        if keymap is None:
            return {'CANCELLED'}

        def draw_menu(popover, context):
            layout = popover.layout
            layout.operator_context = 'INVOKE_REGION_WIN'
            cls.draw_cls(layout, context, detect_layout=False, scale_y=1.0)

        wm = context.window_manager
        wm.popover(draw_menu, ui_units_x=8, keymap=keymap)
        return {'FINISHED'}


class WM_OT_toolbar_fallback_pie(Operator):
    bl_idname = "wm.toolbar_fallback_pie"
    bl_label = "Fallback Tool Pie Menu"

    @classmethod
    def poll(cls, context):
        return context.space_data is not None

    def invoke(self, context, event):
        from bl_ui.space_toolsystem_common import ToolSelectPanelHelper
        space_type = context.space_data.type
        cls = ToolSelectPanelHelper._tool_class_from_space_type(space_type)
        if cls is None:
            return {'PASS_THROUGH'}

        # It's possible we don't have the fallback tool available.
        # This can happen in the image editor for example when there is no selection
        # in painting modes.
        item, _ = cls._tool_get_by_id(context, cls.tool_fallback_id)
        if item is None:
            print("Tool", cls.tool_fallback_id, "not active in", cls)
            return {'PASS_THROUGH'}

        def draw_cb(self, context):
            from bl_ui.space_toolsystem_common import ToolSelectPanelHelper
            ToolSelectPanelHelper.draw_fallback_tool_items_for_pie_menu(self.layout, context)

        wm = context.window_manager
        wm.popup_menu_pie(draw_func=draw_cb, title=iface_("Fallback Tool"), event=event)
        return {'FINISHED'}


class WM_OT_toolbar_prompt(Operator):
    """Leader key like functionality for accessing tools"""
    bl_idname = "wm.toolbar_prompt"
    bl_label = "Toolbar Prompt"

    @staticmethod
    def _status_items_generate(cls, keymap, context):
        from bl_ui.space_toolsystem_common import ToolSelectPanelHelper

        # The keymap doesn't have the same order the tools are declared in,
        # while we could support this, it's simpler to apply order here.
        tool_map_id_to_order = {}
        # Map the
        tool_map_id_to_label = {}
        for item in ToolSelectPanelHelper._tools_flatten(cls.tools_from_context(context)):
            if item is not None:
                tool_map_id_to_label[item.idname] = item.label
                tool_map_id_to_order[item.idname] = len(tool_map_id_to_order)

        status_items = []

        for item in keymap.keymap_items:
            name = item.name
            key_str = item.to_string()
            # These are duplicated from regular numbers.
            if key_str.startswith("Numpad "):
                continue
            properties = item.properties
            idname = item.idname
            if idname == "wm.tool_set_by_id":
                tool_idname = properties["name"]
                name = tool_map_id_to_label[tool_idname]
                name = name.replace("Annotate ", "")
            else:
                continue

            status_items.append((tool_idname, name, item))

        status_items.sort(
            key=lambda a: tool_map_id_to_order[a[0]]
        )
        return status_items

    def modal(self, context, event):
        event_type = event.type
        event_value = event.value

        if event_type in {
            'LEFTMOUSE', 'RIGHTMOUSE', 'MIDDLEMOUSE',
            'WHEELDOWNMOUSE', 'WHEELUPMOUSE', 'WHEELINMOUSE', 'WHEELOUTMOUSE',
            'ESC',
        }:
            context.workspace.status_text_set(None)
            return {'CANCELLED', 'PASS_THROUGH'}

        keymap = self._keymap
        item = keymap.keymap_items.match_event(event)
        if item is not None:
            idname = item.idname
            properties = item.properties
            if idname == "wm.tool_set_by_id":
                tool_idname = properties["name"]
                bpy.ops.wm.tool_set_by_id(name=tool_idname)

            context.workspace.status_text_set(None)
            return {'FINISHED'}

        # Pressing entry even again exists, as long as it's not mapped to a key (for convenience).
        if event_type == self._init_event_type:
            if event_value == 'RELEASE':
                if not (event.ctrl or event.alt or event.shift or event.oskey):
                    context.workspace.status_text_set(None)
                    return {'CANCELLED'}

        return {'RUNNING_MODAL'}

    def invoke(self, context, event):
        space_data = context.space_data
        if space_data is None:
            return {'CANCELLED'}

        space_type = space_data.type
        cls, keymap = WM_OT_toolbar.keymap_from_toolbar(
            context,
            space_type,
            use_fallback_keys=False,
            use_reset=False,
        )
        if (keymap is None) or (not keymap.keymap_items):
            return {'CANCELLED'}

        self._init_event_type = event.type

        # Strip Left/Right, since "Left Alt" isn't especially useful.
        init_event_type_as_text = self._init_event_type.title().split("_")
        if init_event_type_as_text[0] in {"Left", "Right"}:
            del init_event_type_as_text[0]
        init_event_type_as_text = " ".join(init_event_type_as_text)

        status_items = self._status_items_generate(cls, keymap, context)

        def status_text_fn(self, context):

            layout = self.layout
            if True:
                box = layout.row(align=True).box()
                box.scale_x = 0.8
                box.label(text=init_event_type_as_text)

            flow = layout.grid_flow(columns=len(status_items), align=True, row_major=True)
            for _, name, item in status_items:
                row = flow.row(align=True)
                row.template_event_from_keymap_item(
                    item, text=name, text_ctxt=i18n_contexts.operator_default
                )

        self._keymap = keymap

        context.workspace.status_text_set(status_text_fn)

        context.window_manager.modal_handler_add(self)
        return {'RUNNING_MODAL'}


class BatchRenameAction(bpy.types.PropertyGroup):
    # category: StringProperty()
    type: EnumProperty(
        name="Operation",
        items=(
            ('REPLACE', "Find/Replace", "Replace text in the name"),
            ('SET', "Set Name", "Set a new name or prefix/suffix the existing one"),
            ('STRIP', "Strip Characters", "Strip leading/trailing text from the name"),
            ('CASE', "Change Case", "Change case of each name"),
        ),
    )

    # We could split these into sub-properties, however it's not so important.

    # type: 'SET'.
    set_name: StringProperty(name="Name")
    set_method: EnumProperty(
        name="Method",
        items=(
            ('NEW', "New", ""),
            ('PREFIX', "Prefix", ""),
            ('SUFFIX', "Suffix", ""),
        ),
        default='SUFFIX',
    )

    # type: 'STRIP'.
    strip_chars: EnumProperty(
        name="Strip Characters",
        options={'ENUM_FLAG'},
        items=(
            ('SPACE', "Spaces", ""),
            ('DIGIT', "Digits", ""),
            ('PUNCT', "Punctuation", ""),
        ),
    )

    # type: 'STRIP'.
    strip_part: EnumProperty(
        name="Strip Part",
        options={'ENUM_FLAG'},
        items=(
            ('START', "Start", ""),
            ('END', "End", ""),
        ),
    )

    # type: 'REPLACE'.
    replace_src: StringProperty(name="Find")
    replace_dst: StringProperty(name="Replace")
    replace_match_case: BoolProperty(name="Case Sensitive")
    use_replace_regex_src: BoolProperty(
        name="Regular Expression Find",
        description="Use regular expressions to match text in the 'Find' field",
    )
    use_replace_regex_dst: BoolProperty(
        name="Regular Expression Replace",
        description="Use regular expression for the replacement text (supporting groups)",
    )

    # type: 'CASE'.
    case_method: EnumProperty(
        name="Case",
        items=(
            ('UPPER', "Upper Case", ""),
            ('LOWER', "Lower Case", ""),
            ('TITLE', "Title Case", ""),
        ),
    )

    # Weak, add/remove as properties.
    op_add: BoolProperty(name="Add")
    op_remove: BoolProperty(name="Remove")


class WM_OT_batch_rename(Operator):
    """Rename multiple items at once"""

    bl_idname = "wm.batch_rename"
    bl_label = "Batch Rename"

    bl_options = {'UNDO'}

    data_type: EnumProperty(
        name="Type",
        items=(
            ('OBJECT', "Objects", ""),
            ('COLLECTION', "Collections", ""),
            ('MATERIAL', "Materials", ""),
            None,
            # Enum identifiers are compared with `object.type`.
            # Follow order in "Add" menu.
            ('MESH', "Meshes", ""),
            ('CURVE', "Curves", ""),
            ('META', "Metaballs", ""),
            ('VOLUME', "Volumes", ""),
            ('GPENCIL', "Grease Pencils", ""),
            ('ARMATURE', "Armatures", ""),
            ('LATTICE', "Lattices", ""),
            ('LIGHT', "Light", ""),
            ('LIGHT_PROBE', "Light Probes", ""),
            ('CAMERA', "Cameras", ""),
            ('SPEAKER', "Speakers", ""),
            None,
            ('BONE', "Bones", ""),
            ('NODE', "Nodes", ""),
            ('SEQUENCE_STRIP', "Sequence Strips", ""),
            ('ACTION_CLIP', "Action Clips", ""),
            None,
            ('SCENE', "Scenes", ""),
            ('BRUSH', "Brushes", ""),
        ),
        description="Type of data to rename",
    )

    data_source: EnumProperty(
        name="Source",
        items=(
            ('SELECT', "Selected", ""),
            ('ALL', "All", ""),
        ),
    )

    actions: CollectionProperty(type=BatchRenameAction)

    @staticmethod
    def _selected_ids_from_outliner_by_type(context, ty):
        return [
            id for id in context.selected_ids
            if isinstance(id, ty)
            if id.library is None
        ]

    @staticmethod
    def _selected_ids_from_outliner_by_type_for_object_data(context, ty):
        # Include selected object-data as well as the selected ID's.
        from bpy.types import Object
        # De-duplicate the result as object-data may cause duplicates.
        return tuple(set([
            id for id_base in context.selected_ids
            if isinstance(id := id_base.data if isinstance(id_base, Object) else id_base, ty)
            if id.library is None
        ]))

    @staticmethod
    def _selected_actions_from_outliner(context):
        # Actions are a special case because they can be accessed directly or via animation-data.
        from bpy.types import Action

        def action_from_any_id(id_data):
            if isinstance(id_data, Action):
                return id_data
            # Not all ID's have animation data.
            if (animation_data := getattr(id_data, "animation_data", None)) is not None:
                return animation_data.action
            return None

        return tuple(set(
            action for id in context.selected_ids
            if (action := action_from_any_id(id)) is not None
            if action.library is None
        ))

    @classmethod
    def _data_from_context(cls, context, data_type, only_selected, *, check_context=False):

        mode = context.mode
        scene = context.scene
        space = context.space_data
        space_type = None if (space is None) else space.type

        data = None
        if space_type == 'SEQUENCE_EDITOR':
            data_type_test = 'SEQUENCE_STRIP'
            if check_context:
                return data_type_test
            if data_type == data_type_test:
                data = (
                    context.selected_sequences
                    if only_selected else
                    scene.sequence_editor.sequences_all,
                    "name",
                    iface_("Strip(s)"),
                )
        elif space_type == 'NODE_EDITOR':
            data_type_test = 'NODE'
            if check_context:
                return data_type_test
            if data_type == data_type_test:
                data = (
                    context.selected_nodes
                    if only_selected else
                    list(space.node_tree.nodes),
                    "name",
                    iface_("Node(s)"),
                )
        elif space_type == 'OUTLINER':
            data_type_test = 'COLLECTION'
            if check_context:
                return data_type_test
            if data_type == data_type_test:
                data = (
                    cls._selected_ids_from_outliner_by_type(context, bpy.types.Collection)
                    if only_selected else
                    scene.collection.children_recursive,
                    "name",
                    iface_("Collection(s)"),
                )
        else:
            if mode == 'POSE' or (mode == 'WEIGHT_PAINT' and context.pose_object):
                data_type_test = 'BONE'
                if check_context:
                    return data_type_test
                if data_type == data_type_test:
                    data = (
                        [pchan.bone for pchan in context.selected_pose_bones]
                        if only_selected else
                        [pbone.bone for ob in context.objects_in_mode_unique_data for pbone in ob.pose.bones],
                        "name",
                        iface_("Bone(s)"),
                    )
            elif mode == 'EDIT_ARMATURE':
                data_type_test = 'BONE'
                if check_context:
                    return data_type_test
                if data_type == data_type_test:
                    data = (
                        context.selected_editable_bones
                        if only_selected else
                        [ebone for ob in context.objects_in_mode_unique_data for ebone in ob.data.edit_bones],
                        "name",
                        iface_("Edit Bone(s)"),
                    )

        if check_context:
            return 'OBJECT'

        object_data_type_attrs_map = {
            'MESH': ("meshes", iface_("Mesh(es)"), bpy.types.Mesh),
            'CURVE': ("curves", iface_("Curve(s)"), bpy.types.Curve),
            'META': ("metaballs", iface_("Metaball(s)"), bpy.types.MetaBall),
            'VOLUME': ("volumes", iface_("Volume(s)"), bpy.types.Volume),
            'GPENCIL': ("grease_pencils", iface_("Grease Pencil(s)"), bpy.types.GreasePencil),
            'ARMATURE': ("armatures", iface_("Armature(s)"), bpy.types.Armature),
            'LATTICE': ("lattices", iface_("Lattice(s)"), bpy.types.Lattice),
            'LIGHT': ("lights", iface_("Light(s)"), bpy.types.Light),
            'LIGHT_PROBE': ("lightprobes", iface_("Light Probe(s)"), bpy.types.LightProbe),
            'CAMERA': ("cameras", iface_("Camera(s)"), bpy.types.Camera),
            'SPEAKER': ("speakers", iface_("Speaker(s)"), bpy.types.Speaker),
        }

        # Finish with space types.
        if data is None:

            if data_type == 'OBJECT':
                data = (
                    (
                        # Outliner.
                        cls._selected_ids_from_outliner_by_type(context, bpy.types.Object)
                        if space_type == 'OUTLINER' else
                        # 3D View (default).
                        context.selected_editable_objects
                    )
                    if only_selected else
                    [id for id in bpy.data.objects if id.library is None],
                    "name",
                    iface_("Object(s)"),
                )
            elif data_type == 'COLLECTION':
                data = (
                    # Outliner case is handled already.
                    tuple(set(
                        ob.instance_collection
                        for ob in context.selected_objects
                        if ((ob.instance_type == 'COLLECTION') and
                            (collection := ob.instance_collection) is not None and
                            (collection.library is None))
                    ))
                    if only_selected else
                    [id for id in bpy.data.collections if id.library is None],
                    "name",
                    iface_("Collection(s)"),
                )
            elif data_type == 'MATERIAL':
                data = (
                    (
                        # Outliner.
                        cls._selected_ids_from_outliner_by_type(context, bpy.types.Material)
                        if space_type == 'OUTLINER' else
                        # 3D View (default).
                        tuple(set(
                            id
                            for ob in context.selected_objects
                            for slot in ob.material_slots
                            if (id := slot.material) is not None and id.library is None
                        ))
                    )
                    if only_selected else
                    [id for id in bpy.data.materials if id.library is None],
                    "name",
                    iface_("Material(s)"),
                )
            elif data_type == 'ACTION_CLIP':
                data = (
                    (
                        # Outliner.
                        cls._selected_actions_from_outliner(context)
                        if space_type == 'OUTLINER' else
                        # 3D View (default).
                        tuple(set(
                            action for ob in context.selected_objects
                            if (((animation_data := ob.animation_data) is not None) and
                                ((action := animation_data.action) is not None) and
                                (action.library is None))
                        ))
                    )
                    if only_selected else
                    [id for id in bpy.data.actions if id.library is None],
                    "name",
                    iface_("Action(s)"),
                )
            elif data_type == 'SCENE':
                data = (
                    (
                        # Outliner.
                        cls._selected_ids_from_outliner_by_type(context, bpy.types.Scene)
                        if ((space_type == 'OUTLINER') and only_selected) else [id for id in bpy.data.scenes if id.library is None]
                    ),
                    "name",
                    iface_("Scene(s)"),
                )
            elif data_type == 'BRUSH':
                data = (
                    (
                        # Outliner.
                        cls._selected_ids_from_outliner_by_type(context, bpy.types.Brush)
                        if ((space_type == 'OUTLINER') and only_selected) else [id for id in bpy.data.brushes if id.library is None]
                    ),
                    "name",
                    iface_("Brush(es)"),
                )
            elif data_type in object_data_type_attrs_map.keys():
                attr, descr, ty = object_data_type_attrs_map[data_type]
                data = (
                    (
                        # Outliner.
                        cls._selected_ids_from_outliner_by_type_for_object_data(context, ty)
                        if space_type == 'OUTLINER' else
                        # 3D View (default).
                        tuple(set(
                            id
                            for ob in context.selected_objects
                            if ob.type == data_type
                            if (id := ob.data) is not None and id.library is None
                        ))
                    )
                    if only_selected else
                    [id for id in getattr(bpy.data, attr) if id.library is None],
                    "name",
                    descr,
                )

        return data

    @staticmethod
    def _apply_actions(actions, name):
        import string
        import re

        for action in actions:
            ty = action.type
            if ty == 'SET':
                text = action.set_name
                method = action.set_method
                if method == 'NEW':
                    name = text
                elif method == 'PREFIX':
                    name = text + name
                elif method == 'SUFFIX':
                    name = name + text
                else:
                    assert False, "unreachable"

            elif ty == 'STRIP':
                chars = action.strip_chars
                chars_strip = (
<<<<<<< HEAD
                                  "%s%s%s"
                              ) % (
                                  string.punctuation if 'PUNCT' in chars else "",
                                  string.digits if 'DIGIT' in chars else "",
                                  " " if 'SPACE' in chars else "",
                              )
=======
                    "{:s}{:s}{:s}"
                ).format(
                    string.punctuation if 'PUNCT' in chars else "",
                    string.digits if 'DIGIT' in chars else "",
                    " " if 'SPACE' in chars else "",
                )
>>>>>>> 858bb9cd
                part = action.strip_part
                if 'START' in part:
                    name = name.lstrip(chars_strip)
                if 'END' in part:
                    name = name.rstrip(chars_strip)

            elif ty == 'REPLACE':
                if action.use_replace_regex_src:
                    replace_src = action.replace_src
                    if action.use_replace_regex_dst:
                        replace_dst = action.replace_dst
                    else:
                        replace_dst = action.replace_dst.replace("\\", "\\\\")
                else:
                    replace_src = re.escape(action.replace_src)
                    replace_dst = action.replace_dst.replace("\\", "\\\\")
                name = re.sub(
                    replace_src,
                    replace_dst,
                    name,
                    flags=(
                        0 if action.replace_match_case else
                        re.IGNORECASE
                    ),
                )
            elif ty == 'CASE':
                method = action.case_method
                if method == 'UPPER':
                    name = name.upper()
                elif method == 'LOWER':
                    name = name.lower()
                elif method == 'TITLE':
                    name = name.title()
                else:
                    assert False, "unreachable"
            else:
                assert False, "unreachable"
        return name

    def _data_update(self, context):
        only_selected = self.data_source == 'SELECT'

        self._data = self._data_from_context(context, self.data_type, only_selected)
        if self._data is None:
            self.data_type = self._data_from_context(context, None, False, check_context=True)
            self._data = self._data_from_context(context, self.data_type, only_selected)

        self._data_source_prev = self.data_source
        self._data_type_prev = self.data_type

    def draw(self, context):
        import re

        layout = self.layout

        split = layout.split(align=True)
        split.row(align=True).prop(self, "data_source", expand=True)
        split.prop(self, "data_type", text="")

        for action in self.actions:
            box = layout.box()
            split = box.split(factor=0.87)

            # Column 1: main content.
            col = split.column()

            # Label's width.
            fac = 0.25

            # Row 1: type.
            row = col.split(factor=fac)
            row.alignment = 'RIGHT'
            row.label(text="Type")
            row.prop(action, "type", text="")

            ty = action.type
            if ty == 'SET':
                # Row 2: method.
                row = col.split(factor=fac)
                row.alignment = 'RIGHT'
                row.label(text="Method")
                row.row().prop(action, "set_method", expand=True)

                # Row 3: name.
                row = col.split(factor=fac)
                row.alignment = 'RIGHT'
                row.label(text="Name")
                row.prop(action, "set_name", text="")

            elif ty == 'STRIP':
                # Row 2: chars.
                row = col.split(factor=fac)
                row.alignment = 'RIGHT'
                row.label(text="Characters")
                row.row().prop(action, "strip_chars")

                # Row 3: part.
                row = col.split(factor=fac)
                row.alignment = 'RIGHT'
                row.label(text="Strip From")
                row.row().prop(action, "strip_part")

            elif ty == 'REPLACE':
                # Row 2: find.
                row = col.split(factor=fac)

                re_error_src = None
                if action.use_replace_regex_src:
                    try:
                        re.compile(action.replace_src)
                    except BaseException as ex:
                        re_error_src = str(ex)
                        row.alert = True

                row.alignment = 'RIGHT'
                row.label(text="Find")
                sub = row.row(align=True)
                sub.prop(action, "replace_src", text="")
                sub.prop(action, "use_replace_regex_src", text="", icon='SORTBYEXT')

                # Row.
                if re_error_src is not None:
                    row = col.split(factor=fac)
                    row.label(text="")
                    row.alert = True
                    row.label(text=re_error_src)

                # Row 3: replace.
                row = col.split(factor=fac)

                re_error_dst = None
                if action.use_replace_regex_src:
                    if action.use_replace_regex_dst:
                        if re_error_src is None:
                            try:
                                re.sub(action.replace_src, action.replace_dst, "")
                            except BaseException as ex:
                                re_error_dst = str(ex)
                                row.alert = True

                row.alignment = 'RIGHT'
                row.label(text="Replace")
                sub = row.row(align=True)
                sub.prop(action, "replace_dst", text="")
                subsub = sub.row(align=True)
                subsub.active = action.use_replace_regex_src
                subsub.prop(action, "use_replace_regex_dst", text="", icon='SORTBYEXT')

                # Row.
                if re_error_dst is not None:
                    row = col.split(factor=fac)
                    row.label(text="")
                    row.alert = True
                    row.label(text=re_error_dst)

                # Row 4: case.
                row = col.row(align = True)
                row.prop(action, "replace_match_case")

            elif ty == 'CASE':
                # Row 2: method.
                row = col.split(factor=fac)
                row.alignment = 'RIGHT'
                row.label(text="Convert To")
                row.row().prop(action, "case_method", expand=True)

            # Column 2: add-remove.
            row = split.split(align=True)
            row.prop(action, "op_remove", text="", icon='REMOVE')
            row.prop(action, "op_add", text="", icon='ADD')

        layout.label(text=iface_("Rename {:d} {:s}").format(len(self._data[0]), self._data[2]), translate=False)

    def check(self, context):
        changed = False
        for i, action in enumerate(self.actions):
            if action.op_add:
                action.op_add = False
                self.actions.add()
                if i + 2 != len(self.actions):
                    self.actions.move(len(self.actions) - 1, i + 1)
                changed = True
                break
            if action.op_remove:
                action.op_remove = False
                if len(self.actions) > 1:
                    self.actions.remove(i)
                changed = True
                break

        if (
                (self._data_source_prev != self.data_source) or
                (self._data_type_prev != self.data_type)
        ):
            self._data_update(context)
            changed = True

        return changed

    def execute(self, context):
        import re

        seq, attr, descr = self._data

        actions = self.actions

        # Sanitize actions.
        for action in actions:
            if action.use_replace_regex_src:
                try:
                    re.compile(action.replace_src)
                except BaseException as ex:
                    self.report({'ERROR'}, "Invalid regular expression (find): " + str(ex))
                    return {'CANCELLED'}

                if action.use_replace_regex_dst:
                    try:
                        re.sub(action.replace_src, action.replace_dst, "")
                    except BaseException as ex:
                        self.report({'ERROR'}, "Invalid regular expression (replace): " + str(ex))
                        return {'CANCELLED'}

        total_len = 0
        change_len = 0
        for item in seq:
            name_src = getattr(item, attr)
            name_dst = self._apply_actions(actions, name_src)
            if name_src != name_dst:
                setattr(item, attr, name_dst)
                change_len += 1
            total_len += 1

        self.report({'INFO'}, rpt_("Renamed {:d} of {:d} {:s}").format(change_len, total_len, descr))

        return {'FINISHED'}

    def invoke(self, context, event):

        self._data_update(context)

        if not self.actions:
            self.actions.add()
        wm = context.window_manager
        return wm.invoke_props_dialog(self, width=400)


class WM_MT_splash_quick_setup(Menu):
    bl_label = "Quick Setup"

    def draw(self, context):
        layout = self.layout
        layout.operator_context = 'EXEC_DEFAULT'

        old_version = bpy.types.PREFERENCES_OT_copy_prev.previous_version()
        can_import = bpy.types.PREFERENCES_OT_copy_prev.poll(context) and old_version

        if can_import:
            layout.label(text="Import Preferences From Previous Version")
            split = layout.split(factor=0.20)  # Left margin.
            split.label()

            split = split.split(factor=0.73)  # Content width.
            col = split.column()
            col.operator(
                "preferences.copy_prev",
<<<<<<< HEAD
                text=iface_("Load Bforartists %d.%d Settings", "Operator") % old_version,
                icon='DUPLICATE',
=======
                text=iface_("Import Blender {:d}.{:d} Preferences", "Operator").format(*old_version),
                icon='NONE',
>>>>>>> 858bb9cd
                translate=False,
            )

            layout.separator()
            layout.separator(type='LINE')
            
        if can_import:
            layout.label(text="Create New Preferences")
        else:
            layout.label(text="Quick Setup")

        split = layout.split(factor=0.20)  # Left margin.
        split.label()
        split = split.split(factor=0.73)  # Content width.
        col = split.column()
        col.use_property_split = True
        col.use_property_decorate = False

        # Languages.
        if bpy.app.build_options.international:
            prefs = context.preferences
            col.prop(prefs.view, "language")

        # Themes.
        sub = col.column(heading="Theme")
        label = bpy.types.USERPREF_MT_interface_theme_presets.bl_label
        if label == "Presets":
            label = "Bforartists"  # BFA - default theme
        sub.menu("USERPREF_MT_interface_theme_presets", text=label)

        col.separator()

        # Shortcuts.
        wm = context.window_manager
        kc = wm.keyconfigs.active
        kc_prefs = kc.preferences

        sub = col.column(heading="Keymap")
        text = bpy.path.display_name(kc.name)
        if not text:
            text = "Blender"
        sub.menu("USERPREF_MT_keyconfigs", text=text)

        has_select_mouse = hasattr(kc_prefs, "select_mouse")
        if has_select_mouse:
            col.row().prop(kc_prefs, "select_mouse", text="Mouse Select", expand=True)

        has_spacebar_action = hasattr(kc_prefs, "spacebar_action")
        if has_spacebar_action:
            col.row().prop(kc_prefs, "spacebar_action", text="Spacebar Action")

        if can_import:
            sub.operator("wm.save_userpref", text="Save New Preferences", icon='NONE')
        else:
            sub.operator("wm.save_userpref", text="Continue")

        layout.separator(factor=2.0)


class WM_MT_splash(Menu):
    bl_label = "Splash"

    def draw(self, context):
        layout = self.layout
        layout.operator_context = 'EXEC_DEFAULT'
        layout.emboss = 'PULLDOWN_MENU'

        split = layout.split()

        # Templates
        col1 = split.column()
        col1.label(text="New File")

        bpy.types.TOPBAR_MT_file_new.draw_ex(col1, context, use_splash=True)

        # Recent
        col2 = split.column()
        col2_title = col2.row()

        found_recent = col2.template_recent_files()

        if found_recent:
            col2_title.label(text="Recent Files")
        else:
            # Links if no recent files.
            col2_title.label(text="Getting Started")

            col2.operator("wm.url_open", text="Manual",
                          icon='URL').url = "https://www.bforartists.de/bforartists-2-reference-manual/"
            col2.operator("wm.url_open", text="Release Notes",
                          icon='URL').url = "https://www.bforartists.de/release-notes/"
            col2.operator("wm.url_open", text="Credits",
                          icon='URL').url = "https://www.bforartists.de/credits-page-bforartists/"

        layout.separator()

        split = layout.split()

        col1 = split.column()
        sub = col1.row()
        sub.operator_context = 'INVOKE_DEFAULT'
        sub.operator("wm.open_mainfile", text="Open...", icon='FILE_FOLDER')
        col1.operator("wm.recover_last_session", icon='RECOVER_LAST')

        col2 = split.column()

        col2.operator("wm.url_open", text="Bforartists Website", icon='URL').url = "https://www.bforartists.de/"
        col2.operator("wm.url_open", text="Quickstart Learning Videos (Youtube)",
                      icon='URL').url = "https://www.youtube.com/watch?v=sZlqqMAGgMs&list=PLB0iqEbIPQTZArhZspyYSJOS_00jURpUB/"

        layout.separator()

        layout.label(text=f"Bforartists {bpy.app.bfa_version_string} is based on Blender {bpy.app.version_string}")

        layout.separator()


class WM_MT_splash_about(Menu):
    bl_label = "About"

    def draw(self, context):
        layout = self.layout
        layout.operator_context = 'EXEC_DEFAULT'

        split = layout.split(factor=0.65)

        col = split.column(align=True)
        col.scale_y = 0.8
        col.label(text=iface_("Version: {:s}").format(bpy.app.version_string), translate=False)
        col.separator(factor=2.5)
        col.label(text=iface_("Date: {:s} {:s}").format(
            bpy.app.build_commit_date.decode("utf-8", "replace"),
            bpy.app.build_commit_time.decode("utf-8", "replace")),
            translate=False
        )
        col.label(text=iface_("Hash: {:s}").format(bpy.app.build_hash.decode("ascii")), translate=False)
        col.label(text=iface_("Branch: {:s}").format(bpy.app.build_branch.decode("utf-8", "replace")), translate=False)

        # This isn't useful information on MS-Windows or Apple systems as dynamically switching
        # between windowing systems is only supported between X11/WAYLAND.
        from _bpy import _ghost_backend
        ghost_backend = _ghost_backend()
        if ghost_backend not in {'NONE', 'DEFAULT'}:
            col.label(text=iface_("Windowing Environment: {:s}").format(_ghost_backend()), translate=False)
        del _ghost_backend, ghost_backend

        col.separator(factor=2.0)
        col.label(text="Blender is free software")
        col.label(text="Licensed under the GNU General Public License")

        col = split.column(align=True)
        col.emboss = 'PULLDOWN_MENU'
        col.operator("wm.url_open_preset", text="Donate", icon='FUND').type = 'FUND'
        col.operator("wm.url_open_preset", text="What's New", icon='URL').type = 'RELEASE_NOTES'
        col.separator(factor=2.0)
        col.operator("wm.url_open_preset", text="Credits", icon='URL').type = 'CREDITS'
        col.operator("wm.url_open", text="License", icon='URL').url = "https://www.blender.org/about/license/"
        col.operator("wm.url_open", text="Blender Store", icon='URL').url = "https://store.blender.org"
        col.operator("wm.url_open_preset", text="Blender Website", icon='URL').type = 'BLENDER'


class WM_MT_region_toggle_pie(Menu):
    bl_label = "Region Toggle"

    # Map the `region.type` to the `space_data` attribute & text label.
    # The order of items defines priority, so in the sequencer for e.g.
    # when there is both a toolbar and channels, the toolbar gets the
    # axis-aligned pie, and the channels don't.
    _region_info = {
        'TOOLS': "show_region_toolbar",
        'UI': "show_region_ui",
        # Note that the tool header is enabled/disabled along with the header,
        # no need to include both in this list.
        'HEADER': "show_region_header",
        'FOOTER': "show_region_footer",
        'ASSET_SHELF': "show_region_asset_shelf",
        'CHANNELS': "show_region_channels",
    }
    # Map the `region.alignment` to the axis-aligned pie position.
    _region_align_pie = {
        'LEFT': 0,
        'RIGHT': 1,
        'BOTTOM': 2,
        'TOP': 3,
    }
    # Map the axis-aligned pie to alternative directions, see `ui_radial_dir_order` in C++ source.
    # The value is the preferred direction in order of priority, two diagonals, then the flipped direction.
    _region_dir_pie_alternatives = {
        0: (4, 6, 1),
        1: (5, 7, 0),
        2: (6, 7, 3),
        3: (4, 5, 2),
    }

    @classmethod
    def poll(cls, context):
        return context.space_data is not None

    @classmethod
    def _draw_pie_regions_from_alignment(cls, context, pie):
        space_data = context.space_data
        # Store each region by it's type.
        region_by_type = {}

        for region in context.area.regions:
            region_type = region.type
            attr = cls._region_info.get(region_type, None)
            if attr is None:
                continue
            # In some cases channels exists but can't be toggled.
            assert hasattr(space_data, attr)
            # Technically possible these double-up, in practice this should never happen.
            if region_type in region_by_type:
                print("{:s}: Unexpected double-up of region types {!r}".format(cls.__name__, region_type))
            region_by_type[region_type] = region

        # Axis aligned pie menu items to populate.
        items = [[], [], [], [], [], [], [], []]

        # Use predictable ordering.
        for region_type in cls._region_info.keys():
            region = region_by_type.get(region_type)
            if region is None:
                continue
            index = cls._region_align_pie[region.alignment]
            items[index].append(region_type)

        # Handle any overflow (two or more regions with the same alignment).
        # This happens in the sequencer (channels + toolbar),
        # otherwise it should not be that common.
        items_overflow = []
        for index in range(4):
            if len(items[index]) <= 1:
                continue
            for index_other in cls._region_dir_pie_alternatives[index]:
                if not items[index_other]:
                    items[index_other].append(items[index].pop(1))
                    if len(items[index]) <= 1:
                        break
            del index_other

        for index in range(4):
            if len(items[index]) <= 1:
                continue
            for index_other in range(4, 8):
                if not items[index_other]:
                    items[index_other].append(items[index].pop(1))
                    if len(items[index]) <= 1:
                        break
        # Only happens when there are more than 8 regions - practically never!
        for index in range(4):
            while len(items[index]) > 1:
                items_overflow.append([items[index].pop(1)])

        # Use to access the labels.
        enum_items = bpy.types.Region.bl_rna.properties["type"].enum_items_static_ui

        for region_type_list in (items + items_overflow):
            if not region_type_list:
                pie.separator()
                continue
            assert len(region_type_list) == 1
            region_type = region_type_list[0]
            text = enum_items[region_type].name
            attr = cls._region_info[region_type]
            value = getattr(space_data, attr)
            props = pie.operator("wm.context_toggle", text=text, text_ctxt=i18n_contexts.default,
                                 icon='CHECKBOX_HLT' if value else 'CHECKBOX_DEHLT')
            props.data_path = "space_data." + attr

    def draw(self, context):
        layout = self.layout
        pie = layout.menu_pie()
        self._draw_pie_regions_from_alignment(context, pie)


class WM_OT_drop_blend_file(Operator):
    bl_idname = "wm.drop_blend_file"
    bl_label = "Handle dropped .blend file"
    bl_options = {'INTERNAL'}

    filepath: StringProperty(
        subtype='FILE_PATH',
        options={'SKIP_SAVE'},
    )

    def invoke(self, context, _event):
        context.window_manager.popup_menu(self.draw_menu, title=bpy.path.basename(self.filepath), icon='QUESTION')
        return {'FINISHED'}

    def draw_menu(self, menu, _context):
        layout = menu.layout

        col = layout.column()
        col.operator_context = 'INVOKE_DEFAULT'
        props = col.operator("wm.open_mainfile", text="Open", icon='FILE_FOLDER')
        props.filepath = self.filepath
        props.display_file_selector = False

        layout.separator()
        col = layout.column()
        col.operator_context = 'INVOKE_DEFAULT'
        col.operator("wm.link", text="Link...", icon='LINK_BLEND').filepath = self.filepath
        col.operator("wm.append", text="Append...", icon='APPEND_BLEND').filepath = self.filepath


classes = (
    WM_OT_context_collection_boolean_set,
    WM_OT_context_cycle_array,
    WM_OT_context_cycle_enum,
    WM_OT_context_cycle_int,
    WM_OT_context_menu_enum,
    WM_OT_context_modal_mouse,
    WM_OT_context_pie_enum,
    WM_OT_context_scale_float,
    WM_OT_context_scale_int,
    WM_OT_context_set_boolean,
    WM_OT_context_set_enum,
    WM_OT_context_set_float,
    WM_OT_context_set_id,
    WM_OT_context_set_int,
    WM_OT_context_set_string,
    WM_OT_context_set_value,
    WM_OT_context_toggle,
    WM_OT_context_toggle_enum,
    WM_OT_doc_view,
    WM_OT_doc_view_manual,
    WM_OT_drop_blend_file,
    WM_OT_operator_cheat_sheet,
    WM_OT_operator_pie_enum,
    WM_OT_path_open,
    WM_OT_properties_add,
    WM_OT_properties_context_change,
    WM_OT_properties_edit,
    WM_OT_properties_edit_value,
    WM_OT_properties_remove,
    WM_OT_sysinfo,
    WM_OT_owner_disable,
    WM_OT_owner_enable,
    WM_OT_url_open,
    WM_OT_url_open_preset,
    WM_OT_tool_set_by_id,
    WM_OT_tool_set_by_index,
    WM_OT_toolbar,
    WM_OT_toolbar_fallback_pie,
    WM_OT_toolbar_prompt,
    BatchRenameAction,
    WM_OT_batch_rename,
    WM_MT_splash_quick_setup,
    WM_MT_splash,
    WM_MT_splash_about,
    WM_MT_region_toggle_pie
)<|MERGE_RESOLUTION|>--- conflicted
+++ resolved
@@ -982,13 +982,8 @@
             header_text = self.header_text
             if header_text:
                 if len(self._values) == 1:
-<<<<<<< HEAD
-                    (item,) = self._values.keys()
-                    header_text = header_text % eval("item.%s" % self.data_path_item)
-=======
                     (item, ) = self._values.keys()
                     header_text = header_text % eval("item.{:s}".format(self.data_path_item))
->>>>>>> 858bb9cd
                 else:
                     header_text = (self.header_text % delta) + rpt_(" (delta)")
                 context.area.header_text_set(header_text)
@@ -1225,14 +1220,7 @@
         # an operator (common case - just button referencing an op)
         if operator_exists_pair(class_name, class_prop):
             if do_url:
-<<<<<<< HEAD
-                url = (
-                        "%s/bpy.ops.%s.html#bpy.ops.%s.%s" %
-                        (url_prefix, class_name, class_name, class_prop)
-                )
-=======
                 url = "{:s}/bpy.ops.{:s}.html#bpy.ops.{:s}.{:s}".format(url_prefix, class_name, class_name, class_prop)
->>>>>>> 858bb9cd
             else:
                 rna = "bpy.ops.{:s}.{:s}".format(class_name, class_prop)
         elif operator_exists_single(class_name):
@@ -1240,14 +1228,7 @@
             class_name, class_prop = class_name.split("_OT_", 1)
             class_name = class_name.lower()
             if do_url:
-<<<<<<< HEAD
-                url = (
-                        "%s/bpy.ops.%s.html#bpy.ops.%s.%s" %
-                        (url_prefix, class_name, class_name, class_prop)
-                )
-=======
                 url = "{:s}/bpy.ops.{:s}.html#bpy.ops.{:s}.{:s}".format(url_prefix, class_name, class_name, class_prop)
->>>>>>> 858bb9cd
             else:
                 rna = "bpy.ops.{:s}.{:s}".format(class_name, class_prop)
         else:
@@ -1274,14 +1255,8 @@
                     rna_parent = rna_parent.base
 
                 if do_url:
-<<<<<<< HEAD
-                    url = (
-                            "%s/bpy.types.%s.html#bpy.types.%s.%s" %
-                            (url_prefix, class_name, class_name, class_prop)
-=======
                     url = "{:s}/bpy.types.{:s}.html#bpy.types.{:s}.{:s}".format(
                         url_prefix, class_name, class_name, class_prop,
->>>>>>> 858bb9cd
                     )
                 else:
                     rna = "bpy.types.{:s}.{:s}".format(class_name, class_prop)
@@ -2989,21 +2964,12 @@
             elif ty == 'STRIP':
                 chars = action.strip_chars
                 chars_strip = (
-<<<<<<< HEAD
-                                  "%s%s%s"
-                              ) % (
-                                  string.punctuation if 'PUNCT' in chars else "",
-                                  string.digits if 'DIGIT' in chars else "",
-                                  " " if 'SPACE' in chars else "",
-                              )
-=======
                     "{:s}{:s}{:s}"
                 ).format(
                     string.punctuation if 'PUNCT' in chars else "",
                     string.digits if 'DIGIT' in chars else "",
                     " " if 'SPACE' in chars else "",
                 )
->>>>>>> 858bb9cd
                 part = action.strip_part
                 if 'START' in part:
                     name = name.lstrip(chars_strip)
@@ -3269,13 +3235,8 @@
             col = split.column()
             col.operator(
                 "preferences.copy_prev",
-<<<<<<< HEAD
-                text=iface_("Load Bforartists %d.%d Settings", "Operator") % old_version,
+                text=iface_("Load Bforartists {:d}.{:d} Settings", "Operator").format(*old_version),
                 icon='DUPLICATE',
-=======
-                text=iface_("Import Blender {:d}.{:d} Preferences", "Operator").format(*old_version),
-                icon='NONE',
->>>>>>> 858bb9cd
                 translate=False,
             )
 
