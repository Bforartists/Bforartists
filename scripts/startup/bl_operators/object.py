# SPDX-FileCopyrightText: 2009-2023 Blender Authors
#
# SPDX-License-Identifier: GPL-2.0-or-later

import bpy
from bpy.types import Operator
from bpy.props import (
    BoolProperty,
    EnumProperty,
    IntProperty,
    StringProperty,
)
from bpy.app.translations import (
    pgettext_rpt as rpt_,
    contexts as i18n_contexts,
)


class SelectPattern(Operator):
    """Select objects matching a naming pattern"""
    bl_idname = "object.select_pattern"
    bl_label = "Select Pattern"
    bl_options = {'REGISTER', 'UNDO'}
    bl_property = "pattern"

    pattern: StringProperty(
        name="Pattern",
        translation_context=i18n_contexts.id_text,
        description="Name filter using '*', '?' and "
        "'[abc]' unix style wildcards",
        maxlen=64,
        default="*",
    )
    case_sensitive: BoolProperty(
        name="Case Sensitive",
        description="Do a case sensitive compare",
        default=False,
    )
    extend: BoolProperty(
        name="Extend",
        description="Extend the existing selection",
        default=True,
    )

    def execute(self, context):

        import fnmatch

        if self.case_sensitive:
            pattern_match = fnmatch.fnmatchcase
        else:
            pattern_match = (lambda a, b:
                             fnmatch.fnmatchcase(a.upper(), b.upper()))
        is_ebone = False
        is_pbone = False
        obj = context.object
        if obj and obj.mode == 'POSE':
            items = obj.data.bones
            if not self.extend:
                bpy.ops.pose.select_all(action='DESELECT')
            is_pbone = True
        elif obj and obj.type == 'ARMATURE' and obj.mode == 'EDIT':
            items = obj.data.edit_bones
            if not self.extend:
                bpy.ops.armature.select_all(action='DESELECT')
            is_ebone = True
        else:
            items = context.visible_objects
            if not self.extend:
                bpy.ops.object.select_all(action='DESELECT')

        # Can be pose bones, edit bones or objects
        for item in items:
            if pattern_match(item.name, self.pattern):

                # hrmf, perhaps there should be a utility function for this.
                if is_ebone:
                    item.select = True
                    item.select_head = True
                    item.select_tail = True
                    if item.use_connect:
                        item_parent = item.parent
                        if item_parent is not None:
                            item_parent.select_tail = True
                elif is_pbone:
                    item.select = True
                else:
                    item.select_set(True)

        return {'FINISHED'}

    def invoke(self, context, event):
        wm = context.window_manager
        return wm.invoke_props_popup(self, event)

    def draw(self, _context):
        layout = self.layout

        layout.prop(self, "pattern")
        row = layout.row()
        row.prop(self, "case_sensitive")
        row.prop(self, "extend")

    @classmethod
    def poll(cls, context):
        obj = context.object
        return (not obj) or (obj.mode == 'OBJECT') or (obj.type == 'ARMATURE')


class SelectCamera(Operator):
    """Select the active camera"""
    bl_idname = "object.select_camera"
    bl_label = "Select Camera"
    bl_options = {'REGISTER', 'UNDO'}

    extend: BoolProperty(
        name="Extend",
        description="Extend the selection",
        default=False,
    )

    def execute(self, context):
        scene = context.scene
        view_layer = context.view_layer
        view = context.space_data
        if view and view.type == 'VIEW_3D' and view.use_local_camera:
            camera = view.camera
        else:
            camera = scene.camera

        if camera is None:
            self.report({'WARNING'}, "No camera found")
        elif camera.name not in scene.objects:
            self.report({'WARNING'}, "Active camera is not in this scene")
        else:
            if not self.extend:
                bpy.ops.object.select_all(action='DESELECT')
            view_layer.objects.active = camera
            # camera.hide = False  # XXX TODO where is this now?
            camera.select_set(True)
            return {'FINISHED'}

        return {'CANCELLED'}


class SelectHierarchy(Operator):
    """Select object relative to the active object's position """ \
        """in the hierarchy"""
    bl_idname = "object.select_hierarchy"
    bl_label = "Select Hierarchy"
    bl_options = {'REGISTER', 'UNDO'}

    direction: EnumProperty(
        items=(
            ('PARENT', "Parent", ""),
            ('CHILD', "Child", ""),
        ),
        name="Direction",
        description="Direction to select in the hierarchy",
        default='PARENT',
    )
    extend: BoolProperty(
        name="Extend",
        description="Extend the existing selection",
        default=False,
    )

    @classmethod
    def poll(cls, context):
        return context.object

    def execute(self, context):
        view_layer = context.view_layer
        select_new = []
        act_new = None

        selected_objects = context.selected_objects
        obj_act = context.object

        if context.object not in selected_objects:
            selected_objects.append(context.object)

        if self.direction == 'PARENT':
            for obj in selected_objects:
                parent = obj.parent

                if parent and parent.visible_get():
                    if obj_act == obj:
                        act_new = parent

                    select_new.append(parent)

        else:
            for obj in selected_objects:
                select_new.extend([child for child in obj.children if child.visible_get()])

            if select_new:
                select_new.sort(key=lambda obj_iter: obj_iter.name)
                act_new = select_new[0]

        # don't edit any object settings above this
        if select_new:
            if not self.extend:
                bpy.ops.object.select_all(action='DESELECT')

            for obj in select_new:
                obj.select_set(True)

            view_layer.objects.active = act_new
            return {'FINISHED'}

        return {'CANCELLED'}


class SubdivisionSet(Operator):
    """Subdivision Set\nSets a Subdivision Surface Level (1 to 5)""" # BFA

    bl_idname = "object.subdivision_set"
    bl_label = "Subdivision Set"
    bl_options = {'REGISTER', 'UNDO'}

    level: IntProperty(
        name="Level",
        min=-100, max=100,
        soft_min=-6, soft_max=6,
        default=1,
    )
    relative: BoolProperty(
        name="Relative",
        description="Apply the subdivision surface level as an offset relative to the current level",
        default=False,
    )
    ensure_modifier: BoolProperty(
        name="Ensure Modifier",
        description="Create the corresponding modifier if it does not exist",
        default=True,
        options={'HIDDEN'}
    )

    @classmethod
    def poll(cls, context):
        obs = context.selected_editable_objects
        return (obs is not None)

    def execute(self, context):
        level = self.level
        relative = self.relative
        ensure_modifier = self.ensure_modifier

        if relative and level == 0:
            return {'CANCELLED'}  # nothing to do

        if not ensure_modifier:
            any_object_has_relevant_modifier = False
            for obj in context.selected_editable_objects:
                if obj.mode == 'SCULPT':
                    any_object_has_relevant_modifier |= any(mod.type == 'MULTIRES' for mod in obj.modifiers)
                elif obj.mode == 'OBJECT':
                    any_object_has_relevant_modifier |= any(mod.type == 'SUBSURF' for mod in obj.modifiers)
                if any_object_has_relevant_modifier:
                    break

            if not any_object_has_relevant_modifier:
                mod_name = ""
                if obj.mode == 'SCULPT':
                    mod_name = "Multiresolution"
                else:
                    mod_name = "Subdivision Surface"
                self.report({'WARNING'}, "No {0} modifiers found".format(mod_name))
                return {'CANCELLED'}

        if not relative and level < 0:
            self.level = level = 0

        if bpy.context.preferences.addons.get("bfa_power_user_tools"): # BFA - combine viewport/render levels with power user tool addon
            preferences = context.preferences.addons["bfa_power_user_tools"].preferences # BFA - combine viewport/render levels with power user tool addon
            use_render_levels = preferences.bfa_toggle_render_levels # BFA - combine viewport/render levels with power user tool addon
        else:
            use_render_levels = False # BFA - combine viewport/render levels with power user tool addon

        def set_object_subd(obj):
            for mod in obj.modifiers:
                if mod.type == 'MULTIRES':
                    if not relative:
                        if level > mod.total_levels:
                            sub = level - mod.total_levels
                            for _ in range(sub):
                                bpy.ops.object.multires_subdivide(modifier="Multires")

                        if obj.mode == 'SCULPT':
                            if mod.sculpt_levels != level:
                                mod.sculpt_levels = level
                        elif obj.mode == 'OBJECT':
                            if mod.levels != level:
                                mod.levels = level
                            if use_render_levels: # BFA - combine viewport/render levels with power user tool addon
                                mod.render_levels = level  # BFA - combine viewport/render levels with power user tool addon
                        return
                    else:
                        if obj.mode == 'SCULPT':
                            if mod.sculpt_levels + level <= mod.total_levels:
                                mod.sculpt_levels += level
                        elif obj.mode == 'OBJECT':
                            if mod.levels + level <= mod.total_levels:
                                mod.levels += level
                            if use_render_levels:   # BFA - combine viewport/render levels with power user tool addon
                                mod.render_levels += level  # BFA - combine viewport/render levels with power user tool addon
                        return

                elif mod.type == 'SUBSURF':
                    if relative:
                        mod.levels += level
                    else:
                        if mod.levels != level:
                            mod.levels = level
                    if use_render_levels: # BFA - combine viewport/render levels with power user tool addon
                        mod.render_levels = level # BFA - combine viewport/render levels with power user tool addon

                    return

            # add a new modifier
<<<<<<< HEAD
            try:
                if obj.mode == 'SCULPT':
                    mod = obj.modifiers.new("Multires", 'MULTIRES')
                    if level > 0:
                        for _ in range(level):
                            bpy.ops.object.multires_subdivide(modifier="Multires")
                else:
                    mod = obj.modifiers.new("Subdivision", 'SUBSURF')
                    mod.levels = level
                    if use_render_levels:  # BFA - Set render_levels if toggle is enabled
                        mod.render_levels = level
            except Exception:
                self.report({'WARNING'}, "Modifiers cannot be added to object: " + obj.name)
=======
            if ensure_modifier:
                try:
                    if obj.mode == 'SCULPT':
                        mod = obj.modifiers.new("Multires", 'MULTIRES')
                        if level > 0:
                            for _ in range(level):
                                bpy.ops.object.multires_subdivide(modifier="Multires")
                    else:
                        mod = obj.modifiers.new("Subdivision", 'SUBSURF')
                        mod.levels = level
                except Exception:
                    self.report({'WARNING'}, "Modifiers cannot be added to object: " + obj.name)
>>>>>>> 9a41dc73

        for obj in context.selected_editable_objects:
            set_object_subd(obj)

        return {'FINISHED'}


class ShapeTransfer(Operator):
    """Copy the active shape key of another selected object to this one"""

    bl_idname = "object.shape_key_transfer"
    bl_label = "Transfer Shape Key"
    bl_options = {'REGISTER', 'UNDO'}

    mode: EnumProperty(
        items=(
            ('OFFSET',
             "Offset",
             "Apply the relative positional offset",
             ),
            ('RELATIVE_FACE',
             "Relative Face",
             "Calculate relative position (using faces)",
             ),
            ('RELATIVE_EDGE',
             "Relative Edge",
             "Calculate relative position (using edges)",
             ),
        ),
        name="Transformation Mode",
        description="Relative shape positions to the new shape method",
        default='OFFSET',
    )
    use_clamp: BoolProperty(
        name="Clamp Offset",
        description="Clamp the transformation to the distance each vertex moves in the original shape",
        default=False,
    )

    def _main(self, ob_act, objects, mode='OFFSET', use_clamp=False):

        def me_nos(verts):
            return [v.normal.copy() for v in verts]

        def me_cos(verts):
            return [v.co.copy() for v in verts]

        def ob_add_shape(ob, name):
            me = ob.data
            key = ob.shape_key_add(from_mix=False)
            if len(me.shape_keys.key_blocks) == 1:
                key.name = "Basis"
                key = ob.shape_key_add(from_mix=False)  # we need a rest
            key.name = name
            ob.active_shape_key_index = len(me.shape_keys.key_blocks) - 1
            ob.show_only_shape_key = True

        from mathutils.geometry import barycentric_transform
        from mathutils import Vector

        if use_clamp and mode == 'OFFSET':
            use_clamp = False

        me = ob_act.data
        orig_key_name = ob_act.active_shape_key.name

        orig_shape_coords = me_cos(ob_act.active_shape_key.data)

        orig_normals = me_nos(me.vertices)
        # actual mesh vertex location isn't as reliable as the base shape :S
        # orig_coords = me_cos(me.vertices)
        orig_coords = me_cos(me.shape_keys.key_blocks[0].data)

        for ob_other in objects:
            if ob_other.type != 'MESH':
                self.report(
                    {'WARNING'},
                    rpt_("Skipping '{:s}', not a mesh").format(ob_other.name),
                )
                continue
            me_other = ob_other.data
            if len(me_other.vertices) != len(me.vertices):
                self.report(
                    {'WARNING'},
                    rpt_("Skipping '{:s}', vertex count differs").format(ob_other.name),
                )
                continue

            target_normals = me_nos(me_other.vertices)
            if me_other.shape_keys:
                target_coords = me_cos(me_other.shape_keys.key_blocks[0].data)
            else:
                target_coords = me_cos(me_other.vertices)

            ob_add_shape(ob_other, orig_key_name)

            # editing the final coords, only list that stores wrapped coords
            target_shape_coords = [v.co for v in ob_other.active_shape_key.data]

            median_coords = [[] for i in range(len(me.vertices))]

            # Method 1, edge
            if mode == 'OFFSET':
                for i, vert_cos in enumerate(median_coords):
                    vert_cos.append(target_coords[i] +
                                    (orig_shape_coords[i] - orig_coords[i]))

            elif mode == 'RELATIVE_FACE':
                for poly in me.polygons:
                    idxs = poly.vertices[:]
                    v_before = idxs[-2]
                    v = idxs[-1]
                    for v_after in idxs:
                        pt = barycentric_transform(
                            orig_shape_coords[v],
                            orig_coords[v_before],
                            orig_coords[v],
                            orig_coords[v_after],
                            target_coords[v_before],
                            target_coords[v],
                            target_coords[v_after],
                        )
                        median_coords[v].append(pt)
                        v_before = v
                        v = v_after

            elif mode == 'RELATIVE_EDGE':
                for ed in me.edges:
                    i1, i2 = ed.vertices
                    v1, v2 = orig_coords[i1], orig_coords[i2]
                    edge_length = (v1 - v2).length
                    n1loc = v1 + orig_normals[i1] * edge_length
                    n2loc = v2 + orig_normals[i2] * edge_length

                    # now get the target nloc's
                    v1_to, v2_to = target_coords[i1], target_coords[i2]
                    edlen_to = (v1_to - v2_to).length
                    n1loc_to = v1_to + target_normals[i1] * edlen_to
                    n2loc_to = v2_to + target_normals[i2] * edlen_to

                    pt = barycentric_transform(
                        orig_shape_coords[i1],
                        v2, v1, n1loc,
                        v2_to, v1_to, n1loc_to,
                    )
                    median_coords[i1].append(pt)

                    pt = barycentric_transform(
                        orig_shape_coords[i2],
                        v1, v2, n2loc,
                        v1_to, v2_to, n2loc_to,
                    )
                    median_coords[i2].append(pt)

            # apply the offsets to the new shape
            from functools import reduce
            VectorAdd = Vector.__add__

            for i, vert_cos in enumerate(median_coords):
                if vert_cos:
                    co = reduce(VectorAdd, vert_cos) / len(vert_cos)

                    if use_clamp:
                        # clamp to the same movement as the original
                        # breaks copy between different scaled meshes.
                        len_from = (orig_shape_coords[i] - orig_coords[i]).length
                        ofs = co - target_coords[i]
                        ofs.length = len_from
                        co = target_coords[i] + ofs

                    target_shape_coords[i][:] = co

        return {'FINISHED'}

    @classmethod
    def poll(cls, context):
        obj = context.active_object
        return (obj and obj.mode != 'EDIT')

    def execute(self, context):
        ob_act = context.active_object
        objects = [
            ob for ob in context.selected_editable_objects
            if ob != ob_act
        ]

        if 1:  # swap from/to, means we can't copy to many at once.
            if len(objects) != 1:
                self.report({'ERROR'}, "Expected one other selected mesh object to copy from")
                return {'CANCELLED'}
            ob_act, objects = objects[0], [ob_act]

        if ob_act.type != 'MESH':
            self.report({'ERROR'}, "Other object is not a mesh")
            return {'CANCELLED'}

        if ob_act.active_shape_key is None:
            self.report({'ERROR'}, "Other object has no shape key")
            return {'CANCELLED'}
        return self._main(ob_act, objects, self.mode, self.use_clamp)


class JoinUVs(Operator):
    """Transfer UV Maps from active to selected objects """ \
        """(needs matching geometry)"""
    bl_idname = "object.join_uvs"
    bl_label = "Transfer UV Maps"
    bl_options = {'REGISTER', 'UNDO'}

    @classmethod
    def poll(cls, context):
        obj = context.active_object
        return (obj and obj.type == 'MESH')

    def _main(self, context):
        import array
        obj = context.active_object
        mesh = obj.data

        is_editmode = (obj.mode == 'EDIT')
        if is_editmode:
            bpy.ops.object.mode_set(mode='OBJECT', toggle=False)

        if not mesh.uv_layers:
            self.report(
                {'WARNING'},
                rpt_("Object: {:s}, Mesh: '{:s}' has no UVs").format(obj.name, mesh.name),
            )
        else:
            nbr_loops = len(mesh.loops)

            # seems to be the fastest way to create an array
            uv_array = array.array("f", [0.0] * 2) * nbr_loops
            mesh.uv_layers.active.data.foreach_get("uv", uv_array)

            objects = context.selected_editable_objects[:]

            for obj_other in objects:
                if obj_other.type == 'MESH':
                    obj_other.data.tag = False

            for obj_other in objects:
                if not (obj_other != obj and obj_other.type == 'MESH'):
                    continue
                mesh_other = obj_other.data
                if mesh_other == mesh:
                    continue
                if mesh_other.tag is True:
                    continue

                mesh_other.tag = True
                if len(mesh_other.loops) != nbr_loops:
                    self.report(
                        {'WARNING'},
                        rpt_(
                            "Object: {:s}, Mesh: '{:s}' has {:d} loops (for {:d} faces), expected {:d}"
                        ).format(
                            obj_other.name,
                            mesh_other.name,
                            len(mesh_other.loops),
                            len(mesh_other.polygons),
                            nbr_loops,
                        ),
                    )
                else:
                    uv_other = mesh_other.uv_layers.active
                    if not uv_other:
                        mesh_other.uv_layers.new()
                        uv_other = mesh_other.uv_layers.active
                        if not uv_other:
                            self.report(
                                {'ERROR'},
                                rpt_(
                                    "Could not add a new UV map to object '{:s}' (Mesh '{:s}')"
                                ).format(
                                    obj_other.name,
                                    mesh_other.name,
                                ),
                            )

                    # finally do the copy
                    uv_other.data.foreach_set("uv", uv_array)
                    mesh_other.update()

        if is_editmode:
            bpy.ops.object.mode_set(mode='EDIT', toggle=False)

    def execute(self, context):
        self._main(context)
        return {'FINISHED'}


class MakeDupliFace(Operator):
    """Convert objects into instanced faces"""
    bl_idname = "object.make_dupli_face"
    bl_label = "Make Instance Face"
    bl_options = {'REGISTER', 'UNDO'}

    @staticmethod
    def _main(context):
        from mathutils import Vector
        from collections import defaultdict

        SCALE_FAC = 0.01
        offset = 0.5 * SCALE_FAC
        base_tri = (Vector((-offset, -offset, 0.0)),
                    Vector((+offset, -offset, 0.0)),
                    Vector((+offset, +offset, 0.0)),
                    Vector((-offset, +offset, 0.0)),
                    )

        def matrix_to_quad(matrix):
            # scale = matrix.median_scale
            trans = matrix.to_translation()
            rot = matrix.to_3x3()  # also contains scale

            return [(rot @ b) + trans for b in base_tri]
        linked = defaultdict(list)
        for obj in context.selected_objects:
            if obj.type == 'MESH':
                linked[obj.data].append(obj)
            elif obj.type == 'EMPTY' and obj.instance_type == 'COLLECTION' and obj.instance_collection:
                linked[obj.instance_collection].append(obj)

        for data, objects in linked.items():
            face_verts = [
                axis for obj in objects
                for v in matrix_to_quad(obj.matrix_world)
                for axis in v
            ]
            nbr_verts = len(face_verts) // 3
            nbr_faces = nbr_verts // 4

            faces = list(range(nbr_verts))

            mesh = bpy.data.meshes.new(data.name + "_dupli")

            mesh.vertices.add(nbr_verts)
            mesh.loops.add(nbr_faces * 4)  # Safer than nbr_verts.
            mesh.polygons.add(nbr_faces)

            mesh.vertices.foreach_set("co", face_verts)
            mesh.loops.foreach_set("vertex_index", faces)
            mesh.polygons.foreach_set("loop_start", range(0, nbr_faces * 4, 4))
            mesh.update()  # generates edge data

            ob_new = bpy.data.objects.new(mesh.name, mesh)
            context.collection.objects.link(ob_new)

            if type(data) is bpy.types.Collection:
                ob_inst = bpy.data.objects.new(data.name, None)
                ob_inst.instance_type = 'COLLECTION'
                ob_inst.instance_collection = data
            else:
                ob_inst = bpy.data.objects.new(data.name, data)
            context.collection.objects.link(ob_inst)

            ob_new.instance_type = 'FACES'
            ob_inst.parent = ob_new
            ob_new.use_instance_faces_scale = True
            ob_new.instance_faces_scale = 1.0 / SCALE_FAC

            ob_inst.select_set(True)
            ob_new.select_set(True)

            for obj in objects:
                for collection in obj.users_collection:
                    collection.objects.unlink(obj)

    def execute(self, context):
        self._main(context)
        return {'FINISHED'}


class IsolateTypeRender(Operator):
    """Render just the selected Item, disables rendering for all others.\nBest used in the Outliner editor view columns""" \
        """by setting the hide render flag""" # BFA
    bl_idname = "object.isolate_type_render"
    bl_label = "Restrict Render Unselected"
    bl_options = {'REGISTER', 'UNDO'}

    @classmethod
    def poll(cls, context):
        ob = context.object
        return (ob is not None)

    def execute(self, context):
        act_type = context.object.type

        for obj in context.visible_objects:

            if obj.select_get():
                obj.hide_render = False
            else:
                if obj.type == act_type:
                    obj.hide_render = True

        return {'FINISHED'}


class ClearAllRestrictRender(Operator):
    """Render all Objects in the scene\nnBest used in the Outliner editor view columns""" \
        """by setting the hide render flag""" # BFA
    bl_idname = "object.hide_render_clear_all"
    bl_label = "Clear All Restrict Render"
    bl_options = {'REGISTER', 'UNDO'}

    def execute(self, context):
        for obj in context.scene.objects:
            obj.hide_render = False
        return {'FINISHED'}


class TransformsToDeltas(Operator):
    """Convert normal object transforms to delta transforms, """ \
        """any existing delta transforms will be included as well"""
    bl_idname = "object.transforms_to_deltas"
    bl_label = "Transforms to Deltas"
    bl_options = {'REGISTER', 'UNDO'}

    mode: EnumProperty(
        items=(
            ('ALL', "All Transforms", "Transfer location, rotation, and scale transforms"),
            ('LOC', "Location", "Transfer location transforms only"),
            ('ROT', "Rotation", "Transfer rotation transforms only"),
            ('SCALE', "Scale", "Transfer scale transforms only"),
        ),
        name="Mode",
        description="Which transforms to transfer",
        default='ALL',
    )
    reset_values: BoolProperty(
        name="Reset Values",
        description=("Clear transform values after transferring to deltas"),
        default=True,
    )

    # bfa - description for the delta transforms
    arg: bpy.props.StringProperty()

    @classmethod
    def description(cls, context, properties):
        #return "arg is: " + properties.arg
        return properties.arg

    # bfa - description end

    @classmethod
    def poll(cls, context):
        obs = context.selected_editable_objects
        return (obs is not None)

    def execute(self, context):
        for obj in context.selected_editable_objects:
            if self.mode in {'ALL', 'LOC'}:
                self.transfer_location(obj)

            if self.mode in {'ALL', 'ROT'}:
                self.transfer_rotation(obj)

            if self.mode in {'ALL', 'SCALE'}:
                self.transfer_scale(obj)

        return {'FINISHED'}

    def transfer_location(self, obj):
        obj.delta_location += obj.location

        if self.reset_values:
            obj.location.zero()

    def transfer_rotation(self, obj):
        # TODO: add transforms together...
        if obj.rotation_mode == 'QUATERNION':
            delta = obj.delta_rotation_quaternion.copy()
            obj.delta_rotation_quaternion = obj.rotation_quaternion
            obj.delta_rotation_quaternion.rotate(delta)

            if self.reset_values:
                obj.rotation_quaternion.identity()
        elif obj.rotation_mode == 'AXIS_ANGLE':
            pass  # Unsupported
        else:
            delta = obj.delta_rotation_euler.copy()
            obj.delta_rotation_euler = obj.rotation_euler
            obj.delta_rotation_euler.rotate(delta)

            if self.reset_values:
                obj.rotation_euler.zero()

    def transfer_scale(self, obj):
        obj.delta_scale[0] *= obj.scale[0]
        obj.delta_scale[1] *= obj.scale[1]
        obj.delta_scale[2] *= obj.scale[2]

        if self.reset_values:
            obj.scale[:] = (1, 1, 1)


class TransformsToDeltasAnim(Operator):
    """Convert object animation for normal transforms to delta transforms"""
    bl_idname = "object.anim_transforms_to_deltas"
    bl_label = "Animated Transforms to Deltas"
    bl_options = {'REGISTER', 'UNDO'}

    @classmethod
    def poll(cls, context):
        obs = context.selected_editable_objects
        return (obs is not None)

    def execute(self, context):
        # map from standard transform paths to "new" transform paths
        STANDARD_TO_DELTA_PATHS = {
            "location": "delta_location",
            "rotation_euler": "delta_rotation_euler",
            "rotation_quaternion": "delta_rotation_quaternion",
            # "rotation_axis_angle" : "delta_rotation_axis_angle",
            "scale": "delta_scale",
        }
        DELTA_PATHS = STANDARD_TO_DELTA_PATHS.values()

        # try to apply on each selected object
        for obj in context.selected_editable_objects:
            adt = obj.animation_data
            if (adt is None) or (adt.action is None):
                self.report(
                    {'WARNING'},
                    rpt_("No animation data to convert on object: {!r}").format(obj.name),
                )
                continue

            # first pass over F-Curves: ensure that we don't have conflicting
            # transforms already (e.g. if this was applied already) #29110.
            existingFCurves = {}
            for fcu in adt.action.fcurves:
                # get "delta" path - i.e. the final paths which may clash
                path = fcu.data_path
                if path in STANDARD_TO_DELTA_PATHS:
                    # to be converted - conflicts may exist...
                    dpath = STANDARD_TO_DELTA_PATHS[path]
                elif path in DELTA_PATHS:
                    # already delta - check for conflicts...
                    dpath = path
                else:
                    # non-transform - ignore
                    continue

                # a delta path like this for the same index shouldn't
                # exist already, otherwise we've got a conflict
                if dpath in existingFCurves:
                    # ensure that this index hasn't occurred before
                    if fcu.array_index in existingFCurves[dpath]:
                        # conflict
                        self.report(
                            {'ERROR'},
                            rpt_(
                                "Object {!r} already has {!r} F-Curve(s). "
                                "Remove these before trying again"
                            ).format(obj.name, dpath))
                        return {'CANCELLED'}
                    else:
                        # no conflict here
                        existingFCurves[dpath] += [fcu.array_index]
                else:
                    # no conflict yet
                    existingFCurves[dpath] = [fcu.array_index]

            # if F-Curve uses standard transform path
            # just append "delta_" to this path
            for fcu in adt.action.fcurves:
                if fcu.data_path == "location":
                    fcu.data_path = "delta_location"
                    obj.location.zero()
                elif fcu.data_path == "rotation_euler":
                    fcu.data_path = "delta_rotation_euler"
                    obj.rotation_euler.zero()
                elif fcu.data_path == "rotation_quaternion":
                    fcu.data_path = "delta_rotation_quaternion"
                    obj.rotation_quaternion.identity()
                # XXX: currently not implemented
                # ~ elif fcu.data_path == "rotation_axis_angle":
                # ~    fcu.data_path = "delta_rotation_axis_angle"
                elif fcu.data_path == "scale":
                    fcu.data_path = "delta_scale"
                    obj.scale = 1.0, 1.0, 1.0

        # hack: force animsys flush by changing frame, so that deltas get run
        context.scene.frame_set(context.scene.frame_current)

        return {'FINISHED'}


class DupliOffsetFromCursor(Operator):
    """Set offset used for collection instances based on cursor position"""
    bl_idname = "object.instance_offset_from_cursor"
    bl_label = "Set Offset from Cursor"
    bl_options = {'INTERNAL', 'UNDO'}

    def execute(self, context):
        scene = context.scene
        collection = context.collection

        collection.instance_offset = scene.cursor.location

        return {'FINISHED'}


class DupliOffsetToCursor(Operator):
    """Set cursor position to the offset used for collection instances"""
    bl_idname = "object.instance_offset_to_cursor"
    bl_label = "Set Cursor to Offset"
    bl_options = {'INTERNAL', 'UNDO'}

    def execute(self, context):
        scene = context.scene
        collection = context.collection
        scene.cursor.location = collection.instance_offset
        return {'FINISHED'}


class DupliOffsetFromObject(Operator):
    """Set offset used for collection instances based on the active object position"""
    bl_idname = "object.instance_offset_from_object"
    bl_label = "Set Offset from Object"
    bl_options = {'INTERNAL', 'UNDO'}

    @classmethod
    def poll(cls, context):
        return (context.active_object is not None)

    def execute(self, context):
        ob_eval = context.active_object.evaluated_get(context.view_layer.depsgraph)
        world_loc = ob_eval.matrix_world.to_translation()
        collection = context.collection
        collection.instance_offset = world_loc
        return {'FINISHED'}


class OBJECT_OT_assign_property_defaults(Operator):
    """Assign the current values of custom properties as their defaults, """ \
        """for use as part of the rest pose state in NLA track mixing"""
    bl_idname = "object.assign_property_defaults"
    bl_label = "Assign Custom Property Values as Default"
    bl_options = {'UNDO', 'REGISTER'}

    process_data: BoolProperty(name="Process data properties", default=True)
    process_bones: BoolProperty(name="Process bone properties", default=True)

    @classmethod
    def poll(cls, context):
        obj = context.active_object
        return obj is not None and obj.is_editable and obj.mode in {'POSE', 'OBJECT'}

    @staticmethod
    def assign_defaults(obj):
        from rna_prop_ui import rna_idprop_ui_prop_default_set

        rna_properties = {prop.identifier for prop in obj.bl_rna.properties if prop.is_runtime}

        for prop, value in obj.items():
            if prop not in rna_properties:
                rna_idprop_ui_prop_default_set(obj, prop, value)

    def execute(self, context):
        obj = context.active_object

        self.assign_defaults(obj)

        if self.process_bones and obj.pose:
            for pbone in obj.pose.bones:
                self.assign_defaults(pbone)

        if self.process_data and obj.data and obj.data.is_editable:
            self.assign_defaults(obj.data)

            if self.process_bones and isinstance(obj.data, bpy.types.Armature):
                for bone in obj.data.bones:
                    self.assign_defaults(bone)

        return {'FINISHED'}


classes = (
    ClearAllRestrictRender,
    DupliOffsetFromCursor,
    DupliOffsetToCursor,
    DupliOffsetFromObject,
    IsolateTypeRender,
    JoinUVs,
    MakeDupliFace,
    SelectCamera,
    SelectHierarchy,
    SelectPattern,
    ShapeTransfer,
    SubdivisionSet,
    TransformsToDeltas,
    TransformsToDeltasAnim,
    OBJECT_OT_assign_property_defaults,
)<|MERGE_RESOLUTION|>--- conflicted
+++ resolved
@@ -319,21 +319,6 @@
                     return
 
             # add a new modifier
-<<<<<<< HEAD
-            try:
-                if obj.mode == 'SCULPT':
-                    mod = obj.modifiers.new("Multires", 'MULTIRES')
-                    if level > 0:
-                        for _ in range(level):
-                            bpy.ops.object.multires_subdivide(modifier="Multires")
-                else:
-                    mod = obj.modifiers.new("Subdivision", 'SUBSURF')
-                    mod.levels = level
-                    if use_render_levels:  # BFA - Set render_levels if toggle is enabled
-                        mod.render_levels = level
-            except Exception:
-                self.report({'WARNING'}, "Modifiers cannot be added to object: " + obj.name)
-=======
             if ensure_modifier:
                 try:
                     if obj.mode == 'SCULPT':
@@ -344,9 +329,10 @@
                     else:
                         mod = obj.modifiers.new("Subdivision", 'SUBSURF')
                         mod.levels = level
+                        if use_render_levels:  # BFA - Set render_levels if toggle is enabled
+                            mod.render_levels = level
                 except Exception:
                     self.report({'WARNING'}, "Modifiers cannot be added to object: " + obj.name)
->>>>>>> 9a41dc73
 
         for obj in context.selected_editable_objects:
             set_object_subd(obj)
