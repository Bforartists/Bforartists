--- conflicted
+++ resolved
@@ -1326,12 +1326,8 @@
 
         layout.use_property_split = False
         layout.prop(sculpt, "use_symmetry_feather", text="Feather")
-<<<<<<< HEAD
-        layout.use_property_split = True
-        layout.prop(sculpt, "radial_symmetry", text="Radial")
-=======
+        layout.use_property_split = True
         layout.prop(mesh, "radial_symmetry", text="Radial")
->>>>>>> 2683c876
         layout.prop(sculpt, "tile_offset", text="Tile Offset")
 
         layout.separator()
