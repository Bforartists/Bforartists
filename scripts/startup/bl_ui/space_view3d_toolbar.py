--- conflicted
+++ resolved
@@ -570,6 +570,7 @@
                     box = row.box()
                     box.label(text="No Textures")
                     box.label(text="Add a Texture Paint Slot")
+				# BFA - moved to top
 
             case 'IMAGE':
                 mesh = ob.data
@@ -908,7 +909,7 @@
 
 class VIEW3D_PT_tools_brush_stroke_smooth_stroke(Panel, View3DPaintPanel, SmoothStrokePanel):
     bl_context = ".paint_common"  # dot on purpose (access from topbar)
-    bl_label = "" # bfa - align props left
+    bl_label = "" # BFA - align props left
     bl_parent_id = "VIEW3D_PT_tools_brush_stroke"
     bl_options = {'DEFAULT_CLOSED'}
 
@@ -1561,7 +1562,6 @@
         tool_settings = context.tool_settings
         ipaint = tool_settings.image_paint
 
-<<<<<<< HEAD
         row = self.layout.row()
         split = row.split(factor = 0.5)
         split.prop(ipaint, "use_cavity", text=self.bl_label if self.is_popover else "")
@@ -1569,9 +1569,6 @@
             split.label(icon='DISCLOSURE_TRI_DOWN')
         else:
             split.label(icon='DISCLOSURE_TRI_RIGHT')
-=======
-        self.layout.prop(ipaint, "use_cavity", text=self.bl_label if self.is_popover else "")
->>>>>>> e78962cf
 
     def draw(self, context):
         layout = self.layout
@@ -1579,14 +1576,8 @@
         tool_settings = context.tool_settings
         ipaint = tool_settings.image_paint
 
-<<<<<<< HEAD
         if ipaint.use_cavity:
             layout.template_curve_mapping(ipaint, "cavity_curve", brush=True, use_negative_slope=True)
-=======
-        layout.active = ipaint.use_cavity
-
-        layout.template_curve_mapping(ipaint, "cavity_curve", brush=True, use_negative_slope=True)
->>>>>>> e78962cf
 
 
 # TODO, move to space_view3d.py
