# SPDX-FileCopyrightText: 2009-2023 Blender Authors
#
# SPDX-License-Identifier: GPL-2.0-or-later

from bpy.types import Menu, Panel, UIList, WindowManager
from bpy.app.translations import (
    pgettext_iface as iface_,
    contexts as i18n_contexts,
)

from bl_ui.properties_grease_pencil_common import (
    GreasePencilSculptAdvancedPanel,
    GreasePencilDisplayPanel,
    GreasePencilBrushFalloff,
)
from bl_ui.properties_paint_common import (
    UnifiedPaintPanel,
    BrushSelectPanel,
    ClonePanel,
    TextureMaskPanel,
    ColorPalettePanel,
    StrokePanel,
    SmoothStrokePanel,
    FalloffPanel,
    DisplayPanel,
    brush_texture_settings,
    brush_mask_texture_settings,
    brush_settings,
    brush_settings_advanced,
    draw_color_settings,
)
from bl_ui.utils import PresetPanel


class VIEW3D_MT_brush_context_menu(Menu):
    bl_label = "Brush Specials"

    def draw(self, context):
        layout = self.layout

        settings = UnifiedPaintPanel.paint_settings(context)
        brush = getattr(settings, "brush", None)

        # skip if no active brush
        if not brush:
            layout.label(text="No Brushes currently available", icon='INFO')
            return

        # brush paint modes
        layout.menu("VIEW3D_MT_brush_paint_modes")

        # brush tool

        if context.image_paint_object:
            layout.prop_menu_enum(brush, "image_tool")
        elif context.vertex_paint_object:
            layout.prop_menu_enum(brush, "vertex_tool")
        elif context.weight_paint_object:
            layout.prop_menu_enum(brush, "weight_tool")
        elif context.sculpt_object:
            layout.prop_menu_enum(brush, "sculpt_tool")
            layout.operator("brush.reset")
        elif context.tool_settings.curves_sculpt:
            layout.prop_menu_enum(brush, "curves_sculpt_tool")


class VIEW3D_MT_brush_gpencil_context_menu(Menu):
    bl_label = "Brush Specials"

    def draw(self, context):
        layout = self.layout
        tool_settings = context.tool_settings

        settings = None
        if context.mode == 'PAINT_GPENCIL':
            settings = tool_settings.gpencil_paint
        if context.mode == 'SCULPT_GPENCIL':
            settings = tool_settings.gpencil_sculpt_paint
        elif context.mode == 'WEIGHT_GPENCIL':
            settings = tool_settings.gpencil_weight_paint
        elif context.mode == 'VERTEX_GPENCIL':
            settings = tool_settings.gpencil_vertex_paint

        brush = getattr(settings, "brush", None)
        # skip if no active brush
        if not brush:
            layout.label(text="No Brushes currently available", icon='INFO')
            return

        layout.operator("gpencil.brush_reset", icon = "RESET")
        layout.operator("gpencil.brush_reset_all", icon = "RESET")


class View3DPanel:
    bl_space_type = 'VIEW_3D'
    bl_region_type = 'UI'


# **************** standard tool clusters ******************

# Used by vertex & weight paint
def draw_vpaint_symmetry(layout, vpaint, obj):
    col = layout.column()
    row = col.row(heading="Mirror", align=True)
    row.prop(obj, "use_mesh_mirror_x", text="X", toggle=True)
    row.prop(obj, "use_mesh_mirror_y", text="Y", toggle=True)
    row.prop(obj, "use_mesh_mirror_z", text="Z", toggle=True)

    col = layout.column()
    col.active = not obj.data.use_mirror_vertex_groups
    col.prop(vpaint, "radial_symmetry", text="Radial")


# Most of these panels should not be visible in GP edit modes
def is_not_gpencil_edit_mode(context):
    is_gpmode = (
        context.active_object and
        context.active_object.mode in {'EDIT_GPENCIL', 'PAINT_GPENCIL', 'SCULPT_GPENCIL', 'WEIGHT_GPENCIL'}
    )
    return not is_gpmode


# ********** default tools for object mode ****************


class VIEW3D_PT_tools_object_options(View3DPanel, Panel):
    bl_category = "Tool"
    bl_context = ".objectmode"  # dot on purpose (access from topbar)
    bl_label = "Options"

    def draw(self, context):
        # layout = self.layout
        pass


class VIEW3D_PT_tools_object_options_transform(View3DPanel, Panel):
    bl_category = "Tool"
    bl_context = ".objectmode"  # dot on purpose (access from topbar)
    bl_label = "Transform"
    bl_parent_id = "VIEW3D_PT_tools_object_options"

    def draw(self, context):
        layout = self.layout

        layout.use_property_split = False
        layout.use_property_decorate = False

        tool_settings = context.tool_settings

        col = layout.column( align=True)
        col.label(text = "Affect Only")
        row = col.row()
        row.separator()
        row.prop(tool_settings, "use_transform_data_origin", text="Origins")
        row = col.row()
        row.separator()
        row.prop(tool_settings, "use_transform_pivot_point_align", text="Locations")
        row = col.row()
        row.separator()
        row.prop(tool_settings, "use_transform_skip_children", text="Parents")


# ********** default tools for editmode_mesh ****************


class VIEW3D_PT_tools_meshedit_options(View3DPanel, Panel):
    bl_category = "Tool"
    bl_context = ".mesh_edit"  # dot on purpose (access from topbar)
    bl_label = "Options"
    bl_options = {'DEFAULT_CLOSED'}
    bl_ui_units_x = 12

    def draw(self, _context):
        # layout = self.layout
        pass


class VIEW3D_PT_tools_meshedit_options_transform(View3DPanel, Panel):
    bl_category = "Tool"
    bl_context = ".mesh_edit"  # dot on purpose (access from topbar)
    bl_label = "Transform"
    bl_parent_id = "VIEW3D_PT_tools_meshedit_options"

    @classmethod
    def poll(cls, context):
        return context.active_object

    def draw(self, context):
        layout = self.layout

        layout.use_property_split = True
        layout.use_property_decorate = False

        tool_settings = context.tool_settings
        ob = context.active_object
        mesh = ob.data

        col = layout.column(align = True)

        subcol = col.column()
        subcol.use_property_split = False
        row = subcol.row()
        row.separator()
        split = row.split(factor = 0.85)
        split.prop(tool_settings, "use_transform_correct_face_attributes")
        if tool_settings.use_transform_correct_face_attributes:
            split.label(icon='DISCLOSURE_TRI_DOWN')
        else:
            split.label(icon='DISCLOSURE_TRI_RIGHT')


        if tool_settings.use_transform_correct_face_attributes:
            row = col.row()
            row.separator()
            row.separator()
            row.use_property_split = False
            row.prop(tool_settings, "use_transform_correct_keep_connected")

        col = layout.column(align = True)

        row = layout.row(heading="Mirror")
        sub = row.row(align=True)
        sub.separator(factor = 2.4)
        sub.prop(mesh, "use_mirror_x", text="X", toggle=True)
        sub.prop(mesh, "use_mirror_y", text="Y", toggle=True)
        sub.prop(mesh, "use_mirror_z", text="Z", toggle=True)

        layout.use_property_split = False

        row = layout.row(align=True)
        if ob.data.use_mirror_x or ob.data.use_mirror_y or ob.data.use_mirror_z:
            row.separator(factor = 4.8)
            row.prop(mesh, "use_mirror_topology")

        split = layout.split()
        col = split.column()
        col.use_property_split = False
        row = col.row()
        row.separator()
        row.prop(tool_settings, "use_mesh_automerge", text="Auto Merge", toggle=False)
        col = split.column()
        if tool_settings.use_mesh_automerge:
            col.label(icon='DISCLOSURE_TRI_DOWN')
            col = layout.column(align=True)
            row = col.row()
            row.separator(factor = 3.2)
            row.prop(tool_settings, "use_mesh_automerge_and_split", toggle=False)
            col.use_property_split = True
            row = col.row()
            row.separator(factor = 3.2)
            row.prop(tool_settings, "double_threshold", text="Threshold")
        else:
            col.label(icon='DISCLOSURE_TRI_RIGHT')

class VIEW3D_PT_tools_meshedit_options_uvs(View3DPanel, Panel):
    bl_category = "Tool"
    bl_context = ".mesh_edit"  # dot on purpose (access from topbar)
    bl_label = "UVs"
    bl_parent_id = "VIEW3D_PT_tools_meshedit_options"

    def draw(self, context):
        layout = self.layout

        layout.use_property_decorate = False
        layout.use_property_split = False

        tool_settings = context.tool_settings

        row = layout.row()
        row.separator()
        row.prop(tool_settings, "use_edge_path_live_unwrap")


# ********** default tools for editmode_armature ****************


class VIEW3D_PT_tools_armatureedit_options(View3DPanel, Panel):
    bl_category = "Tool"
    bl_context = ".armature_edit"  # dot on purpose (access from topbar)
    bl_label = "Options"

    def draw(self, context):
        arm = context.active_object.data

        self.layout.prop(arm, "use_mirror_x")


# ********** default tools for pose-mode ****************

class VIEW3D_PT_tools_posemode_options(View3DPanel, Panel):
    bl_category = "Tool"
    bl_context = ".posemode"  # dot on purpose (access from topbar)
    bl_label = "Pose Options"

    def draw(self, context):
        pose = context.active_object.pose
        layout = self.layout

        tool_settings = context.tool_settings

        layout.prop(pose, "use_auto_ik")

        split = layout.split()
        col = split.column()
        col.prop(pose, "use_mirror_x")
        col = split.column()
        if pose.use_mirror_x:
            col.label(icon='DISCLOSURE_TRI_DOWN')
        else:
            col.label(icon='DISCLOSURE_TRI_RIGHT')

        if pose.use_mirror_x:
            row = layout.row()
            row.separator()
            row.active = not pose.use_auto_ik
            row.prop(pose, "use_mirror_relative")

        layout.prop(tool_settings, "use_transform_pivot_point_align", text="Affect Only Locations")


# ********** default tools for paint modes ****************


class TEXTURE_UL_texpaintslots(UIList):
    def draw_item(self, _context, layout, _data, item, _icon, _active_data, _active_propname, _index):
        # mat = data

        if self.layout_type in {'DEFAULT', 'COMPACT'}:
            layout.label(text=item.name, icon_value=item.icon_value)
        elif self.layout_type == 'GRID':
            layout.alignment = 'CENTER'
            layout.label(text="")


class View3DPaintPanel(View3DPanel, UnifiedPaintPanel):
    bl_category = "Tool"


class View3DPaintBrushPanel(View3DPaintPanel):
    @classmethod
    def poll(cls, context):
        mode = cls.get_brush_mode(context)
        return mode is not None


class VIEW3D_PT_tools_particlemode(Panel, View3DPaintPanel):
    bl_context = ".paint_common"  # dot on purpose (access from topbar)
    bl_label = "Particle Tool"
    bl_options = {'HIDE_HEADER'}

    @classmethod
    def poll(cls, context):
        settings = context.tool_settings.particle_edit
        return (settings and settings.brush and context.particle_edit_object)

    def draw(self, context):
        layout = self.layout

        settings = context.tool_settings.particle_edit
        brush = settings.brush
        tool = settings.tool

        layout.use_property_split = True
        layout.use_property_decorate = False  # No animation.

        from bl_ui.space_toolsystem_common import ToolSelectPanelHelper
        tool_context = ToolSelectPanelHelper.tool_active_from_context(context)

        if not tool_context:
            # If there is no active tool, then there can't be an active brush.
            tool = None

        if not tool_context.has_datablock:
            # tool.has_datablock is always true for tools that use brushes.
            tool = None

        if tool is not None:
            col = layout.column()
            col.prop(brush, "size", slider=True)
            if tool == 'ADD':
                col.prop(brush, "count")

                col = layout.column()
                col.use_property_split = False
                col.prop(settings, "use_default_interpolate")
                col.use_property_split = True
                col.prop(brush, "steps", slider=True)
                col.prop(settings, "default_key_count", slider=True)
            else:
                col.prop(brush, "strength", slider=True)

                if tool == 'LENGTH':
                    layout.row().prop(brush, "length_mode", expand=True)
                elif tool == 'PUFF':
                    layout.row().prop(brush, "puff_mode", expand=True)
                    layout.use_property_split = False
                    layout.prop(brush, "use_puff_volume")
                elif tool == 'COMB':
                    layout.use_property_split = False
                    layout.prop(settings, "use_emitter_deflect", text="Deflect Emitter")
                    layout.use_property_split = True
                    col = layout.column()
                    col.active = settings.use_emitter_deflect
                    col.prop(settings, "emitter_distance", text="Distance")


# TODO, move to space_view3d.py
class VIEW3D_PT_tools_brush_select(Panel, View3DPaintBrushPanel, BrushSelectPanel):
    bl_context = ".paint_common"
    bl_label = "Brushes"


# TODO, move to space_view3d.py
class VIEW3D_PT_tools_brush_settings(Panel, View3DPaintBrushPanel):
    bl_context = ".paint_common"
    bl_label = "Brush Settings"

    @classmethod
    def poll(cls, context):
        settings = cls.paint_settings(context)
        return settings and settings.brush is not None

    def draw(self, context):
        layout = self.layout

        layout.use_property_split = True
        layout.use_property_decorate = False  # No animation.

        settings = self.paint_settings(context)
        brush = settings.brush

        brush_settings(layout.column(), context, brush, popover=self.is_popover)


class VIEW3D_PT_tools_brush_settings_advanced(Panel, View3DPaintBrushPanel):
    bl_context = ".paint_common"
    bl_parent_id = "VIEW3D_PT_tools_brush_settings"
    bl_label = "Advanced"
    bl_options = {'DEFAULT_CLOSED'}
    bl_ui_units_x = 14

    @classmethod
    def poll(cls, context):
        mode = cls.get_brush_mode(context)
        return mode is not None and mode != 'SCULPT_CURVES'

    def draw(self, context):
        layout = self.layout

        layout.use_property_split = True
        layout.use_property_decorate = False  # No animation.

        settings = UnifiedPaintPanel.paint_settings(context)
        brush = settings.brush

        brush_settings_advanced(layout.column(), context, brush, self.is_popover)


class VIEW3D_PT_tools_brush_color(Panel, View3DPaintPanel):
    bl_context = ".paint_common"  # dot on purpose (access from topbar)
    bl_parent_id = "VIEW3D_PT_tools_brush_settings"
    bl_label = "Color Picker"

    @classmethod
    def poll(cls, context):
        settings = cls.paint_settings(context)
        brush = settings.brush

        if context.image_paint_object:
            capabilities = brush.image_paint_capabilities
            return capabilities.has_color
        elif context.vertex_paint_object:
            capabilities = brush.vertex_paint_capabilities
            return capabilities.has_color
        elif context.sculpt_object:
            capabilities = brush.sculpt_capabilities
            return capabilities.has_color

        return False

    def draw(self, context):
        layout = self.layout
        settings = self.paint_settings(context)
        brush = settings.brush

        draw_color_settings(context, layout, brush, color_type=not context.vertex_paint_object)


class VIEW3D_PT_tools_brush_swatches(Panel, View3DPaintPanel, ColorPalettePanel):
    bl_context = ".paint_common"
    bl_parent_id = "VIEW3D_PT_tools_brush_settings"
    bl_label = "Color Palette"
    bl_options = {'DEFAULT_CLOSED'}


class VIEW3D_PT_tools_brush_clone(Panel, View3DPaintPanel, ClonePanel):
    bl_context = ".paint_common"
    bl_parent_id = "VIEW3D_PT_tools_brush_settings"
    bl_label = "Clone from Paint Slot"
    bl_options = {'DEFAULT_CLOSED'}


class VIEW3D_MT_tools_projectpaint_uvlayer(Menu):
    bl_label = "Clone Layer"

    def draw(self, context):
        layout = self.layout

        for i, uv_layer in enumerate(context.active_object.data.uv_layers):
            props = layout.operator("wm.context_set_int", text=uv_layer.name, translate=False)
            props.data_path = "active_object.data.uv_layers.active_index"
            props.value = i

class SelectPaintSlotHelper:
    bl_space_type = 'VIEW_3D'
    bl_region_type = 'HEADER'

    canvas_source_attr_name = "canvas_source"
    canvas_image_attr_name = "canvas_image"

    def draw(self, context):
        layout = self.layout
        layout.use_property_split = True
        layout.use_property_decorate = False

        settings = context.tool_settings.image_paint
        mode_settings = self.get_mode_settings(context)

        ob = context.active_object

        layout.prop(mode_settings, self.canvas_source_attr_name, text="Mode")
        layout.separator()

        have_image = False

        match getattr(mode_settings, self.canvas_source_attr_name):
            case 'MATERIAL':

                layout.operator_menu_enum("paint.add_texture_paint_slot", "type", icon='ADD', text="Add Texture Paint Slot")

                if len(ob.material_slots) > 1:
                    layout.template_list(
                        "MATERIAL_UL_matslots", "layers",
                        ob, "material_slots",
                        ob, "active_material_index", rows=2,
                    )
                mat = ob.active_material
                if mat and mat.texture_paint_images:
                    row = layout.row()
                    row.template_list(
                        "TEXTURE_UL_texpaintslots", "",
                        mat, "texture_paint_slots",
                        mat, "paint_active_slot", rows=2,
                    )

                    if mat.texture_paint_slots:
                        slot = mat.texture_paint_slots[mat.paint_active_slot]
                    else:
                        slot = None

                    have_image = slot is not None
                else:
                    row = layout.row()

                    box = row.box()
                    box.label(text="No Textures")
                    box.label(text="Add a Texture Paint Slot")

            case 'IMAGE':
                mesh = ob.data
                uv_text = mesh.uv_layers.active.name if mesh.uv_layers.active else ""
                layout.template_ID(mode_settings, self.canvas_image_attr_name, new="image.new", open="image.open")
                if settings.missing_uvs:
                    layout.operator("paint.add_simple_uvs", icon='ADD', text="Add UVs")
                else:
                    layout.menu("VIEW3D_MT_tools_projectpaint_uvlayer", text=uv_text, translate=False)
                have_image = getattr(settings, self.canvas_image_attr_name) is not None

                self.draw_image_interpolation(layout=layout, mode_settings=mode_settings)

            case 'COLOR_ATTRIBUTE':
                mesh = ob.data

                row = layout.row()
                col = row.column()
                col.template_list(
                    "MESH_UL_color_attributes_selector",
                    "color_attributes",
                    mesh,
                    "color_attributes",
                    mesh.color_attributes,
                    "active_color_index",
                    rows=3,
                )

                col = row.column(align=True)
                col.operator("geometry.color_attribute_add", icon='ADD', text="")
                col.operator("geometry.color_attribute_remove", icon='REMOVE', text="")

        if settings.missing_uvs:
            layout.separator()
            split = layout.split()
            split.label(text="UV Map Needed", icon='INFO')
            split.operator("paint.add_simple_uvs", icon='ADD', text="Add Simple UVs")
        elif have_image:
            layout.separator()
            layout.operator("image.save_all_modified", text="Save All Images", icon='FILE_TICK')


class VIEW3D_PT_slots_projectpaint(SelectPaintSlotHelper, View3DPanel, Panel):
    bl_label = "Texture Slots"

    canvas_source_attr_name = "mode"
    canvas_image_attr_name = "canvas"

    @classmethod
    def poll(cls, context):
        brush = context.tool_settings.image_paint.brush
        return (brush is not None and context.active_object is not None)

    def get_mode_settings(self, context):
        return context.tool_settings.image_paint

    def draw_image_interpolation(self, layout, mode_settings):
        layout.prop(mode_settings, "interpolation", text="")

    def draw_header(self, context):
        tool = context.tool_settings.image_paint
        ob = context.object
        mat = ob.active_material

        label = iface_("Texture Slots")

        if tool.mode == 'MATERIAL':
            if mat and mat.texture_paint_images and mat.texture_paint_slots:
                label = mat.texture_paint_slots[mat.paint_active_slot].name
        elif tool.canvas:
            label = tool.canvas.name

        self.bl_label = label


class VIEW3D_PT_slots_paint_canvas(SelectPaintSlotHelper, View3DPanel, Panel):
    bl_label = "Canvas"

    @classmethod
    def poll(cls, context):
        if not context.preferences.experimental.use_sculpt_texture_paint:
            return False

        from bl_ui.space_toolsystem_common import ToolSelectPanelHelper
        tool = ToolSelectPanelHelper.tool_active_from_context(context)
        if tool is None:
            return False
        return tool.use_paint_canvas

    def get_mode_settings(self, context):
        return context.tool_settings.paint_mode

    def draw_image_interpolation(self, **kwargs):
        pass

    def draw_header(self, context):
        paint = context.tool_settings.paint_mode
        ob = context.object
        me = context.object.data
        mat = ob.active_material

        label = iface_("Canvas")

        if paint.canvas_source == 'MATERIAL':
            if mat and mat.texture_paint_images and mat.texture_paint_slots:
                label = mat.texture_paint_slots[mat.paint_active_slot].name
        elif paint.canvas_source == 'COLOR_ATTRIBUTE':
            label = (me.color_attributes.active_color.name if me.color_attributes.active_color
                     else iface_("Color Attribute"))
        elif paint.canvas_image:
            label = paint.canvas_image.name

        self.bl_label = label


class VIEW3D_PT_slots_color_attributes(Panel):
    bl_space_type = 'VIEW_3D'
    bl_region_type = 'HEADER'
    bl_label = "Color Attributes"
    bl_ui_units_x = 12

    def draw_header(self, context):
        me = context.object.data
        self.bl_label = (
            iface_("%s") % (me.color_attributes.active_color.name) if me.color_attributes.active_color else
            iface_("Color Attributes")
        )

    def draw(self, context):
        mesh = context.object.data

        layout = self.layout
        row = layout.row()

        col = row.column()
        col.template_list(
            "MESH_UL_color_attributes",
            "color_attributes",
            mesh,
            "color_attributes",
            mesh.color_attributes,
            "active_color_index",
            rows=3,
        )

        col = row.column(align=True)
        col.operator("geometry.color_attribute_add", icon='ADD', text="")
        col.operator("geometry.color_attribute_remove", icon='REMOVE', text="")

        col.separator()

        col.menu("MESH_MT_color_attribute_context_menu", icon='DOWNARROW_HLT', text="")


class VIEW3D_PT_slots_vertex_groups(Panel):
    bl_space_type = 'VIEW_3D'
    bl_region_type = 'HEADER'
    bl_label = "Vertex Groups"
    bl_ui_units_x = 12

    def draw_header(self, context):
        ob = context.object
        self.bl_label = (
            iface_("%s") % (ob.vertex_groups.active.name) if ob.vertex_groups else
            iface_("Vertex Groups")
        )

    def draw(self, context):
        layout = self.layout
        row = layout.row()
        col = row.column()

        ob = context.object
        group = ob.vertex_groups.active

        rows = 3
        if group:
            rows = 5

        row = layout.row()
        row.template_list("MESH_UL_vgroups", "", ob, "vertex_groups", ob.vertex_groups, "active_index", rows=rows)

        col = row.column(align=True)

        col.operator("object.vertex_group_add", icon='ADD', text="")
        props = col.operator("object.vertex_group_remove", icon='REMOVE', text="")
        props.all_unlocked = props.all = False

        col.separator()

        col.menu("MESH_MT_vertex_group_context_menu", icon='DOWNARROW_HLT', text="")

        if group:
            col.separator()
            col.operator("object.vertex_group_move", icon='TRIA_UP', text="").direction = 'UP'
            col.operator("object.vertex_group_move", icon='TRIA_DOWN', text="").direction = 'DOWN'


class VIEW3D_PT_mask(Panel):
    bl_space_type = 'VIEW_3D'
    bl_region_type = 'HEADER'
    bl_label = "Masking"
    bl_options = {'DEFAULT_CLOSED'}

    def draw(self, context):
        pass


# TODO, move to space_view3d.py
class VIEW3D_PT_stencil_projectpaint(Panel):
    bl_space_type = 'VIEW_3D'
    bl_region_type = 'HEADER'
    bl_label = "Stencil Mask"
    bl_options = {'DEFAULT_CLOSED'}
    bl_parent_id = "VIEW3D_PT_mask"
    bl_ui_units_x = 14

    @classmethod
    def poll(cls, context):
        brush = context.tool_settings.image_paint.brush
        ob = context.active_object
        return (brush is not None and ob is not None)

    def draw_header(self, context):
        ipaint = context.tool_settings.image_paint
        self.layout.prop(ipaint, "use_stencil_layer",
                         text=self.bl_label if self.is_popover else "")

    def draw(self, context):
        layout = self.layout
        layout.use_property_split = True
        layout.use_property_decorate = False

        tool_settings = context.tool_settings
        ipaint = tool_settings.image_paint
        ob = context.active_object
        mesh = ob.data

        col = layout.column()
        col.active = ipaint.use_stencil_layer

        col.label(text="Stencil Image")
        col.template_ID(ipaint, "stencil_image", new="image.new", open="image.open")

        stencil_text = mesh.uv_layer_stencil.name if mesh.uv_layer_stencil else ""

        col.separator()

        split = col.split()
        colsub = split.column()
        colsub.alignment = 'RIGHT'
        colsub.label(text="UV Layer")
        split.column().menu("VIEW3D_MT_tools_projectpaint_stencil", text=stencil_text, translate=False)

        col.separator()

        row = col.row(align=True)
        row.prop(ipaint, "stencil_color", text="Display Color")
        row.prop(ipaint, "invert_stencil", text="", icon='IMAGE_ALPHA')


# TODO, move to space_view3d.py
class VIEW3D_PT_tools_brush_display(Panel, View3DPaintBrushPanel, DisplayPanel):
    bl_context = ".paint_common"
    bl_parent_id = "VIEW3D_PT_tools_brush_settings"
    bl_label = "Cursor"
    bl_options = {'DEFAULT_CLOSED'}
    bl_ui_units_x = 12


# TODO, move to space_view3d.py
class VIEW3D_PT_tools_brush_texture(Panel, View3DPaintPanel):
    bl_context = ".paint_common"
    bl_parent_id = "VIEW3D_PT_tools_brush_settings"
    bl_label = "Texture"
    bl_options = {'DEFAULT_CLOSED'}

    @classmethod
    def poll(cls, context):
        if (
                (settings := cls.paint_settings(context)) and
                (brush := settings.brush)
        ):
            if context.sculpt_object or context.vertex_paint_object:
                return True
            elif context.image_paint_object:
                return (brush.image_tool == 'DRAW')
        return False

    def draw(self, context):
        layout = self.layout

        settings = self.paint_settings(context)
        brush = settings.brush
        tex_slot = brush.texture_slot

        col = layout.column()
        col.template_ID_preview(tex_slot, "texture", new="texture.new", rows=3, cols=8)

        brush_texture_settings(col, brush, context.sculpt_object)


# TODO, move to space_view3d.py
class VIEW3D_PT_tools_mask_texture(Panel, View3DPaintPanel, TextureMaskPanel):
    bl_category = "Tool"
    bl_context = ".imagepaint"  # dot on purpose (access from topbar)
    bl_parent_id = "VIEW3D_PT_tools_brush_settings"
    bl_label = "Texture Mask"
    bl_options = {'DEFAULT_CLOSED'}

    @classmethod
    def poll(cls, context):
        settings = cls.paint_settings(context)
        return (settings and settings.brush and context.image_paint_object)

    def draw(self, context):
        layout = self.layout

        brush = context.tool_settings.image_paint.brush

        col = layout.column()
        mask_tex_slot = brush.mask_texture_slot

        col.template_ID_preview(mask_tex_slot, "texture", new="texture.new", rows=3, cols=8)

        brush_mask_texture_settings(col, brush)


# TODO, move to space_view3d.py
class VIEW3D_PT_tools_brush_stroke(Panel, View3DPaintPanel, StrokePanel):
    bl_context = ".paint_common"  # dot on purpose (access from topbar)
    bl_label = "Stroke"
    bl_parent_id = "VIEW3D_PT_tools_brush_settings"
    bl_options = {'DEFAULT_CLOSED'}


class VIEW3D_PT_tools_brush_stroke_smooth_stroke(Panel, View3DPaintPanel, SmoothStrokePanel):
    bl_context = ".paint_common"  # dot on purpose (access from topbar)
    bl_label = "" # bfa - align props left
    bl_parent_id = "VIEW3D_PT_tools_brush_stroke"
    bl_options = {'DEFAULT_CLOSED'}


class VIEW3D_PT_tools_weight_gradient(Panel, View3DPaintPanel):
    # Don't give context on purpose to not show this in the generic header tool-settings
    # this is added only in the gradient tool's ToolDef
    # `bl_context = ".weightpaint"` # dot on purpose (access from top-bar)
    bl_label = "Falloff"
    bl_options = {'DEFAULT_CLOSED'}
    # Also don't draw as an extra panel in the sidebar (already included in the Brush settings).
    bl_space_type = 'TOPBAR'
    bl_region_type = 'HEADER'

    @classmethod
    def poll(cls, context):
        # since we don't give context above, check mode here (to not show in other modes like sculpt).
        if context.mode != 'PAINT_WEIGHT':
            return False
        settings = context.tool_settings.weight_paint
        if settings is None:
            return False
        brush = settings.brush
        return brush is not None

    def draw(self, context):
        layout = self.layout
        settings = context.tool_settings.weight_paint
        brush = settings.brush

        col = layout.column(align=True)
        row = col.row(align=True)
        row.prop(brush, "curve_preset", text="")

        if brush.curve_preset == 'CUSTOM':
            layout.template_curve_mapping(brush, "curve", brush=True)

            col = layout.column(align=True)
            row = col.row(align=True)
            row.operator("brush.curve_preset", icon='SMOOTHCURVE', text="").shape = 'SMOOTH'
            row.operator("brush.curve_preset", icon='SPHERECURVE', text="").shape = 'ROUND'
            row.operator("brush.curve_preset", icon='ROOTCURVE', text="").shape = 'ROOT'
            row.operator("brush.curve_preset", icon='SHARPCURVE', text="").shape = 'SHARP'
            row.operator("brush.curve_preset", icon='LINCURVE', text="").shape = 'LINE'
            row.operator("brush.curve_preset", icon='NOCURVE', text="").shape = 'MAX'


# TODO, move to space_view3d.py
class VIEW3D_PT_tools_brush_falloff(Panel, View3DPaintPanel, FalloffPanel):
    bl_context = ".paint_common"  # dot on purpose (access from topbar)
    bl_parent_id = "VIEW3D_PT_tools_brush_settings"
    bl_label = "Falloff"
    bl_options = {'DEFAULT_CLOSED'}


class VIEW3D_PT_tools_brush_falloff_frontface(View3DPaintPanel, Panel):
    bl_context = ".imagepaint"  # dot on purpose (access from topbar)
    bl_label = "Front-Face Falloff"
    bl_parent_id = "VIEW3D_PT_tools_brush_falloff"
    bl_options = {'DEFAULT_CLOSED'}

    @classmethod
    def poll(cls, context):
        return (context.weight_paint_object or context.vertex_paint_object)

    def draw_header(self, context):
        settings = self.paint_settings(context)
        brush = settings.brush

        self.layout.prop(brush, "use_frontface_falloff",
                         text=self.bl_label if self.is_popover else "")

    def draw(self, context):
        settings = self.paint_settings(context)
        brush = settings.brush

        layout = self.layout

        layout.use_property_split = True
        layout.use_property_decorate = False

        layout.active = brush.use_frontface_falloff
        layout.prop(brush, "falloff_angle", text="Angle")


class VIEW3D_PT_tools_brush_falloff_normal(View3DPaintPanel, Panel):
    bl_context = ".imagepaint"  # dot on purpose (access from topbar)
    bl_label = "Normal Falloff"
    bl_parent_id = "VIEW3D_PT_tools_brush_falloff"
    bl_options = {'DEFAULT_CLOSED'}

    @classmethod
    def poll(cls, context):
        return context.image_paint_object

    def draw_header(self, context):
        tool_settings = context.tool_settings
        ipaint = tool_settings.image_paint

        self.layout.prop(ipaint, "use_normal_falloff",
                         text=self.bl_label if self.is_popover else "")

    def draw(self, context):
        tool_settings = context.tool_settings
        ipaint = tool_settings.image_paint

        layout = self.layout

        layout.use_property_split = True
        layout.use_property_decorate = False

        layout.active = ipaint.use_normal_falloff
        layout.prop(ipaint, "normal_angle", text="Angle")


# TODO, move to space_view3d.py
class VIEW3D_PT_sculpt_dyntopo(Panel, View3DPaintPanel):
    bl_context = ".sculpt_mode"  # dot on purpose (access from topbar)
    bl_label = "Dyntopo"
    bl_options = {'DEFAULT_CLOSED'}
    bl_ui_units_x = 12

    @classmethod
    def poll(cls, context):
        paint_settings = cls.paint_settings(context)
        return (context.sculpt_object and context.tool_settings.sculpt and paint_settings)

    def draw_header(self, context):
        is_popover = self.is_popover
        layout = self.layout
        layout.operator(
            "sculpt.dynamic_topology_toggle",
            icon='CHECKBOX_HLT' if context.sculpt_object.use_dynamic_topology_sculpting else 'CHECKBOX_DEHLT',
            text="",
            emboss=is_popover,
        )

    def draw(self, context):
        layout = self.layout
        layout.use_property_split = True
        layout.use_property_decorate = False

        tool_settings = context.tool_settings
        sculpt = tool_settings.sculpt
        settings = self.paint_settings(context)
        brush = settings.brush

        col = layout.column()
        col.active = context.sculpt_object.use_dynamic_topology_sculpting

        sub = col.column()
        sub.active = (brush and brush.sculpt_tool != 'MASK')

        #BFA - moved to top, this defines the "modes" then options of the detail_type_method, then you tune the details (top down hirarchal UX)
        sub.prop(sculpt, "detail_type_method", text="Detailing")
        sub.prop(sculpt, "detail_refine_method", text="Refine Method")

        if sculpt.detail_type_method in {'CONSTANT', 'MANUAL'}:
            row = sub.row(align=True)
            row.prop(sculpt, "constant_detail_resolution")
            props = row.operator("sculpt.sample_detail_size", text="", icon='EYEDROPPER')
            sub.operator("sculpt.set_detail_size", text="Set Detail Size", icon='BRUSHSIZE') #BFA - Added from hotkey exclusive operator
            props.mode = 'DYNTOPO'
        elif (sculpt.detail_type_method == 'BRUSH'):
            row = sub.row(align=True)
            row.prop(sculpt, "detail_percent")
            sub.operator("sculpt.set_detail_size", text="Set Detail Percent", icon='BRUSHSIZE') #BFA - Added from hotkey exclusive operator
        else:
            row = sub.row(align=True)
            row.prop(sculpt, "detail_size")
            sub.operator("sculpt.set_detail_size", text="Set Detail Size", icon='BRUSHSIZE') #BFA - Added from hotkey exclusive operator

        if sculpt.detail_type_method in {'CONSTANT', 'MANUAL'}:
            #col.separator() #BFA - unnecessary
            col.operator("sculpt.detail_flood_fill", icon='FLOODFILL')



class VIEW3D_PT_sculpt_voxel_remesh(Panel, View3DPaintPanel):
    bl_context = ".sculpt_mode"  # dot on purpose (access from topbar)
    bl_label = "Remesh"
    bl_options = {'DEFAULT_CLOSED'}
    bl_ui_units_x = 12

    @classmethod
    def poll(cls, context):
        return (context.sculpt_object and context.tool_settings.sculpt)

    def draw(self, context):
        layout = self.layout
        layout.use_property_split = True
        layout.use_property_decorate = False

        col = layout.column()
        mesh = context.active_object.data

        row = col.row(align=True)
        row.prop(mesh, "remesh_voxel_size")
        props = row.operator("sculpt.sample_detail_size", text="", icon='EYEDROPPER')
        props.mode = 'VOXEL'
        col.prop(mesh, "remesh_voxel_adaptivity")
        col.use_property_split = False
        col.prop(mesh, "use_remesh_fix_poles")

<<<<<<< HEAD
        col.label(text = "Preserve")
=======
        col = layout.column(heading="Preserve", align=True)
        col.prop(mesh, "use_remesh_preserve_volume", text="Volume")
        col.prop(mesh, "use_remesh_preserve_attributes", text="Attributes")
>>>>>>> 2494cf35

        row = col.row()
        row.separator()
        row.prop(mesh, "use_remesh_preserve_volume", text="Volume")
        row = col.row()
        row.separator()
        row.prop(mesh, "use_remesh_preserve_paint_mask", text="Paint Mask")
        row = col.row()
        row.separator()
        row.prop(mesh, "use_remesh_preserve_sculpt_face_sets", text="Face Sets")
        row = col.row()
        row.separator()
        row.prop(mesh, "use_remesh_preserve_vertex_colors", text="Color Attributes")

        layout.operator("object.voxel_remesh", text="Voxel Remesh")


# TODO, move to space_view3d.py
class VIEW3D_PT_sculpt_options(Panel, View3DPaintPanel):
    bl_context = ".sculpt_mode"  # dot on purpose (access from topbar)
    bl_label = "Options"
    bl_options = {'DEFAULT_CLOSED'}
    bl_ui_units_x = 12

    @classmethod
    def poll(cls, context):
        return (context.sculpt_object and context.tool_settings.sculpt)

    def draw(self, context):
        layout = self.layout
        layout.use_property_split = False
        layout.use_property_decorate = False

        tool_settings = context.tool_settings
        sculpt = tool_settings.sculpt

        col = layout.column(align = True)
        col.label(text = "Display")

        row = col.row()
        row.separator()
        row.prop(sculpt, "show_low_resolution")
        row = col.row()
        row.separator()
        row.prop(sculpt, "use_sculpt_delay_updates")
        row = col.row()
        row.separator()
        row.prop(sculpt, "use_deform_only")

        col.label(text = "Display")

        row = col.row()
        row.separator()
        row.prop(sculpt, "use_automasking_topology", text="Topology")
        row = col.row()
        row.separator()
        row.prop(sculpt, "use_automasking_face_sets", text="Face Sets")
        row = col.row()
        row.separator()
        row.prop(sculpt, "use_automasking_boundary_edges", text="Mesh Boundary")
        row = col.row()
        row.separator()
        row.prop(sculpt, "use_automasking_boundary_face_sets", text="Face Sets Boundary")
        row = col.row()
        row.separator()
        row.prop(sculpt, "use_automasking_cavity", text="Cavity")
        row = col.row()
        row.separator()
        row.prop(sculpt, "use_automasking_cavity_inverted", text="Cavity (Inverted)")
        row = col.row()
        row.separator()
        row.prop(sculpt, "use_automasking_start_normal", text="Area Normal")
        row = col.row()
        row.separator()
        row.prop(sculpt, "use_automasking_view_normal", text="View Normal")

        if sculpt.use_automasking_start_normal:
            col.separator()

            col.prop(sculpt, "automasking_start_normal_limit")
            col.prop(sculpt, "automasking_start_normal_falloff")

        if sculpt.use_automasking_view_normal:
            col.separator()

            col.prop(sculpt, "use_automasking_view_occlusion", text="Occlusion")
            col.prop(sculpt, "automasking_view_normal_limit")
            col.prop(sculpt, "automasking_view_normal_falloff")

        col.separator()

        col.use_property_split = True
        col.prop(sculpt.brush, "automasking_boundary_edges_propagation_steps")

        if sculpt.use_automasking_cavity or sculpt.use_automasking_cavity_inverted:
            col.separator()

            col2 = col.column()
            props = col2.operator("sculpt.mask_from_cavity", text="Mask From Cavity")
            props.use_automask_settings = True

            col2 = col.column()

            col2.prop(sculpt, "automasking_cavity_factor", text="Cavity Factor")
            col2.prop(sculpt, "automasking_cavity_blur_steps", text="Cavity Blur")

            col2.prop(sculpt, "use_automasking_custom_cavity_curve", text="Use Curve")

            if sculpt.use_automasking_custom_cavity_curve:
                col2.template_curve_mapping(sculpt, "automasking_cavity_curve")


class VIEW3D_PT_sculpt_options_gravity(Panel, View3DPaintPanel):
    bl_context = ".sculpt_mode"  # dot on purpose (access from topbar)
    bl_parent_id = "VIEW3D_PT_sculpt_options"
    bl_label = "Gravity"

    @classmethod
    def poll(cls, context):
        return (context.sculpt_object and context.tool_settings.sculpt)

    def draw(self, context):
        layout = self.layout
        layout.use_property_split = True
        layout.use_property_decorate = False

        tool_settings = context.tool_settings
        sculpt = tool_settings.sculpt
        capabilities = sculpt.brush.sculpt_capabilities

        col = layout.column()
        col.active = capabilities.has_gravity
        col.prop(sculpt, "gravity", slider=True, text="Factor")
        col.prop(sculpt, "gravity_object")


# TODO, move to space_view3d.py
class VIEW3D_PT_sculpt_symmetry(Panel, View3DPaintPanel):
    bl_context = ".sculpt_mode"  # dot on purpose (access from topbar)
    bl_label = "Symmetry"
    bl_options = {'DEFAULT_CLOSED'}

    @classmethod
    def poll(cls, context):
        return (
            (context.sculpt_object and context.tool_settings.sculpt) and
            # When used in the tool header, this is explicitly included next to the XYZ symmetry buttons.
            (context.region.type != 'TOOL_HEADER')
        )

    def draw(self, context):
        layout = self.layout
        layout.use_property_split = True
        layout.use_property_decorate = False

        sculpt = context.tool_settings.sculpt

        row = layout.row(align=True, heading="Mirror")
        mesh = context.object.data
        row.prop(mesh, "use_mirror_x", text="X", toggle=True)
        row.prop(mesh, "use_mirror_y", text="Y", toggle=True)
        row.prop(mesh, "use_mirror_z", text="Z", toggle=True)

        row = layout.row(align=True, heading="Lock")
        row.prop(sculpt, "lock_x", text="X", toggle=True)
        row.prop(sculpt, "lock_y", text="Y", toggle=True)
        row.prop(sculpt, "lock_z", text="Z", toggle=True)

        row = layout.row(align=True, heading="Tiling")
        row.prop(sculpt, "tile_x", text="X", toggle=True)
        row.prop(sculpt, "tile_y", text="Y", toggle=True)
        row.prop(sculpt, "tile_z", text="Z", toggle=True)

        layout.use_property_split = False
        layout.prop(sculpt, "use_symmetry_feather", text="Feather")
        layout.use_property_split = True
        layout.prop(sculpt, "radial_symmetry", text="Radial")
        layout.prop(sculpt, "tile_offset", text="Tile Offset")

        layout.separator()

        layout.prop(sculpt, "symmetrize_direction")
        layout.operator("sculpt.symmetrize")
        layout.prop(WindowManager.operator_properties_last("sculpt.symmetrize"), "merge_tolerance")


class VIEW3D_PT_sculpt_symmetry_for_topbar(Panel):
    bl_space_type = 'TOPBAR'
    bl_region_type = 'HEADER'
    bl_label = "Symmetry"

    draw = VIEW3D_PT_sculpt_symmetry.draw


class VIEW3D_PT_curves_sculpt_symmetry(Panel, View3DPaintPanel):
    bl_context = ".curves_sculpt"  # dot on purpose (access from topbar)
    bl_label = "Symmetry"
    bl_options = {'DEFAULT_CLOSED'}

    @classmethod
    def poll(cls, context):
        return context.object and context.object.type == 'CURVES'

    def draw(self, context):
        layout = self.layout
        layout.use_property_split = True
        layout.use_property_decorate = False

        curves = context.object.data

        row = layout.row(align=True, heading="Mirror")
        row.prop(curves, "use_mirror_x", text="X", toggle=True)
        row.prop(curves, "use_mirror_y", text="Y", toggle=True)
        row.prop(curves, "use_mirror_z", text="Z", toggle=True)


class VIEW3D_PT_curves_sculpt_symmetry_for_topbar(Panel):
    bl_space_type = 'TOPBAR'
    bl_region_type = 'HEADER'
    bl_label = "Symmetry"

    draw = VIEW3D_PT_curves_sculpt_symmetry.draw


# ********** default tools for weight-paint ****************


# TODO, move to space_view3d.py
class VIEW3D_PT_tools_weightpaint_symmetry(Panel, View3DPaintPanel):
    bl_context = ".weightpaint"
    bl_options = {'DEFAULT_CLOSED'}
    bl_label = "Symmetry"

    @classmethod
    def poll(cls, context):
        # When used in the tool header, this is explicitly included next to the XYZ symmetry buttons.
        return (context.region.type != 'TOOL_HEADER')

    def draw(self, context):
        layout = self.layout
        layout.use_property_split = True
        layout.use_property_decorate = False

        tool_settings = context.tool_settings
        wpaint = tool_settings.weight_paint
        mesh = context.object.data

        col = layout.column(align = True)
        col.use_property_split = False
        col.prop(mesh, "use_mirror_vertex_groups")

        row = col.row()
        if mesh.use_mirror_vertex_groups:
            row.separator ()
            row.use_property_split = False
            row.prop(mesh, "use_mirror_topology")

        layout.use_property_split = True

        draw_vpaint_symmetry(layout, wpaint, context.object)


class VIEW3D_PT_tools_weightpaint_symmetry_for_topbar(Panel):
    bl_space_type = 'TOPBAR'
    bl_region_type = 'HEADER'
    bl_label = "Symmetry"

    draw = VIEW3D_PT_tools_weightpaint_symmetry.draw


# TODO, move to space_view3d.py
class VIEW3D_PT_tools_weightpaint_options(Panel, View3DPaintPanel):
    bl_context = ".weightpaint"
    bl_label = "Options"
    bl_options = {'DEFAULT_CLOSED'}

    def draw(self, context):
        layout = self.layout

        layout.use_property_split = False
        layout.use_property_decorate = False

        tool_settings = context.tool_settings
        wpaint = tool_settings.weight_paint

        col = layout.column()

        col.prop(tool_settings, "use_auto_normalize", text="Auto Normalize")
        col.prop(tool_settings, "use_lock_relative", text="Lock-Relative")
        col.prop(tool_settings, "use_multipaint", text="Multi-Paint")

        col.prop(wpaint, "use_group_restrict")


# ********** default tools for vertex-paint ****************


# TODO, move to space_view3d.py
class VIEW3D_PT_tools_vertexpaint_options(Panel, View3DPaintPanel):
    bl_context = ".vertexpaint"  # dot on purpose (access from topbar)
    bl_label = "Options"
    bl_options = {'DEFAULT_CLOSED'}

    @classmethod
    def poll(cls, _context):
        # This is currently unused, since there aren't any Vertex Paint mode specific options.
        return False

    def draw(self, _context):
        layout = self.layout
        layout.use_property_split = True
        layout.use_property_decorate = False


# TODO, move to space_view3d.py
class VIEW3D_PT_tools_vertexpaint_symmetry(Panel, View3DPaintPanel):
    bl_context = ".vertexpaint"  # dot on purpose (access from topbar)
    bl_options = {'DEFAULT_CLOSED'}
    bl_label = "Symmetry"

    @classmethod
    def poll(cls, context):
        # When used in the tool header, this is explicitly included next to the XYZ symmetry buttons.
        return (context.region.type != 'TOOL_HEADER')

    def draw(self, context):
        layout = self.layout
        layout.use_property_split = True
        layout.use_property_decorate = False

        tool_settings = context.tool_settings
        vpaint = tool_settings.vertex_paint

        draw_vpaint_symmetry(layout, vpaint, context.object)


class VIEW3D_PT_tools_vertexpaint_symmetry_for_topbar(Panel):
    bl_space_type = 'TOPBAR'
    bl_region_type = 'HEADER'
    bl_label = "Symmetry"

    draw = VIEW3D_PT_tools_vertexpaint_symmetry.draw


# ********** default tools for texture-paint ****************


# TODO, move to space_view3d.py
class VIEW3D_PT_tools_imagepaint_options_external(Panel, View3DPaintPanel):
    bl_context = ".imagepaint"  # dot on purpose (access from topbar)
    bl_label = "External"
    bl_parent_id = "VIEW3D_PT_tools_imagepaint_options"
    bl_options = {'DEFAULT_CLOSED'}

    def draw(self, context):
        layout = self.layout
        layout.use_property_split = True
        layout.use_property_decorate = False

        tool_settings = context.tool_settings
        ipaint = tool_settings.image_paint

        layout.prop(ipaint, "screen_grab_size", text="Screen Grab Size")

        layout.separator()

        flow = layout.grid_flow(row_major=True, columns=0, even_columns=True, even_rows=False, align=False)
        col = flow.column()
        col.operator("image.project_edit", text="Quick Edit")
        col = flow.column()
        col.operator("image.project_apply", text="Apply")
        col = flow.column()
        col.operator("paint.project_image", text="Apply Camera Image")


# TODO, move to space_view3d.py
class VIEW3D_PT_tools_imagepaint_symmetry(Panel, View3DPaintPanel):
    bl_context = ".imagepaint"  # dot on purpose (access from topbar)
    bl_label = "Symmetry"
    bl_options = {'DEFAULT_CLOSED'}

    @classmethod
    def poll(cls, context):
        # When used in the tool header, this is explicitly included next to the XYZ symmetry buttons.
        return (context.region.type != 'TOOL_HEADER')

    def draw(self, context):
        layout = self.layout

        split = layout.split()

        col = split.column()
        col.alignment = 'RIGHT'
        col.label(text="Mirror")

        col = split.column()

        row = col.row(align=True)
        mesh = context.object.data
        row.prop(mesh, "use_mirror_x", text="X", toggle=True)
        row.prop(mesh, "use_mirror_y", text="Y", toggle=True)
        row.prop(mesh, "use_mirror_z", text="Z", toggle=True)


# TODO, move to space_view3d.py
class VIEW3D_PT_tools_imagepaint_options(View3DPaintPanel, Panel):
    bl_context = ".imagepaint"  # dot on purpose (access from topbar)
    bl_label = "Options"
    bl_options = {'DEFAULT_CLOSED'}

    @classmethod
    def poll(cls, context):
        brush = context.tool_settings.image_paint.brush
        return (brush is not None)

    def draw(self, context):
        layout = self.layout

        layout.use_property_split = True
        layout.use_property_decorate = False

        tool_settings = context.tool_settings
        ipaint = tool_settings.image_paint

        layout.prop(ipaint, "seam_bleed")
        layout.prop(ipaint, "dither", slider=True)

        col = layout.column()
        col.use_property_split = False
        col.prop(ipaint, "use_occlude")
        col.prop(ipaint, "use_backface_culling", text="Backface Culling")


class VIEW3D_PT_tools_imagepaint_options_cavity(Panel):
    bl_space_type = 'VIEW_3D'
    bl_region_type = 'HEADER'
    bl_label = "Cavity Mask"
    bl_parent_id = "VIEW3D_PT_mask"
    bl_options = {'DEFAULT_CLOSED'}

    def draw_header(self, context):
        tool_settings = context.tool_settings
        ipaint = tool_settings.image_paint

        row = self.layout.row()
        split = row.split(factor = 0.5)
        split.prop(ipaint, "use_cavity", text=self.bl_label if self.is_popover else "")
        if ipaint.use_cavity:
            split.label(icon='DISCLOSURE_TRI_DOWN')
        else:
            split.label(icon='DISCLOSURE_TRI_RIGHT')

    def draw(self, context):
        layout = self.layout

        tool_settings = context.tool_settings
        ipaint = tool_settings.image_paint

        if ipaint.use_cavity:
            layout.template_curve_mapping(ipaint, "cavity_curve", brush=True, use_negative_slope=True)


# TODO, move to space_view3d.py
class VIEW3D_PT_imagepaint_options(View3DPaintPanel):
    bl_label = "Options"

    @classmethod
    def poll(cls, _context):
        # This is currently unused, since there aren't any Vertex Paint mode specific options.
        return False
        # return (context.image_paint_object and context.tool_settings.image_paint)

    def draw(self, _context):
        layout = self.layout
        layout.use_property_split = True
        layout.use_property_decorate = False


class VIEW3D_MT_tools_projectpaint_stencil(Menu):
    bl_label = "Mask Layer"

    def draw(self, context):
        layout = self.layout
        for i, uv_layer in enumerate(context.active_object.data.uv_layers):
            props = layout.operator("wm.context_set_int", text=uv_layer.name, translate=False)
            props.data_path = "active_object.data.uv_layer_stencil_index"
            props.value = i


# TODO, move to space_view3d.py
class VIEW3D_PT_tools_particlemode_options(View3DPanel, Panel):
    """Default tools for particle mode"""
    bl_category = "Tool"
    bl_context = ".particlemode"
    bl_label = "Options"
    bl_options = {'DEFAULT_CLOSED'}

    def draw(self, context):
        layout = self.layout

        layout.use_property_split = True
        layout.use_property_decorate = False  # No animation.

        pe = context.tool_settings.particle_edit
        ob = pe.object

        layout.prop(pe, "type", text="Editing Type")

        ptcache = None

        if pe.type == 'PARTICLES':
            if ob.particle_systems:
                if len(ob.particle_systems) > 1:
                    layout.template_list("UI_UL_list", "particle_systems", ob, "particle_systems",
                                         ob.particle_systems, "active_index", rows=2, maxrows=3)

                ptcache = ob.particle_systems.active.point_cache
        else:
            for md in ob.modifiers:
                if md.type == pe.type:
                    ptcache = md.point_cache

        if ptcache and len(ptcache.point_caches) > 1:
            layout.template_list("UI_UL_list", "particles_point_caches", ptcache, "point_caches",
                                 ptcache.point_caches, "active_index", rows=2, maxrows=3)

        if not pe.is_editable:
            layout.label(text="Point cache must be baked")
            layout.label(text="in memory to enable editing!")

        col = layout.column(align=True)
        col.active = pe.is_editable
        col.use_property_split = False
        col.prop(ob.data, "use_mirror_x")
        if pe.tool == 'ADD':
            col.prop(ob.data, "use_mirror_topology")

        if not pe.is_hair:
            col.prop(pe, "use_auto_velocity", text="Auto-Velocity")

        if pe.tool == 'ADD':
            sub.prop(ob.data, "use_mirror_topology")

        col.separator()

        col.label(text = "Preserve")
        row = col.row()
        row.separator()
        row.prop(pe, "use_preserve_length", text="Preserve Strand Lengths")
        row = col.row()
        row.separator()
        row.prop(pe, "use_preserve_root", text="Preserve Root Positions")


class VIEW3D_PT_tools_particlemode_options_shapecut(View3DPanel, Panel):
    """Default tools for particle mode"""
    bl_category = "Tool"
    bl_parent_id = "VIEW3D_PT_tools_particlemode_options"
    bl_label = "Cut Particles to Shape"
    bl_options = {'DEFAULT_CLOSED'}

    def draw(self, context):
        layout = self.layout

        layout.use_property_split = True
        layout.use_property_decorate = False  # No animation.

        pe = context.tool_settings.particle_edit

        layout.prop(pe, "shape_object")
        layout.operator("particle.shape_cut", text="Cut")


class VIEW3D_PT_tools_particlemode_options_display(View3DPanel, Panel):
    """Default tools for particle mode"""
    bl_category = "Tool"
    bl_parent_id = "VIEW3D_PT_tools_particlemode_options"
    bl_label = "Viewport Display"

    def draw(self, context):
        layout = self.layout

        layout.use_property_split = True
        layout.use_property_decorate = False  # No animation.

        pe = context.tool_settings.particle_edit

        col = layout.column()
        col.active = pe.is_editable
        col.prop(pe, "display_step", text="Path Steps")
        if pe.is_hair:
            col.use_property_split = False
            col.prop(pe, "show_particles", text="Children")
        else:
            if pe.type == 'PARTICLES':
                col.use_property_split = False
                col.prop(pe, "show_particles", text="Particles")
            col.use_property_split = False
            col.prop(pe, "use_fade_time")
            sub = col.row(align=True)
            sub.active = pe.use_fade_time
            sub.use_property_split = True
            sub.prop(pe, "fade_frames", slider=True)


# ********** grease pencil object tool panels ****************

# Grease Pencil drawing brushes

def tool_use_brush(context):
    from bl_ui.space_toolsystem_common import ToolSelectPanelHelper
    tool = ToolSelectPanelHelper.tool_active_from_context(context)
    if tool and tool.has_datablock is False:
        return False

    return True


class GreasePencilPaintPanel:
    bl_context = ".greasepencil_paint"
    bl_category = "Tool"

    @classmethod
    def poll(cls, context):
        if context.space_data.type in {'VIEW_3D', 'PROPERTIES'}:
            if context.gpencil_data is None:
                return False

            # Hide for tools not using brushes.
            if tool_use_brush(context) is False:
                return False

            gpd = context.gpencil_data
            return bool(gpd.is_stroke_paint_mode)
        else:
            return True


class VIEW3D_PT_tools_grease_pencil_brush_select(Panel, View3DPanel, GreasePencilPaintPanel):
    bl_label = "Brushes"

    def draw(self, context):
        layout = self.layout
        layout.use_property_split = True
        layout.use_property_decorate = False

        tool_settings = context.scene.tool_settings
        gpencil_paint = tool_settings.gpencil_paint

        row = layout.row()
        row.column().template_ID_preview(gpencil_paint, "brush", new="brush.add_gpencil", rows=3, cols=8)

        col = row.column()
        col.menu("VIEW3D_MT_brush_gpencil_context_menu", icon='DOWNARROW_HLT', text="")

        if context.mode == 'PAINT_GPENCIL':
            brush = tool_settings.gpencil_paint.brush
            if brush is not None:
                col.prop(brush, "use_custom_icon", toggle=True, icon='FILE_IMAGE', text="")

                if brush.use_custom_icon:
                    layout.row().prop(brush, "icon_filepath", text="")


class VIEW3D_PT_tools_grease_pencil_brush_settings(Panel, View3DPanel, GreasePencilPaintPanel):
    bl_label = "Brush Settings"
    bl_options = {'DEFAULT_CLOSED'}

    # What is the point of brush presets? Seems to serve the exact same purpose as brushes themselves??
    def draw_header_preset(self, _context):
        VIEW3D_PT_gpencil_brush_presets.draw_panel_header(self.layout)

    def draw(self, context):
        layout = self.layout
        layout.use_property_split = True
        layout.use_property_decorate = False

        tool_settings = context.scene.tool_settings
        gpencil_paint = tool_settings.gpencil_paint

        brush = gpencil_paint.brush

        if brush is not None:
            gp_settings = brush.gpencil_settings

            if brush.gpencil_tool in {'DRAW', 'FILL'}:
                row = layout.row(align=True)
                row_mat = row.row()
                if gp_settings.use_material_pin:
                    row_mat.template_ID(gp_settings, "material", live_icon=True)
                else:
                    row_mat.template_ID(context.active_object, "active_material", live_icon=True)
                    row_mat.enabled = False  # will otherwise allow changing material in active slot

                row.prop(gp_settings, "use_material_pin", text="")

            if not self.is_popover:
                from bl_ui.properties_paint_common import (
                    brush_basic_gpencil_paint_settings,
                )
                brush_basic_gpencil_paint_settings(layout, context, brush, compact=False)


class VIEW3D_PT_tools_grease_pencil_brush_advanced(View3DPanel, Panel):
    bl_context = ".greasepencil_paint"
    bl_label = "Advanced"
    bl_parent_id = "VIEW3D_PT_tools_grease_pencil_brush_settings"
    bl_category = "Tool"
    bl_options = {'DEFAULT_CLOSED'}
    bl_ui_units_x = 13

    @classmethod
    def poll(cls, context):
        brush = context.tool_settings.gpencil_paint.brush
        return brush is not None and brush.gpencil_tool not in {'ERASE', 'TINT'}

    def draw(self, context):
        layout = self.layout
        layout.use_property_split = True
        layout.use_property_decorate = False

        tool_settings = context.scene.tool_settings
        gpencil_paint = tool_settings.gpencil_paint
        brush = gpencil_paint.brush
        gp_settings = brush.gpencil_settings

        col = layout.column(align=True)
        if brush is not None:
            if brush.gpencil_tool != 'FILL':
                col.prop(gp_settings, "input_samples")
                col.separator()

                col.prop(gp_settings, "active_smooth_factor")
                col.separator()

                col.prop(gp_settings, "angle", slider=True)
                col.prop(gp_settings, "angle_factor", text="Factor", slider=True)

                ob = context.object
                ma = None
                if ob and brush.gpencil_settings.use_material_pin is False:
                    ma = ob.active_material
                elif brush.gpencil_settings.material:
                    ma = brush.gpencil_settings.material

                col.separator()
                col.prop(gp_settings, "hardness", slider=True)
                subcol = col.column(align=True)
                if ma and ma.grease_pencil.mode == 'LINE':
                    subcol.enabled = False
                subcol.prop(gp_settings, "aspect")

            elif brush.gpencil_tool == 'FILL':
                row = col.row(align=True)
                row.prop(gp_settings, "fill_draw_mode", text="Boundary",
                         text_ctxt=i18n_contexts.id_gpencil)
                row.prop(
                    gp_settings,
                    "show_fill_boundary",
                    icon='HIDE_OFF' if gp_settings.show_fill_boundary else 'HIDE_ON',
                    text="",
                )

                col.separator()
                row = col.row(align=True)
                row.prop(gp_settings, "fill_layer_mode", text="Layers")

                col.separator()
                col.prop(gp_settings, "fill_simplify_level", text="Simplify")
                if gp_settings.fill_draw_mode != 'STROKE':
                    split = layout.split(factor = 0.4)
                    col = split.column()
                    col.use_property_split = False
                    col.prop(gp_settings, "show_fill")
                    col = split.column()
                    if gp_settings.show_fill:
                        col.prop(gp_settings, "fill_threshold", text="")
                    else:
                        col.label(icon='DISCLOSURE_TRI_RIGHT')

                row = layout.row(align=True)
                row.use_property_split = False
                row.prop(gp_settings, "use_fill_limit")


class VIEW3D_PT_tools_grease_pencil_brush_stroke(Panel, View3DPanel):
    bl_context = ".greasepencil_paint"
    bl_parent_id = "VIEW3D_PT_tools_grease_pencil_brush_settings"
    bl_label = "Stroke"
    bl_category = "Tool"
    bl_options = {'DEFAULT_CLOSED'}
    bl_ui_units_x = 12

    @classmethod
    def poll(cls, context):
        brush = context.tool_settings.gpencil_paint.brush
        return brush is not None and brush.gpencil_tool == 'DRAW'

    def draw(self, _context):
        layout = self.layout
        layout.use_property_split = True
        layout.use_property_decorate = False


class VIEW3D_PT_tools_grease_pencil_brush_stabilizer(Panel, View3DPanel):
    bl_context = ".greasepencil_paint"
    bl_parent_id = "VIEW3D_PT_tools_grease_pencil_brush_stroke"
    bl_label = "Stabilize Stroke"
    bl_category = "Tool"
    bl_options = {'DEFAULT_CLOSED'}

    @classmethod
    def poll(cls, context):
        brush = context.tool_settings.gpencil_paint.brush
        return brush is not None and brush.gpencil_tool == 'DRAW'

    def draw_header(self, context):
        brush = context.tool_settings.gpencil_paint.brush
        gp_settings = brush.gpencil_settings
        self.layout.use_property_split = False
        self.layout.prop(gp_settings, "use_settings_stabilizer",
                         text=self.bl_label if self.is_popover else "")

    def draw(self, context):
        layout = self.layout
        layout.use_property_split = True
        layout.use_property_decorate = False

        brush = context.tool_settings.gpencil_paint.brush
        gp_settings = brush.gpencil_settings

        col = layout.column()
        col.active = gp_settings.use_settings_stabilizer

        col.prop(brush, "smooth_stroke_radius", text="Radius", slider=True)
        col.prop(brush, "smooth_stroke_factor", text="Factor", slider=True)


class VIEW3D_PT_tools_grease_pencil_brush_post_processing(View3DPanel, Panel):
    bl_context = ".greasepencil_paint"
    bl_parent_id = "VIEW3D_PT_tools_grease_pencil_brush_stroke"
    bl_label = "Post-Processing"
    bl_category = "Tool"
    bl_options = {'DEFAULT_CLOSED'}

    @classmethod
    def poll(cls, context):
        brush = context.tool_settings.gpencil_paint.brush
        return brush is not None and brush.gpencil_tool not in {'ERASE', 'FILL', 'TINT'}

    def draw_header(self, context):
        brush = context.tool_settings.gpencil_paint.brush
        gp_settings = brush.gpencil_settings
        self.layout.use_property_split = False
        self.layout.prop(gp_settings, "use_settings_postprocess",
                         text=self.bl_label if self.is_popover else "")

    def draw(self, context):
        layout = self.layout
        layout.use_property_split = True
        layout.use_property_decorate = False

        brush = context.tool_settings.gpencil_paint.brush
        gp_settings = brush.gpencil_settings

        col = layout.column()
        col.active = gp_settings.use_settings_postprocess

        col1 = col.column(align=True)
        col1.prop(gp_settings, "pen_smooth_factor")
        col1.prop(gp_settings, "pen_smooth_steps")

        col1 = col.column(align=True)
        col1.prop(gp_settings, "pen_subdivision_steps")

        col1 = col.column(align=True)
        col1.prop(gp_settings, "simplify_factor")

        col1 = col.column(align=True)
        col1.separator()
        col1.use_property_split = False
        col1.prop(gp_settings, "use_trim")
        col1.use_property_split = True

        col.separator()

        row = col.row(heading="Outline", align=True)
        row.prop(gp_settings, "use_settings_outline", text="")
        row2 = row.row(align=True)
        row2.enabled = gp_settings.use_settings_outline
        row2.prop(gp_settings, "material_alt", text="")

        row2 = col.row(align=True)
        row2.enabled = gp_settings.use_settings_outline
        row2.prop(gp_settings, "outline_thickness_factor")


class VIEW3D_PT_tools_grease_pencil_brush_random(View3DPanel, Panel):
    bl_context = ".greasepencil_paint"
    bl_parent_id = "VIEW3D_PT_tools_grease_pencil_brush_stroke"
    bl_label = "Randomize"
    bl_category = "Tool"
    bl_options = {'DEFAULT_CLOSED'}

    @classmethod
    def poll(cls, context):
        brush = context.tool_settings.gpencil_paint.brush
        return brush is not None and brush.gpencil_tool not in {'ERASE', 'FILL', 'TINT'}

    def draw_header(self, context):
        brush = context.tool_settings.gpencil_paint.brush
        gp_settings = brush.gpencil_settings
        self.layout.use_property_split = False
        self.layout.prop(gp_settings, "use_settings_random",
                         text=self.bl_label if self.is_popover else "")

    def draw(self, context):
        layout = self.layout
        layout.use_property_split = True
        layout.use_property_decorate = False

        tool_settings = context.tool_settings
        brush = tool_settings.gpencil_paint.brush
        mode = tool_settings.gpencil_paint.color_mode
        gp_settings = brush.gpencil_settings

        col = layout.column()
        col.enabled = gp_settings.use_settings_random

        row = col.row(align=True)
        row.prop(gp_settings, "random_pressure", text="Radius", slider=True)
        row.prop(gp_settings, "use_stroke_random_radius", text="", icon='GP_SELECT_STROKES')
        row.prop(gp_settings, "use_random_press_radius", text="", icon='STYLUS_PRESSURE')
        if gp_settings.use_random_press_radius and self.is_popover is False:
            col.template_curve_mapping(gp_settings, "curve_random_pressure", brush=True,
                                       use_negative_slope=True)

        row = col.row(align=True)
        row.prop(gp_settings, "random_strength", text="Strength", slider=True)
        row.prop(gp_settings, "use_stroke_random_strength", text="", icon='GP_SELECT_STROKES')
        row.prop(gp_settings, "use_random_press_strength", text="", icon='STYLUS_PRESSURE')
        if gp_settings.use_random_press_strength and self.is_popover is False:
            col.template_curve_mapping(gp_settings, "curve_random_strength", brush=True,
                                       use_negative_slope=True)

        row = col.row(align=True)
        row.prop(gp_settings, "uv_random", text="UV", slider=True)
        row.prop(gp_settings, "use_stroke_random_uv", text="", icon='GP_SELECT_STROKES')
        row.prop(gp_settings, "use_random_press_uv", text="", icon='STYLUS_PRESSURE')
        if gp_settings.use_random_press_uv and self.is_popover is False:
            col.template_curve_mapping(gp_settings, "curve_random_uv", brush=True,
                                       use_negative_slope=True)

        col.separator()

        col1 = col.column(align=True)
        col1.enabled = mode == 'VERTEXCOLOR' and gp_settings.use_settings_random
        row = col1.row(align=True)
        row.prop(gp_settings, "random_hue_factor", slider=True)
        row.prop(gp_settings, "use_stroke_random_hue", text="", icon='GP_SELECT_STROKES')
        row.prop(gp_settings, "use_random_press_hue", text="", icon='STYLUS_PRESSURE')
        if gp_settings.use_random_press_hue and self.is_popover is False:
            col1.template_curve_mapping(gp_settings, "curve_random_hue", brush=True,
                                        use_negative_slope=True)

        row = col1.row(align=True)
        row.prop(gp_settings, "random_saturation_factor", slider=True)
        row.prop(gp_settings, "use_stroke_random_sat", text="", icon='GP_SELECT_STROKES')
        row.prop(gp_settings, "use_random_press_sat", text="", icon='STYLUS_PRESSURE')
        if gp_settings.use_random_press_sat and self.is_popover is False:
            col1.template_curve_mapping(gp_settings, "curve_random_saturation", brush=True,
                                        use_negative_slope=True)

        row = col1.row(align=True)
        row.prop(gp_settings, "random_value_factor", slider=True)
        row.prop(gp_settings, "use_stroke_random_val", text="", icon='GP_SELECT_STROKES')
        row.prop(gp_settings, "use_random_press_val", text="", icon='STYLUS_PRESSURE')
        if gp_settings.use_random_press_val and self.is_popover is False:
            col1.template_curve_mapping(gp_settings, "curve_random_value", brush=True,
                                        use_negative_slope=True)

        col.separator()

        row = col.row(align=True)
        row.prop(gp_settings, "pen_jitter", slider=True)
        row.prop(gp_settings, "use_jitter_pressure", text="", icon='STYLUS_PRESSURE')
        if gp_settings.use_jitter_pressure and self.is_popover is False:
            col.template_curve_mapping(gp_settings, "curve_jitter", brush=True,
                                       use_negative_slope=True)


class VIEW3D_PT_tools_grease_pencil_brush_paint_falloff(GreasePencilBrushFalloff, Panel, View3DPaintPanel):
    bl_context = ".greasepencil_paint"
    bl_label = "Falloff"
    bl_options = {'DEFAULT_CLOSED'}

    @classmethod
    def poll(cls, context):
        tool_settings = context.tool_settings
        settings = tool_settings.gpencil_paint
        brush = settings.brush
        if brush is None:
            return False

        from bl_ui.space_toolsystem_common import ToolSelectPanelHelper
        tool = ToolSelectPanelHelper.tool_active_from_context(context)
        if tool and tool.idname != 'builtin_brush.Tint':
            return False

        gptool = brush.gpencil_tool

        return (settings and settings.brush and settings.brush.curve and gptool == 'TINT')


class VIEW3D_PT_tools_grease_pencil_brush_gap_closure(View3DPanel, Panel):
    bl_context = ".greasepencil_paint"
    bl_parent_id = "VIEW3D_PT_tools_grease_pencil_brush_advanced"
    bl_label = "Gap Closure"
    bl_category = "Tool"

    @classmethod
    def poll(cls, context):
        brush = context.tool_settings.gpencil_paint.brush
        return brush is not None and brush.gpencil_tool == 'FILL'

    def draw(self, context):
        layout = self.layout
        layout.use_property_split = True
        layout.use_property_decorate = False

        tool_settings = context.tool_settings
        brush = tool_settings.gpencil_paint.brush
        gp_settings = brush.gpencil_settings

        col = layout.column()

        col.prop(gp_settings, "extend_stroke_factor", text="Size")
        row = col.row(align=True)
        row.prop(gp_settings, "fill_extend_mode", text="Mode")
        row = col.row(align=True)
        row.prop(gp_settings, "show_fill_extend", text="Visual Aids")

        if gp_settings.fill_extend_mode == 'EXTEND':
            row = col.row(align=True)
            row.prop(gp_settings, "use_collide_strokes")


# Grease Pencil stroke sculpting tools
class GreasePencilSculptPanel:
    bl_context = ".greasepencil_sculpt"
    bl_category = "Tool"

    @classmethod
    def poll(cls, context):
        if context.space_data.type in {'VIEW_3D', 'PROPERTIES'}:
            if context.gpencil_data is None:
                return False

            gpd = context.gpencil_data
            return bool(gpd.is_stroke_sculpt_mode)
        else:
            return True


class VIEW3D_PT_tools_grease_pencil_sculpt_select(Panel, View3DPanel, GreasePencilSculptPanel):
    bl_label = "Brushes"

    def draw(self, context):
        layout = self.layout
        layout.use_property_split = True
        layout.use_property_decorate = False

        tool_settings = context.scene.tool_settings
        gpencil_paint = tool_settings.gpencil_sculpt_paint

        row = layout.row()
        row.column().template_ID_preview(gpencil_paint, "brush", new="brush.add_gpencil", rows=3, cols=8)

        col = row.column()
        col.menu("VIEW3D_MT_brush_gpencil_context_menu", icon='DOWNARROW_HLT', text="")

        if context.mode == 'SCULPT_GPENCIL':
            brush = tool_settings.gpencil_sculpt_paint.brush
            if brush is not None:
                col.prop(brush, "use_custom_icon", toggle=True, icon='FILE_IMAGE', text="")

                if (brush.use_custom_icon):
                    layout.row().prop(brush, "icon_filepath", text="")


class VIEW3D_PT_tools_grease_pencil_sculpt_settings(Panel, View3DPanel, GreasePencilSculptPanel):
    bl_label = "Brush Settings"

    def draw(self, context):
        layout = self.layout
        layout.use_property_split = True
        layout.use_property_decorate = False

        tool_settings = context.scene.tool_settings
        settings = tool_settings.gpencil_sculpt_paint
        brush = settings.brush

        if not self.is_popover:
            from bl_ui.properties_paint_common import (
                brush_basic_gpencil_sculpt_settings,
            )
            brush_basic_gpencil_sculpt_settings(layout, context, brush)


class VIEW3D_PT_tools_grease_pencil_brush_sculpt_falloff(GreasePencilBrushFalloff, Panel, View3DPaintPanel):
    bl_context = ".greasepencil_sculpt"
    bl_label = "Falloff"
    bl_options = {'DEFAULT_CLOSED'}

    @classmethod
    def poll(cls, context):
        tool_settings = context.tool_settings
        settings = tool_settings.gpencil_sculpt_paint
        return (settings and settings.brush and settings.brush.curve)


class VIEW3D_PT_tools_grease_pencil_sculpt_brush_advanced(GreasePencilSculptAdvancedPanel, View3DPanel, Panel):
    bl_context = ".greasepencil_sculpt"
    bl_label = "Advanced"
    bl_parent_id = "VIEW3D_PT_tools_grease_pencil_sculpt_settings"
    bl_category = "Tool"
    bl_options = {'DEFAULT_CLOSED'}

    @classmethod
    def poll(cls, context):
        brush = context.tool_settings.gpencil_sculpt_paint.brush
        if brush is None:
            return False

        tool = brush.gpencil_sculpt_tool
        return tool in {'SMOOTH', 'RANDOMIZE'}


class VIEW3D_PT_tools_grease_pencil_sculpt_brush_popover(GreasePencilSculptAdvancedPanel, View3DPanel, Panel):
    bl_context = ".greasepencil_sculpt"
    bl_label = "Brush"
    bl_category = "Tool"

    @classmethod
    def poll(cls, context):
        if context.region.type != 'TOOL_HEADER':
            return False

        brush = context.tool_settings.gpencil_sculpt_paint.brush
        if brush is None:
            return False

        tool = brush.gpencil_sculpt_tool
        return tool in {'SMOOTH', 'RANDOMIZE'}


# Grease Pencil weight painting tools
class GreasePencilWeightPanel:
    bl_context = ".greasepencil_weight"
    bl_category = "Tool"

    @classmethod
    def poll(cls, context):
        if context.space_data.type in {'VIEW_3D', 'PROPERTIES'}:
            if context.gpencil_data is None:
                return False

            gpd = context.gpencil_data
            return bool(gpd.is_stroke_weight_mode)
        else:
            return True


class VIEW3D_PT_tools_grease_pencil_weight_paint_select(View3DPanel, Panel, GreasePencilWeightPanel):
    bl_label = "Brushes"

    def draw(self, context):
        layout = self.layout
        layout.use_property_split = True
        layout.use_property_decorate = False

        tool_settings = context.scene.tool_settings
        gpencil_paint = tool_settings.gpencil_weight_paint

        row = layout.row()
        row.column().template_ID_preview(gpencil_paint, "brush", new="brush.add_gpencil", rows=3, cols=8)

        col = row.column()
        col.menu("VIEW3D_MT_brush_gpencil_context_menu", icon='DOWNARROW_HLT', text="")

        if context.mode == 'WEIGHT_GPENCIL':
            brush = tool_settings.gpencil_weight_paint.brush
            if brush is not None:
                col.prop(brush, "use_custom_icon", toggle=True, icon='FILE_IMAGE', text="")

                if (brush.use_custom_icon):
                    layout.row().prop(brush, "icon_filepath", text="")


class VIEW3D_PT_tools_grease_pencil_weight_paint_settings(Panel, View3DPanel, GreasePencilWeightPanel):
    bl_label = "Brush Settings"

    def draw(self, context):
        if self.is_popover:
            return

        layout = self.layout
        layout.use_property_split = True
        layout.use_property_decorate = False

        tool_settings = context.scene.tool_settings
        settings = tool_settings.gpencil_weight_paint
        brush = settings.brush

        from bl_ui.properties_paint_common import (
            brush_basic_gpencil_weight_settings,
        )
        brush_basic_gpencil_weight_settings(layout, context, brush)


class VIEW3D_PT_tools_grease_pencil_brush_weight_falloff(GreasePencilBrushFalloff, Panel, View3DPaintPanel):
    bl_context = ".greasepencil_weight"
    bl_parent_id = "VIEW3D_PT_tools_grease_pencil_weight_paint_settings"
    bl_label = "Falloff"
    bl_options = {'DEFAULT_CLOSED'}

    @classmethod
    def poll(cls, context):
        tool_settings = context.tool_settings
        settings = tool_settings.gpencil_weight_paint
        brush = settings.brush
        return (brush and brush.curve)


class VIEW3D_PT_tools_grease_pencil_weight_options(Panel, View3DPanel, GreasePencilWeightPanel):
    bl_label = "Options"
    bl_options = {'DEFAULT_CLOSED'}

    def draw(self, context):
        layout = self.layout
        layout.use_property_split = False
        layout.use_property_decorate = False
        tool_settings = context.scene.tool_settings

        col = layout.column()
        col.prop(tool_settings, "use_auto_normalize", text="Auto Normalize")


# Grease Pencil vertex painting tools
class GreasePencilVertexPanel:
    bl_context = ".greasepencil_vertex"
    bl_category = "Tool"

    @classmethod
    def poll(cls, context):
        if context.space_data.type in {'VIEW_3D', 'PROPERTIES'}:
            if context.gpencil_data is None:
                return False

            gpd = context.gpencil_data
            return bool(gpd.is_stroke_vertex_mode)
        else:
            return True


class VIEW3D_PT_tools_grease_pencil_vertex_paint_select(View3DPanel, Panel, GreasePencilVertexPanel):
    bl_label = "Brushes"

    def draw(self, context):
        layout = self.layout
        layout.use_property_split = True
        layout.use_property_decorate = False

        tool_settings = context.scene.tool_settings
        gpencil_paint = tool_settings.gpencil_vertex_paint

        row = layout.row()
        row.column().template_ID_preview(gpencil_paint, "brush", new="brush.add_gpencil", rows=3, cols=8)

        col = row.column()
        col.menu("VIEW3D_MT_brush_gpencil_context_menu", icon='DOWNARROW_HLT', text="")

        if context.mode == 'VERTEX_GPENCIL':
            brush = tool_settings.gpencil_vertex_paint.brush
            if brush is not None:
                col.prop(brush, "use_custom_icon", toggle=True, icon='FILE_IMAGE', text="")

                if (brush.use_custom_icon):
                    layout.row().prop(brush, "icon_filepath", text="")


class VIEW3D_PT_tools_grease_pencil_vertex_paint_settings(Panel, View3DPanel, GreasePencilVertexPanel):
    bl_label = "Brush Settings"

    def draw(self, context):
        layout = self.layout
        layout.use_property_split = True
        layout.use_property_decorate = False

        tool_settings = context.scene.tool_settings
        settings = tool_settings.gpencil_vertex_paint
        brush = settings.brush

        if not self.is_popover:
            from bl_ui.properties_paint_common import (
                brush_basic_gpencil_vertex_settings,
            )
            brush_basic_gpencil_vertex_settings(layout, context, brush)


class VIEW3D_PT_tools_grease_pencil_brush_vertex_color(View3DPanel, Panel):
    bl_context = ".greasepencil_vertex"
    bl_label = "Color"
    bl_category = "Tool"

    @classmethod
    def poll(cls, context):
        ob = context.object
        tool_settings = context.tool_settings
        settings = tool_settings.gpencil_vertex_paint
        brush = settings.brush

        if ob is None or brush is None:
            return False

        if context.region.type == 'TOOL_HEADER' or brush.gpencil_vertex_tool in {'BLUR', 'AVERAGE', 'SMEAR'}:
            return False

        return True

    def draw(self, context):
        layout = self.layout
        layout.use_property_split = True
        layout.use_property_decorate = False
        tool_settings = context.tool_settings
        settings = tool_settings.gpencil_vertex_paint
        brush = settings.brush

        col = layout.column()

        col.template_color_picker(brush, "color", value_slider=True)

        sub_row = col.row(align=True)
        sub_row.prop(brush, "color", text="")
        sub_row.prop(brush, "secondary_color", text="")

        sub_row.operator("gpencil.tint_flip", icon='FILE_REFRESH', text="")


class VIEW3D_PT_tools_grease_pencil_brush_vertex_falloff(GreasePencilBrushFalloff, Panel, View3DPaintPanel):
    bl_context = ".greasepencil_vertex"
    bl_label = "Falloff"
    bl_options = {'DEFAULT_CLOSED'}

    @classmethod
    def poll(cls, context):
        tool_settings = context.tool_settings
        settings = tool_settings.gpencil_vertex_paint
        return (settings and settings.brush and settings.brush.curve)


class VIEW3D_PT_tools_grease_pencil_brush_vertex_palette(View3DPanel, Panel):
    bl_context = ".greasepencil_vertex"
    bl_label = "Palette"
    bl_category = "Tool"
    bl_parent_id = "VIEW3D_PT_tools_grease_pencil_brush_vertex_color"

    @classmethod
    def poll(cls, context):
        ob = context.object
        tool_settings = context.tool_settings
        settings = tool_settings.gpencil_vertex_paint
        brush = settings.brush

        if ob is None or brush is None:
            return False

        if brush.gpencil_vertex_tool in {'BLUR', 'AVERAGE', 'SMEAR'}:
            return False

        return True

    def draw(self, context):
        layout = self.layout
        layout.use_property_split = True
        layout.use_property_decorate = False
        tool_settings = context.tool_settings
        settings = tool_settings.gpencil_vertex_paint

        col = layout.column()

        row = col.row(align=True)
        row.template_ID(settings, "palette", new="palette.new")
        if settings.palette:
            col.template_palette(settings, "palette", color=True)


class VIEW3D_PT_tools_grease_pencil_brush_mixcolor(View3DPanel, Panel):
    bl_context = ".greasepencil_paint"
    bl_label = "Color"
    bl_category = "Tool"

    @classmethod
    def poll(cls, context):
        ob = context.object
        tool_settings = context.tool_settings
        settings = tool_settings.gpencil_paint
        brush = settings.brush

        if ob is None or brush is None:
            return False

        if context.region.type == 'TOOL_HEADER':
            return False

        from bl_ui.space_toolsystem_common import ToolSelectPanelHelper
        tool = ToolSelectPanelHelper.tool_active_from_context(context)
        if tool and tool.idname in {'builtin.cutter', 'builtin.eyedropper', 'builtin.interpolate'}:
            return False

        if brush.gpencil_tool == 'TINT':
            return True

        if brush.gpencil_tool not in {'DRAW', 'FILL'}:
            return False

        return True

    def draw(self, context):
        layout = self.layout
        tool_settings = context.tool_settings
        settings = tool_settings.gpencil_paint
        brush = settings.brush
        gp_settings = brush.gpencil_settings

        if brush.gpencil_tool != 'TINT':
            row = layout.row()
            row.prop(settings, "color_mode", expand=True)

        layout.use_property_split = True
        layout.use_property_decorate = False
        col = layout.column()
        if settings.color_mode == 'VERTEXCOLOR' or brush.gpencil_tool == 'TINT':

            col.template_color_picker(brush, "color", value_slider=True)

            sub_row = col.row(align=True)
            sub_row.prop(brush, "color", text="")
            sub_row.prop(brush, "secondary_color", text="")

            sub_row.operator("gpencil.tint_flip", icon='FILE_REFRESH', text="")

        if brush.gpencil_tool in {'DRAW', 'FILL'}:
            col.prop(gp_settings, "vertex_mode", text="Mode")
            col.prop(gp_settings, "vertex_color_factor", slider=True, text="Mix Factor")

        if brush.gpencil_tool == 'TINT':
            col.prop(gp_settings, "vertex_mode", text="Mode")


class VIEW3D_PT_tools_grease_pencil_brush_mix_palette(View3DPanel, Panel):
    bl_context = ".greasepencil_paint"
    bl_label = "Palette"
    bl_category = "Tool"
    bl_parent_id = "VIEW3D_PT_tools_grease_pencil_brush_mixcolor"

    @classmethod
    def poll(cls, context):
        ob = context.object
        tool_settings = context.tool_settings
        settings = tool_settings.gpencil_paint
        brush = settings.brush

        if ob is None or brush is None:
            return False

        from bl_ui.space_toolsystem_common import ToolSelectPanelHelper
        tool = ToolSelectPanelHelper.tool_active_from_context(context)
        if tool and tool.idname in {'builtin.cutter', 'builtin.eyedropper', 'builtin.interpolate'}:
            return False

        if brush.gpencil_tool == 'TINT':
            return True

        if brush.gpencil_tool not in {'DRAW', 'FILL'}:
            return False

        return True

    def draw(self, context):
        layout = self.layout
        layout.use_property_split = True
        layout.use_property_decorate = False
        tool_settings = context.tool_settings
        settings = tool_settings.gpencil_paint
        brush = settings.brush

        col = layout.column()
        if settings.color_mode == 'VERTEXCOLOR' or brush.gpencil_tool == 'TINT':

            row = col.row(align=True)
            row.template_ID(settings, "palette", new="palette.new")
            if settings.palette:
                col.template_palette(settings, "palette", color=True)


# Grease Pencil Brush Appearance (one for each mode)
class VIEW3D_PT_tools_grease_pencil_paint_appearance(GreasePencilDisplayPanel, Panel, View3DPanel):
    bl_context = ".greasepencil_paint"
    bl_parent_id = "VIEW3D_PT_tools_grease_pencil_brush_settings"
    bl_label = "Cursor"
    bl_category = "Tool"
    bl_ui_units_x = 15


class VIEW3D_PT_tools_grease_pencil_sculpt_appearance(GreasePencilDisplayPanel, Panel, View3DPanel):
    bl_context = ".greasepencil_sculpt"
    bl_parent_id = "VIEW3D_PT_tools_grease_pencil_sculpt_settings"
    bl_label = "Cursor"
    bl_category = "Tool"


class VIEW3D_PT_tools_grease_pencil_weight_appearance(GreasePencilDisplayPanel, Panel, View3DPanel):
    bl_context = ".greasepencil_weight"
    bl_parent_id = "VIEW3D_PT_tools_grease_pencil_weight_paint_settings"
    bl_category = "Tool"
    bl_label = "Cursor"


class VIEW3D_PT_tools_grease_pencil_vertex_appearance(GreasePencilDisplayPanel, Panel, View3DPanel):
    bl_context = ".greasepencil_vertex"
    bl_parent_id = "VIEW3D_PT_tools_grease_pencil_vertex_paint_settings"
    bl_category = "Tool"
    bl_label = "Cursor"


class VIEW3D_PT_gpencil_brush_presets(Panel, PresetPanel):
    """Brush settings"""
    bl_label = "Brush Presets"
    preset_subdir = "gpencil_brush"
    preset_operator = "script.execute_preset"
    preset_add_operator = "scene.gpencil_brush_preset_add"


classes = (
    VIEW3D_MT_brush_context_menu,
    VIEW3D_MT_brush_gpencil_context_menu,
    VIEW3D_PT_tools_object_options,
    VIEW3D_PT_tools_object_options_transform,
    VIEW3D_PT_tools_meshedit_options,
    VIEW3D_PT_tools_meshedit_options_transform,
    VIEW3D_PT_tools_meshedit_options_uvs,
    VIEW3D_PT_tools_armatureedit_options,
    VIEW3D_PT_tools_posemode_options,

    VIEW3D_PT_slots_projectpaint,
    VIEW3D_PT_slots_paint_canvas,
    VIEW3D_PT_slots_color_attributes,
    VIEW3D_PT_slots_vertex_groups,
    VIEW3D_PT_tools_brush_select,
    VIEW3D_PT_tools_brush_settings,
    VIEW3D_PT_tools_brush_color,
    VIEW3D_PT_tools_brush_swatches,
    VIEW3D_PT_tools_brush_settings_advanced,
    VIEW3D_PT_tools_brush_clone,
    TEXTURE_UL_texpaintslots,
    VIEW3D_MT_tools_projectpaint_uvlayer,
    VIEW3D_PT_tools_brush_texture,
    VIEW3D_PT_tools_mask_texture,
    VIEW3D_PT_tools_brush_stroke,
    VIEW3D_PT_tools_brush_stroke_smooth_stroke,
    VIEW3D_PT_tools_brush_falloff,
    VIEW3D_PT_tools_brush_falloff_frontface,
    VIEW3D_PT_tools_brush_falloff_normal,
    VIEW3D_PT_tools_brush_display,
    VIEW3D_PT_tools_weight_gradient,

    VIEW3D_PT_sculpt_dyntopo,
    VIEW3D_PT_sculpt_voxel_remesh,
    VIEW3D_PT_sculpt_symmetry,
    VIEW3D_PT_sculpt_symmetry_for_topbar,
    VIEW3D_PT_sculpt_options,
    VIEW3D_PT_sculpt_options_gravity,

    VIEW3D_PT_curves_sculpt_symmetry,
    VIEW3D_PT_curves_sculpt_symmetry_for_topbar,

    VIEW3D_PT_tools_weightpaint_symmetry,
    VIEW3D_PT_tools_weightpaint_symmetry_for_topbar,
    VIEW3D_PT_tools_weightpaint_options,

    VIEW3D_PT_tools_vertexpaint_symmetry,
    VIEW3D_PT_tools_vertexpaint_symmetry_for_topbar,
    VIEW3D_PT_tools_vertexpaint_options,

    VIEW3D_PT_mask,
    VIEW3D_PT_stencil_projectpaint,
    VIEW3D_PT_tools_imagepaint_options_cavity,

    VIEW3D_PT_tools_imagepaint_symmetry,
    VIEW3D_PT_tools_imagepaint_options,

    VIEW3D_PT_tools_imagepaint_options_external,
    VIEW3D_MT_tools_projectpaint_stencil,

    VIEW3D_PT_tools_particlemode,
    VIEW3D_PT_tools_particlemode_options,
    VIEW3D_PT_tools_particlemode_options_shapecut,
    VIEW3D_PT_tools_particlemode_options_display,

    VIEW3D_PT_gpencil_brush_presets,
    VIEW3D_PT_tools_grease_pencil_brush_select,
    VIEW3D_PT_tools_grease_pencil_brush_settings,
    VIEW3D_PT_tools_grease_pencil_brush_advanced,
    VIEW3D_PT_tools_grease_pencil_brush_stroke,
    VIEW3D_PT_tools_grease_pencil_brush_post_processing,
    VIEW3D_PT_tools_grease_pencil_brush_random,
    VIEW3D_PT_tools_grease_pencil_brush_stabilizer,
    VIEW3D_PT_tools_grease_pencil_brush_gap_closure,
    VIEW3D_PT_tools_grease_pencil_paint_appearance,
    VIEW3D_PT_tools_grease_pencil_sculpt_select,
    VIEW3D_PT_tools_grease_pencil_sculpt_settings,
    VIEW3D_PT_tools_grease_pencil_sculpt_brush_advanced,
    VIEW3D_PT_tools_grease_pencil_sculpt_brush_popover,
    VIEW3D_PT_tools_grease_pencil_sculpt_appearance,
    VIEW3D_PT_tools_grease_pencil_weight_paint_select,
    VIEW3D_PT_tools_grease_pencil_weight_paint_settings,
    VIEW3D_PT_tools_grease_pencil_weight_options,
    VIEW3D_PT_tools_grease_pencil_weight_appearance,
    VIEW3D_PT_tools_grease_pencil_vertex_paint_select,
    VIEW3D_PT_tools_grease_pencil_vertex_paint_settings,
    VIEW3D_PT_tools_grease_pencil_vertex_appearance,
    VIEW3D_PT_tools_grease_pencil_brush_mixcolor,
    VIEW3D_PT_tools_grease_pencil_brush_mix_palette,

    VIEW3D_PT_tools_grease_pencil_brush_paint_falloff,
    VIEW3D_PT_tools_grease_pencil_brush_sculpt_falloff,
    VIEW3D_PT_tools_grease_pencil_brush_weight_falloff,
    VIEW3D_PT_tools_grease_pencil_brush_vertex_color,
    VIEW3D_PT_tools_grease_pencil_brush_vertex_palette,
    VIEW3D_PT_tools_grease_pencil_brush_vertex_falloff,
)

if __name__ == "__main__":  # only for live edit.
    from bpy.utils import register_class
    for cls in classes:
        register_class(cls)<|MERGE_RESOLUTION|>--- conflicted
+++ resolved
@@ -1108,17 +1108,14 @@
         col.use_property_split = False
         col.prop(mesh, "use_remesh_fix_poles")
 
-<<<<<<< HEAD
         col.label(text = "Preserve")
-=======
-        col = layout.column(heading="Preserve", align=True)
-        col.prop(mesh, "use_remesh_preserve_volume", text="Volume")
-        col.prop(mesh, "use_remesh_preserve_attributes", text="Attributes")
->>>>>>> 2494cf35
 
         row = col.row()
         row.separator()
         row.prop(mesh, "use_remesh_preserve_volume", text="Volume")
+        row = col.row()
+        row.separator()
+        row.prop(mesh, "use_remesh_preserve_attributes", text="Attributes")
         row = col.row()
         row.separator()
         row.prop(mesh, "use_remesh_preserve_paint_mask", text="Paint Mask")
