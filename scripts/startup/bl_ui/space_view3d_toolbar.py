# SPDX-FileCopyrightText: 2009-2023 Blender Authors
#
# SPDX-License-Identifier: GPL-2.0-or-later

import bpy
from bpy.types import Menu, Panel, UIList, WindowManager
from bpy.app.translations import (
    pgettext_iface as iface_,
    contexts as i18n_contexts,
)

from bl_ui.properties_grease_pencil_common import (
    GreasePencilSculptAdvancedPanel,
    GreasePencilDisplayPanel,
    GreasePencilBrushFalloff,
)
from bl_ui.properties_paint_common import (
    UnifiedPaintPanel,
    BrushSelectPanel,
    ClonePanel,
    TextureMaskPanel,
    ColorPalettePanel,
    StrokePanel,
    SmoothStrokePanel,
    FalloffPanel,
    DisplayPanel,
    brush_texture_settings,
    brush_mask_texture_settings,
    brush_settings,
    brush_settings_advanced,
    draw_color_settings,
)
from bl_ui.utils import PresetPanel

# BFA - Added icons and floated properties left


class VIEW3D_MT_brush_context_menu(Menu):
    bl_label = "Brush Specials"

    # BFA - made the context menu shelf contextual
    def draw(self, context):
        layout = self.layout

        settings = UnifiedPaintPanel.paint_settings(context)
        brush = getattr(settings, "brush", None)

        if context.region.type == "UI" and context.space_data.type == "VIEW_3D":
            # skip if no active brush
            if not brush:
                layout.label(text="No brush selected", icon="INFO")
                return

            if brush.library and brush.library.is_editable:
                layout.operator("brush.asset_edit_metadata", text="Edit Metadata", icon="INFO")  # BFA - icon added
                layout.operator(
                    "brush.asset_load_preview", text="Edit Preview Image", icon="IMAGE_DATA"
                )  # BFA - icon added
            else:
                layout.label(text="This brush is built-in and not editable", icon="INFO")

        else:
            # skip if no active brush
            if not brush:
                layout.label(text="No brush selected", icon="INFO")
                return

            if brush.library and brush.library.is_editable:
                if brush.has_unsaved_changes:
                    layout.operator("brush.asset_save", text="Save Asset", icon="FILE_TICK")
                layout.operator(
                    "brush.asset_revert", text="Revert to Asset", icon="UNDO"
                )  # BFA - moved to context menu

                layout.separator()

                layout.operator(
                    "brush.asset_save_as", text="Duplicate Asset", icon="DUPLICATE"
                )  # BFA - moved to top level
                layout.operator("brush.asset_delete", text="Delete Asset", icon="X")  # BFA - moved to context menu

                layout.separator()

                layout.operator("brush.asset_edit_metadata", text="Edit Metadata", icon="INFO")  # BFA - icon added
                layout.operator(
                    "brush.asset_load_preview", text="Edit Preview Image", icon="IMAGE_DATA"
                )  # BFA - icon added

            else:
                layout.label(text="This brush is built-in and not editable", icon="INFO")

    @classmethod
    def poll(cls, context):
        return (
            True
            if context.region.type == "UI" and context.space_data.type == "VIEW_3D"
            else context.region.type == "ASSET_SHELF"
        )
        # BFA - end of changes

        layout.separator()

        layout.operator("brush.asset_edit_metadata", text="Edit Metadata...")
        layout.operator("brush.asset_load_preview", text="Edit Preview Image...")
        layout.operator("brush.asset_save", text="Save Changes to Asset")
        layout.operator("brush.asset_revert", text="Revert to Asset")


class View3DPanel:
    bl_space_type = "VIEW_3D"
    bl_region_type = "UI"


# **************** standard tool clusters ******************


# Used by vertex & weight paint
def draw_vpaint_symmetry(layout, obj):
    mesh = obj.data

    col = layout.column()
    row = col.row(heading="Mirror", align=True)
    row.prop(obj, "use_mesh_mirror_x", text="X", toggle=True)
    row.prop(obj, "use_mesh_mirror_y", text="Y", toggle=True)
    row.prop(obj, "use_mesh_mirror_z", text="Z", toggle=True)

    col = layout.column()
    col.active = not mesh.use_mirror_vertex_groups
    col.prop(mesh, "radial_symmetry", text="Radial")


# ********** default tools for object mode ****************


class VIEW3D_PT_tools_object_options(View3DPanel, Panel):
    bl_category = "Tool"
    bl_context = ".objectmode"  # dot on purpose (access from topbar)
    bl_label = "Options"

    def draw(self, context):
        # layout = self.layout
        pass


class VIEW3D_PT_tools_object_options_transform(View3DPanel, Panel):
    bl_category = "Tool"
    bl_context = ".objectmode"  # dot on purpose (access from topbar)
    bl_label = "Transform"
    bl_parent_id = "VIEW3D_PT_tools_object_options"

    def draw(self, context):
        layout = self.layout

        layout.use_property_split = False
        layout.use_property_decorate = False

        tool_settings = context.tool_settings

        col = layout.column(align=True)
        col.label(text="Affect Only")
        row = col.row()
        row.separator()
        row.prop(tool_settings, "use_transform_data_origin", text="Origins")
        row = col.row()
        row.separator()
        row.prop(tool_settings, "use_transform_pivot_point_align", text="Locations")
        row = col.row()
        row.separator()
        row.prop(tool_settings, "use_transform_skip_children", text="Parents")


# ********** default tools for editmode_mesh ****************


class VIEW3D_PT_tools_meshedit_options(View3DPanel, Panel):
    bl_category = "Tool"
    bl_context = ".mesh_edit"  # dot on purpose (access from topbar)
    bl_label = "Options"
    bl_options = {"DEFAULT_CLOSED"}
    bl_ui_units_x = 12

    def draw(self, _context):
        # layout = self.layout
        pass


class VIEW3D_PT_tools_meshedit_options_transform(View3DPanel, Panel):
    bl_category = "Tool"
    bl_context = ".mesh_edit"  # dot on purpose (access from topbar)
    bl_label = "Transform"
    bl_parent_id = "VIEW3D_PT_tools_meshedit_options"

    @classmethod
    def poll(cls, context):
        return context.active_object

    def draw(self, context):
        layout = self.layout

        layout.use_property_split = True
        layout.use_property_decorate = False

        tool_settings = context.tool_settings
        ob = context.active_object
        mesh = ob.data

        col = layout.column(align=True)

        subcol = col.column()
        subcol.use_property_split = False
        row = subcol.row()
        row.separator()
        split = row.split(factor=0.85)
        split.prop(tool_settings, "use_transform_correct_face_attributes")
        if tool_settings.use_transform_correct_face_attributes:
            split.label(icon="DISCLOSURE_TRI_DOWN")
        else:
            split.label(icon="DISCLOSURE_TRI_RIGHT")

        if tool_settings.use_transform_correct_face_attributes:
            row = col.row()
            row.separator()
            row.separator()
            row.use_property_split = False
            row.prop(tool_settings, "use_transform_correct_keep_connected")

        col = layout.column(align=True)

        row = layout.row(heading="Mirror")
        sub = row.row(align=True)
        sub.separator(factor=2.4)
        sub.prop(mesh, "use_mirror_x", text="X", toggle=True)
        sub.prop(mesh, "use_mirror_y", text="Y", toggle=True)
        sub.prop(mesh, "use_mirror_z", text="Z", toggle=True)

        layout.use_property_split = False

        row = layout.row(align=True)
        if ob.data.use_mirror_x or ob.data.use_mirror_y or ob.data.use_mirror_z:
            row.separator(factor=4.8)
            row.prop(mesh, "use_mirror_topology")

        split = layout.split()
        col = split.column()
        col.use_property_split = False
        row = col.row()
        row.separator()
        row.prop(tool_settings, "use_mesh_automerge", text="Auto Merge", toggle=False)
        col = split.column()
        if tool_settings.use_mesh_automerge:
            col.label(icon="DISCLOSURE_TRI_DOWN")
            col = layout.column(align=True)
            row = col.row()
            row.separator(factor=3.2)
            row.prop(tool_settings, "use_mesh_automerge_and_split", toggle=False)
            col.use_property_split = True
            row = col.row()
            row.separator(factor=3.2)
            row.prop(tool_settings, "double_threshold", text="Threshold")
        else:
            col.label(icon="DISCLOSURE_TRI_RIGHT")


class VIEW3D_PT_tools_meshedit_options_uvs(View3DPanel, Panel):
    bl_category = "Tool"
    bl_context = ".mesh_edit"  # dot on purpose (access from topbar)
    bl_label = "UVs"
    bl_parent_id = "VIEW3D_PT_tools_meshedit_options"

    def draw(self, context):
        layout = self.layout

        layout.use_property_decorate = False
        layout.use_property_split = False

        tool_settings = context.tool_settings

        row = layout.row()
        row.separator()
        row.prop(tool_settings, "use_edge_path_live_unwrap")


# ********** default tools for editmode_armature ****************


class VIEW3D_PT_tools_armatureedit_options(View3DPanel, Panel):
    bl_category = "Tool"
    bl_context = ".armature_edit"  # dot on purpose (access from topbar)
    bl_label = "Options"

    def draw(self, context):
        arm = context.active_object.data

        self.layout.prop(arm, "use_mirror_x")


# ********** default tools for pose-mode ****************


class VIEW3D_PT_tools_posemode_options(View3DPanel, Panel):
    bl_category = "Tool"
    bl_context = ".posemode"  # dot on purpose (access from topbar)
    bl_label = "Pose Options"

    def draw(self, context):
        pose = context.active_object.pose
        layout = self.layout

        tool_settings = context.tool_settings

        layout.prop(pose, "use_auto_ik")

        split = layout.split()
        col = split.column()
        col.prop(pose, "use_mirror_x")
        col = split.column()
        if pose.use_mirror_x:
            col.label(icon="DISCLOSURE_TRI_DOWN")
        else:
            col.label(icon="DISCLOSURE_TRI_RIGHT")

        if pose.use_mirror_x:
            row = layout.row()
            row.separator()
            row.active = not pose.use_auto_ik
            row.prop(pose, "use_mirror_relative")

        layout.prop(tool_settings, "use_transform_pivot_point_align", text="Affect Only Locations")


# ********** default tools for paint modes ****************


class TEXTURE_UL_texpaintslots(UIList):
    def draw_item(self, _context, layout, _data, item, _icon, _active_data, _active_propname, _index):
        # mat = data

        # Hint that painting on linked images is prohibited
        ima = _data.texture_paint_images.get(item.name)
        if ima is not None and ima.is_editable:
            layout.enabled = False

        layout.label(text=item.name, icon_value=item.icon_value)


class View3DPaintPanel(View3DPanel, UnifiedPaintPanel):
    bl_category = "Tool"


class View3DPaintBrushPanel(View3DPaintPanel):
    @classmethod
    def poll(cls, context):
        mode = cls.get_brush_mode(context)
        return mode is not None


class VIEW3D_PT_tools_particlemode(Panel, View3DPaintPanel):
    bl_context = ".paint_common"  # dot on purpose (access from topbar)
    bl_label = "Particle Tool"
    bl_options = {"HIDE_HEADER"}

    @classmethod
    def poll(cls, context):
        settings = context.tool_settings.particle_edit
        return settings and settings.brush and context.particle_edit_object

    def draw(self, context):
        layout = self.layout

        settings = context.tool_settings.particle_edit
        brush = settings.brush
        tool = settings.tool

        layout.use_property_split = True
        layout.use_property_decorate = False  # No animation.

        from bl_ui.space_toolsystem_common import ToolSelectPanelHelper

        tool_context = ToolSelectPanelHelper.tool_active_from_context(context)

        if not tool_context:
            # If there is no active tool, then there can't be an active brush.
            tool = None

        if not tool_context.use_brushes:
            tool = None

        if tool is not None:
            col = layout.column()
            col.prop(brush, "size", slider=True)
            if tool == "ADD":
                col.prop(brush, "count")

                col = layout.column()
                col.use_property_split = False
                col.prop(settings, "use_default_interpolate")
                col.use_property_split = True
                col.prop(brush, "steps", slider=True)
                col.prop(settings, "default_key_count", slider=True)
            else:
                col.prop(brush, "strength", slider=True)

                if tool == "LENGTH":
                    layout.row().prop(brush, "length_mode", expand=True)
                elif tool == "PUFF":
                    layout.row().prop(brush, "puff_mode", expand=True)
                    layout.use_property_split = False
                    layout.prop(brush, "use_puff_volume")
                elif tool == "COMB":
                    layout.use_property_split = False
                    layout.prop(settings, "use_emitter_deflect", text="Deflect Emitter")
                    layout.use_property_split = True
                    col = layout.column()
                    col.active = settings.use_emitter_deflect
                    col.prop(settings, "emitter_distance", text="Distance")


# TODO, move to space_view3d.py
class VIEW3D_PT_tools_brush_select(Panel, View3DPaintBrushPanel, BrushSelectPanel):
    bl_context = ".paint_common"
    bl_label = "Brush Asset"


# TODO, move to space_view3d.py
class VIEW3D_PT_tools_brush_settings(Panel, View3DPaintBrushPanel):
    bl_context = ".paint_common"
    bl_label = "Brush Settings"

    @classmethod
    def poll(cls, context):
        settings = cls.paint_settings(context)
        return settings and settings.brush is not None

    def draw(self, context):
        layout = self.layout

        layout.use_property_split = True
        layout.use_property_decorate = False  # No animation.

        settings = self.paint_settings(context)
        brush = settings.brush

        brush_settings(layout.column(), context, brush, popover=self.is_popover)


class VIEW3D_PT_tools_brush_settings_advanced(Panel, View3DPaintBrushPanel):
    bl_context = ".paint_common"
    bl_parent_id = "VIEW3D_PT_tools_brush_settings"
    bl_label = "Advanced"
    bl_options = {"DEFAULT_CLOSED"}
    bl_ui_units_x = 14

    @classmethod
    def poll(cls, context):
        mode = cls.get_brush_mode(context)
        if mode == "SCULPT_GREASE_PENCIL":
            settings = cls.paint_settings(context)
            tool = settings.brush.gpencil_sculpt_brush_type
            return tool in {"SMOOTH", "RANDOMIZE"}

        return mode is not None and mode != "SCULPT_CURVES"

    def draw(self, context):
        layout = self.layout

        layout.use_property_split = True
        layout.use_property_decorate = False  # No animation.

        settings = UnifiedPaintPanel.paint_settings(context)
        brush = settings.brush

        brush_settings_advanced(layout.column(), context, settings, brush, self.is_popover)


class VIEW3D_PT_tools_brush_color(Panel, View3DPaintPanel):
    bl_context = ".paint_common"  # dot on purpose (access from topbar)
    bl_parent_id = "VIEW3D_PT_tools_brush_settings"
    bl_label = "Color Picker"

    @classmethod
    def poll(cls, context):
        settings = cls.paint_settings(context)
        brush = settings.brush

        if context.image_paint_object:
            capabilities = brush.image_paint_capabilities
            return capabilities.has_color
        elif context.vertex_paint_object:
            capabilities = brush.vertex_paint_capabilities
            return capabilities.has_color
        elif context.sculpt_object:
            capabilities = brush.sculpt_capabilities
            return capabilities.has_color

        return False

    def draw(self, context):
        layout = self.layout
        settings = self.paint_settings(context)
        brush = settings.brush

        draw_color_settings(context, layout, brush, color_type=not context.vertex_paint_object)


class VIEW3D_PT_tools_brush_swatches(Panel, View3DPaintPanel, ColorPalettePanel):
    bl_context = ".paint_common"
    bl_parent_id = "VIEW3D_PT_tools_brush_settings"
    bl_label = "Color Palette"
    bl_options = {"DEFAULT_CLOSED"}


class VIEW3D_PT_tools_brush_clone(Panel, View3DPaintPanel, ClonePanel):
    bl_context = ".paint_common"
    bl_parent_id = "VIEW3D_PT_tools_brush_settings"
    bl_label = "Clone from Paint Slot"
    bl_options = {"DEFAULT_CLOSED"}


class VIEW3D_MT_tools_projectpaint_uvlayer(Menu):
    bl_label = "Clone Layer"

    def draw(self, context):
        layout = self.layout

        for i, uv_layer in enumerate(context.active_object.data.uv_layers):
            props = layout.operator("wm.context_set_int", text=uv_layer.name, translate=False)
            props.data_path = "active_object.data.uv_layers.active_index"
            props.value = i


class SelectPaintSlotHelper:
    bl_space_type = "VIEW_3D"
    bl_region_type = "HEADER"

    canvas_source_attr_name = "canvas_source"
    canvas_image_attr_name = "canvas_image"

    def draw(self, context):
        layout = self.layout
        layout.use_property_split = True
        layout.use_property_decorate = False

        settings = context.tool_settings.image_paint
        mode_settings = self.get_mode_settings(context)

        ob = context.active_object

        layout.prop(mode_settings, self.canvas_source_attr_name, text="Mode")
        layout.separator()

        have_image = False

        match getattr(mode_settings, self.canvas_source_attr_name):
            case "MATERIAL":
                layout.operator_menu_enum(
                    "paint.add_texture_paint_slot", "type", icon="ADD", text="Add Texture Paint Slot"
                )

                if len(ob.material_slots) > 1:
                    layout.template_list(
                        "MATERIAL_UL_matslots",
                        "layers",
                        ob,
                        "material_slots",
                        ob,
                        "active_material_index",
                        rows=2,
                    )
                mat = ob.active_material
                if mat and mat.texture_paint_images:
                    row = layout.row()
                    row.template_list(
                        "TEXTURE_UL_texpaintslots",
                        "",
                        mat,
                        "texture_paint_slots",
                        mat,
                        "paint_active_slot",
                        rows=2,
                    )

                    if mat.texture_paint_slots:
                        slot = mat.texture_paint_slots[mat.paint_active_slot]
                    else:
                        slot = None

                    have_image = slot is not None
                else:
                    row = layout.row()

                    box = row.box()
                    box.label(text="No Textures")
                    box.label(text="Add a Texture Paint Slot")
            # BFA - moved to top

            case "IMAGE":
                mesh = ob.data
                uv_text = mesh.uv_layers.active.name if mesh.uv_layers.active else ""
                layout.template_ID(mode_settings, self.canvas_image_attr_name, new="image.new", open="image.open")
                if settings.missing_uvs:
                    layout.operator("paint.add_simple_uvs", icon="ADD", text="Add UVs")
                else:
                    layout.menu("VIEW3D_MT_tools_projectpaint_uvlayer", text=uv_text, translate=False)
                have_image = getattr(settings, self.canvas_image_attr_name) is not None

                self.draw_image_interpolation(layout=layout, mode_settings=mode_settings)

            case "COLOR_ATTRIBUTE":
                mesh = ob.data

                row = layout.row()
                col = row.column()
                col.template_list(
                    "MESH_UL_color_attributes_selector",
                    "color_attributes",
                    mesh,
                    "color_attributes",
                    mesh.color_attributes,
                    "active_color_index",
                    rows=3,
                )

                col = row.column(align=True)
                col.operator("geometry.color_attribute_add", icon="ADD", text="")
                col.operator("geometry.color_attribute_remove", icon="REMOVE", text="")

        if settings.missing_uvs:
            layout.separator()
            split = layout.split()
            split.label(text="UV Map Needed", icon="INFO")
            split.operator("paint.add_simple_uvs", icon="ADD", text="Add Simple UVs")
        elif have_image:
            layout.separator()
            layout.operator("image.save_all_modified", text="Save All Images", icon="FILE_TICK")


class VIEW3D_PT_slots_projectpaint(SelectPaintSlotHelper, View3DPanel, Panel):
    bl_label = "Texture Slots"

    canvas_source_attr_name = "mode"
    canvas_image_attr_name = "canvas"

    @classmethod
    def poll(cls, context):
        brush = context.tool_settings.image_paint.brush
        return brush is not None and context.active_object is not None

    def get_mode_settings(self, context):
        return context.tool_settings.image_paint

    def draw_image_interpolation(self, layout, mode_settings):
        layout.prop(mode_settings, "interpolation", text="")

    def draw_header(self, context):
        tool = context.tool_settings.image_paint
        ob = context.object
        mat = ob.active_material

        label = iface_("Texture Slots")

        if tool.mode == "MATERIAL":
            if mat and mat.texture_paint_images and mat.texture_paint_slots:
                label = mat.texture_paint_slots[mat.paint_active_slot].name
        elif tool.canvas:
            label = tool.canvas.name

        self.bl_label = label


class VIEW3D_PT_slots_paint_canvas(SelectPaintSlotHelper, View3DPanel, Panel):
    bl_label = "Canvas"

    @classmethod
    def poll(cls, context):
        if not context.preferences.experimental.use_sculpt_texture_paint:
            return False

        from bl_ui.space_toolsystem_common import ToolSelectPanelHelper

        tool = ToolSelectPanelHelper.tool_active_from_context(context)
        if tool is None:
            return False

        is_paint_tool = False
        if tool.use_brushes:
            brush = context.tool_settings.sculpt.brush
            if brush:
                is_paint_tool = brush.sculpt_brush_type in {"PAINT", "SMEAR"}
        else:
            # TODO: The property use_paint_canvas doesn't work anymore since its associated
            # C++ function 'rna_WorkSpaceTool_use_paint_canvas_get' passes in a nullptr for
            # the bContext. This property should be fixed in the future, but will require
            # some extensive refactoring. For now, use the workaround above.
            is_paint_tool = tool.use_paint_canvas

        return is_paint_tool

    def get_mode_settings(self, context):
        return context.tool_settings.paint_mode

    def draw_image_interpolation(self, **_kwargs):
        pass

    def draw_header(self, context):
        paint = context.tool_settings.paint_mode
        ob = context.object
        me = ob.data
        mat = ob.active_material

        label = iface_("Canvas")

        if paint.canvas_source == "MATERIAL":
            if mat and mat.texture_paint_images and mat.texture_paint_slots:
                label = mat.texture_paint_slots[mat.paint_active_slot].name
        elif paint.canvas_source == "COLOR_ATTRIBUTE":
            active_color = me.color_attributes.active_color
            label = active_color.name if active_color else iface_("Color Attribute")
        elif paint.canvas_image:
            label = paint.canvas_image.name

        self.bl_label = label


class VIEW3D_PT_slots_color_attributes(Panel):
    bl_space_type = "VIEW_3D"
    bl_region_type = "HEADER"
    bl_label = "Color Attributes"
    bl_ui_units_x = 12

    def draw_header(self, context):
        me = context.object.data
        active_color = me.color_attributes.active_color
        self.bl_label = active_color.name if active_color else iface_("Color Attributes")

    def draw(self, context):
        ob = context.object
        mesh = ob.data

        layout = self.layout
        row = layout.row()

        col = row.column()
        col.template_list(
            "MESH_UL_color_attributes",
            "color_attributes",
            mesh,
            "color_attributes",
            mesh.color_attributes,
            "active_color_index",
            rows=3,
        )

        col = row.column(align=True)
        col.operator("geometry.color_attribute_add", icon="ADD", text="")
        col.operator("geometry.color_attribute_remove", icon="REMOVE", text="")

        col.separator()

        col.menu("MESH_MT_color_attribute_context_menu", icon="DOWNARROW_HLT", text="")


class VIEW3D_PT_slots_vertex_groups(Panel):
    bl_space_type = "VIEW_3D"
    bl_region_type = "HEADER"
    bl_label = "Vertex Groups"
    bl_ui_units_x = 12

    def draw_header(self, context):
        ob = context.object
        groups = ob.vertex_groups
        self.bl_label = groups.active.name if groups and groups.active else iface_("Vertex Groups")

    def draw(self, context):
        layout = self.layout
        row = layout.row()
        col = row.column()

        ob = context.object
        group = ob.vertex_groups.active

        rows = 3
        if group:
            rows = 5

        row = layout.row()
        row.template_list("MESH_UL_vgroups", "", ob, "vertex_groups", ob.vertex_groups, "active_index", rows=rows)

        col = row.column(align=True)

        col.operator("object.vertex_group_add", icon="ADD", text="")
        props = col.operator("object.vertex_group_remove", icon="REMOVE", text="")
        props.all_unlocked = props.all = False

        col.separator()

        col.menu("MESH_MT_vertex_group_context_menu", icon="DOWNARROW_HLT", text="")

        if group:
            col.separator()
            col.operator("object.vertex_group_move", icon="TRIA_UP", text="").direction = "UP"
            col.operator("object.vertex_group_move", icon="TRIA_DOWN", text="").direction = "DOWN"


class VIEW3D_PT_mask(Panel):
    bl_space_type = "VIEW_3D"
    bl_region_type = "HEADER"
    bl_label = "Masking"
    bl_options = {"DEFAULT_CLOSED"}

    def draw(self, context):
        pass


# TODO, move to space_view3d.py
class VIEW3D_PT_stencil_projectpaint(Panel):
    bl_space_type = "VIEW_3D"
    bl_region_type = "HEADER"
    bl_label = "Stencil Mask"
    bl_options = {"DEFAULT_CLOSED"}
    bl_parent_id = "VIEW3D_PT_mask"
    bl_ui_units_x = 14

    @classmethod
    def poll(cls, context):
        brush = context.tool_settings.image_paint.brush
        ob = context.active_object
        return brush is not None and ob is not None

    def draw_header(self, context):
        ipaint = context.tool_settings.image_paint
        self.layout.prop(ipaint, "use_stencil_layer", text=self.bl_label if self.is_popover else "")

    def draw(self, context):
        layout = self.layout
        layout.use_property_split = True
        layout.use_property_decorate = False

        tool_settings = context.tool_settings
        ipaint = tool_settings.image_paint
        ob = context.active_object
        mesh = ob.data

        col = layout.column()
        col.active = ipaint.use_stencil_layer

        col.label(text="Stencil Image")
        col.template_ID(ipaint, "stencil_image", new="image.new", open="image.open")

        stencil_text = mesh.uv_layer_stencil.name if mesh.uv_layer_stencil else ""

        col.separator()

        split = col.split()
        colsub = split.column()
        colsub.alignment = "RIGHT"
        colsub.label(text="UV Layer")
        split.column().menu("VIEW3D_MT_tools_projectpaint_stencil", text=stencil_text, translate=False)

        col.separator()

        row = col.row(align=True)
        row.prop(ipaint, "stencil_color", text="Display Color")
        row.prop(ipaint, "invert_stencil", text="", icon="IMAGE_ALPHA")


# TODO, move to space_view3d.py
class VIEW3D_PT_tools_brush_display(Panel, View3DPaintBrushPanel, DisplayPanel):
    bl_context = ".paint_common"
    bl_parent_id = "VIEW3D_PT_tools_brush_settings"
    bl_label = "Cursor"
    bl_options = {"DEFAULT_CLOSED"}
    bl_ui_units_x = 12


# TODO, move to space_view3d.py
class VIEW3D_PT_tools_brush_texture(Panel, View3DPaintPanel):
    bl_context = ".paint_common"
    bl_parent_id = "VIEW3D_PT_tools_brush_settings"
    bl_label = "Texture"
    bl_options = {"DEFAULT_CLOSED"}

    @classmethod
    def poll(cls, context):
        if (settings := cls.paint_settings(context)) and (brush := settings.brush):
            if context.sculpt_object or context.vertex_paint_object:
                return True
            elif context.image_paint_object:
                return brush.image_brush_type == "DRAW"
        return False

    def draw(self, context):
        layout = self.layout

        settings = self.paint_settings(context)
        brush = settings.brush
        tex_slot = brush.texture_slot

        col = layout.column()
        col.template_ID_preview(tex_slot, "texture", new="texture.new", rows=3, cols=8)

        brush_texture_settings(col, brush, context.sculpt_object)


# TODO, move to space_view3d.py
class VIEW3D_PT_tools_mask_texture(Panel, View3DPaintPanel, TextureMaskPanel):
    bl_category = "Tool"
    bl_context = ".imagepaint"  # dot on purpose (access from topbar)
    bl_parent_id = "VIEW3D_PT_tools_brush_settings"
    bl_label = "Texture Mask"
    bl_options = {"DEFAULT_CLOSED"}

    @classmethod
    def poll(cls, context):
        settings = cls.paint_settings(context)
        return settings and settings.brush and context.image_paint_object

    def draw(self, context):
        layout = self.layout

        brush = context.tool_settings.image_paint.brush

        col = layout.column()
        mask_tex_slot = brush.mask_texture_slot

        col.template_ID_preview(mask_tex_slot, "texture", new="texture.new", rows=3, cols=8)

        brush_mask_texture_settings(col, brush)


# TODO, move to space_view3d.py
class VIEW3D_PT_tools_brush_stroke(Panel, View3DPaintPanel, StrokePanel):
    bl_context = ".paint_common"  # dot on purpose (access from topbar)
    bl_label = "Stroke"
    bl_parent_id = "VIEW3D_PT_tools_brush_settings"
    bl_options = {"DEFAULT_CLOSED"}


class VIEW3D_PT_tools_brush_stroke_smooth_stroke(Panel, View3DPaintPanel, SmoothStrokePanel):
    bl_context = ".paint_common"  # dot on purpose (access from topbar)
    bl_label = ""  # BFA - align props left
    bl_parent_id = "VIEW3D_PT_tools_brush_stroke"
    bl_options = {"DEFAULT_CLOSED"}


class VIEW3D_PT_tools_weight_gradient(Panel, View3DPaintPanel):
    # Don't give context on purpose to not show this in the generic header tool-settings
    # this is added only in the gradient tool's ToolDef
    # `bl_context = ".weightpaint"` # dot on purpose (access from top-bar)
    bl_label = "Falloff"
    bl_options = {"DEFAULT_CLOSED"}
    # Also don't draw as an extra panel in the sidebar (already included in the Brush settings).
    bl_space_type = "TOPBAR"
    bl_region_type = "HEADER"

    @classmethod
    def poll(cls, context):
        # since we don't give context above, check mode here (to not show in other modes like sculpt).
        if context.mode != "PAINT_WEIGHT":
            return False
        settings = context.tool_settings.weight_paint
        if settings is None:
            return False
        brush = settings.brush
        return brush is not None

    def draw(self, context):
        layout = self.layout
        settings = context.tool_settings.weight_paint
        brush = settings.brush

        col = layout.column(align=True)
        col.prop(brush, "curve_preset", expand=True)

        if brush.curve_preset == "CUSTOM":
            layout.template_curve_mapping(brush, "curve", brush=True)

            col = layout.column(align=True)
            row = col.row(align=True)
            row.operator("brush.curve_preset", icon="SMOOTHCURVE", text="").shape = "SMOOTH"
            row.operator("brush.curve_preset", icon="SPHERECURVE", text="").shape = "ROUND"
            row.operator("brush.curve_preset", icon="ROOTCURVE", text="").shape = "ROOT"
            row.operator("brush.curve_preset", icon="SHARPCURVE", text="").shape = "SHARP"
            row.operator("brush.curve_preset", icon="LINCURVE", text="").shape = "LINE"
            row.operator("brush.curve_preset", icon="NOCURVE", text="").shape = "MAX"


# TODO, move to space_view3d.py
class VIEW3D_PT_tools_brush_falloff(Panel, View3DPaintPanel, FalloffPanel):
    bl_context = ".paint_common"  # dot on purpose (access from topbar)
    bl_parent_id = "VIEW3D_PT_tools_brush_settings"
    bl_label = "Falloff"
    bl_options = {"DEFAULT_CLOSED"}


class VIEW3D_PT_tools_brush_falloff_frontface(View3DPaintPanel, Panel):
    bl_context = ".imagepaint"  # dot on purpose (access from topbar)
    bl_label = "Front-Face Falloff"
    bl_parent_id = "VIEW3D_PT_tools_brush_falloff"
    bl_options = {"DEFAULT_CLOSED"}

    @classmethod
    def poll(cls, context):
        return context.weight_paint_object or context.vertex_paint_object

    def draw_header(self, context):
        settings = self.paint_settings(context)
        brush = settings.brush

        self.layout.prop(brush, "use_frontface_falloff", text=self.bl_label if self.is_popover else "")

    def draw(self, context):
        settings = self.paint_settings(context)
        brush = settings.brush

        layout = self.layout

        layout.use_property_split = True
        layout.use_property_decorate = False

        row = layout.row()
        row.active = brush.use_frontface_falloff
        row.prop(brush, "falloff_angle", text="Angle")


class VIEW3D_PT_tools_brush_falloff_normal(View3DPaintPanel, Panel):
    bl_context = ".imagepaint"  # dot on purpose (access from topbar)
    bl_label = "Normal Falloff"
    bl_parent_id = "VIEW3D_PT_tools_brush_falloff"
    bl_options = {"DEFAULT_CLOSED"}

    @classmethod
    def poll(cls, context):
        return context.image_paint_object

    def draw_header(self, context):
        tool_settings = context.tool_settings
        ipaint = tool_settings.image_paint

        self.layout.prop(ipaint, "use_normal_falloff", text=self.bl_label if self.is_popover else "")

    def draw(self, context):
        tool_settings = context.tool_settings
        ipaint = tool_settings.image_paint

        layout = self.layout

        layout.use_property_split = True
        layout.use_property_decorate = False

        row = layout.row()
        row.active = ipaint.use_normal_falloff
        row.prop(ipaint, "normal_angle", text="Angle")


# TODO, move to space_view3d.py
class VIEW3D_PT_sculpt_dyntopo(Panel, View3DPaintPanel):
    bl_context = ".sculpt_mode"  # dot on purpose (access from topbar)
    bl_label = "Dyntopo"
    bl_options = {"DEFAULT_CLOSED"}
    bl_ui_units_x = 12

    @classmethod
    def poll(cls, context):
        paint_settings = cls.paint_settings(context)
        return context.sculpt_object and context.tool_settings.sculpt and paint_settings

    def draw_header(self, context):
        is_popover = self.is_popover
        layout = self.layout
        layout.operator(
            "sculpt.dynamic_topology_toggle",
            icon="CHECKBOX_HLT" if context.sculpt_object.use_dynamic_topology_sculpting else "CHECKBOX_DEHLT",
            text="",
            emboss=is_popover,
        )

    def draw(self, context):
        layout = self.layout
        layout.use_property_split = True
        layout.use_property_decorate = False

        tool_settings = context.tool_settings
        sculpt = tool_settings.sculpt
        settings = self.paint_settings(context)
        brush = settings.brush

        col = layout.column()
        col.active = context.sculpt_object.use_dynamic_topology_sculpting

        sub = col.column()
        sub.active = (brush and brush.sculpt_capabilities.has_dyntopo) or sculpt.detail_type_method == "MANUAL"

        # BFA - moved to top, this defines the "modes" then options of the detail_type_method, then you tune the details (top down hirarchal UX)
        sub.prop(sculpt, "detail_type_method", text="Detailing")
        sub.prop(sculpt, "detail_refine_method", text="Refine Method")

        if sculpt.detail_type_method in {"CONSTANT", "MANUAL"}:
            row = sub.row(align=True)
            row.prop(sculpt, "constant_detail_resolution")
            props = row.operator("sculpt.sample_detail_size", text="", icon="EYEDROPPER")
            props.mode = "DYNTOPO"
        elif sculpt.detail_type_method == "BRUSH":
            row = sub.row(align=True)
            row.prop(sculpt, "detail_percent")
        else:
            row = sub.row(align=True)
            row.prop(sculpt, "detail_size")

        if sculpt.detail_type_method in {"CONSTANT", "MANUAL"}:
            # col.separator() #BFA - unnecessary
            col.operator("sculpt.detail_flood_fill", icon="FLOODFILL")


class VIEW3D_PT_sculpt_voxel_remesh(Panel, View3DPaintPanel):
    bl_context = ".sculpt_mode"  # dot on purpose (access from topbar)
    bl_label = "Remesh"
    bl_options = {"DEFAULT_CLOSED"}
    bl_ui_units_x = 12

    @classmethod
    def poll(cls, context):
        return context.sculpt_object and context.tool_settings.sculpt

    def draw(self, context):
        layout = self.layout
        layout.use_property_split = True
        layout.use_property_decorate = False

        col = layout.column()
        mesh = context.active_object.data
        row = col.row(align=True)
        row.prop(mesh, "remesh_mode", text="Mode", expand=True)

        if mesh.remesh_mode == "VOXEL":
            row = col.row(align=True)
            row.prop(mesh, "remesh_voxel_size")
            props = row.operator("sculpt.sample_detail_size", text="", icon="EYEDROPPER")
            props.mode = "VOXEL"
            col.prop(mesh, "remesh_voxel_adaptivity")
            col.use_property_split = False
            col.prop(mesh, "use_remesh_fix_poles")

            col.label(text="Preserve")

            row = col.row()
            row.separator()
            row.prop(mesh, "use_remesh_preserve_volume", text="Volume")
            row = col.row()
            row.separator()
            row.prop(mesh, "use_remesh_preserve_attributes", text="Attributes")

            layout.operator("object.voxel_remesh", text="Voxel Remesh")
        else:
            col.operator("object.quadriflow_remesh", text="QuadriFlow Remesh")


# TODO, move to space_view3d.py
class VIEW3D_PT_sculpt_options(Panel, View3DPaintPanel):
    bl_context = ".sculpt_mode"  # dot on purpose (access from topbar)
    bl_label = "Options"
    bl_options = {"DEFAULT_CLOSED"}
    bl_ui_units_x = 12

    @classmethod
    def poll(cls, context):
        return context.sculpt_object and context.tool_settings.sculpt

    def draw(self, context):
        layout = self.layout
        layout.use_property_split = False
        layout.use_property_decorate = False

        tool_settings = context.tool_settings
        sculpt = tool_settings.sculpt

        col = layout.column(align=True)
        col.label(text="Display")

        row = col.row()
        row.separator()
        row.prop(sculpt, "show_low_resolution")
        row = col.row()
        row.separator()
        row.prop(sculpt, "use_sculpt_delay_updates")
        row = col.row()
        row.separator()
        row.prop(sculpt, "use_deform_only")
        # BFA - added for consistency
        col.label(text="Display")

        row = col.row()
        row.separator()
        row.prop(sculpt, "use_automasking_topology", text="Topology")
        row = col.row()
        row.separator()
        row.prop(sculpt, "use_automasking_face_sets", text="Face Sets")
        row = col.row()
        row.separator()
        row.prop(sculpt, "use_automasking_boundary_edges", text="Mesh Boundary")
        row = col.row()
        row.separator()
        row.prop(sculpt, "use_automasking_boundary_face_sets", text="Face Sets Boundary")
        row = col.row()
        row.separator()
        row.prop(sculpt, "use_automasking_cavity", text="Cavity")
        row = col.row()
        row.separator()
        row.prop(sculpt, "use_automasking_cavity_inverted", text="Cavity (Inverted)")
        row = col.row()
        row.separator()
        row.prop(sculpt, "use_automasking_start_normal", text="Area Normal")
        row = col.row()
        row.separator()
        row.prop(sculpt, "use_automasking_view_normal", text="View Normal")

        if sculpt.use_automasking_start_normal:
            col.separator()

            col.prop(sculpt, "automasking_start_normal_limit")
            col.prop(sculpt, "automasking_start_normal_falloff")

        if sculpt.use_automasking_view_normal:
            col.separator()

            col.prop(sculpt, "use_automasking_view_occlusion", text="Occlusion")
            col.prop(sculpt, "automasking_view_normal_limit")
            col.prop(sculpt, "automasking_view_normal_falloff")

        col.separator()

        col.use_property_split = True
        col.prop(sculpt.brush, "automasking_boundary_edges_propagation_steps")

        if sculpt.use_automasking_cavity or sculpt.use_automasking_cavity_inverted:
            col.separator()

            col2 = col.column()
            props = col2.operator("sculpt.mask_from_cavity", text="Mask From Cavity")
            props.settings_source = "OPERATOR"

            col2 = col.column()

            col2.prop(sculpt, "automasking_cavity_factor", text="Cavity Factor")
            col2.prop(sculpt, "automasking_cavity_blur_steps", text="Cavity Blur")

            col2.prop(sculpt, "use_automasking_custom_cavity_curve", text="Use Curve")

            if sculpt.use_automasking_custom_cavity_curve:
                col2.template_curve_mapping(sculpt, "automasking_cavity_curve")


class VIEW3D_PT_sculpt_options_gravity(Panel, View3DPaintPanel):
    bl_context = ".sculpt_mode"  # dot on purpose (access from topbar)
    bl_parent_id = "VIEW3D_PT_sculpt_options"
    bl_label = "Gravity"

    @classmethod
    def poll(cls, context):
        return context.sculpt_object and context.tool_settings.sculpt

    def draw(self, context):
        layout = self.layout
        layout.use_property_split = True
        layout.use_property_decorate = False

        tool_settings = context.tool_settings
        sculpt = tool_settings.sculpt
        capabilities = sculpt.brush.sculpt_capabilities

        col = layout.column()
        col.active = capabilities.has_gravity
        col.prop(sculpt, "gravity", slider=True, text="Factor")
        col.prop(sculpt, "gravity_object")


# TODO, move to space_view3d.py
class VIEW3D_PT_sculpt_symmetry(Panel, View3DPaintPanel):
    bl_context = ".sculpt_mode"  # dot on purpose (access from topbar)
    bl_label = "Symmetry"
    bl_options = {"DEFAULT_CLOSED"}

    @classmethod
    def poll(cls, context):
        return (
            (context.sculpt_object and context.tool_settings.sculpt)
            and
            # When used in the tool header, this is explicitly included next to the XYZ symmetry buttons.
            (context.region.type != "TOOL_HEADER")
        )

    def draw(self, context):
        layout = self.layout
        layout.use_property_split = True
        layout.use_property_decorate = False

        sculpt = context.tool_settings.sculpt

        row = layout.row(align=True, heading="Mirror")

        ob = context.object
        mesh = ob.data
        row.prop(mesh, "use_mirror_x", text="X", toggle=True)
        row.prop(mesh, "use_mirror_y", text="Y", toggle=True)
        row.prop(mesh, "use_mirror_z", text="Z", toggle=True)

        row = layout.row(align=True, heading="Lock")
        row.prop(sculpt, "lock_x", text="X", toggle=True)
        row.prop(sculpt, "lock_y", text="Y", toggle=True)
        row.prop(sculpt, "lock_z", text="Z", toggle=True)

        row = layout.row(align=True, heading="Tiling")
        row.prop(sculpt, "tile_x", text="X", toggle=True)
        row.prop(sculpt, "tile_y", text="Y", toggle=True)
        row.prop(sculpt, "tile_z", text="Z", toggle=True)

        layout.use_property_split = False
        layout.prop(sculpt, "use_symmetry_feather", text="Feather")
        layout.use_property_split = True
        layout.prop(mesh, "radial_symmetry", text="Radial")
        layout.prop(sculpt, "tile_offset", text="Tile Offset")

        layout.separator()

        layout.label(text="Symmetrize")
        row = layout.row()
        row.separator()
        row.prop(sculpt, "symmetrize_direction")
        row = layout.row()
        row.separator()
        row.prop(WindowManager.operator_properties_last("sculpt.symmetrize"), "merge_tolerance")
        row = layout.row()
        row.separator()
        row.operator("sculpt.symmetrize")


class VIEW3D_PT_sculpt_symmetry_for_topbar(Panel):
    bl_space_type = "TOPBAR"
    bl_region_type = "HEADER"
    bl_label = "Symmetry"
    bl_ui_units_x = 13

    draw = VIEW3D_PT_sculpt_symmetry.draw


class VIEW3D_PT_curves_sculpt_symmetry(Panel, View3DPaintPanel):
    bl_context = ".curves_sculpt"  # dot on purpose (access from topbar)
    bl_label = "Symmetry"
    bl_options = {"DEFAULT_CLOSED"}

    @classmethod
    def poll(cls, context):
        ob = context.object
        return ob and ob.type == "CURVES"

    def draw(self, context):
        layout = self.layout
        layout.use_property_split = True
        layout.use_property_decorate = False

        ob = context.object
        curves = ob.data

        row = layout.row(align=True, heading="Mirror")
        row.prop(curves, "use_mirror_x", text="X", toggle=True)
        row.prop(curves, "use_mirror_y", text="Y", toggle=True)
        row.prop(curves, "use_mirror_z", text="Z", toggle=True)


class VIEW3D_PT_curves_sculpt_symmetry_for_topbar(Panel):
    bl_space_type = "TOPBAR"
    bl_region_type = "HEADER"
    bl_label = "Symmetry"

    draw = VIEW3D_PT_curves_sculpt_symmetry.draw


# ********** default tools for weight-paint ****************


# TODO, move to space_view3d.py
class VIEW3D_PT_tools_weightpaint_symmetry(Panel, View3DPaintPanel):
    bl_context = ".weightpaint"
    bl_options = {"DEFAULT_CLOSED"}
    bl_label = "Symmetry"

    @classmethod
    def poll(cls, context):
        # When used in the tool header, this is explicitly included next to the XYZ symmetry buttons.
        return context.region.type != "TOOL_HEADER"

    def draw(self, context):
        layout = self.layout
        layout.use_property_split = True
        layout.use_property_decorate = False

        ob = context.object
        mesh = ob.data

        col = layout.column(align=True)
        col.use_property_split = False
        col.prop(mesh, "use_mirror_vertex_groups")

        row = col.row()
        if mesh.use_mirror_vertex_groups:
            row.separator()
            row.use_property_split = False
            row.prop(mesh, "use_mirror_topology")

        layout.use_property_split = True

        draw_vpaint_symmetry(layout, ob)


class VIEW3D_PT_tools_weightpaint_symmetry_for_topbar(Panel):
    bl_space_type = "TOPBAR"
    bl_region_type = "HEADER"
    bl_label = "Symmetry"

    draw = VIEW3D_PT_tools_weightpaint_symmetry.draw


# TODO, move to space_view3d.py
class VIEW3D_PT_tools_weightpaint_options(Panel, View3DPaintPanel):
    bl_context = ".weightpaint"
    bl_label = "Options"
    bl_options = {"DEFAULT_CLOSED"}

    def draw(self, context):
        layout = self.layout

        layout.use_property_split = False
        layout.use_property_decorate = False

        tool_settings = context.tool_settings
        wpaint = tool_settings.weight_paint

        col = layout.column()

        col.prop(tool_settings, "use_auto_normalize", text="Auto Normalize")
        col.prop(tool_settings, "use_lock_relative", text="Lock-Relative")
        col.prop(tool_settings, "use_multipaint", text="Multi-Paint")

        col.prop(wpaint, "use_group_restrict")


# ********** default tools for vertex-paint ****************


# TODO, move to space_view3d.py
class VIEW3D_PT_tools_vertexpaint_options(Panel, View3DPaintPanel):
    bl_context = ".vertexpaint"  # dot on purpose (access from topbar)
    bl_label = "Options"
    bl_options = {"DEFAULT_CLOSED"}

    @classmethod
    def poll(cls, _context):
        # This is currently unused, since there aren't any Vertex Paint mode specific options.
        return False

    def draw(self, _context):
        layout = self.layout
        layout.use_property_split = True
        layout.use_property_decorate = False


# TODO, move to space_view3d.py
class VIEW3D_PT_tools_vertexpaint_symmetry(Panel, View3DPaintPanel):
    bl_context = ".vertexpaint"  # dot on purpose (access from topbar)
    bl_options = {"DEFAULT_CLOSED"}
    bl_label = "Symmetry"

    @classmethod
    def poll(cls, context):
        # When used in the tool header, this is explicitly included next to the XYZ symmetry buttons.
        return context.region.type != "TOOL_HEADER"

    def draw(self, context):
        layout = self.layout
        layout.use_property_split = True
        layout.use_property_decorate = False

        ob = context.object

        draw_vpaint_symmetry(layout, ob)


class VIEW3D_PT_tools_vertexpaint_symmetry_for_topbar(Panel):
    bl_space_type = "TOPBAR"
    bl_region_type = "HEADER"
    bl_label = "Symmetry"

    draw = VIEW3D_PT_tools_vertexpaint_symmetry.draw


# ********** default tools for texture-paint ****************


# TODO, move to space_view3d.py
class VIEW3D_PT_tools_imagepaint_options_external(Panel, View3DPaintPanel):
    bl_context = ".imagepaint"  # dot on purpose (access from topbar)
    bl_label = "External"
    bl_parent_id = "VIEW3D_PT_tools_imagepaint_options"
    bl_options = {"DEFAULT_CLOSED"}

    def draw(self, context):
        layout = self.layout
        layout.use_property_split = True
        layout.use_property_decorate = False

        tool_settings = context.tool_settings
        ipaint = tool_settings.image_paint

        layout.prop(ipaint, "screen_grab_size", text="Screen Grab Size")

        layout.separator()

        flow = layout.grid_flow(row_major=True, columns=0, even_columns=True, even_rows=False, align=False)
        col = flow.column()
        col.operator("image.project_edit", text="Quick Edit")
        col = flow.column()
        col.operator("image.project_apply", text="Apply")
        col = flow.column()
        col.operator("paint.project_image", text="Apply Camera Image")


# TODO, move to space_view3d.py
class VIEW3D_PT_tools_imagepaint_symmetry(Panel, View3DPaintPanel):
    bl_context = ".imagepaint"  # dot on purpose (access from topbar)
    bl_label = "Symmetry"
    bl_options = {"DEFAULT_CLOSED"}

    @classmethod
    def poll(cls, context):
        # When used in the tool header, this is explicitly included next to the XYZ symmetry buttons.
        return context.region.type != "TOOL_HEADER"

    def draw(self, context):
        layout = self.layout

        split = layout.split()

        col = split.column()
        col.alignment = "RIGHT"
        col.label(text="Mirror")

        col = split.column()

        row = col.row(align=True)
        ob = context.object
        mesh = ob.data
        row.prop(mesh, "use_mirror_x", text="X", toggle=True)
        row.prop(mesh, "use_mirror_y", text="Y", toggle=True)
        row.prop(mesh, "use_mirror_z", text="Z", toggle=True)


# TODO, move to space_view3d.py
class VIEW3D_PT_tools_imagepaint_options(View3DPaintPanel, Panel):
    bl_context = ".imagepaint"  # dot on purpose (access from topbar)
    bl_label = "Options"
    bl_options = {"DEFAULT_CLOSED"}

    @classmethod
    def poll(cls, context):
        brush = context.tool_settings.image_paint.brush
        return brush is not None

    def draw(self, context):
        layout = self.layout

        layout.use_property_split = True
        layout.use_property_decorate = False

        tool_settings = context.tool_settings
        ipaint = tool_settings.image_paint

        layout.prop(ipaint, "seam_bleed")
        layout.prop(ipaint, "dither", slider=True)

        col = layout.column()
        col.use_property_split = False
        col.prop(ipaint, "use_occlude")
        col.prop(ipaint, "use_backface_culling", text="Backface Culling")


class VIEW3D_PT_tools_imagepaint_options_cavity(Panel):
    bl_space_type = "VIEW_3D"
    bl_region_type = "HEADER"
    bl_label = "Cavity Mask"
    bl_parent_id = "VIEW3D_PT_mask"
    bl_options = {"DEFAULT_CLOSED"}

    def draw_header(self, context):
        tool_settings = context.tool_settings
        ipaint = tool_settings.image_paint

        row = self.layout.row()
        split = row.split(factor=0.5)
        split.prop(ipaint, "use_cavity", text=self.bl_label if self.is_popover else "")
        if ipaint.use_cavity:
            split.label(icon="DISCLOSURE_TRI_DOWN")
        else:
            split.label(icon="DISCLOSURE_TRI_RIGHT")

    def draw(self, context):
        layout = self.layout

        tool_settings = context.tool_settings
        ipaint = tool_settings.image_paint

        if ipaint.use_cavity:
            layout.template_curve_mapping(ipaint, "cavity_curve", brush=True)


# TODO, move to space_view3d.py
class VIEW3D_PT_imagepaint_options(View3DPaintPanel):
    bl_label = "Options"

    @classmethod
    def poll(cls, _context):
        # This is currently unused, since there aren't any Vertex Paint mode specific options.
        return False
        # return (context.image_paint_object and context.tool_settings.image_paint)

    def draw(self, _context):
        layout = self.layout
        layout.use_property_split = True
        layout.use_property_decorate = False


class VIEW3D_MT_tools_projectpaint_stencil(Menu):
    bl_label = "Mask Layer"

    def draw(self, context):
        layout = self.layout
        for i, uv_layer in enumerate(context.active_object.data.uv_layers):
            props = layout.operator("wm.context_set_int", text=uv_layer.name, translate=False)
            props.data_path = "active_object.data.uv_layer_stencil_index"
            props.value = i


# TODO, move to space_view3d.py
class VIEW3D_PT_tools_particlemode_options(View3DPanel, Panel):
    """Default tools for particle mode"""

    bl_category = "Tool"
    bl_context = ".particlemode"
    bl_label = "Options"
    bl_options = {"DEFAULT_CLOSED"}

    def draw(self, context):
        layout = self.layout

        layout.use_property_split = True
        layout.use_property_decorate = False  # No animation.

        pe = context.tool_settings.particle_edit
        ob = pe.object

        layout.prop(pe, "type", text="Editing Type")

        ptcache = None

        if pe.type == "PARTICLES":
            if ob.particle_systems:
                if len(ob.particle_systems) > 1:
                    layout.template_list(
                        "UI_UL_list",
                        "particle_systems",
                        ob,
                        "particle_systems",
                        ob.particle_systems,
                        "active_index",
                        rows=2,
                        maxrows=3,
                    )

                ptcache = ob.particle_systems.active.point_cache
        else:
            for md in ob.modifiers:
                if md.type == pe.type:
                    ptcache = md.point_cache

        if ptcache and len(ptcache.point_caches) > 1:
            layout.template_list(
                "UI_UL_list",
                "particles_point_caches",
                ptcache,
                "point_caches",
                ptcache.point_caches,
                "active_index",
                rows=2,
                maxrows=3,
            )

        if not pe.is_editable:
            layout.label(text="Point cache must be baked")
            layout.label(text="in memory to enable editing!")

        col = layout.column(align=True)
        col.active = pe.is_editable
        col.use_property_split = False
        col.prop(ob.data, "use_mirror_x")
        if pe.tool == "ADD":
            col.prop(ob.data, "use_mirror_topology")

        if not pe.is_hair:
            col.prop(pe, "use_auto_velocity", text="Auto-Velocity")

        if pe.tool == "ADD":
            sub.prop(ob.data, "use_mirror_topology")

        col.separator()

        col.label(text="Preserve")
        row = col.row()
        row.separator()
        row.prop(pe, "use_preserve_length", text="Preserve Strand Lengths")
        row = col.row()
        row.separator()
        row.prop(pe, "use_preserve_root", text="Preserve Root Positions")


class VIEW3D_PT_tools_particlemode_options_shapecut(View3DPanel, Panel):
    """Default tools for particle mode"""

    bl_category = "Tool"
    bl_parent_id = "VIEW3D_PT_tools_particlemode_options"
    bl_label = "Cut Particles to Shape"
    bl_options = {"DEFAULT_CLOSED"}

    def draw(self, context):
        layout = self.layout

        layout.use_property_split = True
        layout.use_property_decorate = False  # No animation.

        pe = context.tool_settings.particle_edit

        layout.prop(pe, "shape_object")
        layout.operator("particle.shape_cut", text="Cut")


class VIEW3D_PT_tools_particlemode_options_display(View3DPanel, Panel):
    """Default tools for particle mode"""

    bl_category = "Tool"
    bl_parent_id = "VIEW3D_PT_tools_particlemode_options"
    bl_label = "Viewport Display"

    def draw(self, context):
        layout = self.layout

        layout.use_property_split = True
        layout.use_property_decorate = False  # No animation.

        pe = context.tool_settings.particle_edit

        col = layout.column()
        col.active = pe.is_editable
        col.prop(pe, "display_step", text="Path Steps")
        if pe.is_hair:
            col.use_property_split = False
            col.prop(pe, "show_particles", text="Children")
        else:
            if pe.type == "PARTICLES":
                col.use_property_split = False
                col.prop(pe, "show_particles", text="Particles")
            col.use_property_split = False
            col.prop(pe, "use_fade_time")
            sub = col.row(align=True)
            sub.active = pe.use_fade_time
            sub.use_property_split = True
            sub.prop(pe, "fade_frames", slider=True)


# ********** grease pencil object tool panels ****************

# Grease Pencil drawing brushes


def tool_use_brush(context):
    from bl_ui.space_toolsystem_common import ToolSelectPanelHelper

    tool = ToolSelectPanelHelper.tool_active_from_context(context)
    if tool and tool.use_brushes is False:
        return False

    return True


class VIEW3D_PT_tools_grease_pencil_sculpt_brush_popover(GreasePencilSculptAdvancedPanel, View3DPanel, Panel):
    bl_context = ".grease_pencil_sculpt"
    bl_label = "Brush"
    bl_category = "Tool"

    @classmethod
    def poll(cls, context):
        if context.region.type != "TOOL_HEADER":
            return False

        brush = context.tool_settings.gpencil_sculpt_paint.brush
        if brush is None:
            return False

        tool = brush.gpencil_sculpt_brush_type
        return tool in {"SMOOTH", "RANDOMIZE"}


# Grease Pencil weight painting tools
class GreasePencilWeightPanel:
    bl_context = ".greasepencil_weight"
    bl_category = "Tool"


class VIEW3D_PT_tools_grease_pencil_weight_paint_select(View3DPanel, Panel, GreasePencilWeightPanel, BrushSelectPanel):
    bl_label = "Brush Asset"


class VIEW3D_PT_tools_grease_pencil_weight_paint_settings(Panel, View3DPanel, GreasePencilWeightPanel):
    bl_label = "Brush Settings"

    def draw(self, context):
        if self.is_popover:
            return

        layout = self.layout
        layout.use_property_split = True
        layout.use_property_decorate = False

        tool_settings = context.scene.tool_settings
        settings = tool_settings.gpencil_weight_paint
        brush = settings.brush

        # Grease Pencil
        from bl_ui.properties_paint_common import (
            brush_basic_grease_pencil_weight_settings,
        )

        brush_basic_grease_pencil_weight_settings(layout, context, brush)


class VIEW3D_PT_tools_grease_pencil_brush_weight_falloff(GreasePencilBrushFalloff, Panel, View3DPaintPanel):
    bl_context = ".greasepencil_weight"
    bl_parent_id = "VIEW3D_PT_tools_grease_pencil_weight_paint_settings"
    bl_label = "Falloff"
    bl_options = {"DEFAULT_CLOSED"}

    @classmethod
    def poll(cls, context):
        tool_settings = context.tool_settings
        settings = tool_settings.gpencil_weight_paint
        brush = settings.brush
        return brush and brush.curve


class VIEW3D_PT_tools_grease_pencil_weight_options(Panel, View3DPanel, GreasePencilWeightPanel):
    bl_label = "Options"
    bl_options = {"DEFAULT_CLOSED"}

    def draw(self, context):
        layout = self.layout
        layout.use_property_split = False
        layout.use_property_decorate = False
        tool_settings = context.scene.tool_settings

        col = layout.column()
        col.prop(tool_settings, "use_auto_normalize", text="Auto Normalize")


# Grease Pencil vertex painting tools
class GreasePencilVertexPanel:
    bl_context = ".greasepencil_vertex"
    bl_category = "Tool"


class VIEW3D_PT_tools_grease_pencil_vertex_paint_select(View3DPanel, Panel, GreasePencilVertexPanel, BrushSelectPanel):
    bl_label = "Brush Asset"


class VIEW3D_PT_tools_grease_pencil_vertex_paint_settings(Panel, View3DPanel, GreasePencilVertexPanel):
    bl_label = "Brush Settings"

    def draw(self, context):
        layout = self.layout
        layout.use_property_split = True
        layout.use_property_decorate = False

        tool_settings = context.scene.tool_settings
        settings = tool_settings.gpencil_vertex_paint
        brush = settings.brush

        if not self.is_popover:
            from bl_ui.properties_paint_common import (
                brush_basic_gpencil_vertex_settings,
            )

            brush_basic_gpencil_vertex_settings(layout, context, brush)


class VIEW3D_PT_tools_grease_pencil_brush_vertex_color(View3DPanel, Panel):
    bl_context = ".greasepencil_vertex"
    bl_label = "Color"
    bl_category = "Tool"

    @classmethod
    def poll(cls, context):
        ob = context.object
        tool_settings = context.tool_settings
        settings = tool_settings.gpencil_vertex_paint
        brush = settings.brush

        if ob is None or brush is None:
            return False

        if context.region.type == "TOOL_HEADER" or brush.gpencil_vertex_brush_type in {"BLUR", "AVERAGE", "SMEAR"}:
            return False

        return True

    def draw(self, context):
        layout = self.layout
        layout.use_property_split = True
        layout.use_property_decorate = False
        tool_settings = context.tool_settings
        settings = tool_settings.gpencil_vertex_paint
        brush = settings.brush
        use_unified_paint = context.object.mode != "PAINT_GREASE_PENCIL"
        ups = settings.unified_paint_settings
        prop_owner = ups if use_unified_paint and ups.use_unified_color else brush

        col = layout.column()

        col.template_color_picker(prop_owner, "color", value_slider=True)

        sub_row = col.row(align=True)
        if use_unified_paint:
            UnifiedPaintPanel.prop_unified_color(sub_row, context, brush, "color", text="")
            UnifiedPaintPanel.prop_unified_color(sub_row, context, brush, "secondary_color", text="")
        else:
            sub_row.prop(brush, "color", text="")
            sub_row.prop(brush, "secondary_color", text="")

        sub_row.operator("paint.brush_colors_flip", icon="FILE_REFRESH", text="")
        if use_unified_paint:
            sub_row.prop(ups, "use_unified_color", text="", icon="BRUSHES_ALL")


class VIEW3D_PT_tools_grease_pencil_brush_vertex_falloff(GreasePencilBrushFalloff, Panel, View3DPaintPanel):
    bl_context = ".greasepencil_vertex"
    bl_label = "Falloff"
    bl_options = {"DEFAULT_CLOSED"}

    @classmethod
    def poll(cls, context):
        tool_settings = context.tool_settings
        settings = tool_settings.gpencil_vertex_paint
        return settings and settings.brush and settings.brush.curve


class VIEW3D_PT_tools_grease_pencil_brush_vertex_palette(View3DPanel, Panel):
    bl_context = ".greasepencil_vertex"
    bl_label = "Palette"
    bl_category = "Tool"
    bl_parent_id = "VIEW3D_PT_tools_grease_pencil_brush_vertex_color"

    @classmethod
    def poll(cls, context):
        ob = context.object
        tool_settings = context.tool_settings
        settings = tool_settings.gpencil_vertex_paint
        brush = settings.brush

        if ob is None or brush is None:
            return False

        if brush.gpencil_vertex_brush_type in {"BLUR", "AVERAGE", "SMEAR"}:
            return False

        return True

    def draw(self, context):
        layout = self.layout
        layout.use_property_split = True
        layout.use_property_decorate = False
        tool_settings = context.tool_settings
        settings = tool_settings.gpencil_vertex_paint

        col = layout.column()

        row = col.row(align=True)
        row.template_ID(settings, "palette", new="palette.new")
        if settings.palette:
            col.template_palette(settings, "palette", color=True)


class VIEW3D_PT_tools_grease_pencil_paint_appearance(GreasePencilDisplayPanel, Panel, View3DPanel):
    bl_context = ".grease_pencil_paint"
    bl_parent_id = "VIEW3D_PT_tools_grease_pencil_v3_brush_settings"
    bl_label = "Cursor"
    bl_category = "Tool"
    bl_ui_units_x = 15


class VIEW3D_PT_tools_grease_pencil_sculpt_appearance(GreasePencilDisplayPanel, Panel, View3DPanel):
    bl_context = ".grease_pencil_sculpt"
    bl_parent_id = "VIEW3D_PT_tools_grease_pencil_v3_brush_settings"
    bl_label = "Cursor"
    bl_category = "Tool"

<<<<<<< HEAD
    # BFA - Hide this panel in "Draw Mode"
    # I do not know why this bug occurs on our end but not in main Blender.
    @classmethod
    def poll(cls, context):
        return super().poll(context) and context.mode == SCULPT_GREASE_PENCIL
=======
    @classmethod
    def poll(cls, context):
        return context.mode == 'SCULPT_GREASE_PENCIL'
>>>>>>> c38e04af


class VIEW3D_PT_tools_grease_pencil_weight_appearance(GreasePencilDisplayPanel, Panel, View3DPanel):
    bl_context = ".greasepencil_weight"
    bl_parent_id = "VIEW3D_PT_tools_grease_pencil_weight_paint_settings"
    bl_category = "Tool"
    bl_label = "Cursor"


class VIEW3D_PT_tools_grease_pencil_vertex_appearance(GreasePencilDisplayPanel, Panel, View3DPanel):
    bl_context = ".greasepencil_vertex"
    bl_parent_id = "VIEW3D_PT_tools_grease_pencil_vertex_paint_settings"
    bl_category = "Tool"
    bl_label = "Cursor"


class VIEW3D_PT_gpencil_brush_presets(Panel, PresetPanel):
    """Brush settings"""

    bl_label = "Brush Presets"
    preset_subdir = "gpencil_brush"
    preset_operator = "script.execute_preset"
    preset_add_operator = "scene.gpencil_brush_preset_add"


class GreasePencilV3PaintPanel:
    bl_context = ".grease_pencil_paint"
    bl_category = "Tool"

    @classmethod
    def poll(cls, context):
        if context.space_data.type in {"VIEW_3D", "PROPERTIES"}:
            # Hide for tools not using brushes.
            if tool_use_brush(context) is False:
                return False

            return True
        else:
            return True


class VIEW3D_PT_tools_grease_pencil_v3_brush_select(Panel, View3DPanel, GreasePencilV3PaintPanel, BrushSelectPanel):
    bl_label = "Brush Asset"


class VIEW3D_PT_tools_grease_pencil_v3_brush_settings(Panel, View3DPanel, GreasePencilV3PaintPanel):
    bl_label = "Brush Settings"
    bl_options = {"DEFAULT_CLOSED"}

    def draw_header_preset(self, _context):
        VIEW3D_PT_gpencil_brush_presets.draw_panel_header(self.layout)

    def draw(self, context):
        layout = self.layout
        layout.use_property_split = True
        layout.use_property_decorate = False

        tool_settings = context.scene.tool_settings
        gpencil_paint = tool_settings.gpencil_paint

        brush = gpencil_paint.brush

        if brush is not None:
            gp_settings = brush.gpencil_settings
            # BFA - WIP - may need updating from Blender
            #            if brush.gpencil_brush_type in {'DRAW', 'FILL'}:
            #                row = layout.row(align=True)
            #                row_mat = row.row()
            #                if gp_settings.use_material_pin:
            #                    row_mat.template_ID(gp_settings, "material", live_icon=True)
            #                else:
            #                    row_mat.template_ID(context.active_object, "active_material", live_icon=True)
            #                    row_mat.enabled = False  # will otherwise allow changing material in active slot

            #                row.prop(gp_settings, "use_material_pin", text="")

            ma = gp_settings.material

            row = layout.row(align=True)
            if not gp_settings.use_material_pin:
                ma = context.object.active_material
            icon_id = 0
            txt_ma = ""
            if ma:
                ma.id_data.preview_ensure()
                if ma.id_data.preview:
                    icon_id = ma.id_data.preview.icon_id
                    txt_ma = ma.name
                    maxw = 25
                    if len(txt_ma) > maxw:
                        txt_ma = txt_ma[: maxw - 5] + ".." + txt_ma[-3:]

            sub = row.row(align=True)
            sub.enabled = not gp_settings.use_material_pin
            sub.ui_units_x = 8
            sub.popover(
                panel="TOPBAR_PT_grease_pencil_materials",
                text=txt_ma,
                icon_value=icon_id,
            )

            row.prop(gp_settings, "use_material_pin", text="")

            if not self.is_popover:
                from bl_ui.properties_paint_common import (
                    brush_basic_grease_pencil_paint_settings,
                )

                brush_basic_grease_pencil_paint_settings(layout, context, brush, None, compact=False)


class VIEW3D_PT_tools_grease_pencil_v3_brush_advanced(View3DPanel, Panel):
    bl_context = ".grease_pencil_paint"
    bl_label = "Advanced"
    bl_parent_id = "VIEW3D_PT_tools_grease_pencil_v3_brush_settings"
    bl_category = "Tool"
    bl_options = {"DEFAULT_CLOSED"}
    bl_ui_units_x = 13

    @classmethod
    def poll(cls, context):
        ob = context.active_object
        if ob.type != "GREASEPENCIL":
            return False
        brush = context.tool_settings.gpencil_paint.brush
        return brush is not None and brush.gpencil_brush_type not in {"ERASE", "TINT", "FILL"}

    def draw(self, context):
        layout = self.layout
        layout.use_property_split = True
        layout.use_property_decorate = False

        tool_settings = context.scene.tool_settings
        gpencil_paint = tool_settings.gpencil_paint
        brush = gpencil_paint.brush
        gp_settings = brush.gpencil_settings

        col = layout.column(align=True)
        if brush is None:
            return

        row = col.row(align=True)
        row.prop(brush, "use_locked_size", expand=True)
        col.separator()

        col.prop(brush, "spacing", slider=True)
        col.separator()

        col.prop(gp_settings, "active_smooth_factor")
        col.separator()

        col.prop(gp_settings, "angle", slider=True)
        col.prop(gp_settings, "angle_factor", text="Factor", slider=True)

        ob = context.object
        ma = None
        if ob and brush.gpencil_settings.use_material_pin is False:
            ma = ob.active_material
        elif brush.gpencil_settings.material:
            ma = brush.gpencil_settings.material

        col.separator()
        col.prop(gp_settings, "hardness", slider=True)
        subcol = col.column(align=True)
        if ma and ma.grease_pencil.mode == "LINE":
            subcol.enabled = False
        subcol.prop(gp_settings, "aspect")


class VIEW3D_PT_tools_grease_pencil_v3_brush_fill_advanced(View3DPanel, Panel):
    bl_context = ".grease_pencil_paint"
    bl_label = "Advanced"
    bl_parent_id = "VIEW3D_PT_tools_grease_pencil_v3_brush_settings"
    bl_category = "Tool"
    bl_options = {"DEFAULT_CLOSED"}
    bl_ui_units_x = 14

    @classmethod
    def poll(cls, context):
        ob = context.active_object
        if ob.type != "GREASEPENCIL":
            return False
        brush = context.tool_settings.gpencil_paint.brush
        return brush is not None and brush.gpencil_brush_type == "FILL"

    def draw(self, context):
        layout = self.layout
        layout.use_property_split = True
        layout.use_property_decorate = False

        tool_settings = context.scene.tool_settings
        gpencil_paint = tool_settings.gpencil_paint
        brush = gpencil_paint.brush
        gp_settings = brush.gpencil_settings

        col = layout.column(align=True)
        if brush is None:
            return

        row = col.row(align=True)
        row.prop(gp_settings, "fill_draw_mode", text="Boundary", text_ctxt=i18n_contexts.id_gpencil)
        row.prop(
            gp_settings,
            "show_fill_boundary",
            icon="HIDE_OFF" if gp_settings.show_fill_boundary else "HIDE_ON",
            text="",
        )

        col.separator()
        row = col.row(align=True)
        row.prop(gp_settings, "fill_layer_mode", text="Layers")

        col.separator()
        col.prop(gp_settings, "fill_simplify_level", text="Simplify")
        if gp_settings.fill_draw_mode != "STROKE":
            col = layout.column(align=False)  # bfa remove Ignore Transparent heading
            col.use_property_decorate = False
            row = col.row(align=True)
            split = row.split(factor=0.39)  # add split row show fill
            row = split.row()
            sub = row.row(align=True)
            sub.use_property_split = False
            sub.prop(gp_settings, "show_fill", text="Ignore Transparent")  # bfa move Ignore Transparent text here
            sub = split.row(align=True)
            if gp_settings.show_fill:
                sub.prop(gp_settings, "fill_threshold", text="")
            else:
                sub.label(icon="DISCLOSURE_TRI_RIGHT")

        col.separator()
        row = col.row(align=True)
        row.use_property_split = False  # bfa add use_property_split
        row.prop(gp_settings, "use_fill_limit")
        row = col.row(align=True)
        row.use_property_split = False
        row.prop(gp_settings, "use_auto_remove_fill_guides")


class VIEW3D_PT_tools_grease_pencil_v3_brush_stroke(Panel, View3DPanel):
    bl_context = ".grease_pencil_paint"
    bl_parent_id = "VIEW3D_PT_tools_grease_pencil_v3_brush_settings"
    bl_label = "Stroke"
    bl_category = "Tool"
    bl_options = {"DEFAULT_CLOSED"}
    bl_ui_units_x = 12

    @classmethod
    def poll(cls, context):
        ob = context.active_object
        if ob.type != "GREASEPENCIL":
            return False
        brush = context.tool_settings.gpencil_paint.brush
        return brush is not None and brush.gpencil_brush_type == "DRAW"

    def draw(self, _context):
        layout = self.layout
        layout.use_property_split = True
        layout.use_property_decorate = False


class VIEW3D_PT_tools_grease_pencil_v3_brush_post_processing(View3DPanel, Panel):
    bl_context = ".grease_pencil_paint"
    bl_parent_id = "VIEW3D_PT_tools_grease_pencil_v3_brush_stroke"
    bl_label = "Post-Processing"
    bl_category = "Tool"
    bl_options = {"DEFAULT_CLOSED"}

    @classmethod
    def poll(cls, context):
        ob = context.active_object
        if ob.type != "GREASEPENCIL":
            return False
        brush = context.tool_settings.gpencil_paint.brush
        return brush is not None and brush.gpencil_brush_type not in {"ERASE", "FILL", "TINT"}

    def draw_header(self, context):
        brush = context.tool_settings.gpencil_paint.brush
        gp_settings = brush.gpencil_settings
        self.layout.use_property_split = False
        self.layout.prop(gp_settings, "use_settings_postprocess", text=self.bl_label if self.is_popover else "")

    def draw(self, context):
        layout = self.layout
        layout.use_property_split = True
        layout.use_property_decorate = False

        brush = context.tool_settings.gpencil_paint.brush
        gp_settings = brush.gpencil_settings

        col = layout.column()
        col.active = gp_settings.use_settings_postprocess

        col1 = col.column(align=True)
        col1.prop(gp_settings, "pen_smooth_factor")
        col1.prop(gp_settings, "pen_smooth_steps")

        col1 = col.column(align=True)
        col1.prop(gp_settings, "pen_subdivision_steps", text="Subdivisions")

        col1 = col.column(align=True)
        col1.prop(gp_settings, "simplify_pixel_threshold", slider=True)

        col1 = col.column(align=True)
        col1.use_property_split = False
        col1.prop(gp_settings, "use_trim")

        col.separator()

        row = col.row(align=True)
        row.use_property_split = False
        row.prop(gp_settings, "use_settings_outline")
        row2 = row.row(align=True)
        row2.enabled = gp_settings.use_settings_outline
        row2.prop(gp_settings, "material_alt", text="")

        row2 = col.row(align=True)
        row2.enabled = gp_settings.use_settings_outline
        row2.prop(gp_settings, "outline_thickness_factor")


class VIEW3D_PT_tools_grease_pencil_v3_brush_random(View3DPanel, Panel):
    bl_context = ".grease_pencil_paint"
    bl_parent_id = "VIEW3D_PT_tools_grease_pencil_v3_brush_stroke"
    bl_label = "Randomize"
    bl_category = "Tool"
    bl_options = {"DEFAULT_CLOSED"}

    @classmethod
    def poll(cls, context):
        ob = context.active_object
        if ob.type != "GREASEPENCIL":
            return False
        brush = context.tool_settings.gpencil_paint.brush
        return brush is not None and brush.gpencil_brush_type not in {"ERASE", "FILL", "TINT"}

    def draw_header(self, context):
        brush = context.tool_settings.gpencil_paint.brush
        gp_settings = brush.gpencil_settings
        self.layout.use_property_split = False
        self.layout.prop(gp_settings, "use_settings_random", text=self.bl_label if self.is_popover else "")

    def draw(self, context):
        layout = self.layout
        layout.use_property_split = True
        layout.use_property_decorate = False

        tool_settings = context.tool_settings
        brush = tool_settings.gpencil_paint.brush
        mode = tool_settings.gpencil_paint.color_mode
        gp_settings = brush.gpencil_settings

        col = layout.column()
        col.enabled = gp_settings.use_settings_random

        row = col.row(align=True)
        row.prop(gp_settings, "random_pressure", text="Radius", slider=True)
        row.prop(gp_settings, "use_stroke_random_radius", text="", icon="GP_SELECT_STROKES")
        row.prop(gp_settings, "use_random_press_radius", text="", icon="STYLUS_PRESSURE")
        if gp_settings.use_random_press_radius and self.is_popover is False:
            col.template_curve_mapping(gp_settings, "curve_random_pressure", brush=True)

        row = col.row(align=True)
        row.prop(gp_settings, "random_strength", text="Strength", slider=True, text_ctxt=i18n_contexts.id_gpencil)
        row.prop(gp_settings, "use_stroke_random_strength", text="", icon="GP_SELECT_STROKES")
        row.prop(gp_settings, "use_random_press_strength", text="", icon="STYLUS_PRESSURE")
        if gp_settings.use_random_press_strength and self.is_popover is False:
            col.template_curve_mapping(gp_settings, "curve_random_strength", brush=True)

        row = col.row(align=True)
        row.prop(gp_settings, "uv_random", text="Rotation", slider=True)
        row.prop(gp_settings, "use_stroke_random_uv", text="", icon="GP_SELECT_STROKES")
        row.prop(gp_settings, "use_random_press_uv", text="", icon="STYLUS_PRESSURE")
        if gp_settings.use_random_press_uv and self.is_popover is False:
            col.template_curve_mapping(gp_settings, "curve_random_uv", brush=True)

        col.separator()

        col1 = col.column(align=True)
        col1.enabled = mode == "VERTEXCOLOR" and gp_settings.use_settings_random
        row = col1.row(align=True)
        row.prop(brush, "hue_jitter", slider=True)
        row.prop(brush, "use_stroke_random_hue", text="", icon="GP_SELECT_STROKES")
        row.prop(brush, "use_random_press_hue", text="", icon="STYLUS_PRESSURE")
        if brush.use_random_press_hue and self.is_popover is False:
            col1.template_curve_mapping(brush, "curve_random_hue", brush=True)

        row = col1.row(align=True)
        row.prop(brush, "saturation_jitter", slider=True)
        row.prop(brush, "use_stroke_random_sat", text="", icon="GP_SELECT_STROKES")
        row.prop(brush, "use_random_press_sat", text="", icon="STYLUS_PRESSURE")
        if brush.use_random_press_sat and self.is_popover is False:
            col1.template_curve_mapping(brush, "curve_random_saturation", brush=True)

        row = col1.row(align=True)
        row.prop(brush, "value_jitter", slider=True)
        row.prop(brush, "use_stroke_random_val", text="", icon="GP_SELECT_STROKES")
        row.prop(brush, "use_random_press_val", text="", icon="STYLUS_PRESSURE")
        if brush.use_random_press_val and self.is_popover is False:
            col1.template_curve_mapping(brush, "curve_random_value", brush=True)

        col.separator()

        row = col.row(align=True)
        row.prop(gp_settings, "pen_jitter", slider=True)
        row.prop(gp_settings, "use_jitter_pressure", text="", icon="STYLUS_PRESSURE")
        if gp_settings.use_jitter_pressure and self.is_popover is False:
            col.template_curve_mapping(gp_settings, "curve_jitter", brush=True)


class VIEW3D_PT_tools_grease_pencil_v3_brush_stabilizer(Panel, View3DPanel):
    bl_context = ".grease_pencil_paint"
    bl_parent_id = "VIEW3D_PT_tools_grease_pencil_v3_brush_stroke"
    bl_label = "Stabilize Stroke"
    bl_category = "Tool"
    bl_options = {"DEFAULT_CLOSED"}

    @classmethod
    def poll(cls, context):
        ob = context.active_object
        if ob.type != "GREASEPENCIL":
            return False
        brush = context.tool_settings.gpencil_paint.brush
        return brush is not None and brush.gpencil_brush_type == "DRAW"

    def draw_header(self, context):
        brush = context.tool_settings.gpencil_paint.brush
        self.layout.use_property_split = False
        self.layout.prop(brush, "use_smooth_stroke", text=self.bl_label if self.is_popover else "")

    def draw(self, context):
        layout = self.layout
        layout.use_property_split = True
        layout.use_property_decorate = False

        brush = context.tool_settings.gpencil_paint.brush

        col = layout.column()
        col.active = brush.use_smooth_stroke

        col.prop(brush, "smooth_stroke_radius", text="Radius", slider=True)
        col.prop(brush, "smooth_stroke_factor", text="Factor", slider=True)


class VIEW3D_PT_tools_grease_pencil_v3_brush_mixcolor(View3DPanel, Panel):
    bl_context = ".grease_pencil_paint"
    bl_label = "Color"
    bl_category = "Tool"

    @classmethod
    def poll(cls, context):
        ob = context.object
        tool_settings = context.tool_settings
        settings = tool_settings.gpencil_paint
        brush = settings.brush

        if ob is None or brush is None:
            return False

        if context.region.type == "TOOL_HEADER":
            return False

        from bl_ui.space_toolsystem_common import ToolSelectPanelHelper

        tool = ToolSelectPanelHelper.tool_active_from_context(context)
        if tool and tool.idname in {"builtin.cutter", "builtin.eyedropper", "builtin.interpolate"}:
            return False

        if brush.gpencil_brush_type == "TINT":
            return True

        if brush.gpencil_brush_type not in {"DRAW", "FILL"}:
            return False

        return True

    def draw(self, context):
        layout = self.layout
        tool_settings = context.tool_settings
        settings = tool_settings.gpencil_paint
        brush = settings.brush
        gp_settings = brush.gpencil_settings
        use_unified_paint = context.object.mode != "PAINT_GREASE_PENCIL"
        ups = settings.unified_paint_settings
        prop_owner = ups if use_unified_paint and ups.use_unified_color else brush

        row = layout.row()
        row.prop(settings, "color_mode", expand=True)

        layout.use_property_split = True
        layout.use_property_decorate = False
        col = layout.column()
        col.enabled = settings.color_mode == "VERTEXCOLOR"

        # This panel is only used for Draw mode, which does not use unified paint settings.
        col.template_color_picker(prop_owner, "color", value_slider=True)

        sub_row = col.row(align=True)
        if use_unified_paint:
            UnifiedPaintPanel.prop_unified_color(sub_row, context, brush, "color", text="")
            UnifiedPaintPanel.prop_unified_color(sub_row, context, brush, "secondary_color", text="")
        else:
            sub_row.prop(brush, "color", text="")
            sub_row.prop(brush, "secondary_color", text="")

        sub_row.operator("paint.brush_colors_flip", icon="FILE_REFRESH", text="")

        if brush.gpencil_brush_type in {"DRAW", "FILL"}:
            col.prop(gp_settings, "vertex_mode", text="Mode")
            col.prop(gp_settings, "vertex_color_factor", slider=True, text="Mix Factor")


class VIEW3D_PT_tools_grease_pencil_v3_brush_mix_palette(View3DPanel, Panel):
    bl_context = ".grease_pencil_paint"
    bl_label = "Palette"
    bl_category = "Tool"
    bl_parent_id = "VIEW3D_PT_tools_grease_pencil_v3_brush_mixcolor"

    @classmethod
    def poll(cls, context):
        ob = context.object
        tool_settings = context.tool_settings
        settings = tool_settings.gpencil_paint
        brush = settings.brush

        if ob is None or brush is None:
            return False

        from bl_ui.space_toolsystem_common import ToolSelectPanelHelper

        tool = ToolSelectPanelHelper.tool_active_from_context(context)
        if tool and tool.idname in {"builtin.cutter", "builtin.eyedropper", "builtin.interpolate"}:
            return False

        if brush.gpencil_brush_type == "TINT":
            return True

        if brush.gpencil_brush_type not in {"DRAW", "FILL"}:
            return False

        return True

    def draw(self, context):
        layout = self.layout
        layout.use_property_split = True
        layout.use_property_decorate = False
        tool_settings = context.tool_settings
        settings = tool_settings.gpencil_paint

        col = layout.column()
        col.enabled = settings.color_mode == "VERTEXCOLOR"

        row = col.row(align=True)
        row.template_ID(settings, "palette", new="palette.new")
        if settings.palette:
            col.template_palette(settings, "palette", color=True)


class VIEW3D_PT_tools_grease_pencil_v3_brush_eraser(View3DPanel, Panel):
    bl_context = ".grease_pencil_paint"
    bl_label = "Eraser"
    bl_category = "Tool"
    bl_options = {"DEFAULT_CLOSED"}

    @classmethod
    def poll(cls, context):
        if context.region.type == "TOOL_HEADER":
            return False

        from bl_ui.space_toolsystem_common import ToolSelectPanelHelper

        tool = ToolSelectPanelHelper.tool_active_from_context(context)
        return tool and tool.idname == "builtin.brush"

    def draw(self, context):
        layout = self.layout
        tool_settings = context.tool_settings
        settings = tool_settings.gpencil_paint

        layout.use_property_split = True
        layout.use_property_decorate = False

        col = layout.column()
        col.prop_search(settings, "eraser_brush", bpy.data, "brushes")


class VIEW3D_PT_tools_grease_pencil_v3_brush_gap_closure(View3DPanel, Panel):
    bl_context = ".grease_pencil_paint"
    bl_parent_id = "VIEW3D_PT_tools_grease_pencil_v3_brush_fill_advanced"
    bl_label = "Gap Closure"
    bl_category = "Tool"

    @classmethod
    def poll(cls, context):
        brush = context.tool_settings.gpencil_paint.brush
        return brush is not None and brush.gpencil_brush_type == "FILL"

    def draw(self, context):
        layout = self.layout
        layout.use_property_split = True
        layout.use_property_decorate = False

        tool_settings = context.tool_settings
        brush = tool_settings.gpencil_paint.brush
        gp_settings = brush.gpencil_settings

        col = layout.column()

        col.prop(gp_settings, "extend_stroke_factor", text="Size")
        row = col.row(align=True)
        row.prop(gp_settings, "fill_extend_mode", text="Mode")
        row = col.row(align=True)
        row.use_property_split = False
        row.prop(gp_settings, "show_fill_extend", text="Visual Aids")

        if gp_settings.fill_extend_mode == "EXTEND":
            row = col.row(align=True)
            row.use_property_split = False
            row.prop(gp_settings, "use_collide_strokes")


classes = (
    VIEW3D_MT_brush_context_menu,
    VIEW3D_PT_tools_object_options,
    VIEW3D_PT_tools_object_options_transform,
    VIEW3D_PT_tools_meshedit_options,
    VIEW3D_PT_tools_meshedit_options_transform,
    VIEW3D_PT_tools_meshedit_options_uvs,
    VIEW3D_PT_tools_armatureedit_options,
    VIEW3D_PT_tools_posemode_options,
    VIEW3D_PT_slots_projectpaint,
    VIEW3D_PT_slots_paint_canvas,
    VIEW3D_PT_slots_color_attributes,
    VIEW3D_PT_slots_vertex_groups,
    VIEW3D_PT_tools_brush_select,
    VIEW3D_PT_tools_brush_settings,
    VIEW3D_PT_tools_brush_color,
    VIEW3D_PT_tools_brush_swatches,
    VIEW3D_PT_tools_brush_settings_advanced,
    VIEW3D_PT_tools_brush_clone,
    TEXTURE_UL_texpaintslots,
    VIEW3D_MT_tools_projectpaint_uvlayer,
    VIEW3D_PT_tools_brush_texture,
    VIEW3D_PT_tools_mask_texture,
    VIEW3D_PT_tools_brush_stroke,
    VIEW3D_PT_tools_brush_stroke_smooth_stroke,
    VIEW3D_PT_tools_brush_falloff,
    VIEW3D_PT_tools_brush_falloff_frontface,
    VIEW3D_PT_tools_brush_falloff_normal,
    VIEW3D_PT_tools_brush_display,
    VIEW3D_PT_tools_weight_gradient,
    VIEW3D_PT_sculpt_dyntopo,
    VIEW3D_PT_sculpt_voxel_remesh,
    VIEW3D_PT_sculpt_symmetry,
    VIEW3D_PT_sculpt_symmetry_for_topbar,
    VIEW3D_PT_sculpt_options,
    VIEW3D_PT_sculpt_options_gravity,
    VIEW3D_PT_curves_sculpt_symmetry,
    VIEW3D_PT_curves_sculpt_symmetry_for_topbar,
    VIEW3D_PT_tools_weightpaint_symmetry,
    VIEW3D_PT_tools_weightpaint_symmetry_for_topbar,
    VIEW3D_PT_tools_weightpaint_options,
    VIEW3D_PT_tools_vertexpaint_symmetry,
    VIEW3D_PT_tools_vertexpaint_symmetry_for_topbar,
    VIEW3D_PT_tools_vertexpaint_options,
    VIEW3D_PT_mask,
    VIEW3D_PT_stencil_projectpaint,
    VIEW3D_PT_tools_imagepaint_options_cavity,
    VIEW3D_PT_tools_imagepaint_symmetry,
    VIEW3D_PT_tools_imagepaint_options,
    VIEW3D_PT_tools_imagepaint_options_external,
    VIEW3D_MT_tools_projectpaint_stencil,
    VIEW3D_PT_tools_particlemode,
    VIEW3D_PT_tools_particlemode_options,
    VIEW3D_PT_tools_particlemode_options_shapecut,
    VIEW3D_PT_tools_particlemode_options_display,
    VIEW3D_PT_gpencil_brush_presets,
    VIEW3D_PT_tools_grease_pencil_sculpt_brush_popover,
    VIEW3D_PT_tools_grease_pencil_weight_paint_select,
    VIEW3D_PT_tools_grease_pencil_weight_paint_settings,
    VIEW3D_PT_tools_grease_pencil_weight_options,
    VIEW3D_PT_tools_grease_pencil_weight_appearance,
    VIEW3D_PT_tools_grease_pencil_vertex_paint_select,
    VIEW3D_PT_tools_grease_pencil_vertex_paint_settings,
    VIEW3D_PT_tools_grease_pencil_vertex_appearance,
    VIEW3D_PT_tools_grease_pencil_v3_brush_select,
    VIEW3D_PT_tools_grease_pencil_v3_brush_settings,
    VIEW3D_PT_tools_grease_pencil_v3_brush_eraser,
    VIEW3D_PT_tools_grease_pencil_v3_brush_advanced,
    VIEW3D_PT_tools_grease_pencil_v3_brush_fill_advanced,
    VIEW3D_PT_tools_grease_pencil_v3_brush_stroke,
    VIEW3D_PT_tools_grease_pencil_v3_brush_post_processing,
    VIEW3D_PT_tools_grease_pencil_v3_brush_random,
    VIEW3D_PT_tools_grease_pencil_v3_brush_stabilizer,
    VIEW3D_PT_tools_grease_pencil_v3_brush_mixcolor,
    VIEW3D_PT_tools_grease_pencil_v3_brush_mix_palette,
    VIEW3D_PT_tools_grease_pencil_v3_brush_gap_closure,
    VIEW3D_PT_tools_grease_pencil_paint_appearance,
    VIEW3D_PT_tools_grease_pencil_sculpt_appearance,
    VIEW3D_PT_tools_grease_pencil_brush_weight_falloff,
    VIEW3D_PT_tools_grease_pencil_brush_vertex_color,
    VIEW3D_PT_tools_grease_pencil_brush_vertex_palette,
    VIEW3D_PT_tools_grease_pencil_brush_vertex_falloff,
)

if __name__ == "__main__":  # only for live edit.
    from bpy.utils import register_class

    for cls in classes:
        register_class(cls)<|MERGE_RESOLUTION|>--- conflicted
+++ resolved
@@ -2007,17 +2007,9 @@
     bl_label = "Cursor"
     bl_category = "Tool"
 
-<<<<<<< HEAD
-    # BFA - Hide this panel in "Draw Mode"
-    # I do not know why this bug occurs on our end but not in main Blender.
-    @classmethod
-    def poll(cls, context):
-        return super().poll(context) and context.mode == SCULPT_GREASE_PENCIL
-=======
     @classmethod
     def poll(cls, context):
         return context.mode == 'SCULPT_GREASE_PENCIL'
->>>>>>> c38e04af
 
 
 class VIEW3D_PT_tools_grease_pencil_weight_appearance(GreasePencilDisplayPanel, Panel, View3DPanel):
