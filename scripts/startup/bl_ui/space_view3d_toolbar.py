--- conflicted
+++ resolved
@@ -50,18 +50,12 @@
                 layout.label(text="No brush selected", icon='INFO')
                 return
 
-<<<<<<< HEAD
             if brush.library and brush.library.is_editable:
                 layout.operator("brush.asset_edit_metadata", text="Edit Metadata", icon="INFO") # BFA - icon added
                 layout.operator("brush.asset_load_preview", text="Edit Preview Image", icon="IMAGE_DATA") # BFA - icon added
             else:
                 layout.label(text="This brush is built-in and not editable", icon='INFO')
 
-=======
-        if brush.library and brush.library.is_editable:
-            layout.operator("brush.asset_save_as", text="Duplicate Asset...", icon='DUPLICATE')
-            layout.operator("brush.asset_delete", text="Delete Asset")
->>>>>>> 9a41dc73
         else:
             # skip if no active brush
             if not brush:
@@ -1108,14 +1102,11 @@
 
         sub = col.column()
         sub.active = (brush and brush.sculpt_capabilities.has_dyntopo) or sculpt.detail_type_method == 'MANUAL'
-<<<<<<< HEAD
 
         #BFA - moved to top, this defines the "modes" then options of the detail_type_method, then you tune the details (top down hirarchal UX)
         sub.prop(sculpt, "detail_type_method", text="Detailing")
         sub.prop(sculpt, "detail_refine_method", text="Refine Method")
 
-=======
->>>>>>> 9a41dc73
         if sculpt.detail_type_method in {'CONSTANT', 'MANUAL'}:
             row = sub.row(align=True)
             row.prop(sculpt, "constant_detail_resolution")
@@ -1151,7 +1142,6 @@
 
         col = layout.column()
         mesh = context.active_object.data
-
         row = col.row(align=True)
         row.prop(mesh, "remesh_mode", text="Mode", expand=True)
 
@@ -2493,11 +2483,7 @@
         layout.use_property_split = True
         layout.use_property_decorate = False
         col = layout.column()
-<<<<<<< HEAD
-        if settings.color_mode == 'VERTEXCOLOR' or brush.gpencil_tool == 'TINT':
-=======
-        col.enabled = settings.color_mode == 'VERTEXCOLOR' or brush.gpencil_brush_type == 'TINT'
->>>>>>> 9a41dc73
+        if settings.color_mode == 'VERTEXCOLOR' or brush.gpencil_brush_type == 'TINT':
 
             col.template_color_picker(brush, "color", value_slider=True)
 
@@ -2553,11 +2539,7 @@
         brush = settings.brush
 
         col = layout.column()
-<<<<<<< HEAD
-        if settings.color_mode == 'VERTEXCOLOR' or brush.gpencil_tool == 'TINT':
-=======
-        col.enabled = settings.color_mode == 'VERTEXCOLOR' or brush.gpencil_brush_type == 'TINT'
->>>>>>> 9a41dc73
+        if settings.color_mode == 'VERTEXCOLOR' or brush.gpencil_brush_type == 'TINT':
 
             row = col.row(align=True)
             row.template_ID(settings, "palette", new="palette.new")
@@ -2669,6 +2651,18 @@
 
         if brush is not None:
             gp_settings = brush.gpencil_settings
+# BFA - WIP - may need updating from Blender
+#            if brush.gpencil_brush_type in {'DRAW', 'FILL'}:
+#                row = layout.row(align=True)
+#                row_mat = row.row()
+#                if gp_settings.use_material_pin:
+#                    row_mat.template_ID(gp_settings, "material", live_icon=True)
+#                else:
+#                    row_mat.template_ID(context.active_object, "active_material", live_icon=True)
+#                    row_mat.enabled = False  # will otherwise allow changing material in active slot
+
+#                row.prop(gp_settings, "use_material_pin", text="")
+
             ma = gp_settings.material
 
             row = layout.row(align=True)
@@ -2685,7 +2679,6 @@
                     if len(txt_ma) > maxw:
                         txt_ma = txt_ma[:maxw - 5] + '..' + txt_ma[-3:]
 
-<<<<<<< HEAD
             sub = row.row(align=True)
             sub.enabled = not gp_settings.use_material_pin
             sub.ui_units_x = 8
@@ -2694,16 +2687,6 @@
                 text=txt_ma,
                 icon_value=icon_id,
                 )
-=======
-            if brush.gpencil_brush_type in {'DRAW', 'FILL'}:
-                row = layout.row(align=True)
-                row_mat = row.row()
-                if gp_settings.use_material_pin:
-                    row_mat.template_ID(gp_settings, "material", live_icon=True)
-                else:
-                    row_mat.template_ID(context.active_object, "active_material", live_icon=True)
-                    row_mat.enabled = False  # will otherwise allow changing material in active slot
->>>>>>> 9a41dc73
 
             row.prop(gp_settings, "use_material_pin", text="")
 
@@ -2728,11 +2711,7 @@
         if ob.type != 'GREASEPENCIL':
             return False
         brush = context.tool_settings.gpencil_paint.brush
-<<<<<<< HEAD
-        return brush is not None and brush.gpencil_tool not in {'ERASE', 'TINT', 'FILL'}
-=======
         return brush is not None and brush.gpencil_brush_type not in {'ERASE', 'TINT', 'FILL'}
->>>>>>> 9a41dc73
 
     def draw(self, context):
         layout = self.layout
@@ -2790,11 +2769,7 @@
         if ob.type != 'GREASEPENCIL':
             return False
         brush = context.tool_settings.gpencil_paint.brush
-<<<<<<< HEAD
-        return brush is not None and brush.gpencil_tool == 'FILL'
-=======
         return brush is not None and brush.gpencil_brush_type == 'FILL'
->>>>>>> 9a41dc73
 
     def draw(self, context):
         layout = self.layout
@@ -2825,19 +2800,12 @@
 
         col.separator()
         col.prop(gp_settings, "fill_simplify_level", text="Simplify")
-<<<<<<< HEAD
-
-=======
->>>>>>> 9a41dc73
         if gp_settings.fill_draw_mode != 'STROKE':
             col = layout.column(align=False, heading="Ignore Transparent")
             col.use_property_decorate = False
             row = col.row(align=True)
             sub = row.row(align=True)
-<<<<<<< HEAD
             sub.use_property_split = False
-=======
->>>>>>> 9a41dc73
             sub.prop(gp_settings, "show_fill", text="")
             sub = sub.row(align=True)
             sub.active = gp_settings.show_fill
@@ -2847,10 +2815,7 @@
         row = col.row(align=True)
         row.prop(gp_settings, "use_fill_limit")
         row = col.row(align=True)
-<<<<<<< HEAD
         row.use_property_split = False
-=======
->>>>>>> 9a41dc73
         row.prop(gp_settings, "use_auto_remove_fill_guides")
 
 
@@ -3163,12 +3128,12 @@
         settings = tool_settings.gpencil_paint
 
         col = layout.column()
-        if settings.color_mode == 'VERTEXCOLOR':
-
-            row = col.row(align=True)
-            row.template_ID(settings, "palette", new="palette.new")
-            if settings.palette:
-                col.template_palette(settings, "palette", color=True)
+        col.enabled = settings.color_mode == 'VERTEXCOLOR'
+
+        row = col.row(align=True)
+        row.template_ID(settings, "palette", new="palette.new")
+        if settings.palette:
+            col.template_palette(settings, "palette", color=True)
 
 
 class VIEW3D_PT_tools_grease_pencil_v3_brush_eraser(View3DPanel, Panel):
