--- conflicted
+++ resolved
@@ -187,7 +187,6 @@
         ob = context.active_object
         mesh = ob.data
 
-<<<<<<< HEAD
         col = layout.column(align = True)
         col.label(text = "Transform")
 
@@ -212,26 +211,13 @@
 
         col = layout.column(align = True)
         col.label(text = "UV's")
-        row = col.row()
-        row.use_property_split = False
-        row.separator()
-        row.prop(tool_settings, "use_edge_path_live_unwrap")
-=======
-        col = layout.column(align=True)
-        col.prop(tool_settings, "use_transform_correct_face_attributes")
-        sub = col.column(align=True)
-        sub.active = tool_settings.use_transform_correct_face_attributes
-        sub.prop(tool_settings, "use_transform_correct_keep_connected")
-        col.separator()
->>>>>>> 5af6596d
-
-        col = layout.column(heading="Mirror")
-        sub = col.row(align=True)
+
+        row = layout.row(heading="Mirror")
+        sub = row.row(align=True)
         sub.prop(mesh, "use_mirror_x", text="X", toggle=True)
         sub.prop(mesh, "use_mirror_y", text="Y", toggle=True)
         sub.prop(mesh, "use_mirror_z", text="Z", toggle=True)
 
-<<<<<<< HEAD
         layout.use_property_split = False
 
         row = layout.row(align=True)
@@ -257,68 +243,21 @@
         else:
             col.label(icon='DISCLOSURE_TRI_RIGHT')
 
-# bfa - panel remains for compatibility reasons. Who knows what Blender developers does in the future here ...
-#class VIEW3D_PT_tools_meshedit_options_automerge(View3DPanel, Panel):
-    #bl_category = "Tool"
-    #bl_context = ".mesh_edit"  # dot on purpose (access from topbar)
-    #bl_label = "Auto Merge"
-    #bl_parent_id = "VIEW3D_PT_tools_meshedit_options" #bfa - not longer, we have the two props in the options panel directly.
-"""     bl_options = {'DEFAULT_CLOSED'}
-
-    @classmethod
-    def poll(cls, context):
-        return context.active_object
-
-    def draw_header(self, context):
-        tool_settings = context.tool_settings
-        self.layout.use_property_split = False
-        self.layout.prop(tool_settings, "use_mesh_automerge",
-                         text=self.bl_label if self.is_popover else "", toggle=False)
-=======
-        col = layout.column(align=True)
-        col.active = mesh.use_mirror_x or mesh.use_mirror_y or mesh.use_mirror_z
-        col.prop(mesh, "use_mirror_topology")
-        col.separator()
-
-        col = layout.column(align=True)
-        col.prop(tool_settings, "use_mesh_automerge", text="Auto Merge", toggle=False)
-        sub = col.column(align=True)
-        sub.active = tool_settings.use_mesh_automerge
-        sub.prop(tool_settings, "use_mesh_automerge_and_split", toggle=False)
-        sub.prop(tool_settings, "double_threshold", text="Threshold")
-
-
 class VIEW3D_PT_tools_meshedit_options_uvs(View3DPanel, Panel):
     bl_category = "Tool"
     bl_context = ".mesh_edit"  # dot on purpose (access from topbar)
     bl_label = "UVs"
     bl_parent_id = "VIEW3D_PT_tools_meshedit_options"
->>>>>>> 5af6596d
-
-    def draw(self, context):
-        layout = self.layout
-
-<<<<<<< HEAD
-        tool_settings = context.tool_settings
-
-        layout.use_property_split = False
-=======
->>>>>>> 5af6596d
-        layout.use_property_decorate = False
-        layout.use_property_split = True
-
-<<<<<<< HEAD
-        col = layout.column(align=True)
-        col.active = tool_settings.use_mesh_automerge
-        col.prop(tool_settings, "use_mesh_automerge_and_split", toggle=False)
-
-        col.use_property_split = True
-        col.prop(tool_settings, "double_threshold", text="Threshold") """
-=======
+
+    def draw(self, context):
+        layout = self.layout
+
+        layout.use_property_decorate = False
+        layout.use_property_split = True
+
         tool_settings = context.tool_settings
 
         layout.prop(tool_settings, "use_edge_path_live_unwrap")
->>>>>>> 5af6596d
 
 
 # ********** default tools for editmode_armature ****************
@@ -2585,12 +2524,8 @@
     VIEW3D_PT_tools_object_options,
     VIEW3D_PT_tools_object_options_transform,
     VIEW3D_PT_tools_meshedit_options,
-<<<<<<< HEAD
-    #VIEW3D_PT_tools_meshedit_options_automerge, # bfa - remains for compatibility
-=======
     VIEW3D_PT_tools_meshedit_options_transform,
     VIEW3D_PT_tools_meshedit_options_uvs,
->>>>>>> 5af6596d
     VIEW3D_PT_tools_armatureedit_options,
     VIEW3D_PT_tools_posemode_options,
 
