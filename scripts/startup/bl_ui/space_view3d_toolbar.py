--- conflicted
+++ resolved
@@ -49,18 +49,12 @@
                 layout.label(text="No brush selected", icon='INFO')
                 return
 
-<<<<<<< HEAD
             if brush.library and brush.library.is_editable:
                 layout.operator("brush.asset_edit_metadata", text="Edit Metadata", icon="INFO") # BFA - icon added
                 layout.operator("brush.asset_load_preview", text="Edit Preview Image", icon="IMAGE_DATA") # BFA - icon added
             else:
                 layout.label(text="This brush is built-in and not editable", icon='INFO')
 
-=======
-        if brush.library and brush.library.is_editable:
-            layout.operator("brush.asset_save_as", text="Duplicate Asset...", icon='DUPLICATE')
-            layout.operator("brush.asset_delete", text="Delete Asset")
->>>>>>> 5898c1b9
         else:
             # skip if no active brush
             if not brush:
@@ -1120,14 +1114,11 @@
 
         sub = col.column()
         sub.active = (brush and brush.sculpt_capabilities.has_dyntopo) or sculpt.detail_type_method == 'MANUAL'
-<<<<<<< HEAD
 
         #BFA - moved to top, this defines the "modes" then options of the detail_type_method, then you tune the details (top down hirarchal UX)
         sub.prop(sculpt, "detail_type_method", text="Detailing")
         sub.prop(sculpt, "detail_refine_method", text="Refine Method")
 
-=======
->>>>>>> 5898c1b9
         if sculpt.detail_type_method in {'CONSTANT', 'MANUAL'}:
             row = sub.row(align=True)
             row.prop(sculpt, "constant_detail_resolution")
@@ -2673,6 +2664,7 @@
 
         if brush is not None:
             gp_settings = brush.gpencil_settings
+            # BFA - more dynamic header props
             ma = gp_settings.material
 
             row = layout.row(align=True)
@@ -2763,23 +2755,8 @@
         if ma and ma.grease_pencil.mode == 'LINE':
             subcol.enabled = False
         subcol.prop(gp_settings, "aspect")
-
-<<<<<<< HEAD
-            col.separator()
-            col.prop(gp_settings, "fill_simplify_level", text="Simplify")
-            if gp_settings.fill_draw_mode != 'STROKE':
-                col = layout.column()
-                col.use_property_decorate = False
-                row = col.row(align=True)
-                sub = row.row(align=True)
-                sub.use_property_split = False
-                sub.prop(gp_settings, "show_fill", text="Ignore Transparency")
-                sub = sub.row(align=True)
-                sub.active = gp_settings.show_fill
-                sub.use_property_split = True
-                sub.prop(gp_settings, "fill_threshold", text="")
-=======
->>>>>>> 5898c1b9
+        
+
 
 class VIEW3D_PT_tools_grease_pencil_v3_brush_fill_advanced(View3DPanel, Panel):
     bl_context = ".greasepencil_paint"
@@ -2818,7 +2795,7 @@
             "show_fill_boundary",
             icon='HIDE_OFF' if gp_settings.show_fill_boundary else 'HIDE_ON',
             text="",
-        )
+            )
 
         col.separator()
         row = col.row(align=True)
@@ -2827,25 +2804,23 @@
         col.separator()
         col.prop(gp_settings, "fill_simplify_level", text="Simplify")
         if gp_settings.fill_draw_mode != 'STROKE':
-            col = layout.column(align=False, heading="Ignore Transparent")
+            col = layout.column()
             col.use_property_decorate = False
             row = col.row(align=True)
-<<<<<<< HEAD
-            row.use_property_split = False
-            row.prop(gp_settings, "use_fill_limit")
-=======
             sub = row.row(align=True)
-            sub.prop(gp_settings, "show_fill", text="")
+            sub.use_property_split = False
+            sub.prop(gp_settings, "show_fill", text="Ignore Transparency")
             sub = sub.row(align=True)
             sub.active = gp_settings.show_fill
+            sub.use_property_split = True
             sub.prop(gp_settings, "fill_threshold", text="")
 
         col.separator()
         row = col.row(align=True)
+        row.use_property_split = False
         row.prop(gp_settings, "use_fill_limit")
         row = col.row(align=True)
         row.prop(gp_settings, "use_auto_remove_fill_guides")
->>>>>>> 5898c1b9
 
 
 class VIEW3D_PT_tools_grease_pencil_v3_brush_stroke(Panel, View3DPanel):
@@ -2918,7 +2893,7 @@
 
         col.separator()
 
-        row = col.row(align = True)
+        row = col.row(heading="Outline", align=True)
         row.use_property_split = False
         row.prop(gp_settings, "use_settings_outline")
         row2 = row.row(align=True)
