--- conflicted
+++ resolved
@@ -86,12 +86,6 @@
             layout.label(text="No Brushes currently available", icon='INFO')
             return
 
-<<<<<<< HEAD
-        layout.operator("gpencil.brush_reset", icon = "RESET")
-        layout.operator("gpencil.brush_reset_all", icon = "RESET")
-
-=======
->>>>>>> 2a584f5f
 
 class View3DPanel:
     bl_space_type = 'VIEW_3D'
@@ -1170,7 +1164,7 @@
         row = col.row()
         row.separator()
         row.prop(sculpt, "use_deform_only")
-
+		# BFA - added for consistency
         col.label(text = "Display")
 
         row = col.row()
