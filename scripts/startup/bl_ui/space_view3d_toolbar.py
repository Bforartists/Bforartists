# SPDX-FileCopyrightText: 2009-2023 Blender Authors
#
# SPDX-License-Identifier: GPL-2.0-or-later

from bpy.types import Menu, Panel, UIList, WindowManager
from bpy.app.translations import (
    pgettext_iface as iface_,
    contexts as i18n_contexts,
)

from bl_ui.properties_grease_pencil_common import (
    GreasePencilSculptAdvancedPanel,
    GreasePencilDisplayPanel,
    GreasePencilBrushFalloff,
)
from bl_ui.properties_paint_common import (
    UnifiedPaintPanel,
    BrushSelectPanel,
    ClonePanel,
    TextureMaskPanel,
    ColorPalettePanel,
    StrokePanel,
    SmoothStrokePanel,
    FalloffPanel,
    DisplayPanel,
    brush_texture_settings,
    brush_mask_texture_settings,
    brush_settings,
    brush_settings_advanced,
    draw_color_settings,
)
from bl_ui.utils import PresetPanel


class VIEW3D_MT_brush_context_menu(Menu):
    bl_label = "Brush Specials"

    def draw(self, context):
        layout = self.layout

        settings = UnifiedPaintPanel.paint_settings(context)
        brush = getattr(settings, "brush", None)

        # skip if no active brush
        if not brush:
            layout.label(text="No Brushes currently available", icon='INFO')
            return

        # brush paint modes
        layout.menu("VIEW3D_MT_brush_paint_modes")

        # brush tool

        if context.image_paint_object:
            layout.prop_menu_enum(brush, "image_tool")
        elif context.vertex_paint_object:
            layout.prop_menu_enum(brush, "vertex_tool")
        elif context.weight_paint_object:
            layout.prop_menu_enum(brush, "weight_tool")
        elif context.sculpt_object:
            layout.prop_menu_enum(brush, "sculpt_tool")
            layout.operator("brush.reset")
        elif context.tool_settings.curves_sculpt:
            layout.prop_menu_enum(brush, "curves_sculpt_tool")


class VIEW3D_MT_brush_gpencil_context_menu(Menu):
    bl_label = "Brush Specials"

    def draw(self, context):
        layout = self.layout
        tool_settings = context.tool_settings

        settings = None
        if context.mode == 'PAINT_GPENCIL':
            settings = tool_settings.gpencil_paint
        if context.mode == 'SCULPT_GPENCIL':
            settings = tool_settings.gpencil_sculpt_paint
        elif context.mode == 'WEIGHT_GPENCIL':
            settings = tool_settings.gpencil_weight_paint
        elif context.mode == 'VERTEX_GPENCIL':
            settings = tool_settings.gpencil_vertex_paint

        brush = getattr(settings, "brush", None)
        # skip if no active brush
        if not brush:
            layout.label(text="No Brushes currently available", icon='INFO')
            return

        layout.operator("gpencil.brush_reset", icon = "RESET")
        layout.operator("gpencil.brush_reset_all", icon = "RESET")


class View3DPanel:
    bl_space_type = 'VIEW_3D'
    bl_region_type = 'UI'


# **************** standard tool clusters ******************

# Used by vertex & weight paint
def draw_vpaint_symmetry(layout, vpaint, obj):
    col = layout.column()
    row = col.row(heading="Mirror", align=True)
    row.prop(obj, "use_mesh_mirror_x", text="X", toggle=True)
    row.prop(obj, "use_mesh_mirror_y", text="Y", toggle=True)
    row.prop(obj, "use_mesh_mirror_z", text="Z", toggle=True)

    col = layout.column()
    col.active = not obj.data.use_mirror_vertex_groups
    col.prop(vpaint, "radial_symmetry", text="Radial")


# Most of these panels should not be visible in GP edit modes
def is_not_gpencil_edit_mode(context):
    is_gpmode = (
        context.active_object and
        context.active_object.mode in {'EDIT_GPENCIL', 'PAINT_GPENCIL', 'SCULPT_GPENCIL', 'WEIGHT_GPENCIL'}
    )
    return not is_gpmode


# ********** default tools for object mode ****************


class VIEW3D_PT_tools_object_options(View3DPanel, Panel):
    bl_category = "Tool"
    bl_context = ".objectmode"  # dot on purpose (access from topbar)
    bl_label = "Options"

    def draw(self, context):
        # layout = self.layout
        pass


class VIEW3D_PT_tools_object_options_transform(View3DPanel, Panel):
    bl_category = "Tool"
    bl_context = ".objectmode"  # dot on purpose (access from topbar)
    bl_label = "Transform"
    bl_parent_id = "VIEW3D_PT_tools_object_options"

    def draw(self, context):
        layout = self.layout

        layout.use_property_split = False
        layout.use_property_decorate = False

        tool_settings = context.tool_settings

        col = layout.column( align=True)
        col.label(text = "Affect Only")
        row = col.row()
        row.separator()
        row.prop(tool_settings, "use_transform_data_origin", text="Origins")
        row = col.row()
        row.separator()
        row.prop(tool_settings, "use_transform_pivot_point_align", text="Locations")
        row = col.row()
        row.separator()
        row.prop(tool_settings, "use_transform_skip_children", text="Parents")


# ********** default tools for editmode_mesh ****************


class VIEW3D_PT_tools_meshedit_options(View3DPanel, Panel):
    bl_category = "Tool"
    bl_context = ".mesh_edit"  # dot on purpose (access from topbar)
    bl_label = "Options"
    bl_options = {'DEFAULT_CLOSED'}
    bl_ui_units_x = 12

    def draw(self, _context):
        # layout = self.layout
        pass


class VIEW3D_PT_tools_meshedit_options_transform(View3DPanel, Panel):
    bl_category = "Tool"
    bl_context = ".mesh_edit"  # dot on purpose (access from topbar)
    bl_label = "Transform"
    bl_parent_id = "VIEW3D_PT_tools_meshedit_options"

    @classmethod
    def poll(cls, context):
        return context.active_object

    def draw(self, context):
        layout = self.layout

        layout.use_property_split = True
        layout.use_property_decorate = False

        tool_settings = context.tool_settings
        ob = context.active_object
        mesh = ob.data

        col = layout.column(align = True)

        subcol = col.column()
        subcol.use_property_split = False
        row = subcol.row()
        row.separator()
        split = row.split(factor = 0.85)
        split.prop(tool_settings, "use_transform_correct_face_attributes")
        if tool_settings.use_transform_correct_face_attributes:
            split.label(icon='DISCLOSURE_TRI_DOWN')
        else:
            split.label(icon='DISCLOSURE_TRI_RIGHT')


        if tool_settings.use_transform_correct_face_attributes:
            row = col.row()
            row.separator()
            row.separator()
            row.use_property_split = False
            row.prop(tool_settings, "use_transform_correct_keep_connected")

        col = layout.column(align = True)

        row = layout.row(heading="Mirror")
        sub = row.row(align=True)
        sub.separator(factor = 2.4)
        sub.prop(mesh, "use_mirror_x", text="X", toggle=True)
        sub.prop(mesh, "use_mirror_y", text="Y", toggle=True)
        sub.prop(mesh, "use_mirror_z", text="Z", toggle=True)

        layout.use_property_split = False

        row = layout.row(align=True)
        if ob.data.use_mirror_x or ob.data.use_mirror_y or ob.data.use_mirror_z:
            row.separator(factor = 4.8)
            row.prop(mesh, "use_mirror_topology")

        split = layout.split()
        col = split.column()
        col.use_property_split = False
        row = col.row()
        row.separator()
        row.prop(tool_settings, "use_mesh_automerge", text="Auto Merge", toggle=False)
        col = split.column()
        if tool_settings.use_mesh_automerge:
            col.label(icon='DISCLOSURE_TRI_DOWN')
            col = layout.column(align=True)
            row = col.row()
            row.separator(factor = 3.2)
            row.prop(tool_settings, "use_mesh_automerge_and_split", toggle=False)
            col.use_property_split = True
            row = col.row()
            row.separator(factor = 3.2)
            row.prop(tool_settings, "double_threshold", text="Threshold")
        else:
            col.label(icon='DISCLOSURE_TRI_RIGHT')

class VIEW3D_PT_tools_meshedit_options_uvs(View3DPanel, Panel):
    bl_category = "Tool"
    bl_context = ".mesh_edit"  # dot on purpose (access from topbar)
    bl_label = "UVs"
    bl_parent_id = "VIEW3D_PT_tools_meshedit_options"

    def draw(self, context):
        layout = self.layout

        layout.use_property_decorate = False
        layout.use_property_split = False

        tool_settings = context.tool_settings

        row = layout.row()
        row.separator()
        row.prop(tool_settings, "use_edge_path_live_unwrap")


# ********** default tools for editmode_armature ****************


class VIEW3D_PT_tools_armatureedit_options(View3DPanel, Panel):
    bl_category = "Tool"
    bl_context = ".armature_edit"  # dot on purpose (access from topbar)
    bl_label = "Options"

    def draw(self, context):
        arm = context.active_object.data

        self.layout.prop(arm, "use_mirror_x")


# ********** default tools for pose-mode ****************

class VIEW3D_PT_tools_posemode_options(View3DPanel, Panel):
    bl_category = "Tool"
    bl_context = ".posemode"  # dot on purpose (access from topbar)
    bl_label = "Pose Options"

    def draw(self, context):
        pose = context.active_object.pose
        layout = self.layout

        tool_settings = context.tool_settings

        layout.prop(pose, "use_auto_ik")

        split = layout.split()
        col = split.column()
        col.prop(pose, "use_mirror_x")
        col = split.column()
        if pose.use_mirror_x:
            col.label(icon='DISCLOSURE_TRI_DOWN')
        else:
            col.label(icon='DISCLOSURE_TRI_RIGHT')

        if pose.use_mirror_x:
            row = layout.row()
            row.separator()
            row.active = not pose.use_auto_ik
            row.prop(pose, "use_mirror_relative")

        layout.prop(tool_settings, "use_transform_pivot_point_align", text="Affect Only Locations")


# ********** default tools for paint modes ****************


class TEXTURE_UL_texpaintslots(UIList):
    def draw_item(self, _context, layout, _data, item, _icon, _active_data, _active_propname, _index):
        # mat = data

        # Hint that painting on linked images is prohibited
        ima = _data.texture_paint_images.get(item.name)
        if ima is not None and ima.library is not None:
            layout.enabled = False

        if self.layout_type in {'DEFAULT', 'COMPACT'}:
            layout.label(text=item.name, icon_value=item.icon_value)
        elif self.layout_type == 'GRID':
            layout.alignment = 'CENTER'
            layout.label(text="")


class View3DPaintPanel(View3DPanel, UnifiedPaintPanel):
    bl_category = "Tool"


class View3DPaintBrushPanel(View3DPaintPanel):
    @classmethod
    def poll(cls, context):
        mode = cls.get_brush_mode(context)
        return mode is not None


class VIEW3D_PT_tools_particlemode(Panel, View3DPaintPanel):
    bl_context = ".paint_common"  # dot on purpose (access from topbar)
    bl_label = "Particle Tool"
    bl_options = {'HIDE_HEADER'}

    @classmethod
    def poll(cls, context):
        settings = context.tool_settings.particle_edit
        return (settings and settings.brush and context.particle_edit_object)

    def draw(self, context):
        layout = self.layout

        settings = context.tool_settings.particle_edit
        brush = settings.brush
        tool = settings.tool

        layout.use_property_split = True
        layout.use_property_decorate = False  # No animation.

        from bl_ui.space_toolsystem_common import ToolSelectPanelHelper
        tool_context = ToolSelectPanelHelper.tool_active_from_context(context)

        if not tool_context:
            # If there is no active tool, then there can't be an active brush.
            tool = None

        if not tool_context.has_datablock:
            # tool.has_datablock is always true for tools that use brushes.
            tool = None

        if tool is not None:
            col = layout.column()
            col.prop(brush, "size", slider=True)
            if tool == 'ADD':
                col.prop(brush, "count")

                col = layout.column()
                col.use_property_split = False
                col.prop(settings, "use_default_interpolate")
                col.use_property_split = True
                col.prop(brush, "steps", slider=True)
                col.prop(settings, "default_key_count", slider=True)
            else:
                col.prop(brush, "strength", slider=True)

                if tool == 'LENGTH':
                    layout.row().prop(brush, "length_mode", expand=True)
                elif tool == 'PUFF':
                    layout.row().prop(brush, "puff_mode", expand=True)
                    layout.use_property_split = False
                    layout.prop(brush, "use_puff_volume")
                elif tool == 'COMB':
                    layout.use_property_split = False
                    layout.prop(settings, "use_emitter_deflect", text="Deflect Emitter")
                    layout.use_property_split = True
                    col = layout.column()
                    col.active = settings.use_emitter_deflect
                    col.prop(settings, "emitter_distance", text="Distance")


# TODO, move to space_view3d.py
class VIEW3D_PT_tools_brush_select(Panel, View3DPaintBrushPanel, BrushSelectPanel):
    bl_context = ".paint_common"
    bl_label = "Brushes"


# TODO, move to space_view3d.py
class VIEW3D_PT_tools_brush_settings(Panel, View3DPaintBrushPanel):
    bl_context = ".paint_common"
    bl_label = "Brush Settings"

    @classmethod
    def poll(cls, context):
        settings = cls.paint_settings(context)
        return settings and settings.brush is not None

    def draw(self, context):
        layout = self.layout

        layout.use_property_split = True
        layout.use_property_decorate = False  # No animation.

        settings = self.paint_settings(context)
        brush = settings.brush

        brush_settings(layout.column(), context, brush, popover=self.is_popover)


class VIEW3D_PT_tools_brush_settings_advanced(Panel, View3DPaintBrushPanel):
    bl_context = ".paint_common"
    bl_parent_id = "VIEW3D_PT_tools_brush_settings"
    bl_label = "Advanced"
    bl_options = {'DEFAULT_CLOSED'}
    bl_ui_units_x = 14

    @classmethod
    def poll(cls, context):
        mode = cls.get_brush_mode(context)
        return mode is not None and mode != 'SCULPT_CURVES'

    def draw(self, context):
        layout = self.layout

        layout.use_property_split = True
        layout.use_property_decorate = False  # No animation.

        settings = UnifiedPaintPanel.paint_settings(context)
        brush = settings.brush

        brush_settings_advanced(layout.column(), context, brush, self.is_popover)


class VIEW3D_PT_tools_brush_color(Panel, View3DPaintPanel):
    bl_context = ".paint_common"  # dot on purpose (access from topbar)
    bl_parent_id = "VIEW3D_PT_tools_brush_settings"
    bl_label = "Color Picker"

    @classmethod
    def poll(cls, context):
        settings = cls.paint_settings(context)
        brush = settings.brush

        if context.image_paint_object:
            capabilities = brush.image_paint_capabilities
            return capabilities.has_color
        elif context.vertex_paint_object:
            capabilities = brush.vertex_paint_capabilities
            return capabilities.has_color
        elif context.sculpt_object:
            capabilities = brush.sculpt_capabilities
            return capabilities.has_color

        return False

    def draw(self, context):
        layout = self.layout
        settings = self.paint_settings(context)
        brush = settings.brush

        draw_color_settings(context, layout, brush, color_type=not context.vertex_paint_object)


class VIEW3D_PT_tools_brush_swatches(Panel, View3DPaintPanel, ColorPalettePanel):
    bl_context = ".paint_common"
    bl_parent_id = "VIEW3D_PT_tools_brush_settings"
    bl_label = "Color Palette"
    bl_options = {'DEFAULT_CLOSED'}


class VIEW3D_PT_tools_brush_clone(Panel, View3DPaintPanel, ClonePanel):
    bl_context = ".paint_common"
    bl_parent_id = "VIEW3D_PT_tools_brush_settings"
    bl_label = "Clone from Paint Slot"
    bl_options = {'DEFAULT_CLOSED'}


class VIEW3D_MT_tools_projectpaint_uvlayer(Menu):
    bl_label = "Clone Layer"

    def draw(self, context):
        layout = self.layout

        for i, uv_layer in enumerate(context.active_object.data.uv_layers):
            props = layout.operator("wm.context_set_int", text=uv_layer.name, translate=False)
            props.data_path = "active_object.data.uv_layers.active_index"
            props.value = i

class SelectPaintSlotHelper:
    bl_space_type = 'VIEW_3D'
    bl_region_type = 'HEADER'

    canvas_source_attr_name = "canvas_source"
    canvas_image_attr_name = "canvas_image"

    def draw(self, context):
        layout = self.layout
        layout.use_property_split = True
        layout.use_property_decorate = False

        settings = context.tool_settings.image_paint
        mode_settings = self.get_mode_settings(context)

        ob = context.active_object

        layout.prop(mode_settings, self.canvas_source_attr_name, text="Mode")
        layout.separator()

        have_image = False

        match getattr(mode_settings, self.canvas_source_attr_name):
            case 'MATERIAL':

                layout.operator_menu_enum("paint.add_texture_paint_slot", "type", icon='ADD', text="Add Texture Paint Slot")

                if len(ob.material_slots) > 1:
                    layout.template_list(
                        "MATERIAL_UL_matslots", "layers",
                        ob, "material_slots",
                        ob, "active_material_index", rows=2,
                    )
                mat = ob.active_material
                if mat and mat.texture_paint_images:
                    row = layout.row()
                    row.template_list(
                        "TEXTURE_UL_texpaintslots", "",
                        mat, "texture_paint_slots",
                        mat, "paint_active_slot", rows=2,
                    )

                    if mat.texture_paint_slots:
                        slot = mat.texture_paint_slots[mat.paint_active_slot]
                    else:
                        slot = None

                    have_image = slot is not None
                else:
                    row = layout.row()

                    box = row.box()
                    box.label(text="No Textures")
                    box.label(text="Add a Texture Paint Slot")
				# BFA - moved to top

            case 'IMAGE':
                mesh = ob.data
                uv_text = mesh.uv_layers.active.name if mesh.uv_layers.active else ""
                layout.template_ID(mode_settings, self.canvas_image_attr_name, new="image.new", open="image.open")
                if settings.missing_uvs:
                    layout.operator("paint.add_simple_uvs", icon='ADD', text="Add UVs")
                else:
                    layout.menu("VIEW3D_MT_tools_projectpaint_uvlayer", text=uv_text, translate=False)
                have_image = getattr(settings, self.canvas_image_attr_name) is not None

                self.draw_image_interpolation(layout=layout, mode_settings=mode_settings)

            case 'COLOR_ATTRIBUTE':
                mesh = ob.data

                row = layout.row()
                col = row.column()
                col.template_list(
                    "MESH_UL_color_attributes_selector",
                    "color_attributes",
                    mesh,
                    "color_attributes",
                    mesh.color_attributes,
                    "active_color_index",
                    rows=3,
                )

                col = row.column(align=True)
                col.operator("geometry.color_attribute_add", icon='ADD', text="")
                col.operator("geometry.color_attribute_remove", icon='REMOVE', text="")

        if settings.missing_uvs:
            layout.separator()
            split = layout.split()
            split.label(text="UV Map Needed", icon='INFO')
            split.operator("paint.add_simple_uvs", icon='ADD', text="Add Simple UVs")
        elif have_image:
            layout.separator()
            layout.operator("image.save_all_modified", text="Save All Images", icon='FILE_TICK')


class VIEW3D_PT_slots_projectpaint(SelectPaintSlotHelper, View3DPanel, Panel):
    bl_label = "Texture Slots"

    canvas_source_attr_name = "mode"
    canvas_image_attr_name = "canvas"

    @classmethod
    def poll(cls, context):
        brush = context.tool_settings.image_paint.brush
        return (brush is not None and context.active_object is not None)

    def get_mode_settings(self, context):
        return context.tool_settings.image_paint

    def draw_image_interpolation(self, layout, mode_settings):
        layout.prop(mode_settings, "interpolation", text="")

    def draw_header(self, context):
        tool = context.tool_settings.image_paint
        ob = context.object
        mat = ob.active_material

        label = iface_("Texture Slots")

        if tool.mode == 'MATERIAL':
            if mat and mat.texture_paint_images and mat.texture_paint_slots:
                label = mat.texture_paint_slots[mat.paint_active_slot].name
        elif tool.canvas:
            label = tool.canvas.name

        self.bl_label = label


class VIEW3D_PT_slots_paint_canvas(SelectPaintSlotHelper, View3DPanel, Panel):
    bl_label = "Canvas"

    @classmethod
    def poll(cls, context):
        if not context.preferences.experimental.use_sculpt_texture_paint:
            return False

        from bl_ui.space_toolsystem_common import ToolSelectPanelHelper
        tool = ToolSelectPanelHelper.tool_active_from_context(context)
        if tool is None:
            return False
        return tool.use_paint_canvas

    def get_mode_settings(self, context):
        return context.tool_settings.paint_mode

    def draw_image_interpolation(self, **kwargs):
        pass

    def draw_header(self, context):
        paint = context.tool_settings.paint_mode
        ob = context.object
        me = ob.data
        mat = ob.active_material

        label = iface_("Canvas")

        if paint.canvas_source == 'MATERIAL':
            if mat and mat.texture_paint_images and mat.texture_paint_slots:
                label = mat.texture_paint_slots[mat.paint_active_slot].name
        elif paint.canvas_source == 'COLOR_ATTRIBUTE':
            label = (me.color_attributes.active_color.name if me.color_attributes.active_color
                     else iface_("Color Attribute"))
        elif paint.canvas_image:
            label = paint.canvas_image.name

        self.bl_label = label


class VIEW3D_PT_slots_color_attributes(Panel):
    bl_space_type = 'VIEW_3D'
    bl_region_type = 'HEADER'
    bl_label = "Color Attributes"
    bl_ui_units_x = 12

    def draw_header(self, context):
        me = context.object.data
        self.bl_label = (
            iface_("%s") % (me.color_attributes.active_color.name) if me.color_attributes.active_color else
            iface_("Color Attributes")
        )

    def draw(self, context):
        ob = context.object
        mesh = ob.data

        layout = self.layout
        row = layout.row()

        col = row.column()
        col.template_list(
            "MESH_UL_color_attributes",
            "color_attributes",
            mesh,
            "color_attributes",
            mesh.color_attributes,
            "active_color_index",
            rows=3,
        )

        col = row.column(align=True)
        col.operator("geometry.color_attribute_add", icon='ADD', text="")
        col.operator("geometry.color_attribute_remove", icon='REMOVE', text="")

        col.separator()

        col.menu("MESH_MT_color_attribute_context_menu", icon='DOWNARROW_HLT', text="")


class VIEW3D_PT_slots_vertex_groups(Panel):
    bl_space_type = 'VIEW_3D'
    bl_region_type = 'HEADER'
    bl_label = "Vertex Groups"
    bl_ui_units_x = 12

    def draw_header(self, context):
        ob = context.object
        groups = ob.vertex_groups
        self.bl_label = (
            iface_("%s") % (groups.active.name) if groups and groups.active else
            iface_("Vertex Groups")
        )

    def draw(self, context):
        layout = self.layout
        row = layout.row()
        col = row.column()

        ob = context.object
        group = ob.vertex_groups.active

        rows = 3
        if group:
            rows = 5

        row = layout.row()
        row.template_list("MESH_UL_vgroups", "", ob, "vertex_groups", ob.vertex_groups, "active_index", rows=rows)

        col = row.column(align=True)

        col.operator("object.vertex_group_add", icon='ADD', text="")
        props = col.operator("object.vertex_group_remove", icon='REMOVE', text="")
        props.all_unlocked = props.all = False

        col.separator()

        col.menu("MESH_MT_vertex_group_context_menu", icon='DOWNARROW_HLT', text="")

        if group:
            col.separator()
            col.operator("object.vertex_group_move", icon='TRIA_UP', text="").direction = 'UP'
            col.operator("object.vertex_group_move", icon='TRIA_DOWN', text="").direction = 'DOWN'


class VIEW3D_PT_mask(Panel):
    bl_space_type = 'VIEW_3D'
    bl_region_type = 'HEADER'
    bl_label = "Masking"
    bl_options = {'DEFAULT_CLOSED'}

    def draw(self, context):
        pass


# TODO, move to space_view3d.py
class VIEW3D_PT_stencil_projectpaint(Panel):
    bl_space_type = 'VIEW_3D'
    bl_region_type = 'HEADER'
    bl_label = "Stencil Mask"
    bl_options = {'DEFAULT_CLOSED'}
    bl_parent_id = "VIEW3D_PT_mask"
    bl_ui_units_x = 14

    @classmethod
    def poll(cls, context):
        brush = context.tool_settings.image_paint.brush
        ob = context.active_object
        return (brush is not None and ob is not None)

    def draw_header(self, context):
        ipaint = context.tool_settings.image_paint
        self.layout.prop(ipaint, "use_stencil_layer", text=self.bl_label if self.is_popover else "")

    def draw(self, context):
        layout = self.layout
        layout.use_property_split = True
        layout.use_property_decorate = False

        tool_settings = context.tool_settings
        ipaint = tool_settings.image_paint
        ob = context.active_object
        mesh = ob.data

        col = layout.column()
        col.active = ipaint.use_stencil_layer

        col.label(text="Stencil Image")
        col.template_ID(ipaint, "stencil_image", new="image.new", open="image.open")

        stencil_text = mesh.uv_layer_stencil.name if mesh.uv_layer_stencil else ""

        col.separator()

        split = col.split()
        colsub = split.column()
        colsub.alignment = 'RIGHT'
        colsub.label(text="UV Layer")
        split.column().menu("VIEW3D_MT_tools_projectpaint_stencil", text=stencil_text, translate=False)

        col.separator()

        row = col.row(align=True)
        row.prop(ipaint, "stencil_color", text="Display Color")
        row.prop(ipaint, "invert_stencil", text="", icon='IMAGE_ALPHA')


# TODO, move to space_view3d.py
class VIEW3D_PT_tools_brush_display(Panel, View3DPaintBrushPanel, DisplayPanel):
    bl_context = ".paint_common"
    bl_parent_id = "VIEW3D_PT_tools_brush_settings"
    bl_label = "Cursor"
    bl_options = {'DEFAULT_CLOSED'}
    bl_ui_units_x = 12


# TODO, move to space_view3d.py
class VIEW3D_PT_tools_brush_texture(Panel, View3DPaintPanel):
    bl_context = ".paint_common"
    bl_parent_id = "VIEW3D_PT_tools_brush_settings"
    bl_label = "Texture"
    bl_options = {'DEFAULT_CLOSED'}

    @classmethod
    def poll(cls, context):
        if (
                (settings := cls.paint_settings(context)) and
                (brush := settings.brush)
        ):
            if context.sculpt_object or context.vertex_paint_object:
                return True
            elif context.image_paint_object:
                return (brush.image_tool == 'DRAW')
        return False

    def draw(self, context):
        layout = self.layout

        settings = self.paint_settings(context)
        brush = settings.brush
        tex_slot = brush.texture_slot

        col = layout.column()
        col.template_ID_preview(tex_slot, "texture", new="texture.new", rows=3, cols=8)

        brush_texture_settings(col, brush, context.sculpt_object)


# TODO, move to space_view3d.py
class VIEW3D_PT_tools_mask_texture(Panel, View3DPaintPanel, TextureMaskPanel):
    bl_category = "Tool"
    bl_context = ".imagepaint"  # dot on purpose (access from topbar)
    bl_parent_id = "VIEW3D_PT_tools_brush_settings"
    bl_label = "Texture Mask"
    bl_options = {'DEFAULT_CLOSED'}

    @classmethod
    def poll(cls, context):
        settings = cls.paint_settings(context)
        return (settings and settings.brush and context.image_paint_object)

    def draw(self, context):
        layout = self.layout

        brush = context.tool_settings.image_paint.brush

        col = layout.column()
        mask_tex_slot = brush.mask_texture_slot

        col.template_ID_preview(mask_tex_slot, "texture", new="texture.new", rows=3, cols=8)

        brush_mask_texture_settings(col, brush)


# TODO, move to space_view3d.py
class VIEW3D_PT_tools_brush_stroke(Panel, View3DPaintPanel, StrokePanel):
    bl_context = ".paint_common"  # dot on purpose (access from topbar)
    bl_label = "Stroke"
    bl_parent_id = "VIEW3D_PT_tools_brush_settings"
    bl_options = {'DEFAULT_CLOSED'}


class VIEW3D_PT_tools_brush_stroke_smooth_stroke(Panel, View3DPaintPanel, SmoothStrokePanel):
    bl_context = ".paint_common"  # dot on purpose (access from topbar)
    bl_label = "" # BFA - align props left
    bl_parent_id = "VIEW3D_PT_tools_brush_stroke"
    bl_options = {'DEFAULT_CLOSED'}


class VIEW3D_PT_tools_weight_gradient(Panel, View3DPaintPanel):
    # Don't give context on purpose to not show this in the generic header tool-settings
    # this is added only in the gradient tool's ToolDef
    # `bl_context = ".weightpaint"` # dot on purpose (access from top-bar)
    bl_label = "Falloff"
    bl_options = {'DEFAULT_CLOSED'}
    # Also don't draw as an extra panel in the sidebar (already included in the Brush settings).
    bl_space_type = 'TOPBAR'
    bl_region_type = 'HEADER'

    @classmethod
    def poll(cls, context):
        # since we don't give context above, check mode here (to not show in other modes like sculpt).
        if context.mode != 'PAINT_WEIGHT':
            return False
        settings = context.tool_settings.weight_paint
        if settings is None:
            return False
        brush = settings.brush
        return brush is not None

    def draw(self, context):
        layout = self.layout
        settings = context.tool_settings.weight_paint
        brush = settings.brush

        col = layout.column(align=True)
        row = col.row(align=True)
        row.prop(brush, "curve_preset", text="")

        if brush.curve_preset == 'CUSTOM':
            layout.template_curve_mapping(brush, "curve", brush=True)

            col = layout.column(align=True)
            row = col.row(align=True)
            row.operator("brush.curve_preset", icon='SMOOTHCURVE', text="").shape = 'SMOOTH'
            row.operator("brush.curve_preset", icon='SPHERECURVE', text="").shape = 'ROUND'
            row.operator("brush.curve_preset", icon='ROOTCURVE', text="").shape = 'ROOT'
            row.operator("brush.curve_preset", icon='SHARPCURVE', text="").shape = 'SHARP'
            row.operator("brush.curve_preset", icon='LINCURVE', text="").shape = 'LINE'
            row.operator("brush.curve_preset", icon='NOCURVE', text="").shape = 'MAX'


# TODO, move to space_view3d.py
class VIEW3D_PT_tools_brush_falloff(Panel, View3DPaintPanel, FalloffPanel):
    bl_context = ".paint_common"  # dot on purpose (access from topbar)
    bl_parent_id = "VIEW3D_PT_tools_brush_settings"
    bl_label = "Falloff"
    bl_options = {'DEFAULT_CLOSED'}


class VIEW3D_PT_tools_brush_falloff_frontface(View3DPaintPanel, Panel):
    bl_context = ".imagepaint"  # dot on purpose (access from topbar)
    bl_label = "Front-Face Falloff"
    bl_parent_id = "VIEW3D_PT_tools_brush_falloff"
    bl_options = {'DEFAULT_CLOSED'}

    @classmethod
    def poll(cls, context):
        return (context.weight_paint_object or context.vertex_paint_object)

    def draw_header(self, context):
        settings = self.paint_settings(context)
        brush = settings.brush

        self.layout.prop(brush, "use_frontface_falloff", text=self.bl_label if self.is_popover else "")

    def draw(self, context):
        settings = self.paint_settings(context)
        brush = settings.brush

        layout = self.layout

        layout.use_property_split = True
        layout.use_property_decorate = False

        layout.active = brush.use_frontface_falloff
        layout.prop(brush, "falloff_angle", text="Angle")


class VIEW3D_PT_tools_brush_falloff_normal(View3DPaintPanel, Panel):
    bl_context = ".imagepaint"  # dot on purpose (access from topbar)
    bl_label = "Normal Falloff"
    bl_parent_id = "VIEW3D_PT_tools_brush_falloff"
    bl_options = {'DEFAULT_CLOSED'}

    @classmethod
    def poll(cls, context):
        return context.image_paint_object

    def draw_header(self, context):
        tool_settings = context.tool_settings
        ipaint = tool_settings.image_paint

        self.layout.prop(ipaint, "use_normal_falloff", text=self.bl_label if self.is_popover else "")

    def draw(self, context):
        tool_settings = context.tool_settings
        ipaint = tool_settings.image_paint

        layout = self.layout

        layout.use_property_split = True
        layout.use_property_decorate = False

        layout.active = ipaint.use_normal_falloff
        layout.prop(ipaint, "normal_angle", text="Angle")


# TODO, move to space_view3d.py
class VIEW3D_PT_sculpt_dyntopo(Panel, View3DPaintPanel):
    bl_context = ".sculpt_mode"  # dot on purpose (access from topbar)
    bl_label = "Dyntopo"
    bl_options = {'DEFAULT_CLOSED'}
    bl_ui_units_x = 12

    @classmethod
    def poll(cls, context):
        paint_settings = cls.paint_settings(context)
        return (context.sculpt_object and context.tool_settings.sculpt and paint_settings)

    def draw_header(self, context):
        is_popover = self.is_popover
        layout = self.layout
        layout.operator(
            "sculpt.dynamic_topology_toggle",
            icon='CHECKBOX_HLT' if context.sculpt_object.use_dynamic_topology_sculpting else 'CHECKBOX_DEHLT',
            text="",
            emboss=is_popover,
        )

    def draw(self, context):
        layout = self.layout
        layout.use_property_split = True
        layout.use_property_decorate = False

        tool_settings = context.tool_settings
        sculpt = tool_settings.sculpt
        settings = self.paint_settings(context)
        brush = settings.brush

        col = layout.column()
        col.active = context.sculpt_object.use_dynamic_topology_sculpting

        sub = col.column()
        sub.active = (brush and brush.sculpt_tool != 'MASK')

        #BFA - moved to top, this defines the "modes" then options of the detail_type_method, then you tune the details (top down hirarchal UX)
        sub.prop(sculpt, "detail_type_method", text="Detailing")
        sub.prop(sculpt, "detail_refine_method", text="Refine Method")

        if sculpt.detail_type_method in {'CONSTANT', 'MANUAL'}:
            row = sub.row(align=True)
            row.prop(sculpt, "constant_detail_resolution")
            props = row.operator("sculpt.sample_detail_size", text="", icon='EYEDROPPER')
            props.mode = 'DYNTOPO'
        elif (sculpt.detail_type_method == 'BRUSH'):
            row = sub.row(align=True)
            row.prop(sculpt, "detail_percent")
        else:
            row = sub.row(align=True)
            row.prop(sculpt, "detail_size")

        if sculpt.detail_type_method in {'CONSTANT', 'MANUAL'}:
            #col.separator() #BFA - unnecessary
            col.operator("sculpt.detail_flood_fill", icon='FLOODFILL')



class VIEW3D_PT_sculpt_voxel_remesh(Panel, View3DPaintPanel):
    bl_context = ".sculpt_mode"  # dot on purpose (access from topbar)
    bl_label = "Remesh"
    bl_options = {'DEFAULT_CLOSED'}
    bl_ui_units_x = 12

    @classmethod
    def poll(cls, context):
        return (context.sculpt_object and context.tool_settings.sculpt)

    def draw(self, context):
        layout = self.layout
        layout.use_property_split = True
        layout.use_property_decorate = False

        col = layout.column()
        mesh = context.active_object.data

        row = col.row(align=True)
        row.prop(mesh, "remesh_mode", text="Mode", expand=True)

        if mesh.remesh_mode == 'VOXEL':
            row = col.row(align=True)
            row.prop(mesh, "remesh_voxel_size")
            props = row.operator("sculpt.sample_detail_size", text="", icon='EYEDROPPER')
            props.mode = 'VOXEL'
            col.prop(mesh, "remesh_voxel_adaptivity")
            col.use_property_split = False
            col.prop(mesh, "use_remesh_fix_poles")

            col.label(text = "Preserve")

            row = col.row()
            row.separator()
            row.prop(mesh, "use_remesh_preserve_volume", text="Volume")
            row = col.row()
            row.separator()
            row.prop(mesh, "use_remesh_preserve_attributes", text="Attributes")

            layout.operator("object.voxel_remesh", text="Voxel Remesh")
        else:
            col.operator("object.quadriflow_remesh", text="QuadriFlow Remesh")


# TODO, move to space_view3d.py
class VIEW3D_PT_sculpt_options(Panel, View3DPaintPanel):
    bl_context = ".sculpt_mode"  # dot on purpose (access from topbar)
    bl_label = "Options"
    bl_options = {'DEFAULT_CLOSED'}
    bl_ui_units_x = 12

    @classmethod
    def poll(cls, context):
        return (context.sculpt_object and context.tool_settings.sculpt)

    def draw(self, context):
        layout = self.layout
        layout.use_property_split = False
        layout.use_property_decorate = False

        tool_settings = context.tool_settings
        sculpt = tool_settings.sculpt

        col = layout.column(align = True)
        col.label(text = "Display")

        row = col.row()
        row.separator()
        row.prop(sculpt, "show_low_resolution")
        row = col.row()
        row.separator()
        row.prop(sculpt, "use_sculpt_delay_updates")
        row = col.row()
        row.separator()
        row.prop(sculpt, "use_deform_only")

        col.label(text = "Display")

        row = col.row()
        row.separator()
        row.prop(sculpt, "use_automasking_topology", text="Topology")
        row = col.row()
        row.separator()
        row.prop(sculpt, "use_automasking_face_sets", text="Face Sets")
        row = col.row()
        row.separator()
        row.prop(sculpt, "use_automasking_boundary_edges", text="Mesh Boundary")
        row = col.row()
        row.separator()
        row.prop(sculpt, "use_automasking_boundary_face_sets", text="Face Sets Boundary")
        row = col.row()
        row.separator()
        row.prop(sculpt, "use_automasking_cavity", text="Cavity")
        row = col.row()
        row.separator()
        row.prop(sculpt, "use_automasking_cavity_inverted", text="Cavity (Inverted)")
        row = col.row()
        row.separator()
        row.prop(sculpt, "use_automasking_start_normal", text="Area Normal")
        row = col.row()
        row.separator()
        row.prop(sculpt, "use_automasking_view_normal", text="View Normal")

        if sculpt.use_automasking_start_normal:
            col.separator()

            col.prop(sculpt, "automasking_start_normal_limit")
            col.prop(sculpt, "automasking_start_normal_falloff")

        if sculpt.use_automasking_view_normal:
            col.separator()

            col.prop(sculpt, "use_automasking_view_occlusion", text="Occlusion")
            col.prop(sculpt, "automasking_view_normal_limit")
            col.prop(sculpt, "automasking_view_normal_falloff")

        col.separator()

        col.use_property_split = True
        col.prop(sculpt.brush, "automasking_boundary_edges_propagation_steps")

        if sculpt.use_automasking_cavity or sculpt.use_automasking_cavity_inverted:
            col.separator()

            col2 = col.column()
            props = col2.operator("sculpt.mask_from_cavity", text="Mask From Cavity")
            props.use_automask_settings = True

            col2 = col.column()

            col2.prop(sculpt, "automasking_cavity_factor", text="Cavity Factor")
            col2.prop(sculpt, "automasking_cavity_blur_steps", text="Cavity Blur")

            col2.prop(sculpt, "use_automasking_custom_cavity_curve", text="Use Curve")

            if sculpt.use_automasking_custom_cavity_curve:
                col2.template_curve_mapping(sculpt, "automasking_cavity_curve")


class VIEW3D_PT_sculpt_options_gravity(Panel, View3DPaintPanel):
    bl_context = ".sculpt_mode"  # dot on purpose (access from topbar)
    bl_parent_id = "VIEW3D_PT_sculpt_options"
    bl_label = "Gravity"

    @classmethod
    def poll(cls, context):
        return (context.sculpt_object and context.tool_settings.sculpt)

    def draw(self, context):
        layout = self.layout
        layout.use_property_split = True
        layout.use_property_decorate = False

        tool_settings = context.tool_settings
        sculpt = tool_settings.sculpt
        capabilities = sculpt.brush.sculpt_capabilities

        col = layout.column()
        col.active = capabilities.has_gravity
        col.prop(sculpt, "gravity", slider=True, text="Factor")
        col.prop(sculpt, "gravity_object")


# TODO, move to space_view3d.py
class VIEW3D_PT_sculpt_symmetry(Panel, View3DPaintPanel):
    bl_context = ".sculpt_mode"  # dot on purpose (access from topbar)
    bl_label = "Symmetry"
    bl_options = {'DEFAULT_CLOSED'}

    @classmethod
    def poll(cls, context):
        return (
            (context.sculpt_object and context.tool_settings.sculpt) and
            # When used in the tool header, this is explicitly included next to the XYZ symmetry buttons.
            (context.region.type != 'TOOL_HEADER')
        )

    def draw(self, context):
        layout = self.layout
        layout.use_property_split = True
        layout.use_property_decorate = False

        sculpt = context.tool_settings.sculpt

        row = layout.row(align=True, heading="Mirror")

        ob = context.object
        mesh = ob.data
        row.prop(mesh, "use_mirror_x", text="X", toggle=True)
        row.prop(mesh, "use_mirror_y", text="Y", toggle=True)
        row.prop(mesh, "use_mirror_z", text="Z", toggle=True)

        row = layout.row(align=True, heading="Lock")
        row.prop(sculpt, "lock_x", text="X", toggle=True)
        row.prop(sculpt, "lock_y", text="Y", toggle=True)
        row.prop(sculpt, "lock_z", text="Z", toggle=True)

        row = layout.row(align=True, heading="Tiling")
        row.prop(sculpt, "tile_x", text="X", toggle=True)
        row.prop(sculpt, "tile_y", text="Y", toggle=True)
        row.prop(sculpt, "tile_z", text="Z", toggle=True)

        layout.use_property_split = False
        layout.prop(sculpt, "use_symmetry_feather", text="Feather")
        layout.use_property_split = True
        layout.prop(sculpt, "radial_symmetry", text="Radial")
        layout.prop(sculpt, "tile_offset", text="Tile Offset")

        layout.separator()

        layout.label(text="Symmetrize")
        row = layout.row()
        row.separator()
        row.prop(sculpt, "symmetrize_direction")
        row = layout.row()
        row.separator()
        row.prop(WindowManager.operator_properties_last("sculpt.symmetrize"), "merge_tolerance")
        row = layout.row()
        row.separator()
        row.operator("sculpt.symmetrize")


class VIEW3D_PT_sculpt_symmetry_for_topbar(Panel):
    bl_space_type = 'TOPBAR'
    bl_region_type = 'HEADER'
    bl_label = "Symmetry"
    bl_ui_units_x = 13

    draw = VIEW3D_PT_sculpt_symmetry.draw


class VIEW3D_PT_curves_sculpt_symmetry(Panel, View3DPaintPanel):
    bl_context = ".curves_sculpt"  # dot on purpose (access from topbar)
    bl_label = "Symmetry"
    bl_options = {'DEFAULT_CLOSED'}

    @classmethod
    def poll(cls, context):
        ob = context.object
        return ob and ob.type == 'CURVES'

    def draw(self, context):
        layout = self.layout
        layout.use_property_split = True
        layout.use_property_decorate = False

        ob = context.object
        curves = ob.data

        row = layout.row(align=True, heading="Mirror")
        row.prop(curves, "use_mirror_x", text="X", toggle=True)
        row.prop(curves, "use_mirror_y", text="Y", toggle=True)
        row.prop(curves, "use_mirror_z", text="Z", toggle=True)


class VIEW3D_PT_curves_sculpt_symmetry_for_topbar(Panel):
    bl_space_type = 'TOPBAR'
    bl_region_type = 'HEADER'
    bl_label = "Symmetry"

    draw = VIEW3D_PT_curves_sculpt_symmetry.draw


# ********** default tools for weight-paint ****************


# TODO, move to space_view3d.py
class VIEW3D_PT_tools_weightpaint_symmetry(Panel, View3DPaintPanel):
    bl_context = ".weightpaint"
    bl_options = {'DEFAULT_CLOSED'}
    bl_label = "Symmetry"

    @classmethod
    def poll(cls, context):
        # When used in the tool header, this is explicitly included next to the XYZ symmetry buttons.
        return (context.region.type != 'TOOL_HEADER')

    def draw(self, context):
        layout = self.layout
        layout.use_property_split = True
        layout.use_property_decorate = False

        tool_settings = context.tool_settings
        wpaint = tool_settings.weight_paint

        ob = context.object
        mesh = ob.data

        col = layout.column(align = True)
        col.use_property_split = False
        col.prop(mesh, "use_mirror_vertex_groups")

<<<<<<< HEAD
        row = col.row()
        if mesh.use_mirror_vertex_groups:
            row.separator ()
            row.use_property_split = False
            row.prop(mesh, "use_mirror_topology")
=======
        draw_vpaint_symmetry(layout, wpaint, ob)
>>>>>>> c57afcc4

        layout.use_property_split = True

        draw_vpaint_symmetry(layout, wpaint, context.object)


class VIEW3D_PT_tools_weightpaint_symmetry_for_topbar(Panel):
    bl_space_type = 'TOPBAR'
    bl_region_type = 'HEADER'
    bl_label = "Symmetry"

    draw = VIEW3D_PT_tools_weightpaint_symmetry.draw


# TODO, move to space_view3d.py
class VIEW3D_PT_tools_weightpaint_options(Panel, View3DPaintPanel):
    bl_context = ".weightpaint"
    bl_label = "Options"
    bl_options = {'DEFAULT_CLOSED'}

    def draw(self, context):
        layout = self.layout

        layout.use_property_split = False
        layout.use_property_decorate = False

        tool_settings = context.tool_settings
        wpaint = tool_settings.weight_paint

        col = layout.column()

        col.prop(tool_settings, "use_auto_normalize", text="Auto Normalize")
        col.prop(tool_settings, "use_lock_relative", text="Lock-Relative")
        col.prop(tool_settings, "use_multipaint", text="Multi-Paint")

        col.prop(wpaint, "use_group_restrict")


# ********** default tools for vertex-paint ****************


# TODO, move to space_view3d.py
class VIEW3D_PT_tools_vertexpaint_options(Panel, View3DPaintPanel):
    bl_context = ".vertexpaint"  # dot on purpose (access from topbar)
    bl_label = "Options"
    bl_options = {'DEFAULT_CLOSED'}

    @classmethod
    def poll(cls, _context):
        # This is currently unused, since there aren't any Vertex Paint mode specific options.
        return False

    def draw(self, _context):
        layout = self.layout
        layout.use_property_split = True
        layout.use_property_decorate = False


# TODO, move to space_view3d.py
class VIEW3D_PT_tools_vertexpaint_symmetry(Panel, View3DPaintPanel):
    bl_context = ".vertexpaint"  # dot on purpose (access from topbar)
    bl_options = {'DEFAULT_CLOSED'}
    bl_label = "Symmetry"

    @classmethod
    def poll(cls, context):
        # When used in the tool header, this is explicitly included next to the XYZ symmetry buttons.
        return (context.region.type != 'TOOL_HEADER')

    def draw(self, context):
        layout = self.layout
        layout.use_property_split = True
        layout.use_property_decorate = False

        tool_settings = context.tool_settings
        vpaint = tool_settings.vertex_paint

        ob = context.object

        draw_vpaint_symmetry(layout, vpaint, ob)


class VIEW3D_PT_tools_vertexpaint_symmetry_for_topbar(Panel):
    bl_space_type = 'TOPBAR'
    bl_region_type = 'HEADER'
    bl_label = "Symmetry"

    draw = VIEW3D_PT_tools_vertexpaint_symmetry.draw


# ********** default tools for texture-paint ****************


# TODO, move to space_view3d.py
class VIEW3D_PT_tools_imagepaint_options_external(Panel, View3DPaintPanel):
    bl_context = ".imagepaint"  # dot on purpose (access from topbar)
    bl_label = "External"
    bl_parent_id = "VIEW3D_PT_tools_imagepaint_options"
    bl_options = {'DEFAULT_CLOSED'}

    def draw(self, context):
        layout = self.layout
        layout.use_property_split = True
        layout.use_property_decorate = False

        tool_settings = context.tool_settings
        ipaint = tool_settings.image_paint

        layout.prop(ipaint, "screen_grab_size", text="Screen Grab Size")

        layout.separator()

        flow = layout.grid_flow(row_major=True, columns=0, even_columns=True, even_rows=False, align=False)
        col = flow.column()
        col.operator("image.project_edit", text="Quick Edit")
        col = flow.column()
        col.operator("image.project_apply", text="Apply")
        col = flow.column()
        col.operator("paint.project_image", text="Apply Camera Image")


# TODO, move to space_view3d.py
class VIEW3D_PT_tools_imagepaint_symmetry(Panel, View3DPaintPanel):
    bl_context = ".imagepaint"  # dot on purpose (access from topbar)
    bl_label = "Symmetry"
    bl_options = {'DEFAULT_CLOSED'}

    @classmethod
    def poll(cls, context):
        # When used in the tool header, this is explicitly included next to the XYZ symmetry buttons.
        return (context.region.type != 'TOOL_HEADER')

    def draw(self, context):
        layout = self.layout

        split = layout.split()

        col = split.column()
        col.alignment = 'RIGHT'
        col.label(text="Mirror")

        col = split.column()

        row = col.row(align=True)
        ob = context.object
        mesh = ob.data
        row.prop(mesh, "use_mirror_x", text="X", toggle=True)
        row.prop(mesh, "use_mirror_y", text="Y", toggle=True)
        row.prop(mesh, "use_mirror_z", text="Z", toggle=True)


# TODO, move to space_view3d.py
class VIEW3D_PT_tools_imagepaint_options(View3DPaintPanel, Panel):
    bl_context = ".imagepaint"  # dot on purpose (access from topbar)
    bl_label = "Options"
    bl_options = {'DEFAULT_CLOSED'}

    @classmethod
    def poll(cls, context):
        brush = context.tool_settings.image_paint.brush
        return (brush is not None)

    def draw(self, context):
        layout = self.layout

        layout.use_property_split = True
        layout.use_property_decorate = False

        tool_settings = context.tool_settings
        ipaint = tool_settings.image_paint

        layout.prop(ipaint, "seam_bleed")
        layout.prop(ipaint, "dither", slider=True)

        col = layout.column()
        col.use_property_split = False
        col.prop(ipaint, "use_occlude")
        col.prop(ipaint, "use_backface_culling", text="Backface Culling")


class VIEW3D_PT_tools_imagepaint_options_cavity(Panel):
    bl_space_type = 'VIEW_3D'
    bl_region_type = 'HEADER'
    bl_label = "Cavity Mask"
    bl_parent_id = "VIEW3D_PT_mask"
    bl_options = {'DEFAULT_CLOSED'}

    def draw_header(self, context):
        tool_settings = context.tool_settings
        ipaint = tool_settings.image_paint

        row = self.layout.row()
        split = row.split(factor = 0.5)
        split.prop(ipaint, "use_cavity", text=self.bl_label if self.is_popover else "")
        if ipaint.use_cavity:
            split.label(icon='DISCLOSURE_TRI_DOWN')
        else:
            split.label(icon='DISCLOSURE_TRI_RIGHT')

    def draw(self, context):
        layout = self.layout

        tool_settings = context.tool_settings
        ipaint = tool_settings.image_paint

        if ipaint.use_cavity:
            layout.template_curve_mapping(ipaint, "cavity_curve", brush=True, use_negative_slope=True)


# TODO, move to space_view3d.py
class VIEW3D_PT_imagepaint_options(View3DPaintPanel):
    bl_label = "Options"

    @classmethod
    def poll(cls, _context):
        # This is currently unused, since there aren't any Vertex Paint mode specific options.
        return False
        # return (context.image_paint_object and context.tool_settings.image_paint)

    def draw(self, _context):
        layout = self.layout
        layout.use_property_split = True
        layout.use_property_decorate = False


class VIEW3D_MT_tools_projectpaint_stencil(Menu):
    bl_label = "Mask Layer"

    def draw(self, context):
        layout = self.layout
        for i, uv_layer in enumerate(context.active_object.data.uv_layers):
            props = layout.operator("wm.context_set_int", text=uv_layer.name, translate=False)
            props.data_path = "active_object.data.uv_layer_stencil_index"
            props.value = i


# TODO, move to space_view3d.py
class VIEW3D_PT_tools_particlemode_options(View3DPanel, Panel):
    """Default tools for particle mode"""
    bl_category = "Tool"
    bl_context = ".particlemode"
    bl_label = "Options"
    bl_options = {'DEFAULT_CLOSED'}

    def draw(self, context):
        layout = self.layout

        layout.use_property_split = True
        layout.use_property_decorate = False  # No animation.

        pe = context.tool_settings.particle_edit
        ob = pe.object

        layout.prop(pe, "type", text="Editing Type")

        ptcache = None

        if pe.type == 'PARTICLES':
            if ob.particle_systems:
                if len(ob.particle_systems) > 1:
                    layout.template_list("UI_UL_list", "particle_systems", ob, "particle_systems",
                                         ob.particle_systems, "active_index", rows=2, maxrows=3)

                ptcache = ob.particle_systems.active.point_cache
        else:
            for md in ob.modifiers:
                if md.type == pe.type:
                    ptcache = md.point_cache

        if ptcache and len(ptcache.point_caches) > 1:
            layout.template_list("UI_UL_list", "particles_point_caches", ptcache, "point_caches",
                                 ptcache.point_caches, "active_index", rows=2, maxrows=3)

        if not pe.is_editable:
            layout.label(text="Point cache must be baked")
            layout.label(text="in memory to enable editing!")

        col = layout.column(align=True)
        col.active = pe.is_editable
        col.use_property_split = False
        col.prop(ob.data, "use_mirror_x")
        if pe.tool == 'ADD':
            col.prop(ob.data, "use_mirror_topology")

        if not pe.is_hair:
            col.prop(pe, "use_auto_velocity", text="Auto-Velocity")

        if pe.tool == 'ADD':
            sub.prop(ob.data, "use_mirror_topology")

        col.separator()

        col.label(text = "Preserve")
        row = col.row()
        row.separator()
        row.prop(pe, "use_preserve_length", text="Preserve Strand Lengths")
        row = col.row()
        row.separator()
        row.prop(pe, "use_preserve_root", text="Preserve Root Positions")


class VIEW3D_PT_tools_particlemode_options_shapecut(View3DPanel, Panel):
    """Default tools for particle mode"""
    bl_category = "Tool"
    bl_parent_id = "VIEW3D_PT_tools_particlemode_options"
    bl_label = "Cut Particles to Shape"
    bl_options = {'DEFAULT_CLOSED'}

    def draw(self, context):
        layout = self.layout

        layout.use_property_split = True
        layout.use_property_decorate = False  # No animation.

        pe = context.tool_settings.particle_edit

        layout.prop(pe, "shape_object")
        layout.operator("particle.shape_cut", text="Cut")


class VIEW3D_PT_tools_particlemode_options_display(View3DPanel, Panel):
    """Default tools for particle mode"""
    bl_category = "Tool"
    bl_parent_id = "VIEW3D_PT_tools_particlemode_options"
    bl_label = "Viewport Display"

    def draw(self, context):
        layout = self.layout

        layout.use_property_split = True
        layout.use_property_decorate = False  # No animation.

        pe = context.tool_settings.particle_edit

        col = layout.column()
        col.active = pe.is_editable
        col.prop(pe, "display_step", text="Path Steps")
        if pe.is_hair:
            col.use_property_split = False
            col.prop(pe, "show_particles", text="Children")
        else:
            if pe.type == 'PARTICLES':
                col.use_property_split = False
                col.prop(pe, "show_particles", text="Particles")
            col.use_property_split = False
            col.prop(pe, "use_fade_time")
            sub = col.row(align=True)
            sub.active = pe.use_fade_time
            sub.use_property_split = True
            sub.prop(pe, "fade_frames", slider=True)


# ********** grease pencil object tool panels ****************

# Grease Pencil drawing brushes

def tool_use_brush(context):
    from bl_ui.space_toolsystem_common import ToolSelectPanelHelper
    tool = ToolSelectPanelHelper.tool_active_from_context(context)
    if tool and tool.has_datablock is False:
        return False

    return True


class GreasePencilPaintPanel:
    bl_context = ".greasepencil_paint"
    bl_category = "Tool"

    @classmethod
    def poll(cls, context):
        if context.space_data.type in {'VIEW_3D', 'PROPERTIES'}:
            if context.gpencil_data is None:
                return False

            # Hide for tools not using brushes.
            if tool_use_brush(context) is False:
                return False

            gpd = context.gpencil_data
            return bool(gpd.is_stroke_paint_mode)
        else:
            return True


class VIEW3D_PT_tools_grease_pencil_brush_select(Panel, View3DPanel, GreasePencilPaintPanel):
    bl_label = "Brushes"

    def draw(self, context):
        layout = self.layout
        layout.use_property_split = True
        layout.use_property_decorate = False

        tool_settings = context.scene.tool_settings
        gpencil_paint = tool_settings.gpencil_paint

        row = layout.row()
        row.column().template_ID_preview(gpencil_paint, "brush", new="brush.add_gpencil", rows=3, cols=8)

        col = row.column()
        col.menu("VIEW3D_MT_brush_gpencil_context_menu", icon='DOWNARROW_HLT', text="")

        if context.mode == 'PAINT_GPENCIL':
            brush = tool_settings.gpencil_paint.brush
            if brush is not None:
                col.prop(brush, "use_custom_icon", toggle=True, icon='FILE_IMAGE', text="")

                if brush.use_custom_icon:
                    layout.row().prop(brush, "icon_filepath", text="")


class VIEW3D_PT_tools_grease_pencil_brush_settings(Panel, View3DPanel, GreasePencilPaintPanel):
    bl_label = "Brush Settings"
    bl_options = {'DEFAULT_CLOSED'}

    # What is the point of brush presets? Seems to serve the exact same purpose as brushes themselves??
    def draw_header_preset(self, _context):
        VIEW3D_PT_gpencil_brush_presets.draw_panel_header(self.layout)

    def draw(self, context):
        layout = self.layout
        layout.use_property_split = True
        layout.use_property_decorate = False

        tool_settings = context.scene.tool_settings
        gpencil_paint = tool_settings.gpencil_paint

        brush = gpencil_paint.brush

        if brush is not None:
            gp_settings = brush.gpencil_settings

            if brush.gpencil_tool in {'DRAW', 'FILL'}:
                row = layout.row(align=True)
                row_mat = row.row()
                if gp_settings.use_material_pin:
                    row_mat.template_ID(gp_settings, "material", live_icon=True)
                else:
                    row_mat.template_ID(context.active_object, "active_material", live_icon=True)
                    row_mat.enabled = False  # will otherwise allow changing material in active slot

                row.prop(gp_settings, "use_material_pin", text="")

            if not self.is_popover:
                from bl_ui.properties_paint_common import (
                    brush_basic_gpencil_paint_settings,
                )
                brush_basic_gpencil_paint_settings(layout, context, brush, compact=False)


class VIEW3D_PT_tools_grease_pencil_brush_advanced(View3DPanel, Panel):
    bl_context = ".greasepencil_paint"
    bl_label = "Advanced"
    bl_parent_id = "VIEW3D_PT_tools_grease_pencil_brush_settings"
    bl_category = "Tool"
    bl_options = {'DEFAULT_CLOSED'}
    bl_ui_units_x = 13

    @classmethod
    def poll(cls, context):
        brush = context.tool_settings.gpencil_paint.brush
        return brush is not None and brush.gpencil_tool not in {'ERASE', 'TINT'}

    def draw(self, context):
        layout = self.layout
        layout.use_property_split = True
        layout.use_property_decorate = False

        tool_settings = context.scene.tool_settings
        gpencil_paint = tool_settings.gpencil_paint
        brush = gpencil_paint.brush
        gp_settings = brush.gpencil_settings

        col = layout.column(align=True)
        if brush is not None:
            if brush.gpencil_tool != 'FILL':
                col.prop(gp_settings, "input_samples")
                col.separator()

                col.prop(gp_settings, "active_smooth_factor")
                col.separator()

                col.prop(gp_settings, "angle", slider=True)
                col.prop(gp_settings, "angle_factor", text="Factor", slider=True)

                ob = context.object
                ma = None
                if ob and brush.gpencil_settings.use_material_pin is False:
                    ma = ob.active_material
                elif brush.gpencil_settings.material:
                    ma = brush.gpencil_settings.material

                col.separator()
                col.prop(gp_settings, "hardness", slider=True)
                subcol = col.column(align=True)
                if ma and ma.grease_pencil.mode == 'LINE':
                    subcol.enabled = False
                subcol.prop(gp_settings, "aspect")

            elif brush.gpencil_tool == 'FILL':
                row = col.row(align=True)
                row.prop(gp_settings, "fill_draw_mode", text="Boundary", text_ctxt=i18n_contexts.id_gpencil)
                row.prop(
                    gp_settings,
                    "show_fill_boundary",
                    icon='HIDE_OFF' if gp_settings.show_fill_boundary else 'HIDE_ON',
                    text="",
                )

                col.separator()
                row = col.row(align=True)
                row.prop(gp_settings, "fill_layer_mode", text="Layers")

                col.separator()
                col.prop(gp_settings, "fill_simplify_level", text="Simplify")
                if gp_settings.fill_draw_mode != 'STROKE':
                    split = layout.split(factor = 0.4)
                    col = split.column()
                    col.use_property_split = False
                    col.prop(gp_settings, "show_fill")
                    col = split.column()
                    if gp_settings.show_fill:
                        col.prop(gp_settings, "fill_threshold", text="")
                    else:
                        col.label(icon='DISCLOSURE_TRI_RIGHT')

                row = layout.row(align=True)
                row.use_property_split = False
                row.prop(gp_settings, "use_fill_limit")


class VIEW3D_PT_tools_grease_pencil_brush_stroke(Panel, View3DPanel):
    bl_context = ".greasepencil_paint"
    bl_parent_id = "VIEW3D_PT_tools_grease_pencil_brush_settings"
    bl_label = "Stroke"
    bl_category = "Tool"
    bl_options = {'DEFAULT_CLOSED'}
    bl_ui_units_x = 12

    @classmethod
    def poll(cls, context):
        brush = context.tool_settings.gpencil_paint.brush
        return brush is not None and brush.gpencil_tool == 'DRAW'

    def draw(self, _context):
        layout = self.layout
        layout.use_property_split = True
        layout.use_property_decorate = False


class VIEW3D_PT_tools_grease_pencil_brush_stabilizer(Panel, View3DPanel):
    bl_context = ".greasepencil_paint"
    bl_parent_id = "VIEW3D_PT_tools_grease_pencil_brush_stroke"
    bl_label = "Stabilize Stroke"
    bl_category = "Tool"
    bl_options = {'DEFAULT_CLOSED'}

    @classmethod
    def poll(cls, context):
        brush = context.tool_settings.gpencil_paint.brush
        return brush is not None and brush.gpencil_tool == 'DRAW'

    def draw_header(self, context):
        brush = context.tool_settings.gpencil_paint.brush
        gp_settings = brush.gpencil_settings
        self.layout.use_property_split = False
        self.layout.prop(gp_settings, "use_settings_stabilizer", text=self.bl_label if self.is_popover else "")

    def draw(self, context):
        layout = self.layout
        layout.use_property_split = True
        layout.use_property_decorate = False

        brush = context.tool_settings.gpencil_paint.brush
        gp_settings = brush.gpencil_settings

        col = layout.column()
        col.active = gp_settings.use_settings_stabilizer

        col.prop(brush, "smooth_stroke_radius", text="Radius", slider=True)
        col.prop(brush, "smooth_stroke_factor", text="Factor", slider=True)


class VIEW3D_PT_tools_grease_pencil_brush_post_processing(View3DPanel, Panel):
    bl_context = ".greasepencil_paint"
    bl_parent_id = "VIEW3D_PT_tools_grease_pencil_brush_stroke"
    bl_label = "Post-Processing"
    bl_category = "Tool"
    bl_options = {'DEFAULT_CLOSED'}

    @classmethod
    def poll(cls, context):
        brush = context.tool_settings.gpencil_paint.brush
        return brush is not None and brush.gpencil_tool not in {'ERASE', 'FILL', 'TINT'}

    def draw_header(self, context):
        brush = context.tool_settings.gpencil_paint.brush
        gp_settings = brush.gpencil_settings
        self.layout.use_property_split = False
        self.layout.prop(gp_settings, "use_settings_postprocess", text=self.bl_label if self.is_popover else "")

    def draw(self, context):
        layout = self.layout
        layout.use_property_split = True
        layout.use_property_decorate = False

        brush = context.tool_settings.gpencil_paint.brush
        gp_settings = brush.gpencil_settings

        col = layout.column()
        col.active = gp_settings.use_settings_postprocess

        col1 = col.column(align=True)
        col1.prop(gp_settings, "pen_smooth_factor")
        col1.prop(gp_settings, "pen_smooth_steps")

        col1 = col.column(align=True)
        col1.prop(gp_settings, "pen_subdivision_steps")

        col1 = col.column(align=True)
        col1.prop(gp_settings, "simplify_factor")

        col1 = col.column(align=True)
        col1.separator()
        col1.use_property_split = False
        col1.prop(gp_settings, "use_trim")
        col1.use_property_split = True

        col.separator()

        row = col.row(heading="Outline", align=True)
        row.prop(gp_settings, "use_settings_outline", text="")
        row2 = row.row(align=True)
        row2.enabled = gp_settings.use_settings_outline
        row2.prop(gp_settings, "material_alt", text="")

        row2 = col.row(align=True)
        row2.enabled = gp_settings.use_settings_outline
        row2.prop(gp_settings, "outline_thickness_factor")


class VIEW3D_PT_tools_grease_pencil_brush_random(View3DPanel, Panel):
    bl_context = ".greasepencil_paint"
    bl_parent_id = "VIEW3D_PT_tools_grease_pencil_brush_stroke"
    bl_label = "Randomize"
    bl_category = "Tool"
    bl_options = {'DEFAULT_CLOSED'}

    @classmethod
    def poll(cls, context):
        brush = context.tool_settings.gpencil_paint.brush
        return brush is not None and brush.gpencil_tool not in {'ERASE', 'FILL', 'TINT'}

    def draw_header(self, context):
        brush = context.tool_settings.gpencil_paint.brush
        gp_settings = brush.gpencil_settings
        self.layout.use_property_split = False
        self.layout.prop(gp_settings, "use_settings_random", text=self.bl_label if self.is_popover else "")

    def draw(self, context):
        layout = self.layout
        layout.use_property_split = True
        layout.use_property_decorate = False

        tool_settings = context.tool_settings
        brush = tool_settings.gpencil_paint.brush
        mode = tool_settings.gpencil_paint.color_mode
        gp_settings = brush.gpencil_settings

        col = layout.column()
        col.enabled = gp_settings.use_settings_random

        row = col.row(align=True)
        row.prop(gp_settings, "random_pressure", text="Radius", slider=True)
        row.prop(gp_settings, "use_stroke_random_radius", text="", icon='GP_SELECT_STROKES')
        row.prop(gp_settings, "use_random_press_radius", text="", icon='STYLUS_PRESSURE')
        if gp_settings.use_random_press_radius and self.is_popover is False:
            col.template_curve_mapping(gp_settings, "curve_random_pressure", brush=True, use_negative_slope=True)

        row = col.row(align=True)
        row.prop(gp_settings, "random_strength", text="Strength", slider=True)
        row.prop(gp_settings, "use_stroke_random_strength", text="", icon='GP_SELECT_STROKES')
        row.prop(gp_settings, "use_random_press_strength", text="", icon='STYLUS_PRESSURE')
        if gp_settings.use_random_press_strength and self.is_popover is False:
            col.template_curve_mapping(gp_settings, "curve_random_strength", brush=True, use_negative_slope=True)

        row = col.row(align=True)
        row.prop(gp_settings, "uv_random", text="UV", slider=True)
        row.prop(gp_settings, "use_stroke_random_uv", text="", icon='GP_SELECT_STROKES')
        row.prop(gp_settings, "use_random_press_uv", text="", icon='STYLUS_PRESSURE')
        if gp_settings.use_random_press_uv and self.is_popover is False:
            col.template_curve_mapping(gp_settings, "curve_random_uv", brush=True, use_negative_slope=True)

        col.separator()

        col1 = col.column(align=True)
        col1.enabled = mode == 'VERTEXCOLOR' and gp_settings.use_settings_random
        row = col1.row(align=True)
        row.prop(gp_settings, "random_hue_factor", slider=True)
        row.prop(gp_settings, "use_stroke_random_hue", text="", icon='GP_SELECT_STROKES')
        row.prop(gp_settings, "use_random_press_hue", text="", icon='STYLUS_PRESSURE')
        if gp_settings.use_random_press_hue and self.is_popover is False:
            col1.template_curve_mapping(gp_settings, "curve_random_hue", brush=True, use_negative_slope=True)

        row = col1.row(align=True)
        row.prop(gp_settings, "random_saturation_factor", slider=True)
        row.prop(gp_settings, "use_stroke_random_sat", text="", icon='GP_SELECT_STROKES')
        row.prop(gp_settings, "use_random_press_sat", text="", icon='STYLUS_PRESSURE')
        if gp_settings.use_random_press_sat and self.is_popover is False:
            col1.template_curve_mapping(gp_settings, "curve_random_saturation", brush=True, use_negative_slope=True)

        row = col1.row(align=True)
        row.prop(gp_settings, "random_value_factor", slider=True)
        row.prop(gp_settings, "use_stroke_random_val", text="", icon='GP_SELECT_STROKES')
        row.prop(gp_settings, "use_random_press_val", text="", icon='STYLUS_PRESSURE')
        if gp_settings.use_random_press_val and self.is_popover is False:
            col1.template_curve_mapping(gp_settings, "curve_random_value", brush=True, use_negative_slope=True)

        col.separator()

        row = col.row(align=True)
        row.prop(gp_settings, "pen_jitter", slider=True)
        row.prop(gp_settings, "use_jitter_pressure", text="", icon='STYLUS_PRESSURE')
        if gp_settings.use_jitter_pressure and self.is_popover is False:
            col.template_curve_mapping(gp_settings, "curve_jitter", brush=True, use_negative_slope=True)


class VIEW3D_PT_tools_grease_pencil_brush_paint_falloff(GreasePencilBrushFalloff, Panel, View3DPaintPanel):
    bl_context = ".greasepencil_paint"
    bl_label = "Falloff"
    bl_options = {'DEFAULT_CLOSED'}

    @classmethod
    def poll(cls, context):
        tool_settings = context.tool_settings
        settings = tool_settings.gpencil_paint
        brush = settings.brush
        if brush is None:
            return False

        from bl_ui.space_toolsystem_common import ToolSelectPanelHelper
        tool = ToolSelectPanelHelper.tool_active_from_context(context)
        if tool and tool.idname != "builtin_brush.Tint":
            return False

        gptool = brush.gpencil_tool

        return (settings and settings.brush and settings.brush.curve and gptool == 'TINT')


class VIEW3D_PT_tools_grease_pencil_brush_gap_closure(View3DPanel, Panel):
    bl_context = ".greasepencil_paint"
    bl_parent_id = "VIEW3D_PT_tools_grease_pencil_brush_advanced"
    bl_label = "Gap Closure"
    bl_category = "Tool"

    @classmethod
    def poll(cls, context):
        brush = context.tool_settings.gpencil_paint.brush
        return brush is not None and brush.gpencil_tool == 'FILL'

    def draw(self, context):
        layout = self.layout
        layout.use_property_split = True
        layout.use_property_decorate = False

        tool_settings = context.tool_settings
        brush = tool_settings.gpencil_paint.brush
        gp_settings = brush.gpencil_settings

        col = layout.column()

        col.prop(gp_settings, "extend_stroke_factor", text="Size")
        row = col.row(align=True)
        row.prop(gp_settings, "fill_extend_mode", text="Mode")
        row = col.row(align=True)
        row.prop(gp_settings, "show_fill_extend", text="Visual Aids")

        if gp_settings.fill_extend_mode == 'EXTEND':
            row = col.row(align=True)
            row.prop(gp_settings, "use_collide_strokes")


# Grease Pencil stroke sculpting tools
class GreasePencilSculptPanel:
    bl_context = ".greasepencil_sculpt"
    bl_category = "Tool"

    @classmethod
    def poll(cls, context):
        if context.space_data.type in {'VIEW_3D', 'PROPERTIES'}:
            if context.gpencil_data is None:
                return False

            gpd = context.gpencil_data
            return bool(gpd.is_stroke_sculpt_mode)
        else:
            return True


class VIEW3D_PT_tools_grease_pencil_sculpt_select(Panel, View3DPanel, GreasePencilSculptPanel):
    bl_label = "Brushes"

    def draw(self, context):
        layout = self.layout
        layout.use_property_split = True
        layout.use_property_decorate = False

        tool_settings = context.scene.tool_settings
        gpencil_paint = tool_settings.gpencil_sculpt_paint

        row = layout.row()
        row.column().template_ID_preview(gpencil_paint, "brush", new="brush.add_gpencil", rows=3, cols=8)

        col = row.column()
        col.menu("VIEW3D_MT_brush_gpencil_context_menu", icon='DOWNARROW_HLT', text="")

        if context.mode == 'SCULPT_GPENCIL':
            brush = tool_settings.gpencil_sculpt_paint.brush
            if brush is not None:
                col.prop(brush, "use_custom_icon", toggle=True, icon='FILE_IMAGE', text="")

                if (brush.use_custom_icon):
                    layout.row().prop(brush, "icon_filepath", text="")


class VIEW3D_PT_tools_grease_pencil_sculpt_settings(Panel, View3DPanel, GreasePencilSculptPanel):
    bl_label = "Brush Settings"

    def draw(self, context):
        layout = self.layout
        layout.use_property_split = True
        layout.use_property_decorate = False

        tool_settings = context.scene.tool_settings
        settings = tool_settings.gpencil_sculpt_paint
        brush = settings.brush

        if not self.is_popover:
            from bl_ui.properties_paint_common import (
                brush_basic_gpencil_sculpt_settings,
            )
            brush_basic_gpencil_sculpt_settings(layout, context, brush)


class VIEW3D_PT_tools_grease_pencil_brush_sculpt_falloff(GreasePencilBrushFalloff, Panel, View3DPaintPanel):
    bl_context = ".greasepencil_sculpt"
    bl_label = "Falloff"
    bl_options = {'DEFAULT_CLOSED'}

    @classmethod
    def poll(cls, context):
        tool_settings = context.tool_settings
        settings = tool_settings.gpencil_sculpt_paint
        return (settings and settings.brush and settings.brush.curve)


class VIEW3D_PT_tools_grease_pencil_sculpt_brush_advanced(GreasePencilSculptAdvancedPanel, View3DPanel, Panel):
    bl_context = ".greasepencil_sculpt"
    bl_label = "Advanced"
    bl_parent_id = "VIEW3D_PT_tools_grease_pencil_sculpt_settings"
    bl_category = "Tool"
    bl_options = {'DEFAULT_CLOSED'}

    @classmethod
    def poll(cls, context):
        brush = context.tool_settings.gpencil_sculpt_paint.brush
        if brush is None:
            return False

        tool = brush.gpencil_sculpt_tool
        return tool in {'SMOOTH', 'RANDOMIZE'}


class VIEW3D_PT_tools_grease_pencil_sculpt_brush_popover(GreasePencilSculptAdvancedPanel, View3DPanel, Panel):
    bl_context = ".greasepencil_sculpt"
    bl_label = "Brush"
    bl_category = "Tool"

    @classmethod
    def poll(cls, context):
        if context.region.type != 'TOOL_HEADER':
            return False

        brush = context.tool_settings.gpencil_sculpt_paint.brush
        if brush is None:
            return False

        tool = brush.gpencil_sculpt_tool
        return tool in {'SMOOTH', 'RANDOMIZE'}


# Grease Pencil weight painting tools
class GreasePencilWeightPanel:
    bl_context = ".greasepencil_weight"
    bl_category = "Tool"

    @classmethod
    def poll(cls, context):
        if context.space_data.type in {'VIEW_3D', 'PROPERTIES'}:
            if context.gpencil_data is None:
                return False

            gpd = context.gpencil_data
            return bool(gpd.is_stroke_weight_mode)
        else:
            return True


class VIEW3D_PT_tools_grease_pencil_weight_paint_select(View3DPanel, Panel, GreasePencilWeightPanel):
    bl_label = "Brushes"

    def draw(self, context):
        layout = self.layout
        layout.use_property_split = True
        layout.use_property_decorate = False

        tool_settings = context.scene.tool_settings
        gpencil_paint = tool_settings.gpencil_weight_paint

        row = layout.row()
        row.column().template_ID_preview(gpencil_paint, "brush", new="brush.add_gpencil", rows=3, cols=8)

        col = row.column()
        col.menu("VIEW3D_MT_brush_gpencil_context_menu", icon='DOWNARROW_HLT', text="")

        if context.mode == 'WEIGHT_GPENCIL':
            brush = tool_settings.gpencil_weight_paint.brush
            if brush is not None:
                col.prop(brush, "use_custom_icon", toggle=True, icon='FILE_IMAGE', text="")

                if (brush.use_custom_icon):
                    layout.row().prop(brush, "icon_filepath", text="")


class VIEW3D_PT_tools_grease_pencil_weight_paint_settings(Panel, View3DPanel, GreasePencilWeightPanel):
    bl_label = "Brush Settings"

    def draw(self, context):
        if self.is_popover:
            return

        layout = self.layout
        layout.use_property_split = True
        layout.use_property_decorate = False

        tool_settings = context.scene.tool_settings
        settings = tool_settings.gpencil_weight_paint
        brush = settings.brush

        from bl_ui.properties_paint_common import (
            brush_basic_gpencil_weight_settings,
        )
        brush_basic_gpencil_weight_settings(layout, context, brush)


class VIEW3D_PT_tools_grease_pencil_brush_weight_falloff(GreasePencilBrushFalloff, Panel, View3DPaintPanel):
    bl_context = ".greasepencil_weight"
    bl_parent_id = "VIEW3D_PT_tools_grease_pencil_weight_paint_settings"
    bl_label = "Falloff"
    bl_options = {'DEFAULT_CLOSED'}

    @classmethod
    def poll(cls, context):
        tool_settings = context.tool_settings
        settings = tool_settings.gpencil_weight_paint
        brush = settings.brush
        return (brush and brush.curve)


class VIEW3D_PT_tools_grease_pencil_weight_options(Panel, View3DPanel, GreasePencilWeightPanel):
    bl_label = "Options"
    bl_options = {'DEFAULT_CLOSED'}

    def draw(self, context):
        layout = self.layout
        layout.use_property_split = False
        layout.use_property_decorate = False
        tool_settings = context.scene.tool_settings

        col = layout.column()
        col.prop(tool_settings, "use_auto_normalize", text="Auto Normalize")


# Grease Pencil vertex painting tools
class GreasePencilVertexPanel:
    bl_context = ".greasepencil_vertex"
    bl_category = "Tool"

    @classmethod
    def poll(cls, context):
        if context.space_data.type in {'VIEW_3D', 'PROPERTIES'}:
            if context.gpencil_data is None:
                return False

            gpd = context.gpencil_data
            return bool(gpd.is_stroke_vertex_mode)
        else:
            return True


class VIEW3D_PT_tools_grease_pencil_vertex_paint_select(View3DPanel, Panel, GreasePencilVertexPanel):
    bl_label = "Brushes"

    def draw(self, context):
        layout = self.layout
        layout.use_property_split = True
        layout.use_property_decorate = False

        tool_settings = context.scene.tool_settings
        gpencil_paint = tool_settings.gpencil_vertex_paint

        row = layout.row()
        row.column().template_ID_preview(gpencil_paint, "brush", new="brush.add_gpencil", rows=3, cols=8)

        col = row.column()
        col.menu("VIEW3D_MT_brush_gpencil_context_menu", icon='DOWNARROW_HLT', text="")

        if context.mode == 'VERTEX_GPENCIL':
            brush = tool_settings.gpencil_vertex_paint.brush
            if brush is not None:
                col.prop(brush, "use_custom_icon", toggle=True, icon='FILE_IMAGE', text="")

                if (brush.use_custom_icon):
                    layout.row().prop(brush, "icon_filepath", text="")


class VIEW3D_PT_tools_grease_pencil_vertex_paint_settings(Panel, View3DPanel, GreasePencilVertexPanel):
    bl_label = "Brush Settings"

    def draw(self, context):
        layout = self.layout
        layout.use_property_split = True
        layout.use_property_decorate = False

        tool_settings = context.scene.tool_settings
        settings = tool_settings.gpencil_vertex_paint
        brush = settings.brush

        if not self.is_popover:
            from bl_ui.properties_paint_common import (
                brush_basic_gpencil_vertex_settings,
            )
            brush_basic_gpencil_vertex_settings(layout, context, brush)


class VIEW3D_PT_tools_grease_pencil_brush_vertex_color(View3DPanel, Panel):
    bl_context = ".greasepencil_vertex"
    bl_label = "Color"
    bl_category = "Tool"

    @classmethod
    def poll(cls, context):
        ob = context.object
        tool_settings = context.tool_settings
        settings = tool_settings.gpencil_vertex_paint
        brush = settings.brush

        if ob is None or brush is None:
            return False

        if context.region.type == 'TOOL_HEADER' or brush.gpencil_vertex_tool in {'BLUR', 'AVERAGE', 'SMEAR'}:
            return False

        return True

    def draw(self, context):
        layout = self.layout
        layout.use_property_split = True
        layout.use_property_decorate = False
        tool_settings = context.tool_settings
        settings = tool_settings.gpencil_vertex_paint
        brush = settings.brush

        col = layout.column()

        col.template_color_picker(brush, "color", value_slider=True)

        sub_row = col.row(align=True)
        sub_row.prop(brush, "color", text="")
        sub_row.prop(brush, "secondary_color", text="")

        sub_row.operator("gpencil.tint_flip", icon='FILE_REFRESH', text="")


class VIEW3D_PT_tools_grease_pencil_brush_vertex_falloff(GreasePencilBrushFalloff, Panel, View3DPaintPanel):
    bl_context = ".greasepencil_vertex"
    bl_label = "Falloff"
    bl_options = {'DEFAULT_CLOSED'}

    @classmethod
    def poll(cls, context):
        tool_settings = context.tool_settings
        settings = tool_settings.gpencil_vertex_paint
        return (settings and settings.brush and settings.brush.curve)


class VIEW3D_PT_tools_grease_pencil_brush_vertex_palette(View3DPanel, Panel):
    bl_context = ".greasepencil_vertex"
    bl_label = "Palette"
    bl_category = "Tool"
    bl_parent_id = "VIEW3D_PT_tools_grease_pencil_brush_vertex_color"

    @classmethod
    def poll(cls, context):
        ob = context.object
        tool_settings = context.tool_settings
        settings = tool_settings.gpencil_vertex_paint
        brush = settings.brush

        if ob is None or brush is None:
            return False

        if brush.gpencil_vertex_tool in {'BLUR', 'AVERAGE', 'SMEAR'}:
            return False

        return True

    def draw(self, context):
        layout = self.layout
        layout.use_property_split = True
        layout.use_property_decorate = False
        tool_settings = context.tool_settings
        settings = tool_settings.gpencil_vertex_paint

        col = layout.column()

        row = col.row(align=True)
        row.template_ID(settings, "palette", new="palette.new")
        if settings.palette:
            col.template_palette(settings, "palette", color=True)


class VIEW3D_PT_tools_grease_pencil_brush_mixcolor(View3DPanel, Panel):
    bl_context = ".greasepencil_paint"
    bl_label = "Color"
    bl_category = "Tool"

    @classmethod
    def poll(cls, context):
        ob = context.object
        tool_settings = context.tool_settings
        settings = tool_settings.gpencil_paint
        brush = settings.brush

        if ob is None or brush is None:
            return False

        if context.region.type == 'TOOL_HEADER':
            return False

        from bl_ui.space_toolsystem_common import ToolSelectPanelHelper
        tool = ToolSelectPanelHelper.tool_active_from_context(context)
        if tool and tool.idname in {"builtin.cutter", "builtin.eyedropper", "builtin.interpolate"}:
            return False

        if brush.gpencil_tool == 'TINT':
            return True

        if brush.gpencil_tool not in {'DRAW', 'FILL'}:
            return False

        return True

    def draw(self, context):
        layout = self.layout
        tool_settings = context.tool_settings
        settings = tool_settings.gpencil_paint
        brush = settings.brush
        gp_settings = brush.gpencil_settings

        if brush.gpencil_tool != 'TINT':
            row = layout.row()
            row.prop(settings, "color_mode", expand=True)

        layout.use_property_split = True
        layout.use_property_decorate = False
        col = layout.column()
        if settings.color_mode == 'VERTEXCOLOR' or brush.gpencil_tool == 'TINT':

            col.template_color_picker(brush, "color", value_slider=True)

            sub_row = col.row(align=True)
            sub_row.prop(brush, "color", text="")
            sub_row.prop(brush, "secondary_color", text="")

            sub_row.operator("gpencil.tint_flip", icon='FILE_REFRESH', text="")

        if brush.gpencil_tool in {'DRAW', 'FILL'}:
            col.prop(gp_settings, "vertex_mode", text="Mode")
            col.prop(gp_settings, "vertex_color_factor", slider=True, text="Mix Factor")

        if brush.gpencil_tool == 'TINT':
            col.prop(gp_settings, "vertex_mode", text="Mode")


class VIEW3D_PT_tools_grease_pencil_brush_mix_palette(View3DPanel, Panel):
    bl_context = ".greasepencil_paint"
    bl_label = "Palette"
    bl_category = "Tool"
    bl_parent_id = "VIEW3D_PT_tools_grease_pencil_brush_mixcolor"

    @classmethod
    def poll(cls, context):
        ob = context.object
        tool_settings = context.tool_settings
        settings = tool_settings.gpencil_paint
        brush = settings.brush

        if ob is None or brush is None:
            return False

        from bl_ui.space_toolsystem_common import ToolSelectPanelHelper
        tool = ToolSelectPanelHelper.tool_active_from_context(context)
        if tool and tool.idname in {"builtin.cutter", "builtin.eyedropper", "builtin.interpolate"}:
            return False

        if brush.gpencil_tool == 'TINT':
            return True

        if brush.gpencil_tool not in {'DRAW', 'FILL'}:
            return False

        return True

    def draw(self, context):
        layout = self.layout
        layout.use_property_split = True
        layout.use_property_decorate = False
        tool_settings = context.tool_settings
        settings = tool_settings.gpencil_paint
        brush = settings.brush

        col = layout.column()
        if settings.color_mode == 'VERTEXCOLOR' or brush.gpencil_tool == 'TINT':

            row = col.row(align=True)
            row.template_ID(settings, "palette", new="palette.new")
            if settings.palette:
                col.template_palette(settings, "palette", color=True)


# Grease Pencil Brush Appearance (one for each mode)
class VIEW3D_PT_tools_grease_pencil_paint_appearance(GreasePencilDisplayPanel, Panel, View3DPanel):
    bl_context = ".greasepencil_paint"
    bl_parent_id = "VIEW3D_PT_tools_grease_pencil_brush_settings"
    bl_label = "Cursor"
    bl_category = "Tool"
    bl_ui_units_x = 15


class VIEW3D_PT_tools_grease_pencil_sculpt_appearance(GreasePencilDisplayPanel, Panel, View3DPanel):
    bl_context = ".greasepencil_sculpt"
    bl_parent_id = "VIEW3D_PT_tools_grease_pencil_sculpt_settings"
    bl_label = "Cursor"
    bl_category = "Tool"


class VIEW3D_PT_tools_grease_pencil_weight_appearance(GreasePencilDisplayPanel, Panel, View3DPanel):
    bl_context = ".greasepencil_weight"
    bl_parent_id = "VIEW3D_PT_tools_grease_pencil_weight_paint_settings"
    bl_category = "Tool"
    bl_label = "Cursor"


class VIEW3D_PT_tools_grease_pencil_vertex_appearance(GreasePencilDisplayPanel, Panel, View3DPanel):
    bl_context = ".greasepencil_vertex"
    bl_parent_id = "VIEW3D_PT_tools_grease_pencil_vertex_paint_settings"
    bl_category = "Tool"
    bl_label = "Cursor"


class VIEW3D_PT_gpencil_brush_presets(Panel, PresetPanel):
    """Brush settings"""
    bl_label = "Brush Presets"
    preset_subdir = "gpencil_brush"
    preset_operator = "script.execute_preset"
    preset_add_operator = "scene.gpencil_brush_preset_add"


class GreasePencilV3PaintPanel:
    bl_context = ".grease_pencil_paint"
    bl_category = "Tool"

    @classmethod
    def poll(cls, context):
        if context.space_data.type in {'VIEW_3D', 'PROPERTIES'}:
            # Hide for tools not using brushes.
            if tool_use_brush(context) is False:
                return False

            return True
        else:
            return True


class VIEW3D_PT_tools_grease_pencil_v3_brush_select(Panel, View3DPanel, GreasePencilV3PaintPanel):
    bl_label = "Brushes"

    def draw(self, context):
        layout = self.layout
        layout.use_property_split = True
        layout.use_property_decorate = False

        tool_settings = context.scene.tool_settings
        gpencil_paint = tool_settings.gpencil_paint

        row = layout.row()
        row.column().template_ID_preview(gpencil_paint, "brush", new="brush.add_gpencil", rows=3, cols=8)

        col = row.column()
        col.menu("VIEW3D_MT_brush_gpencil_context_menu", icon='DOWNARROW_HLT', text="")

        brush = tool_settings.gpencil_paint.brush
        if brush is not None:
            col.prop(brush, "use_custom_icon", toggle=True, icon='FILE_IMAGE', text="")

            if brush.use_custom_icon:
                layout.row().prop(brush, "icon_filepath", text="")


class VIEW3D_PT_tools_grease_pencil_v3_brush_settings(Panel, View3DPanel, GreasePencilV3PaintPanel):
    bl_label = "Brush Settings"
    bl_options = {'DEFAULT_CLOSED'}

    def draw_header_preset(self, _context):
        VIEW3D_PT_gpencil_brush_presets.draw_panel_header(self.layout)

    def draw(self, context):
        layout = self.layout
        layout.use_property_split = True
        layout.use_property_decorate = False

        tool_settings = context.scene.tool_settings
        gpencil_paint = tool_settings.gpencil_paint

        brush = gpencil_paint.brush

        if brush is not None:
            gp_settings = brush.gpencil_settings

            if brush.gpencil_tool in {'DRAW', 'FILL'}:
                row = layout.row(align=True)
                row_mat = row.row()
                if gp_settings.use_material_pin:
                    row_mat.template_ID(gp_settings, "material", live_icon=True)
                else:
                    row_mat.template_ID(context.active_object, "active_material", live_icon=True)
                    row_mat.enabled = False  # will otherwise allow changing material in active slot

                row.prop(gp_settings, "use_material_pin", text="")

            if not self.is_popover:
                from bl_ui.properties_paint_common import (
                    brush_basic_grease_pencil_paint_settings,
                )
                brush_basic_grease_pencil_paint_settings(layout, context, brush, compact=False)


class VIEW3D_PT_tools_grease_pencil_v3_brush_mixcolor(View3DPanel, Panel):
    bl_context = ".grease_pencil_paint"
    bl_label = "Color"
    bl_category = "Tool"

    @classmethod
    def poll(cls, context):
        ob = context.object
        tool_settings = context.tool_settings
        settings = tool_settings.gpencil_paint
        brush = settings.brush

        if ob is None or brush is None:
            return False

        if context.region.type == 'TOOL_HEADER':
            return False

        from bl_ui.space_toolsystem_common import ToolSelectPanelHelper
        tool = ToolSelectPanelHelper.tool_active_from_context(context)
        if tool and tool.idname in {"builtin.cutter", "builtin.eyedropper", "builtin.interpolate"}:
            return False

        if brush.gpencil_tool == 'TINT':
            return True

        if brush.gpencil_tool not in {'DRAW', 'FILL'}:
            return False

        return True

    def draw(self, context):
        layout = self.layout
        tool_settings = context.tool_settings
        settings = tool_settings.gpencil_paint
        brush = settings.brush
        gp_settings = brush.gpencil_settings

        row = layout.row()
        row.prop(settings, "color_mode", expand=True)

        layout.use_property_split = True
        layout.use_property_decorate = False
        col = layout.column()
        col.enabled = settings.color_mode == 'VERTEXCOLOR'

        col.template_color_picker(brush, "color", value_slider=True)

        sub_row = col.row(align=True)
        UnifiedPaintPanel.prop_unified_color(sub_row, context, brush, "color", text="")
        UnifiedPaintPanel.prop_unified_color(sub_row, context, brush, "secondary_color", text="")

        sub_row.operator("paint.brush_colors_flip", icon='FILE_REFRESH', text="")

        if brush.gpencil_tool in {'DRAW', 'FILL'}:
            col.prop(gp_settings, "vertex_mode", text="Mode")
            col.prop(gp_settings, "vertex_color_factor", slider=True, text="Mix Factor")


class VIEW3D_PT_tools_grease_pencil_v3_brush_mix_palette(View3DPanel, Panel):
    bl_context = ".grease_pencil_paint"
    bl_label = "Palette"
    bl_category = "Tool"
    bl_parent_id = "VIEW3D_PT_tools_grease_pencil_v3_brush_mixcolor"

    @classmethod
    def poll(cls, context):
        ob = context.object
        tool_settings = context.tool_settings
        settings = tool_settings.gpencil_paint
        brush = settings.brush

        if ob is None or brush is None:
            return False

        from bl_ui.space_toolsystem_common import ToolSelectPanelHelper
        tool = ToolSelectPanelHelper.tool_active_from_context(context)
        if tool and tool.idname in {"builtin.cutter", "builtin.eyedropper", "builtin.interpolate"}:
            return False

        if brush.gpencil_tool == 'TINT':
            return True

        if brush.gpencil_tool not in {'DRAW', 'FILL'}:
            return False

        return True

    def draw(self, context):
        layout = self.layout
        layout.use_property_split = True
        layout.use_property_decorate = False
        tool_settings = context.tool_settings
        settings = tool_settings.gpencil_paint

        col = layout.column()
        col.enabled = settings.color_mode == 'VERTEXCOLOR'

        row = col.row(align=True)
        row.template_ID(settings, "palette", new="palette.new")
        if settings.palette:
            col.template_palette(settings, "palette", color=True)


classes = (
    VIEW3D_MT_brush_context_menu,
    VIEW3D_MT_brush_gpencil_context_menu,
    VIEW3D_PT_tools_object_options,
    VIEW3D_PT_tools_object_options_transform,
    VIEW3D_PT_tools_meshedit_options,
    VIEW3D_PT_tools_meshedit_options_transform,
    VIEW3D_PT_tools_meshedit_options_uvs,
    VIEW3D_PT_tools_armatureedit_options,
    VIEW3D_PT_tools_posemode_options,

    VIEW3D_PT_slots_projectpaint,
    VIEW3D_PT_slots_paint_canvas,
    VIEW3D_PT_slots_color_attributes,
    VIEW3D_PT_slots_vertex_groups,
    VIEW3D_PT_tools_brush_select,
    VIEW3D_PT_tools_brush_settings,
    VIEW3D_PT_tools_brush_color,
    VIEW3D_PT_tools_brush_swatches,
    VIEW3D_PT_tools_brush_settings_advanced,
    VIEW3D_PT_tools_brush_clone,
    TEXTURE_UL_texpaintslots,
    VIEW3D_MT_tools_projectpaint_uvlayer,
    VIEW3D_PT_tools_brush_texture,
    VIEW3D_PT_tools_mask_texture,
    VIEW3D_PT_tools_brush_stroke,
    VIEW3D_PT_tools_brush_stroke_smooth_stroke,
    VIEW3D_PT_tools_brush_falloff,
    VIEW3D_PT_tools_brush_falloff_frontface,
    VIEW3D_PT_tools_brush_falloff_normal,
    VIEW3D_PT_tools_brush_display,
    VIEW3D_PT_tools_weight_gradient,

    VIEW3D_PT_sculpt_dyntopo,
    VIEW3D_PT_sculpt_voxel_remesh,
    VIEW3D_PT_sculpt_symmetry,
    VIEW3D_PT_sculpt_symmetry_for_topbar,
    VIEW3D_PT_sculpt_options,
    VIEW3D_PT_sculpt_options_gravity,

    VIEW3D_PT_curves_sculpt_symmetry,
    VIEW3D_PT_curves_sculpt_symmetry_for_topbar,

    VIEW3D_PT_tools_weightpaint_symmetry,
    VIEW3D_PT_tools_weightpaint_symmetry_for_topbar,
    VIEW3D_PT_tools_weightpaint_options,

    VIEW3D_PT_tools_vertexpaint_symmetry,
    VIEW3D_PT_tools_vertexpaint_symmetry_for_topbar,
    VIEW3D_PT_tools_vertexpaint_options,

    VIEW3D_PT_mask,
    VIEW3D_PT_stencil_projectpaint,
    VIEW3D_PT_tools_imagepaint_options_cavity,

    VIEW3D_PT_tools_imagepaint_symmetry,
    VIEW3D_PT_tools_imagepaint_options,

    VIEW3D_PT_tools_imagepaint_options_external,
    VIEW3D_MT_tools_projectpaint_stencil,

    VIEW3D_PT_tools_particlemode,
    VIEW3D_PT_tools_particlemode_options,
    VIEW3D_PT_tools_particlemode_options_shapecut,
    VIEW3D_PT_tools_particlemode_options_display,

    VIEW3D_PT_gpencil_brush_presets,
    VIEW3D_PT_tools_grease_pencil_brush_select,
    VIEW3D_PT_tools_grease_pencil_brush_settings,
    VIEW3D_PT_tools_grease_pencil_brush_advanced,
    VIEW3D_PT_tools_grease_pencil_brush_stroke,
    VIEW3D_PT_tools_grease_pencil_brush_post_processing,
    VIEW3D_PT_tools_grease_pencil_brush_random,
    VIEW3D_PT_tools_grease_pencil_brush_stabilizer,
    VIEW3D_PT_tools_grease_pencil_brush_gap_closure,
    VIEW3D_PT_tools_grease_pencil_paint_appearance,
    VIEW3D_PT_tools_grease_pencil_sculpt_select,
    VIEW3D_PT_tools_grease_pencil_sculpt_settings,
    VIEW3D_PT_tools_grease_pencil_sculpt_brush_advanced,
    VIEW3D_PT_tools_grease_pencil_sculpt_brush_popover,
    VIEW3D_PT_tools_grease_pencil_sculpt_appearance,
    VIEW3D_PT_tools_grease_pencil_weight_paint_select,
    VIEW3D_PT_tools_grease_pencil_weight_paint_settings,
    VIEW3D_PT_tools_grease_pencil_weight_options,
    VIEW3D_PT_tools_grease_pencil_weight_appearance,
    VIEW3D_PT_tools_grease_pencil_vertex_paint_select,
    VIEW3D_PT_tools_grease_pencil_vertex_paint_settings,
    VIEW3D_PT_tools_grease_pencil_vertex_appearance,
    VIEW3D_PT_tools_grease_pencil_brush_mixcolor,
    VIEW3D_PT_tools_grease_pencil_brush_mix_palette,

    VIEW3D_PT_tools_grease_pencil_v3_brush_select,
    VIEW3D_PT_tools_grease_pencil_v3_brush_settings,
    VIEW3D_PT_tools_grease_pencil_v3_brush_mixcolor,
    VIEW3D_PT_tools_grease_pencil_v3_brush_mix_palette,

    VIEW3D_PT_tools_grease_pencil_brush_paint_falloff,
    VIEW3D_PT_tools_grease_pencil_brush_sculpt_falloff,
    VIEW3D_PT_tools_grease_pencil_brush_weight_falloff,
    VIEW3D_PT_tools_grease_pencil_brush_vertex_color,
    VIEW3D_PT_tools_grease_pencil_brush_vertex_palette,
    VIEW3D_PT_tools_grease_pencil_brush_vertex_falloff,
)

if __name__ == "__main__":  # only for live edit.
    from bpy.utils import register_class
    for cls in classes:
        register_class(cls)<|MERGE_RESOLUTION|>--- conflicted
+++ resolved
@@ -1376,19 +1376,15 @@
         col.use_property_split = False
         col.prop(mesh, "use_mirror_vertex_groups")
 
-<<<<<<< HEAD
         row = col.row()
         if mesh.use_mirror_vertex_groups:
             row.separator ()
             row.use_property_split = False
             row.prop(mesh, "use_mirror_topology")
-=======
+
+        layout.use_property_split = True
+
         draw_vpaint_symmetry(layout, wpaint, ob)
->>>>>>> c57afcc4
-
-        layout.use_property_split = True
-
-        draw_vpaint_symmetry(layout, wpaint, context.object)
 
 
 class VIEW3D_PT_tools_weightpaint_symmetry_for_topbar(Panel):
