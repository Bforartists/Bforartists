--- conflicted
+++ resolved
@@ -954,13 +954,6 @@
             col.separator()
             col.operator("sculpt.detail_flood_fill")
 
-<<<<<<< HEAD
-        col.separator()
-        col.use_property_split = False
-        col.prop(sculpt, "use_smooth_shading")
-
-=======
->>>>>>> ddad588c
 
 class VIEW3D_PT_sculpt_voxel_remesh(Panel, View3DPaintPanel):
     bl_context = ".sculpt_mode"  # dot on purpose (access from topbar)
