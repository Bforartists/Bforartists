--- conflicted
+++ resolved
@@ -1616,14 +1616,8 @@
         tool_settings = context.tool_settings
         ipaint = tool_settings.image_paint
 
-<<<<<<< HEAD
         if ipaint.use_cavity:
             layout.template_curve_mapping(ipaint, "cavity_curve", brush=True, use_negative_slope=True)
-=======
-        col = layout.column()
-        col.active = ipaint.use_cavity
-        col.template_curve_mapping(ipaint, "cavity_curve", brush=True, use_negative_slope=True)
->>>>>>> 74f7da60
 
 
 # TODO, move to space_view3d.py
