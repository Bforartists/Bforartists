# SPDX-FileCopyrightText: 2009-2023 Blender Authors
#
# SPDX-License-Identifier: GPL-2.0-or-later

import bpy
from bpy.types import Menu, Panel, UIList, WindowManager
from bpy.app.translations import (
    pgettext_iface as iface_,
    contexts as i18n_contexts,
)

from bl_ui.properties_grease_pencil_common import (
    GreasePencilSculptAdvancedPanel,
    GreasePencilDisplayPanel,
    GreasePencilBrushFalloff,
)
from bl_ui.properties_paint_common import (
    UnifiedPaintPanel,
    BrushSelectPanel,
    ClonePanel,
    TextureMaskPanel,
    ColorPalettePanel,
    StrokePanel,
    SmoothStrokePanel,
    FalloffPanel,
    DisplayPanel,
    brush_texture_settings,
    brush_mask_texture_settings,
    brush_settings,
    brush_settings_advanced,
    draw_color_settings,
)
from bl_ui.utils import PresetPanel

# BFA - Added icons and floated properties left


class VIEW3D_MT_brush_context_menu(Menu):
    bl_label = "Brush Specials"

    # BFA - made the context menu shelf contextual
    def draw(self, context):
        layout = self.layout

        settings = UnifiedPaintPanel.paint_settings(context)
        brush = getattr(settings, "brush", None)

        if context.region.type == "UI" and context.space_data.type == "VIEW_3D":
            # skip if no active brush
            if not brush:
                layout.label(text="No brush selected", icon="INFO")
                return

            if brush.library and brush.library.is_editable:
                layout.operator("brush.asset_edit_metadata", text="Edit Metadata", icon="INFO")  # BFA - icon added
                layout.operator(
                    "brush.asset_load_preview", text="Edit Preview Image", icon="IMAGE_DATA"
                )  # BFA - icon added
            else:
                layout.label(text="This brush is built-in and not editable", icon="INFO")

        else:
            # skip if no active brush
            if not brush:
                layout.label(text="No brush selected", icon="INFO")
                return

            if brush.library and brush.library.is_editable:
                if brush.has_unsaved_changes:
                    layout.operator("brush.asset_save", text="Save Asset", icon="FILE_TICK")
                layout.operator(
                    "brush.asset_revert", text="Revert to Asset", icon="UNDO"
                )  # BFA - moved to context menu

                layout.separator()

                layout.operator(
                    "brush.asset_save_as", text="Duplicate Asset", icon="DUPLICATE"
                )  # BFA - moved to top level
                layout.operator("brush.asset_delete", text="Delete Asset", icon="X")  # BFA - moved to context menu

                layout.separator()

                layout.operator("brush.asset_edit_metadata", text="Edit Metadata", icon="INFO")  # BFA - icon added
                layout.operator(
                    "brush.asset_load_preview", text="Edit Preview Image", icon="IMAGE_DATA"
                )  # BFA - icon added

            else:
                layout.label(text="This brush is built-in and not editable", icon="INFO")

    @classmethod
    def poll(cls, context):
        return (
            True
            if context.region.type == "UI" and context.space_data.type == "VIEW_3D"
            else context.region.type == "ASSET_SHELF"
        )
        # BFA - end of changes

        layout.separator()

        layout.operator("brush.asset_edit_metadata", text="Edit Metadata...")
        layout.operator("brush.asset_load_preview", text="Edit Preview Image...")
        layout.operator("brush.asset_save", text="Save Changes to Asset")
        layout.operator("brush.asset_revert", text="Revert to Asset")


class View3DPanel:
    bl_space_type = "VIEW_3D"
    bl_region_type = "UI"


# **************** standard tool clusters ******************


# Used by vertex & weight paint
def draw_vpaint_symmetry(layout, obj):
    mesh = obj.data

    col = layout.column()
    row = col.row(heading="Mirror", align=True)
    row.prop(obj, "use_mesh_mirror_x", text="X", toggle=True)
    row.prop(obj, "use_mesh_mirror_y", text="Y", toggle=True)
    row.prop(obj, "use_mesh_mirror_z", text="Z", toggle=True)

    col = layout.column()
    col.active = not mesh.use_mirror_vertex_groups
    col.prop(mesh, "radial_symmetry", text="Radial")


# ********** default tools for object mode ****************


class VIEW3D_PT_tools_object_options(View3DPanel, Panel):
    bl_category = "Tool"
    bl_context = ".objectmode"  # dot on purpose (access from topbar)
    bl_label = "Options"

    def draw(self, context):
        # layout = self.layout
        pass


class VIEW3D_PT_tools_object_options_transform(View3DPanel, Panel):
    bl_category = "Tool"
    bl_context = ".objectmode"  # dot on purpose (access from topbar)
    bl_label = "Transform"
    bl_parent_id = "VIEW3D_PT_tools_object_options"

    def draw(self, context):
        layout = self.layout

        layout.use_property_split = False
        layout.use_property_decorate = False

        tool_settings = context.tool_settings

        col = layout.column(align=True)
        col.label(text="Affect Only")
        row = col.row()
        row.separator()
        row.prop(tool_settings, "use_transform_data_origin", text="Origins")
        row = col.row()
        row.separator()
        row.prop(tool_settings, "use_transform_pivot_point_align", text="Locations")
        row = col.row()
        row.separator()
        row.prop(tool_settings, "use_transform_skip_children", text="Parents")


# ********** default tools for editmode_mesh ****************


class VIEW3D_PT_tools_meshedit_options(View3DPanel, Panel):
    bl_category = "Tool"
    bl_context = ".mesh_edit"  # dot on purpose (access from topbar)
    bl_label = "Options"
    bl_options = {"DEFAULT_CLOSED"}
    bl_ui_units_x = 12

    def draw(self, _context):
        # layout = self.layout
        pass


class VIEW3D_PT_tools_meshedit_options_transform(View3DPanel, Panel):
    bl_category = "Tool"
    bl_context = ".mesh_edit"  # dot on purpose (access from topbar)
    bl_label = "Transform"
    bl_parent_id = "VIEW3D_PT_tools_meshedit_options"

    @classmethod
    def poll(cls, context):
        return context.active_object

    def draw(self, context):
        layout = self.layout

        layout.use_property_split = True
        layout.use_property_decorate = False

        tool_settings = context.tool_settings
        ob = context.active_object
        mesh = ob.data

        col = layout.column(align=True)

        subcol = col.column()
        subcol.use_property_split = False
        row = subcol.row()
        row.separator()
        split = row.split(factor=0.85)
        split.prop(tool_settings, "use_transform_correct_face_attributes")
        if tool_settings.use_transform_correct_face_attributes:
            split.label(icon="DISCLOSURE_TRI_DOWN")
        else:
            split.label(icon="DISCLOSURE_TRI_RIGHT")

        if tool_settings.use_transform_correct_face_attributes:
            row = col.row()
            row.separator()
            row.separator()
            row.use_property_split = False
            row.prop(tool_settings, "use_transform_correct_keep_connected")

        col = layout.column(align=True)

        row = layout.row(heading="Mirror")
        sub = row.row(align=True)
        sub.separator(factor=2.4)
        sub.prop(mesh, "use_mirror_x", text="X", toggle=True)
        sub.prop(mesh, "use_mirror_y", text="Y", toggle=True)
        sub.prop(mesh, "use_mirror_z", text="Z", toggle=True)

        layout.use_property_split = False

        row = layout.row(align=True)
        if ob.data.use_mirror_x or ob.data.use_mirror_y or ob.data.use_mirror_z:
            row.separator(factor=4.8)
            row.prop(mesh, "use_mirror_topology")

        split = layout.split()
        col = split.column()
        col.use_property_split = False
        row = col.row()
        row.separator()
        row.prop(tool_settings, "use_mesh_automerge", text="Auto Merge", toggle=False)
        col = split.column()
        if tool_settings.use_mesh_automerge:
            col.label(icon="DISCLOSURE_TRI_DOWN")
            col = layout.column(align=True)
            row = col.row()
            row.separator(factor=3.2)
            row.prop(tool_settings, "use_mesh_automerge_and_split", toggle=False)
            col.use_property_split = True
            row = col.row()
            row.separator(factor=3.2)
            row.prop(tool_settings, "double_threshold", text="Threshold")
        else:
            col.label(icon="DISCLOSURE_TRI_RIGHT")


class VIEW3D_PT_tools_meshedit_options_uvs(View3DPanel, Panel):
    bl_category = "Tool"
    bl_context = ".mesh_edit"  # dot on purpose (access from topbar)
    bl_label = "UVs"
    bl_parent_id = "VIEW3D_PT_tools_meshedit_options"

    def draw(self, context):
        layout = self.layout

        layout.use_property_decorate = False
        layout.use_property_split = False

        tool_settings = context.tool_settings

        row = layout.row()
        row.separator()
        row.prop(tool_settings, "use_edge_path_live_unwrap")


# ********** default tools for editmode_armature ****************


class VIEW3D_PT_tools_armatureedit_options(View3DPanel, Panel):
    bl_category = "Tool"
    bl_context = ".armature_edit"  # dot on purpose (access from topbar)
    bl_label = "Options"

    def draw(self, context):
        arm = context.active_object.data

        self.layout.prop(arm, "use_mirror_x")


# ********** default tools for pose-mode ****************


class VIEW3D_PT_tools_posemode_options(View3DPanel, Panel):
    bl_category = "Tool"
    bl_context = ".posemode"  # dot on purpose (access from topbar)
    bl_label = "Pose Options"

    def draw(self, context):
        pose = context.active_object.pose
        layout = self.layout

        tool_settings = context.tool_settings

        layout.prop(pose, "use_auto_ik")

        split = layout.split()
        col = split.column()
        col.prop(pose, "use_mirror_x")
        col = split.column()
        if pose.use_mirror_x:
            col.label(icon="DISCLOSURE_TRI_DOWN")
        else:
            col.label(icon="DISCLOSURE_TRI_RIGHT")

        if pose.use_mirror_x:
            row = layout.row()
            row.separator()
            row.active = not pose.use_auto_ik
            row.prop(pose, "use_mirror_relative")

        layout.prop(tool_settings, "use_transform_pivot_point_align", text="Affect Only Locations")


# ********** default tools for paint modes ****************


class TEXTURE_UL_texpaintslots(UIList):
    def draw_item(self, _context, layout, _data, item, _icon, _active_data, _active_propname, _index):
        # mat = data

        # Hint that painting on linked images is prohibited
        ima = _data.texture_paint_images.get(item.name)
        if ima is not None and not ima.is_editable:
            layout.enabled = False

        layout.label(text=item.name, icon_value=item.icon_value)


class View3DPaintPanel(View3DPanel, UnifiedPaintPanel):
    bl_category = "Tool"


class View3DPaintBrushPanel(View3DPaintPanel):
    @classmethod
    def poll(cls, context):
        mode = cls.get_brush_mode(context)
        return mode is not None


class VIEW3D_PT_tools_particlemode(Panel, View3DPaintPanel):
    bl_context = ".paint_common"  # dot on purpose (access from topbar)
    bl_label = "Particle Tool"
<<<<<<< HEAD
    bl_options = {"HIDE_HEADER"}
=======
>>>>>>> 43a75f6a

    @classmethod
    def poll(cls, context):
        settings = context.tool_settings.particle_edit
        return settings and settings.brush and context.particle_edit_object

    def draw(self, context):
        layout = self.layout

        settings = context.tool_settings.particle_edit
        brush = settings.brush
        tool = settings.tool

        layout.use_property_split = True
        layout.use_property_decorate = False  # No animation.

        from bl_ui.space_toolsystem_common import ToolSelectPanelHelper

        tool_context = ToolSelectPanelHelper.tool_active_from_context(context)

        if not tool_context:
            # If there is no active tool, then there can't be an active brush.
            tool = None

        if not tool_context.use_brushes:
            tool = None

        if tool is not None:
            col = layout.column()
            col.prop(brush, "size", slider=True)
            if tool == "ADD":
                col.prop(brush, "count")

                col = layout.column()
                col.use_property_split = False
                col.prop(settings, "use_default_interpolate")
                col.use_property_split = True
                col.prop(brush, "steps", slider=True)
                col.prop(settings, "default_key_count", slider=True)
            else:
                col.prop(brush, "strength", slider=True)

                if tool == "LENGTH":
                    layout.row().prop(brush, "length_mode", expand=True)
                elif tool == "PUFF":
                    layout.row().prop(brush, "puff_mode", expand=True)
                    layout.use_property_split = False
                    layout.prop(brush, "use_puff_volume")
                elif tool == "COMB":
                    layout.use_property_split = False
                    layout.prop(settings, "use_emitter_deflect", text="Deflect Emitter")
                    layout.use_property_split = True
                    col = layout.column()
                    col.active = settings.use_emitter_deflect
                    col.prop(settings, "emitter_distance", text="Distance")


class VIEW3D_PT_tools_brush_select(Panel, View3DPaintBrushPanel, BrushSelectPanel):
    bl_context = ".paint_common"
    bl_label = "Brush Asset"


class VIEW3D_PT_tools_brush_settings(Panel, View3DPaintBrushPanel):
    bl_context = ".paint_common"
    bl_label = "Brush Settings"

    @classmethod
    def poll(cls, context):
        settings = cls.paint_settings(context)
        return settings and settings.brush is not None

    def draw(self, context):
        layout = self.layout

        layout.use_property_split = True
        layout.use_property_decorate = False  # No animation.

        settings = self.paint_settings(context)
        brush = settings.brush

        brush_settings(layout.column(), context, brush, popover=self.is_popover)


class VIEW3D_PT_tools_brush_settings_advanced(Panel, View3DPaintBrushPanel):
    bl_context = ".paint_common"
    bl_parent_id = "VIEW3D_PT_tools_brush_settings"
    bl_label = "Advanced"
    bl_options = {"DEFAULT_CLOSED"}
    bl_ui_units_x = 14

    @classmethod
    def poll(cls, context):
        mode = cls.get_brush_mode(context)
        if mode == "SCULPT_GREASE_PENCIL":
            settings = cls.paint_settings(context)
            tool = settings.brush.gpencil_sculpt_brush_type
            return tool in {"SMOOTH", "RANDOMIZE"}

        return mode is not None and mode != "SCULPT_CURVES"

    def draw(self, context):
        layout = self.layout

        layout.use_property_split = True
        layout.use_property_decorate = False  # No animation.

        settings = UnifiedPaintPanel.paint_settings(context)
        brush = settings.brush

        brush_settings_advanced(layout.column(), context, settings, brush, self.is_popover)


class VIEW3D_PT_tools_brush_color(Panel, View3DPaintPanel):
    bl_context = ".paint_common"  # dot on purpose (access from topbar)
    bl_parent_id = "VIEW3D_PT_tools_brush_settings"
    bl_label = "Color Picker"

    @classmethod
    def poll(cls, context):
        settings = cls.paint_settings(context)
        brush = settings.brush

        if context.image_paint_object:
            capabilities = brush.image_paint_capabilities
            return capabilities.has_color
        elif context.vertex_paint_object:
            capabilities = brush.vertex_paint_capabilities
            return capabilities.has_color
        elif context.sculpt_object:
            capabilities = brush.sculpt_capabilities
            return capabilities.has_color

        return False

    def draw(self, context):
        layout = self.layout
        settings = self.paint_settings(context)
        brush = settings.brush

        draw_color_settings(context, layout, brush, color_type=not context.vertex_paint_object)


class VIEW3D_PT_tools_brush_swatches(Panel, View3DPaintPanel, ColorPalettePanel):
    bl_context = ".paint_common"
    bl_parent_id = "VIEW3D_PT_tools_brush_settings"
    bl_label = "Color Palette"
    bl_options = {"DEFAULT_CLOSED"}


class VIEW3D_PT_tools_brush_clone(Panel, View3DPaintPanel, ClonePanel):
    bl_context = ".paint_common"
    bl_parent_id = "VIEW3D_PT_tools_brush_settings"
    bl_label = "Clone from Paint Slot"
    bl_options = {"DEFAULT_CLOSED"}


class VIEW3D_MT_tools_projectpaint_uvlayer(Menu):
    bl_label = "Clone Layer"

    def draw(self, context):
        layout = self.layout

        for i, uv_layer in enumerate(context.active_object.data.uv_layers):
            props = layout.operator("wm.context_set_int", text=uv_layer.name, translate=False)
            props.data_path = "active_object.data.uv_layers.active_index"
            props.value = i


class SelectPaintSlotHelper:
    bl_space_type = "VIEW_3D"
    bl_region_type = "HEADER"

    canvas_source_attr_name = "canvas_source"
    canvas_image_attr_name = "canvas_image"

    def draw(self, context):
        layout = self.layout
        layout.use_property_split = True
        layout.use_property_decorate = False

        settings = context.tool_settings.image_paint
        mode_settings = self.get_mode_settings(context)

        ob = context.active_object

        layout.prop(mode_settings, self.canvas_source_attr_name, text="Mode")
        layout.separator()

        have_image = False

        match getattr(mode_settings, self.canvas_source_attr_name):
            case "MATERIAL":
                layout.operator_menu_enum(
                    "paint.add_texture_paint_slot", "type", icon="ADD", text="Add Texture Paint Slot"
                )

                if len(ob.material_slots) > 1:
                    layout.template_list(
                        "MATERIAL_UL_matslots",
                        "layers",
                        ob,
                        "material_slots",
                        ob,
                        "active_material_index",
                        rows=2,
                    )
                mat = ob.active_material
                if mat and mat.texture_paint_images:
                    row = layout.row()
                    row.template_list(
                        "TEXTURE_UL_texpaintslots",
                        "",
                        mat,
                        "texture_paint_slots",
                        mat,
                        "paint_active_slot",
                        rows=2,
                    )

                    if mat.texture_paint_slots:
                        slot = mat.texture_paint_slots[mat.paint_active_slot]
                    else:
                        slot = None

                    have_image = slot is not None
                else:
                    row = layout.row()

                    box = row.box()
                    box.label(text="No Textures")
                    box.label(text="Add a Texture Paint Slot")
            # BFA - moved to top

            case "IMAGE":
                mesh = ob.data
                uv_text = mesh.uv_layers.active.name if mesh.uv_layers.active else ""
                layout.template_ID(mode_settings, self.canvas_image_attr_name, new="image.new", open="image.open")
                if settings.missing_uvs:
                    layout.operator("paint.add_simple_uvs", icon="ADD", text="Add UVs")
                else:
                    layout.menu("VIEW3D_MT_tools_projectpaint_uvlayer", text=uv_text, translate=False)
                have_image = getattr(settings, self.canvas_image_attr_name) is not None

                self.draw_image_interpolation(layout=layout, mode_settings=mode_settings)

            case "COLOR_ATTRIBUTE":
                mesh = ob.data

                row = layout.row()
                col = row.column()
                col.template_list(
                    "MESH_UL_color_attributes_selector",
                    "color_attributes",
                    mesh,
                    "color_attributes",
                    mesh.color_attributes,
                    "active_color_index",
                    rows=3,
                )

                col = row.column(align=True)
                col.operator("geometry.color_attribute_add", icon="ADD", text="")
                col.operator("geometry.color_attribute_remove", icon="REMOVE", text="")

        if settings.missing_uvs:
            layout.separator()
            split = layout.split()
            split.label(text="UV Map Needed", icon="INFO")
            split.operator("paint.add_simple_uvs", icon="ADD", text="Add Simple UVs")
        elif have_image:
            layout.separator()
            layout.operator("image.save_all_modified", text="Save All Images", icon="FILE_TICK")


class VIEW3D_PT_slots_projectpaint(SelectPaintSlotHelper, View3DPanel, Panel):
    bl_label = "Texture Slots"

    canvas_source_attr_name = "mode"
    canvas_image_attr_name = "canvas"

    @classmethod
    def poll(cls, context):
        brush = context.tool_settings.image_paint.brush
        return brush is not None and context.active_object is not None

    def get_mode_settings(self, context):
        return context.tool_settings.image_paint

    def draw_image_interpolation(self, layout, mode_settings):
        layout.prop(mode_settings, "interpolation", text="")

    def draw_header(self, context):
        tool = context.tool_settings.image_paint
        ob = context.object
        mat = ob.active_material

        label = iface_("Texture Slots")

        if tool.mode == "MATERIAL":
            if mat and mat.texture_paint_images and mat.texture_paint_slots:
                label = mat.texture_paint_slots[mat.paint_active_slot].name
        elif tool.canvas:
            label = tool.canvas.name

        self.bl_label = label


class VIEW3D_PT_slots_paint_canvas(SelectPaintSlotHelper, View3DPanel, Panel):
    bl_label = "Canvas"

    @classmethod
    def poll(cls, context):
        if not context.preferences.experimental.use_sculpt_texture_paint:
            return False

        from bl_ui.space_toolsystem_common import ToolSelectPanelHelper

        tool = ToolSelectPanelHelper.tool_active_from_context(context)
        if tool is None:
            return False

        is_paint_tool = False
        if tool.use_brushes:
            brush = context.tool_settings.sculpt.brush
            if brush:
                is_paint_tool = brush.sculpt_brush_type in {"PAINT", "SMEAR"}
        else:
            # TODO: The property use_paint_canvas doesn't work anymore since its associated
            # C++ function 'rna_WorkSpaceTool_use_paint_canvas_get' passes in a nullptr for
            # the bContext. This property should be fixed in the future, but will require
            # some extensive refactoring. For now, use the workaround above.
            is_paint_tool = tool.use_paint_canvas

        return is_paint_tool

    def get_mode_settings(self, context):
        return context.tool_settings.paint_mode

    def draw_image_interpolation(self, **_kwargs):
        pass

    def draw_header(self, context):
        paint = context.tool_settings.paint_mode
        ob = context.object
        me = ob.data
        mat = ob.active_material

        label = iface_("Canvas")

        if paint.canvas_source == "MATERIAL":
            if mat and mat.texture_paint_images and mat.texture_paint_slots:
                label = mat.texture_paint_slots[mat.paint_active_slot].name
        elif paint.canvas_source == "COLOR_ATTRIBUTE":
            active_color = me.color_attributes.active_color
            label = active_color.name if active_color else iface_("Color Attribute")
        elif paint.canvas_image:
            label = paint.canvas_image.name

        self.bl_label = label


class VIEW3D_PT_slots_color_attributes(Panel):
    bl_space_type = "VIEW_3D"
    bl_region_type = "HEADER"
    bl_label = "Color Attributes"
    bl_ui_units_x = 12

    def draw_header(self, context):
        me = context.object.data
        active_color = me.color_attributes.active_color
        self.bl_label = active_color.name if active_color else iface_("Color Attributes")

    def draw(self, context):
        ob = context.object
        mesh = ob.data

        layout = self.layout
        row = layout.row()

        col = row.column()
        col.template_list(
            "MESH_UL_color_attributes",
            "color_attributes",
            mesh,
            "color_attributes",
            mesh.color_attributes,
            "active_color_index",
            rows=3,
        )

        col = row.column(align=True)
        col.operator("geometry.color_attribute_add", icon="ADD", text="")
        col.operator("geometry.color_attribute_remove", icon="REMOVE", text="")

        col.separator()

        col.menu("MESH_MT_color_attribute_context_menu", icon="DOWNARROW_HLT", text="")


class VIEW3D_PT_slots_vertex_groups(Panel):
    bl_space_type = "VIEW_3D"
    bl_region_type = "HEADER"
    bl_label = "Vertex Groups"
    bl_ui_units_x = 12

    def draw_header(self, context):
        ob = context.object
        groups = ob.vertex_groups
        self.bl_label = groups.active.name if groups and groups.active else iface_("Vertex Groups")

    def draw(self, context):
        layout = self.layout
        row = layout.row()
        col = row.column()

        ob = context.object
        group = ob.vertex_groups.active

        rows = 3
        if group:
            rows = 5

        row = layout.row()
        row.template_list("MESH_UL_vgroups", "", ob, "vertex_groups", ob.vertex_groups, "active_index", rows=rows)

        col = row.column(align=True)

        col.operator("object.vertex_group_add", icon="ADD", text="")
        props = col.operator("object.vertex_group_remove", icon="REMOVE", text="")
        props.all_unlocked = props.all = False

        col.separator()

        col.menu("MESH_MT_vertex_group_context_menu", icon="DOWNARROW_HLT", text="")

        if group:
            col.separator()
            col.operator("object.vertex_group_move", icon="TRIA_UP", text="").direction = "UP"
            col.operator("object.vertex_group_move", icon="TRIA_DOWN", text="").direction = "DOWN"


class VIEW3D_PT_mask(Panel):
    bl_space_type = "VIEW_3D"
    bl_region_type = "HEADER"
    bl_label = "Masking"
    bl_options = {"DEFAULT_CLOSED"}

    def draw(self, context):
        pass


class VIEW3D_PT_stencil_projectpaint(Panel):
    bl_space_type = "VIEW_3D"
    bl_region_type = "HEADER"
    bl_label = "Stencil Mask"
    bl_options = {"DEFAULT_CLOSED"}
    bl_parent_id = "VIEW3D_PT_mask"
    bl_ui_units_x = 14

    @classmethod
    def poll(cls, context):
        brush = context.tool_settings.image_paint.brush
        ob = context.active_object
        return brush is not None and ob is not None

    def draw_header(self, context):
        ipaint = context.tool_settings.image_paint
        self.layout.prop(ipaint, "use_stencil_layer", text=self.bl_label if self.is_popover else "")

    def draw(self, context):
        layout = self.layout
        layout.use_property_split = True
        layout.use_property_decorate = False

        tool_settings = context.tool_settings
        ipaint = tool_settings.image_paint
        ob = context.active_object
        mesh = ob.data

        col = layout.column()
        col.active = ipaint.use_stencil_layer

        col.label(text="Stencil Image")
        col.template_ID(ipaint, "stencil_image", new="image.new", open="image.open")

        stencil_text = mesh.uv_layer_stencil.name if mesh.uv_layer_stencil else ""

        col.separator()

        split = col.split()
        colsub = split.column()
        colsub.alignment = "RIGHT"
        colsub.label(text="UV Layer")
        split.column().menu("VIEW3D_MT_tools_projectpaint_stencil", text=stencil_text, translate=False)

        col.separator()

        row = col.row(align=True)
        row.prop(ipaint, "stencil_color", text="Display Color")
        row.prop(ipaint, "invert_stencil", text="", icon="IMAGE_ALPHA")


class VIEW3D_PT_tools_brush_display(Panel, View3DPaintBrushPanel, DisplayPanel):
    bl_context = ".paint_common"
    bl_parent_id = "VIEW3D_PT_tools_brush_settings"
    bl_label = "Cursor"
    bl_options = {'DEFAULT_CLOSED'}
    bl_ui_units_x = 15


class VIEW3D_PT_tools_brush_texture(Panel, View3DPaintPanel):
    bl_context = ".paint_common"
    bl_parent_id = "VIEW3D_PT_tools_brush_settings"
    bl_label = "Texture"
    bl_options = {'DEFAULT_CLOSED'}
    bl_ui_units_x = 13

    @classmethod
    def poll(cls, context):
        if (settings := cls.paint_settings(context)) and (brush := settings.brush):
            if context.sculpt_object or context.vertex_paint_object:
                return True
            elif context.image_paint_object:
                return brush.image_brush_type == "DRAW"
        return False

    def draw(self, context):
        layout = self.layout

        settings = self.paint_settings(context)
        brush = settings.brush
        tex_slot = brush.texture_slot

        col = layout.column()
        col.template_ID_preview(tex_slot, "texture", new="texture.new", rows=3, cols=8)

        brush_texture_settings(col, brush, context.sculpt_object)


class VIEW3D_PT_tools_mask_texture(Panel, View3DPaintPanel, TextureMaskPanel):
    bl_category = "Tool"
    bl_context = ".imagepaint"  # dot on purpose (access from topbar)
    bl_parent_id = "VIEW3D_PT_tools_brush_settings"
    bl_label = "Texture Mask"
    bl_options = {'DEFAULT_CLOSED'}
    bl_ui_units_x = 13

    @classmethod
    def poll(cls, context):
        settings = cls.paint_settings(context)
        return settings and settings.brush and context.image_paint_object

    def draw(self, context):
        layout = self.layout

        brush = context.tool_settings.image_paint.brush

        col = layout.column()
        mask_tex_slot = brush.mask_texture_slot

        col.template_ID_preview(mask_tex_slot, "texture", new="texture.new", rows=3, cols=8)

        brush_mask_texture_settings(col, brush)


class VIEW3D_PT_tools_brush_stroke(Panel, View3DPaintPanel, StrokePanel):
    bl_context = ".paint_common"  # dot on purpose (access from topbar)
    bl_label = "Stroke"
    bl_parent_id = "VIEW3D_PT_tools_brush_settings"
    bl_options = {'DEFAULT_CLOSED'}
    bl_ui_units_x = 14


class VIEW3D_PT_tools_brush_stroke_smooth_stroke(Panel, View3DPaintPanel, SmoothStrokePanel):
    bl_context = ".paint_common"  # dot on purpose (access from topbar)
    bl_label = ""  # BFA - align props left
    bl_parent_id = "VIEW3D_PT_tools_brush_stroke"
    bl_options = {"DEFAULT_CLOSED"}


class VIEW3D_PT_tools_weight_gradient(Panel, View3DPaintPanel):
    # Don't give context on purpose to not show this in the generic header tool-settings
    # this is added only in the gradient tool's ToolDef
    # `bl_context = ".weightpaint"` # dot on purpose (access from top-bar)
    bl_label = "Falloff"
    bl_options = {"DEFAULT_CLOSED"}
    # Also don't draw as an extra panel in the sidebar (already included in the Brush settings).
    bl_space_type = "TOPBAR"
    bl_region_type = "HEADER"

    @classmethod
    def poll(cls, context):
        # since we don't give context above, check mode here (to not show in other modes like sculpt).
        if context.mode != "PAINT_WEIGHT":
            return False
        settings = context.tool_settings.weight_paint
        if settings is None:
            return False
        brush = settings.brush
        return brush is not None

    def draw(self, context):
        layout = self.layout
        settings = context.tool_settings.weight_paint
        brush = settings.brush

        col = layout.column(align=True)
        col.prop(brush, "curve_distance_falloff_preset", expand=True)

        if brush.curve_distance_falloff_preset == 'CUSTOM':
            layout.template_curve_mapping(
                brush, "curve_distance_falloff",
                brush=True,
                use_negative_slope=True,
                show_presets=True,
            )


class VIEW3D_PT_tools_brush_falloff(Panel, View3DPaintPanel, FalloffPanel):
    bl_context = ".paint_common"  # dot on purpose (access from topbar)
    bl_parent_id = "VIEW3D_PT_tools_brush_settings"
    bl_label = "Falloff"
    bl_options = {"DEFAULT_CLOSED"}


class VIEW3D_PT_tools_brush_falloff_frontface(View3DPaintPanel, Panel):
    bl_context = ".imagepaint"  # dot on purpose (access from topbar)
    bl_label = "Front-Face Falloff"
    bl_parent_id = "VIEW3D_PT_tools_brush_falloff"
    bl_options = {"DEFAULT_CLOSED"}

    @classmethod
    def poll(cls, context):
        return context.weight_paint_object or context.vertex_paint_object

    def draw_header(self, context):
        settings = self.paint_settings(context)
        brush = settings.brush

        self.layout.prop(brush, "use_frontface_falloff", text=self.bl_label if self.is_popover else "")

    def draw(self, context):
        settings = self.paint_settings(context)
        brush = settings.brush

        layout = self.layout

        layout.use_property_split = True
        layout.use_property_decorate = False

        row = layout.row()
        row.active = brush.use_frontface_falloff
        row.prop(brush, "falloff_angle", text="Angle")


class VIEW3D_PT_tools_brush_falloff_normal(View3DPaintPanel, Panel):
    bl_context = ".imagepaint"  # dot on purpose (access from topbar)
    bl_label = "Normal Falloff"
    bl_parent_id = "VIEW3D_PT_tools_brush_falloff"
    bl_options = {"DEFAULT_CLOSED"}

    @classmethod
    def poll(cls, context):
        return context.image_paint_object

    def draw_header(self, context):
        tool_settings = context.tool_settings
        ipaint = tool_settings.image_paint

        self.layout.prop(ipaint, "use_normal_falloff", text=self.bl_label if self.is_popover else "")

    def draw(self, context):
        tool_settings = context.tool_settings
        ipaint = tool_settings.image_paint

        layout = self.layout

        layout.use_property_split = True
        layout.use_property_decorate = False

        row = layout.row()
        row.active = ipaint.use_normal_falloff
        row.prop(ipaint, "normal_angle", text="Angle")


class VIEW3D_PT_sculpt_dyntopo(Panel, View3DPaintPanel):
    bl_context = ".sculpt_mode"  # dot on purpose (access from topbar)
    bl_label = "Dyntopo"
    bl_options = {"DEFAULT_CLOSED"}
    bl_ui_units_x = 12

    @classmethod
    def poll(cls, context):
        paint_settings = cls.paint_settings(context)
        return context.sculpt_object and context.tool_settings.sculpt and paint_settings

    def draw_header(self, context):
        is_popover = self.is_popover
        layout = self.layout
        layout.operator(
            "sculpt.dynamic_topology_toggle",
            icon="CHECKBOX_HLT" if context.sculpt_object.use_dynamic_topology_sculpting else "CHECKBOX_DEHLT",
            text="",
            emboss=is_popover,
        )

    def draw(self, context):
        layout = self.layout
        layout.use_property_split = True
        layout.use_property_decorate = False

        tool_settings = context.tool_settings
        sculpt = tool_settings.sculpt
        settings = self.paint_settings(context)
        brush = settings.brush

        col = layout.column()
        col.active = context.sculpt_object.use_dynamic_topology_sculpting

        sub = col.column()
        sub.active = (brush and brush.sculpt_capabilities.has_dyntopo) or sculpt.detail_type_method == "MANUAL"

        # BFA - moved to top, this defines the "modes" then options of the detail_type_method, then you tune the details (top down hirarchal UX)
        sub.prop(sculpt, "detail_type_method", text="Detailing")
        sub.prop(sculpt, "detail_refine_method", text="Refine Method")

        if sculpt.detail_type_method in {"CONSTANT", "MANUAL"}:
            row = sub.row(align=True)
            row.prop(sculpt, "constant_detail_resolution")
            props = row.operator("sculpt.sample_detail_size", text="", icon="EYEDROPPER")
            props.mode = "DYNTOPO"
        elif sculpt.detail_type_method == "BRUSH":
            row = sub.row(align=True)
            row.prop(sculpt, "detail_percent")
        else:
            row = sub.row(align=True)
            row.prop(sculpt, "detail_size")

        if sculpt.detail_type_method in {"CONSTANT", "MANUAL"}:
            # col.separator() #BFA - unnecessary
            col.operator("sculpt.detail_flood_fill", icon="FLOODFILL")


class VIEW3D_PT_sculpt_voxel_remesh(Panel, View3DPaintPanel):
    bl_context = ".sculpt_mode"  # dot on purpose (access from topbar)
    bl_label = "Remesh"
    bl_options = {"DEFAULT_CLOSED"}
    bl_ui_units_x = 12

    @classmethod
    def poll(cls, context):
        return context.sculpt_object and context.tool_settings.sculpt

    def draw(self, context):
        layout = self.layout
        layout.use_property_split = True
        layout.use_property_decorate = False

        col = layout.column()
        mesh = context.active_object.data
        row = col.row(align=True)
        row.prop(mesh, "remesh_mode", text="Mode", expand=True)

        if mesh.remesh_mode == "VOXEL":
            row = col.row(align=True)
            row.prop(mesh, "remesh_voxel_size")
            props = row.operator("sculpt.sample_detail_size", text="", icon="EYEDROPPER")
            props.mode = "VOXEL"
            col.prop(mesh, "remesh_voxel_adaptivity")
            col.use_property_split = False
            col.prop(mesh, "use_remesh_fix_poles")

            col.label(text="Preserve")

            row = col.row()
            row.separator()
            row.prop(mesh, "use_remesh_preserve_volume", text="Volume")
            row = col.row()
            row.separator()
            row.prop(mesh, "use_remesh_preserve_attributes", text="Attributes")

            layout.operator("object.voxel_remesh", text="Voxel Remesh")
        else:
            col.operator("object.quadriflow_remesh", text="QuadriFlow Remesh")


class VIEW3D_PT_sculpt_options(Panel, View3DPaintPanel):
    bl_context = ".sculpt_mode"  # dot on purpose (access from topbar)
    bl_label = "Options"
    bl_options = {'DEFAULT_CLOSED'}
    bl_ui_units_x = 13

    @classmethod
    def poll(cls, context):
        return context.sculpt_object and context.tool_settings.sculpt

    def draw(self, context):
        layout = self.layout
        layout.use_property_split = False
        layout.use_property_decorate = False

        tool_settings = context.tool_settings
        sculpt = tool_settings.sculpt

        col = layout.column(align=True)
        col.label(text="Display")

        row = col.row()
        row.separator()
        row.prop(sculpt, "show_low_resolution")
        row = col.row()
        row.separator()
        row.prop(sculpt, "use_sculpt_delay_updates")
        row = col.row()
        row.separator()
        row.prop(sculpt, "use_deform_only")
        # BFA - added for consistency
        col.label(text="Display")

        row = col.row()
        row.separator()
        row.prop(sculpt, "use_automasking_topology", text="Topology")
        row = col.row()
        row.separator()
        row.prop(sculpt, "use_automasking_face_sets", text="Face Sets")
        row = col.row()
        row.separator()
        row.prop(sculpt, "use_automasking_boundary_edges", text="Mesh Boundary")
        row = col.row()
        row.separator()
        row.prop(sculpt, "use_automasking_boundary_face_sets", text="Face Sets Boundary")
        row = col.row()
        row.separator()
        row.prop(sculpt, "use_automasking_cavity", text="Cavity")
        row = col.row()
        row.separator()
        row.prop(sculpt, "use_automasking_cavity_inverted", text="Cavity (Inverted)")
        row = col.row()
        row.separator()
        row.prop(sculpt, "use_automasking_start_normal", text="Area Normal")
        row = col.row()
        row.separator()
        row.prop(sculpt, "use_automasking_view_normal", text="View Normal")

        if sculpt.use_automasking_start_normal:
            col.separator()

            col.prop(sculpt, "automasking_start_normal_limit")
            col.prop(sculpt, "automasking_start_normal_falloff")

        if sculpt.use_automasking_view_normal:
            col.separator()

            col.prop(sculpt, "use_automasking_view_occlusion", text="Occlusion")
            col.prop(sculpt, "automasking_view_normal_limit")
            col.prop(sculpt, "automasking_view_normal_falloff")

        col.separator()

        col.use_property_split = True
        col.prop(sculpt.brush, "automasking_boundary_edges_propagation_steps")

        if sculpt.use_automasking_cavity or sculpt.use_automasking_cavity_inverted:
            col.separator()

            col2 = col.column()
            props = col2.operator("sculpt.mask_from_cavity", text="Mask From Cavity")
            props.settings_source = "OPERATOR"

            col2 = col.column()

            col2.prop(sculpt, "automasking_cavity_factor", text="Cavity Factor")
            col2.prop(sculpt, "automasking_cavity_blur_steps", text="Cavity Blur")

            col2.prop(sculpt, "use_automasking_custom_cavity_curve", text="Use Curve")

            if sculpt.use_automasking_custom_cavity_curve:
                col2.template_curve_mapping(sculpt, "automasking_cavity_curve")


class VIEW3D_PT_sculpt_options_gravity(Panel, View3DPaintPanel):
    bl_context = ".sculpt_mode"  # dot on purpose (access from topbar)
    bl_parent_id = "VIEW3D_PT_sculpt_options"
    bl_label = "Gravity"

    @classmethod
    def poll(cls, context):
        return context.sculpt_object and context.tool_settings.sculpt

    def draw(self, context):
        layout = self.layout
        layout.use_property_split = True
        layout.use_property_decorate = False

        tool_settings = context.tool_settings
        sculpt = tool_settings.sculpt
        capabilities = sculpt.brush.sculpt_capabilities

        col = layout.column()
        col.active = capabilities.has_gravity
        col.prop(sculpt, "gravity", slider=True, text="Factor")
        col.prop(sculpt, "gravity_object")


class VIEW3D_PT_sculpt_symmetry(Panel, View3DPaintPanel):
    bl_context = ".sculpt_mode"  # dot on purpose (access from topbar)
    bl_label = "Symmetry"
    bl_options = {"DEFAULT_CLOSED"}

    @classmethod
    def poll(cls, context):
        return (
            (context.sculpt_object and context.tool_settings.sculpt)
            and
            # When used in the tool header, this is explicitly included next to the XYZ symmetry buttons.
            (context.region.type != "TOOL_HEADER")
        )

    def draw(self, context):
        layout = self.layout
        layout.use_property_split = True
        layout.use_property_decorate = False

        sculpt = context.tool_settings.sculpt

        row = layout.row(align=True, heading="Mirror")

        ob = context.object
        mesh = ob.data
        row.prop(mesh, "use_mirror_x", text="X", toggle=True)
        row.prop(mesh, "use_mirror_y", text="Y", toggle=True)
        row.prop(mesh, "use_mirror_z", text="Z", toggle=True)

        row = layout.row(align=True, heading="Lock")
        row.prop(sculpt, "lock_x", text="X", toggle=True)
        row.prop(sculpt, "lock_y", text="Y", toggle=True)
        row.prop(sculpt, "lock_z", text="Z", toggle=True)

        row = layout.row(align=True, heading="Tiling")
        row.prop(sculpt, "tile_x", text="X", toggle=True)
        row.prop(sculpt, "tile_y", text="Y", toggle=True)
        row.prop(sculpt, "tile_z", text="Z", toggle=True)

        layout.use_property_split = False
        layout.prop(sculpt, "use_symmetry_feather", text="Feather")
        layout.use_property_split = True
        layout.prop(mesh, "radial_symmetry", text="Radial")
        layout.prop(sculpt, "tile_offset", text="Tile Offset")

        layout.separator()

        layout.label(text="Symmetrize")
        row = layout.row()
        row.separator()
        row.prop(sculpt, "symmetrize_direction")
        row = layout.row()
        row.separator()
        row.prop(WindowManager.operator_properties_last("sculpt.symmetrize"), "merge_tolerance")
        row = layout.row()
        row.separator()
        row.operator("sculpt.symmetrize")


class VIEW3D_PT_sculpt_symmetry_for_topbar(Panel):
    bl_space_type = "TOPBAR"
    bl_region_type = "HEADER"
    bl_label = "Symmetry"
    bl_ui_units_x = 13

    draw = VIEW3D_PT_sculpt_symmetry.draw


class VIEW3D_PT_curves_sculpt_symmetry(Panel, View3DPaintPanel):
    bl_context = ".curves_sculpt"  # dot on purpose (access from topbar)
    bl_label = "Symmetry"
    bl_options = {"DEFAULT_CLOSED"}

    @classmethod
    def poll(cls, context):
        ob = context.object
        return ob and ob.type == "CURVES"

    def draw(self, context):
        layout = self.layout
        layout.use_property_split = True
        layout.use_property_decorate = False

        ob = context.object
        curves = ob.data

        row = layout.row(align=True, heading="Mirror")
        row.prop(curves, "use_mirror_x", text="X", toggle=True)
        row.prop(curves, "use_mirror_y", text="Y", toggle=True)
        row.prop(curves, "use_mirror_z", text="Z", toggle=True)


class VIEW3D_PT_curves_sculpt_symmetry_for_topbar(Panel):
    bl_space_type = "TOPBAR"
    bl_region_type = "HEADER"
    bl_label = "Symmetry"

    draw = VIEW3D_PT_curves_sculpt_symmetry.draw


# ********** default tools for weight-paint ****************


class VIEW3D_PT_tools_weightpaint_symmetry(Panel, View3DPaintPanel):
    bl_context = ".weightpaint"
    bl_options = {"DEFAULT_CLOSED"}
    bl_label = "Symmetry"

    @classmethod
    def poll(cls, context):
        # When used in the tool header, this is explicitly included next to the XYZ symmetry buttons.
        return context.region.type != "TOOL_HEADER"

    def draw(self, context):
        layout = self.layout
        layout.use_property_split = True
        layout.use_property_decorate = False

        ob = context.object
        mesh = ob.data

        col = layout.column(align=True)
        col.use_property_split = False
        col.prop(mesh, "use_mirror_vertex_groups")

        row = col.row()
        if mesh.use_mirror_vertex_groups:
            row.separator()
            row.use_property_split = False
            row.prop(mesh, "use_mirror_topology")

        layout.use_property_split = True

        draw_vpaint_symmetry(layout, ob)


class VIEW3D_PT_tools_weightpaint_symmetry_for_topbar(Panel):
    bl_space_type = "TOPBAR"
    bl_region_type = "HEADER"
    bl_label = "Symmetry"

    draw = VIEW3D_PT_tools_weightpaint_symmetry.draw


class VIEW3D_PT_tools_weightpaint_options(Panel, View3DPaintPanel):
    bl_context = ".weightpaint"
    bl_label = "Options"
    bl_options = {"DEFAULT_CLOSED"}

    def draw(self, context):
        layout = self.layout

        layout.use_property_split = False
        layout.use_property_decorate = False

        tool_settings = context.tool_settings
        wpaint = tool_settings.weight_paint

        col = layout.column()

        col.prop(tool_settings, "use_auto_normalize", text="Auto Normalize")
        col.prop(tool_settings, "use_lock_relative", text="Lock-Relative")
        col.prop(tool_settings, "use_multipaint", text="Multi-Paint")

        col.prop(wpaint, "use_group_restrict")


# ********** default tools for vertex-paint ****************


class VIEW3D_PT_tools_vertexpaint_options(Panel, View3DPaintPanel):
    bl_context = ".vertexpaint"  # dot on purpose (access from topbar)
    bl_label = "Options"
    bl_options = {"DEFAULT_CLOSED"}

    @classmethod
    def poll(cls, _context):
        # This is currently unused, since there aren't any Vertex Paint mode specific options.
        return False

    def draw(self, _context):
        layout = self.layout
        layout.use_property_split = True
        layout.use_property_decorate = False


class VIEW3D_PT_tools_vertexpaint_symmetry(Panel, View3DPaintPanel):
    bl_context = ".vertexpaint"  # dot on purpose (access from topbar)
    bl_options = {"DEFAULT_CLOSED"}
    bl_label = "Symmetry"

    @classmethod
    def poll(cls, context):
        # When used in the tool header, this is explicitly included next to the XYZ symmetry buttons.
        return context.region.type != "TOOL_HEADER"

    def draw(self, context):
        layout = self.layout
        layout.use_property_split = True
        layout.use_property_decorate = False

        ob = context.object

        draw_vpaint_symmetry(layout, ob)


class VIEW3D_PT_tools_vertexpaint_symmetry_for_topbar(Panel):
    bl_space_type = "TOPBAR"
    bl_region_type = "HEADER"
    bl_label = "Symmetry"

    draw = VIEW3D_PT_tools_vertexpaint_symmetry.draw


# ********** default tools for texture-paint ****************


class VIEW3D_PT_tools_imagepaint_options_external(Panel, View3DPaintPanel):
    bl_context = ".imagepaint"  # dot on purpose (access from topbar)
    bl_label = "External"
    bl_parent_id = "VIEW3D_PT_tools_imagepaint_options"
    bl_options = {"DEFAULT_CLOSED"}

    def draw(self, context):
        layout = self.layout
        layout.use_property_split = True
        layout.use_property_decorate = False

        tool_settings = context.tool_settings
        ipaint = tool_settings.image_paint

        layout.prop(ipaint, "screen_grab_size", text="Screen Grab Size")

        layout.separator()

        flow = layout.grid_flow(row_major=True, columns=0, even_columns=True, even_rows=False, align=False)
        col = flow.column()
        col.operator("image.project_edit", text="Quick Edit")
        col = flow.column()
        col.operator("image.project_apply", text="Apply")
        col = flow.column()
        col.operator("paint.project_image", text="Apply Camera Image")


class VIEW3D_PT_tools_imagepaint_symmetry(Panel, View3DPaintPanel):
    bl_context = ".imagepaint"  # dot on purpose (access from topbar)
    bl_label = "Symmetry"
    bl_options = {"DEFAULT_CLOSED"}

    @classmethod
    def poll(cls, context):
        # When used in the tool header, this is explicitly included next to the XYZ symmetry buttons.
        return context.region.type != "TOOL_HEADER"

    def draw(self, context):
        layout = self.layout

        split = layout.split()

        col = split.column()
        col.alignment = "RIGHT"
        col.label(text="Mirror")

        col = split.column()

        row = col.row(align=True)
        ob = context.object
        mesh = ob.data
        row.prop(mesh, "use_mirror_x", text="X", toggle=True)
        row.prop(mesh, "use_mirror_y", text="Y", toggle=True)
        row.prop(mesh, "use_mirror_z", text="Z", toggle=True)


class VIEW3D_PT_tools_imagepaint_options(View3DPaintPanel, Panel):
    bl_context = ".imagepaint"  # dot on purpose (access from topbar)
    bl_label = "Options"
    bl_options = {"DEFAULT_CLOSED"}

    @classmethod
    def poll(cls, context):
        brush = context.tool_settings.image_paint.brush
        return brush is not None

    def draw(self, context):
        layout = self.layout

        layout.use_property_split = True
        layout.use_property_decorate = False

        tool_settings = context.tool_settings
        ipaint = tool_settings.image_paint

        layout.prop(ipaint, "seam_bleed")
        layout.prop(ipaint, "dither", slider=True)

        col = layout.column()
        col.use_property_split = False
        col.prop(ipaint, "use_occlude")
        col.prop(ipaint, "use_backface_culling", text="Backface Culling")


class VIEW3D_PT_tools_imagepaint_options_cavity(Panel):
    bl_space_type = "VIEW_3D"
    bl_region_type = "HEADER"
    bl_label = "Cavity Mask"
    bl_parent_id = "VIEW3D_PT_mask"
    bl_options = {"DEFAULT_CLOSED"}

    def draw_header(self, context):
        tool_settings = context.tool_settings
        ipaint = tool_settings.image_paint

        row = self.layout.row()
        split = row.split(factor=0.5)
        split.prop(ipaint, "use_cavity", text=self.bl_label if self.is_popover else "")
        if ipaint.use_cavity:
            split.label(icon="DISCLOSURE_TRI_DOWN")
        else:
            split.label(icon="DISCLOSURE_TRI_RIGHT")

    def draw(self, context):
        layout = self.layout

        tool_settings = context.tool_settings
        ipaint = tool_settings.image_paint

        if ipaint.use_cavity:
            layout.template_curve_mapping(ipaint, "cavity_curve", brush=True)


class VIEW3D_PT_imagepaint_options(View3DPaintPanel):
    bl_label = "Options"

    @classmethod
    def poll(cls, _context):
        # This is currently unused, since there aren't any Vertex Paint mode specific options.
        return False
        # return (context.image_paint_object and context.tool_settings.image_paint)

    def draw(self, _context):
        layout = self.layout
        layout.use_property_split = True
        layout.use_property_decorate = False


class VIEW3D_MT_tools_projectpaint_stencil(Menu):
    bl_label = "Mask Layer"

    def draw(self, context):
        layout = self.layout
        for i, uv_layer in enumerate(context.active_object.data.uv_layers):
            props = layout.operator("wm.context_set_int", text=uv_layer.name, translate=False)
            props.data_path = "active_object.data.uv_layer_stencil_index"
            props.value = i


class VIEW3D_PT_tools_particlemode_options(View3DPanel, Panel):
    """Default tools for particle mode"""

    bl_category = "Tool"
    bl_context = ".particlemode"
    bl_label = "Options"
    bl_options = {"DEFAULT_CLOSED"}

    def draw(self, context):
        layout = self.layout

        layout.use_property_split = True
        layout.use_property_decorate = False  # No animation.

        pe = context.tool_settings.particle_edit
        ob = pe.object

        layout.prop(pe, "type", text="Editing Type")

        ptcache = None

        if pe.type == "PARTICLES":
            if ob.particle_systems:
                if len(ob.particle_systems) > 1:
                    layout.template_list(
                        "UI_UL_list",
                        "particle_systems",
                        ob,
                        "particle_systems",
                        ob.particle_systems,
                        "active_index",
                        rows=2,
                        maxrows=3,
                    )

                ptcache = ob.particle_systems.active.point_cache
        else:
            for md in ob.modifiers:
                if md.type == pe.type:
                    ptcache = md.point_cache

        if ptcache and len(ptcache.point_caches) > 1:
            layout.template_list(
                "UI_UL_list",
                "particles_point_caches",
                ptcache,
                "point_caches",
                ptcache.point_caches,
                "active_index",
                rows=2,
                maxrows=3,
            )

        if not pe.is_editable:
            layout.label(text="Point cache must be baked")
            layout.label(text="in memory to enable editing!")

        col = layout.column(align=True)
        col.active = pe.is_editable
        col.use_property_split = False
        col.prop(ob.data, "use_mirror_x")
        if pe.tool == "ADD":
            col.prop(ob.data, "use_mirror_topology")

        if not pe.is_hair:
            col.prop(pe, "use_auto_velocity", text="Auto-Velocity")

        if pe.tool == "ADD":
            sub.prop(ob.data, "use_mirror_topology")

        col.separator()

        col.label(text="Preserve")
        row = col.row()
        row.separator()
        row.prop(pe, "use_preserve_length", text="Preserve Strand Lengths")
        row = col.row()
        row.separator()
        row.prop(pe, "use_preserve_root", text="Preserve Root Positions")


class VIEW3D_PT_tools_particlemode_options_shapecut(View3DPanel, Panel):
    """Default tools for particle mode"""

    bl_category = "Tool"
    bl_parent_id = "VIEW3D_PT_tools_particlemode_options"
    bl_label = "Cut Particles to Shape"
    bl_options = {"DEFAULT_CLOSED"}

    def draw(self, context):
        layout = self.layout

        layout.use_property_split = True
        layout.use_property_decorate = False  # No animation.

        pe = context.tool_settings.particle_edit

        layout.prop(pe, "shape_object")
        layout.operator("particle.shape_cut", text="Cut")


class VIEW3D_PT_tools_particlemode_options_display(View3DPanel, Panel):
    """Default tools for particle mode"""

    bl_category = "Tool"
    bl_parent_id = "VIEW3D_PT_tools_particlemode_options"
    bl_label = "Viewport Display"

    def draw(self, context):
        layout = self.layout

        layout.use_property_split = True
        layout.use_property_decorate = False  # No animation.

        pe = context.tool_settings.particle_edit

        col = layout.column()
        col.active = pe.is_editable
        col.prop(pe, "display_step", text="Path Steps")
        if pe.is_hair:
            col.use_property_split = False
            col.prop(pe, "show_particles", text="Children")
        else:
            if pe.type == "PARTICLES":
                col.use_property_split = False
                col.prop(pe, "show_particles", text="Particles")
            col.use_property_split = False
            col.prop(pe, "use_fade_time")
            sub = col.row(align=True)
            sub.active = pe.use_fade_time
            sub.use_property_split = True
            sub.prop(pe, "fade_frames", slider=True)


# ********** grease pencil object tool panels ****************

# Grease Pencil drawing brushes


def tool_use_brush(context):
    from bl_ui.space_toolsystem_common import ToolSelectPanelHelper

    tool = ToolSelectPanelHelper.tool_active_from_context(context)
    if tool and tool.use_brushes is False:
        return False

    return True


class VIEW3D_PT_tools_grease_pencil_sculpt_brush_popover(GreasePencilSculptAdvancedPanel, View3DPanel, Panel):
    bl_context = ".grease_pencil_sculpt"
    bl_label = "Brush"
    bl_category = "Tool"

    @classmethod
    def poll(cls, context):
        if context.region.type != "TOOL_HEADER":
            return False

        brush = context.tool_settings.gpencil_sculpt_paint.brush
        if brush is None:
            return False

        tool = brush.gpencil_sculpt_brush_type
        return tool in {"SMOOTH", "RANDOMIZE"}


# Grease Pencil weight painting tools
class GreasePencilWeightPanel:
    bl_context = ".greasepencil_weight"
    bl_category = "Tool"


class VIEW3D_PT_tools_grease_pencil_weight_paint_select(View3DPanel, Panel, GreasePencilWeightPanel, BrushSelectPanel):
    bl_label = "Brush Asset"


class VIEW3D_PT_tools_grease_pencil_weight_paint_settings(Panel, View3DPanel, GreasePencilWeightPanel):
    bl_label = "Brush Settings"

    def draw(self, context):
        if self.is_popover:
            return

        layout = self.layout
        layout.use_property_split = True
        layout.use_property_decorate = False

        tool_settings = context.scene.tool_settings
        settings = tool_settings.gpencil_weight_paint
        brush = settings.brush

        # Grease Pencil
        from bl_ui.properties_paint_common import (
            brush_basic_grease_pencil_weight_settings,
        )

        brush_basic_grease_pencil_weight_settings(layout, context, brush)


class VIEW3D_PT_tools_grease_pencil_brush_weight_falloff(GreasePencilBrushFalloff, Panel, View3DPaintPanel):
    bl_context = ".greasepencil_weight"
    bl_parent_id = "VIEW3D_PT_tools_grease_pencil_weight_paint_settings"
    bl_label = "Falloff"
    bl_options = {"DEFAULT_CLOSED"}

    @classmethod
    def poll(cls, context):
        tool_settings = context.tool_settings
        settings = tool_settings.gpencil_weight_paint
        brush = settings.brush
        return (brush and brush.curve_distance_falloff)


class VIEW3D_PT_tools_grease_pencil_weight_options(Panel, View3DPanel, GreasePencilWeightPanel):
    bl_label = "Options"
    bl_options = {"DEFAULT_CLOSED"}

    def draw(self, context):
        layout = self.layout
        layout.use_property_split = False
        layout.use_property_decorate = False
        tool_settings = context.scene.tool_settings

        col = layout.column()
        col.prop(tool_settings, "use_auto_normalize", text="Auto Normalize")


# Grease Pencil vertex painting tools
class GreasePencilVertexPanel:
    bl_context = ".greasepencil_vertex"
    bl_category = "Tool"


class VIEW3D_PT_tools_grease_pencil_vertex_paint_select(View3DPanel, Panel, GreasePencilVertexPanel, BrushSelectPanel):
    bl_label = "Brush Asset"


class VIEW3D_PT_tools_grease_pencil_vertex_paint_settings(Panel, View3DPanel, GreasePencilVertexPanel):
    bl_label = "Brush Settings"

    def draw(self, context):
        layout = self.layout
        layout.use_property_split = True
        layout.use_property_decorate = False

        tool_settings = context.scene.tool_settings
        settings = tool_settings.gpencil_vertex_paint
        brush = settings.brush

        if not self.is_popover:
            from bl_ui.properties_paint_common import (
                brush_basic_grease_pencil_vertex_settings,
            )
            brush_basic_grease_pencil_vertex_settings(layout, context, brush)


class VIEW3D_PT_tools_grease_pencil_brush_vertex_color(View3DPanel, Panel):
    bl_context = ".greasepencil_vertex"
    bl_label = "Color"
    bl_category = "Tool"

    @classmethod
    def poll(cls, context):
        ob = context.object
        tool_settings = context.tool_settings
        settings = tool_settings.gpencil_vertex_paint
        brush = settings.brush

        if ob is None or brush is None:
            return False

        if context.region.type == "TOOL_HEADER" or brush.gpencil_vertex_brush_type in {"BLUR", "AVERAGE", "SMEAR"}:
            return False

        return True

    def draw(self, context):
        layout = self.layout
        layout.use_property_split = True
        layout.use_property_decorate = False
        tool_settings = context.tool_settings
        settings = tool_settings.gpencil_vertex_paint
        brush = settings.brush
        use_unified_paint = context.object.mode != "PAINT_GREASE_PENCIL"
        ups = settings.unified_paint_settings
        prop_owner = ups if use_unified_paint and ups.use_unified_color else brush

        col = layout.column()

        col.template_color_picker(prop_owner, "color", value_slider=True)

        sub_row = col.row(align=True)
        if use_unified_paint:
            UnifiedPaintPanel.prop_unified_color(sub_row, context, brush, "color", text="")
            UnifiedPaintPanel.prop_unified_color(sub_row, context, brush, "secondary_color", text="")
        else:
            sub_row.prop(brush, "color", text="")
            sub_row.prop(brush, "secondary_color", text="")

        sub_row.operator("paint.brush_colors_flip", icon="FILE_REFRESH", text="")
        if use_unified_paint:
            sub_row.prop(ups, "use_unified_color", text="", icon="BRUSHES_ALL")


class VIEW3D_PT_tools_grease_pencil_brush_vertex_falloff(GreasePencilBrushFalloff, Panel, View3DPaintPanel):
    bl_context = ".greasepencil_vertex"
    bl_label = "Falloff"
    bl_options = {"DEFAULT_CLOSED"}

    @classmethod
    def poll(cls, context):
        tool_settings = context.tool_settings
        settings = tool_settings.gpencil_vertex_paint
        return (settings and settings.brush and settings.brush.curve_distance_falloff)


class VIEW3D_PT_tools_grease_pencil_brush_vertex_palette(View3DPanel, Panel):
    bl_context = ".greasepencil_vertex"
    bl_label = "Palette"
    bl_category = "Tool"
    bl_parent_id = "VIEW3D_PT_tools_grease_pencil_brush_vertex_color"

    @classmethod
    def poll(cls, context):
        ob = context.object
        tool_settings = context.tool_settings
        settings = tool_settings.gpencil_vertex_paint
        brush = settings.brush

        if ob is None or brush is None:
            return False

        if brush.gpencil_vertex_brush_type in {"BLUR", "AVERAGE", "SMEAR"}:
            return False

        return True

    def draw(self, context):
        layout = self.layout
        layout.use_property_split = True
        layout.use_property_decorate = False
        tool_settings = context.tool_settings
        settings = tool_settings.gpencil_vertex_paint

        col = layout.column()

        row = col.row(align=True)
        row.template_ID(settings, "palette", new="palette.new")
        if settings.palette:
            col.template_palette(settings, "palette", color=True)


class VIEW3D_PT_tools_grease_pencil_paint_appearance(GreasePencilDisplayPanel, Panel, View3DPanel):
    bl_context = ".grease_pencil_paint"
    bl_parent_id = "VIEW3D_PT_tools_grease_pencil_v3_brush_settings"
    bl_label = "Cursor"
    bl_category = "Tool"
    bl_ui_units_x = 16


class VIEW3D_PT_tools_grease_pencil_sculpt_appearance(GreasePencilDisplayPanel, Panel, View3DPanel):
    bl_context = ".grease_pencil_sculpt"
    bl_parent_id = "VIEW3D_PT_tools_grease_pencil_v3_brush_settings"
    bl_label = "Cursor"
    bl_category = "Tool"

    @classmethod
    def poll(cls, context):
        return context.mode == 'SCULPT_GREASE_PENCIL'


class VIEW3D_PT_tools_grease_pencil_weight_appearance(GreasePencilDisplayPanel, Panel, View3DPanel):
    bl_context = ".greasepencil_weight"
    bl_parent_id = "VIEW3D_PT_tools_grease_pencil_weight_paint_settings"
    bl_category = "Tool"
    bl_label = "Cursor"


class VIEW3D_PT_tools_grease_pencil_vertex_appearance(GreasePencilDisplayPanel, Panel, View3DPanel):
    bl_context = ".greasepencil_vertex"
    bl_parent_id = "VIEW3D_PT_tools_grease_pencil_vertex_paint_settings"
    bl_category = "Tool"
    bl_label = "Cursor"


class VIEW3D_PT_gpencil_brush_presets(Panel, PresetPanel):
    """Brush settings"""

    bl_label = "Brush Presets"
    preset_subdir = "gpencil_brush"
    preset_operator = "script.execute_preset"
    preset_add_operator = "scene.gpencil_brush_preset_add"


class GreasePencilV3PaintPanel:
    bl_context = ".grease_pencil_paint"
    bl_category = "Tool"

    @classmethod
    def poll(cls, context):
        if context.space_data.type in {"VIEW_3D", "PROPERTIES"}:
            # Hide for tools not using brushes.
            if tool_use_brush(context) is False:
                return False

            return True
        else:
            return True


class VIEW3D_PT_tools_grease_pencil_v3_brush_select(Panel, View3DPanel, GreasePencilV3PaintPanel, BrushSelectPanel):
    bl_label = "Brush Asset"


class VIEW3D_PT_tools_grease_pencil_v3_brush_settings(Panel, View3DPanel, GreasePencilV3PaintPanel):
    bl_label = "Brush Settings"
    bl_options = {"DEFAULT_CLOSED"}

    def draw_header_preset(self, _context):
        VIEW3D_PT_gpencil_brush_presets.draw_panel_header(self.layout)

    def draw(self, context):
        layout = self.layout
        layout.use_property_split = True
        layout.use_property_decorate = False

        tool_settings = context.scene.tool_settings
        gpencil_paint = tool_settings.gpencil_paint

        brush = gpencil_paint.brush

        if brush is not None:
            gp_settings = brush.gpencil_settings
            # BFA - WIP - may need updating from Blender
            #            if brush.gpencil_brush_type in {'DRAW', 'FILL'}:
            #                row = layout.row(align=True)
            #                row_mat = row.row()
            #                if gp_settings.use_material_pin:
            #                    row_mat.template_ID(gp_settings, "material", live_icon=True)
            #                else:
            #                    row_mat.template_ID(context.active_object, "active_material", live_icon=True)
            #                    row_mat.enabled = False  # will otherwise allow changing material in active slot

            #                row.prop(gp_settings, "use_material_pin", text="")

            ma = gp_settings.material

            row = layout.row(align=True)
            if not gp_settings.use_material_pin:
                ma = context.object.active_material
            icon_id = 0
            txt_ma = ""
            if ma:
                ma.id_data.preview_ensure()
                if ma.id_data.preview:
                    icon_id = ma.id_data.preview.icon_id
                    txt_ma = ma.name
                    maxw = 25
                    if len(txt_ma) > maxw:
                        txt_ma = txt_ma[: maxw - 5] + ".." + txt_ma[-3:]

            sub = row.row(align=True)
            sub.enabled = not gp_settings.use_material_pin
            sub.ui_units_x = 8
            sub.popover(
                panel="TOPBAR_PT_grease_pencil_materials",
                text=txt_ma,
                icon_value=icon_id,
            )

            row.prop(gp_settings, "use_material_pin", text="")

            if not self.is_popover:
                from bl_ui.properties_paint_common import (
                    brush_basic_grease_pencil_paint_settings,
                )

                brush_basic_grease_pencil_paint_settings(layout, context, brush, None, compact=False)


class VIEW3D_PT_tools_grease_pencil_v3_brush_advanced(View3DPanel, Panel):
    bl_context = ".grease_pencil_paint"
    bl_label = "Advanced"
    bl_parent_id = "VIEW3D_PT_tools_grease_pencil_v3_brush_settings"
    bl_category = "Tool"
    bl_options = {"DEFAULT_CLOSED"}
    bl_ui_units_x = 13

    @classmethod
    def poll(cls, context):
        ob = context.active_object
        if ob.type != "GREASEPENCIL":
            return False
        brush = context.tool_settings.gpencil_paint.brush
        return brush is not None and brush.gpencil_brush_type not in {"ERASE", "TINT", "FILL"}

    def draw(self, context):
        layout = self.layout
        layout.use_property_split = True
        layout.use_property_decorate = False

        tool_settings = context.scene.tool_settings
        gpencil_paint = tool_settings.gpencil_paint
        brush = gpencil_paint.brush
        gp_settings = brush.gpencil_settings

        col = layout.column(align=True)
        if brush is None:
            return

        row = col.row(align=True)
        row.prop(brush, "use_locked_size", expand=True)
        col.separator()

        col.prop(brush, "spacing", slider=True)
        col.separator()

        col.prop(gp_settings, "active_smooth_factor")
        col.separator()

        col.prop(gp_settings, "angle", slider=True)
        col.prop(gp_settings, "angle_factor", text="Factor", slider=True)

        ob = context.object
        ma = None
        if ob and brush.gpencil_settings.use_material_pin is False:
            ma = ob.active_material
        elif brush.gpencil_settings.material:
            ma = brush.gpencil_settings.material

        col.separator()
        col.prop(gp_settings, "hardness", slider=True)
        subcol = col.column(align=True)
        if ma and ma.grease_pencil.mode == "LINE":
            subcol.enabled = False
        subcol.prop(gp_settings, "aspect")


class VIEW3D_PT_tools_grease_pencil_v3_brush_fill_advanced(View3DPanel, Panel):
    bl_context = ".grease_pencil_paint"
    bl_label = "Advanced"
    bl_parent_id = "VIEW3D_PT_tools_grease_pencil_v3_brush_settings"
    bl_category = "Tool"
    bl_options = {"DEFAULT_CLOSED"}
    bl_ui_units_x = 14

    @classmethod
    def poll(cls, context):
        ob = context.active_object
        if ob.type != "GREASEPENCIL":
            return False
        brush = context.tool_settings.gpencil_paint.brush
        return brush is not None and brush.gpencil_brush_type == "FILL"

    def draw(self, context):
        layout = self.layout
        layout.use_property_split = True
        layout.use_property_decorate = False

        tool_settings = context.scene.tool_settings
        gpencil_paint = tool_settings.gpencil_paint
        brush = gpencil_paint.brush
        gp_settings = brush.gpencil_settings

        col = layout.column(align=True)
        if brush is None:
            return

        row = col.row(align=True)
        row.prop(gp_settings, "fill_draw_mode", text="Boundary", text_ctxt=i18n_contexts.id_gpencil)
        row.prop(
            gp_settings,
            "show_fill_boundary",
            icon="HIDE_OFF" if gp_settings.show_fill_boundary else "HIDE_ON",
            text="",
        )

        col.separator()
        row = col.row(align=True)
        row.prop(gp_settings, "fill_layer_mode", text="Layers")

        col.separator()
        col.prop(gp_settings, "fill_simplify_level", text="Simplify")
        if gp_settings.fill_draw_mode != "STROKE":
            col = layout.column(align=False)  # bfa remove Ignore Transparent heading
            col.use_property_decorate = False
            row = col.row(align=True)
            split = row.split(factor=0.39)  # add split row show fill
            row = split.row()
            sub = row.row(align=True)
            sub.use_property_split = False
            sub.prop(gp_settings, "show_fill", text="Ignore Transparent")  # bfa move Ignore Transparent text here
            sub = split.row(align=True)
            if gp_settings.show_fill:
                sub.prop(gp_settings, "fill_threshold", text="")
            else:
                sub.label(icon="DISCLOSURE_TRI_RIGHT")

        col.separator()
        row = col.row(align=True)
        row.use_property_split = False  # bfa add use_property_split
        row.prop(gp_settings, "use_fill_limit")
        row = col.row(align=True)
        row.use_property_split = False
        row.prop(gp_settings, "use_auto_remove_fill_guides")


class VIEW3D_PT_tools_grease_pencil_v3_brush_stroke(Panel, View3DPanel):
    bl_context = ".grease_pencil_paint"
    bl_parent_id = "VIEW3D_PT_tools_grease_pencil_v3_brush_settings"
    bl_label = "Stroke"
    bl_category = "Tool"
    bl_options = {"DEFAULT_CLOSED"}
    bl_ui_units_x = 12

    @classmethod
    def poll(cls, context):
        ob = context.active_object
        if ob.type != "GREASEPENCIL":
            return False
        brush = context.tool_settings.gpencil_paint.brush
        return brush is not None and brush.gpencil_brush_type == "DRAW"

    def draw(self, _context):
        layout = self.layout
        layout.use_property_split = True
        layout.use_property_decorate = False


class VIEW3D_PT_tools_grease_pencil_v3_brush_post_processing(View3DPanel, Panel):
    bl_context = ".grease_pencil_paint"
    bl_parent_id = "VIEW3D_PT_tools_grease_pencil_v3_brush_stroke"
    bl_label = "Post-Processing"
    bl_category = "Tool"
    bl_options = {"DEFAULT_CLOSED"}

    @classmethod
    def poll(cls, context):
        ob = context.active_object
        if ob.type != "GREASEPENCIL":
            return False
        brush = context.tool_settings.gpencil_paint.brush
        return brush is not None and brush.gpencil_brush_type not in {"ERASE", "FILL", "TINT"}

    def draw_header(self, context):
        brush = context.tool_settings.gpencil_paint.brush
        gp_settings = brush.gpencil_settings
        self.layout.use_property_split = False
        self.layout.prop(gp_settings, "use_settings_postprocess", text=self.bl_label if self.is_popover else "")

    def draw(self, context):
        layout = self.layout
        layout.use_property_split = True
        layout.use_property_decorate = False

        brush = context.tool_settings.gpencil_paint.brush
        gp_settings = brush.gpencil_settings

        col = layout.column()
        col.active = gp_settings.use_settings_postprocess

        col1 = col.column(align=True)
        col1.prop(gp_settings, "pen_smooth_factor")
        col1.prop(gp_settings, "pen_smooth_steps")

        col1 = col.column(align=True)
        col1.prop(gp_settings, "pen_subdivision_steps", text="Subdivisions")

        col1 = col.column(align=True)
        col1.prop(gp_settings, "simplify_pixel_threshold", slider=True)

        col1 = col.column(align=True)
        col1.use_property_split = False
        col1.prop(gp_settings, "use_trim")

        col.separator()

        row = col.row(align=True)
        row.use_property_split = False
        row.prop(gp_settings, "use_settings_outline")
        row2 = row.row(align=True)
        row2.enabled = gp_settings.use_settings_outline
        row2.prop(gp_settings, "material_alt", text="")

        row2 = col.row(align=True)
        row2.enabled = gp_settings.use_settings_outline
        row2.prop(gp_settings, "outline_thickness_factor")


class VIEW3D_PT_tools_grease_pencil_v3_brush_random(View3DPanel, Panel):
    bl_context = ".grease_pencil_paint"
    bl_parent_id = "VIEW3D_PT_tools_grease_pencil_v3_brush_stroke"
    bl_label = "Randomize"
    bl_category = "Tool"
    bl_options = {"DEFAULT_CLOSED"}

    @classmethod
    def poll(cls, context):
        ob = context.active_object
        if ob.type != "GREASEPENCIL":
            return False
        brush = context.tool_settings.gpencil_paint.brush
        return brush is not None and brush.gpencil_brush_type not in {"ERASE", "FILL", "TINT"}

    def draw_header(self, context):
        brush = context.tool_settings.gpencil_paint.brush
        gp_settings = brush.gpencil_settings
        self.layout.use_property_split = False
        self.layout.prop(gp_settings, "use_settings_random", text=self.bl_label if self.is_popover else "")

    def draw(self, context):
        layout = self.layout
        layout.use_property_split = True
        layout.use_property_decorate = False

        tool_settings = context.tool_settings
        paint = tool_settings.gpencil_paint
        brush = tool_settings.gpencil_paint.brush
        mode = tool_settings.gpencil_paint.color_mode
        gp_settings = brush.gpencil_settings

        col = layout.column()
        col.enabled = gp_settings.use_settings_random

        row = col.row(align=True)
        row.prop(gp_settings, "random_pressure", text="Radius", slider=True)
        row.prop(gp_settings, "use_stroke_random_radius", text="", icon="GP_SELECT_STROKES")
        row.prop(gp_settings, "use_random_press_radius", text="", icon="STYLUS_PRESSURE")
        if gp_settings.use_random_press_radius and self.is_popover is False:
            col.template_curve_mapping(gp_settings, "curve_random_pressure", brush=True)

        row = col.row(align=True)
        row.prop(gp_settings, "random_strength", text="Strength", slider=True, text_ctxt=i18n_contexts.id_gpencil)
        row.prop(gp_settings, "use_stroke_random_strength", text="", icon="GP_SELECT_STROKES")
        row.prop(gp_settings, "use_random_press_strength", text="", icon="STYLUS_PRESSURE")
        if gp_settings.use_random_press_strength and self.is_popover is False:
            col.template_curve_mapping(gp_settings, "curve_random_strength", brush=True)

        row = col.row(align=True)
        row.prop(gp_settings, "uv_random", text="Rotation", slider=True)
        row.prop(gp_settings, "use_stroke_random_uv", text="", icon="GP_SELECT_STROKES")
        row.prop(gp_settings, "use_random_press_uv", text="", icon="STYLUS_PRESSURE")
        if gp_settings.use_random_press_uv and self.is_popover is False:
            col.template_curve_mapping(gp_settings, "curve_random_uv", brush=True)

        col.separator()

        col1 = col.column(align=True)
        col1.enabled = mode == "VERTEXCOLOR" and gp_settings.use_settings_random
        row = col1.row(align=True)
        row.prop(brush, "hue_jitter", slider=True)
        row.prop(brush, "use_stroke_random_hue", text="", icon="GP_SELECT_STROKES")
        row.prop(brush, "use_random_press_hue", text="", icon="STYLUS_PRESSURE")
        if brush.use_random_press_hue and self.is_popover is False:
            col1.template_curve_mapping(brush, "curve_random_hue", brush=True)

        row = col1.row(align=True)
        row.prop(brush, "saturation_jitter", slider=True)
        row.prop(brush, "use_stroke_random_sat", text="", icon="GP_SELECT_STROKES")
        row.prop(brush, "use_random_press_sat", text="", icon="STYLUS_PRESSURE")
        if brush.use_random_press_sat and self.is_popover is False:
            col1.template_curve_mapping(brush, "curve_random_saturation", brush=True)

        row = col1.row(align=True)
        row.prop(brush, "value_jitter", slider=True)
        row.prop(brush, "use_stroke_random_val", text="", icon="GP_SELECT_STROKES")
        row.prop(brush, "use_random_press_val", text="", icon="STYLUS_PRESSURE")
        if brush.use_random_press_val and self.is_popover is False:
            col1.template_curve_mapping(brush, "curve_random_value", brush=True)

        col.separator()

        row = col.row(align=True)
        row.prop(gp_settings, "pen_jitter", slider=True)
        row.prop(gp_settings, "use_jitter_pressure", text="", icon='STYLUS_PRESSURE')
        if self.is_popover is False:
            row.prop(
                paint,
                "show_jitter_curve",
                text="",
                icon='DOWNARROW_HLT' if paint.show_jitter_curve else 'RIGHTARROW',
                emboss=False,
            )
            if paint.show_jitter_curve:
                col.active = gp_settings.use_jitter_pressure
                col.template_curve_mapping(gp_settings, "curve_jitter", brush=True, show_presets=True)


class VIEW3D_PT_tools_grease_pencil_v3_brush_stabilizer(Panel, View3DPanel):
    bl_context = ".grease_pencil_paint"
    bl_parent_id = "VIEW3D_PT_tools_grease_pencil_v3_brush_stroke"
    bl_label = "Stabilize Stroke"
    bl_category = "Tool"
    bl_options = {"DEFAULT_CLOSED"}

    @classmethod
    def poll(cls, context):
        ob = context.active_object
        if ob.type != "GREASEPENCIL":
            return False
        brush = context.tool_settings.gpencil_paint.brush
        return brush is not None and brush.gpencil_brush_type == "DRAW"

    def draw_header(self, context):
        brush = context.tool_settings.gpencil_paint.brush
        self.layout.use_property_split = False
        self.layout.prop(brush, "use_smooth_stroke", text=self.bl_label if self.is_popover else "")

    def draw(self, context):
        layout = self.layout
        layout.use_property_split = True
        layout.use_property_decorate = False

        brush = context.tool_settings.gpencil_paint.brush

        col = layout.column()
        col.active = brush.use_smooth_stroke

        col.prop(brush, "smooth_stroke_radius", text="Radius", slider=True)
        col.prop(brush, "smooth_stroke_factor", text="Factor", slider=True)


class VIEW3D_PT_tools_grease_pencil_v3_brush_mixcolor(View3DPanel, Panel):
    bl_context = ".grease_pencil_paint"
    bl_label = "Color"
    bl_category = "Tool"

    @classmethod
    def poll(cls, context):
        ob = context.object
        tool_settings = context.tool_settings
        settings = tool_settings.gpencil_paint
        brush = settings.brush

        if ob is None or brush is None:
            return False

        if context.region.type == "TOOL_HEADER":
            return False

        from bl_ui.space_toolsystem_common import ToolSelectPanelHelper

        tool = ToolSelectPanelHelper.tool_active_from_context(context)
        if tool and tool.idname in {"builtin.cutter", "builtin.eyedropper", "builtin.interpolate"}:
            return False

        if brush.gpencil_brush_type == "TINT":
            return True

        if brush.gpencil_brush_type not in {"DRAW", "FILL"}:
            return False

        return True

    def draw(self, context):
        layout = self.layout
        tool_settings = context.tool_settings
        settings = tool_settings.gpencil_paint
        brush = settings.brush
        gp_settings = brush.gpencil_settings
        use_unified_paint = context.object.mode != "PAINT_GREASE_PENCIL"
        ups = settings.unified_paint_settings
        prop_owner = ups if use_unified_paint and ups.use_unified_color else brush

        row = layout.row()
        row.prop(settings, "color_mode", expand=True)

        layout.use_property_split = True
        layout.use_property_decorate = False
        col = layout.column()
        col.enabled = settings.color_mode == "VERTEXCOLOR"

        # This panel is only used for Draw mode, which does not use unified paint settings.
        col.template_color_picker(prop_owner, "color", value_slider=True)

        sub_row = col.row(align=True)
        if use_unified_paint:
            UnifiedPaintPanel.prop_unified_color(sub_row, context, brush, "color", text="")
            UnifiedPaintPanel.prop_unified_color(sub_row, context, brush, "secondary_color", text="")
        else:
            sub_row.prop(brush, "color", text="")
            sub_row.prop(brush, "secondary_color", text="")

        sub_row.operator("paint.brush_colors_flip", icon="FILE_REFRESH", text="")

        if brush.gpencil_brush_type in {"DRAW", "FILL"}:
            col.prop(gp_settings, "vertex_mode", text="Mode")
            col.prop(gp_settings, "vertex_color_factor", slider=True, text="Mix Factor")


class VIEW3D_PT_tools_grease_pencil_v3_brush_mix_palette(View3DPanel, Panel):
    bl_context = ".grease_pencil_paint"
    bl_label = "Palette"
    bl_category = "Tool"
    bl_parent_id = "VIEW3D_PT_tools_grease_pencil_v3_brush_mixcolor"

    @classmethod
    def poll(cls, context):
        ob = context.object
        tool_settings = context.tool_settings
        settings = tool_settings.gpencil_paint
        brush = settings.brush

        if ob is None or brush is None:
            return False

        from bl_ui.space_toolsystem_common import ToolSelectPanelHelper

        tool = ToolSelectPanelHelper.tool_active_from_context(context)
        if tool and tool.idname in {"builtin.cutter", "builtin.eyedropper", "builtin.interpolate"}:
            return False

        if brush.gpencil_brush_type == "TINT":
            return True

        if brush.gpencil_brush_type not in {"DRAW", "FILL"}:
            return False

        return True

    def draw(self, context):
        layout = self.layout
        layout.use_property_split = True
        layout.use_property_decorate = False
        tool_settings = context.tool_settings
        settings = tool_settings.gpencil_paint

        col = layout.column()
        col.enabled = settings.color_mode == "VERTEXCOLOR"

        row = col.row(align=True)
        row.template_ID(settings, "palette", new="palette.new")
        if settings.palette:
            col.template_palette(settings, "palette", color=True)


class VIEW3D_PT_tools_grease_pencil_v3_brush_eraser(View3DPanel, Panel):
    bl_context = ".grease_pencil_paint"
    bl_label = "Eraser"
    bl_category = "Tool"
    bl_options = {"DEFAULT_CLOSED"}

    @classmethod
    def poll(cls, context):
        if context.region.type == "TOOL_HEADER":
            return False

        from bl_ui.space_toolsystem_common import ToolSelectPanelHelper

        tool = ToolSelectPanelHelper.tool_active_from_context(context)
        return tool and tool.idname == "builtin.brush"

    def draw(self, context):
        layout = self.layout
        tool_settings = context.tool_settings
        settings = tool_settings.gpencil_paint

        layout.use_property_split = True
        layout.use_property_decorate = False

        col = layout.column()
        col.prop_search(settings, "eraser_brush", bpy.data, "brushes")


class VIEW3D_PT_tools_grease_pencil_v3_brush_gap_closure(View3DPanel, Panel):
    bl_context = ".grease_pencil_paint"
    bl_parent_id = "VIEW3D_PT_tools_grease_pencil_v3_brush_fill_advanced"
    bl_label = "Gap Closure"
    bl_category = "Tool"

    @classmethod
    def poll(cls, context):
        brush = context.tool_settings.gpencil_paint.brush
        return brush is not None and brush.gpencil_brush_type == "FILL"

    def draw(self, context):
        layout = self.layout
        layout.use_property_split = True
        layout.use_property_decorate = False

        tool_settings = context.tool_settings
        brush = tool_settings.gpencil_paint.brush
        gp_settings = brush.gpencil_settings

        col = layout.column()

        col.prop(gp_settings, "extend_stroke_factor", text="Size")
        row = col.row(align=True)
        row.prop(gp_settings, "fill_extend_mode", text="Mode")
        row = col.row(align=True)
        row.use_property_split = False
        row.prop(gp_settings, "show_fill_extend", text="Visual Aids")

        if gp_settings.fill_extend_mode == "EXTEND":
            row = col.row(align=True)
            row.use_property_split = False
            row.prop(gp_settings, "use_collide_strokes")


classes = (
    VIEW3D_MT_brush_context_menu,
    VIEW3D_PT_tools_object_options,
    VIEW3D_PT_tools_object_options_transform,
    VIEW3D_PT_tools_meshedit_options,
    VIEW3D_PT_tools_meshedit_options_transform,
    VIEW3D_PT_tools_meshedit_options_uvs,
    VIEW3D_PT_tools_armatureedit_options,
    VIEW3D_PT_tools_posemode_options,
    VIEW3D_PT_slots_projectpaint,
    VIEW3D_PT_slots_paint_canvas,
    VIEW3D_PT_slots_color_attributes,
    VIEW3D_PT_slots_vertex_groups,
    VIEW3D_PT_tools_brush_select,
    VIEW3D_PT_tools_brush_settings,
    VIEW3D_PT_tools_brush_color,
    VIEW3D_PT_tools_brush_swatches,
    VIEW3D_PT_tools_brush_settings_advanced,
    VIEW3D_PT_tools_brush_clone,
    TEXTURE_UL_texpaintslots,
    VIEW3D_MT_tools_projectpaint_uvlayer,
    VIEW3D_PT_tools_brush_texture,
    VIEW3D_PT_tools_mask_texture,
    VIEW3D_PT_tools_brush_stroke,
    VIEW3D_PT_tools_brush_stroke_smooth_stroke,
    VIEW3D_PT_tools_brush_falloff,
    VIEW3D_PT_tools_brush_falloff_frontface,
    VIEW3D_PT_tools_brush_falloff_normal,
    VIEW3D_PT_tools_brush_display,
    VIEW3D_PT_tools_weight_gradient,
    VIEW3D_PT_sculpt_dyntopo,
    VIEW3D_PT_sculpt_voxel_remesh,
    VIEW3D_PT_sculpt_symmetry,
    VIEW3D_PT_sculpt_symmetry_for_topbar,
    VIEW3D_PT_sculpt_options,
    VIEW3D_PT_sculpt_options_gravity,
    VIEW3D_PT_curves_sculpt_symmetry,
    VIEW3D_PT_curves_sculpt_symmetry_for_topbar,
    VIEW3D_PT_tools_weightpaint_symmetry,
    VIEW3D_PT_tools_weightpaint_symmetry_for_topbar,
    VIEW3D_PT_tools_weightpaint_options,
    VIEW3D_PT_tools_vertexpaint_symmetry,
    VIEW3D_PT_tools_vertexpaint_symmetry_for_topbar,
    VIEW3D_PT_tools_vertexpaint_options,
    VIEW3D_PT_mask,
    VIEW3D_PT_stencil_projectpaint,
    VIEW3D_PT_tools_imagepaint_options_cavity,
    VIEW3D_PT_tools_imagepaint_symmetry,
    VIEW3D_PT_tools_imagepaint_options,
    VIEW3D_PT_tools_imagepaint_options_external,
    VIEW3D_MT_tools_projectpaint_stencil,
    VIEW3D_PT_tools_particlemode,
    VIEW3D_PT_tools_particlemode_options,
    VIEW3D_PT_tools_particlemode_options_shapecut,
    VIEW3D_PT_tools_particlemode_options_display,
    VIEW3D_PT_gpencil_brush_presets,
    VIEW3D_PT_tools_grease_pencil_sculpt_brush_popover,
    VIEW3D_PT_tools_grease_pencil_weight_paint_select,
    VIEW3D_PT_tools_grease_pencil_weight_paint_settings,
    VIEW3D_PT_tools_grease_pencil_weight_options,
    VIEW3D_PT_tools_grease_pencil_weight_appearance,
    VIEW3D_PT_tools_grease_pencil_vertex_paint_select,
    VIEW3D_PT_tools_grease_pencil_vertex_paint_settings,
    VIEW3D_PT_tools_grease_pencil_vertex_appearance,
    VIEW3D_PT_tools_grease_pencil_v3_brush_select,
    VIEW3D_PT_tools_grease_pencil_v3_brush_settings,
    VIEW3D_PT_tools_grease_pencil_v3_brush_eraser,
    VIEW3D_PT_tools_grease_pencil_v3_brush_advanced,
    VIEW3D_PT_tools_grease_pencil_v3_brush_fill_advanced,
    VIEW3D_PT_tools_grease_pencil_v3_brush_stroke,
    VIEW3D_PT_tools_grease_pencil_v3_brush_post_processing,
    VIEW3D_PT_tools_grease_pencil_v3_brush_random,
    VIEW3D_PT_tools_grease_pencil_v3_brush_stabilizer,
    VIEW3D_PT_tools_grease_pencil_v3_brush_mixcolor,
    VIEW3D_PT_tools_grease_pencil_v3_brush_mix_palette,
    VIEW3D_PT_tools_grease_pencil_v3_brush_gap_closure,
    VIEW3D_PT_tools_grease_pencil_paint_appearance,
    VIEW3D_PT_tools_grease_pencil_sculpt_appearance,
    VIEW3D_PT_tools_grease_pencil_brush_weight_falloff,
    VIEW3D_PT_tools_grease_pencil_brush_vertex_color,
    VIEW3D_PT_tools_grease_pencil_brush_vertex_palette,
    VIEW3D_PT_tools_grease_pencil_brush_vertex_falloff,
)

if __name__ == "__main__":  # only for live edit.
    from bpy.utils import register_class

    for cls in classes:
        register_class(cls)<|MERGE_RESOLUTION|>--- conflicted
+++ resolved
@@ -357,10 +357,7 @@
 class VIEW3D_PT_tools_particlemode(Panel, View3DPaintPanel):
     bl_context = ".paint_common"  # dot on purpose (access from topbar)
     bl_label = "Particle Tool"
-<<<<<<< HEAD
     bl_options = {"HIDE_HEADER"}
-=======
->>>>>>> 43a75f6a
 
     @classmethod
     def poll(cls, context):
@@ -1083,7 +1080,8 @@
         sub = col.column()
         sub.active = (brush and brush.sculpt_capabilities.has_dyntopo) or sculpt.detail_type_method == "MANUAL"
 
-        # BFA - moved to top, this defines the "modes" then options of the detail_type_method, then you tune the details (top down hirarchal UX)
+        # BFA - moved to top, this defines the "modes" then options of the
+        # detail_type_method, then you tune the details (top down hirarchal UX)
         sub.prop(sculpt, "detail_type_method", text="Detailing")
         sub.prop(sculpt, "detail_refine_method", text="Refine Method")
 
