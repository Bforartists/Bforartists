--- conflicted
+++ resolved
@@ -35,22 +35,12 @@
         layout.context_pointer_set("id", ma)
         layout.context_pointer_set("material_slot", slot)
 
-<<<<<<< HEAD
-        if self.layout_type in {'DEFAULT', 'COMPACT'}:
-            if ma:
-                if bpy.context.preferences.disable_material_icon: # bfa - just show material icon when enabled.
-                    layout.prop(ma, "name", text="", emboss=False, icon="MATERIAL")
-                else:
-                    layout.prop(ma, "name", text="", emboss=False, icon_value=icon)
+        if ma:
+            if bpy.context.preferences.disable_material_icon: # bfa - just show material icon when enabled.
+                layout.prop(ma, "name", text="", emboss=False, icon="MATERIAL")
             else:
-                layout.label(text="", icon_value=icon)
-        elif self.layout_type == 'GRID':
-            layout.alignment = 'CENTER'
-=======
-        if ma:
-            layout.prop(ma, "name", text="", emboss=False, icon_value=icon)
+                layout.prop(ma, "name", text="", emboss=False, icon_value=icon)
         else:
->>>>>>> cdf538e1
             layout.label(text="", icon_value=icon)
 
 
