--- conflicted
+++ resolved
@@ -380,11 +380,8 @@
     draw_material_surface_settings(layout, mat, False)
     draw_material_volume_settings(layout, mat, False)
 
-<<<<<<< HEAD
-=======
 
 # TODO: used by `./scripts/addons_core/hydra_storm/ui.py`, move to `EEVEE_NEXT_MATERIAL_PT_settings`.
->>>>>>> c82b8467
 class EEVEE_MATERIAL_PT_settings(MaterialButtonsPanel, Panel):
     bl_label = "Settings"
     bl_context = "material"
