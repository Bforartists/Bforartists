--- conflicted
+++ resolved
@@ -377,11 +377,7 @@
         if mat.surface_render_method == 'BLENDED':
             row.prop(mat, "show_transparent_back", text="Transparency Overlap")
         elif mat.surface_render_method == 'DITHERED':
-<<<<<<< HEAD
-            row.prop(mat, "use_screen_refraction", text="Raytraced Refraction")
-=======
-            col.prop(mat, "use_screen_refraction", text="Raytraced Transmission")
->>>>>>> 600bbf94
+            row.prop(mat, "use_screen_refraction", text="Raytraced Transmission")
 
         col = layout.column()
         col.label(text = "Light Probe Volume")
