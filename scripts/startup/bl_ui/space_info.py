# SPDX-FileCopyrightText: 2009-2023 Blender Authors
#
# SPDX-License-Identifier: GPL-2.0-or-later

from bpy.types import Header, Menu

from bpy.app.translations import contexts as i18n_contexts


class INFO_HT_header(Header):
    bl_space_type = 'INFO'

    def draw(self, context):
        layout = self.layout

        ALL_MT_editormenu_info.draw_hidden(context, layout)  # bfa - show hide the editormenu, editor suffix is needed.
        INFO_MT_editor_menus.draw_collapsible(context, layout)


class INFO_MT_editor_menus(Menu):
    bl_idname = "INFO_MT_editor_menus"
    bl_label = ""

    def draw(self, _context):
        layout = self.layout
        layout.menu("INFO_MT_view")
        layout.menu("INFO_MT_info")


class INFO_MT_view(Menu):
    bl_label = "View"

    def draw(self, _context):
        layout = self.layout

        layout.menu("INFO_MT_area")


class INFO_MT_info(Menu):
    bl_label = "Info"

    def draw(self, _context):
        layout = self.layout

        layout.operator("info.select_all", text="All", icon="SELECT_ALL").action = 'SELECT'
        layout.operator("info.select_all", text="None", icon="SELECT_NONE").action = 'DESELECT'
        layout.operator("info.select_all", text="Inverse", icon="INVERSE").action = 'INVERT'
        layout.operator("info.select_all", text="Toggle Selection", icon="RESTRICT_SELECT_OFF").action = 'TOGGLE'

        layout.separator()

        layout.operator("info.select_box", icon='BORDER_RECT')

        layout.separator()

        # Disabled because users will likely try this and find
        # it doesn't work all that well in practice.
        # Mainly because operators needs to run in the right context.

        # layout.operator("info.report_replay")
        # layout.separator()

        layout.operator("info.report_delete", text="Delete", icon="DELETE")
        layout.operator("info.report_copy", text="Copy", icon='COPYDOWN')


# bfa - show hide the editormenu, editor suffix is needed.
class ALL_MT_editormenu_info(Menu):
    bl_label = ""

    def draw(self, context):
        self.draw_menus(self.layout, context)

    @staticmethod
    def draw_menus(layout, context):

        row = layout.row(align=True)
        row.template_header()  # editor type menus


class INFO_MT_area(Menu):
    bl_label = "Area"
    bl_translation_context = i18n_contexts.id_windowmanager

    def draw(self, context):
        layout = self.layout

        layout.operator("screen.area_split", icon="SPLIT_HORIZONTAL", text="Horizontal Split").direction = 'HORIZONTAL'
        layout.operator("screen.area_split", icon="SPLIT_VERTICAL", text="Vertical Split").direction = 'VERTICAL'

        layout.separator()

        layout.operator("screen.area_dupli", icon="NEW_WINDOW")

        layout.separator()

<<<<<<< HEAD
        layout.operator("screen.screen_full_area", icon='MAXIMIZE_AREA')
        layout.operator(
            "screen.screen_full_area",
            text="Toggle Fullscreen Area",
            icon='FULLSCREEN_ENTER').use_hide_panels = True
=======
        layout.operator("screen.screen_full_area")
        layout.operator("screen.screen_full_area", text="Toggle Fullscreen Area").use_hide_panels = True
        layout.operator("screen.area_dupli")
>>>>>>> f3e212c8

        layout.separator()

        layout.operator("screen.area_close", icon="PANEL_CLOSE")


class INFO_MT_context_menu(Menu):
    bl_label = "Info"

    def draw(self, _context):
        layout = self.layout

        layout.operator("info.report_copy", text="Copy", icon='COPYDOWN')
        layout.operator("info.report_delete", text="Delete", icon='DELETE')


classes = (
    ALL_MT_editormenu_info,
    INFO_HT_header,
    INFO_MT_editor_menus,
    INFO_MT_area,
    INFO_MT_view,
    INFO_MT_info,
    INFO_MT_context_menu,
)

if __name__ == "__main__":  # only for live edit.
    from bpy.utils import register_class
    for cls in classes:
        register_class(cls)<|MERGE_RESOLUTION|>--- conflicted
+++ resolved
@@ -13,7 +13,7 @@
     def draw(self, context):
         layout = self.layout
 
-        ALL_MT_editormenu_info.draw_hidden(context, layout)  # bfa - show hide the editormenu, editor suffix is needed.
+        ALL_MT_editormenu_info.draw_hidden(context, layout)  # BFA - show hide the editormenu, editor suffix is needed.
         INFO_MT_editor_menus.draw_collapsible(context, layout)
 
 
@@ -64,7 +64,7 @@
         layout.operator("info.report_copy", text="Copy", icon='COPYDOWN')
 
 
-# bfa - show hide the editormenu, editor suffix is needed.
+# BFA - show hide the editormenu, editor suffix is needed.
 class ALL_MT_editormenu_info(Menu):
     bl_label = ""
 
@@ -85,6 +85,10 @@
     def draw(self, context):
         layout = self.layout
 
+        if context.space_data.type == 'VIEW_3D':
+            layout.operator("screen.region_quadview")
+            layout.separator()
+            
         layout.operator("screen.area_split", icon="SPLIT_HORIZONTAL", text="Horizontal Split").direction = 'HORIZONTAL'
         layout.operator("screen.area_split", icon="SPLIT_VERTICAL", text="Vertical Split").direction = 'VERTICAL'
 
@@ -94,17 +98,12 @@
 
         layout.separator()
 
-<<<<<<< HEAD
         layout.operator("screen.screen_full_area", icon='MAXIMIZE_AREA')
         layout.operator(
             "screen.screen_full_area",
             text="Toggle Fullscreen Area",
             icon='FULLSCREEN_ENTER').use_hide_panels = True
-=======
-        layout.operator("screen.screen_full_area")
-        layout.operator("screen.screen_full_area", text="Toggle Fullscreen Area").use_hide_panels = True
-        layout.operator("screen.area_dupli")
->>>>>>> f3e212c8
+		layout.operator("screen.area_dupli") # BFA - wip
 
         layout.separator()
 
