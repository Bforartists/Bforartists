--- conflicted
+++ resolved
@@ -76,13 +76,9 @@
         row.operator("screen.animation_play", text="", icon="PAUSE")
         row.scale_x = 1
 
-<<<<<<< HEAD
     row.operator("screen.keyframe_jump", text="", icon="NEXT_KEYFRAME").next = True
     row.operator("screen.frame_jump", text="", icon="FF").end = True
     row.operator("screen.animation_cancel", text="", icon="LOOP_BACK").restore_frame = True
-=======
-    row.operator("screen.keyframe_jump", text="", icon='NEXT_KEYFRAME').next = True
-    row.operator("screen.frame_jump", text="", icon='FF').end = True
 
     # Time jump
     row = layout.row(align=True)
@@ -90,14 +86,7 @@
     row.operator("screen.time_jump", text="", icon='FRAME_NEXT').backward = False
     row.popover(panel="TIME_PT_jump", text="")
 
-    if tool_settings:
-        row = layout.row(align=True)
-        row.prop(tool_settings, "use_snap_playhead", text="")
-        sub = row.row(align=True)
-        sub.popover(panel="TIME_PT_playhead_snapping", text="")
-
     layout.separator_spacer()
->>>>>>> f2f84ef6
 
     # BFA - cleaned up duplicate controls and organized layout
     if scene:
