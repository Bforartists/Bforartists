--- conflicted
+++ resolved
@@ -49,12 +49,6 @@
     tool_settings = scene.tool_settings if scene else None
     screen = context.screen
 
-<<<<<<< HEAD
-    row = layout.row(align=True)
-
-    # BFA - exposed to top sequencer header, where contextually relevant, make sure 3D Sequencer is enabled
-    if is_sequencer and not addon_utils.check("bfa_3Dsequencer")[0]:
-=======
     if not scene:
         return
 
@@ -63,17 +57,8 @@
         text="Playback",
     )
 
-    if tool_settings and not is_timeline:
-        # The Keyframe settings are not exposed in the Timeline view.
-        icon_keytype = 'KEYTYPE_{:s}_VEC'.format(tool_settings.keyframe_type)
-        layout.popover(
-            panel="TIME_PT_keyframing_settings",
-            text_ctxt=i18n_contexts.id_windowmanager,
-            icon=icon_keytype,
-        )
-
-    if is_sequencer:
->>>>>>> d8e0804c
+    # BFA - exposed to top sequencer header, where contextually relevant, make sure 3D Sequencer is enabled
+    if is_sequencer and not addon_utils.check("bfa_3Dsequencer")[0]:
         layout.prop(context.workspace, "use_scene_time_sync", text="Sync Scene Time")
 
     layout.separator_spacer()
@@ -113,17 +98,10 @@
 
     # BFA - removed separator_spacer to center controls better
 
-<<<<<<< HEAD
-    # BFA - cleaned up duplicate controls and organized layout
-    if scene:
-        # BFA- Current frame display
-        row = layout.row(align=True)
-=======
     layout.separator_spacer()
 
     if scene:
         row = layout.row()
->>>>>>> d8e0804c
         if scene.show_subframe:
             row.scale_x = 1.15
             row.prop(scene, "frame_float", text="")
@@ -192,6 +170,7 @@
 
 # BFA - Legacy
 
+
 class TIME_MT_editor_menus(bpy.types.Menu):
     bl_idname = "TIME_MT_editor_menus"
     bl_label = ""
@@ -215,6 +194,8 @@
             sub.menu("DOPESHEET_MT_select")  # BFA
 
 # BFA - Legacy
+
+
 class TIME_MT_marker(bpy.types.Menu):
     bl_label = "Marker"
 
@@ -259,6 +240,7 @@
         layout.separator()
 
         layout.menu("INFO_MT_area")
+
 
 def marker_menu_generic(layout, context):
     # layout.operator_context = 'EXEC_REGION_WIN'
