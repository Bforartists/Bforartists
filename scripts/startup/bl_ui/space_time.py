# SPDX-FileCopyrightText: 2009-2023 Blender Authors
#
# SPDX-License-Identifier: GPL-2.0-or-later

import bpy
from bpy.types import Menu, Panel
from bpy.app.translations import (
    pgettext_n as n_,
    contexts as i18n_contexts,
)

# BFA - Added icons and floated properties left

class TIME_PT_playhead_snapping(Panel):
    bl_space_type = 'DOPESHEET_EDITOR'
    bl_region_type = 'HEADER'
    bl_label = "Playhead"

    @classmethod
    def poll(cls, context):
        del context
        return True

    def draw(self, context):
        tool_settings = context.tool_settings
        layout = self.layout
        col = layout.column()

        col.prop(tool_settings, "playhead_snap_distance")
        col.separator()
        col.label(text="Snap Target")
        col.prop(tool_settings, "snap_playhead_element", expand=True)
        col.separator()

        if 'FRAME' in tool_settings.snap_playhead_element:
            col.prop(tool_settings, "snap_playhead_frame_step")
        if 'SECOND' in tool_settings.snap_playhead_element:
            col.prop(tool_settings, "snap_playhead_second_step")


def playback_controls(layout, context):
    st = context.space_data
    is_sequencer = st.type == 'SEQUENCE_EDITOR' and st.view_type == 'SEQUENCER'

    scene = context.scene if not is_sequencer else context.sequencer_scene
    tool_settings = context.tool_settings
    screen = context.screen

<<<<<<< HEAD
    row = layout.row(align=True)
=======
    layout.popover(
        panel="TIME_PT_playback",
        text="Playback",
    )

    icon_keytype = 'KEYTYPE_{:s}_VEC'.format(context.tool_settings.keyframe_type)
    layout.popover(
        panel="TIME_PT_keyframing_settings",
        text_ctxt=i18n_contexts.id_windowmanager,
        icon=icon_keytype,
    )
>>>>>>> 45dca5c9

    if is_sequencer:
        layout.prop(context.workspace, "use_scene_time_sync", text="Sync Scene Time")

    layout.separator_spacer()
    #BFA - moved dropdowns to consistently float right

    row.operator("screen.frame_jump", text="", icon='REW').end = False
    row.operator("screen.keyframe_jump", text="", icon='PREV_KEYFRAME').next = False

    if not screen.is_animation_playing:
        # if using JACK and A/V sync:
        #   hide the play-reversed button
        #   since JACK transport doesn't support reversed playback
        if scene and scene.sync_mode == 'AUDIO_SYNC' and context.preferences.system.audio_device == 'JACK':
            row.scale_x = 2
            row.operator("screen.animation_play", text="", icon='PLAY')
            row.scale_x = 1
        else:
            row.operator("screen.animation_play", text="", icon='PLAY_REVERSE').reverse = True
            row.operator("screen.animation_play", text="", icon='PLAY')
    else:
        row.scale_x = 2
        row.operator("screen.animation_play", text="", icon='PAUSE')
        row.scale_x = 1

    row.operator("screen.keyframe_jump", text="", icon='NEXT_KEYFRAME').next = True
    row.operator("screen.frame_jump", text="", icon='FF').end = True
    row.operator("screen.animation_cancel", text = "", icon = 'LOOP_BACK').restore_frame = True

    # layout.separator_spacer() #BFA

    if scene:
        row = layout.row()
        if scene.show_subframe:
            row.scale_x = 1.15
            row.prop(scene, "frame_float", text="")
        else:
            row.scale_x = 0.95
            row.prop(scene, "frame_current", text="")

        row = layout.row(align=True)
        row.prop(scene, "use_preview_range", text="", toggle=True)
        row.operator("anim.start_frame_set", text="", icon = 'SET_POSITION')
        sub = row.row(align=True)
        sub.scale_x = 0.8
        if not scene.use_preview_range:
            sub.prop(scene, "frame_start", text="Start")
            sub.prop(scene, "frame_end", text="End")

        else:
            sub.prop(scene, "frame_preview_start", text="Start")
            sub.prop(scene, "frame_preview_end", text="End")

        row.operator("anim.end_frame_set", text="", icon = 'SET_POSITION')

        row.separator()

        row.operator("anim.keyframe_insert", text="", icon='KEYFRAMES_INSERT') # BFA - updated icon
        row.operator("anim.keyframe_delete_v3d", text="", icon='KEYFRAMES_REMOVE') # BFA - updated to work like it would in the 3D View (as expected)

        layout.separator_spacer()

        # BFA - moved to end with options consistently
        row = layout.row(align=True)
        row.prop(tool_settings, "use_snap_playhead", text="")
        sub = row.row(align=True)
        sub.popover(panel="TIME_PT_playhead_snapping", text="")

        row = layout.row(align=True)
        sub = row.row(align=True)
        if tool_settings.use_keyframe_insert_auto:
            sub.popover(panel="TIME_PT_auto_keyframing", text="")
        row.prop(tool_settings, "use_keyframe_insert_auto", text="", toggle=True)
        row.prop_search(scene.keying_sets_all, "active", scene, "keying_sets_all", text="")

        row.popover(panel="TIME_PT_playback", text="Playback")
        row.popover(panel="TIME_PT_keyframing_settings", text="Keying")

        if getattr(context.space_data, "mode", "") == 'TIMELINE': # BFA - Make this only show in the timeline editor to not show this in the footer.
            row.popover(panel = "TIME_PT_view_view_options", text = "")


class TIME_MT_editor_menus(Menu):
    bl_idname = "TIME_MT_editor_menus"
    bl_label = ""

    def draw(self, context):
        layout = self.layout
        horizontal = (layout.direction == 'VERTICAL')
        st = context.space_data
        if horizontal:
            row = layout.row()
            sub = row.row(align=True)
        else:
            sub = layout

        if horizontal:
            sub = row.row(align=True)

        sub.menu("TIME_MT_view")
        if st.show_markers:
            sub.menu("TIME_MT_marker")
            sub.menu("DOPESHEET_MT_select")#BFA


class TIME_MT_marker(Menu):
    bl_label = "Marker"

    def draw(self, context):
        layout = self.layout

        marker_menu_generic(layout, context)

class TIME_MT_view(Menu):
    bl_label = "View"

    def draw(self, context):
        layout = self.layout

        scene = context.scene
        st = context.space_data

        layout.prop(st, "show_region_ui")#BFA
        layout.prop(st, "show_region_hud")
        layout.prop(st, "show_region_channels")

		# BFA - moved below
        layout.separator()
		# BFA - these properties were moved to the header options properties
        layout.operator_context = 'INVOKE_REGION_WIN'
        layout.operator("view2d.zoom_in", icon = "ZOOM_IN")
        layout.operator("view2d.zoom_out", icon = "ZOOM_OUT")
        layout.operator("view2d.zoom_border", text = "Zoom Border", icon = "ZOOM_BORDER")

        layout.separator()

        # NOTE: "action" now, since timeline is in the dopesheet editor, instead of as own editor
        layout.operator("action.view_all", icon = "VIEWALL")
        layout.operator("action.view_frame", icon = "VIEW_FRAME" )
        if context.scene.use_preview_range:
            layout.operator("anim.scene_range_frame", text="Frame Preview Range", icon = "FRAME_PREVIEW_RANGE")
        else:
            layout.operator("anim.scene_range_frame", text="Frame Scene Range", icon = "FRAME_SCENE_RANGE")

        layout.separator()

        layout.menu("DOPESHEET_MT_cache") # BFA - WIP - move to options

        layout.separator()

        layout.menu("INFO_MT_area")




def marker_menu_generic(layout, context):

    # layout.operator_context = 'EXEC_REGION_WIN'

    layout.column()
    layout.operator("marker.add", text = "Add Marker", icon = "MARKER")
    layout.operator("marker.duplicate", text="Duplicate Marker", icon = "DUPLICATE")

    if len(bpy.data.scenes) > 10:
        layout.operator_context = 'INVOKE_DEFAULT'
        layout.operator("marker.make_links_scene", text="Duplicate Marker to Scene...", icon='OUTLINER_OB_EMPTY')
    else:
        layout.operator_menu_enum("marker.make_links_scene", "scene", text="Duplicate Marker to Scene")

    layout.operator("marker.delete", text="Delete Marker", icon = "DELETE")

    layout.separator()

    layout.operator("marker.camera_bind", text="Bind Camera to Markers", icon = "MARKER_BIND")

    layout.separator()

    props = layout.operator("wm.call_panel", text="Rename Marker", icon = "RENAME")
    props.name = "TOPBAR_PT_name_marker"
    props.keep_open = False
    layout.operator("marker.move", text="Move Marker", icon = "TRANSFORM_MOVE")

    layout.separator()

    layout.menu('NLA_MT_marker_select')

    layout.separator()

    layout.operator("screen.marker_jump", text="Jump to Next Marker", icon = "NEXT_KEYFRAME").next = True
    layout.operator("screen.marker_jump", text="Jump to Previous Marker", icon = "PREV_KEYFRAME").next = False


###################################


class TimelinePanelButtons:
    bl_space_type = 'DOPESHEET_EDITOR'
    bl_region_type = 'UI'

    @staticmethod
    def has_timeline(context):
        return context.space_data.mode == 'TIMELINE'

class TIME_PT_playback(TimelinePanelButtons, Panel):
    bl_label = "Playback"
    bl_region_type = 'HEADER'
    bl_ui_units_x = 13

    def draw(self, context):
        layout = self.layout
        layout.use_property_split = False
        layout.use_property_decorate = False

        screen = context.screen
        st = context.space_data
        is_sequencer = st.type == 'SEQUENCE_EDITOR' and st.view_type == 'SEQUENCER'
        scene = context.scene if not is_sequencer else context.sequencer_scene

        col = layout.column(align = True)
        col.label(text = "Audio")
        row = col.row()
        row.separator()
        row.use_property_split = True
        row.prop(scene, "sync_mode", text="Sync Mode")
        row = col.row()
        row.separator()
        row.prop(scene, "use_audio_scrub", text="Scrubbing")
        row = col.row()
        row.separator()
        row.prop(scene, "use_audio", text="Play Audio")

        col = layout.column(align = True)
        col.label(text = "Playback")
        row = col.row()
        row.separator()
        row.prop(scene, "lock_frame_selection_to_range", text="Limit to Frame Range")
        row = col.row()
        row.separator()
        row.prop(screen, "use_follow", text="Follow Current Frame")

        col = layout.column(align = True)
        col.label(text = "Play in") #BFA - capitals on prepositions is bad grammar
        row = col.row()
        row.separator()
        row.prop(screen, "use_play_top_left_3d_editor", text="Active Editor")
        row = col.row()
        row.separator()
        row.prop(screen, "use_play_3d_editors", text="3D Viewport")
        row = col.row()
        row.separator()
        row.prop(screen, "use_play_animation_editors", text="Animation Editors")
        row = col.row()
        row.separator()
        row.prop(screen, "use_play_image_editors", text="Image Editor")
        row = col.row()
        row.separator()
        row.prop(screen, "use_play_properties_editors", text="Properties Editor and Sidebars") #BFA - changed name, sidebars aren't editors...
        row = col.row()
        row.separator()
        row.prop(screen, "use_play_clip_editors", text="Movie Clip Editor")
        row = col.row()
        row.separator()
        row.prop(screen, "use_play_node_editors", text="Node Editors")
        row = col.row()
        row.separator()
        row.prop(screen, "use_play_sequence_editors", text="Video Sequencer")
        row = col.row()
        row.separator()
        row.prop(screen, "use_play_spreadsheet_editors", text="Spreadsheet")

        col = layout.column()
        col.prop(scene, "show_subframe", text="Show Subframes")


class TIME_PT_keyframing_settings(TimelinePanelButtons, Panel):
    bl_label = "Keyframing Settings"
    bl_options = {'HIDE_HEADER'}
    bl_region_type = 'HEADER'
    bl_description = "Active keying set and keyframing settings"

    def draw_header(self, context):
        st = context.space_data
        is_sequencer = st.type == 'SEQUENCE_EDITOR' and st.view_type == 'SEQUENCER'
        scene = context.scene if not is_sequencer else context.sequencer_scene
        if scene.keying_sets_all.active:
            self.bl_label = scene.keying_sets_all.active.bl_label
            if scene.keying_sets_all.active.bl_label in scene.keying_sets:
                # Do not translate, this keying set is user-defined.
                self.bl_translation_context = "Do not translate"
            else:
                # Use the keying set's translation context (default).
                self.bl_translation_context = scene.keying_sets_all.active.bl_rna.translation_context
        else:
            # Use a custom translation context to differentiate from compositing keying.
            self.bl_label = n_("Keying", i18n_contexts.id_windowmanager)
            self.bl_translation_context = i18n_contexts.id_windowmanager

    def draw(self, context):
        layout = self.layout

        st = context.space_data
        is_sequencer = st.type == 'SEQUENCE_EDITOR' and st.view_type == 'SEQUENCER'
        scene = context.scene if not is_sequencer else context.sequencer_scene
        tool_settings = context.tool_settings
        prefs = context.preferences

        col = layout.column(align=True)
        col.label(text="New Keyframe Type")
        col.prop(tool_settings, "keyframe_type", text="")

        col = layout.column(align=True)
        col.label(text="Auto Keyframing")
        row = col.row()
        row.prop(tool_settings, "auto_keying_mode", text="")
        row.prop(tool_settings, "use_keyframe_insert_keyingset", text="")

        if not prefs.edit.use_keyframe_insert_available:
            layout.prop(tool_settings, "use_record_with_nla", text="Layered Recording")

        layout.prop(tool_settings, "use_keyframe_cycle_aware")


############# Panels in sidebar #########################
class TIME_PT_view_view_options(TimelinePanelButtons, Panel):
    bl_label = "View Options"
    bl_category = "View"
    bl_space_type = 'DOPESHEET_EDITOR'
    bl_region_type = 'HEADER'

    @classmethod
    def poll(cls, context):
        # only for timeline editor
        return cls.has_timeline(context)

    def draw(self, context):
        sc = context.scene
        layout = self.layout

        st = context.space_data
        scene = context.scene
        tool_settings = context.tool_settings

        col = layout.column()


        col.prop(st.dopesheet, "show_only_errors")

        col.separator()

        col.prop(scene, "show_keys_from_selected_only", text = "Only show selected")
        col.prop(st, "show_seconds")
        col.prop(st, "show_locked_time")

        col.prop(st, "show_markers")
        col.prop(tool_settings, "lock_markers")

        col.separator()

        row = layout.row()
        row.use_property_split = False
        row.prop(st, "show_cache")
        row.use_property_split = True

        if st.show_cache:
            row.label(icon='DISCLOSURE_TRI_DOWN')
            row = layout.row()

            row.separator() #indent
            col = row.column()
            col.prop(st, "cache_softbody")
            col.prop(st, "cache_particles")
            col.prop(st, "cache_cloth")
            col.prop(st, "cache_simulation_nodes")
            col.prop(st, "cache_smoke")
            col.prop(st, "cache_dynamicpaint")
            col.prop(st, "cache_rigidbody")
        else:
            row.label(icon='DISCLOSURE_TRI_RIGHT')


class TIME_PT_auto_keyframing(TimelinePanelButtons, Panel):
    bl_label = "Auto Keyframing"
    bl_options = {'HIDE_HEADER'}
    bl_region_type = 'HEADER'
    bl_ui_units_x = 9

    def draw(self, context):
        layout = self.layout

        tool_settings = context.tool_settings
        prefs = context.preferences

        layout.active = tool_settings.use_keyframe_insert_auto

        layout.prop(tool_settings, "auto_keying_mode", expand=True)

        col = layout.column(align=True)
        col.prop(tool_settings, "use_keyframe_insert_keyingset", text="Only Active Keying Set", toggle=False)
        if not prefs.edit.use_keyframe_insert_available:
            col.prop(tool_settings, "use_record_with_nla", text="Layered Recording")

        col.prop(tool_settings, "use_keyframe_cycle_aware")


###################################

classes = (
    TIME_MT_editor_menus,
    TIME_MT_marker,
    TIME_MT_view,
    TIME_PT_playback,
    TIME_PT_keyframing_settings,
    TIME_PT_view_view_options, # BFA - menu
    TIME_PT_auto_keyframing,
    TIME_PT_playhead_snapping,
)

if __name__ == "__main__":  # only for live edit.
    from bpy.utils import register_class
    for cls in classes:
        register_class(cls)<|MERGE_RESOLUTION|>--- conflicted
+++ resolved
@@ -11,9 +11,10 @@
 
 # BFA - Added icons and floated properties left
 
+
 class TIME_PT_playhead_snapping(Panel):
-    bl_space_type = 'DOPESHEET_EDITOR'
-    bl_region_type = 'HEADER'
+    bl_space_type = "DOPESHEET_EDITOR"
+    bl_region_type = "HEADER"
     bl_label = "Playhead"
 
     @classmethod
@@ -32,64 +33,50 @@
         col.prop(tool_settings, "snap_playhead_element", expand=True)
         col.separator()
 
-        if 'FRAME' in tool_settings.snap_playhead_element:
+        if "FRAME" in tool_settings.snap_playhead_element:
             col.prop(tool_settings, "snap_playhead_frame_step")
-        if 'SECOND' in tool_settings.snap_playhead_element:
+        if "SECOND" in tool_settings.snap_playhead_element:
             col.prop(tool_settings, "snap_playhead_second_step")
 
 
 def playback_controls(layout, context):
     st = context.space_data
-    is_sequencer = st.type == 'SEQUENCE_EDITOR' and st.view_type == 'SEQUENCER'
+    is_sequencer = st.type == "SEQUENCE_EDITOR" and st.view_type == "SEQUENCER"
 
     scene = context.scene if not is_sequencer else context.sequencer_scene
     tool_settings = context.tool_settings
     screen = context.screen
 
-<<<<<<< HEAD
     row = layout.row(align=True)
-=======
-    layout.popover(
-        panel="TIME_PT_playback",
-        text="Playback",
-    )
-
-    icon_keytype = 'KEYTYPE_{:s}_VEC'.format(context.tool_settings.keyframe_type)
-    layout.popover(
-        panel="TIME_PT_keyframing_settings",
-        text_ctxt=i18n_contexts.id_windowmanager,
-        icon=icon_keytype,
-    )
->>>>>>> 45dca5c9
 
     if is_sequencer:
         layout.prop(context.workspace, "use_scene_time_sync", text="Sync Scene Time")
 
     layout.separator_spacer()
-    #BFA - moved dropdowns to consistently float right
-
-    row.operator("screen.frame_jump", text="", icon='REW').end = False
-    row.operator("screen.keyframe_jump", text="", icon='PREV_KEYFRAME').next = False
+    # BFA - moved dropdowns to consistently float right
+
+    row.operator("screen.frame_jump", text="", icon="REW").end = False
+    row.operator("screen.keyframe_jump", text="", icon="PREV_KEYFRAME").next = False
 
     if not screen.is_animation_playing:
         # if using JACK and A/V sync:
         #   hide the play-reversed button
         #   since JACK transport doesn't support reversed playback
-        if scene and scene.sync_mode == 'AUDIO_SYNC' and context.preferences.system.audio_device == 'JACK':
+        if scene and scene.sync_mode == "AUDIO_SYNC" and context.preferences.system.audio_device == "JACK":
             row.scale_x = 2
-            row.operator("screen.animation_play", text="", icon='PLAY')
+            row.operator("screen.animation_play", text="", icon="PLAY")
             row.scale_x = 1
         else:
-            row.operator("screen.animation_play", text="", icon='PLAY_REVERSE').reverse = True
-            row.operator("screen.animation_play", text="", icon='PLAY')
+            row.operator("screen.animation_play", text="", icon="PLAY_REVERSE").reverse = True
+            row.operator("screen.animation_play", text="", icon="PLAY")
     else:
         row.scale_x = 2
-        row.operator("screen.animation_play", text="", icon='PAUSE')
+        row.operator("screen.animation_play", text="", icon="PAUSE")
         row.scale_x = 1
 
-    row.operator("screen.keyframe_jump", text="", icon='NEXT_KEYFRAME').next = True
-    row.operator("screen.frame_jump", text="", icon='FF').end = True
-    row.operator("screen.animation_cancel", text = "", icon = 'LOOP_BACK').restore_frame = True
+    row.operator("screen.keyframe_jump", text="", icon="NEXT_KEYFRAME").next = True
+    row.operator("screen.frame_jump", text="", icon="FF").end = True
+    row.operator("screen.animation_cancel", text="", icon="LOOP_BACK").restore_frame = True
 
     # layout.separator_spacer() #BFA
 
@@ -104,7 +91,7 @@
 
         row = layout.row(align=True)
         row.prop(scene, "use_preview_range", text="", toggle=True)
-        row.operator("anim.start_frame_set", text="", icon = 'SET_POSITION')
+        row.operator("anim.start_frame_set", text="", icon="SET_POSITION")
         sub = row.row(align=True)
         sub.scale_x = 0.8
         if not scene.use_preview_range:
@@ -115,12 +102,14 @@
             sub.prop(scene, "frame_preview_start", text="Start")
             sub.prop(scene, "frame_preview_end", text="End")
 
-        row.operator("anim.end_frame_set", text="", icon = 'SET_POSITION')
-
-        row.separator()
-
-        row.operator("anim.keyframe_insert", text="", icon='KEYFRAMES_INSERT') # BFA - updated icon
-        row.operator("anim.keyframe_delete_v3d", text="", icon='KEYFRAMES_REMOVE') # BFA - updated to work like it would in the 3D View (as expected)
+        row.operator("anim.end_frame_set", text="", icon="SET_POSITION")
+
+        row.separator()
+
+        row.operator("anim.keyframe_insert", text="", icon="KEYFRAMES_INSERT")  # BFA - updated icon
+        row.operator(
+            "anim.keyframe_delete_v3d", text="", icon="KEYFRAMES_REMOVE"
+        )  # BFA - updated to work like it would in the 3D View (as expected)
 
         layout.separator_spacer()
 
@@ -137,11 +126,14 @@
         row.prop(tool_settings, "use_keyframe_insert_auto", text="", toggle=True)
         row.prop_search(scene.keying_sets_all, "active", scene, "keying_sets_all", text="")
 
-        row.popover(panel="TIME_PT_playback", text="Playback")
-        row.popover(panel="TIME_PT_keyframing_settings", text="Keying")
-
-        if getattr(context.space_data, "mode", "") == 'TIMELINE': # BFA - Make this only show in the timeline editor to not show this in the footer.
-            row.popover(panel = "TIME_PT_view_view_options", text = "")
+        layout.popover(panel="TIME_PT_playback", text="Playback")
+        icon_keytype = "KEYTYPE_{:s}_VEC".format(context.tool_settings.keyframe_type)
+        layout.popover(panel="TIME_PT_keyframing_settings", icon=icon_keytype)
+
+        if (
+            getattr(context.space_data, "mode", "") == "TIMELINE"
+        ):  # BFA - Make this only show in the timeline editor to not show this in the footer.
+            row.popover(panel="TIME_PT_view_view_options", text="")
 
 
 class TIME_MT_editor_menus(Menu):
@@ -150,7 +142,7 @@
 
     def draw(self, context):
         layout = self.layout
-        horizontal = (layout.direction == 'VERTICAL')
+        horizontal = layout.direction == "VERTICAL"
         st = context.space_data
         if horizontal:
             row = layout.row()
@@ -164,7 +156,7 @@
         sub.menu("TIME_MT_view")
         if st.show_markers:
             sub.menu("TIME_MT_marker")
-            sub.menu("DOPESHEET_MT_select")#BFA
+            sub.menu("DOPESHEET_MT_select")  # BFA
 
 
 class TIME_MT_marker(Menu):
@@ -175,6 +167,7 @@
 
         marker_menu_generic(layout, context)
 
+
 class TIME_MT_view(Menu):
     bl_label = "View"
 
@@ -184,90 +177,88 @@
         scene = context.scene
         st = context.space_data
 
-        layout.prop(st, "show_region_ui")#BFA
+        layout.prop(st, "show_region_ui")  # BFA
         layout.prop(st, "show_region_hud")
         layout.prop(st, "show_region_channels")
 
-		# BFA - moved below
+        # BFA - moved below
         layout.separator()
-		# BFA - these properties were moved to the header options properties
-        layout.operator_context = 'INVOKE_REGION_WIN'
-        layout.operator("view2d.zoom_in", icon = "ZOOM_IN")
-        layout.operator("view2d.zoom_out", icon = "ZOOM_OUT")
-        layout.operator("view2d.zoom_border", text = "Zoom Border", icon = "ZOOM_BORDER")
+        # BFA - these properties were moved to the header options properties
+        layout.operator_context = "INVOKE_REGION_WIN"
+        layout.operator("view2d.zoom_in", icon="ZOOM_IN")
+        layout.operator("view2d.zoom_out", icon="ZOOM_OUT")
+        layout.operator("view2d.zoom_border", text="Zoom Border", icon="ZOOM_BORDER")
 
         layout.separator()
 
         # NOTE: "action" now, since timeline is in the dopesheet editor, instead of as own editor
-        layout.operator("action.view_all", icon = "VIEWALL")
-        layout.operator("action.view_frame", icon = "VIEW_FRAME" )
+        layout.operator("action.view_all", icon="VIEWALL")
+        layout.operator("action.view_frame", icon="VIEW_FRAME")
         if context.scene.use_preview_range:
-            layout.operator("anim.scene_range_frame", text="Frame Preview Range", icon = "FRAME_PREVIEW_RANGE")
-        else:
-            layout.operator("anim.scene_range_frame", text="Frame Scene Range", icon = "FRAME_SCENE_RANGE")
+            layout.operator("anim.scene_range_frame", text="Frame Preview Range", icon="FRAME_PREVIEW_RANGE")
+        else:
+            layout.operator("anim.scene_range_frame", text="Frame Scene Range", icon="FRAME_SCENE_RANGE")
 
         layout.separator()
 
-        layout.menu("DOPESHEET_MT_cache") # BFA - WIP - move to options
+        layout.menu("DOPESHEET_MT_cache")  # BFA - WIP - move to options
 
         layout.separator()
 
         layout.menu("INFO_MT_area")
 
 
-
-
 def marker_menu_generic(layout, context):
-
     # layout.operator_context = 'EXEC_REGION_WIN'
 
     layout.column()
-    layout.operator("marker.add", text = "Add Marker", icon = "MARKER")
-    layout.operator("marker.duplicate", text="Duplicate Marker", icon = "DUPLICATE")
+    layout.operator("marker.add", text="Add Marker", icon="MARKER")
+    layout.operator("marker.duplicate", text="Duplicate Marker", icon="DUPLICATE")
 
     if len(bpy.data.scenes) > 10:
-        layout.operator_context = 'INVOKE_DEFAULT'
-        layout.operator("marker.make_links_scene", text="Duplicate Marker to Scene...", icon='OUTLINER_OB_EMPTY')
+        layout.operator_context = "INVOKE_DEFAULT"
+        layout.operator("marker.make_links_scene", text="Duplicate Marker to Scene...", icon="OUTLINER_OB_EMPTY")
     else:
         layout.operator_menu_enum("marker.make_links_scene", "scene", text="Duplicate Marker to Scene")
 
-    layout.operator("marker.delete", text="Delete Marker", icon = "DELETE")
+    layout.operator("marker.delete", text="Delete Marker", icon="DELETE")
 
     layout.separator()
 
-    layout.operator("marker.camera_bind", text="Bind Camera to Markers", icon = "MARKER_BIND")
+    layout.operator("marker.camera_bind", text="Bind Camera to Markers", icon="MARKER_BIND")
 
     layout.separator()
 
-    props = layout.operator("wm.call_panel", text="Rename Marker", icon = "RENAME")
+    props = layout.operator("wm.call_panel", text="Rename Marker", icon="RENAME")
     props.name = "TOPBAR_PT_name_marker"
     props.keep_open = False
-    layout.operator("marker.move", text="Move Marker", icon = "TRANSFORM_MOVE")
+    layout.operator("marker.move", text="Move Marker", icon="TRANSFORM_MOVE")
 
     layout.separator()
 
-    layout.menu('NLA_MT_marker_select')
+    layout.menu("NLA_MT_marker_select")
 
     layout.separator()
 
-    layout.operator("screen.marker_jump", text="Jump to Next Marker", icon = "NEXT_KEYFRAME").next = True
-    layout.operator("screen.marker_jump", text="Jump to Previous Marker", icon = "PREV_KEYFRAME").next = False
+    layout.operator("screen.marker_jump", text="Jump to Next Marker", icon="NEXT_KEYFRAME").next = True
+    layout.operator("screen.marker_jump", text="Jump to Previous Marker", icon="PREV_KEYFRAME").next = False
 
 
 ###################################
 
 
 class TimelinePanelButtons:
-    bl_space_type = 'DOPESHEET_EDITOR'
-    bl_region_type = 'UI'
+    bl_space_type = "DOPESHEET_EDITOR"
+    bl_region_type = "UI"
 
     @staticmethod
     def has_timeline(context):
-        return context.space_data.mode == 'TIMELINE'
+        return context.space_data.mode == "TIMELINE"
+
 
 class TIME_PT_playback(TimelinePanelButtons, Panel):
     bl_label = "Playback"
-    bl_region_type = 'HEADER'
+    bl_region_type = "HEADER"
     bl_ui_units_x = 13
 
     def draw(self, context):
@@ -277,11 +268,11 @@
 
         screen = context.screen
         st = context.space_data
-        is_sequencer = st.type == 'SEQUENCE_EDITOR' and st.view_type == 'SEQUENCER'
+        is_sequencer = st.type == "SEQUENCE_EDITOR" and st.view_type == "SEQUENCER"
         scene = context.scene if not is_sequencer else context.sequencer_scene
 
-        col = layout.column(align = True)
-        col.label(text = "Audio")
+        col = layout.column(align=True)
+        col.label(text="Audio")
         row = col.row()
         row.separator()
         row.use_property_split = True
@@ -293,8 +284,8 @@
         row.separator()
         row.prop(scene, "use_audio", text="Play Audio")
 
-        col = layout.column(align = True)
-        col.label(text = "Playback")
+        col = layout.column(align=True)
+        col.label(text="Playback")
         row = col.row()
         row.separator()
         row.prop(scene, "lock_frame_selection_to_range", text="Limit to Frame Range")
@@ -302,8 +293,8 @@
         row.separator()
         row.prop(screen, "use_follow", text="Follow Current Frame")
 
-        col = layout.column(align = True)
-        col.label(text = "Play in") #BFA - capitals on prepositions is bad grammar
+        col = layout.column(align=True)
+        col.label(text="Play in")  # BFA - capitals on prepositions is bad grammar
         row = col.row()
         row.separator()
         row.prop(screen, "use_play_top_left_3d_editor", text="Active Editor")
@@ -318,7 +309,9 @@
         row.prop(screen, "use_play_image_editors", text="Image Editor")
         row = col.row()
         row.separator()
-        row.prop(screen, "use_play_properties_editors", text="Properties Editor and Sidebars") #BFA - changed name, sidebars aren't editors...
+        row.prop(
+            screen, "use_play_properties_editors", text="Properties Editor and Sidebars"
+        )  # BFA - changed name, sidebars aren't editors...
         row = col.row()
         row.separator()
         row.prop(screen, "use_play_clip_editors", text="Movie Clip Editor")
@@ -338,13 +331,13 @@
 
 class TIME_PT_keyframing_settings(TimelinePanelButtons, Panel):
     bl_label = "Keyframing Settings"
-    bl_options = {'HIDE_HEADER'}
-    bl_region_type = 'HEADER'
+    bl_options = {"HIDE_HEADER"}
+    bl_region_type = "HEADER"
     bl_description = "Active keying set and keyframing settings"
 
     def draw_header(self, context):
         st = context.space_data
-        is_sequencer = st.type == 'SEQUENCE_EDITOR' and st.view_type == 'SEQUENCER'
+        is_sequencer = st.type == "SEQUENCE_EDITOR" and st.view_type == "SEQUENCER"
         scene = context.scene if not is_sequencer else context.sequencer_scene
         if scene.keying_sets_all.active:
             self.bl_label = scene.keying_sets_all.active.bl_label
@@ -363,7 +356,7 @@
         layout = self.layout
 
         st = context.space_data
-        is_sequencer = st.type == 'SEQUENCE_EDITOR' and st.view_type == 'SEQUENCER'
+        is_sequencer = st.type == "SEQUENCE_EDITOR" and st.view_type == "SEQUENCER"
         scene = context.scene if not is_sequencer else context.sequencer_scene
         tool_settings = context.tool_settings
         prefs = context.preferences
@@ -388,8 +381,8 @@
 class TIME_PT_view_view_options(TimelinePanelButtons, Panel):
     bl_label = "View Options"
     bl_category = "View"
-    bl_space_type = 'DOPESHEET_EDITOR'
-    bl_region_type = 'HEADER'
+    bl_space_type = "DOPESHEET_EDITOR"
+    bl_region_type = "HEADER"
 
     @classmethod
     def poll(cls, context):
@@ -406,12 +399,11 @@
 
         col = layout.column()
 
-
         col.prop(st.dopesheet, "show_only_errors")
 
         col.separator()
 
-        col.prop(scene, "show_keys_from_selected_only", text = "Only show selected")
+        col.prop(scene, "show_keys_from_selected_only", text="Only show selected")
         col.prop(st, "show_seconds")
         col.prop(st, "show_locked_time")
 
@@ -426,10 +418,10 @@
         row.use_property_split = True
 
         if st.show_cache:
-            row.label(icon='DISCLOSURE_TRI_DOWN')
+            row.label(icon="DISCLOSURE_TRI_DOWN")
             row = layout.row()
 
-            row.separator() #indent
+            row.separator()  # indent
             col = row.column()
             col.prop(st, "cache_softbody")
             col.prop(st, "cache_particles")
@@ -439,13 +431,13 @@
             col.prop(st, "cache_dynamicpaint")
             col.prop(st, "cache_rigidbody")
         else:
-            row.label(icon='DISCLOSURE_TRI_RIGHT')
+            row.label(icon="DISCLOSURE_TRI_RIGHT")
 
 
 class TIME_PT_auto_keyframing(TimelinePanelButtons, Panel):
     bl_label = "Auto Keyframing"
-    bl_options = {'HIDE_HEADER'}
-    bl_region_type = 'HEADER'
+    bl_options = {"HIDE_HEADER"}
+    bl_region_type = "HEADER"
     bl_ui_units_x = 9
 
     def draw(self, context):
@@ -474,12 +466,13 @@
     TIME_MT_view,
     TIME_PT_playback,
     TIME_PT_keyframing_settings,
-    TIME_PT_view_view_options, # BFA - menu
+    TIME_PT_view_view_options,  # BFA - menu
     TIME_PT_auto_keyframing,
     TIME_PT_playhead_snapping,
 )
 
 if __name__ == "__main__":  # only for live edit.
     from bpy.utils import register_class
+
     for cls in classes:
         register_class(cls)