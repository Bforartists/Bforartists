# SPDX-License-Identifier: GPL-2.0-or-later
import bpy
from bpy.types import Menu, Panel
from bpy.app.translations import contexts as i18n_contexts


# Header buttons for timeline header (play, etc.)
class TIME_HT_editor_buttons:

    @staticmethod
    def draw_header(context, layout):
        scene = context.scene
        tool_settings = context.tool_settings
        screen = context.screen
        anim = bpy.ops.anim

        layout.separator_spacer()

        row = layout.row(align=True)
        row.operator("screen.frame_jump", text="", icon='REW').end = False
        row.operator("screen.keyframe_jump", text="", icon='PREV_KEYFRAME').next = False
        if not screen.is_animation_playing:
            # if using JACK and A/V sync:
            #   hide the play-reversed button
            #   since JACK transport doesn't support reversed playback
            if scene.sync_mode == 'AUDIO_SYNC' and context.preferences.system.audio_device == 'JACK':
                row.scale_x = 2
                row.operator("screen.animation_play", text="", icon='PLAY')
                row.scale_x = 1
            else:
                row.operator("screen.animation_play", text="", icon='PLAY_REVERSE').reverse = True
                row.operator("screen.animation_play", text="", icon='PLAY')
        else:
            row.scale_x = 2
            row.operator("screen.animation_play", text="", icon='PAUSE')
            row.scale_x = 1
        row.operator("screen.keyframe_jump", text="", icon='NEXT_KEYFRAME').next = True
        row.operator("screen.frame_jump", text="", icon='FF').end = True
        row.operator("screen.animation_cancel", text = "", icon = 'LOOP_BACK').restore_frame = True

        row = layout.row()
        if scene.show_subframe:
            row.scale_x = 1.15
            row.prop(scene, "frame_float", text="")
        else:
            row.scale_x = 0.95
            row.prop(scene, "frame_current", text="")

        row = layout.row(align=True)
        row.prop(scene, "use_preview_range", text="", toggle=True)
        row.operator("anim.start_frame_set", text="", icon = 'SET_POSITION')
        sub = row.row(align=True)
        sub.scale_x = 0.8
        if not scene.use_preview_range:
            sub.prop(scene, "frame_start", text="Start")
            sub.prop(scene, "frame_end", text="End")

        else:
            sub.prop(scene, "frame_preview_start", text="Start")
            sub.prop(scene, "frame_preview_end", text="End")

        row.operator("anim.end_frame_set", text="", icon = 'SET_POSITION')

        row.separator()

        row.operator("anim.keyframe_insert", text="", icon='KEY_HLT')
        row.operator("anim.keyframe_delete", text="", icon='KEY_DEHLT')

        layout.separator_spacer()

        row = layout.row(align=True)
        row.prop(tool_settings, "use_keyframe_insert_auto", text="", toggle=True)
        sub = row.row(align=True)
        if tool_settings.use_keyframe_insert_auto:
            sub.popover(panel="TIME_PT_auto_keyframing", text="")

        row.prop_search(scene.keying_sets_all, "active", scene, "keying_sets_all", text="")

        row.popover(panel="TIME_PT_playback", text="Playback")
        row.popover(panel="TIME_PT_keyframing_settings", text="Keying")

        row.popover(panel = "TIME_PT_view_view_options", text = "")

class TIME_MT_editor_menus(Menu):
    bl_idname = "TIME_MT_editor_menus"
    bl_label = ""

    def draw(self, context):
        layout = self.layout
        horizontal = (layout.direction == 'VERTICAL')
        st = context.space_data

        if horizontal:
            row = layout.row()
            sub = row.row(align=True)
        else:
            sub = layout

        if horizontal:
            sub = row.row(align=True)

        sub.menu("TIME_MT_view")
        if st.show_markers:
            sub.menu("TIME_MT_marker")
            sub.menu("DOPESHEET_MT_select")


class TIME_MT_marker(Menu):
    bl_label = "Marker"

    def draw(self, context):
        layout = self.layout

        marker_menu_generic(layout, context)


class TIME_MT_view(Menu):
    bl_label = "View"

    def draw(self, context):
        layout = self.layout

        scene = context.scene
        st = context.space_data

        layout.prop(st, "show_region_ui")
        layout.prop(st, "show_region_hud")

        layout.separator()

        layout.operator_context = 'INVOKE_REGION_WIN'
        layout.operator("view2d.zoom_in", icon = "ZOOM_IN")
        layout.operator("view2d.zoom_out", icon = "ZOOM_OUT")
        layout.operator("view2d.zoom_border", text = "Zoom Border", icon = "ZOOM_BORDER")

        layout.separator()

        # NOTE: "action" now, since timeline is in the dopesheet editor, instead of as own editor
        layout.operator("action.view_all", icon = "VIEWALL")
        layout.operator("action.view_frame", icon = "VIEW_FRAME" )

        layout.separator()

        layout.menu("INFO_MT_area")


<<<<<<< HEAD
=======
class TIME_MT_cache(Menu):
    bl_label = "Cache"

    def draw(self, context):
        layout = self.layout

        st = context.space_data

        layout.prop(st, "show_cache")

        layout.separator()

        col = layout.column()
        col.enabled = st.show_cache
        col.prop(st, "cache_softbody")
        col.prop(st, "cache_particles")
        col.prop(st, "cache_cloth")
        col.prop(st, "cache_simulation_nodes")
        col.prop(st, "cache_smoke")
        col.prop(st, "cache_dynamicpaint")
        col.prop(st, "cache_rigidbody")


>>>>>>> dce70309
def marker_menu_generic(layout, context):

    # layout.operator_context = 'EXEC_REGION_WIN'

    layout.column()
    layout.operator("marker.add", text = "Add Marker", icon = "MARKER")
    layout.operator("marker.duplicate", text="Duplicate Marker", icon = "DUPLICATE")

    if len(bpy.data.scenes) > 10:
        layout.operator_context = 'INVOKE_DEFAULT'
        layout.operator("marker.make_links_scene", text="Duplicate Marker to Scene...", icon='OUTLINER_OB_EMPTY')
    else:
        layout.operator_menu_enum("marker.make_links_scene", "scene", text="Duplicate Marker to Scene")

    layout.operator("marker.delete", text="Delete Marker", icon = "DELETE")

    layout.separator()

    layout.operator("marker.camera_bind", icon = "MARKER_BIND")

    layout.separator()

    props = layout.operator("wm.call_panel", text="Rename Marker", icon = "RENAME")
    props.name = "TOPBAR_PT_name_marker"
    props.keep_open = False
    layout.operator("marker.move", text="Move Marker", icon = "TRANSFORM_MOVE")

    layout.separator()

    layout.menu('NLA_MT_marker_select')

    layout.separator()

    layout.operator("screen.marker_jump", text="Jump to Next Marker", icon = "NEXT_KEYFRAME").next = True
    layout.operator("screen.marker_jump", text="Jump to Previous Marker", icon = "PREV_KEYFRAME").next = False


###################################


class TimelinePanelButtons:
    bl_space_type = 'DOPESHEET_EDITOR'
    bl_region_type = 'UI'

    @staticmethod
    def has_timeline(context):
        return context.space_data.mode == 'TIMELINE'


class TIME_PT_playback(TimelinePanelButtons, Panel):
    bl_label = "Playback"
    bl_region_type = 'HEADER'
    bl_ui_units_x = 11

    def draw(self, context):
        layout = self.layout
        layout.use_property_split = False
        layout.use_property_decorate = False

        screen = context.screen
        scene = context.scene

        col = layout.column(align = True)
        col.label(text = "Audio")
        row = col.row()
        row.separator()
        row.use_property_split = True
        row.prop(scene, "sync_mode", text="Sync Mode")
        row = col.row()
        row.separator()
        row.prop(scene, "use_audio_scrub", text="Scrubbing")
        row = col.row()
        row.separator()
        row.prop(scene, "use_audio", text="Mute")

        col = layout.column(align = True)
        col.label(text = "Playback")
        row = col.row()
        row.separator()
        row.prop(scene, "lock_frame_selection_to_range", text="Limit to Frame Range")
        row = col.row()
        row.separator()
        row.prop(screen, "use_follow", text="Follow Current Frame")

        col = layout.column(align = True)
        col.label(text = "Play In")
        row = col.row()
        row.separator()
        row.prop(screen, "use_play_top_left_3d_editor", text="Active Editor")
        row = col.row()
        row.separator()
        row.prop(screen, "use_play_3d_editors", text="3D Viewport")
        row = col.row()
        row.separator()
        row.prop(screen, "use_play_animation_editors", text="Animation Editors")
        row = col.row()
        row.separator()
        row.prop(screen, "use_play_image_editors", text="Image Editor")
        row = col.row()
        row.separator()
        row.prop(screen, "use_play_properties_editors", text="Properties Editor")
        row = col.row()
        row.separator()
        row.prop(screen, "use_play_clip_editors", text="Movie Clip Editor")
        row = col.row()
        row.separator()
        row.prop(screen, "use_play_node_editors", text="Node Editors")
        row = col.row()
        row.separator()
        row.prop(screen, "use_play_sequence_editors", text="Video Sequencer")

        col = layout.column()
        col.prop(scene, "show_subframe", text="Show Subframes")


class TIME_PT_keyframing_settings(TimelinePanelButtons, Panel):
    bl_label = "Keyframing Settings"
    bl_options = {'HIDE_HEADER'}
    bl_region_type = 'HEADER'

    @classmethod
    def poll(cls, context):
        # only for timeline editor
        return cls.has_timeline(context)

    def draw(self, context):
        layout = self.layout

        scene = context.scene
        tool_settings = context.tool_settings
        prefs = context.preferences

        col = layout.column(align=True)
        col.label(text="New Keyframe Type")
        col.prop(tool_settings, "keyframe_type", text="")

        col = layout.column(align=True)
        col.label(text="Auto Keyframing")
        row = col.row()
        row.prop(tool_settings, "auto_keying_mode", text="")
        row.prop(tool_settings, "use_keyframe_insert_keyingset", text="")

        if not prefs.edit.use_keyframe_insert_available:
            layout.prop(tool_settings, "use_record_with_nla", text="Layered Recording")

        layout.prop(tool_settings, "use_keyframe_cycle_aware")


############# Panels in sidebar #########################


class TIME_PT_view_view_options(TimelinePanelButtons, Panel):
    bl_label = "View Options"
    bl_category = "View"
    bl_space_type = 'DOPESHEET_EDITOR'
    bl_region_type = 'HEADER'

    @classmethod
    def poll(cls, context):
        # only for timeline editor
        return cls.has_timeline(context)

    def draw(self, context):
        sc = context.scene
        layout = self.layout

        st = context.space_data
        scene = context.scene
        tool_settings = context.tool_settings

        col = layout.column()


        col.prop(st.dopesheet, "show_only_errors")

        col.separator()

        col.prop(scene, "show_keys_from_selected_only", text = "Only show selected")
        col.prop(st, "show_seconds")
        col.prop(st, "show_locked_time")

        col.prop(st, "show_markers")
        col.prop(tool_settings, "lock_markers")

        col.separator()

        row = layout.row()
        row.use_property_split = False
        row.prop(st, "show_cache")
        row.use_property_split = True

        if st.show_cache:
            row.label(icon='DISCLOSURE_TRI_DOWN')
            row = layout.row()

            row.separator() #indent
            col = row.column()
            col.prop(st, "cache_softbody")
            col.prop(st, "cache_particles")
            col.prop(st, "cache_cloth")
            col.prop(st, "cache_smoke")
            col.prop(st, "cache_dynamicpaint")
            col.prop(st, "cache_rigidbody")
        else:
            row.label(icon='DISCLOSURE_TRI_RIGHT')


class TIME_PT_auto_keyframing(TimelinePanelButtons, Panel):
    bl_label = "Auto Keyframing"
    bl_options = {'HIDE_HEADER'}
    bl_region_type = 'HEADER'
    bl_ui_units_x = 9

    @classmethod
    def poll(cls, context):
        # Only for timeline editor.
        return cls.has_timeline(context)

    def draw(self, context):
        layout = self.layout

        tool_settings = context.tool_settings
        prefs = context.preferences

        layout.active = tool_settings.use_keyframe_insert_auto

        layout.prop(tool_settings, "auto_keying_mode", expand=True)

        col = layout.column(align=True)
        col.prop(tool_settings, "use_keyframe_insert_keyingset", text="Only Active Keying Set", toggle=False)
        if not prefs.edit.use_keyframe_insert_available:
            col.prop(tool_settings, "use_record_with_nla", text="Layered Recording")

        col.prop(tool_settings, "use_keyframe_cycle_aware")


###################################

classes = (
    TIME_MT_editor_menus,
    TIME_MT_marker,
    TIME_MT_view,
    TIME_PT_playback,
    TIME_PT_keyframing_settings,
    TIME_PT_view_view_options,
    TIME_PT_auto_keyframing,
)

if __name__ == "__main__":  # only for live edit.
    from bpy.utils import register_class
    for cls in classes:
        register_class(cls)<|MERGE_RESOLUTION|>--- conflicted
+++ resolved
@@ -12,11 +12,21 @@
         scene = context.scene
         tool_settings = context.tool_settings
         screen = context.screen
-        anim = bpy.ops.anim
+        anim = bpy.ops.anim #BFA
 
         layout.separator_spacer()
 
         row = layout.row(align=True)
+### BFA - moved to another area.  
+#        row.prop(tool_settings, "use_keyframe_insert_auto", text="", toggle=True)
+#        sub = row.row(align=True)
+#        sub.active = tool_settings.use_keyframe_insert_auto
+#        sub.popover(
+#            panel="TIME_PT_auto_keyframing",
+#            text="",
+#        )
+#        row = layout.row(align=True)
+
         row.operator("screen.frame_jump", text="", icon='REW').end = False
         row.operator("screen.keyframe_jump", text="", icon='PREV_KEYFRAME').next = False
         if not screen.is_animation_playing:
@@ -89,20 +99,32 @@
         layout = self.layout
         horizontal = (layout.direction == 'VERTICAL')
         st = context.space_data
-
         if horizontal:
             row = layout.row()
             sub = row.row(align=True)
         else:
             sub = layout
-
+            
+## BFA - moved to header options 
+#        sub.popover(
+#            panel="TIME_PT_playback",
+#            text="Playback",
+#        )
+#        sub.popover(
+#            panel="TIME_PT_keyframing_settings",
+#            text="Keying",
+#            text_ctxt=i18n_contexts.id_windowmanager,
+#        )
+
+#        # Add a separator to keep the popover button from aligning with the menu button.
+#        sub.separator(factor=0.4)
         if horizontal:
             sub = row.row(align=True)
 
         sub.menu("TIME_MT_view")
         if st.show_markers:
             sub.menu("TIME_MT_marker")
-            sub.menu("DOPESHEET_MT_select")
+            sub.menu("DOPESHEET_MT_select")#BFA
 
 
 class TIME_MT_marker(Menu):
@@ -113,7 +135,6 @@
 
         marker_menu_generic(layout, context)
 
-
 class TIME_MT_view(Menu):
     bl_label = "View"
 
@@ -123,11 +144,11 @@
         scene = context.scene
         st = context.space_data
 
-        layout.prop(st, "show_region_ui")
+        layout.prop(st, "show_region_ui")#BFA
         layout.prop(st, "show_region_hud")
 
         layout.separator()
-
+## BFA - these properties were moved to the header options properties
         layout.operator_context = 'INVOKE_REGION_WIN'
         layout.operator("view2d.zoom_in", icon = "ZOOM_IN")
         layout.operator("view2d.zoom_out", icon = "ZOOM_OUT")
@@ -143,33 +164,30 @@
 
         layout.menu("INFO_MT_area")
 
-
-<<<<<<< HEAD
-=======
-class TIME_MT_cache(Menu):
-    bl_label = "Cache"
-
-    def draw(self, context):
-        layout = self.layout
-
-        st = context.space_data
-
-        layout.prop(st, "show_cache")
-
-        layout.separator()
-
-        col = layout.column()
-        col.enabled = st.show_cache
-        col.prop(st, "cache_softbody")
-        col.prop(st, "cache_particles")
-        col.prop(st, "cache_cloth")
-        col.prop(st, "cache_simulation_nodes")
-        col.prop(st, "cache_smoke")
-        col.prop(st, "cache_dynamicpaint")
-        col.prop(st, "cache_rigidbody")
-
-
->>>>>>> dce70309
+## BFA - moved to the options panel exclusively.
+#class TIME_MT_cache(Menu):
+#    bl_label = "Cache"
+
+#    def draw(self, context):
+#        layout = self.layout
+
+#        st = context.space_data
+
+#        layout.prop(st, "show_cache")
+
+#        layout.separator()
+
+#        col = layout.column()
+#        col.enabled = st.show_cache
+#        col.prop(st, "cache_softbody")
+#        col.prop(st, "cache_particles")
+#        col.prop(st, "cache_cloth")
+#        col.prop(st, "cache_simulation_nodes")
+#        col.prop(st, "cache_smoke")
+#        col.prop(st, "cache_dynamicpaint")
+#        col.prop(st, "cache_rigidbody")
+
+
 def marker_menu_generic(layout, context):
 
     # layout.operator_context = 'EXEC_REGION_WIN'
@@ -370,6 +388,7 @@
             col.prop(st, "cache_softbody")
             col.prop(st, "cache_particles")
             col.prop(st, "cache_cloth")
+            col.prop(st, "cache_simulation_nodes")
             col.prop(st, "cache_smoke")
             col.prop(st, "cache_dynamicpaint")
             col.prop(st, "cache_rigidbody")
@@ -412,6 +431,7 @@
     TIME_MT_editor_menus,
     TIME_MT_marker,
     TIME_MT_view,
+    #TIME_MT_cache, #BFA - not used, replaced by the PT_view_view_options
     TIME_PT_playback,
     TIME_PT_keyframing_settings,
     TIME_PT_view_view_options,
