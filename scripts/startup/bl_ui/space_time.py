--- conflicted
+++ resolved
@@ -72,17 +72,14 @@
 
     row.operator("screen.keyframe_jump", text="", icon='NEXT_KEYFRAME').next = True
     row.operator("screen.frame_jump", text="", icon='FF').end = True
-<<<<<<< HEAD
     row.operator("screen.animation_cancel", text = "", icon = 'LOOP_BACK').restore_frame = True
-=======
 
     row = layout.row(align=True)
     row.prop(tool_settings, "use_snap_playhead", text="")
     sub = row.row(align=True)
     sub.popover(panel="TIME_PT_playhead_snapping", text="")
 
-    layout.separator_spacer()
->>>>>>> e2b24f0f
+    # layout.separator_spacer() #BFA
 
     if scene:
         row = layout.row()
