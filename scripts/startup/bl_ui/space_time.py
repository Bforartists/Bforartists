--- conflicted
+++ resolved
@@ -149,7 +149,6 @@
             layout.popover(panel="TIME_PT_view_view_options", text="")
 
 
-<<<<<<< HEAD
 class TIME_MT_editor_menus(Menu):
     bl_idname = "TIME_MT_editor_menus"
     bl_label = ""
@@ -222,8 +221,6 @@
         layout.menu("INFO_MT_area")
 
 
-=======
->>>>>>> d990026f
 def marker_menu_generic(layout, context):
     # layout.operator_context = 'EXEC_REGION_WIN'
 
