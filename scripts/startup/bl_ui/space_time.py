--- conflicted
+++ resolved
@@ -20,6 +20,14 @@
         layout.separator_spacer()
 
         row = layout.row(align=True)
+        #BFA - moved below
+        #row.prop(tool_settings, "use_keyframe_insert_auto", text="", toggle=True)
+        #sub = row.row(align=True)
+        #sub.active = tool_settings.use_keyframe_insert_auto
+        #sub.popover(
+        #    panel="TIME_PT_auto_keyframing",
+        #    text="",
+        #)
 
 
         row.operator("screen.frame_jump", text="", icon='REW').end = False
@@ -129,19 +137,6 @@
         layout.prop(st, "show_region_ui")#BFA
         layout.prop(st, "show_region_hud")
         layout.prop(st, "show_region_channels")
-<<<<<<< HEAD
-=======
-        layout.separator()
-
-        # NOTE: "action" now, since timeline is in the dopesheet editor, instead of as own editor
-        layout.operator("action.view_all")
-        if context.scene.use_preview_range:
-            layout.operator("anim.scene_range_frame", text="Frame Preview Range")
-        else:
-            layout.operator("anim.scene_range_frame", text="Frame Scene Range")
-        layout.operator("action.view_frame")
-        layout.separator()
->>>>>>> 3fcb2100
 
 		# BFA - moved below
         layout.separator()
@@ -156,6 +151,32 @@
         # NOTE: "action" now, since timeline is in the dopesheet editor, instead of as own editor
         layout.operator("action.view_all", icon = "VIEWALL")
         layout.operator("action.view_frame", icon = "VIEW_FRAME" )
+        if context.scene.use_preview_range:
+            layout.operator("anim.scene_range_frame", text="Frame Preview Range")
+        else:
+            layout.operator("anim.scene_range_frame", text="Frame Scene Range")
+#BFA - note used
+class TIME_MT_cache(Menu):
+    bl_label = "Cache"
+
+    def draw(self, context):
+        layout = self.layout
+
+        st = context.space_data
+
+        layout.prop(st, "show_cache")
+
+        layout.separator()
+
+        col = layout.column()
+        col.enabled = st.show_cache
+        col.prop(st, "cache_softbody")
+        col.prop(st, "cache_particles")
+        col.prop(st, "cache_cloth")
+        col.prop(st, "cache_simulation_nodes")
+        col.prop(st, "cache_smoke")
+        col.prop(st, "cache_dynamicpaint")
+        col.prop(st, "cache_rigidbody")
 
 
 def marker_menu_generic(layout, context):
@@ -404,7 +425,7 @@
     TIME_MT_editor_menus,
     TIME_MT_marker,
     TIME_MT_view,
-    #TIME_MT_cache, #BFA - not used, replaced by the PT_view_view_options
+    TIME_MT_cache, #BFA - not used, replaced by the PT_view_view_options
     TIME_PT_playback,
     TIME_PT_keyframing_settings,
     TIME_PT_view_view_options,
