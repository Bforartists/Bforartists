--- conflicted
+++ resolved
@@ -201,21 +201,8 @@
                 col.prop(brush, "curve_distance_falloff_preset", text="")
 
             if brush.curve_distance_falloff_preset == 'CUSTOM':
-<<<<<<< HEAD
-                layout.template_curve_mapping(brush, "curve_distance_falloff", brush=True, use_negative_slope=True)
-
-                col = layout.column(align=True)
-                row = col.row(align=True)
-                row.operator("brush.curve_preset", icon="SMOOTHCURVE", text="").shape = "SMOOTH"
-                row.operator("brush.curve_preset", icon="SPHERECURVE", text="").shape = "ROUND"
-                row.operator("brush.curve_preset", icon="ROOTCURVE", text="").shape = "ROOT"
-                row.operator("brush.curve_preset", icon="SHARPCURVE", text="").shape = "SHARP"
-                row.operator("brush.curve_preset", icon="LINCURVE", text="").shape = "LINE"
-                row.operator("brush.curve_preset", icon="NOCURVE", text="").shape = "MAX"
-=======
                 layout.template_curve_mapping(brush, "curve_distance_falloff", brush=True,
                                               use_negative_slope=True, show_presets=True)
->>>>>>> d990026f
 
 
 class GREASE_PENCIL_MT_move_to_layer(Menu):
