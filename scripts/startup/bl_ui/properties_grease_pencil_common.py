--- conflicted
+++ resolved
@@ -132,14 +132,10 @@
             row.use_property_split = False
             row.prop(settings, "show_brush", text="Display Cursor")
 
-<<<<<<< HEAD
         if ob.mode == 'PAINT_GREASE_PENCIL':
             col = layout.column(align=True)
             col.use_property_split = False # BFA - Align bool property left
             
-=======
-        if ob.mode == "PAINT_GREASE_PENCIL":
->>>>>>> c38e04af
             if self.is_popover:
                 row = col.row(align=True)
                 # BFA - Make popover space not expand 
@@ -147,13 +143,8 @@
                 row.alignment = 'LEFT' 
                 row.prop(settings, "show_brush", text="Display Cursor")
 
-<<<<<<< HEAD
             if brush.gpencil_brush_type == 'DRAW':
                 row = col.row(align=True)
-=======
-            if brush.gpencil_brush_type == "DRAW":
-                row = layout.row(align=True)
->>>>>>> c38e04af
                 row.active = settings.show_brush
                 row.alignment = 'LEFT' # BFA - Make popover space not expand
                 row.prop(gp_settings, "show_lasso", text="Show Fill Color While Drawing")
