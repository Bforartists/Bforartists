--- conflicted
+++ resolved
@@ -1435,13 +1435,9 @@
             percent = ratio * 100.0
             layout.operator(
                 "clip.view_zoom_ratio",
-<<<<<<< HEAD
-                text=iface_("Zoom %d:%d") % (a, b), icon="ZOOM_SET",
-=======
-                text="{:g}% ({:d}:{:d})".format(percent, a, b),
->>>>>>> 600bbf94
+                text="Zoom {:g}% ({:d}:{:d})".format(percent, a, b), # BFA
                 translate=False,
-                icon='LAYER_ACTIVE' if isclose(percent, current_zoom, abs_tol=0.5) else 'NONE',
+                icon="ZOOM_SET", # BFA
             ).ratio = ratio
 
         layout.separator()
@@ -1463,13 +1459,8 @@
             layout.prop(sc, "show_region_ui")
             layout.prop(sc, "show_region_hud")
             layout.separator()
-<<<<<<< HEAD
 			# BFA - this menu has been heavily changed, options now in options panel and order same to view menus elsehwere
             layout.menu("CLIP_MT_view_annotations")
-=======
-
-            layout.prop(sc, "show_metadata")
->>>>>>> 600bbf94
             layout.separator()
             if sc.mode == 'MASK':
                 layout.operator("clip.cursor_set", text="Set 2D Cursor", icon='CURSOR')
@@ -1480,7 +1471,6 @@
             layout.operator("clip.view_all", text="View Fit", icon="VIEW_FIT").fit_view = True
             layout.operator("clip.view_center_cursor", icon="CENTERTOCURSOR")
 
-<<<<<<< HEAD
             layout.separator()
 
             layout.operator("clip.view_zoom_in", text="Zoom In", icon="ZOOM_IN")
@@ -1490,13 +1480,6 @@
 
             layout.menu("CLIP_MT_view_zoom")
 
-=======
-            layout.operator("clip.view_all")
-            layout.operator("clip.view_selected")
-            layout.operator("clip.view_center_cursor")
-
-            layout.menu("CLIP_MT_view_zoom")
->>>>>>> 600bbf94
         else:
             layout.operator_context = 'INVOKE_REGION_PREVIEW'
             layout.operator("clip.graph_view_all")
@@ -1509,13 +1492,9 @@
                 layout.operator("view2d.zoom_out", text="Zoom Out", icon="ZOOM_OUT")
                 layout.operator_context = 'INVOKE_DEFAULT'
 
-<<<<<<< HEAD
             if sc.view == 'DOPESHEET':
                 layout.operator_context = 'INVOKE_REGION_PREVIEW'
                 layout.operator("clip.dopesheet_view_all", icon="VIEWALL")
-=======
-            layout.operator_context = 'INVOKE_DEFAULT'
->>>>>>> 600bbf94
 
                 layout.separator()
 
