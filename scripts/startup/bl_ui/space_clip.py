# SPDX-FileCopyrightText: 2011-2023 Blender Authors
#
# SPDX-License-Identifier: GPL-2.0-or-later

from bpy.types import Panel, Header, Menu, UIList
from bpy.app.translations import (
    pgettext_iface as iface_,
    pgettext_rpt as rpt_,
    contexts as i18n_contexts,
)
from bl_ui.utils import PresetPanel
from bl_ui.properties_grease_pencil_common import (
    AnnotationDrawingToolsPanel,
    AnnotationDataPanel,
)
from bl_ui import anim


class CLIP_UL_tracking_objects(UIList):
    def draw_item(
        self,
        _context,
        layout,
        _data,
        item,
        _icon,
        _active_data,
        _active_propname,
        _index,
    ):
        # assert(isinstance(item, bpy.types.MovieTrackingObject)
        tobj = item
        layout.prop(
            tobj,
            "name",
            text="",
            emboss=False,
            icon="CAMERA_DATA" if tobj.is_camera else "OBJECT_DATA",
        )


class CLIP_PT_display(Panel):
    bl_space_type = "CLIP_EDITOR"
    bl_region_type = "HEADER"
    bl_label = "Clip Display"
    bl_ui_units_x = 13

    def draw(self, context):
        pass


<<<<<<< HEAD
class CLIP_PT_marker_display(Panel):
    bl_space_type = "CLIP_EDITOR"
    bl_region_type = "HEADER"
    bl_label = "Marker Display"
    bl_parent_id = "CLIP_PT_display"
    bl_ui_units_x = 13

    def draw(self, context):
        layout = self.layout

        view = context.space_data

        row = layout.row()

        col = row.column()
        col.prop(view, "show_marker_pattern", text="Pattern")
        col.prop(view, "show_marker_search", text="Search")
        col.prop(view, "show_disabled", text="Show Disabled")
        # BFA - moved below

        col = row.column()
        col.prop(view, "show_names", text="Info")

        if view.mode != "MASK":
            col.prop(view, "show_bundles", text="3D Markers")
        col.prop(view, "show_tiny_markers", text="Display Thin")

        split = layout.split(factor=0.4)
        split.use_property_split = False
        split.prop(view, "show_track_path", text="Path")
        split.alignment = "LEFT"
        if view.show_track_path:
            split.use_property_split = False
            split.prop(view, "path_length", text="Length")
        else:
            split.label(icon="DISCLOSURE_TRI_RIGHT")


=======
>>>>>>> ea43fa08
class CLIP_PT_clip_display(Panel):
    bl_space_type = "CLIP_EDITOR"
    bl_region_type = "HEADER"
    bl_label = "Clip Display"
    bl_parent_id = "CLIP_PT_display"
    bl_ui_units_x = 13

    def draw(self, context):
        layout = self.layout

        sc = context.space_data

        col = layout.column(align=True)

        row = layout.row(align=True)
        row.prop(sc, "show_red_channel", text="R", text_ctxt=i18n_contexts.color, toggle=True)
        row.prop(
            sc,
            "show_green_channel",
            text="G",
            text_ctxt=i18n_contexts.color,
            toggle=True,
        )
        row.prop(
            sc,
            "show_blue_channel",
            text="B",
            text_ctxt=i18n_contexts.color,
            toggle=True,
        )
        row.separator()
        row.prop(sc, "use_grayscale_preview", text="B/W", toggle=True)
        row.separator()
        row.prop(sc, "use_mute_footage", text="", icon="HIDE_OFF", toggle=True)

        layout.separator()

        row = layout.row()
        col = row.column()
        col.prop(sc.clip_user, "use_render_undistorted", text="Render Undistorted")
        col.prop(sc, "show_metadata")  # BFA - exposed from header to here

        col = row.column()
        col.prop(sc, "show_stable", text="Show Stable")
        col.prop(sc, "use_manual_calibration", text="Calibration")

        clip = sc.clip
        if clip:
            col = layout.column()
            col.use_property_split = True
            col.use_property_decorate = False
            col.separator()
            col.prop(clip, "display_aspect", text="Aspect Ratio")


class CLIP_HT_header(Header):
    bl_space_type = "CLIP_EDITOR"

    def _draw_tracking(self, context):
        layout = self.layout

        sc = context.space_data
        clip = sc.clip

        CLIP_MT_tracking_editor_menus.draw_collapsible(context, layout)

        # layout.separator_spacer()

        row = layout.row()
        if sc.view == "CLIP":
            row.template_ID(sc, "clip", open="clip.open")

            row = layout.row()
            row.prop(sc, "pivot_point", text="", icon_only=True)
        else:
            row = layout.row(align=True)
            props = row.operator("clip.refine_markers", text="", icon="TRACKING_REFINE_BACKWARDS")
            props.backwards = True
            row.separator()

            props = row.operator("clip.clear_track_path", text="", icon="TRACKING_CLEAR_BACKWARDS")
            props.action = "UPTO"
            row.separator()

            props = row.operator("clip.track_markers", text="", icon="TRACKING_BACKWARDS_SINGLE")
            props.backwards = True
            props.sequence = False
            props = row.operator("clip.track_markers", text="", icon="TRACKING_BACKWARDS")
            props.backwards = True
            props.sequence = True
            props = row.operator("clip.track_markers", text="", icon="TRACKING_FORWARDS")
            props.backwards = False
            props.sequence = True
            props = row.operator("clip.track_markers", text="", icon="TRACKING_FORWARDS_SINGLE")
            props.backwards = False
            props.sequence = False
            row.separator()

            props = row.operator("clip.clear_track_path", text="", icon="TRACKING_CLEAR_FORWARDS")
            props.action = "REMAINED"
            row.separator()

            props = row.operator("clip.refine_markers", text="", icon="TRACKING_REFINE_FORWARDS")
            props.backwards = False

        layout.separator_spacer()

        if clip:
            tracking = clip.tracking
            active_object = tracking.objects.active

            if sc.view == "CLIP":
                r = active_object.reconstruction

                if r.is_valid and sc.view == "CLIP":
                    layout.label(text=rpt_("Solve error: {:.2f} px").format(r.average_error), translate=False)

                row = layout.row(align=True)
                icon = "LOCKED" if sc.lock_selection else "UNLOCKED"
                row.operator("clip.lock_selection_toggle", icon=icon, text="", depress=sc.lock_selection)
                row.popover(panel="CLIP_PT_display")

            elif sc.view == "GRAPH":
                row = layout.row(align=True)
                row.prop(sc, "show_graph_only_selected", text="")
                row.prop(sc, "show_graph_hidden", text="")

                row = layout.row(align=True)

                sub = row.row(align=True)
                sub.active = clip.tracking.reconstruction.is_valid
                sub.prop(sc, "show_graph_frames", icon="SEQUENCE", text="")

                row.prop(sc, "show_graph_tracks_motion", icon="GRAPH", text="")
                row.prop(sc, "show_graph_tracks_error", icon="ANIM", text="")

            elif sc.view == "DOPESHEET":
                dopesheet = tracking.dopesheet

                row = layout.row(align=True)
                row.prop(dopesheet, "show_only_selected", text="")
                row.prop(dopesheet, "show_hidden", text="")

                row = layout.row(align=True)
                row.prop(dopesheet, "sort_method", text="")
                row.prop(
                    dopesheet,
                    "use_invert_sort",
                    text="",
                    toggle=True,
                    icon="SORT_DESC" if dopesheet.use_invert_sort else "SORT_ASC",
                )
                row = layout.row(align=True)
                row.popover(panel="CLIP_PT_options", text="Options")

    def _draw_masking(self, context):
        layout = self.layout

        tool_settings = context.tool_settings
        sc = context.space_data
        clip = sc.clip

        CLIP_MT_masking_editor_menus.draw_collapsible(context, layout)

        layout.separator_spacer()

        row = layout.row()
        row.template_ID(sc, "clip", open="clip.open")

        if clip:
<<<<<<< HEAD
=======
            row = layout.row()
            row.template_ID(sc, "mask", new="mask.new")

>>>>>>> ea43fa08
            layout.prop(sc, "pivot_point", text="", icon_only=True)

            row = layout.row(align=True)
            row.prop(tool_settings, "use_proportional_edit_mask", text="", icon_only=True)
            sub = row.row(align=True)
            if tool_settings.use_proportional_edit_mask:
                sub.prop_with_popover(
                    tool_settings,
                    "proportional_edit_falloff",
                    text="",
                    icon_only=True,
                    panel="CLIP_PT_proportional_edit",
                )

            layout.separator_spacer()

            row = layout.row(align=True)
            icon = "LOCKED" if sc.lock_selection else "UNLOCKED"
            row.operator("clip.lock_selection_toggle", icon=icon, text="", depress=sc.lock_selection)
            row.popover(panel="CLIP_PT_display")
        else:
            layout.separator_spacer()

    def draw(self, context):
        self.draw_editor_type_menu(context)

        layout = self.layout

        sc = context.space_data
<<<<<<< HEAD
=======
        overlay = sc.overlay

        layout.template_header()

>>>>>>> ea43fa08
        layout.prop(sc, "mode", text="")
        if sc.mode == "TRACKING":
            layout.prop(sc, "view", text="")
            self._draw_tracking(context)
        else:
            self._draw_masking(context)

        # Gizmo toggle & popover.
        row = layout.row(align=True)
        row.prop(sc, "show_gizmo", icon="GIZMO", text="")
        sub = row.row(align=True)
        sub.active = sc.show_gizmo
        sub.popover(panel="CLIP_PT_gizmo_display", text="")

        # Overlay toggle & popover.
        if sc.view == 'CLIP':
            row = layout.row(align=True)
            row.prop(overlay, "show_overlays", icon='OVERLAY', text="")
            sub = row.row(align=True)
            sub.active = overlay.show_overlays
            sub.popover(panel="CLIP_PT_overlay", text="")


class CLIP_PT_proportional_edit(Panel):
    bl_space_type = "CLIP_EDITOR"
    bl_region_type = "HEADER"
    bl_label = "Proportional Editing"
    bl_ui_units_x = 8

    def draw(self, context):
        layout = self.layout
        tool_settings = context.tool_settings
        col = layout.column()
        col.active = tool_settings.use_proportional_edit_mask

        col.prop(tool_settings, "proportional_edit_falloff", expand=True)
        col.prop(tool_settings, "proportional_size")


class CLIP_PT_options(Panel):
    bl_space_type = "CLIP_EDITOR"
    bl_region_type = "HEADER"
    bl_label = "Options"

    def draw(self, context):
        layout = self.layout

        sc = context.space_data
        col = layout.column(align=True)
        col.prop(sc, "show_seconds")
        col.prop(sc, "show_locked_time")


class CLIP_MT_tracking_editor_menus(Menu):
    bl_idname = "CLIP_MT_tracking_editor_menus"
    bl_label = ""

    def draw(self, context):
        layout = self.layout
        sc = context.space_data
        clip = sc.clip
        layout.menu("SCREEN_MT_user_menu", text="Quick")  # BFA - Quick favourites menu
        layout.menu("CLIP_MT_view")

        if sc.view == "CLIP":
            if clip:
                layout.menu("CLIP_MT_select")
                layout.menu("CLIP_MT_clip")
                layout.menu("CLIP_MT_track")
            else:
                layout.menu("CLIP_MT_clip")
        elif sc.view == "GRAPH":
            layout.menu("CLIP_MT_select_graph")

        if sc.view == "GRAPH":
            if clip:
                layout.menu("CLIP_GRAPH_MT_select")
                layout.menu("CLIP_GRAPH_MT_graph")


class CLIP_GRAPH_MT_select(Menu):
    bl_label = "Select"

    def draw(self, context):
        layout = self.layout

        layout.operator_context = "INVOKE_REGION_PREVIEW"

        layout.operator("clip.graph_select_all_markers", text="All", icon="SELECT_ALL").action = "SELECT"

        layout.operator("clip.graph_select_all_markers", text="None", icon="SELECT_NONE").action = "DESELECT"
        layout.operator("clip.graph_select_all_markers", text="Invert", icon="INVERSE").action = "INVERT"

        layout.separator()

        layout.operator("clip.graph_select_box", icon="BORDER_RECT")


class CLIP_GRAPH_MT_graph(Menu):
    bl_label = "GRAPH"

    def draw(self, context):
        layout = self.layout

        layout.operator_context = "INVOKE_REGION_PREVIEW"

        layout.operator("clip.graph_delete_curve", icon="DELETE")
        layout.operator("clip.graph_delete_knot", icon="DELETE")

        layout.separator()

        props = layout.operator(
            "clip.clear_track_path",
            text="Clear Track Path Remained",
            icon="CLEAN_CHANNELS",
        )
        props.action = "REMAINED"
        props.clear_active = True

        props = layout.operator(
            "clip.clear_track_path",
            text="Clear Track Path Up To",
            icon="CLEAN_CHANNELS",
        )
        props.action = "UPTO"
        props.clear_active = True

        props = layout.operator("clip.clear_track_path", text="Clear Track Path All", icon="CLEAN_CHANNELS")
        props.action = "ALL"
        props.clear_active = True

        layout.separator()

        layout.operator("clip.graph_disable_markers", icon="MARKER_HLT").action = "TOGGLE"

        layout.separator()

        layout.operator("transform.translate", icon="TRANSFORM_MOVE")
        layout.operator("transform.rotate", icon="TRANSFORM_ROTATE")
        layout.operator("transform.resize", icon="TRANSFORM_SCALE")


class CLIP_MT_masking_editor_menus(Menu):
    bl_idname = "CLIP_MT_masking_editor_menus"
    bl_label = ""

    def draw(self, context):
        layout = self.layout
        sc = context.space_data
        clip = sc.clip

        layout.menu("SCREEN_MT_user_menu", text="Quick")  # BFA - Quick favourites menu
        layout.menu("CLIP_MT_view")

        if clip:
            layout.menu("MASK_MT_select")
            layout.menu("CLIP_MT_clip")
            layout.menu("MASK_MT_add")
            layout.menu("MASK_MT_mask")
        else:
            layout.menu("CLIP_MT_clip")


class CLIP_PT_clip_view_panel:
    @classmethod
    def poll(cls, context):
        sc = context.space_data
        clip = sc.clip

        return clip and sc.view == "CLIP"


class CLIP_PT_tracking_panel:
    @classmethod
    def poll(cls, context):
        sc = context.space_data
        clip = sc.clip

        return clip and sc.mode == "TRACKING" and sc.view == "CLIP"


class CLIP_PT_reconstruction_panel:
    @classmethod
    def poll(cls, context):
        sc = context.space_data
        clip = sc.clip

        return clip and sc.view == "CLIP"


class CLIP_PT_tools_clip(Panel):
    bl_space_type = "CLIP_EDITOR"
    bl_region_type = "TOOLS"
    bl_label = "Clip"
    bl_translation_context = i18n_contexts.id_movieclip
    bl_category = "Track"

    @classmethod
    def poll(cls, context):
        sc = context.space_data
        clip = sc.clip

        return clip and sc.view == "CLIP" and sc.mode != "MASK"

    def draw(self, _context):
        layout = self.layout

        col = layout.column(align=True)
        col.operator("clip.set_scene_frames", icon="SET_FRAMES")
        row = col.row(align=True)
        row.operator("clip.prefetch", text="Prefetch", icon="PREFETCH")
        row.operator("clip.reload", text="Reload", icon="FILE_REFRESH")


class CLIP_PT_tools_marker(CLIP_PT_tracking_panel, Panel):
    bl_space_type = "CLIP_EDITOR"
    bl_region_type = "TOOLS"
    bl_label = "Marker"
    bl_translation_context = i18n_contexts.id_movieclip
    bl_category = "Track"
    bl_options = {"DEFAULT_CLOSED"}

    def draw(self, _context):
        layout = self.layout

        col = layout.column(align=True)

        col.operator("clip.detect_features", icon="DETECT")

        col = layout.column(align=True)
        col.operator("clip.add_marker_at_click", text="Add Marker", icon="MARKER")
        col.operator("clip.disable_markers", text="Enable Markers", icon="ENABLE").action = "ENABLE"
        col.operator("clip.disable_markers", text="Disable markers", icon="DISABLE").action = "DISABLE"
        col.operator("clip.delete_marker", text="Delete Marker", icon="DELETE")

        col = layout.column(align=True)

        col.operator("clip.delete_track", text="Delete Track        ", icon="DELETE")


class CLIP_PT_tracking_settings(CLIP_PT_tracking_panel, Panel):
    bl_space_type = "CLIP_EDITOR"
    bl_region_type = "TOOLS"
    bl_label = "Tracking Settings"
    bl_category = "Track"

    def draw_header_preset(self, _context):
        CLIP_PT_tracking_settings_presets.draw_panel_header(self.layout)

    def draw(self, context):
        layout = self.layout
        layout.use_property_split = True
        layout.use_property_decorate = False

        sc = context.space_data
        clip = sc.clip
        settings = clip.tracking.settings

        col = layout.column(align=True)
        col.prop(settings, "default_pattern_size")
        col.prop(settings, "default_search_size")

        col.separator()

        col.prop(settings, "default_motion_model")
        col.prop(settings, "default_pattern_match", text="Match")

        col.use_property_split = False
        col.prop(settings, "use_default_brute")
        col.prop(settings, "use_default_normalization")

        col = layout.column()

        row = col.row(align=True)
        row.use_property_split = False
        row.prop(
            settings,
            "use_default_red_channel",
            text="R",
            text_ctxt=i18n_contexts.color,
            toggle=True,
        )
        row.prop(
            settings,
            "use_default_green_channel",
            text="G",
            text_ctxt=i18n_contexts.color,
            toggle=True,
        )
        row.prop(
            settings,
            "use_default_blue_channel",
            text="B",
            text_ctxt=i18n_contexts.color,
            toggle=True,
        )

        col.separator()
        col.operator(
            "clip.track_settings_as_default",
            text="Copy from Active Track",
            icon="COPYDOWN",
        )


class CLIP_PT_tracking_settings_extras(CLIP_PT_tracking_panel, Panel):
    bl_label = "Tracking Settings Extra"
    bl_parent_id = "CLIP_PT_tracking_settings"
    bl_space_type = "CLIP_EDITOR"
    bl_region_type = "TOOLS"
    bl_category = "Track"
    bl_options = {"DEFAULT_CLOSED"}

    def draw(self, context):
        layout = self.layout
        layout.use_property_split = True
        layout.use_property_decorate = False

        sc = context.space_data
        clip = sc.clip
        settings = clip.tracking.settings

        col = layout.column()
        col.prop(settings, "default_weight")
        col = layout.column(align=True)
        col.prop(settings, "default_correlation_min")
        col.prop(settings, "default_margin")

        col.use_property_split = False
        col.prop(settings, "use_default_mask")


class CLIP_PT_tools_tracking(CLIP_PT_tracking_panel, Panel):
    bl_space_type = "CLIP_EDITOR"
    bl_region_type = "TOOLS"
    bl_label = "Track Tools"
    bl_translation_context = i18n_contexts.id_movieclip
    bl_category = "Track"
    bl_options = {"DEFAULT_CLOSED"}

    def draw(self, _context):
        layout = self.layout

        row = layout.row(align=True)
        row.label(text="Track:")

        props = row.operator("clip.track_markers", text="", icon="TRACKING_BACKWARDS_SINGLE")
        props.backwards = True
        props.sequence = False
        props = row.operator("clip.track_markers", text="", icon="TRACKING_BACKWARDS")
        props.backwards = True
        props.sequence = True
        props = row.operator("clip.track_markers", text="", icon="TRACKING_FORWARDS")
        props.backwards = False
        props.sequence = True
        props = row.operator("clip.track_markers", text="", icon="TRACKING_FORWARDS_SINGLE")
        props.backwards = False
        props.sequence = False

        col = layout.column(align=True)
        row = col.row(align=True)
        row.label(text="Clear:")
        row.scale_x = 2.0

        props = row.operator("clip.clear_track_path", text="", icon="TRACKING_CLEAR_BACKWARDS")
        props.action = "UPTO"

        props = row.operator("clip.clear_track_path", text="", icon="TRACKING_CLEAR_FORWARDS")
        props.action = "REMAINED"

        col = layout.column()
        row = col.row(align=True)
        row.label(text="Refine:")
        row.scale_x = 2.0

        props = row.operator("clip.refine_markers", text="", icon="TRACKING_REFINE_BACKWARDS")
        props.backwards = True

        props = row.operator("clip.refine_markers", text="", icon="TRACKING_REFINE_FORWARDS")
        props.backwards = False

        col = layout.column(align=True)
        row = col.row(align=True)
        row.label(text="Merge:")
        row.operator("clip.join_tracks", text="  Join Tracks", icon="JOIN")
        row.operator("clip.average_tracks", text="Average Tracks", icon="AVERAGEISLANDSCALE")


class CLIP_PT_tools_plane_tracking(CLIP_PT_tracking_panel, Panel):
    bl_space_type = "CLIP_EDITOR"
    bl_region_type = "TOOLS"
    bl_label = "Plane Track"
    bl_options = {"DEFAULT_CLOSED"}
    bl_category = "Solve"

    def draw(self, _context):
        layout = self.layout
        layout.operator("clip.create_plane_track", icon="PLANETRACK")


class CLIP_PT_tools_solve(CLIP_PT_tracking_panel, Panel):
    bl_space_type = "CLIP_EDITOR"
    bl_region_type = "TOOLS"
    bl_label = "Solve"
    bl_category = "Solve"

    def draw(self, context):
        layout = self.layout
        layout.use_property_split = True
        layout.use_property_decorate = False

        clip = context.space_data.clip
        tracking = clip.tracking
        settings = tracking.settings
        tracking_object = tracking.objects.active
        camera = clip.tracking.camera

        col = layout.column()
        col.use_property_split = False
        col.prop(settings, "use_tripod_solver", text="Tripod")
        col.active = not settings.use_tripod_solver
        col.prop(settings, "use_keyframe_selection", text="Keyframe")

        col = layout.column(align=True)
        col.active = not settings.use_tripod_solver and not settings.use_keyframe_selection
        col.prop(tracking_object, "keyframe_a")
        col.prop(tracking_object, "keyframe_b")

        col = layout.column(align=True)
        col.use_property_split = False
        col.label(text="Refine")
        col.active = tracking_object.is_camera
        row = col.row()
        row.separator()
        row.prop(settings, "refine_intrinsics_focal_length", text="Focal Length")
        row = col.row()
        row.separator()
        row.prop(settings, "refine_intrinsics_principal_point", text="Optical Center")
        row = col.row()
        row.separator()
        row.prop(settings, "refine_intrinsics_radial_distortion", text="Radial Distortion")

        row = col.row()
        row.active = camera.distortion_model == "BROWN"
        row.separator()
        row.prop(
            settings,
            "refine_intrinsics_tangential_distortion",
            text="Tangential Distortion",
        )

        col = layout.column(align=True)
        col.scale_y = 2.0

        col.operator(
            "clip.solve_camera",
            text="Solve Camera Motion" if tracking_object.is_camera else "Solve Object Motion",
            icon="MOTIONPATHS_CALCULATE",
        )


class CLIP_PT_tools_cleanup(CLIP_PT_tracking_panel, Panel):
    bl_space_type = "CLIP_EDITOR"
    bl_region_type = "TOOLS"
    bl_label = "Clean Up"
    bl_options = {"DEFAULT_CLOSED"}
    bl_category = "Solve"

    def draw(self, context):
        layout = self.layout
        layout.use_property_split = True
        layout.use_property_decorate = False

        clip = context.space_data.clip
        settings = clip.tracking.settings

        col = layout.column()
        col.prop(settings, "clean_frames", text="Frames")
        col.prop(settings, "clean_error", text="Error")
        col.prop(settings, "clean_action", text="Action")
        col.separator()
        col.operator("clip.clean_tracks")
        col.operator("clip.filter_tracks")


class CLIP_PT_tools_geometry(CLIP_PT_tracking_panel, Panel):
    bl_space_type = "CLIP_EDITOR"
    bl_region_type = "TOOLS"
    bl_label = "Geometry"
    bl_options = {"DEFAULT_CLOSED"}
    bl_category = "Solve"

    def draw(self, _context):
        layout = self.layout

        layout.operator("clip.bundles_to_mesh", text="  3D Markers to Mesh", icon="MARKER_TO_MESH")
        layout.operator("clip.track_to_empty", text="  Link Empty to Track", icon="LINKED")


class CLIP_PT_tools_orientation(CLIP_PT_tracking_panel, Panel):
    bl_space_type = "CLIP_EDITOR"
    bl_region_type = "TOOLS"
    bl_label = "Orientation"
    bl_category = "Solve"

    def draw(self, context):
        layout = self.layout
        layout.use_property_split = True
        layout.use_property_decorate = False

        sc = context.space_data
        settings = sc.clip.tracking.settings

        col = layout.column(align=True)

        col.operator("clip.set_plane", text="Floor", icon="FLOOR").plane = "FLOOR"
        col.operator("clip.set_plane", text="Wall", icon="WALL").plane = "WALL"

        col = layout.column(align=True)

        col.operator("clip.set_origin", icon="ORIGIN")

        col = layout.column(align=True)

        col.operator("clip.set_axis", text="Set X Axis", icon="X_ICON").axis = "X"
        col.operator("clip.set_axis", text="Set Y Axis", icon="Y_ICON").axis = "Y"

        col = layout.column()

        col.operator("clip.set_scale", icon="TRANSFORM_SCALE")
        col.operator("clip.apply_solution_scale", text="Apply Scale", icon="APPLYSCALE")

        col.prop(settings, "distance")


class CLIP_PT_tools_object(CLIP_PT_reconstruction_panel, Panel):
    bl_space_type = "CLIP_EDITOR"
    bl_region_type = "TOOLS"
    bl_label = "Object"
    bl_category = "Solve"

    @classmethod
    def poll(cls, context):
        sc = context.space_data
        if CLIP_PT_reconstruction_panel.poll(context) and sc.mode == "TRACKING":
            clip = sc.clip

            tracking_object = clip.tracking.objects.active

            return not tracking_object.is_camera

        return False

    def draw(self, context):
        layout = self.layout

        sc = context.space_data
        clip = sc.clip
        tracking_object = clip.tracking.objects.active
        settings = sc.clip.tracking.settings

        col = layout.column()

        col.prop(tracking_object, "scale")

        col.separator()

        col.operator("clip.set_solution_scale", text="Set Scale")
        col.prop(settings, "object_distance")


class CLIP_PT_objects(CLIP_PT_clip_view_panel, Panel):
    bl_space_type = "CLIP_EDITOR"
    bl_region_type = "UI"
    bl_category = "Track"
    bl_label = "Objects"
    bl_options = {"DEFAULT_CLOSED"}

    def draw(self, context):
        layout = self.layout

        sc = context.space_data
        tracking = sc.clip.tracking

        row = layout.row()
        row.template_list(
            "CLIP_UL_tracking_objects",
            "",
            tracking,
            "objects",
            tracking,
            "active_object_index",
            rows=1,
        )

        sub = row.column(align=True)

        sub.operator("clip.tracking_object_new", icon="ADD", text="")
        sub.operator("clip.tracking_object_remove", icon="REMOVE", text="")


class CLIP_PT_track(CLIP_PT_tracking_panel, Panel):
    bl_space_type = "CLIP_EDITOR"
    bl_region_type = "UI"
    bl_category = "Track"
    bl_label = "Track"
    bl_translation_context = i18n_contexts.id_movieclip

    def draw(self, context):
        layout = self.layout

        sc = context.space_data
        clip = context.space_data.clip
        act_track = clip.tracking.tracks.active

        if not act_track:
            layout.active = False
            layout.label(text="No active track")
            return

        row = layout.row()
        row.prop(act_track, "name", text="")

        sub = row.row(align=True)

        sub.template_marker(sc, "clip", sc.clip_user, act_track, compact=True)

        icon = "LOCKED" if act_track.lock else "UNLOCKED"
        sub.prop(act_track, "lock", text="", icon=icon)

        layout.template_track(sc, "scopes")

        row = layout.row(align=True)
        sub = row.row(align=True)
        sub.prop(
            act_track,
            "use_red_channel",
            text="R",
            text_ctxt=i18n_contexts.color,
            toggle=True,
        )
        sub.prop(
            act_track,
            "use_green_channel",
            text="G",
            text_ctxt=i18n_contexts.color,
            toggle=True,
        )
        sub.prop(
            act_track,
            "use_blue_channel",
            text="B",
            text_ctxt=i18n_contexts.color,
            toggle=True,
        )

        row.separator()

        layout.use_property_split = True

        row.prop(act_track, "use_grayscale_preview", text="B/W", toggle=True)

        row.separator()
        row.prop(act_track, "use_alpha_preview", text="", toggle=True, icon="IMAGE_ALPHA")

        layout.prop(act_track, "weight")
        layout.prop(act_track, "weight_stab")

        if act_track.has_bundle:
            label_text = rpt_("Average Error: {:.2f} px").format(act_track.average_error)
            layout.label(text=label_text, translate=False)

        layout.use_property_split = False

        row = layout.row(align=True)
        row.prop(act_track, "use_custom_color", text="")
        CLIP_PT_track_color_presets.draw_menu(row, iface_("Custom Color Presets"))
        row.operator("clip.track_copy_color", icon="COPY_ID", text="")

        if act_track.use_custom_color:
            row = layout.row()
            row.prop(act_track, "color", text="")


class CLIP_PT_plane_track(CLIP_PT_tracking_panel, Panel):
    bl_space_type = "CLIP_EDITOR"
    bl_region_type = "UI"
    bl_category = "Track"
    bl_label = "Plane Track"
    bl_options = {"DEFAULT_CLOSED"}

    def draw(self, context):
        layout = self.layout
        layout.use_property_split = True
        layout.use_property_decorate = False  # No animation.

        clip = context.space_data.clip
        active_track = clip.tracking.plane_tracks.active

        if not active_track:
            layout.active = False
            layout.label(text="No active plane track")
            return

        layout.prop(active_track, "name")
        layout.prop(active_track, "use_auto_keying")
        row = layout.row()
        row.template_ID(active_track, "image", new="image.new", open="image.open")
        row.menu("CLIP_MT_plane_track_image_context_menu", icon="DOWNARROW_HLT", text="")

        row = layout.row()
        row.active = active_track.image is not None
        row.prop(active_track, "image_opacity", text="Opacity")


class CLIP_PT_track_settings(CLIP_PT_tracking_panel, Panel):
    bl_space_type = "CLIP_EDITOR"
    bl_region_type = "UI"
    bl_category = "Track"
    bl_label = "Tracking Settings"
    bl_options = {"DEFAULT_CLOSED"}

    def draw(self, context):
        layout = self.layout
        layout.use_property_split = True
        layout.use_property_decorate = False

        clip = context.space_data.clip
        active = clip.tracking.tracks.active

        if not active:
            layout.active = False
            layout.label(text="No active track")
            return

        col = layout.column()
        col.prop(active, "motion_model")
        col.prop(active, "pattern_match", text="Match")

        col.use_property_split = False
        col.prop(active, "use_brute")
        col.prop(active, "use_normalization")


class CLIP_PT_track_settings_extras(CLIP_PT_tracking_panel, Panel):
    bl_space_type = "CLIP_EDITOR"
    bl_region_type = "UI"
    bl_category = "Track"
    bl_label = "Tracking Options Extras"
    bl_parent_id = "CLIP_PT_track_settings"
    bl_options = {"DEFAULT_CLOSED"}

    @classmethod
    def poll(cls, context):
        clip = context.space_data.clip

        return clip.tracking.tracks.active

    def draw(self, context):
        layout = self.layout
        layout.use_property_split = True
        layout.use_property_decorate = False

        clip = context.space_data.clip
        active = clip.tracking.tracks.active
        settings = clip.tracking.settings

        col = layout.column(align=True)
        col.prop(active, "correlation_min")
        col.prop(active, "margin")

        col = layout.column()
        col.use_property_split = False
        col.prop(active, "use_mask")
        col.use_property_split = True
        col.prop(active, "frames_limit")
        col.prop(settings, "speed")


class CLIP_PT_tracking_camera(Panel):
    bl_space_type = "CLIP_EDITOR"
    bl_region_type = "UI"
    bl_category = "Track"
    bl_label = "Camera"
    bl_options = {"DEFAULT_CLOSED"}

    @classmethod
    def poll(cls, context):
        if CLIP_PT_clip_view_panel.poll(context):
            sc = context.space_data

            return sc.mode == "TRACKING" and sc.clip

        return False

    def draw_header_preset(self, _context):
        CLIP_PT_camera_presets.draw_panel_header(self.layout)

    def draw(self, context):
        layout = self.layout
        layout.use_property_split = True
        layout.use_property_decorate = False

        sc = context.space_data
        clip = sc.clip

        col = layout.column(align=True)
        col.prop(clip.tracking.camera, "sensor_width", text="Sensor Width")
        col.prop(clip.tracking.camera, "pixel_aspect", text="Pixel Aspect")


class CLIP_PT_tracking_lens(Panel):
    bl_space_type = "CLIP_EDITOR"
    bl_region_type = "UI"
    bl_category = "Track"
    bl_label = "Lens"
    bl_translation_context = i18n_contexts.id_camera
    bl_parent_id = "CLIP_PT_tracking_camera"
    bl_options = {"DEFAULT_CLOSED"}

    @classmethod
    def poll(cls, context):
        if CLIP_PT_clip_view_panel.poll(context):
            sc = context.space_data

            return sc.mode == "TRACKING" and sc.clip

        return False

    def draw(self, context):
        layout = self.layout
        layout.use_property_split = True
        layout.use_property_decorate = False

        sc = context.space_data
        clip = sc.clip
        camera = clip.tracking.camera

        col = layout.column()

        if camera.units == "MILLIMETERS":
            col.prop(camera, "focal_length")
        else:
            col.prop(camera, "focal_length_pixels")
        col.prop(camera, "units", text="Units")

        col = layout.column()
        col.prop(clip.tracking.camera, "principal_point", text="Optical Center")

        col = layout.column()
        col.prop(camera, "distortion_model", text="Lens Distortion")
        if camera.distortion_model == "POLYNOMIAL":
            col = layout.column(align=True)
            col.prop(camera, "k1")
            col.prop(camera, "k2")
            col.prop(camera, "k3")
        elif camera.distortion_model == "DIVISION":
            col = layout.column(align=True)
            col.prop(camera, "division_k1")
            col.prop(camera, "division_k2")
        elif camera.distortion_model == "NUKE":
            col = layout.column(align=True)
            col.prop(camera, "nuke_k1")
            col.prop(camera, "nuke_k2")
        elif camera.distortion_model == "BROWN":
            col = layout.column(align=True)
            col.prop(camera, "brown_k1")
            col.prop(camera, "brown_k2")
            col.prop(camera, "brown_k3")
            col.prop(camera, "brown_k4")
            col.separator()
            col.prop(camera, "brown_p1")
            col.prop(camera, "brown_p2")


class CLIP_PT_marker(CLIP_PT_tracking_panel, Panel):
    bl_space_type = "CLIP_EDITOR"
    bl_region_type = "UI"
    bl_category = "Track"
    bl_label = "Marker Options"
    bl_translation_context = i18n_contexts.id_movieclip
    bl_options = {"DEFAULT_CLOSED"}

    def draw(self, context):
        layout = self.layout
        layout.use_property_split = True
        layout.use_property_decorate = False

        sc = context.space_data
        clip = context.space_data.clip
        act_track = clip.tracking.tracks.active

        if act_track:
            layout.template_marker(sc, "clip", sc.clip_user, act_track, compact=False)
        else:
            layout.active = False
            layout.label(text="No active track")


class CLIP_PT_stabilization(CLIP_PT_reconstruction_panel, Panel):
    bl_space_type = "CLIP_EDITOR"
    bl_region_type = "UI"
    bl_label = "2D Stabilization"
    bl_category = "Stabilization"

    @classmethod
    def poll(cls, context):
        if CLIP_PT_clip_view_panel.poll(context):
            sc = context.space_data

            return sc.mode == "TRACKING" and sc.clip

        return False

    def draw_header(self, context):
        stab = context.space_data.clip.tracking.stabilization

        self.layout.prop(stab, "use_2d_stabilization", text="")

    def draw(self, context):
        layout = self.layout

        layout.use_property_decorate = False

        tracking = context.space_data.clip.tracking
        stab = tracking.stabilization

        layout.active = stab.use_2d_stabilization

        layout.prop(stab, "anchor_frame")

        split = layout.split()
        col = split.column()
        col.prop(stab, "use_stabilize_rotation", text="Rotation")
        col = split.column()
        if stab.use_stabilize_rotation:
            col.prop(stab, "use_stabilize_scale", text="Scale")
        else:
            col.label(icon="DISCLOSURE_TRI_RIGHT")

        box = layout.box()
        row = box.row(align=True)
        row.prop(stab, "show_tracks_expanded", text="", emboss=False)

        if not stab.show_tracks_expanded:
            row.label(text="Tracks for Stabilization")
        else:
            row.label(text="Tracks for Location")
            row = box.row()
            row.template_list(
                "UI_UL_list",
                "stabilization_tracks",
                stab,
                "tracks",
                stab,
                "active_track_index",
                rows=2,
            )

            sub = row.column(align=True)

            sub.operator("clip.stabilize_2d_add", icon="ADD", text="")
            sub.operator("clip.stabilize_2d_remove", icon="REMOVE", text="")

            sub.menu("CLIP_MT_stabilize_2d_context_menu", text="", icon="DOWNARROW_HLT")

            # Usually we don't hide things from interface, but here every pixel of
            # vertical space is precious.
            if stab.use_stabilize_rotation:
                box.label(text="Tracks for Rotation/Scale")
                row = box.row()
                row.template_list(
                    "UI_UL_list",
                    "stabilization_rotation_tracks",
                    stab,
                    "rotation_tracks",
                    stab,
                    "active_rotation_track_index",
                    rows=2,
                )

                sub = row.column(align=True)

                sub.operator("clip.stabilize_2d_rotation_add", icon="ADD", text="")
                sub.operator("clip.stabilize_2d_rotation_remove", icon="REMOVE", text="")

                sub.menu(
                    "CLIP_MT_stabilize_2d_rotation_context_menu",
                    text="",
                    icon="DOWNARROW_HLT",
                )

        split = layout.split()
        col = split.column()
        col.prop(stab, "use_autoscale")
        col = split.column()
        if stab.use_autoscale:
            col.prop(stab, "scale_max", text="Max")
        else:
            col.label(icon="DISCLOSURE_TRI_RIGHT")

        layout.label(text="Expected Position:")
        col = layout.column(align=True)
        row = col.row(align=True)
        row.prop(stab, "target_position", text="")
        col.prop(stab, "target_rotation")
        row = col.row(align=True)

        if not stab.use_autoscale:
            row.prop(stab, "target_scale")

        col = layout.column(align=True)
        col.prop(stab, "influence_location")
        sub = col.column(align=True)

        if stab.use_stabilize_rotation:
            sub.prop(stab, "influence_rotation")
            sub.prop(stab, "influence_scale")

        layout.prop(stab, "filter_type")


class CLIP_PT_2d_cursor(Panel):
    bl_space_type = "CLIP_EDITOR"
    bl_region_type = "UI"
    bl_category = "View"
    bl_label = "2D Cursor"

    @classmethod
    def poll(cls, context):
        if not CLIP_PT_clip_view_panel.poll(context):
            return False

        sc = context.space_data
        return sc.pivot_point == "CURSOR" or sc.mode == "MASK"

    def draw(self, context):
        layout = self.layout

        sc = context.space_data

        layout.use_property_split = True
        layout.use_property_decorate = False

        col = layout.column()
        col.prop(sc, "cursor_location", text="Location")


class CLIP_PT_proxy(CLIP_PT_clip_view_panel, Panel):
    bl_space_type = "CLIP_EDITOR"
    bl_region_type = "UI"
    bl_category = "Footage"
    bl_label = "Proxy/Timecode"
    bl_options = {"DEFAULT_CLOSED"}

    def draw_header(self, context):
        sc = context.space_data

        self.layout.prop(sc.clip, "use_proxy", text="")

    def draw(self, context):
        layout = self.layout

        sc = context.space_data
        clip = sc.clip

        col = layout.column()
        col.active = clip.use_proxy

        col.label(text="Build Original:")

        row = col.row(align=True)
        row.prop(clip.proxy, "build_25", toggle=True)
        row.prop(clip.proxy, "build_50", toggle=True)
        row.prop(clip.proxy, "build_75", toggle=True)
        row.prop(clip.proxy, "build_100", toggle=True)

        col.label(text="Build Undistorted:")

        row = col.row(align=True)
        row.prop(clip.proxy, "build_undistorted_25", toggle=True)
        row.prop(clip.proxy, "build_undistorted_50", toggle=True)
        row.prop(clip.proxy, "build_undistorted_75", toggle=True)
        row.prop(clip.proxy, "build_undistorted_100", toggle=True)

        layout.use_property_split = True
        layout.use_property_decorate = False
        col = layout.column()
        col.prop(clip.proxy, "quality")

        col.use_property_split = False
        col.prop(clip, "use_proxy_custom_directory")
        if clip.use_proxy_custom_directory:
            col.prop(clip.proxy, "directory")
        col.use_property_split = True

        col.operator(
            "clip.rebuild_proxy",
            text="Build Proxy / Timecode" if clip.source == "MOVIE" else "Build Proxy",
            icon="MAKE_PROXY",
        )
        col.operator("clip.delete_proxy", text="Delete Proxy", icon="DELETE")

        if clip.source == "MOVIE":
            col2 = col.column()
            col2.prop(clip.proxy, "timecode", text="Timecode Index")

        col.separator()

        col.prop(sc.clip_user, "proxy_render_size", text="Proxy Size")


# -----------------------------------------------------------------------------
# Mask (similar code in space_image.py, keep in sync)

from bl_ui.properties_mask_common import (
    MASK_PT_mask,
    MASK_PT_layers,
    MASK_PT_spline,
    MASK_PT_point,
    MASK_PT_animation,
    MASK_PT_display,
    # MASK_PT_transforms, # bfa - former mask tools panel. Keeping code for compatibility reasons
    # MASK_PT_tools # bfa - former mask tools panel. Keeping code for compatibility reasons
)


class CLIP_PT_mask_layers(MASK_PT_layers, Panel):
    bl_space_type = "CLIP_EDITOR"
    bl_region_type = "UI"
    bl_category = "Mask"


class CLIP_PT_active_mask_spline(MASK_PT_spline, Panel):
    bl_space_type = "CLIP_EDITOR"
    bl_region_type = "UI"
    bl_category = "Mask"


class CLIP_PT_active_mask_point(MASK_PT_point, Panel):
    bl_space_type = "CLIP_EDITOR"
    bl_region_type = "UI"
    bl_category = "Mask"


class CLIP_PT_mask_animation(MASK_PT_animation, Panel):
    bl_space_type = "CLIP_EDITOR"
    bl_region_type = "UI"
    bl_category = "Mask"


class CLIP_PT_mask(MASK_PT_mask, Panel):
    bl_space_type = "CLIP_EDITOR"
    bl_region_type = "UI"
    bl_category = "Mask"


# bfa - former mask tools panel. Keeping code for compatibility reasons
# class CLIP_PT_tools_mask_transforms(MASK_PT_transforms, Panel):
#    bl_space_type = 'CLIP_EDITOR'
#    bl_region_type = 'TOOLS'
#    bl_category = "Mask"

# bfa - former mask tools panel. Keeping code for compatibility reasons
# class CLIP_PT_tools_mask_tools(MASK_PT_tools, Panel):
#     bl_space_type = 'CLIP_EDITOR'
#     bl_region_type = 'TOOLS'
#     bl_category = "Mask"


<<<<<<< HEAD
class CLIP_PT_mask_display(MASK_PT_display, Panel):
    bl_space_type = "CLIP_EDITOR"
    bl_region_type = "HEADER"


=======
>>>>>>> ea43fa08
# --- end mask ---


class CLIP_PT_footage(CLIP_PT_clip_view_panel, Panel):
    bl_space_type = "CLIP_EDITOR"
    bl_region_type = "UI"
    bl_category = "Footage"
    bl_label = "Footage Settings"
    bl_options = {"DEFAULT_CLOSED"}

    def draw(self, context):
        layout = self.layout
        layout.use_property_split = True
        layout.use_property_decorate = False

        sc = context.space_data
        clip = sc.clip

        col = layout.column()
        col.template_movieclip(sc, "clip", compact=True)
        col.prop(clip, "frame_start")
        col.prop(clip, "frame_offset")
        col.template_movieclip_information(sc, "clip", sc.clip_user)


class CLIP_PT_animation(CLIP_PT_clip_view_panel, Panel):
    bl_space_type = "CLIP_EDITOR"
    bl_region_type = "UI"
    bl_category = "Footage"
    bl_label = "Animation"

    def draw(self, context):
        layout = self.layout
        layout.use_property_split = True
        layout.use_property_decorate = False

        sc = context.space_data
        clip = sc.clip

        col = layout.column(align=True)
        anim.draw_action_and_slot_selector_for_id(col, clip)


class CLIP_PT_tools_scenesetup(Panel):
    bl_space_type = "CLIP_EDITOR"
    bl_region_type = "TOOLS"
    bl_label = "Scene Setup"
    bl_category = "Solve"

    @classmethod
    def poll(cls, context):
        sc = context.space_data
        clip = sc.clip

        return clip and sc.view == "CLIP" and sc.mode != "MASK"

    def draw(self, context):
        layout = self.layout

        layout.operator(
            "clip.set_viewport_background",
            text="  Set as Background",
            icon="BACKGROUND",
        )
        layout.operator("clip.setup_tracking_scene", text="  Setup Tracking Scene", icon="SETUP")


# Grease Pencil properties
class CLIP_PT_annotation(AnnotationDataPanel, CLIP_PT_clip_view_panel, Panel):
    bl_space_type = "CLIP_EDITOR"
    bl_region_type = "UI"
    bl_category = "View"
    bl_options = set()
    bl_options = {"DEFAULT_CLOSED"}

    # NOTE: this is just a wrapper around the generic GP Panel
    # But, this should only be visible in "clip" view


# Grease Pencil drawing tools
class CLIP_PT_tools_grease_pencil_draw(AnnotationDrawingToolsPanel, Panel):
    bl_space_type = "CLIP_EDITOR"
    bl_region_type = "TOOLS"


class CLIP_MT_view_zoom(Menu):
    bl_label = "Zoom"

    def draw(self, context):
        layout = self.layout
        from math import isclose

        current_zoom = context.space_data.zoom_percentage
        ratios = ((1, 8), (1, 4), (1, 2), (1, 1), (2, 1), (4, 1), (8, 1))

        for a, b in ratios:
            ratio = a / b
            percent = ratio * 100.0
            layout.operator(
                "clip.view_zoom_ratio",
                text="Zoom {:g}% ({:d}:{:d})".format(percent, a, b),  # BFA
                translate=False,
                icon="ZOOM_SET",  # BFA
            ).ratio = ratio

        layout.separator()
        layout.operator("clip.view_zoom_in")
        layout.operator("clip.view_zoom_out")
        layout.operator("clip.view_all", text="Zoom to Fit").fit_view = True


class CLIP_MT_view(Menu):
    bl_label = "View"

    def draw(self, context):
        layout = self.layout

        sc = context.space_data

        if sc.view == "CLIP":
            layout.prop(sc, "show_region_toolbar")
            layout.prop(sc, "show_region_ui")
            layout.prop(sc, "show_region_hud")
            layout.separator()
            # BFA - this menu has been heavily changed, options now in options panel and order same to view menus elsehwere
            layout.menu("CLIP_MT_view_annotations")
            layout.separator()
            if sc.mode == "MASK":
                layout.operator("clip.cursor_set", text="Set 2D Cursor", icon="CURSOR")
                layout.separator()

            layout.operator("clip.view_selected", icon="VIEW_SELECTED")
            layout.operator("clip.view_all", icon="VIEWALL")
            layout.operator("clip.view_all", text="View Fit", icon="VIEW_FIT").fit_view = True
            layout.operator("clip.view_center_cursor", icon="CENTERTOCURSOR")

            layout.separator()

            layout.operator("clip.view_zoom_in", text="Zoom In", icon="ZOOM_IN")
            layout.operator("clip.view_zoom_out", text="Zoom Out", icon="ZOOM_OUT")

            layout.separator()

            layout.menu("CLIP_MT_view_zoom")

        else:
            layout.operator_context = "INVOKE_REGION_PREVIEW"
            layout.operator("clip.graph_view_all")
            if sc.view == "GRAPH":
                layout.operator_context = "INVOKE_REGION_PREVIEW"
                layout.operator(
                    "clip.graph_center_current_frame",
                    text="Frame Selected",
                    icon="VIEW_SELECTED",
                )
                layout.operator("clip.graph_view_all", icon="VIEWALL")
                layout.separator()
                layout.operator("view2d.zoom_in", text="Zoom In", icon="ZOOM_IN")
                layout.operator("view2d.zoom_out", text="Zoom Out", icon="ZOOM_OUT")
                layout.operator_context = "INVOKE_DEFAULT"

            if sc.view == "DOPESHEET":
                layout.operator_context = "INVOKE_REGION_PREVIEW"
                layout.operator("clip.dopesheet_view_all", icon="VIEWALL")

                layout.separator()

                layout.operator("view2d.zoom_in", text="Zoom In", icon="ZOOM_IN")
                layout.operator("view2d.zoom_out", text="Zoom Out", icon="ZOOM_OUT")

                layout.operator_context = "INVOKE_DEFAULT"

        layout.separator()

        layout.menu("CLIP_MT_view_pie_menus")
        layout.menu("INFO_MT_area")


# BFA - Hidden legacy operators exposed to GUI
class CLIP_MT_view_annotations(Menu):
    bl_label = "Annotations (Legacy)"

    def draw(self, context):
        layout = self.layout

        layout.operator(
            "gpencil.annotate",
            text="Draw Annotation",
            icon="PAINT_DRAW",
        ).mode = "DRAW"
        layout.operator("gpencil.annotate", text="Draw Line Annotation", icon="PAINT_DRAW").mode = "DRAW_STRAIGHT"
        layout.operator("gpencil.annotate", text="Draw Polyline Annotation", icon="PAINT_DRAW").mode = "DRAW_POLY"
        layout.operator("gpencil.annotate", text="Erase Annotation", icon="ERASE").mode = "ERASER"

        layout.separator()

        layout.operator("gpencil.annotation_add", text="Add Annotation Layer", icon="ADD")
        layout.operator(
            "gpencil.annotation_active_frame_delete",
            text="Erase Annotation Active Keyframe",
            icon="DELETE",
        )


class CLIP_MT_view_pie_menus(Menu):
    bl_label = "Pie Menus"

    def draw(self, _context):
        layout = self.layout

        layout.operator("wm.call_menu_pie", text="Pivot", icon="MENU_PANEL").name = "CLIP_MT_pivot_pie"
        layout.operator("wm.call_menu_pie", text="Marker", icon="MENU_PANEL").name = "CLIP_MT_marker_pie"
        layout.operator("wm.call_menu_pie", text="Tracking", icon="MENU_PANEL").name = "CLIP_MT_tracking_pie"
        layout.operator(
            "wm.call_menu_pie", text="Reconstruction", icon="MENU_PANEL"
        ).name = "CLIP_MT_reconstruction_pie"
        layout.operator("wm.call_menu_pie", text="Solving", icon="MENU_PANEL").name = "CLIP_MT_solving_pie"
        layout.operator("wm.call_menu_pie", text="View", icon="MENU_PANEL").name = "CLIP_MT_view_pie"


class CLIP_MT_clip(Menu):
    bl_label = "Clip"
    bl_translation_context = i18n_contexts.id_movieclip

    def draw(self, context):
        layout = self.layout

        sc = context.space_data
        clip = sc.clip

        layout.operator("clip.open", icon="FILE_FOLDER")

        if clip:
            layout.operator("clip.set_scene_frames", icon="SET_FRAMES")
            layout.operator("clip.prefetch", icon="PREFETCH")
            layout.operator("clip.reload", icon="FILE_REFRESH")

            layout.separator()

            layout.operator("clip.set_viewport_background", icon="FILE_IMAGE")
            layout.operator("clip.setup_tracking_scene", icon="SCENE_DATA")


# BFA - not used
class CLIP_MT_proxy(Menu):
    bl_label = "Proxy"

    def draw(self, _context):
        layout = self.layout

        layout.operator("clip.rebuild_proxy", icon="MAKE_PROXY")
        layout.operator("clip.delete_proxy", icon="DELETE")


class CLIP_MT_track_motion(Menu):
    bl_label = "Track Motion"

    def draw(self, _context):
        layout = self.layout

        props = layout.operator("clip.track_markers", text="Backwards", icon="TRACKING_BACKWARDS_SINGLE")
        props.backwards = True
        props.sequence = True

        props = layout.operator("clip.track_markers", text="Frame Backwards", icon="TRACKING_BACKWARDS")
        props.backwards = True
        props.sequence = False

        props = layout.operator("clip.track_markers", text="Forwards", icon="TRACKING_FORWARDS")
        props.backwards = False
        props.sequence = True

        props = layout.operator("clip.track_markers", text="Frame Forwards", icon="TRACKING_FORWARDS_SINGLE")
        props.backwards = False
        props.sequence = False


class CLIP_MT_track_clear(Menu):
    bl_label = "Clear"

    def draw(self, _context):
        layout = self.layout

        props = layout.operator("clip.clear_track_path", text="Before", icon="TRACKING_CLEAR_BACKWARDS")
        props.clear_active = False
        props.action = "UPTO"

        props = layout.operator("clip.clear_track_path", text="After", icon="TRACKING_CLEAR_FORWARDS")
        props.clear_active = False
        props.action = "REMAINED"

        props = layout.operator("clip.clear_track_path", text="Track Path", icon="CLEAR")
        props.clear_active = False
        props.action = "ALL"

        layout.separator()

        layout.operator("clip.clear_solution", text="Solution", icon="CLEAN_CHANNELS")


class CLIP_MT_track_refine(Menu):
    bl_label = "Refine"

    def draw(self, _context):
        layout = self.layout

        props = layout.operator("clip.refine_markers", text="Backwards", icon="TRACKING_REFINE_BACKWARDS")
        props.backwards = True

        props = layout.operator("clip.refine_markers", text="Forwards", icon="TRACKING_REFINE_FORWARDS")
        props.backwards = False


class CLIP_MT_track_animation(Menu):
    bl_label = "Animation"

    def draw(self, _context):
        layout = self.layout

        layout.operator("clip.keyframe_insert", icon="KEYFRAMES_INSERT")
        layout.operator("clip.keyframe_delete", icon="KEYFRAMES_REMOVE")


class CLIP_MT_track_visibility(Menu):
    bl_label = "Show/Hide"

    def draw(self, _context):
        layout = self.layout

        layout.operator("clip.hide_tracks_clear", text="Show Hidden", icon="HIDE_OFF")
        layout.operator("clip.hide_tracks", text="Hide Selected", icon="HIDE_ON").unselected = False
        layout.operator("clip.hide_tracks", text="Hide Unselected", icon="HIDE_UNSELECTED").unselected = True


class CLIP_MT_track_cleanup(Menu):
    bl_label = "Clean Up"

    def draw(self, _context):
        layout = self.layout

        layout.operator("clip.clean_tracks", icon="X")
        layout.operator("clip.filter_tracks", icon="FILTER")


class CLIP_MT_track(Menu):
    bl_label = "Track"

    def draw(self, context):
        layout = self.layout

        clip = context.space_data.clip
        tracking_object = clip.tracking.objects.active

        layout.menu("CLIP_MT_track_transform")
        layout.menu("CLIP_MT_track_motion")
        layout.menu("CLIP_MT_track_clear")
        layout.menu("CLIP_MT_track_refine")

        layout.separator()

        layout.operator("clip.add_marker_move", text="Add Marker", icon="MARKER")
        layout.operator("clip.detect_features", icon="DETECT")
        layout.operator("clip.create_plane_track", icon="PLANETRACK")

        layout.separator()
        layout.operator("clip.new_image_from_plane_marker", icon="IMAGE_DATA")
        layout.operator("clip.update_image_from_plane_marker", icon="FILE_REFRESH")

        layout.separator()

        layout.operator(
            "clip.solve_camera",
            text=("Solve Camera Motion" if tracking_object.is_camera else "Solve Object Motion"),
            icon="OUTLINER_OB_CAMERA",
        )

        layout.separator()

        layout.operator("clip.join_tracks", icon="JOIN")
        layout.operator("clip.average_tracks", icon="AVERAGEISLANDSCALE")

        layout.separator()

        layout.operator("clip.copy_tracks", icon="COPYDOWN")
        layout.operator("clip.paste_tracks", icon="PASTEDOWN")

        layout.separator()

        layout.operator(
            "clip.track_settings_as_default",
            text="Copy Settings to Defaults",
            icon="SETTINGS",
        )
        layout.operator(
            "clip.track_settings_to_track",
            text="Apply Default Settings",
            icon="COPYDOWN",
        )

        layout.separator()

        layout.menu("CLIP_MT_track_animation")

        layout.separator()

        layout.menu("CLIP_MT_track_visibility")
        layout.menu("CLIP_MT_track_cleanup")

        layout.separator()

        layout.operator("clip.delete_track", icon="DELETE")
        layout.operator("clip.delete_marker", icon="DELETE")

        layout.menu("CLIP_MT_reconstruction")


class CLIP_MT_reconstruction(Menu):
    bl_label = "Reconstruction"

    def draw(self, _context):
        layout = self.layout

        layout.operator("clip.set_origin", icon="OBJECT_ORIGIN")
        layout.operator("clip.set_plane", text="Set Floor", icon="FLOOR").plane = "FLOOR"
        layout.operator("clip.set_plane", text="Set Wall", icon="WALL").plane = "WALL"

        layout.operator("clip.set_axis", text="Set X Axis", icon="X_ICON").axis = "X"
        layout.operator("clip.set_axis", text="Set Y Axis", icon="Y_ICON").axis = "Y"

        layout.operator("clip.set_scale", icon="TRANSFORM_SCALE")
        layout.operator("clip.apply_solution_scale", icon="APPLYSCALE")

        layout.separator()

        layout.operator("clip.track_to_empty", icon="LINKED")
        layout.operator("clip.bundles_to_mesh", icon="MARKER_TO_MESH")


class CLIP_MT_select_grouped(Menu):
    bl_label = "Select Grouped"

    def draw(self, _context):
        layout = self.layout

        layout.operator_enum("clip.select_grouped", "group")


class CLIP_MT_track_transform(Menu):
    bl_label = "Transform"

    def draw(self, context):
        layout = self.layout

        layout.operator("transform.translate", icon="TRANSFORM_MOVE")
        layout.operator("transform.rotate", icon="TRANSFORM_ROTATE")
        layout.operator("transform.resize", icon="TRANSFORM_SCALE")


class CLIP_MT_select(Menu):
    bl_label = "Select"

    def draw(self, _context):
        layout = self.layout

        layout.operator("clip.select_all", text="All", icon="SELECT_ALL").action = "SELECT"
        layout.operator("clip.select_all", text="None", icon="SELECT_NONE").action = "DESELECT"
        layout.operator("clip.select_all", text="Inverse", icon="INVERSE").action = "INVERT"

        layout.separator()

        layout.operator("clip.select_box", icon="BORDER_RECT")
        layout.operator("clip.select_circle", icon="CIRCLE_SELECT")
        layout.operator_menu_enum("clip.select_lasso", "mode")

        layout.separator()

        layout.menu("CLIP_MT_select_grouped", text="Grouped")

        layout.separator()

        layout.operator("clip.stabilize_2d_select", icon="SELECT_TRACKS")
        layout.operator("clip.stabilize_2d_rotation_select", icon="SELECT_TRACKS")


# BFA - not used
class CLIP_MT_select_graph(Menu):
    bl_label = "Select"

    def draw(self, _context):
        layout = self.layout

        layout.operator("clip.graph_select_all_markers", text="All", icon="SELECT_ALL").action = "SELECT"
        layout.operator("clip.graph_select_all_markers", text="None", icon="SELECT_NONE").action = "DESELECT"
        layout.operator("clip.graph_select_all_markers", text="Inverse", icon="INVERSE").action = "INVERT"


class CLIP_MT_select_grouped(Menu):
    bl_label = "Select Grouped"

    def draw(self, _context):
        layout = self.layout

        layout.operator("clip.select_grouped", text="Keyframed", icon="HAND").group = "KEYFRAMED"
        layout.operator("clip.select_grouped", text="Estimated", icon="HAND").group = "ESTIMATED"
        layout.operator("clip.select_grouped", text="Tracked", icon="HAND").group = "TRACKED"
        layout.operator("clip.select_grouped", text="Locked", icon="HAND").group = "LOCKED"
        layout.operator("clip.select_grouped", text="Disabled", icon="HAND").group = "DISABLED"
        layout.operator("clip.select_grouped", text="Same Color", icon="HAND").group = "COLOR"
        layout.operator("clip.select_grouped", text="Failed", icon="HAND").group = "FAILED"


class CLIP_MT_tracking_context_menu(Menu):
    bl_label = "Context Menu"

    @classmethod
    def poll(cls, context):
        return context.space_data.clip

    def draw(self, context):
        layout = self.layout

        mode = context.space_data.mode

        if mode == "TRACKING":
            layout.operator("clip.track_settings_to_track", icon="COPYDOWN")
            layout.operator(
                "clip.track_settings_as_default",
                text="Copy from Active Track",
                icon="SETTINGS",
            )

            layout.separator()

            layout.operator("clip.track_copy_color", icon="COPY_ID")

            layout.separator()

            layout.operator("clip.copy_tracks", icon="COPYDOWN")
            layout.operator("clip.paste_tracks", icon="PASTEDOWN")

            layout.separator()

            layout.operator("clip.disable_markers", text="Disable Markers", icon="HIDE_ON").action = "DISABLE"
            layout.operator("clip.disable_markers", text="Enable Markers", icon="HIDE_OFF").action = "ENABLE"

            layout.separator()

            layout.operator("clip.hide_tracks", icon="HIDE_ON")
            layout.operator("clip.hide_tracks_clear", text="Show Tracks", icon="HIDE_OFF")

            layout.separator()

            layout.operator("clip.lock_tracks", text="Lock Tracks", icon="LOCKED").action = "LOCK"
            layout.operator("clip.lock_tracks", text="Unlock Tracks", icon="UNLOCKED").action = "UNLOCK"

            layout.separator()

            layout.operator("clip.join_tracks", icon="JOIN")
            layout.operator("clip.average_tracks", icon="AVERAGEISLANDSCALE")

            layout.separator()

            layout.operator("clip.delete_track", icon="DELETE")

        elif mode == "MASK":
            layout.operator(
                "mask.add_vertex_slide",
                text="Add Vertex and Slide",
                icon="SLIDE_VERTEX",
            )

            layout.separator()

            from .properties_mask_common import draw_mask_context_menu

            draw_mask_context_menu(layout, context)


class CLIP_MT_plane_track_image_context_menu(Menu):
    bl_label = "Plane Track Image Specials"

    def draw(self, _context):
        layout = self.layout

        layout.operator("clip.new_image_from_plane_marker")
        layout.operator("clip.update_image_from_plane_marker")


class CLIP_PT_camera_presets(PresetPanel, Panel):
    """Predefined tracking camera intrinsics"""

    bl_label = "Camera Presets"
    preset_subdir = "tracking_camera"
    preset_operator = "script.execute_preset"
    preset_add_operator = "clip.camera_preset_add"


class CLIP_PT_track_color_presets(PresetPanel, Panel):
    """Predefined track color"""

    bl_label = "Color Presets"
    preset_subdir = "tracking_track_color"
    preset_operator = "script.execute_preset"
    preset_add_operator = "clip.track_color_preset_add"


class CLIP_PT_tracking_settings_presets(PresetPanel, Panel):
    """Predefined tracking settings"""

    bl_label = "Tracking Presets"
    preset_subdir = "tracking_settings"
    preset_operator = "script.execute_preset"
    preset_add_operator = "clip.tracking_settings_preset_add"


class CLIP_MT_stabilize_2d_context_menu(Menu):
    bl_label = "Translation Track Specials"

    def draw(self, _context):
        layout = self.layout

        layout.operator("clip.stabilize_2d_select")


class CLIP_MT_stabilize_2d_rotation_context_menu(Menu):
    bl_label = "Rotation Track Specials"

    def draw(self, _context):
        layout = self.layout

        layout.operator("clip.stabilize_2d_rotation_select")


class CLIP_MT_pivot_pie(Menu):
    bl_label = "Pivot Point"

    def draw(self, context):
        layout = self.layout
        pie = layout.menu_pie()

        pie.prop_enum(context.space_data, "pivot_point", value="BOUNDING_BOX_CENTER")
        pie.prop_enum(context.space_data, "pivot_point", value="CURSOR")
        pie.prop_enum(context.space_data, "pivot_point", value="INDIVIDUAL_ORIGINS")
        pie.prop_enum(context.space_data, "pivot_point", value="MEDIAN_POINT")


class CLIP_MT_marker_pie(Menu):
    # Settings for the individual markers
    bl_label = "Marker Settings"

    @classmethod
    def poll(cls, context):
        space = context.space_data
        return space.mode == "TRACKING" and space.clip

    def draw(self, context):
        clip = context.space_data.clip
        tracks = getattr(getattr(clip, "tracking", None), "tracks", None)
        track_active = tracks.active if tracks else None

        layout = self.layout
        pie = layout.menu_pie()
        # Use Location Tracking
        props = pie.operator("wm.context_set_enum", text="Location")
        props.data_path = "space_data.clip.tracking.tracks.active.motion_model"
        props.value = "Loc"
        # Use Affine Tracking
        props = pie.operator("wm.context_set_enum", text="Affine")
        props.data_path = "space_data.clip.tracking.tracks.active.motion_model"
        props.value = "Affine"
        # Copy Settings From Active To Selected
        pie.operator("clip.track_settings_to_track", icon="COPYDOWN")
        # Make Settings Default
        pie.operator(
            "clip.track_settings_as_default",
            text="Copy from Active Track",
            icon="SETTINGS",
        )
        if track_active:
            # Use Normalization
            pie.prop(track_active, "use_normalization", text="Normalization")
            # Use Brute Force
            pie.prop(track_active, "use_brute", text="Use Brute Force")
            # Match Keyframe
            props = pie.operator("wm.context_set_enum", text="Match Previous", icon="KEYFRAME_HLT")
            props.data_path = "space_data.clip.tracking.tracks.active.pattern_match"
            props.value = "PREV_FRAME"
            # Match Previous Frame
            props = pie.operator("wm.context_set_enum", text="Match Keyframe", icon="KEYFRAME")
            props.data_path = "space_data.clip.tracking.tracks.active.pattern_match"
            props.value = "KEYFRAME"


class CLIP_MT_tracking_pie(Menu):
    # Tracking Operators
    bl_label = "Tracking"
    bl_translation_context = i18n_contexts.id_movieclip

    @classmethod
    def poll(cls, context):
        space = context.space_data
        return space.mode == "TRACKING" and space.clip

    def draw(self, _context):
        layout = self.layout

        pie = layout.menu_pie()
        # Track Backwards
        props = pie.operator("clip.track_markers", icon="TRACKING_BACKWARDS")
        props.backwards = True
        props.sequence = True
        # Track Forwards
        props = pie.operator("clip.track_markers", icon="TRACKING_FORWARDS")
        props.backwards = False
        props.sequence = True
        # Disable Marker
        pie.operator("clip.disable_markers", icon="HIDE_OFF").action = "TOGGLE"
        # Detect Features
        pie.operator("clip.detect_features", icon="ZOOM_SELECTED")
        # Clear Path Backwards
        pie.operator("clip.clear_track_path", icon="TRACKING_CLEAR_BACKWARDS").action = "UPTO"
        # Clear Path Forwards
        pie.operator("clip.clear_track_path", icon="TRACKING_CLEAR_FORWARDS").action = "REMAINED"
        # Refine Backwards
        pie.operator("clip.refine_markers", icon="TRACKING_REFINE_BACKWARDS").backwards = True
        # Refine Forwards
        pie.operator("clip.refine_markers", icon="TRACKING_REFINE_FORWARDS").backwards = False


class CLIP_MT_solving_pie(Menu):
    # Operators to solve the scene
    bl_label = "Solving"

    @classmethod
    def poll(cls, context):
        space = context.space_data
        return space.mode == "TRACKING" and space.clip

    def draw(self, context):
        clip = context.space_data.clip
        settings = getattr(getattr(clip, "tracking", None), "settings", None)

        layout = self.layout
        pie = layout.menu_pie()
        # Clear Solution
        pie.operator("clip.clear_solution", icon="FILE_REFRESH")
        # Solve Camera
        pie.operator("clip.solve_camera", text="Solve Camera", icon="OUTLINER_OB_CAMERA")
        # Use Tripod Solver
        if settings:
            pie.prop(settings, "use_tripod_solver", text="Tripod Solver")
        # create Plane Track
        pie.operator("clip.create_plane_track", icon="MATPLANE")
        # Set Keyframe A
        pie.operator(
            "clip.set_solver_keyframe",
            text="Set Keyframe A",
            icon="KEYFRAME",
        ).keyframe = "KEYFRAME_A"
        # Set Keyframe B
        pie.operator(
            "clip.set_solver_keyframe",
            text="Set Keyframe B",
            icon="KEYFRAME",
        ).keyframe = "KEYFRAME_B"
        # Clean Tracks
        props = pie.operator("clip.clean_tracks", icon="X")
        props.frames = 15
        props.error = 2
        # Filter Tracks
        pie.operator("clip.filter_tracks", icon="FILTER")


class CLIP_MT_reconstruction_pie(Menu):
    # Scene Reconstruction
    bl_label = "Reconstruction"

    @classmethod
    def poll(cls, context):
        space = context.space_data
        return space.mode == "TRACKING" and space.clip

    def draw(self, _context):
        layout = self.layout
        pie = layout.menu_pie()
        # Set Active Clip As Viewport Background
        pie.operator("clip.set_viewport_background", text="Set Viewport Background", icon="FILE_IMAGE")
        # Setup Tracking Scene
        pie.operator("clip.setup_tracking_scene", text="Setup Tracking Scene", icon="SCENE_DATA")
        # Setup Floor
        pie.operator("clip.set_plane", text="Set Floor", icon="AXIS_TOP")
        # Set Origin
        pie.operator("clip.set_origin", text="Set Origin", icon="OBJECT_ORIGIN")
        # Set X Axis
        pie.operator("clip.set_axis", text="Set X Axis", icon="AXIS_FRONT").axis = "X"
        # Set Y Axis
        pie.operator("clip.set_axis", text="Set Y Axis", icon="AXIS_SIDE").axis = "Y"
        # Set Scale
        pie.operator("clip.set_scale", text="Set Scale", icon="ARROW_LEFTRIGHT")
        # Apply Solution Scale
        pie.operator("clip.apply_solution_scale", icon="ARROW_LEFTRIGHT")


class CLIP_MT_view_pie(Menu):
    bl_label = "View"

    @classmethod
    def poll(cls, context):
        space = context.space_data

        # View operators are not yet implemented in Dope-sheet mode.
        return space.view != "DOPESHEET"

    def draw(self, context):
        layout = self.layout
        sc = context.space_data

        pie = layout.menu_pie()

        if sc.view == "CLIP":
            pie.operator("clip.view_all")
            pie.operator("clip.view_selected", icon="ZOOM_SELECTED")

            if sc.mode == "MASK":
                pie.operator("clip.view_center_cursor")
                pie.separator()
            else:
                # Add spaces so items stay in the same position through all modes.
                pie.separator()
                pie.separator()

            pie.operator("clip.view_all", text="Frame All Fit").fit_view = True

        if sc.view == "GRAPH":
            pie.operator_context = "INVOKE_REGION_PREVIEW"
            pie.operator("clip.graph_view_all")
            pie.separator()
            pie.operator("clip.graph_center_current_frame")


class CLIP_PT_overlay_display(Panel):
    bl_space_type = 'CLIP_EDITOR'
    bl_region_type = 'HEADER'
    bl_label = "Marker Display"
    bl_parent_id = "CLIP_PT_overlay"

    def draw(self, context):
        layout = self.layout

        view = context.space_data

        row = layout.row()

        col = row.column()
        col.prop(view, "show_marker_pattern", text="Pattern")
        col.prop(view, "show_marker_search", text="Search")

        col.prop(view, "show_track_path", text="Path")
        col = col.column()
        col.active = view.show_track_path
        col.prop(view, "path_length", text="Length")

        col = row.column()
        col.prop(view, "show_disabled", text="Show Disabled")
        col.prop(view, "show_names", text="Info")

        if view.mode != 'MASK':
            col.prop(view, "show_bundles", text="3D Markers")
        col.prop(view, "show_tiny_markers", text="Display Thin")


class CLIP_PT_overlay_mask(MASK_PT_display, Panel):
    bl_space_type = 'CLIP_EDITOR'
    bl_region_type = 'HEADER'
    bl_parent_id = "CLIP_PT_overlay"

    @classmethod
    def poll(cls, context):
        sc = context.space_data

        return sc.mode == 'MASK'


class CLIP_PT_overlay_guides(Panel):
    bl_space_type = 'CLIP_EDITOR'
    bl_region_type = 'HEADER'
    bl_parent_id = "CLIP_PT_overlay"
    bl_label = "Guides"

    def draw(self, context):
        layout = self.layout
        sc = context.space_data
        overlay = sc.overlay

        col = layout.column()
        col.prop(sc, "show_grid", text="Distortion Grid")
        col.prop(overlay, "show_cursor", text="Cursor")
        col.prop(sc, "show_annotation", text="Annotations")


class CLIP_PT_overlay(Panel):
    bl_space_type = 'CLIP_EDITOR'
    bl_region_type = 'HEADER'
    bl_label = "Overlays"
    bl_ui_units_x = 13

    def draw(self, _context):
        layout = self.layout
        layout.label(text="Viewport Overlays")


class CLIP_PT_gizmo_display(Panel):
    bl_space_type = "CLIP_EDITOR"
    bl_region_type = "HEADER"
    bl_label = "Gizmos"
    bl_ui_units_x = 8

    def draw(self, context):
        layout = self.layout

        view = context.space_data

        col = layout.column()
        col.label(text="Viewport Gizmos")
        col.separator()

        col.active = view.show_gizmo
        colsub = col.column()
        colsub.prop(view, "show_gizmo_navigate", text="Navigate")


classes = (
    CLIP_PT_options,  # BFA
    CLIP_UL_tracking_objects,
    CLIP_PT_proportional_edit,
    CLIP_HT_header,
    CLIP_PT_display,
    CLIP_PT_clip_display,
    CLIP_MT_tracking_editor_menus,
    CLIP_GRAPH_MT_select,  # BFA
    CLIP_GRAPH_MT_graph,  # BFA
    CLIP_MT_masking_editor_menus,
    CLIP_PT_track,
    CLIP_PT_tools_clip,
    CLIP_PT_tools_marker,
    CLIP_PT_tracking_settings,
    CLIP_PT_tracking_settings_extras,
    CLIP_PT_tools_tracking,
    CLIP_PT_tools_plane_tracking,
    CLIP_PT_tools_solve,
    CLIP_PT_tools_cleanup,
    CLIP_PT_tools_geometry,
    CLIP_PT_tools_orientation,
    CLIP_PT_tools_object,
    CLIP_PT_objects,
    CLIP_PT_plane_track,
    CLIP_PT_track_settings,
    CLIP_PT_track_settings_extras,
    CLIP_PT_tracking_camera,
    CLIP_PT_tracking_lens,
    CLIP_PT_marker,
    CLIP_PT_proxy,
    CLIP_PT_footage,
    CLIP_PT_animation,
    CLIP_PT_stabilization,
    CLIP_PT_2d_cursor,
    CLIP_PT_mask,
    CLIP_PT_mask_layers,
    CLIP_PT_active_mask_spline,
    CLIP_PT_active_mask_point,
    # CLIP_PT_tools_mask_transforms, # bfa - former mask tools panel. Keeping code for compatibility reasons
    # CLIP_PT_tools_mask_tools, # bfa - former mask tools panel. Keeping code for compatibility reasons
    CLIP_PT_mask_animation,
    CLIP_PT_tools_scenesetup,
    CLIP_PT_annotation,
    CLIP_PT_tools_grease_pencil_draw,
    CLIP_MT_view_zoom,
    CLIP_MT_view,
    CLIP_MT_view_annotations,  # BFA - menu
    CLIP_MT_view_pie_menus,  # BFA - menu
    CLIP_MT_clip,
    # CLIP_MT_proxy # BFA - not used
    CLIP_MT_reconstruction,
    CLIP_MT_track,
    CLIP_MT_track_transform,
    CLIP_MT_track_motion,
    CLIP_MT_track_clear,
    CLIP_MT_track_refine,
    CLIP_MT_track_animation,
    CLIP_MT_track_visibility,
    CLIP_MT_track_cleanup,
    CLIP_MT_select,
    CLIP_MT_select_graph,
    CLIP_MT_select_grouped,
    CLIP_MT_tracking_context_menu,
    CLIP_MT_plane_track_image_context_menu,
    CLIP_PT_camera_presets,
    CLIP_PT_track_color_presets,
    CLIP_PT_tracking_settings_presets,
    CLIP_MT_stabilize_2d_context_menu,
    CLIP_MT_stabilize_2d_rotation_context_menu,
    CLIP_MT_pivot_pie,
    CLIP_MT_marker_pie,
    CLIP_MT_tracking_pie,
    CLIP_MT_reconstruction_pie,
    CLIP_MT_solving_pie,
    CLIP_MT_view_pie,
    CLIP_PT_overlay,
    CLIP_PT_overlay_guides,
    CLIP_PT_overlay_mask,
    CLIP_PT_overlay_display,
    CLIP_PT_gizmo_display,
)

if __name__ == "__main__":  # only for live edit.
    from bpy.utils import register_class

    for cls in classes:
        register_class(cls)<|MERGE_RESOLUTION|>--- conflicted
+++ resolved
@@ -49,47 +49,6 @@
         pass
 
 
-<<<<<<< HEAD
-class CLIP_PT_marker_display(Panel):
-    bl_space_type = "CLIP_EDITOR"
-    bl_region_type = "HEADER"
-    bl_label = "Marker Display"
-    bl_parent_id = "CLIP_PT_display"
-    bl_ui_units_x = 13
-
-    def draw(self, context):
-        layout = self.layout
-
-        view = context.space_data
-
-        row = layout.row()
-
-        col = row.column()
-        col.prop(view, "show_marker_pattern", text="Pattern")
-        col.prop(view, "show_marker_search", text="Search")
-        col.prop(view, "show_disabled", text="Show Disabled")
-        # BFA - moved below
-
-        col = row.column()
-        col.prop(view, "show_names", text="Info")
-
-        if view.mode != "MASK":
-            col.prop(view, "show_bundles", text="3D Markers")
-        col.prop(view, "show_tiny_markers", text="Display Thin")
-
-        split = layout.split(factor=0.4)
-        split.use_property_split = False
-        split.prop(view, "show_track_path", text="Path")
-        split.alignment = "LEFT"
-        if view.show_track_path:
-            split.use_property_split = False
-            split.prop(view, "path_length", text="Length")
-        else:
-            split.label(icon="DISCLOSURE_TRI_RIGHT")
-
-
-=======
->>>>>>> ea43fa08
 class CLIP_PT_clip_display(Panel):
     bl_space_type = "CLIP_EDITOR"
     bl_region_type = "HEADER"
@@ -260,12 +219,9 @@
         row.template_ID(sc, "clip", open="clip.open")
 
         if clip:
-<<<<<<< HEAD
-=======
             row = layout.row()
             row.template_ID(sc, "mask", new="mask.new")
 
->>>>>>> ea43fa08
             layout.prop(sc, "pivot_point", text="", icon_only=True)
 
             row = layout.row(align=True)
@@ -295,13 +251,10 @@
         layout = self.layout
 
         sc = context.space_data
-<<<<<<< HEAD
-=======
         overlay = sc.overlay
 
         layout.template_header()
 
->>>>>>> ea43fa08
         layout.prop(sc, "mode", text="")
         if sc.mode == "TRACKING":
             layout.prop(sc, "view", text="")
@@ -1472,14 +1425,6 @@
 #     bl_category = "Mask"
 
 
-<<<<<<< HEAD
-class CLIP_PT_mask_display(MASK_PT_display, Panel):
-    bl_space_type = "CLIP_EDITOR"
-    bl_region_type = "HEADER"
-
-
-=======
->>>>>>> ea43fa08
 # --- end mask ---
 
 
