--- conflicted
+++ resolved
@@ -696,19 +696,9 @@
         col = layout.column(align=True)
         col.scale_y = 2.0
 
-<<<<<<< HEAD
         col.operator("clip.solve_camera",
                      text="Solve Camera Motion" if tracking_object.is_camera
                      else "Solve Object Motion", icon="MOTIONPATHS_CALCULATE")
-=======
-        col.operator(
-            "clip.solve_camera",
-            text=(
-                "Solve Camera Motion" if tracking_object.is_camera else
-                "Solve Object Motion"
-            ),
-        )
->>>>>>> c833379b
 
 
 class CLIP_PT_tools_cleanup(CLIP_PT_tracking_panel, Panel):
