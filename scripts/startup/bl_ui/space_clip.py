# SPDX-FileCopyrightText: 2011-2023 Blender Authors
#
# SPDX-License-Identifier: GPL-2.0-or-later

import bpy
from bpy.types import Panel, Header, Menu, UIList
from bpy.app.translations import (
    pgettext_iface as iface_,
    pgettext_rpt as rpt_,
    contexts as i18n_contexts,
)
from bl_ui.utils import PresetPanel
from bl_ui.properties_grease_pencil_common import (
    AnnotationDrawingToolsPanel,
    AnnotationDataPanel,
)


class CLIP_UL_tracking_objects(UIList):
    def draw_item(self, _context, layout, _data, item, _icon,
                  _active_data, _active_propname, _index):
        # assert(isinstance(item, bpy.types.MovieTrackingObject)
        tobj = item
        if self.layout_type in {'DEFAULT', 'COMPACT'}:
            layout.prop(tobj, "name", text="", emboss=False,
                        icon='CAMERA_DATA' if tobj.is_camera
                        else 'OBJECT_DATA')
        elif self.layout_type == 'GRID':
            layout.alignment = 'CENTER'
            layout.label(text="",
                         icon='CAMERA_DATA' if tobj.is_camera
                         else 'OBJECT_DATA')


class CLIP_PT_display(Panel):
    bl_space_type = 'CLIP_EDITOR'
    bl_region_type = 'HEADER'
    bl_label = "Clip Display"
    bl_ui_units_x = 13

    def draw(self, context):
        pass


class CLIP_PT_marker_display(Panel):
    bl_space_type = 'CLIP_EDITOR'
    bl_region_type = 'HEADER'
    bl_label = "Marker Display"
    bl_parent_id = "CLIP_PT_display"
    bl_ui_units_x = 13

    def draw(self, context):
        layout = self.layout

        view = context.space_data

        row = layout.row()

        col = row.column()
        col.prop(view, "show_marker_pattern", text="Pattern")
        col.prop(view, "show_marker_search", text="Search")
        col.prop(view, "show_disabled", text="Show Disabled")

        col = row.column()
        col.prop(view, "show_names", text="Info")

        if view.mode != 'MASK':
            col.prop(view, "show_bundles", text="3D Markers")
        col.prop(view, "show_tiny_markers", text="Display Thin")

        split = layout.split(factor=.4)
        split.use_property_split = False
        split.prop(view, "show_track_path", text="Path")
        split.alignment = 'LEFT'
        if view.show_track_path:
            split.use_property_split = False
            split.prop(view, "path_length", text="Length")
        else:
            split.label(icon='DISCLOSURE_TRI_RIGHT')


class CLIP_PT_clip_display(Panel):
    bl_space_type = 'CLIP_EDITOR'
    bl_region_type = 'HEADER'
    bl_label = "Clip Display"
    bl_parent_id = "CLIP_PT_display"
    bl_ui_units_x = 13

    def draw(self, context):
        layout = self.layout

        sc = context.space_data

        col = layout.column(align=True)

        row = layout.row(align=True)
        row.prop(sc, "show_red_channel", text="R", toggle=True)
        row.prop(sc, "show_green_channel", text="G", toggle=True)
        row.prop(sc, "show_blue_channel", text="B", toggle=True)
        row.separator()
        row.prop(sc, "use_grayscale_preview", text="B/W", toggle=True)
        row.separator()
        row.prop(sc, "use_mute_footage", text="", icon='HIDE_OFF', toggle=True)

        layout.separator()

        row = layout.row()
        col = row.column()
        col.prop(sc.clip_user, "use_render_undistorted", text="Render Undistorted")
        col.prop(sc, "show_metadata")

        col = row.column()
        col.prop(sc, "show_stable", text="Show Stable")
        col.prop(sc, "show_grid", text="Grid")
        col.prop(sc, "use_manual_calibration", text="Calibration")

        clip = sc.clip
        if clip:
            col = layout.column()
            col.prop(clip, "display_aspect", text="Display Aspect Ratio")


class CLIP_HT_header(Header):
    bl_space_type = 'CLIP_EDITOR'

    def _draw_tracking(self, context):
        layout = self.layout

        sc = context.space_data
        clip = sc.clip

        CLIP_MT_tracking_editor_menus.draw_collapsible(context, layout)

        # layout.separator_spacer()

        row = layout.row()
        if sc.view == 'CLIP':
            row.template_ID(sc, "clip", open="clip.open")
        else:
            row = layout.row(align=True)
            props = row.operator("clip.refine_markers", text="", icon='TRACKING_REFINE_BACKWARDS')
            props.backwards = True
            row.separator()

            props = row.operator("clip.clear_track_path", text="", icon='TRACKING_CLEAR_BACKWARDS')
            props.action = 'UPTO'
            row.separator()

            props = row.operator("clip.track_markers", text="", icon='TRACKING_BACKWARDS_SINGLE')
            props.backwards = True
            props.sequence = False
            props = row.operator("clip.track_markers", text="",
                                 icon='TRACKING_BACKWARDS')
            props.backwards = True
            props.sequence = True
            props = row.operator("clip.track_markers", text="", icon='TRACKING_FORWARDS')
            props.backwards = False
            props.sequence = True
            props = row.operator("clip.track_markers", text="", icon='TRACKING_FORWARDS_SINGLE')
            props.backwards = False
            props.sequence = False
            row.separator()

            props = row.operator("clip.clear_track_path", text="", icon='TRACKING_CLEAR_FORWARDS')
            props.action = 'REMAINED'
            row.separator()

            props = row.operator("clip.refine_markers", text="", icon='TRACKING_REFINE_FORWARDS')
            props.backwards = False

        layout.separator_spacer()

        if clip:
            tracking = clip.tracking
            active_object = tracking.objects.active

            if sc.view == 'CLIP':
                r = active_object.reconstruction

                if r.is_valid and sc.view == 'CLIP':
                    layout.label(text=rpt_("Solve error: %.2f px") %
                                 (r.average_error),
                                 translate=False)

                row = layout.row()
                row.prop(sc, "pivot_point", text="", icon_only=True)
                row = layout.row(align=True)
                icon = 'LOCKED' if sc.lock_selection else 'UNLOCKED'
                row.operator("clip.lock_selection_toggle", icon=icon, text="", depress=sc.lock_selection)
                row.popover(panel='CLIP_PT_display')

            elif sc.view == 'GRAPH':
                row = layout.row(align=True)
                row.prop(sc, "show_graph_only_selected", text="")
                row.prop(sc, "show_graph_hidden", text="")

                row = layout.row(align=True)

                sub = row.row(align=True)
                sub.active = clip.tracking.reconstruction.is_valid
                sub.prop(sc, "show_graph_frames", icon='SEQUENCE', text="")

                row.prop(sc, "show_graph_tracks_motion", icon='GRAPH', text="")
                row.prop(sc, "show_graph_tracks_error", icon='ANIM_DATA', text="")
                row.popover(panel="CLIP_PT_options", text="Options")

            elif sc.view == 'DOPESHEET':
                dopesheet = tracking.dopesheet

                row = layout.row(align=True)
                row.prop(dopesheet, "show_only_selected", text="")
                row.prop(dopesheet, "show_hidden", text="")

                row = layout.row(align=True)
                row.prop(dopesheet, "sort_method", text="")
                row.prop(
                    dopesheet,
                    "use_invert_sort",
                    text="",
                    icon='SORT_DESC' if dopesheet.use_invert_sort else 'SORT_ASC',
                    toggle=True)
                row = layout.row(align=True)
                row.popover(panel="CLIP_PT_options", text="Options")

    def _draw_masking(self, context):
        layout = self.layout

        tool_settings = context.tool_settings
        sc = context.space_data
        clip = sc.clip

        CLIP_MT_masking_editor_menus.draw_collapsible(context, layout)

        layout.separator_spacer()

        row = layout.row()
        row.template_ID(sc, "clip", open="clip.open")

        layout.separator_spacer()

        if clip:

            layout.prop(sc, "pivot_point", text="", icon_only=True)

            row = layout.row(align=True)
            row.prop(tool_settings, "use_proportional_edit_mask", text="", icon_only=True)
            sub = row.row(align=True)
            if tool_settings.use_proportional_edit_mask:
                sub.prop_with_popover(
                    tool_settings,
                    "proportional_edit_falloff",
                    text="",
                    icon_only=True,
                    panel="CLIP_PT_proportional_edit",
                )

            row = layout.row()
            row.template_ID(sc, "mask", new="mask.new")
            row.popover(panel='CLIP_PT_mask_display')
            row = layout.row(align=True)
            icon = 'LOCKED' if sc.lock_selection else 'UNLOCKED'
            row.operator("clip.lock_selection_toggle", icon=icon, text="", depress=sc.lock_selection)
            row.popover(panel='CLIP_PT_display')

    def draw(self, context):
        layout = self.layout

        sc = context.space_data

        ALL_MT_editormenu_clip.draw_hidden(context, layout)  # bfa - show hide the editormenu, editor suffix is needed.

        layout.prop(sc, "mode", text="")
        if sc.mode == 'TRACKING':
            layout.prop(sc, "view", text="")
            self._draw_tracking(context)
        else:
            self._draw_masking(context)

        # Gizmo toggle & popover.
        row = layout.row(align=True)
        row.prop(sc, "show_gizmo", icon='GIZMO', text="")
        sub = row.row(align=True)
        sub.active = sc.show_gizmo
        sub.popover(panel="CLIP_PT_gizmo_display", text="")


class CLIP_PT_proportional_edit(Panel):
    bl_space_type = 'CLIP_EDITOR'
    bl_region_type = 'HEADER'
    bl_label = "Proportional Editing"
    bl_ui_units_x = 8

    def draw(self, context):
        layout = self.layout
        tool_settings = context.tool_settings
        col = layout.column()
        col.active = tool_settings.use_proportional_edit_mask

        col.prop(tool_settings, "proportional_edit_falloff", expand=True)
        col.prop(tool_settings, "proportional_size")


class CLIP_PT_options(Panel):
    bl_space_type = 'CLIP_EDITOR'
    bl_region_type = 'HEADER'
    bl_label = "Options"

    def draw(self, context):
        layout = self.layout

        sc = context.space_data
        col = layout.column(align=True)
        col.prop(sc, "show_seconds")
        col.prop(sc, "show_locked_time")


# bfa - show hide the editormenu, editor suffix is needed.
class ALL_MT_editormenu_clip(Menu):
    bl_label = ""

    def draw(self, context):
        self.draw_menus(self.layout, context)

    @staticmethod
    def draw_menus(layout, context):

        row = layout.row(align=True)
        row.template_header()  # editor type menus


class CLIP_MT_tracking_editor_menus(Menu):
    bl_idname = "CLIP_MT_tracking_editor_menus"
    bl_label = ""

    def draw(self, context):
        layout = self.layout
        sc = context.space_data
        clip = sc.clip
        layout.menu("SCREEN_MT_user_menu", text="Quick")  # Quick favourites menu
        layout.menu("CLIP_MT_view")

        if sc.view == 'CLIP':
            if clip:
                layout.menu("CLIP_MT_select")
                layout.menu("CLIP_MT_clip")
                layout.menu("CLIP_MT_track")
            else:
                layout.menu("CLIP_MT_clip")

        if sc.view == 'GRAPH':
            if clip:
                layout.menu("CLIP_GRAPH_MT_select")
                layout.menu("CLIP_GRAPH_MT_graph")


class CLIP_GRAPH_MT_select(Menu):
    bl_label = "Select"

    def draw(self, context):
        layout = self.layout

        layout.operator_context = 'INVOKE_REGION_PREVIEW'

        layout.operator("clip.graph_select_all_markers", text="All", icon='SELECT_ALL').action = 'SELECT'

        layout.operator("clip.graph_select_all_markers", text="None", icon='SELECT_NONE').action = 'DESELECT'
        layout.operator("clip.graph_select_all_markers", text="Invert", icon='INVERSE').action = 'INVERT'

        layout.separator()

        layout.operator("clip.graph_select_box", icon='BORDER_RECT')


class CLIP_GRAPH_MT_graph(Menu):
    bl_label = "Graph"

    def draw(self, context):
        layout = self.layout

        layout.operator_context = 'INVOKE_REGION_PREVIEW'

        layout.operator("clip.graph_delete_curve", icon='DELETE')
        layout.operator("clip.graph_delete_knot", icon='DELETE')

        layout.separator()

        props = layout.operator("clip.clear_track_path", text="Clear Track Path Remained", icon='CLEAN_CHANNELS')
        props.action = 'REMAINED'
        props.clear_active = True

        props = layout.operator("clip.clear_track_path", text="Clear Track Path Up To", icon='CLEAN_CHANNELS')
        props.action = 'UPTO'
        props.clear_active = True

        props = layout.operator("clip.clear_track_path", text="Clear Track Path All", icon='CLEAN_CHANNELS')
        props.action = 'ALL'
        props.clear_active = True

        layout.separator()

        layout.operator("clip.graph_disable_markers", icon='MARKER_HLT').action = 'TOGGLE'

        layout.separator()

        layout.operator("transform.translate", icon='TRANSFORM_MOVE')
        layout.operator("transform.rotate", icon='TRANSFORM_ROTATE')
        layout.operator("transform.resize", icon='TRANSFORM_SCALE')


class CLIP_MT_masking_editor_menus(Menu):

    bl_idname = "CLIP_MT_masking_editor_menus"
    bl_label = ""

    def draw(self, context):
        layout = self.layout
        sc = context.space_data
        clip = sc.clip

        layout.menu("SCREEN_MT_user_menu", text="Quick")  # Quick favourites menu
        layout.menu("CLIP_MT_view")

        if clip:
            layout.menu("MASK_MT_select")
            layout.menu("CLIP_MT_clip")
            layout.menu("MASK_MT_add")
            layout.menu("MASK_MT_mask")
        else:
            layout.menu("CLIP_MT_clip")


class CLIP_PT_clip_view_panel:

    @classmethod
    def poll(cls, context):
        sc = context.space_data
        clip = sc.clip

        return clip and sc.view == 'CLIP'


class CLIP_PT_tracking_panel:

    @classmethod
    def poll(cls, context):
        sc = context.space_data
        clip = sc.clip

        return clip and sc.mode == 'TRACKING' and sc.view == 'CLIP'


class CLIP_PT_reconstruction_panel:

    @classmethod
    def poll(cls, context):
        sc = context.space_data
        clip = sc.clip

        return clip and sc.view == 'CLIP'


class CLIP_PT_tools_clip(Panel):
    bl_space_type = 'CLIP_EDITOR'
    bl_region_type = 'TOOLS'
    bl_label = "Clip"
    bl_translation_context = bpy.app.translations.contexts.id_movieclip
    bl_category = "Track"

    @classmethod
    def poll(cls, context):
        sc = context.space_data
        clip = sc.clip

        return clip and sc.view == 'CLIP' and sc.mode != 'MASK'

    def draw(self, context):
        layout = self.layout

        col = layout.column(align=True)
        col.operator("clip.set_scene_frames", icon="SET_FRAMES")


class CLIP_PT_tools_marker(CLIP_PT_tracking_panel, Panel):
    bl_space_type = 'CLIP_EDITOR'
    bl_region_type = 'TOOLS'
    bl_label = "Marker"
    bl_category = "Track"
    bl_options = {'DEFAULT_CLOSED'}

    def draw(self, _context):
        layout = self.layout

        col = layout.column(align=True)

        col.operator("clip.detect_features", icon="DETECT")

        col = layout.column(align=True)
        col.operator("clip.add_marker_at_click", text="Add Marker", icon="MARKER")
        col.operator("clip.disable_markers", text="Enable Markers", icon="ENABLE").action = 'ENABLE'
        col.operator("clip.disable_markers", text="Disable markers", icon="DISABLE").action = 'DISABLE'
        col.operator("clip.delete_marker", text="Delete Marker", icon="DELETE")

        col = layout.column(align=True)

        col.operator("clip.delete_track", text="Delete Track        ", icon="DELETE")


class CLIP_PT_tracking_settings(CLIP_PT_tracking_panel, Panel):
    bl_space_type = 'CLIP_EDITOR'
    bl_region_type = 'TOOLS'
    bl_label = "Tracking Settings"
    bl_category = "Track"

    def draw_header_preset(self, _context):
        CLIP_PT_tracking_settings_presets.draw_panel_header(self.layout)

    def draw(self, context):
        layout = self.layout
        layout.use_property_split = True
        layout.use_property_decorate = False

        sc = context.space_data
        clip = sc.clip
        settings = clip.tracking.settings

        col = layout.column(align=True)
        col.prop(settings, "default_pattern_size")
        col.prop(settings, "default_search_size")

        col.separator()

        col.prop(settings, "default_motion_model")
        col.prop(settings, "default_pattern_match", text="Match")

        col.use_property_split = False
        col.prop(settings, "use_default_brute")
        col.prop(settings, "use_default_normalization")

        col = layout.column()

        row = col.row(align=True)
        row.use_property_split = False
        row.prop(settings, "use_default_red_channel", text="R", toggle=True)
        row.prop(settings, "use_default_green_channel", text="G", toggle=True)
        row.prop(settings, "use_default_blue_channel", text="B", toggle=True)

        col.separator()
        col.operator("clip.track_settings_as_default", text="Copy from Active Track", icon="COPYDOWN")


class CLIP_PT_tracking_settings_extras(CLIP_PT_tracking_panel, Panel):
    bl_label = "Tracking Settings Extra"
    bl_parent_id = "CLIP_PT_tracking_settings"
    bl_space_type = 'CLIP_EDITOR'
    bl_region_type = 'TOOLS'
    bl_category = "Track"
    bl_options = {'DEFAULT_CLOSED'}

    def draw(self, context):
        layout = self.layout
        layout.use_property_split = True
        layout.use_property_decorate = False

        sc = context.space_data
        clip = sc.clip
        settings = clip.tracking.settings

        col = layout.column()
        col.prop(settings, "default_weight")
        col = layout.column(align=True)
        col.prop(settings, "default_correlation_min")
        col.prop(settings, "default_margin")

        col.use_property_split = False
        col.prop(settings, "use_default_mask")


class CLIP_PT_tools_tracking(CLIP_PT_tracking_panel, Panel):
    bl_space_type = 'CLIP_EDITOR'
    bl_region_type = 'TOOLS'
    bl_label = "Track Tools"
    bl_category = "Track"
    bl_options = {'DEFAULT_CLOSED'}

    def draw(self, _context):
        layout = self.layout

        row = layout.row(align=True)
        row.label(text="Track:")

        props = row.operator("clip.track_markers", text="", icon='TRACKING_BACKWARDS_SINGLE')
        props.backwards = True
        props.sequence = False
        props = row.operator("clip.track_markers", text="",
                             icon='TRACKING_BACKWARDS')
        props.backwards = True
        props.sequence = True
        props = row.operator("clip.track_markers", text="", icon='TRACKING_FORWARDS')
        props.backwards = False
        props.sequence = True
        props = row.operator("clip.track_markers", text="", icon='TRACKING_FORWARDS_SINGLE')
        props.backwards = False
        props.sequence = False

        col = layout.column(align=True)
        row = col.row(align=True)
        row.label(text="Clear:")
        row.scale_x = 2.0

        props = row.operator("clip.clear_track_path", text="", icon='TRACKING_CLEAR_BACKWARDS')
        props.action = 'UPTO'

        props = row.operator("clip.clear_track_path", text="", icon='TRACKING_CLEAR_FORWARDS')
        props.action = 'REMAINED'

        col = layout.column()
        row = col.row(align=True)
        row.label(text="Refine:")
        row.scale_x = 2.0

        props = row.operator("clip.refine_markers", text="", icon='TRACKING_REFINE_BACKWARDS')
        props.backwards = True

        props = row.operator("clip.refine_markers", text="", icon='TRACKING_REFINE_FORWARDS')
        props.backwards = False

        col = layout.column(align=True)
        row = col.row(align=True)
        row.label(text="Merge:")
        row.operator("clip.join_tracks", text="  Join Tracks", icon="JOIN")
        row.operator("clip.average_tracks", text="Average Tracks", icon="AVERAGEISLANDSCALE")


class CLIP_PT_tools_plane_tracking(CLIP_PT_tracking_panel, Panel):
    bl_space_type = 'CLIP_EDITOR'
    bl_region_type = 'TOOLS'
    bl_label = "Plane Track"
    bl_options = {'DEFAULT_CLOSED'}
    bl_category = "Solve"

    def draw(self, _context):
        layout = self.layout
        layout.operator("clip.create_plane_track", icon="PLANETRACK")


class CLIP_PT_tools_solve(CLIP_PT_tracking_panel, Panel):
    bl_space_type = 'CLIP_EDITOR'
    bl_region_type = 'TOOLS'
    bl_label = "Solve"
    bl_category = "Solve"

    def draw(self, context):
        layout = self.layout
        layout.use_property_split = True
        layout.use_property_decorate = False

        clip = context.space_data.clip
        tracking = clip.tracking
        settings = tracking.settings
        tracking_object = tracking.objects.active
        camera = clip.tracking.camera

        col = layout.column()
        col.use_property_split = False
        col.prop(settings, "use_tripod_solver", text="Tripod")
        col.active = not settings.use_tripod_solver
        col.prop(settings, "use_keyframe_selection", text="Keyframe")

        col = layout.column(align=True)
        col.active = (not settings.use_tripod_solver and
                      not settings.use_keyframe_selection)
        col.prop(tracking_object, "keyframe_a")
        col.prop(tracking_object, "keyframe_b")

        col = layout.column(align=True)
        col.use_property_split = False
        col.label(text="Refine")
        col.active = tracking_object.is_camera
        row = col.row()
        row.separator()
        row.prop(settings, "refine_intrinsics_focal_length", text="Focal Length")
        row = col.row()
        row.separator()
        row.prop(settings, "refine_intrinsics_principal_point", text="Optical Center")
        row = col.row()
        row.separator()
        row.prop(settings, "refine_intrinsics_radial_distortion", text="Radial Distortion")

        row = col.row()
        row.active = (camera.distortion_model == 'BROWN')
        row.separator()
        row.prop(settings, "refine_intrinsics_tangential_distortion", text="Tangential Distortion")

        col = layout.column(align=True)
        col.scale_y = 2.0

        col.operator("clip.solve_camera",
                     text="Solve Camera Motion" if tracking_object.is_camera
                     else "Solve Object Motion", icon="MOTIONPATHS_CALCULATE")


class CLIP_PT_tools_cleanup(CLIP_PT_tracking_panel, Panel):
    bl_space_type = 'CLIP_EDITOR'
    bl_region_type = 'TOOLS'
    bl_label = "Clean Up"
    bl_options = {'DEFAULT_CLOSED'}
    bl_category = "Solve"

    def draw(self, context):
        layout = self.layout
        layout.use_property_split = True
        layout.use_property_decorate = False

        clip = context.space_data.clip
        settings = clip.tracking.settings

        col = layout.column()
        col.prop(settings, "clean_frames", text="Frames")
        col.prop(settings, "clean_error", text="Error")
        col.prop(settings, "clean_action", text="Action")
        col.separator()
        col.operator("clip.clean_tracks")
        col.operator("clip.filter_tracks")


class CLIP_PT_tools_geometry(CLIP_PT_tracking_panel, Panel):
    bl_space_type = 'CLIP_EDITOR'
    bl_region_type = 'TOOLS'
    bl_label = "Geometry"
    bl_options = {'DEFAULT_CLOSED'}
    bl_category = "Solve"

    def draw(self, _context):
        layout = self.layout

        layout.operator("clip.bundles_to_mesh", text="  3D Markers to Mesh", icon="MARKER_TO_MESH")
        layout.operator("clip.track_to_empty", text="  Link Empty to Track", icon="LINKED")


class CLIP_PT_tools_orientation(CLIP_PT_tracking_panel, Panel):
    bl_space_type = 'CLIP_EDITOR'
    bl_region_type = 'TOOLS'
    bl_label = "Orientation"
    bl_category = "Solve"

    def draw(self, context):
        layout = self.layout
        layout.use_property_split = True
        layout.use_property_decorate = False

        sc = context.space_data
        settings = sc.clip.tracking.settings

        col = layout.column(align=True)

        col.operator("clip.set_plane", text="Floor", icon="FLOOR").plane = 'FLOOR'
        col.operator("clip.set_plane", text="Wall", icon="WALL").plane = 'WALL'

        col = layout.column(align=True)

        col.operator("clip.set_origin", icon="ORIGIN")

        col = layout.column(align=True)

        col.operator("clip.set_axis", text="Set X Axis", icon="X_ICON").axis = 'X'
        col.operator("clip.set_axis", text="Set Y Axis", icon="Y_ICON").axis = 'Y'

        col = layout.column()

        col.operator("clip.set_scale", icon="TRANSFORM_SCALE")
        col.operator("clip.apply_solution_scale", text="Apply Scale", icon="APPLYSCALE")

        col.prop(settings, "distance")


class CLIP_PT_tools_object(CLIP_PT_reconstruction_panel, Panel):
    bl_space_type = 'CLIP_EDITOR'
    bl_region_type = 'TOOLS'
    bl_label = "Object"
    bl_category = "Solve"

    @classmethod
    def poll(cls, context):
        sc = context.space_data
        if CLIP_PT_reconstruction_panel.poll(context) and sc.mode == 'TRACKING':
            clip = sc.clip

            tracking_object = clip.tracking.objects.active

            return not tracking_object.is_camera

        return False

    def draw(self, context):
        layout = self.layout

        sc = context.space_data
        clip = sc.clip
        tracking_object = clip.tracking.objects.active
        settings = sc.clip.tracking.settings

        col = layout.column()

        col.prop(tracking_object, "scale")

        col.separator()

        col.operator("clip.set_solution_scale", text="Set Scale")
        col.prop(settings, "object_distance")


class CLIP_PT_objects(CLIP_PT_clip_view_panel, Panel):
    bl_space_type = 'CLIP_EDITOR'
    bl_region_type = 'UI'
    bl_category = "Track"
    bl_label = "Objects"
    bl_options = {'DEFAULT_CLOSED'}

    def draw(self, context):
        layout = self.layout

        sc = context.space_data
        tracking = sc.clip.tracking

        row = layout.row()
        row.template_list("CLIP_UL_tracking_objects", "", tracking, "objects",
                          tracking, "active_object_index", rows=1)

        sub = row.column(align=True)

        sub.operator("clip.tracking_object_new", icon='ADD', text="")
        sub.operator("clip.tracking_object_remove", icon='REMOVE', text="")


class CLIP_PT_track(CLIP_PT_tracking_panel, Panel):
    bl_space_type = 'CLIP_EDITOR'
    bl_region_type = 'UI'
    bl_category = "Track"
    bl_label = "Track"

    def draw(self, context):
        layout = self.layout

        sc = context.space_data
        clip = context.space_data.clip
        act_track = clip.tracking.tracks.active

        if not act_track:
            layout.active = False
            layout.label(text="No active track")
            return

        row = layout.row()
        row.prop(act_track, "name", text="")

        sub = row.row(align=True)

        sub.template_marker(sc, "clip", sc.clip_user, act_track, compact=True)

        icon = 'LOCKED' if act_track.lock else 'UNLOCKED'
        sub.prop(act_track, "lock", text="", icon=icon)

        layout.template_track(sc, "scopes")

        row = layout.row(align=True)
        sub = row.row(align=True)
        sub.prop(act_track, "use_red_channel", text="R", toggle=True)
        sub.prop(act_track, "use_green_channel", text="G", toggle=True)
        sub.prop(act_track, "use_blue_channel", text="B", toggle=True)

        row.separator()

        layout.use_property_split = True

        row.prop(act_track, "use_grayscale_preview", text="B/W", toggle=True)

        row.separator()
        row.prop(act_track, "use_alpha_preview",
                 text="", toggle=True, icon='IMAGE_ALPHA')

        layout.prop(act_track, "weight")
        layout.prop(act_track, "weight_stab")

        if act_track.has_bundle:
            label_text = rpt_("Average Error: %.2f px") % (act_track.average_error)
            layout.label(text=label_text, translate=False)

        layout.use_property_split = False

        row = layout.row(align=True)
        row.prop(act_track, "use_custom_color", text="")
        CLIP_PT_track_color_presets.draw_menu(row, iface_("Custom Color Presets"))
        row.operator("clip.track_copy_color", icon='COPY_ID', text="")

        if act_track.use_custom_color:
            row = layout.row()
            row.prop(act_track, "color", text="")


class CLIP_PT_plane_track(CLIP_PT_tracking_panel, Panel):
    bl_space_type = 'CLIP_EDITOR'
    bl_region_type = 'UI'
    bl_category = "Track"
    bl_label = "Plane Track"
    bl_options = {'DEFAULT_CLOSED'}

    def draw(self, context):
        layout = self.layout
        layout.use_property_split = True
        layout.use_property_decorate = False  # No animation.

        clip = context.space_data.clip
        active_track = clip.tracking.plane_tracks.active

        if not active_track:
            layout.active = False
            layout.label(text="No active plane track")
            return

        layout.prop(active_track, "name")
        layout.prop(active_track, "use_auto_keying")
        row = layout.row()
        row.template_ID(
            active_track, "image", new="image.new", open="image.open")
        row.menu("CLIP_MT_plane_track_image_context_menu", icon='DOWNARROW_HLT', text="")

        row = layout.row()
        row.active = active_track.image is not None
        row.prop(active_track, "image_opacity", text="Opacity")


class CLIP_PT_track_settings(CLIP_PT_tracking_panel, Panel):
    bl_space_type = 'CLIP_EDITOR'
    bl_region_type = 'UI'
    bl_category = "Track"
    bl_label = "Tracking Settings"
    bl_options = {'DEFAULT_CLOSED'}

    def draw(self, context):
        layout = self.layout
        layout.use_property_split = True
        layout.use_property_decorate = False

        clip = context.space_data.clip
        active = clip.tracking.tracks.active

        if not active:
            layout.active = False
            layout.label(text="No active track")
            return

        col = layout.column()
        col.prop(active, "motion_model")
        col.prop(active, "pattern_match", text="Match")

        col.use_property_split = False
        col.prop(active, "use_brute")
        col.prop(active, "use_normalization")


class CLIP_PT_track_settings_extras(CLIP_PT_tracking_panel, Panel):
    bl_space_type = 'CLIP_EDITOR'
    bl_region_type = 'UI'
    bl_category = "Track"
    bl_label = "Tracking Options Extras"
    bl_parent_id = "CLIP_PT_track_settings"
    bl_options = {'DEFAULT_CLOSED'}

    def draw(self, context):
        layout = self.layout
        layout.use_property_split = True
        layout.use_property_decorate = False

        clip = context.space_data.clip
        active = clip.tracking.tracks.active
        settings = clip.tracking.settings

        col = layout.column(align=True)
        col.prop(active, "correlation_min")
        col.prop(active, "margin")

        col = layout.column()
        col.use_property_split = False
        col.prop(active, "use_mask")
        col.use_property_split = True
        col.prop(active, "frames_limit")
        col.prop(settings, "speed")


class CLIP_PT_tracking_camera(Panel):
    bl_space_type = 'CLIP_EDITOR'
    bl_region_type = 'UI'
    bl_category = "Track"
    bl_label = "Camera"
    bl_options = {'DEFAULT_CLOSED'}

    @classmethod
    def poll(cls, context):
        if CLIP_PT_clip_view_panel.poll(context):
            sc = context.space_data

            return sc.mode == 'TRACKING' and sc.clip

        return False

    def draw_header_preset(self, _context):
        CLIP_PT_camera_presets.draw_panel_header(self.layout)

    def draw(self, context):
        layout = self.layout
        layout.use_property_split = True
        layout.use_property_decorate = False

        sc = context.space_data
        clip = sc.clip

        col = layout.column(align=True)
        col.prop(clip.tracking.camera, "sensor_width", text="Sensor Width")
        col.prop(clip.tracking.camera, "pixel_aspect", text="Pixel Aspect")


class CLIP_PT_tracking_lens(Panel):
    bl_space_type = 'CLIP_EDITOR'
    bl_region_type = 'UI'
    bl_category = "Track"
    bl_label = "Lens"
    bl_translation_context = i18n_contexts.id_camera
    bl_parent_id = "CLIP_PT_tracking_camera"
    bl_options = {'DEFAULT_CLOSED'}

    @classmethod
    def poll(cls, context):
        if CLIP_PT_clip_view_panel.poll(context):
            sc = context.space_data

            return sc.mode == 'TRACKING' and sc.clip

        return False

    def draw(self, context):
        layout = self.layout
        layout.use_property_split = True
        layout.use_property_decorate = False

        sc = context.space_data
        clip = sc.clip
        camera = clip.tracking.camera

        col = layout.column()

        if camera.units == 'MILLIMETERS':
            col.prop(camera, "focal_length")
        else:
            col.prop(camera, "focal_length_pixels")
        col.prop(camera, "units", text="Units")

        col = layout.column()
        col.prop(clip.tracking.camera, "principal_point", text="Optical Center")

        col = layout.column()
        col.prop(camera, "distortion_model", text="Lens Distortion")
        if camera.distortion_model == 'POLYNOMIAL':
            col = layout.column(align=True)
            col.prop(camera, "k1")
            col.prop(camera, "k2")
            col.prop(camera, "k3")
        elif camera.distortion_model == 'DIVISION':
            col = layout.column(align=True)
            col.prop(camera, "division_k1")
            col.prop(camera, "division_k2")
        elif camera.distortion_model == 'NUKE':
            col = layout.column(align=True)
            col.prop(camera, "nuke_k1")
            col.prop(camera, "nuke_k2")
        elif camera.distortion_model == 'BROWN':
            col = layout.column(align=True)
            col.prop(camera, "brown_k1")
            col.prop(camera, "brown_k2")
            col.prop(camera, "brown_k3")
            col.prop(camera, "brown_k4")
            col.separator()
            col.prop(camera, "brown_p1")
            col.prop(camera, "brown_p2")


class CLIP_PT_marker(CLIP_PT_tracking_panel, Panel):
    bl_space_type = 'CLIP_EDITOR'
    bl_region_type = 'UI'
    bl_category = "Track"
    bl_label = "Marker Options"
    bl_options = {'DEFAULT_CLOSED'}

    def draw(self, context):
        layout = self.layout
        layout.use_property_split = True
        layout.use_property_decorate = False

        sc = context.space_data
        clip = context.space_data.clip
        act_track = clip.tracking.tracks.active

        if act_track:
            layout.template_marker(sc, "clip", sc.clip_user, act_track, compact=False)
        else:
            layout.active = False
            layout.label(text="No active track")


class CLIP_PT_stabilization(CLIP_PT_reconstruction_panel, Panel):
    bl_space_type = 'CLIP_EDITOR'
    bl_region_type = 'UI'
    bl_label = "2D Stabilization"
    bl_category = "Stabilization"

    @classmethod
    def poll(cls, context):
        if CLIP_PT_clip_view_panel.poll(context):
            sc = context.space_data

            return sc.mode == 'TRACKING' and sc.clip

        return False

    def draw_header(self, context):
        stab = context.space_data.clip.tracking.stabilization

        self.layout.prop(stab, "use_2d_stabilization", text="")

    def draw(self, context):
        layout = self.layout

        layout.use_property_decorate = False

        tracking = context.space_data.clip.tracking
        stab = tracking.stabilization

        layout.active = stab.use_2d_stabilization

        layout.prop(stab, "anchor_frame")

        split = layout.split()
        col = split.column()
        col.prop(stab, "use_stabilize_rotation", text="Rotation")
        col = split.column()
        if stab.use_stabilize_rotation:
            col.prop(stab, "use_stabilize_scale", text="Scale")
        else:
            col.label(icon='DISCLOSURE_TRI_RIGHT')

        box = layout.box()
        row = box.row(align=True)
        row.prop(stab, "show_tracks_expanded", text="", emboss=False)

        if not stab.show_tracks_expanded:
            row.label(text="Tracks for Stabilization")
        else:
            row.label(text="Tracks for Location")
            row = box.row()
            row.template_list("UI_UL_list", "stabilization_tracks", stab, "tracks",
                              stab, "active_track_index", rows=2)

            sub = row.column(align=True)

            sub.operator("clip.stabilize_2d_add", icon='ADD', text="")
            sub.operator("clip.stabilize_2d_remove", icon='REMOVE', text="")

            sub.menu('CLIP_MT_stabilize_2d_context_menu', text="",
                     icon='DOWNARROW_HLT')

            # Usually we don't hide things from interface, but here every pixel of
            # vertical space is precious.
            if stab.use_stabilize_rotation:
                box.label(text="Tracks for Rotation/Scale")
                row = box.row()
                row.template_list("UI_UL_list", "stabilization_rotation_tracks",
                                  stab, "rotation_tracks",
                                  stab, "active_rotation_track_index", rows=2)

                sub = row.column(align=True)

                sub.operator("clip.stabilize_2d_rotation_add", icon='ADD', text="")
                sub.operator("clip.stabilize_2d_rotation_remove", icon='REMOVE', text="")

                sub.menu('CLIP_MT_stabilize_2d_rotation_context_menu', text="",
                         icon='DOWNARROW_HLT')

        split = layout.split()
        col = split.column()
        col.prop(stab, "use_autoscale")
        col = split.column()
        if stab.use_autoscale:
            col.prop(stab, "scale_max", text="Max")
        else:
            col.label(icon='DISCLOSURE_TRI_RIGHT')

        layout.label(text="Expected Position:")
        col = layout.column(align=True)
        row = col.row(align=True)
        row.prop(stab, "target_position", text="")
        col.prop(stab, "target_rotation")
        row = col.row(align=True)

        if not stab.use_autoscale:
            row.prop(stab, "target_scale")

        col = layout.column(align=True)
        col.prop(stab, "influence_location")
        sub = col.column(align=True)

        if stab.use_stabilize_rotation:
            sub.prop(stab, "influence_rotation")
            sub.prop(stab, "influence_scale")

        layout.prop(stab, "filter_type")


class CLIP_PT_2d_cursor(Panel):
    bl_space_type = 'CLIP_EDITOR'
    bl_region_type = 'UI'
    bl_category = "View"
    bl_label = "2D Cursor"

    @classmethod
    def poll(cls, context):
        if not CLIP_PT_clip_view_panel.poll(context):
            return False

        sc = context.space_data
        return sc.pivot_point == 'CURSOR' or sc.mode == 'MASK'

    def draw(self, context):
        layout = self.layout

        sc = context.space_data

        layout.use_property_split = True
        layout.use_property_decorate = False

        col = layout.column()
        col.prop(sc, "cursor_location", text="Location")


class CLIP_PT_proxy(CLIP_PT_clip_view_panel, Panel):
    bl_space_type = 'CLIP_EDITOR'
    bl_region_type = 'UI'
    bl_category = "Footage"
    bl_label = "Proxy/Timecode"
    bl_options = {'DEFAULT_CLOSED'}

    def draw_header(self, context):
        sc = context.space_data

        self.layout.prop(sc.clip, "use_proxy", text="")

    def draw(self, context):
        layout = self.layout

        sc = context.space_data
        clip = sc.clip

        col = layout.column()
        col.active = clip.use_proxy

        col.label(text="Build Original:")

        row = col.row(align=True)
        row.prop(clip.proxy, "build_25", toggle=True)
        row.prop(clip.proxy, "build_50", toggle=True)
        row.prop(clip.proxy, "build_75", toggle=True)
        row.prop(clip.proxy, "build_100", toggle=True)

        col.label(text="Build Undistorted:")

        row = col.row(align=True)
        row.prop(clip.proxy, "build_undistorted_25", toggle=True)
        row.prop(clip.proxy, "build_undistorted_50", toggle=True)
        row.prop(clip.proxy, "build_undistorted_75", toggle=True)
        row.prop(clip.proxy, "build_undistorted_100", toggle=True)

        layout.use_property_split = True
        layout.use_property_decorate = False
        col = layout.column()
        col.prop(clip.proxy, "quality")

        col.use_property_split = False
        col.prop(clip, "use_proxy_custom_directory")
        if clip.use_proxy_custom_directory:
            col.prop(clip.proxy, "directory")
        col.use_property_split = True

        col.operator("clip.rebuild_proxy", text="Build Proxy / Timecode" if clip.source ==
                     'MOVIE' else "Build Proxy", icon="MAKE_PROXY")
        col.operator("clip.delete_proxy", text="Delete Proxy", icon="DELETE")

        if clip.source == 'MOVIE':
            col2 = col.column()
            col2.prop(clip.proxy, "timecode", text="Timecode Index")

        col.separator()

        col.prop(sc.clip_user, "proxy_render_size", text="Proxy Size")


# -----------------------------------------------------------------------------
# Mask (similar code in space_image.py, keep in sync)

from bl_ui.properties_mask_common import (
    MASK_PT_mask,
    MASK_PT_layers,
    MASK_PT_spline,
    MASK_PT_point,
    MASK_PT_display,
    # MASK_PT_tools # bfa - former mask tools panel. Keeping code for compatibility reasons
)


class CLIP_PT_mask_layers(MASK_PT_layers, Panel):
    bl_space_type = 'CLIP_EDITOR'
    bl_region_type = 'UI'
    bl_category = "Mask"


class CLIP_PT_active_mask_spline(MASK_PT_spline, Panel):
    bl_space_type = 'CLIP_EDITOR'
    bl_region_type = 'UI'
    bl_category = "Mask"


class CLIP_PT_active_mask_point(MASK_PT_point, Panel):
    bl_space_type = 'CLIP_EDITOR'
    bl_region_type = 'UI'
    bl_category = "Mask"


class CLIP_PT_mask(MASK_PT_mask, Panel):
    bl_space_type = 'CLIP_EDITOR'
    bl_region_type = 'UI'
    bl_category = "Mask"

# bfa - former mask tools panel. Keeping code for compatibility reasons
# class CLIP_PT_tools_mask_tools(MASK_PT_tools, Panel):
#     bl_space_type = 'CLIP_EDITOR'
#     bl_region_type = 'TOOLS'
#     bl_category = "Mask"


class CLIP_PT_mask_display(MASK_PT_display, Panel):
    bl_space_type = 'CLIP_EDITOR'
    bl_region_type = 'HEADER'

# --- end mask ---


class CLIP_PT_footage(CLIP_PT_clip_view_panel, Panel):
    bl_space_type = 'CLIP_EDITOR'
    bl_region_type = 'UI'
    bl_category = "Footage"
    bl_label = "Footage Settings"
    bl_options = {'DEFAULT_CLOSED'}

    def draw(self, context):
        layout = self.layout
        layout.use_property_split = True
        layout.use_property_decorate = False

        sc = context.space_data
        clip = sc.clip

        col = layout.column()
        col.template_movieclip(sc, "clip", compact=True)
        col.prop(clip, "frame_start")
        col.prop(clip, "frame_offset")
        col.template_movieclip_information(sc, "clip", sc.clip_user)


class CLIP_PT_tools_scenesetup(Panel):
    bl_space_type = 'CLIP_EDITOR'
    bl_region_type = 'TOOLS'
    bl_label = "Scene Setup"
    bl_translation_context = bpy.app.translations.contexts.id_movieclip
    bl_category = "Solve"

    @classmethod
    def poll(cls, context):
        sc = context.space_data
        clip = sc.clip

        return clip and sc.view == 'CLIP' and sc.mode != 'MASK'

    def draw(self, context):
        layout = self.layout

        layout.operator("clip.set_viewport_background", text="  Set as Background", icon="BACKGROUND")
        layout.operator("clip.setup_tracking_scene", text="  Setup Tracking Scene", icon="SETUP")


# Grease Pencil properties
class CLIP_PT_annotation(AnnotationDataPanel, CLIP_PT_clip_view_panel, Panel):
    bl_space_type = 'CLIP_EDITOR'
    bl_region_type = 'UI'
    bl_category = "View"
    bl_options = set()
    bl_options = {'DEFAULT_CLOSED'}

    # NOTE: this is just a wrapper around the generic GP Panel
    # But, this should only be visible in "clip" view


# Grease Pencil drawing tools
class CLIP_PT_tools_grease_pencil_draw(AnnotationDrawingToolsPanel, Panel):
    bl_space_type = 'CLIP_EDITOR'
    bl_region_type = 'TOOLS'


class CLIP_MT_view_zoom(Menu):
    bl_label = "Fractional Zoom"

    def draw(self, _context):
        layout = self.layout

        ratios = ((1, 8), (1, 4), (1, 2), (1, 1), (2, 1), (4, 1), (8, 1))

        for i, (a, b) in enumerate(ratios):
            if i in {3, 4}:  # Draw separators around Zoom 1:1.
                layout.separator()

            layout.operator(
                "clip.view_zoom_ratio",
                text=iface_("Zoom %d:%d") % (a, b), icon="ZOOM_SET",
                translate=False,
            ).ratio = a / b


class CLIP_MT_view(Menu):
    bl_label = "View"

    def draw(self, context):
        layout = self.layout

        sc = context.space_data

        if sc.view == 'CLIP':
            layout.prop(sc, "show_region_toolbar")
            layout.prop(sc, "show_region_ui")
            layout.prop(sc, "show_region_hud")
            layout.separator()

<<<<<<< HEAD
            layout.menu("CLIP_MT_view_annotations")

            layout.separator()

            if sc.mode == 'MASK':
                layout.operator("clip.cursor_set", text="Set 2D Cursor", icon='CURSOR')

                layout.separator()

            layout.operator("clip.view_selected", icon="VIEW_SELECTED")
            layout.operator("clip.view_all", icon="VIEWALL")
            layout.operator("clip.view_all", text="View Fit", icon="VIEW_FIT").fit_view = True
            layout.operator("clip.view_center_cursor", icon="CENTERTOCURSOR")

            layout.separator()

            layout.operator("clip.view_zoom_in", text="Zoom In", icon="ZOOM_IN")
            layout.operator("clip.view_zoom_out", text="Zoom Out", icon="ZOOM_OUT")

            layout.separator()

            layout.menu("CLIP_MT_view_zoom")

=======
            layout.operator("clip.view_selected")
            layout.operator("clip.view_all")
            layout.operator("clip.view_all", text="View Fit").fit_view = True
            layout.operator("clip.view_center_cursor")
            layout.menu("CLIP_MT_view_zoom")
            layout.separator()

            layout.operator("clip.view_zoom_in")
            layout.operator("clip.view_zoom_out")
            layout.separator()

            layout.prop(sc, "show_metadata")
            layout.separator()
>>>>>>> 2c9264e6
        else:
            layout.operator_context = 'INVOKE_REGION_PREVIEW'
            layout.operator("clip.graph_view_all")
            if sc.view == 'GRAPH':
<<<<<<< HEAD
                layout.operator_context = 'INVOKE_REGION_PREVIEW'
                layout.operator("clip.graph_center_current_frame", text="Frame Selected", icon="VIEW_SELECTED")
                layout.operator("clip.graph_view_all", icon="VIEWALL")

                layout.separator()

                layout.operator("view2d.zoom_in", text="Zoom In", icon="ZOOM_IN")
                layout.operator("view2d.zoom_out", text="Zoom Out", icon="ZOOM_OUT")
                layout.operator_context = 'INVOKE_DEFAULT'

            if sc.view == 'DOPESHEET':
                layout.operator_context = 'INVOKE_REGION_PREVIEW'
                layout.operator("clip.dopesheet_view_all", icon="VIEWALL")

                layout.separator()

                layout.operator("view2d.zoom_in", text="Zoom In", icon="ZOOM_IN")
                layout.operator("view2d.zoom_out", text="Zoom Out", icon="ZOOM_OUT")

                layout.operator_context = 'INVOKE_DEFAULT'

        layout.separator()

        layout.menu("CLIP_MT_view_pie_menus")
=======
                layout.operator("clip.graph_center_current_frame")

            layout.operator("view2d.zoom_border", text="Zoom")
            layout.operator_context = 'INVOKE_DEFAULT'

            layout.separator()
            layout.prop(sc, "show_seconds")
            layout.prop(sc, "show_locked_time")

        layout.separator()
>>>>>>> 2c9264e6
        layout.menu("INFO_MT_area")

# BFA - Hidden legacy operators exposed to GUI
class CLIP_MT_view_annotations(Menu):
    bl_label = "Annotations (Legacy)"

    def draw(self, context):
        layout = self.layout

        layout.operator("gpencil.annotate", text="Draw Annotation", icon='PAINT_DRAW',).mode = 'DRAW'
        layout.operator("gpencil.annotate", text="Draw Line Annotation", icon='PAINT_DRAW').mode = 'DRAW_STRAIGHT'
        layout.operator("gpencil.annotate", text="Draw Polyline Annotation", icon='PAINT_DRAW').mode = 'DRAW_POLY'
        layout.operator("gpencil.annotate", text="Erase Annotation", icon='ERASE').mode = 'ERASER'

        layout.separator()

        layout.operator("gpencil.annotation_add", text="Add Annotation Layer", icon='ADD')
        layout.operator("gpencil.annotation_active_frame_delete", text="Erase Annotation Active Keyframe", icon='DELETE')

class CLIP_MT_view_pie_menus(Menu):
    bl_label = "Pie menus"

    def draw(self, _context):
        layout = self.layout

        layout.operator("wm.call_menu_pie", text="Pivot", icon="MENU_PANEL").name = 'CLIP_MT_pivot_pie'
        layout.operator("wm.call_menu_pie", text="Marker", icon="MENU_PANEL").name = 'CLIP_MT_marker_pie'
        layout.operator("wm.call_menu_pie", text="Tracking", icon="MENU_PANEL").name = 'CLIP_MT_tracking_pie'
        layout.operator("wm.call_menu_pie", text="Reconstruction",
                        icon="MENU_PANEL").name = 'CLIP_MT_reconstruction_pie'
        layout.operator("wm.call_menu_pie", text="Solving", icon="MENU_PANEL").name = 'CLIP_MT_solving_pie'
        layout.operator("wm.call_menu_pie", text="View", icon="MENU_PANEL").name = 'CLIP_MT_view_pie'


class CLIP_MT_clip(Menu):
    bl_label = "Clip"
    bl_translation_context = bpy.app.translations.contexts.id_movieclip

    def draw(self, context):
        layout = self.layout

        sc = context.space_data
        clip = sc.clip

        layout.operator("clip.open", icon="FILE_FOLDER")

        if clip:
            layout.operator("clip.set_scene_frames", icon="SET_FRAMES")
            layout.operator("clip.prefetch", icon="PREFETCH")
            layout.operator("clip.reload", icon="FILE_REFRESH")

            layout.separator()

            layout.operator("clip.set_viewport_background", icon='FILE_IMAGE')
            layout.operator("clip.setup_tracking_scene", icon='SCENE_DATA')


class CLIP_MT_track_motion(Menu):
    bl_label = "Track Motion"

    def draw(self, _context):
        layout = self.layout

        props = layout.operator("clip.track_markers", text="Backwards", icon='TRACKING_BACKWARDS_SINGLE')
        props.backwards = True
        props.sequence = True

        props = layout.operator("clip.track_markers", text="Frame Backwards", icon='TRACKING_BACKWARDS')
        props.backwards = True
        props.sequence = False

        props = layout.operator("clip.track_markers", text="Forwards", icon='TRACKING_FORWARDS')
        props.backwards = False
        props.sequence = True

        props = layout.operator("clip.track_markers", text="Frame Forwards", icon='TRACKING_FORWARDS_SINGLE')
        props.backwards = False
        props.sequence = False


class CLIP_MT_track_clear(Menu):
    bl_label = "Clear"

    def draw(self, _context):
        layout = self.layout

        props = layout.operator("clip.clear_track_path", text="Before", icon='TRACKING_CLEAR_BACKWARDS')
        props.clear_active = False
        props.action = 'UPTO'

        props = layout.operator("clip.clear_track_path", text="After", icon='TRACKING_CLEAR_FORWARDS')
        props.clear_active = False
        props.action = 'REMAINED'

        props = layout.operator("clip.clear_track_path", text="Track Path", icon="CLEAR")
        props.clear_active = False
        props.action = 'ALL'

        layout.separator()

        layout.operator("clip.clear_solution", text="Solution", icon="CLEAN_CHANNELS")


class CLIP_MT_track_refine(Menu):
    bl_label = "Refine"

    def draw(self, _context):
        layout = self.layout

        props = layout.operator("clip.refine_markers", text="Backwards", icon='TRACKING_REFINE_BACKWARDS')
        props.backwards = True

        props = layout.operator("clip.refine_markers", text="Forwards", icon='TRACKING_REFINE_FORWARDS')
        props.backwards = False


class CLIP_MT_track_animation(Menu):
    bl_label = "Animation"

    def draw(self, _context):
        layout = self.layout

        layout.operator("clip.keyframe_insert", icon="KEYFRAMES_INSERT")
        layout.operator("clip.keyframe_delete", icon="KEYFRAMES_REMOVE")


class CLIP_MT_track_visibility(Menu):
    bl_label = "Show/Hide"

    def draw(self, _context):
        layout = self.layout

        layout.operator("clip.hide_tracks_clear", text="Show Hidden", icon="HIDE_OFF")
        layout.operator("clip.hide_tracks", text="Hide Selected", icon="HIDE_ON").unselected = False
        layout.operator("clip.hide_tracks", text="Hide Unselected", icon="HIDE_UNSELECTED").unselected = True


class CLIP_MT_track_cleanup(Menu):
    bl_label = "Clean Up"

    def draw(self, _context):
        layout = self.layout

        layout.operator("clip.clean_tracks", icon='X')
        layout.operator("clip.filter_tracks", icon='FILTER')


class CLIP_MT_track(Menu):
    bl_label = "Track"

    def draw(self, context):
        layout = self.layout

        clip = context.space_data.clip
        tracking_object = clip.tracking.objects.active

        layout.menu("CLIP_MT_track_transform")
        layout.menu("CLIP_MT_track_motion")
        layout.menu("CLIP_MT_track_clear")
        layout.menu("CLIP_MT_track_refine")

        layout.separator()

        layout.operator("clip.add_marker_move", text="Add Marker", icon="MARKER")
        layout.operator("clip.detect_features", icon="DETECT")
        layout.operator("clip.create_plane_track", icon="PLANETRACK")

        layout.separator()
        layout.operator("clip.new_image_from_plane_marker", icon="IMAGE_DATA")
        layout.operator("clip.update_image_from_plane_marker", icon="FILE_REFRESH")

        layout.separator()

        layout.operator("clip.solve_camera",
                        text=("Solve Camera Motion" if tracking_object.is_camera
                              else "Solve Object Motion"), icon='OUTLINER_OB_CAMERA')

        layout.separator()

        layout.operator("clip.join_tracks", icon="JOIN")
        layout.operator("clip.average_tracks", icon="AVERAGEISLANDSCALE")

        layout.separator()

        layout.operator("clip.copy_tracks", icon='COPYDOWN')
        layout.operator("clip.paste_tracks", icon='PASTEDOWN')

        layout.separator()

        layout.operator("clip.track_settings_as_default", text="Copy Settings to Defaults", icon='SETTINGS')
        layout.operator("clip.track_settings_to_track", text="Apply Default Settings", icon='COPYDOWN')

        layout.separator()

        layout.menu("CLIP_MT_track_animation")

        layout.separator()

        layout.menu("CLIP_MT_track_visibility")
        layout.menu("CLIP_MT_track_cleanup")

        layout.separator()

        layout.operator("clip.delete_track", icon="DELETE")
        layout.operator("clip.delete_marker", icon="DELETE")

        layout.menu("CLIP_MT_reconstruction")


class CLIP_MT_reconstruction(Menu):
    bl_label = "Reconstruction"

    def draw(self, _context):
        layout = self.layout

        layout.operator("clip.set_origin", icon='OBJECT_ORIGIN')
        layout.operator("clip.set_plane", text="Set Floor", icon='FLOOR').plane = 'FLOOR'
        layout.operator("clip.set_plane", text="Set Wall", icon="WALL").plane = 'WALL'

        layout.operator("clip.set_axis", text="Set X Axis", icon='X_ICON').axis = 'X'
        layout.operator("clip.set_axis", text="Set Y Axis", icon='Y_ICON').axis = 'Y'

        layout.operator("clip.set_scale", icon="TRANSFORM_SCALE")
        layout.operator("clip.apply_solution_scale", icon="APPLYSCALE")

        layout.separator()

        layout.operator("clip.track_to_empty", icon="LINKED")
        layout.operator("clip.bundles_to_mesh", icon="MARKER_TO_MESH")


class CLIP_MT_select_grouped(Menu):
    bl_label = "Select Grouped"

    def draw(self, _context):
        layout = self.layout

        layout.operator_enum("clip.select_grouped", "group")


class CLIP_MT_track_transform(Menu):
    bl_label = "Transform"

    def draw(self, context):
        layout = self.layout

        layout.operator("transform.translate", icon="TRANSFORM_MOVE")
        layout.operator("transform.rotate", icon="TRANSFORM_ROTATE")
        layout.operator("transform.resize", icon="TRANSFORM_SCALE")


class CLIP_MT_select(Menu):
    bl_label = "Select"

    def draw(self, _context):
        layout = self.layout

        layout.operator("clip.select_all", text="All", icon='SELECT_ALL').action = 'SELECT'
        layout.operator("clip.select_all", text="None", icon='SELECT_NONE').action = 'DESELECT'
        layout.operator("clip.select_all", text="Invert", icon='INVERSE').action = 'INVERT'

        layout.separator()

        layout.operator("clip.select_box", icon='BORDER_RECT')
        layout.operator("clip.select_circle", icon='CIRCLE_SELECT')
        layout.operator_menu_enum("clip.select_lasso", "mode")

        layout.separator()

        layout.menu("CLIP_MT_select_grouped", text="Grouped")

        layout.separator()

        layout.operator("clip.stabilize_2d_select", icon='SELECT_TRACKS')
        layout.operator("clip.stabilize_2d_rotation_select", icon='SELECT_TRACKS')


class CLIP_MT_select_grouped(Menu):
    bl_label = "Select Grouped"

    def draw(self, _context):
        layout = self.layout

        layout.operator("clip.select_grouped", text="Keyframed", icon="HAND").group = 'KEYFRAMED'
        layout.operator("clip.select_grouped", text="Estimated", icon="HAND").group = 'ESTIMATED'
        layout.operator("clip.select_grouped", text="Tracked", icon="HAND").group = 'TRACKED'
        layout.operator("clip.select_grouped", text="Locked", icon="HAND").group = 'LOCKED'
        layout.operator("clip.select_grouped", text="Disabled", icon="HAND").group = 'DISABLED'
        layout.operator("clip.select_grouped", text="Same Color", icon="HAND").group = 'COLOR'
        layout.operator("clip.select_grouped", text="Failed", icon="HAND").group = 'FAILED'


class CLIP_MT_tracking_context_menu(Menu):
    bl_label = "Context Menu"

    @classmethod
    def poll(cls, context):
        return context.space_data.clip

    def draw(self, context):
        layout = self.layout

        mode = context.space_data.mode

        if mode == 'TRACKING':

            layout.operator("clip.track_settings_to_track", icon='COPYDOWN')
            layout.operator("clip.track_settings_as_default", text="Copy from Active Track", icon='SETTINGS')

            layout.separator()

            layout.operator("clip.track_copy_color", icon='COPY_ID')

            layout.separator()

            layout.operator("clip.copy_tracks", icon='COPYDOWN')
            layout.operator("clip.paste_tracks", icon='PASTEDOWN')

            layout.separator()

            layout.operator("clip.disable_markers", text="Disable Markers", icon='HIDE_ON').action = 'DISABLE'
            layout.operator("clip.disable_markers", text="Enable Markers", icon='HIDE_OFF').action = 'ENABLE'

            layout.separator()

            layout.operator("clip.hide_tracks", icon="HIDE_ON")
            layout.operator("clip.hide_tracks_clear", text="Show Tracks", icon="HIDE_OFF")

            layout.separator()

            layout.operator("clip.lock_tracks", text="Lock Tracks", icon="LOCKED").action = 'LOCK'
            layout.operator("clip.lock_tracks", text="Unlock Tracks", icon="UNLOCKED").action = 'UNLOCK'

            layout.separator()

            layout.operator("clip.join_tracks", icon="JOIN")
            layout.operator("clip.average_tracks", icon="AVERAGEISLANDSCALE")

            layout.separator()

            layout.operator("clip.delete_track", icon="DELETE")

        elif mode == 'MASK':

            layout.operator("mask.add_vertex_slide", text="Add Vertex and Slide", icon='SLIDE_VERTEX')

            layout.separator()

            from .properties_mask_common import draw_mask_context_menu
            draw_mask_context_menu(layout, context)


class CLIP_MT_plane_track_image_context_menu(Menu):
    bl_label = "Plane Track Image Specials"

    def draw(self, _context):
        layout = self.layout

        layout.operator("clip.new_image_from_plane_marker")
        layout.operator("clip.update_image_from_plane_marker")


class CLIP_PT_camera_presets(PresetPanel, Panel):
    """Predefined tracking camera intrinsics"""
    bl_label = "Camera Presets"
    preset_subdir = "tracking_camera"
    preset_operator = "script.execute_preset"
    preset_add_operator = "clip.camera_preset_add"


class CLIP_PT_track_color_presets(PresetPanel, Panel):
    """Predefined track color"""
    bl_label = "Color Presets"
    preset_subdir = "tracking_track_color"
    preset_operator = "script.execute_preset"
    preset_add_operator = "clip.track_color_preset_add"


class CLIP_PT_tracking_settings_presets(PresetPanel, Panel):
    """Predefined tracking settings"""
    bl_label = "Tracking Presets"
    preset_subdir = "tracking_settings"
    preset_operator = "script.execute_preset"
    preset_add_operator = "clip.tracking_settings_preset_add"


class CLIP_MT_stabilize_2d_context_menu(Menu):
    bl_label = "Translation Track Specials"

    def draw(self, _context):
        layout = self.layout

        layout.operator("clip.stabilize_2d_select")


class CLIP_MT_stabilize_2d_rotation_context_menu(Menu):
    bl_label = "Rotation Track Specials"

    def draw(self, _context):
        layout = self.layout

        layout.operator("clip.stabilize_2d_rotation_select")


class CLIP_MT_pivot_pie(Menu):
    bl_label = "Pivot Point"

    def draw(self, context):
        layout = self.layout
        pie = layout.menu_pie()

        pie.prop_enum(context.space_data, "pivot_point", value='BOUNDING_BOX_CENTER')
        pie.prop_enum(context.space_data, "pivot_point", value='CURSOR')
        pie.prop_enum(context.space_data, "pivot_point", value='INDIVIDUAL_ORIGINS')
        pie.prop_enum(context.space_data, "pivot_point", value='MEDIAN_POINT')


class CLIP_MT_marker_pie(Menu):
    # Settings for the individual markers
    bl_label = "Marker Settings"

    @classmethod
    def poll(cls, context):
        space = context.space_data
        return space.mode == 'TRACKING' and space.clip

    def draw(self, context):
        clip = context.space_data.clip
        tracks = getattr(getattr(clip, "tracking", None), "tracks", None)
        track_active = tracks.active if tracks else None

        layout = self.layout
        pie = layout.menu_pie()
        # Use Location Tracking
        props = pie.operator("wm.context_set_enum", text="Location")
        props.data_path = "space_data.clip.tracking.tracks.active.motion_model"
        props.value = "Loc"
        # Use Affine Tracking
        props = pie.operator("wm.context_set_enum", text="Affine")
        props.data_path = "space_data.clip.tracking.tracks.active.motion_model"
        props.value = "Affine"
        # Copy Settings From Active To Selected
        pie.operator("clip.track_settings_to_track", icon='COPYDOWN')
        # Make Settings Default
        pie.operator("clip.track_settings_as_default", text="Copy from Active Track", icon='SETTINGS')
        if track_active:
            # Use Normalization
            pie.prop(track_active, "use_normalization", text="Normalization")
            # Use Brute Force
            pie.prop(track_active, "use_brute", text="Use Brute Force")
            # Match Keyframe
            props = pie.operator("wm.context_set_enum", text="Match Previous", icon='KEYFRAME_HLT')
            props.data_path = "space_data.clip.tracking.tracks.active.pattern_match"
            props.value = 'PREV_FRAME'
            # Match Previous Frame
            props = pie.operator("wm.context_set_enum", text="Match Keyframe", icon='KEYFRAME')
            props.data_path = "space_data.clip.tracking.tracks.active.pattern_match"
            props.value = 'KEYFRAME'


class CLIP_MT_tracking_pie(Menu):
    # Tracking Operators
    bl_label = "Tracking"
    bl_translation_context = i18n_contexts.id_movieclip

    @classmethod
    def poll(cls, context):
        space = context.space_data
        return space.mode == 'TRACKING' and space.clip

    def draw(self, _context):
        layout = self.layout

        pie = layout.menu_pie()
        # Track Backwards
        props = pie.operator("clip.track_markers", icon='TRACKING_BACKWARDS')
        props.backwards = True
        props.sequence = True
        # Track Forwards
        props = pie.operator("clip.track_markers", icon='TRACKING_FORWARDS')
        props.backwards = False
        props.sequence = True
        # Disable Marker
        pie.operator("clip.disable_markers", icon='HIDE_OFF').action = 'TOGGLE'
        # Detect Features
        pie.operator("clip.detect_features", icon='ZOOM_SELECTED')
        # Clear Path Backwards
        pie.operator("clip.clear_track_path", icon='TRACKING_CLEAR_BACKWARDS').action = 'UPTO'
        # Clear Path Forwards
        pie.operator("clip.clear_track_path", icon='TRACKING_CLEAR_FORWARDS').action = 'REMAINED'
        # Refine Backwards
        pie.operator("clip.refine_markers", icon='TRACKING_REFINE_BACKWARDS').backwards = True
        # Refine Forwards
        pie.operator("clip.refine_markers", icon='TRACKING_REFINE_FORWARDS').backwards = False


class CLIP_MT_solving_pie(Menu):
    # Operators to solve the scene
    bl_label = "Solving"

    @classmethod
    def poll(cls, context):
        space = context.space_data
        return space.mode == 'TRACKING' and space.clip

    def draw(self, context):
        clip = context.space_data.clip
        settings = getattr(getattr(clip, "tracking", None), "settings", None)

        layout = self.layout
        pie = layout.menu_pie()
        # Clear Solution
        pie.operator("clip.clear_solution", icon='FILE_REFRESH')
        # Solve Camera
        pie.operator("clip.solve_camera", text="Solve Camera", icon='OUTLINER_OB_CAMERA')
        # Use Tripod Solver
        if settings:
            pie.prop(settings, "use_tripod_solver", text="Tripod Solver")
        # create Plane Track
        pie.operator("clip.create_plane_track", icon='MATPLANE')
        # Set Keyframe A
        pie.operator(
            "clip.set_solver_keyframe",
            text="Set Keyframe A",
            icon='KEYFRAME',
        ).keyframe = 'KEYFRAME_A'
        # Set Keyframe B
        pie.operator(
            "clip.set_solver_keyframe",
            text="Set Keyframe B",
            icon='KEYFRAME',
        ).keyframe = 'KEYFRAME_B'
        # Clean Tracks
        props = pie.operator("clip.clean_tracks", icon='X')
        props.frames = 15
        props.error = 2
        # Filter Tracks
        pie.operator("clip.filter_tracks", icon='FILTER')


class CLIP_MT_reconstruction_pie(Menu):
    # Scene Reconstruction
    bl_label = "Reconstruction"

    @classmethod
    def poll(cls, context):
        space = context.space_data
        return space.mode == 'TRACKING' and space.clip

    def draw(self, _context):
        layout = self.layout
        pie = layout.menu_pie()
        # Set Active Clip As Viewport Background
        pie.operator("clip.set_viewport_background", text="Set Viewport Background", icon='FILE_IMAGE')
        # Setup Tracking Scene
        pie.operator("clip.setup_tracking_scene", text="Setup Tracking Scene", icon='SCENE_DATA')
        # Setup Floor
        pie.operator("clip.set_plane", text="Set Floor", icon='AXIS_TOP')
        # Set Origin
        pie.operator("clip.set_origin", text="Set Origin", icon='OBJECT_ORIGIN')
        # Set X Axis
        pie.operator("clip.set_axis", text="Set X Axis", icon='AXIS_FRONT').axis = 'X'
        # Set Y Axis
        pie.operator("clip.set_axis", text="Set Y Axis", icon='AXIS_SIDE').axis = 'Y'
        # Set Scale
        pie.operator("clip.set_scale", text="Set Scale", icon='ARROW_LEFTRIGHT')
        # Apply Solution Scale
        pie.operator("clip.apply_solution_scale", icon='ARROW_LEFTRIGHT')


class CLIP_MT_view_pie(Menu):
    bl_label = "View"

    @classmethod
    def poll(cls, context):
        space = context.space_data

        # View operators are not yet implemented in Dope-sheet mode.
        return space.view != 'DOPESHEET'

    def draw(self, context):
        layout = self.layout
        sc = context.space_data

        pie = layout.menu_pie()

        if sc.view == 'CLIP':
            pie.operator("clip.view_all")
            pie.operator("clip.view_selected", icon='ZOOM_SELECTED')

            if sc.mode == 'MASK':
                pie.operator("clip.view_center_cursor")
                pie.separator()
            else:
                # Add spaces so items stay in the same position through all modes.
                pie.separator()
                pie.separator()

            pie.operator("clip.view_all", text="Frame All Fit").fit_view = True

        if sc.view == 'GRAPH':
            pie.operator_context = 'INVOKE_REGION_PREVIEW'
            pie.operator("clip.graph_view_all")
            pie.separator()
            pie.operator("clip.graph_center_current_frame")


class CLIP_PT_gizmo_display(Panel):
    bl_space_type = 'CLIP_EDITOR'
    bl_region_type = 'HEADER'
    bl_label = "Gizmos"
    bl_ui_units_x = 8

    def draw(self, context):
        layout = self.layout

        view = context.space_data

        col = layout.column()
        col.label(text="Viewport Gizmos")
        col.separator()

        col.active = view.show_gizmo
        colsub = col.column()
        colsub.prop(view, "show_gizmo_navigate", text="Navigate")


classes = (
    CLIP_PT_options,
    ALL_MT_editormenu_clip,
    CLIP_UL_tracking_objects,
    CLIP_PT_proportional_edit,
    CLIP_HT_header,
    CLIP_PT_display,
    CLIP_PT_clip_display,
    CLIP_PT_marker_display,
    CLIP_MT_tracking_editor_menus,
    CLIP_GRAPH_MT_select,
    CLIP_GRAPH_MT_graph,
    CLIP_MT_masking_editor_menus,
    CLIP_PT_track,
    CLIP_PT_tools_clip,
    CLIP_PT_tools_marker,
    CLIP_PT_tracking_settings,
    CLIP_PT_tracking_settings_extras,
    CLIP_PT_tools_tracking,
    CLIP_PT_tools_plane_tracking,
    CLIP_PT_tools_solve,
    CLIP_PT_tools_cleanup,
    CLIP_PT_tools_geometry,
    CLIP_PT_tools_orientation,
    CLIP_PT_tools_object,
    CLIP_PT_objects,
    CLIP_PT_plane_track,
    CLIP_PT_track_settings,
    CLIP_PT_track_settings_extras,
    CLIP_PT_tracking_camera,
    CLIP_PT_tracking_lens,
    CLIP_PT_marker,
    CLIP_PT_proxy,
    CLIP_PT_footage,
    CLIP_PT_stabilization,
    CLIP_PT_2d_cursor,
    CLIP_PT_mask,
    CLIP_PT_mask_layers,
    CLIP_PT_mask_display,
    CLIP_PT_active_mask_spline,
    CLIP_PT_active_mask_point,
    # CLIP_PT_tools_mask_tools, # bfa - former mask tools panel. Keeping code for compatibility reasons
    CLIP_PT_tools_scenesetup,
    CLIP_PT_annotation,
    CLIP_PT_tools_grease_pencil_draw,
    CLIP_MT_view_zoom,
    CLIP_MT_view,
    CLIP_MT_view_annotations,
    CLIP_MT_view_pie_menus,
    CLIP_MT_clip,
    CLIP_MT_reconstruction,
    CLIP_MT_track,
    CLIP_MT_track_transform,
    CLIP_MT_track_motion,
    CLIP_MT_track_clear,
    CLIP_MT_track_refine,
    CLIP_MT_track_animation,
    CLIP_MT_track_visibility,
    CLIP_MT_track_cleanup,
    CLIP_MT_select,
    CLIP_MT_select_grouped,
    CLIP_MT_tracking_context_menu,
    CLIP_MT_plane_track_image_context_menu,
    CLIP_PT_camera_presets,
    CLIP_PT_track_color_presets,
    CLIP_PT_tracking_settings_presets,
    CLIP_MT_stabilize_2d_context_menu,
    CLIP_MT_stabilize_2d_rotation_context_menu,
    CLIP_MT_pivot_pie,
    CLIP_MT_marker_pie,
    CLIP_MT_tracking_pie,
    CLIP_MT_reconstruction_pie,
    CLIP_MT_solving_pie,
    CLIP_MT_view_pie,
    CLIP_PT_gizmo_display,
)

if __name__ == "__main__":  # only for live edit.
    from bpy.utils import register_class
    for cls in classes:
        register_class(cls)<|MERGE_RESOLUTION|>--- conflicted
+++ resolved
@@ -1445,14 +1445,10 @@
             layout.prop(sc, "show_region_hud")
             layout.separator()
 
-<<<<<<< HEAD
             layout.menu("CLIP_MT_view_annotations")
-
             layout.separator()
-
             if sc.mode == 'MASK':
                 layout.operator("clip.cursor_set", text="Set 2D Cursor", icon='CURSOR')
-
                 layout.separator()
 
             layout.operator("clip.view_selected", icon="VIEW_SELECTED")
@@ -1469,32 +1465,14 @@
 
             layout.menu("CLIP_MT_view_zoom")
 
-=======
-            layout.operator("clip.view_selected")
-            layout.operator("clip.view_all")
-            layout.operator("clip.view_all", text="View Fit").fit_view = True
-            layout.operator("clip.view_center_cursor")
-            layout.menu("CLIP_MT_view_zoom")
-            layout.separator()
-
-            layout.operator("clip.view_zoom_in")
-            layout.operator("clip.view_zoom_out")
-            layout.separator()
-
-            layout.prop(sc, "show_metadata")
-            layout.separator()
->>>>>>> 2c9264e6
         else:
             layout.operator_context = 'INVOKE_REGION_PREVIEW'
             layout.operator("clip.graph_view_all")
             if sc.view == 'GRAPH':
-<<<<<<< HEAD
                 layout.operator_context = 'INVOKE_REGION_PREVIEW'
                 layout.operator("clip.graph_center_current_frame", text="Frame Selected", icon="VIEW_SELECTED")
                 layout.operator("clip.graph_view_all", icon="VIEWALL")
-
                 layout.separator()
-
                 layout.operator("view2d.zoom_in", text="Zoom In", icon="ZOOM_IN")
                 layout.operator("view2d.zoom_out", text="Zoom Out", icon="ZOOM_OUT")
                 layout.operator_context = 'INVOKE_DEFAULT'
@@ -1513,18 +1491,6 @@
         layout.separator()
 
         layout.menu("CLIP_MT_view_pie_menus")
-=======
-                layout.operator("clip.graph_center_current_frame")
-
-            layout.operator("view2d.zoom_border", text="Zoom")
-            layout.operator_context = 'INVOKE_DEFAULT'
-
-            layout.separator()
-            layout.prop(sc, "show_seconds")
-            layout.prop(sc, "show_locked_time")
-
-        layout.separator()
->>>>>>> 2c9264e6
         layout.menu("INFO_MT_area")
 
 # BFA - Hidden legacy operators exposed to GUI
