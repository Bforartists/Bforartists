# SPDX-FileCopyrightText: 2011-2023 Blender Authors
#
# SPDX-License-Identifier: GPL-2.0-or-later

from bpy.types import Panel, Header, Menu, UIList
from bpy.app.translations import (
    pgettext_iface as iface_,
    pgettext_rpt as rpt_,
    contexts as i18n_contexts,
)
from bl_ui.utils import PresetPanel
from bl_ui.properties_grease_pencil_common import (
    AnnotationDrawingToolsPanel,
    AnnotationDataPanel,
)
from . import anim


class CLIP_UL_tracking_objects(UIList):
    def draw_item(
        self,
        _context,
        layout,
        _data,
        item,
        _icon,
        _active_data,
        _active_propname,
        _index,
    ):
        # assert(isinstance(item, bpy.types.MovieTrackingObject)
        tobj = item
        if self.layout_type in {"DEFAULT", "COMPACT"}:
            layout.prop(
                tobj,
                "name",
                text="",
                emboss=False,
                icon="CAMERA_DATA" if tobj.is_camera else "OBJECT_DATA",
            )
        elif self.layout_type == "GRID":
            layout.alignment = "CENTER"
            layout.label(
                text="",
                icon="CAMERA_DATA" if tobj.is_camera else "OBJECT_DATA",
            )


class CLIP_PT_display(Panel):
    bl_space_type = "CLIP_EDITOR"
    bl_region_type = "HEADER"
    bl_label = "Clip Display"
    bl_ui_units_x = 13

    def draw(self, context):
        pass


class CLIP_PT_marker_display(Panel):
    bl_space_type = "CLIP_EDITOR"
    bl_region_type = "HEADER"
    bl_label = "Marker Display"
    bl_parent_id = "CLIP_PT_display"
    bl_ui_units_x = 13

    def draw(self, context):
        layout = self.layout

        view = context.space_data

        row = layout.row()

        col = row.column()
        col.prop(view, "show_marker_pattern", text="Pattern")
        col.prop(view, "show_marker_search", text="Search")
        col.prop(view, "show_disabled", text="Show Disabled")
        # BFA - moved below

        col = row.column()
        col.prop(view, "show_names", text="Info")

        if view.mode != "MASK":
            col.prop(view, "show_bundles", text="3D Markers")
        col.prop(view, "show_tiny_markers", text="Display Thin")

        split = layout.split(factor=0.4)
        split.use_property_split = False
        split.prop(view, "show_track_path", text="Path")
        split.alignment = "LEFT"
        if view.show_track_path:
            split.use_property_split = False
            split.prop(view, "path_length", text="Length")
        else:
            split.label(icon="DISCLOSURE_TRI_RIGHT")


class CLIP_PT_clip_display(Panel):
    bl_space_type = "CLIP_EDITOR"
    bl_region_type = "HEADER"
    bl_label = "Clip Display"
    bl_parent_id = "CLIP_PT_display"
    bl_ui_units_x = 13

    def draw(self, context):
        layout = self.layout

        sc = context.space_data

        col = layout.column(align=True)

        row = layout.row(align=True)
        row.prop(
            sc, "show_red_channel", text="R", text_ctxt=i18n_contexts.color, toggle=True
        )
        row.prop(
            sc,
            "show_green_channel",
            text="G",
            text_ctxt=i18n_contexts.color,
            toggle=True,
        )
        row.prop(
            sc,
            "show_blue_channel",
            text="B",
            text_ctxt=i18n_contexts.color,
            toggle=True,
        )
        row.separator()
        row.prop(sc, "use_grayscale_preview", text="B/W", toggle=True)
        row.separator()
        row.prop(sc, "use_mute_footage", text="", icon="HIDE_OFF", toggle=True)

        layout.separator()

        row = layout.row()
        col = row.column()
        col.prop(sc.clip_user, "use_render_undistorted", text="Render Undistorted")
        col.prop(sc, "show_metadata")  # BFA - exposed from header to here

        col = row.column()
        col.prop(sc, "show_stable", text="Show Stable")
        col.prop(sc, "show_grid", text="Grid")
        col.prop(sc, "use_manual_calibration", text="Calibration")

        clip = sc.clip
        if clip:
            col = layout.column()
            col.prop(clip, "display_aspect", text="Display Aspect Ratio")


class CLIP_HT_header(Header):
    bl_space_type = "CLIP_EDITOR"

    def _draw_tracking(self, context):
        layout = self.layout

        sc = context.space_data
        clip = sc.clip

        CLIP_MT_tracking_editor_menus.draw_collapsible(context, layout)

        # layout.separator_spacer()

        row = layout.row()
        if sc.view == "CLIP":
            row.template_ID(sc, "clip", open="clip.open")
        else:
            row = layout.row(align=True)
            props = row.operator(
                "clip.refine_markers", text="", icon="TRACKING_REFINE_BACKWARDS"
            )
            props.backwards = True
            row.separator()

            props = row.operator(
                "clip.clear_track_path", text="", icon="TRACKING_CLEAR_BACKWARDS"
            )
            props.action = "UPTO"
            row.separator()

            props = row.operator(
                "clip.track_markers", text="", icon="TRACKING_BACKWARDS_SINGLE"
            )
            props.backwards = True
            props.sequence = False
            props = row.operator(
                "clip.track_markers", text="", icon="TRACKING_BACKWARDS"
            )
            props.backwards = True
            props.sequence = True
            props = row.operator(
                "clip.track_markers", text="", icon="TRACKING_FORWARDS"
            )
            props.backwards = False
            props.sequence = True
            props = row.operator(
                "clip.track_markers", text="", icon="TRACKING_FORWARDS_SINGLE"
            )
            props.backwards = False
            props.sequence = False
            row.separator()

            props = row.operator(
                "clip.clear_track_path", text="", icon="TRACKING_CLEAR_FORWARDS"
            )
            props.action = "REMAINED"
            row.separator()

            props = row.operator(
                "clip.refine_markers", text="", icon="TRACKING_REFINE_FORWARDS"
            )
            props.backwards = False

        layout.separator_spacer()

        if clip:
            tracking = clip.tracking
            active_object = tracking.objects.active

            if sc.view == "CLIP":
                r = active_object.reconstruction

                if r.is_valid and sc.view == "CLIP":
                    layout.label(
                        text=rpt_("Solve error: {:.2f} px").format(r.average_error),
                        translate=False,
                    )

                row = layout.row()
                row.prop(sc, "pivot_point", text="", icon_only=True)
                row = layout.row(align=True)
                icon = "LOCKED" if sc.lock_selection else "UNLOCKED"
                row.operator(
                    "clip.lock_selection_toggle",
                    icon=icon,
                    text="",
                    depress=sc.lock_selection,
                )
                row.popover(panel="CLIP_PT_display")

            elif sc.view == "GRAPH":
                row = layout.row(align=True)
                row.prop(sc, "show_graph_only_selected", text="")
                row.prop(sc, "show_graph_hidden", text="")

                row = layout.row(align=True)

                sub = row.row(align=True)
                sub.active = clip.tracking.reconstruction.is_valid
                sub.prop(sc, "show_graph_frames", icon="SEQUENCE", text="")

                row.prop(sc, "show_graph_tracks_motion", icon="GRAPH", text="")
                row.prop(sc, "show_graph_tracks_error", icon="ANIM_DATA", text="")
                row.popover(
                    panel="CLIP_PT_options", text="Options"
                )  # BFA - make options consistent in editor

            elif sc.view == "DOPESHEET":
                dopesheet = tracking.dopesheet

                row = layout.row(align=True)
                row.prop(dopesheet, "show_only_selected", text="")
                row.prop(dopesheet, "show_hidden", text="")

                row = layout.row(align=True)
                row.prop(dopesheet, "sort_method", text="")
                row.prop(
                    dopesheet,
                    "use_invert_sort",
                    text="",
                    icon="SORT_DESC" if dopesheet.use_invert_sort else "SORT_ASC",
                    toggle=True,
                )
                row = layout.row(align=True)
                row.popover(panel="CLIP_PT_options", text="Options")

    def _draw_masking(self, context):
        layout = self.layout

        tool_settings = context.tool_settings
        sc = context.space_data
        clip = sc.clip

        CLIP_MT_masking_editor_menus.draw_collapsible(context, layout)

        layout.separator_spacer()

        row = layout.row()
        row.template_ID(sc, "clip", open="clip.open")

        layout.separator_spacer()

        if clip:
            layout.prop(sc, "pivot_point", text="", icon_only=True)

            row = layout.row(align=True)
            row.prop(
                tool_settings, "use_proportional_edit_mask", text="", icon_only=True
            )
            sub = row.row(align=True)
            if tool_settings.use_proportional_edit_mask:
                sub.prop_with_popover(
                    tool_settings,
                    "proportional_edit_falloff",
                    text="",
                    icon_only=True,
                    panel="CLIP_PT_proportional_edit",
                )

            row = layout.row()
            row.template_ID(sc, "mask", new="mask.new")
            row.popover(panel="CLIP_PT_mask_display")
            row = layout.row(align=True)
            icon = "LOCKED" if sc.lock_selection else "UNLOCKED"
            row.operator(
                "clip.lock_selection_toggle",
                icon=icon,
                text="",
                depress=sc.lock_selection,
            )
            row.popover(panel="CLIP_PT_display")

    def draw(self, context):
        layout = self.layout

        sc = context.space_data

        ALL_MT_editormenu_clip.draw_hidden(
            context, layout
        )  # bfa - show hide the editormenu, editor suffix is needed.

        layout.prop(sc, "mode", text="")
        if sc.mode == "TRACKING":
            layout.prop(sc, "view", text="")
            self._draw_tracking(context)
        else:
            self._draw_masking(context)

        # Gizmo toggle & popover.
        row = layout.row(align=True)
        row.prop(sc, "show_gizmo", icon="GIZMO", text="")
        sub = row.row(align=True)
        sub.active = sc.show_gizmo
        sub.popover(panel="CLIP_PT_gizmo_display", text="")


class CLIP_PT_proportional_edit(Panel):
    bl_space_type = "CLIP_EDITOR"
    bl_region_type = "HEADER"
    bl_label = "Proportional Editing"
    bl_ui_units_x = 8

    def draw(self, context):
        layout = self.layout
        tool_settings = context.tool_settings
        col = layout.column()
        col.active = tool_settings.use_proportional_edit_mask

        col.prop(tool_settings, "proportional_edit_falloff", expand=True)
        col.prop(tool_settings, "proportional_size")


class CLIP_PT_options(Panel):
    bl_space_type = "CLIP_EDITOR"
    bl_region_type = "HEADER"
    bl_label = "Options"

    def draw(self, context):
        layout = self.layout

        sc = context.space_data
        col = layout.column(align=True)
        col.prop(sc, "show_seconds")
        col.prop(sc, "show_locked_time")


# bfa - show hide the editormenu, editor suffix is needed.
class ALL_MT_editormenu_clip(Menu):
    bl_label = ""

    def draw(self, context):
        self.draw_menus(self.layout, context)

    @staticmethod
    def draw_menus(layout, context):
        row = layout.row(align=True)
        row.template_header()  # editor type menus


class CLIP_MT_tracking_editor_menus(Menu):
    bl_idname = "CLIP_MT_tracking_editor_menus"
    bl_label = ""

    def draw(self, context):
        layout = self.layout
        sc = context.space_data
        clip = sc.clip
        layout.menu("SCREEN_MT_user_menu", text="Quick")  # BFA - Quick favourites menu
        layout.menu("CLIP_MT_view")

        if sc.view == "CLIP":
            if clip:
                layout.menu("CLIP_MT_select")
                layout.menu("CLIP_MT_clip")
                layout.menu("CLIP_MT_track")
            else:
                layout.menu("CLIP_MT_clip")
        elif sc.view == "GRAPH":
            layout.menu("CLIP_MT_select_graph")

        if sc.view == "GRAPH":
            if clip:
                layout.menu("CLIP_GRAPH_MT_select")
                layout.menu("CLIP_GRAPH_MT_graph")


class CLIP_GRAPH_MT_select(Menu):
    bl_label = "Select"

    def draw(self, context):
        layout = self.layout

        layout.operator_context = "INVOKE_REGION_PREVIEW"

        layout.operator(
            "clip.graph_select_all_markers", text="All", icon="SELECT_ALL"
        ).action = "SELECT"

        layout.operator(
            "clip.graph_select_all_markers", text="None", icon="SELECT_NONE"
        ).action = "DESELECT"
        layout.operator(
            "clip.graph_select_all_markers", text="Invert", icon="INVERSE"
        ).action = "INVERT"

        layout.separator()

        layout.operator("clip.graph_select_box", icon="BORDER_RECT")


class CLIP_GRAPH_MT_graph(Menu):
    bl_label = "Graph"

    def draw(self, context):
        layout = self.layout

        layout.operator_context = "INVOKE_REGION_PREVIEW"

        layout.operator("clip.graph_delete_curve", icon="DELETE")
        layout.operator("clip.graph_delete_knot", icon="DELETE")

        layout.separator()

        props = layout.operator(
            "clip.clear_track_path",
            text="Clear Track Path Remained",
            icon="CLEAN_CHANNELS",
        )
        props.action = "REMAINED"
        props.clear_active = True

        props = layout.operator(
            "clip.clear_track_path",
            text="Clear Track Path Up To",
            icon="CLEAN_CHANNELS",
        )
        props.action = "UPTO"
        props.clear_active = True

        props = layout.operator(
            "clip.clear_track_path", text="Clear Track Path All", icon="CLEAN_CHANNELS"
        )
        props.action = "ALL"
        props.clear_active = True

        layout.separator()

        layout.operator(
            "clip.graph_disable_markers", icon="MARKER_HLT"
        ).action = "TOGGLE"

        layout.separator()

        layout.operator("transform.translate", icon="TRANSFORM_MOVE")
        layout.operator("transform.rotate", icon="TRANSFORM_ROTATE")
        layout.operator("transform.resize", icon="TRANSFORM_SCALE")


class CLIP_MT_masking_editor_menus(Menu):
    bl_idname = "CLIP_MT_masking_editor_menus"
    bl_label = ""

    def draw(self, context):
        layout = self.layout
        sc = context.space_data
        clip = sc.clip

        layout.menu("SCREEN_MT_user_menu", text="Quick")  # BFA - Quick favourites menu
        layout.menu("CLIP_MT_view")

        if clip:
            layout.menu("MASK_MT_select")
            layout.menu("CLIP_MT_clip")
            layout.menu("MASK_MT_add")
            layout.menu("MASK_MT_mask")
        else:
            layout.menu("CLIP_MT_clip")


class CLIP_PT_clip_view_panel:
    @classmethod
    def poll(cls, context):
        sc = context.space_data
        clip = sc.clip

        return clip and sc.view == "CLIP"


class CLIP_PT_tracking_panel:
    @classmethod
    def poll(cls, context):
        sc = context.space_data
        clip = sc.clip

        return clip and sc.mode == "TRACKING" and sc.view == "CLIP"


class CLIP_PT_reconstruction_panel:
    @classmethod
    def poll(cls, context):
        sc = context.space_data
        clip = sc.clip

        return clip and sc.view == "CLIP"


class CLIP_PT_tools_clip(Panel):
    bl_space_type = "CLIP_EDITOR"
    bl_region_type = "TOOLS"
    bl_label = "Clip"
    bl_translation_context = i18n_contexts.id_movieclip
    bl_category = "Track"

    @classmethod
    def poll(cls, context):
        sc = context.space_data
        clip = sc.clip

        return clip and sc.view == "CLIP" and sc.mode != "MASK"

    def draw(self, context):
        layout = self.layout

        col = layout.column(align=True)
        col.operator("clip.set_scene_frames", icon="SET_FRAMES")
        row = col.row(align=True)
        row.operator("clip.prefetch", text="Prefetch", icon="PREFETCH")
        row.operator("clip.reload", text="Reload", icon="FILE_REFRESH")


class CLIP_PT_tools_marker(CLIP_PT_tracking_panel, Panel):
    bl_space_type = "CLIP_EDITOR"
    bl_region_type = "TOOLS"
    bl_label = "Marker"
    bl_category = "Track"
    bl_options = {"DEFAULT_CLOSED"}

    def draw(self, _context):
        layout = self.layout

        col = layout.column(align=True)

        col.operator("clip.detect_features", icon="DETECT")

        col = layout.column(align=True)
        col.operator("clip.add_marker_at_click", text="Add Marker", icon="MARKER")
        col.operator(
            "clip.disable_markers", text="Enable Markers", icon="ENABLE"
        ).action = "ENABLE"
        col.operator(
            "clip.disable_markers", text="Disable markers", icon="DISABLE"
        ).action = "DISABLE"
        col.operator("clip.delete_marker", text="Delete Marker", icon="DELETE")

        col = layout.column(align=True)

        col.operator("clip.delete_track", text="Delete Track        ", icon="DELETE")


class CLIP_PT_tracking_settings(CLIP_PT_tracking_panel, Panel):
    bl_space_type = "CLIP_EDITOR"
    bl_region_type = "TOOLS"
    bl_label = "Tracking Settings"
    bl_category = "Track"

    def draw_header_preset(self, _context):
        CLIP_PT_tracking_settings_presets.draw_panel_header(self.layout)

    def draw(self, context):
        layout = self.layout
        layout.use_property_split = True
        layout.use_property_decorate = False

        sc = context.space_data
        clip = sc.clip
        settings = clip.tracking.settings

        col = layout.column(align=True)
        col.prop(settings, "default_pattern_size")
        col.prop(settings, "default_search_size")

        col.separator()

        col.prop(settings, "default_motion_model")
        col.prop(settings, "default_pattern_match", text="Match")

        col.use_property_split = False
        col.prop(settings, "use_default_brute")
        col.prop(settings, "use_default_normalization")

        col = layout.column()

        row = col.row(align=True)
        row.use_property_split = False
        row.prop(
            settings,
            "use_default_red_channel",
            text="R",
            text_ctxt=i18n_contexts.color,
            toggle=True,
        )
        row.prop(
            settings,
            "use_default_green_channel",
            text="G",
            text_ctxt=i18n_contexts.color,
            toggle=True,
        )
        row.prop(
            settings,
            "use_default_blue_channel",
            text="B",
            text_ctxt=i18n_contexts.color,
            toggle=True,
        )

        col.separator()
        col.operator(
            "clip.track_settings_as_default",
            text="Copy from Active Track",
            icon="COPYDOWN",
        )


class CLIP_PT_tracking_settings_extras(CLIP_PT_tracking_panel, Panel):
    bl_label = "Tracking Settings Extra"
    bl_parent_id = "CLIP_PT_tracking_settings"
    bl_space_type = "CLIP_EDITOR"
    bl_region_type = "TOOLS"
    bl_category = "Track"
    bl_options = {"DEFAULT_CLOSED"}

    def draw(self, context):
        layout = self.layout
        layout.use_property_split = True
        layout.use_property_decorate = False

        sc = context.space_data
        clip = sc.clip
        settings = clip.tracking.settings

        col = layout.column()
        col.prop(settings, "default_weight")
        col = layout.column(align=True)
        col.prop(settings, "default_correlation_min")
        col.prop(settings, "default_margin")

        col.use_property_split = False
        col.prop(settings, "use_default_mask")


class CLIP_PT_tools_tracking(CLIP_PT_tracking_panel, Panel):
    bl_space_type = "CLIP_EDITOR"
    bl_region_type = "TOOLS"
    bl_label = "Track Tools"
    bl_translation_context = i18n_contexts.id_movieclip
    bl_category = "Track"
    bl_options = {"DEFAULT_CLOSED"}

    def draw(self, _context):
        layout = self.layout

        row = layout.row(align=True)
        row.label(text="Track:")

        props = row.operator(
            "clip.track_markers", text="", icon="TRACKING_BACKWARDS_SINGLE"
        )
        props.backwards = True
        props.sequence = False
        props = row.operator("clip.track_markers", text="", icon="TRACKING_BACKWARDS")
        props.backwards = True
        props.sequence = True
        props = row.operator("clip.track_markers", text="", icon="TRACKING_FORWARDS")
        props.backwards = False
        props.sequence = True
        props = row.operator(
            "clip.track_markers", text="", icon="TRACKING_FORWARDS_SINGLE"
        )
        props.backwards = False
        props.sequence = False

        col = layout.column(align=True)
        row = col.row(align=True)
        row.label(text="Clear:")
        row.scale_x = 2.0

        props = row.operator(
            "clip.clear_track_path", text="", icon="TRACKING_CLEAR_BACKWARDS"
        )
        props.action = "UPTO"

        props = row.operator(
            "clip.clear_track_path", text="", icon="TRACKING_CLEAR_FORWARDS"
        )
        props.action = "REMAINED"

        col = layout.column()
        row = col.row(align=True)
        row.label(text="Refine:")
        row.scale_x = 2.0

        props = row.operator(
            "clip.refine_markers", text="", icon="TRACKING_REFINE_BACKWARDS"
        )
        props.backwards = True

        props = row.operator(
            "clip.refine_markers", text="", icon="TRACKING_REFINE_FORWARDS"
        )
        props.backwards = False

        col = layout.column(align=True)
        row = col.row(align=True)
        row.label(text="Merge:")
        row.operator("clip.join_tracks", text="  Join Tracks", icon="JOIN")
        row.operator(
            "clip.average_tracks", text="Average Tracks", icon="AVERAGEISLANDSCALE"
        )


class CLIP_PT_tools_plane_tracking(CLIP_PT_tracking_panel, Panel):
    bl_space_type = "CLIP_EDITOR"
    bl_region_type = "TOOLS"
    bl_label = "Plane Track"
    bl_options = {"DEFAULT_CLOSED"}
    bl_category = "Solve"

    def draw(self, _context):
        layout = self.layout
        layout.operator("clip.create_plane_track", icon="PLANETRACK")


class CLIP_PT_tools_solve(CLIP_PT_tracking_panel, Panel):
    bl_space_type = "CLIP_EDITOR"
    bl_region_type = "TOOLS"
    bl_label = "Solve"
    bl_category = "Solve"

    def draw(self, context):
        layout = self.layout
        layout.use_property_split = True
        layout.use_property_decorate = False

        clip = context.space_data.clip
        tracking = clip.tracking
        settings = tracking.settings
        tracking_object = tracking.objects.active
        camera = clip.tracking.camera

        col = layout.column()
        col.use_property_split = False
        col.prop(settings, "use_tripod_solver", text="Tripod")
        col.active = not settings.use_tripod_solver
        col.prop(settings, "use_keyframe_selection", text="Keyframe")

        col = layout.column(align=True)
        col.active = (
            not settings.use_tripod_solver and not settings.use_keyframe_selection
        )
        col.prop(tracking_object, "keyframe_a")
        col.prop(tracking_object, "keyframe_b")

        col = layout.column(align=True)
        col.use_property_split = False
        col.label(text="Refine")
        col.active = tracking_object.is_camera
        row = col.row()
        row.separator()
        row.prop(settings, "refine_intrinsics_focal_length", text="Focal Length")
        row = col.row()
        row.separator()
        row.prop(settings, "refine_intrinsics_principal_point", text="Optical Center")
        row = col.row()
        row.separator()
        row.prop(
            settings, "refine_intrinsics_radial_distortion", text="Radial Distortion"
        )

        row = col.row()
        row.active = camera.distortion_model == "BROWN"
        row.separator()
        row.prop(
            settings,
            "refine_intrinsics_tangential_distortion",
            text="Tangential Distortion",
        )

        col = layout.column(align=True)
        col.scale_y = 2.0

        col.operator(
            "clip.solve_camera",
            text="Solve Camera Motion"
            if tracking_object.is_camera
            else "Solve Object Motion",
            icon="MOTIONPATHS_CALCULATE",
        )


class CLIP_PT_tools_cleanup(CLIP_PT_tracking_panel, Panel):
    bl_space_type = "CLIP_EDITOR"
    bl_region_type = "TOOLS"
    bl_label = "Clean Up"
    bl_options = {"DEFAULT_CLOSED"}
    bl_category = "Solve"

    def draw(self, context):
        layout = self.layout
        layout.use_property_split = True
        layout.use_property_decorate = False

        clip = context.space_data.clip
        settings = clip.tracking.settings

        col = layout.column()
        col.prop(settings, "clean_frames", text="Frames")
        col.prop(settings, "clean_error", text="Error")
        col.prop(settings, "clean_action", text="Action")
        col.separator()
        col.operator("clip.clean_tracks")
        col.operator("clip.filter_tracks")


class CLIP_PT_tools_geometry(CLIP_PT_tracking_panel, Panel):
    bl_space_type = "CLIP_EDITOR"
    bl_region_type = "TOOLS"
    bl_label = "Geometry"
    bl_options = {"DEFAULT_CLOSED"}
    bl_category = "Solve"

    def draw(self, _context):
        layout = self.layout

        layout.operator(
            "clip.bundles_to_mesh", text="  3D Markers to Mesh", icon="MARKER_TO_MESH"
        )
        layout.operator(
            "clip.track_to_empty", text="  Link Empty to Track", icon="LINKED"
        )


class CLIP_PT_tools_orientation(CLIP_PT_tracking_panel, Panel):
    bl_space_type = "CLIP_EDITOR"
    bl_region_type = "TOOLS"
    bl_label = "Orientation"
    bl_category = "Solve"

    def draw(self, context):
        layout = self.layout
        layout.use_property_split = True
        layout.use_property_decorate = False

        sc = context.space_data
        settings = sc.clip.tracking.settings

        col = layout.column(align=True)

        col.operator("clip.set_plane", text="Floor", icon="FLOOR").plane = "FLOOR"
        col.operator("clip.set_plane", text="Wall", icon="WALL").plane = "WALL"

        col = layout.column(align=True)

        col.operator("clip.set_origin", icon="ORIGIN")

        col = layout.column(align=True)

        col.operator("clip.set_axis", text="Set X Axis", icon="X_ICON").axis = "X"
        col.operator("clip.set_axis", text="Set Y Axis", icon="Y_ICON").axis = "Y"

        col = layout.column()

        col.operator("clip.set_scale", icon="TRANSFORM_SCALE")
        col.operator("clip.apply_solution_scale", text="Apply Scale", icon="APPLYSCALE")

        col.prop(settings, "distance")


class CLIP_PT_tools_object(CLIP_PT_reconstruction_panel, Panel):
    bl_space_type = "CLIP_EDITOR"
    bl_region_type = "TOOLS"
    bl_label = "Object"
    bl_category = "Solve"

    @classmethod
    def poll(cls, context):
        sc = context.space_data
        if CLIP_PT_reconstruction_panel.poll(context) and sc.mode == "TRACKING":
            clip = sc.clip

            tracking_object = clip.tracking.objects.active

            return not tracking_object.is_camera

        return False

    def draw(self, context):
        layout = self.layout

        sc = context.space_data
        clip = sc.clip
        tracking_object = clip.tracking.objects.active
        settings = sc.clip.tracking.settings

        col = layout.column()

        col.prop(tracking_object, "scale")

        col.separator()

        col.operator("clip.set_solution_scale", text="Set Scale")
        col.prop(settings, "object_distance")


class CLIP_PT_objects(CLIP_PT_clip_view_panel, Panel):
    bl_space_type = "CLIP_EDITOR"
    bl_region_type = "UI"
    bl_category = "Track"
    bl_label = "Objects"
    bl_options = {"DEFAULT_CLOSED"}

    def draw(self, context):
        layout = self.layout

        sc = context.space_data
        tracking = sc.clip.tracking

        row = layout.row()
        row.template_list(
            "CLIP_UL_tracking_objects",
            "",
            tracking,
            "objects",
            tracking,
            "active_object_index",
            rows=1,
        )

        sub = row.column(align=True)

        sub.operator("clip.tracking_object_new", icon="ADD", text="")
        sub.operator("clip.tracking_object_remove", icon="REMOVE", text="")


class CLIP_PT_track(CLIP_PT_tracking_panel, Panel):
    bl_space_type = "CLIP_EDITOR"
    bl_region_type = "UI"
    bl_category = "Track"
    bl_label = "Track"
    bl_translation_context = i18n_contexts.id_movieclip

    def draw(self, context):
        layout = self.layout

        sc = context.space_data
        clip = context.space_data.clip
        act_track = clip.tracking.tracks.active

        if not act_track:
            layout.active = False
            layout.label(text="No active track")
            return

        row = layout.row()
        row.prop(act_track, "name", text="")

        sub = row.row(align=True)

        sub.template_marker(sc, "clip", sc.clip_user, act_track, compact=True)

        icon = "LOCKED" if act_track.lock else "UNLOCKED"
        sub.prop(act_track, "lock", text="", icon=icon)

        layout.template_track(sc, "scopes")

        row = layout.row(align=True)
        sub = row.row(align=True)
        sub.prop(
            act_track,
            "use_red_channel",
            text="R",
            text_ctxt=i18n_contexts.color,
            toggle=True,
        )
        sub.prop(
            act_track,
            "use_green_channel",
            text="G",
            text_ctxt=i18n_contexts.color,
            toggle=True,
        )
        sub.prop(
            act_track,
            "use_blue_channel",
            text="B",
            text_ctxt=i18n_contexts.color,
            toggle=True,
        )

        row.separator()

        layout.use_property_split = True

        row.prop(act_track, "use_grayscale_preview", text="B/W", toggle=True)

        row.separator()
        row.prop(
            act_track, "use_alpha_preview", text="", toggle=True, icon="IMAGE_ALPHA"
        )

        layout.prop(act_track, "weight")
        layout.prop(act_track, "weight_stab")

        if act_track.has_bundle:
            label_text = rpt_("Average Error: {:.2f} px").format(
                act_track.average_error
            )
            layout.label(text=label_text, translate=False)

        layout.use_property_split = False

        row = layout.row(align=True)
        row.prop(act_track, "use_custom_color", text="")
        CLIP_PT_track_color_presets.draw_menu(row, iface_("Custom Color Presets"))
        row.operator("clip.track_copy_color", icon="COPY_ID", text="")

        if act_track.use_custom_color:
            row = layout.row()
            row.prop(act_track, "color", text="")


class CLIP_PT_plane_track(CLIP_PT_tracking_panel, Panel):
    bl_space_type = "CLIP_EDITOR"
    bl_region_type = "UI"
    bl_category = "Track"
    bl_label = "Plane Track"
    bl_options = {"DEFAULT_CLOSED"}

    def draw(self, context):
        layout = self.layout
        layout.use_property_split = True
        layout.use_property_decorate = False  # No animation.

        clip = context.space_data.clip
        active_track = clip.tracking.plane_tracks.active

        if not active_track:
            layout.active = False
            layout.label(text="No active plane track")
            return

        layout.prop(active_track, "name")
        layout.prop(active_track, "use_auto_keying")
        row = layout.row()
        row.template_ID(active_track, "image", new="image.new", open="image.open")
        row.menu(
            "CLIP_MT_plane_track_image_context_menu", icon="DOWNARROW_HLT", text=""
        )

        row = layout.row()
        row.active = active_track.image is not None
        row.prop(active_track, "image_opacity", text="Opacity")


class CLIP_PT_track_settings(CLIP_PT_tracking_panel, Panel):
    bl_space_type = "CLIP_EDITOR"
    bl_region_type = "UI"
    bl_category = "Track"
    bl_label = "Tracking Settings"
    bl_options = {"DEFAULT_CLOSED"}

    def draw(self, context):
        layout = self.layout
        layout.use_property_split = True
        layout.use_property_decorate = False

        clip = context.space_data.clip
        active = clip.tracking.tracks.active

        if not active:
            layout.active = False
            layout.label(text="No active track")
            return

        col = layout.column()
        col.prop(active, "motion_model")
        col.prop(active, "pattern_match", text="Match")

        col.use_property_split = False
        col.prop(active, "use_brute")
        col.prop(active, "use_normalization")


class CLIP_PT_track_settings_extras(CLIP_PT_tracking_panel, Panel):
    bl_space_type = "CLIP_EDITOR"
    bl_region_type = "UI"
    bl_category = "Track"
    bl_label = "Tracking Options Extras"
    bl_parent_id = "CLIP_PT_track_settings"
    bl_options = {"DEFAULT_CLOSED"}

    @classmethod
    def poll(cls, context):
        clip = context.space_data.clip

        return clip.tracking.tracks.active

    def draw(self, context):
        layout = self.layout
        layout.use_property_split = True
        layout.use_property_decorate = False

        clip = context.space_data.clip
        active = clip.tracking.tracks.active
        settings = clip.tracking.settings

        col = layout.column(align=True)
        col.prop(active, "correlation_min")
        col.prop(active, "margin")

        col = layout.column()
        col.use_property_split = False
        col.prop(active, "use_mask")
        col.use_property_split = True
        col.prop(active, "frames_limit")
        col.prop(settings, "speed")


class CLIP_PT_tracking_camera(Panel):
    bl_space_type = "CLIP_EDITOR"
    bl_region_type = "UI"
    bl_category = "Track"
    bl_label = "Camera"
    bl_options = {"DEFAULT_CLOSED"}

    @classmethod
    def poll(cls, context):
        if CLIP_PT_clip_view_panel.poll(context):
            sc = context.space_data

            return sc.mode == "TRACKING" and sc.clip

        return False

    def draw_header_preset(self, _context):
        CLIP_PT_camera_presets.draw_panel_header(self.layout)

    def draw(self, context):
        layout = self.layout
        layout.use_property_split = True
        layout.use_property_decorate = False

        sc = context.space_data
        clip = sc.clip

        col = layout.column(align=True)
        col.prop(clip.tracking.camera, "sensor_width", text="Sensor Width")
        col.prop(clip.tracking.camera, "pixel_aspect", text="Pixel Aspect")


class CLIP_PT_tracking_lens(Panel):
    bl_space_type = "CLIP_EDITOR"
    bl_region_type = "UI"
    bl_category = "Track"
    bl_label = "Lens"
    bl_translation_context = i18n_contexts.id_camera
    bl_parent_id = "CLIP_PT_tracking_camera"
    bl_options = {"DEFAULT_CLOSED"}

    @classmethod
    def poll(cls, context):
        if CLIP_PT_clip_view_panel.poll(context):
            sc = context.space_data

            return sc.mode == "TRACKING" and sc.clip

        return False

    def draw(self, context):
        layout = self.layout
        layout.use_property_split = True
        layout.use_property_decorate = False

        sc = context.space_data
        clip = sc.clip
        camera = clip.tracking.camera

        col = layout.column()

        if camera.units == "MILLIMETERS":
            col.prop(camera, "focal_length")
        else:
            col.prop(camera, "focal_length_pixels")
        col.prop(camera, "units", text="Units")

        col = layout.column()
        col.prop(clip.tracking.camera, "principal_point", text="Optical Center")

        col = layout.column()
        col.prop(camera, "distortion_model", text="Lens Distortion")
        if camera.distortion_model == "POLYNOMIAL":
            col = layout.column(align=True)
            col.prop(camera, "k1")
            col.prop(camera, "k2")
            col.prop(camera, "k3")
        elif camera.distortion_model == "DIVISION":
            col = layout.column(align=True)
            col.prop(camera, "division_k1")
            col.prop(camera, "division_k2")
        elif camera.distortion_model == "NUKE":
            col = layout.column(align=True)
            col.prop(camera, "nuke_k1")
            col.prop(camera, "nuke_k2")
        elif camera.distortion_model == "BROWN":
            col = layout.column(align=True)
            col.prop(camera, "brown_k1")
            col.prop(camera, "brown_k2")
            col.prop(camera, "brown_k3")
            col.prop(camera, "brown_k4")
            col.separator()
            col.prop(camera, "brown_p1")
            col.prop(camera, "brown_p2")


class CLIP_PT_marker(CLIP_PT_tracking_panel, Panel):
    bl_space_type = "CLIP_EDITOR"
    bl_region_type = "UI"
    bl_category = "Track"
    bl_label = "Marker Options"
    bl_options = {"DEFAULT_CLOSED"}

    def draw(self, context):
        layout = self.layout
        layout.use_property_split = True
        layout.use_property_decorate = False

        sc = context.space_data
        clip = context.space_data.clip
        act_track = clip.tracking.tracks.active

        if act_track:
            layout.template_marker(sc, "clip", sc.clip_user, act_track, compact=False)
        else:
            layout.active = False
            layout.label(text="No active track")


class CLIP_PT_stabilization(CLIP_PT_reconstruction_panel, Panel):
    bl_space_type = "CLIP_EDITOR"
    bl_region_type = "UI"
    bl_label = "2D Stabilization"
    bl_category = "Stabilization"

    @classmethod
    def poll(cls, context):
        if CLIP_PT_clip_view_panel.poll(context):
            sc = context.space_data

            return sc.mode == "TRACKING" and sc.clip

        return False

    def draw_header(self, context):
        stab = context.space_data.clip.tracking.stabilization

        self.layout.prop(stab, "use_2d_stabilization", text="")

    def draw(self, context):
        layout = self.layout

        layout.use_property_decorate = False

        tracking = context.space_data.clip.tracking
        stab = tracking.stabilization

        layout.active = stab.use_2d_stabilization

        layout.prop(stab, "anchor_frame")

        split = layout.split()
        col = split.column()
        col.prop(stab, "use_stabilize_rotation", text="Rotation")
        col = split.column()
        if stab.use_stabilize_rotation:
            col.prop(stab, "use_stabilize_scale", text="Scale")
        else:
            col.label(icon="DISCLOSURE_TRI_RIGHT")

        box = layout.box()
        row = box.row(align=True)
        row.prop(stab, "show_tracks_expanded", text="", emboss=False)

        if not stab.show_tracks_expanded:
            row.label(text="Tracks for Stabilization")
        else:
            row.label(text="Tracks for Location")
            row = box.row()
            row.template_list(
                "UI_UL_list",
                "stabilization_tracks",
                stab,
                "tracks",
                stab,
                "active_track_index",
                rows=2,
            )

            sub = row.column(align=True)

            sub.operator("clip.stabilize_2d_add", icon="ADD", text="")
            sub.operator("clip.stabilize_2d_remove", icon="REMOVE", text="")

            sub.menu("CLIP_MT_stabilize_2d_context_menu", text="", icon="DOWNARROW_HLT")

            # Usually we don't hide things from interface, but here every pixel of
            # vertical space is precious.
            if stab.use_stabilize_rotation:
                box.label(text="Tracks for Rotation/Scale")
                row = box.row()
                row.template_list(
                    "UI_UL_list",
                    "stabilization_rotation_tracks",
                    stab,
                    "rotation_tracks",
                    stab,
                    "active_rotation_track_index",
                    rows=2,
                )

                sub = row.column(align=True)

                sub.operator("clip.stabilize_2d_rotation_add", icon="ADD", text="")
                sub.operator(
                    "clip.stabilize_2d_rotation_remove", icon="REMOVE", text=""
                )

                sub.menu(
                    "CLIP_MT_stabilize_2d_rotation_context_menu",
                    text="",
                    icon="DOWNARROW_HLT",
                )

        split = layout.split()
        col = split.column()
        col.prop(stab, "use_autoscale")
        col = split.column()
        if stab.use_autoscale:
            col.prop(stab, "scale_max", text="Max")
        else:
            col.label(icon="DISCLOSURE_TRI_RIGHT")

        layout.label(text="Expected Position:")
        col = layout.column(align=True)
        row = col.row(align=True)
        row.prop(stab, "target_position", text="")
        col.prop(stab, "target_rotation")
        row = col.row(align=True)

        if not stab.use_autoscale:
            row.prop(stab, "target_scale")

        col = layout.column(align=True)
        col.prop(stab, "influence_location")
        sub = col.column(align=True)

        if stab.use_stabilize_rotation:
            sub.prop(stab, "influence_rotation")
            sub.prop(stab, "influence_scale")

        layout.prop(stab, "filter_type")


class CLIP_PT_2d_cursor(Panel):
    bl_space_type = "CLIP_EDITOR"
    bl_region_type = "UI"
    bl_category = "View"
    bl_label = "2D Cursor"

    @classmethod
    def poll(cls, context):
        if not CLIP_PT_clip_view_panel.poll(context):
            return False

        sc = context.space_data
        return sc.pivot_point == "CURSOR" or sc.mode == "MASK"

    def draw(self, context):
        layout = self.layout

        sc = context.space_data

        layout.use_property_split = True
        layout.use_property_decorate = False

        col = layout.column()
        col.prop(sc, "cursor_location", text="Location")


class CLIP_PT_proxy(CLIP_PT_clip_view_panel, Panel):
    bl_space_type = "CLIP_EDITOR"
    bl_region_type = "UI"
    bl_category = "Footage"
    bl_label = "Proxy/Timecode"
    bl_options = {"DEFAULT_CLOSED"}

    def draw_header(self, context):
        sc = context.space_data

        self.layout.prop(sc.clip, "use_proxy", text="")

    def draw(self, context):
        layout = self.layout

        sc = context.space_data
        clip = sc.clip

        col = layout.column()
        col.active = clip.use_proxy

        col.label(text="Build Original:")

        row = col.row(align=True)
        row.prop(clip.proxy, "build_25", toggle=True)
        row.prop(clip.proxy, "build_50", toggle=True)
        row.prop(clip.proxy, "build_75", toggle=True)
        row.prop(clip.proxy, "build_100", toggle=True)

        col.label(text="Build Undistorted:")

        row = col.row(align=True)
        row.prop(clip.proxy, "build_undistorted_25", toggle=True)
        row.prop(clip.proxy, "build_undistorted_50", toggle=True)
        row.prop(clip.proxy, "build_undistorted_75", toggle=True)
        row.prop(clip.proxy, "build_undistorted_100", toggle=True)

        layout.use_property_split = True
        layout.use_property_decorate = False
        col = layout.column()
        col.prop(clip.proxy, "quality")

        col.use_property_split = False
        col.prop(clip, "use_proxy_custom_directory")
        if clip.use_proxy_custom_directory:
            col.prop(clip.proxy, "directory")
        col.use_property_split = True

        col.operator(
            "clip.rebuild_proxy",
            text="Build Proxy / Timecode" if clip.source == "MOVIE" else "Build Proxy",
            icon="MAKE_PROXY",
        )
        col.operator("clip.delete_proxy", text="Delete Proxy", icon="DELETE")

        if clip.source == "MOVIE":
            col2 = col.column()
            col2.prop(clip.proxy, "timecode", text="Timecode Index")

        col.separator()

        col.prop(sc.clip_user, "proxy_render_size", text="Proxy Size")


# -----------------------------------------------------------------------------
# Mask (similar code in space_image.py, keep in sync)

from bl_ui.properties_mask_common import (
    MASK_PT_mask,
    MASK_PT_layers,
    MASK_PT_spline,
    MASK_PT_point,
    MASK_PT_animation,
    MASK_PT_display,
    # MASK_PT_transforms, # bfa - former mask tools panel. Keeping code for compatibility reasons
    # MASK_PT_tools # bfa - former mask tools panel. Keeping code for compatibility reasons
)


class CLIP_PT_mask_layers(MASK_PT_layers, Panel):
    bl_space_type = "CLIP_EDITOR"
    bl_region_type = "UI"
    bl_category = "Mask"


class CLIP_PT_active_mask_spline(MASK_PT_spline, Panel):
    bl_space_type = "CLIP_EDITOR"
    bl_region_type = "UI"
    bl_category = "Mask"


class CLIP_PT_active_mask_point(MASK_PT_point, Panel):
    bl_space_type = "CLIP_EDITOR"
    bl_region_type = "UI"
    bl_category = "Mask"


class CLIP_PT_mask_animation(MASK_PT_animation, Panel):
    bl_space_type = 'CLIP_EDITOR'
    bl_region_type = 'UI'
    bl_category = "Mask"


class CLIP_PT_mask(MASK_PT_mask, Panel):
    bl_space_type = "CLIP_EDITOR"
    bl_region_type = "UI"
    bl_category = "Mask"


# bfa - former mask tools panel. Keeping code for compatibility reasons
# class CLIP_PT_tools_mask_transforms(MASK_PT_transforms, Panel):
#    bl_space_type = 'CLIP_EDITOR'
#    bl_region_type = 'TOOLS'
#    bl_category = "Mask"

# bfa - former mask tools panel. Keeping code for compatibility reasons
# class CLIP_PT_tools_mask_tools(MASK_PT_tools, Panel):
#     bl_space_type = 'CLIP_EDITOR'
#     bl_region_type = 'TOOLS'
#     bl_category = "Mask"


class CLIP_PT_mask_display(MASK_PT_display, Panel):
    bl_space_type = "CLIP_EDITOR"
    bl_region_type = "HEADER"


# --- end mask ---


class CLIP_PT_footage(CLIP_PT_clip_view_panel, Panel):
    bl_space_type = "CLIP_EDITOR"
    bl_region_type = "UI"
    bl_category = "Footage"
    bl_label = "Footage Settings"
    bl_options = {"DEFAULT_CLOSED"}

    def draw(self, context):
        layout = self.layout
        layout.use_property_split = True
        layout.use_property_decorate = False

        sc = context.space_data
        clip = sc.clip

        col = layout.column()
        col.template_movieclip(sc, "clip", compact=True)
        col.prop(clip, "frame_start")
        col.prop(clip, "frame_offset")
        col.template_movieclip_information(sc, "clip", sc.clip_user)


class CLIP_PT_animation(CLIP_PT_clip_view_panel, Panel):
    bl_space_type = 'CLIP_EDITOR'
    bl_region_type = 'UI'
    bl_category = "Footage"
    bl_label = "Animation"

    def draw(self, context):
        layout = self.layout
        layout.use_property_split = True
        layout.use_property_decorate = False

        sc = context.space_data
        clip = sc.clip

        col = layout.column(align=True)
        anim.draw_action_and_slot_selector_for_id(col, clip)


class CLIP_PT_tools_scenesetup(Panel):
    bl_space_type = "CLIP_EDITOR"
    bl_region_type = "TOOLS"
    bl_label = "Scene Setup"
    bl_category = "Solve"

    @classmethod
    def poll(cls, context):
        sc = context.space_data
        clip = sc.clip

        return clip and sc.view == "CLIP" and sc.mode != "MASK"

    def draw(self, context):
        layout = self.layout

        layout.operator(
            "clip.set_viewport_background",
            text="  Set as Background",
            icon="BACKGROUND",
        )
        layout.operator(
            "clip.setup_tracking_scene", text="  Setup Tracking Scene", icon="SETUP"
        )


# Grease Pencil properties
class CLIP_PT_annotation(AnnotationDataPanel, CLIP_PT_clip_view_panel, Panel):
    bl_space_type = "CLIP_EDITOR"
    bl_region_type = "UI"
    bl_category = "View"
    bl_options = set()
    bl_options = {"DEFAULT_CLOSED"}

    # NOTE: this is just a wrapper around the generic GP Panel
    # But, this should only be visible in "clip" view


# Grease Pencil drawing tools
class CLIP_PT_tools_grease_pencil_draw(AnnotationDrawingToolsPanel, Panel):
    bl_space_type = "CLIP_EDITOR"
    bl_region_type = "TOOLS"


class CLIP_MT_view_zoom(Menu):
    bl_label = "Zoom"

    def draw(self, context):
        layout = self.layout
        from math import isclose

        current_zoom = context.space_data.zoom_percentage
        ratios = ((1, 8), (1, 4), (1, 2), (1, 1), (2, 1), (4, 1), (8, 1))

        for a, b in ratios:
            ratio = a / b
            percent = ratio * 100.0
            layout.operator(
                "clip.view_zoom_ratio",
                text="Zoom {:g}% ({:d}:{:d})".format(percent, a, b),  # BFA
                translate=False,
                icon="ZOOM_SET",  # BFA
            ).ratio = ratio

        layout.separator()
        layout.operator("clip.view_zoom_in")
        layout.operator("clip.view_zoom_out")
        layout.operator("clip.view_all", text="Zoom to Fit").fit_view = True


class CLIP_MT_view(Menu):
    bl_label = "View"

    def draw(self, context):
        layout = self.layout

        sc = context.space_data

        if sc.view == "CLIP":
            layout.prop(sc, "show_region_toolbar")
            layout.prop(sc, "show_region_ui")
            layout.prop(sc, "show_region_hud")
            layout.separator()
            # BFA - this menu has been heavily changed, options now in options panel and order same to view menus elsehwere
            layout.menu("CLIP_MT_view_annotations")
            layout.separator()
            if sc.mode == "MASK":
                layout.operator("clip.cursor_set", text="Set 2D Cursor", icon="CURSOR")
                layout.separator()

            layout.operator("clip.view_selected", icon="VIEW_SELECTED")
            layout.operator("clip.view_all", icon="VIEWALL")
            layout.operator(
                "clip.view_all", text="View Fit", icon="VIEW_FIT"
            ).fit_view = True
            layout.operator("clip.view_center_cursor", icon="CENTERTOCURSOR")

            layout.separator()

            layout.operator("clip.view_zoom_in", text="Zoom In", icon="ZOOM_IN")
            layout.operator("clip.view_zoom_out", text="Zoom Out", icon="ZOOM_OUT")

            layout.separator()

            layout.menu("CLIP_MT_view_zoom")

        else:
            layout.operator_context = "INVOKE_REGION_PREVIEW"
            layout.operator("clip.graph_view_all")
            if sc.view == "GRAPH":
                layout.operator_context = "INVOKE_REGION_PREVIEW"
                layout.operator(
                    "clip.graph_center_current_frame",
                    text="Frame Selected",
                    icon="VIEW_SELECTED",
                )
                layout.operator("clip.graph_view_all", icon="VIEWALL")
                layout.separator()
                layout.operator("view2d.zoom_in", text="Zoom In", icon="ZOOM_IN")
                layout.operator("view2d.zoom_out", text="Zoom Out", icon="ZOOM_OUT")
                layout.operator_context = "INVOKE_DEFAULT"

            if sc.view == "DOPESHEET":
                layout.operator_context = "INVOKE_REGION_PREVIEW"
                layout.operator("clip.dopesheet_view_all", icon="VIEWALL")

                layout.separator()

                layout.operator("view2d.zoom_in", text="Zoom In", icon="ZOOM_IN")
                layout.operator("view2d.zoom_out", text="Zoom Out", icon="ZOOM_OUT")

                layout.operator_context = "INVOKE_DEFAULT"

        layout.separator()

        layout.menu("CLIP_MT_view_pie_menus")
        layout.menu("INFO_MT_area")


# BFA - Hidden legacy operators exposed to GUI
class CLIP_MT_view_annotations(Menu):
    bl_label = "Annotations (Legacy)"

    def draw(self, context):
        layout = self.layout

        layout.operator(
            "gpencil.annotate",
            text="Draw Annotation",
            icon="PAINT_DRAW",
        ).mode = "DRAW"
        layout.operator(
            "gpencil.annotate", text="Draw Line Annotation", icon="PAINT_DRAW"
        ).mode = "DRAW_STRAIGHT"
        layout.operator(
            "gpencil.annotate", text="Draw Polyline Annotation", icon="PAINT_DRAW"
        ).mode = "DRAW_POLY"
        layout.operator(
            "gpencil.annotate", text="Erase Annotation", icon="ERASE"
        ).mode = "ERASER"

        layout.separator()

        layout.operator(
            "gpencil.annotation_add", text="Add Annotation Layer", icon="ADD"
        )
        layout.operator(
            "gpencil.annotation_active_frame_delete",
            text="Erase Annotation Active Keyframe",
            icon="DELETE",
        )


class CLIP_MT_view_pie_menus(Menu):
    bl_label = "Pie menus"

    def draw(self, _context):
        layout = self.layout

        layout.operator(
            "wm.call_menu_pie", text="Pivot", icon="MENU_PANEL"
        ).name = "CLIP_MT_pivot_pie"
        layout.operator(
            "wm.call_menu_pie", text="Marker", icon="MENU_PANEL"
        ).name = "CLIP_MT_marker_pie"
        layout.operator(
            "wm.call_menu_pie", text="Tracking", icon="MENU_PANEL"
        ).name = "CLIP_MT_tracking_pie"
        layout.operator(
            "wm.call_menu_pie", text="Reconstruction", icon="MENU_PANEL"
        ).name = "CLIP_MT_reconstruction_pie"
        layout.operator(
            "wm.call_menu_pie", text="Solving", icon="MENU_PANEL"
        ).name = "CLIP_MT_solving_pie"
        layout.operator(
            "wm.call_menu_pie", text="View", icon="MENU_PANEL"
        ).name = "CLIP_MT_view_pie"


class CLIP_MT_clip(Menu):
    bl_label = "Clip"
    bl_translation_context = i18n_contexts.id_movieclip

    def draw(self, context):
        layout = self.layout

        sc = context.space_data
        clip = sc.clip

        layout.operator("clip.open", icon="FILE_FOLDER")

        if clip:
            layout.operator("clip.set_scene_frames", icon="SET_FRAMES")
            layout.operator("clip.prefetch", icon="PREFETCH")
            layout.operator("clip.reload", icon="FILE_REFRESH")

            layout.separator()

            layout.operator("clip.set_viewport_background", icon="FILE_IMAGE")
            layout.operator("clip.setup_tracking_scene", icon="SCENE_DATA")


# BFA - not used
class CLIP_MT_proxy(Menu):
    bl_label = "Proxy"

    def draw(self, _context):
        layout = self.layout

        layout.operator("clip.rebuild_proxy", icon="MAKE_PROXY")
        layout.operator("clip.delete_proxy", icon="DELETE")


class CLIP_MT_track_motion(Menu):
    bl_label = "Track Motion"

    def draw(self, _context):
        layout = self.layout

        props = layout.operator(
            "clip.track_markers", text="Backwards", icon="TRACKING_BACKWARDS_SINGLE"
        )
        props.backwards = True
        props.sequence = True

        props = layout.operator(
            "clip.track_markers", text="Frame Backwards", icon="TRACKING_BACKWARDS"
        )
        props.backwards = True
        props.sequence = False

        props = layout.operator(
            "clip.track_markers", text="Forwards", icon="TRACKING_FORWARDS"
        )
        props.backwards = False
        props.sequence = True

        props = layout.operator(
            "clip.track_markers", text="Frame Forwards", icon="TRACKING_FORWARDS_SINGLE"
        )
        props.backwards = False
        props.sequence = False


class CLIP_MT_track_clear(Menu):
    bl_label = "Clear"

    def draw(self, _context):
        layout = self.layout

        props = layout.operator(
            "clip.clear_track_path", text="Before", icon="TRACKING_CLEAR_BACKWARDS"
        )
        props.clear_active = False
        props.action = "UPTO"

        props = layout.operator(
            "clip.clear_track_path", text="After", icon="TRACKING_CLEAR_FORWARDS"
        )
        props.clear_active = False
        props.action = "REMAINED"

        props = layout.operator(
            "clip.clear_track_path", text="Track Path", icon="CLEAR"
        )
        props.clear_active = False
        props.action = "ALL"

        layout.separator()

        layout.operator("clip.clear_solution", text="Solution", icon="CLEAN_CHANNELS")


class CLIP_MT_track_refine(Menu):
    bl_label = "Refine"

    def draw(self, _context):
        layout = self.layout

        props = layout.operator(
            "clip.refine_markers", text="Backwards", icon="TRACKING_REFINE_BACKWARDS"
        )
        props.backwards = True

        props = layout.operator(
            "clip.refine_markers", text="Forwards", icon="TRACKING_REFINE_FORWARDS"
        )
        props.backwards = False


class CLIP_MT_track_animation(Menu):
    bl_label = "Animation"

    def draw(self, _context):
        layout = self.layout

        layout.operator("clip.keyframe_insert", icon="KEYFRAMES_INSERT")
        layout.operator("clip.keyframe_delete", icon="KEYFRAMES_REMOVE")


class CLIP_MT_track_visibility(Menu):
    bl_label = "Show/Hide"

    def draw(self, _context):
        layout = self.layout

        layout.operator("clip.hide_tracks_clear", text="Show Hidden", icon="HIDE_OFF")
        layout.operator(
            "clip.hide_tracks", text="Hide Selected", icon="HIDE_ON"
        ).unselected = False
        layout.operator(
            "clip.hide_tracks", text="Hide Unselected", icon="HIDE_UNSELECTED"
        ).unselected = True


class CLIP_MT_track_cleanup(Menu):
    bl_label = "Clean Up"

    def draw(self, _context):
        layout = self.layout

        layout.operator("clip.clean_tracks", icon="X")
        layout.operator("clip.filter_tracks", icon="FILTER")


class CLIP_MT_track(Menu):
    bl_label = "Track"

    def draw(self, context):
        layout = self.layout

        clip = context.space_data.clip
        tracking_object = clip.tracking.objects.active

        layout.menu("CLIP_MT_track_transform")
        layout.menu("CLIP_MT_track_motion")
        layout.menu("CLIP_MT_track_clear")
        layout.menu("CLIP_MT_track_refine")

        layout.separator()

        layout.operator("clip.add_marker_move", text="Add Marker", icon="MARKER")
        layout.operator("clip.detect_features", icon="DETECT")
        layout.operator("clip.create_plane_track", icon="PLANETRACK")

        layout.separator()
        layout.operator("clip.new_image_from_plane_marker", icon="IMAGE_DATA")
        layout.operator("clip.update_image_from_plane_marker", icon="FILE_REFRESH")

        layout.separator()

        layout.operator(
            "clip.solve_camera",
            text=(
                "Solve Camera Motion"
                if tracking_object.is_camera
                else "Solve Object Motion"
            ),
            icon="OUTLINER_OB_CAMERA",
        )

        layout.separator()

        layout.operator("clip.join_tracks", icon="JOIN")
        layout.operator("clip.average_tracks", icon="AVERAGEISLANDSCALE")

        layout.separator()

        layout.operator("clip.copy_tracks", icon="COPYDOWN")
        layout.operator("clip.paste_tracks", icon="PASTEDOWN")

        layout.separator()

        layout.operator(
            "clip.track_settings_as_default",
            text="Copy Settings to Defaults",
            icon="SETTINGS",
        )
        layout.operator(
            "clip.track_settings_to_track",
            text="Apply Default Settings",
            icon="COPYDOWN",
        )

        layout.separator()

        layout.menu("CLIP_MT_track_animation")

        layout.separator()

        layout.menu("CLIP_MT_track_visibility")
        layout.menu("CLIP_MT_track_cleanup")

        layout.separator()

        layout.operator("clip.delete_track", icon="DELETE")
        layout.operator("clip.delete_marker", icon="DELETE")

        layout.menu("CLIP_MT_reconstruction")


class CLIP_MT_reconstruction(Menu):
    bl_label = "Reconstruction"

    def draw(self, _context):
        layout = self.layout

        layout.operator("clip.set_origin", icon="OBJECT_ORIGIN")
        layout.operator(
            "clip.set_plane", text="Set Floor", icon="FLOOR"
        ).plane = "FLOOR"
        layout.operator("clip.set_plane", text="Set Wall", icon="WALL").plane = "WALL"

        layout.operator("clip.set_axis", text="Set X Axis", icon="X_ICON").axis = "X"
        layout.operator("clip.set_axis", text="Set Y Axis", icon="Y_ICON").axis = "Y"

        layout.operator("clip.set_scale", icon="TRANSFORM_SCALE")
        layout.operator("clip.apply_solution_scale", icon="APPLYSCALE")

        layout.separator()

        layout.operator("clip.track_to_empty", icon="LINKED")
        layout.operator("clip.bundles_to_mesh", icon="MARKER_TO_MESH")


class CLIP_MT_select_grouped(Menu):
    bl_label = "Select Grouped"

    def draw(self, _context):
        layout = self.layout

        layout.operator_enum("clip.select_grouped", "group")


class CLIP_MT_track_transform(Menu):
    bl_label = "Transform"

    def draw(self, context):
        layout = self.layout

        layout.operator("transform.translate", icon="TRANSFORM_MOVE")
        layout.operator("transform.rotate", icon="TRANSFORM_ROTATE")
        layout.operator("transform.resize", icon="TRANSFORM_SCALE")


class CLIP_MT_select(Menu):
    bl_label = "Select"

    def draw(self, _context):
        layout = self.layout

        layout.operator(
            "clip.select_all", text="All", icon="SELECT_ALL"
        ).action = "SELECT"
        layout.operator(
            "clip.select_all", text="None", icon="SELECT_NONE"
        ).action = "DESELECT"
        layout.operator(
            "clip.select_all", text="Inverse", icon="INVERSE"
        ).action = "INVERT"

        layout.separator()

        layout.operator("clip.select_box", icon="BORDER_RECT")
        layout.operator("clip.select_circle", icon="CIRCLE_SELECT")
        layout.operator_menu_enum("clip.select_lasso", "mode")

        layout.separator()

        layout.menu("CLIP_MT_select_grouped", text="Grouped")

        layout.separator()

        layout.operator("clip.stabilize_2d_select", icon="SELECT_TRACKS")
        layout.operator("clip.stabilize_2d_rotation_select", icon="SELECT_TRACKS")


# BFA - not used
class CLIP_MT_select_graph(Menu):
    bl_label = "Select"

    def draw(self, _context):
        layout = self.layout

<<<<<<< HEAD
        layout.operator(
            "clip.graph_select_all_markers", text="All", icon="SELECT_ALL"
        ).action = "SELECT"
        layout.operator(
            "clip.graph_select_all_markers", text="None", icon="SELECT_NONE"
        ).action = "DESELECT"
        layout.operator(
            "clip.graph_select_all_markers", text="Inverse", icon="INVERSE"
        ).action = "INVERT"


class CLIP_MT_select_grouped(Menu):
    bl_label = "Select Grouped"

    def draw(self, _context):
        layout = self.layout

        layout.operator(
            "clip.select_grouped", text="Keyframed", icon="HAND"
        ).group = "KEYFRAMED"
        layout.operator(
            "clip.select_grouped", text="Estimated", icon="HAND"
        ).group = "ESTIMATED"
        layout.operator(
            "clip.select_grouped", text="Tracked", icon="HAND"
        ).group = "TRACKED"
        layout.operator(
            "clip.select_grouped", text="Locked", icon="HAND"
        ).group = "LOCKED"
        layout.operator(
            "clip.select_grouped", text="Disabled", icon="HAND"
        ).group = "DISABLED"
        layout.operator(
            "clip.select_grouped", text="Same Color", icon="HAND"
        ).group = "COLOR"
        layout.operator(
            "clip.select_grouped", text="Failed", icon="HAND"
        ).group = "FAILED"
=======
        layout.operator("clip.graph_select_all_markers", text="All").action = 'SELECT'
        layout.operator("clip.graph_select_all_markers", text="None").action = 'DESELECT'
        layout.operator("clip.graph_select_all_markers", text="Invert").action = 'INVERT'
>>>>>>> 3769cfa6


class CLIP_MT_tracking_context_menu(Menu):
    bl_label = "Context Menu"

    @classmethod
    def poll(cls, context):
        return context.space_data.clip

    def draw(self, context):
        layout = self.layout

        mode = context.space_data.mode

        if mode == "TRACKING":
            layout.operator("clip.track_settings_to_track", icon="COPYDOWN")
            layout.operator(
                "clip.track_settings_as_default",
                text="Copy from Active Track",
                icon="SETTINGS",
            )

            layout.separator()

            layout.operator("clip.track_copy_color", icon="COPY_ID")

            layout.separator()

            layout.operator("clip.copy_tracks", icon="COPYDOWN")
            layout.operator("clip.paste_tracks", icon="PASTEDOWN")

            layout.separator()

            layout.operator(
                "clip.disable_markers", text="Disable Markers", icon="HIDE_ON"
            ).action = "DISABLE"
            layout.operator(
                "clip.disable_markers", text="Enable Markers", icon="HIDE_OFF"
            ).action = "ENABLE"

            layout.separator()

            layout.operator("clip.hide_tracks", icon="HIDE_ON")
            layout.operator(
                "clip.hide_tracks_clear", text="Show Tracks", icon="HIDE_OFF"
            )

            layout.separator()

            layout.operator(
                "clip.lock_tracks", text="Lock Tracks", icon="LOCKED"
            ).action = "LOCK"
            layout.operator(
                "clip.lock_tracks", text="Unlock Tracks", icon="UNLOCKED"
            ).action = "UNLOCK"

            layout.separator()

            layout.operator("clip.join_tracks", icon="JOIN")
            layout.operator("clip.average_tracks", icon="AVERAGEISLANDSCALE")

            layout.separator()

            layout.operator("clip.delete_track", icon="DELETE")

        elif mode == "MASK":
            layout.operator(
                "mask.add_vertex_slide",
                text="Add Vertex and Slide",
                icon="SLIDE_VERTEX",
            )

            layout.separator()

            from .properties_mask_common import draw_mask_context_menu

            draw_mask_context_menu(layout, context)


class CLIP_MT_plane_track_image_context_menu(Menu):
    bl_label = "Plane Track Image Specials"

    def draw(self, _context):
        layout = self.layout

        layout.operator("clip.new_image_from_plane_marker")
        layout.operator("clip.update_image_from_plane_marker")


class CLIP_PT_camera_presets(PresetPanel, Panel):
    """Predefined tracking camera intrinsics"""

    bl_label = "Camera Presets"
    preset_subdir = "tracking_camera"
    preset_operator = "script.execute_preset"
    preset_add_operator = "clip.camera_preset_add"


class CLIP_PT_track_color_presets(PresetPanel, Panel):
    """Predefined track color"""

    bl_label = "Color Presets"
    preset_subdir = "tracking_track_color"
    preset_operator = "script.execute_preset"
    preset_add_operator = "clip.track_color_preset_add"


class CLIP_PT_tracking_settings_presets(PresetPanel, Panel):
    """Predefined tracking settings"""

    bl_label = "Tracking Presets"
    preset_subdir = "tracking_settings"
    preset_operator = "script.execute_preset"
    preset_add_operator = "clip.tracking_settings_preset_add"


class CLIP_MT_stabilize_2d_context_menu(Menu):
    bl_label = "Translation Track Specials"

    def draw(self, _context):
        layout = self.layout

        layout.operator("clip.stabilize_2d_select")


class CLIP_MT_stabilize_2d_rotation_context_menu(Menu):
    bl_label = "Rotation Track Specials"

    def draw(self, _context):
        layout = self.layout

        layout.operator("clip.stabilize_2d_rotation_select")


class CLIP_MT_pivot_pie(Menu):
    bl_label = "Pivot Point"

    def draw(self, context):
        layout = self.layout
        pie = layout.menu_pie()

        pie.prop_enum(context.space_data, "pivot_point", value="BOUNDING_BOX_CENTER")
        pie.prop_enum(context.space_data, "pivot_point", value="CURSOR")
        pie.prop_enum(context.space_data, "pivot_point", value="INDIVIDUAL_ORIGINS")
        pie.prop_enum(context.space_data, "pivot_point", value="MEDIAN_POINT")


class CLIP_MT_marker_pie(Menu):
    # Settings for the individual markers
    bl_label = "Marker Settings"

    @classmethod
    def poll(cls, context):
        space = context.space_data
        return space.mode == "TRACKING" and space.clip

    def draw(self, context):
        clip = context.space_data.clip
        tracks = getattr(getattr(clip, "tracking", None), "tracks", None)
        track_active = tracks.active if tracks else None

        layout = self.layout
        pie = layout.menu_pie()
        # Use Location Tracking
        props = pie.operator("wm.context_set_enum", text="Location")
        props.data_path = "space_data.clip.tracking.tracks.active.motion_model"
        props.value = "Loc"
        # Use Affine Tracking
        props = pie.operator("wm.context_set_enum", text="Affine")
        props.data_path = "space_data.clip.tracking.tracks.active.motion_model"
        props.value = "Affine"
        # Copy Settings From Active To Selected
        pie.operator("clip.track_settings_to_track", icon="COPYDOWN")
        # Make Settings Default
        pie.operator(
            "clip.track_settings_as_default",
            text="Copy from Active Track",
            icon="SETTINGS",
        )
        if track_active:
            # Use Normalization
            pie.prop(track_active, "use_normalization", text="Normalization")
            # Use Brute Force
            pie.prop(track_active, "use_brute", text="Use Brute Force")
            # Match Keyframe
            props = pie.operator(
                "wm.context_set_enum", text="Match Previous", icon="KEYFRAME_HLT"
            )
            props.data_path = "space_data.clip.tracking.tracks.active.pattern_match"
            props.value = "PREV_FRAME"
            # Match Previous Frame
            props = pie.operator(
                "wm.context_set_enum", text="Match Keyframe", icon="KEYFRAME"
            )
            props.data_path = "space_data.clip.tracking.tracks.active.pattern_match"
            props.value = "KEYFRAME"


class CLIP_MT_tracking_pie(Menu):
    # Tracking Operators
    bl_label = "Tracking"
    bl_translation_context = i18n_contexts.id_movieclip

    @classmethod
    def poll(cls, context):
        space = context.space_data
        return space.mode == "TRACKING" and space.clip

    def draw(self, _context):
        layout = self.layout

        pie = layout.menu_pie()
        # Track Backwards
        props = pie.operator("clip.track_markers", icon="TRACKING_BACKWARDS")
        props.backwards = True
        props.sequence = True
        # Track Forwards
        props = pie.operator("clip.track_markers", icon="TRACKING_FORWARDS")
        props.backwards = False
        props.sequence = True
        # Disable Marker
        pie.operator("clip.disable_markers", icon="HIDE_OFF").action = "TOGGLE"
        # Detect Features
        pie.operator("clip.detect_features", icon="ZOOM_SELECTED")
        # Clear Path Backwards
        pie.operator(
            "clip.clear_track_path", icon="TRACKING_CLEAR_BACKWARDS"
        ).action = "UPTO"
        # Clear Path Forwards
        pie.operator(
            "clip.clear_track_path", icon="TRACKING_CLEAR_FORWARDS"
        ).action = "REMAINED"
        # Refine Backwards
        pie.operator(
            "clip.refine_markers", icon="TRACKING_REFINE_BACKWARDS"
        ).backwards = True
        # Refine Forwards
        pie.operator(
            "clip.refine_markers", icon="TRACKING_REFINE_FORWARDS"
        ).backwards = False


class CLIP_MT_solving_pie(Menu):
    # Operators to solve the scene
    bl_label = "Solving"

    @classmethod
    def poll(cls, context):
        space = context.space_data
        return space.mode == "TRACKING" and space.clip

    def draw(self, context):
        clip = context.space_data.clip
        settings = getattr(getattr(clip, "tracking", None), "settings", None)

        layout = self.layout
        pie = layout.menu_pie()
        # Clear Solution
        pie.operator("clip.clear_solution", icon="FILE_REFRESH")
        # Solve Camera
        pie.operator(
            "clip.solve_camera", text="Solve Camera", icon="OUTLINER_OB_CAMERA"
        )
        # Use Tripod Solver
        if settings:
            pie.prop(settings, "use_tripod_solver", text="Tripod Solver")
        # create Plane Track
        pie.operator("clip.create_plane_track", icon="MATPLANE")
        # Set Keyframe A
        pie.operator(
            "clip.set_solver_keyframe",
            text="Set Keyframe A",
            icon="KEYFRAME",
        ).keyframe = "KEYFRAME_A"
        # Set Keyframe B
        pie.operator(
            "clip.set_solver_keyframe",
            text="Set Keyframe B",
            icon="KEYFRAME",
        ).keyframe = "KEYFRAME_B"
        # Clean Tracks
        props = pie.operator("clip.clean_tracks", icon="X")
        props.frames = 15
        props.error = 2
        # Filter Tracks
        pie.operator("clip.filter_tracks", icon="FILTER")


class CLIP_MT_reconstruction_pie(Menu):
    # Scene Reconstruction
    bl_label = "Reconstruction"

    @classmethod
    def poll(cls, context):
        space = context.space_data
        return space.mode == "TRACKING" and space.clip

    def draw(self, _context):
        layout = self.layout
        pie = layout.menu_pie()
        # Set Active Clip As Viewport Background
        pie.operator(
            "clip.set_viewport_background",
            text="Set Viewport Background",
            icon="FILE_IMAGE",
        )
        # Setup Tracking Scene
        pie.operator(
            "clip.setup_tracking_scene", text="Setup Tracking Scene", icon="SCENE_DATA"
        )
        # Setup Floor
        pie.operator("clip.set_plane", text="Set Floor", icon="AXIS_TOP")
        # Set Origin
        pie.operator("clip.set_origin", text="Set Origin", icon="OBJECT_ORIGIN")
        # Set X Axis
        pie.operator("clip.set_axis", text="Set X Axis", icon="AXIS_FRONT").axis = "X"
        # Set Y Axis
        pie.operator("clip.set_axis", text="Set Y Axis", icon="AXIS_SIDE").axis = "Y"
        # Set Scale
        pie.operator("clip.set_scale", text="Set Scale", icon="ARROW_LEFTRIGHT")
        # Apply Solution Scale
        pie.operator("clip.apply_solution_scale", icon="ARROW_LEFTRIGHT")


class CLIP_MT_view_pie(Menu):
    bl_label = "View"

    @classmethod
    def poll(cls, context):
        space = context.space_data

        # View operators are not yet implemented in Dope-sheet mode.
        return space.view != "DOPESHEET"

    def draw(self, context):
        layout = self.layout
        sc = context.space_data

        pie = layout.menu_pie()

        if sc.view == "CLIP":
            pie.operator("clip.view_all")
            pie.operator("clip.view_selected", icon="ZOOM_SELECTED")

            if sc.mode == "MASK":
                pie.operator("clip.view_center_cursor")
                pie.separator()
            else:
                # Add spaces so items stay in the same position through all modes.
                pie.separator()
                pie.separator()

            pie.operator("clip.view_all", text="Frame All Fit").fit_view = True

        if sc.view == "GRAPH":
            pie.operator_context = "INVOKE_REGION_PREVIEW"
            pie.operator("clip.graph_view_all")
            pie.separator()
            pie.operator("clip.graph_center_current_frame")


class CLIP_PT_gizmo_display(Panel):
    bl_space_type = "CLIP_EDITOR"
    bl_region_type = "HEADER"
    bl_label = "Gizmos"
    bl_ui_units_x = 8

    def draw(self, context):
        layout = self.layout

        view = context.space_data

        col = layout.column()
        col.label(text="Viewport Gizmos")
        col.separator()

        col.active = view.show_gizmo
        colsub = col.column()
        colsub.prop(view, "show_gizmo_navigate", text="Navigate")


classes = (
    CLIP_PT_options,
    ALL_MT_editormenu_clip,
    CLIP_UL_tracking_objects,
    CLIP_PT_proportional_edit,
    CLIP_HT_header,
    CLIP_PT_display,
    CLIP_PT_clip_display,
    CLIP_PT_marker_display,
    CLIP_MT_tracking_editor_menus,
    CLIP_GRAPH_MT_select,
    CLIP_GRAPH_MT_graph,
    CLIP_MT_masking_editor_menus,
    CLIP_PT_track,
    CLIP_PT_tools_clip,
    CLIP_PT_tools_marker,
    CLIP_PT_tracking_settings,
    CLIP_PT_tracking_settings_extras,
    CLIP_PT_tools_tracking,
    CLIP_PT_tools_plane_tracking,
    CLIP_PT_tools_solve,
    CLIP_PT_tools_cleanup,
    CLIP_PT_tools_geometry,
    CLIP_PT_tools_orientation,
    CLIP_PT_tools_object,
    CLIP_PT_objects,
    CLIP_PT_plane_track,
    CLIP_PT_track_settings,
    CLIP_PT_track_settings_extras,
    CLIP_PT_tracking_camera,
    CLIP_PT_tracking_lens,
    CLIP_PT_marker,
    CLIP_PT_proxy,
    CLIP_PT_footage,
    CLIP_PT_animation,
    CLIP_PT_stabilization,
    CLIP_PT_2d_cursor,
    CLIP_PT_mask,
    CLIP_PT_mask_layers,
    CLIP_PT_mask_display,
    CLIP_PT_active_mask_spline,
    CLIP_PT_active_mask_point,
<<<<<<< HEAD
    # CLIP_PT_tools_mask_transforms, # bfa - former mask tools panel. Keeping code for compatibility reasons
    # CLIP_PT_tools_mask_tools, # bfa - former mask tools panel. Keeping code for compatibility reasons
=======
    CLIP_PT_mask_animation,
    CLIP_PT_tools_mask_transforms,
    CLIP_PT_tools_mask_tools,
>>>>>>> 3769cfa6
    CLIP_PT_tools_scenesetup,
    CLIP_PT_annotation,
    CLIP_PT_tools_grease_pencil_draw,
    CLIP_MT_view_zoom,
    CLIP_MT_view,
    CLIP_MT_view_annotations,  # BFA - menu
    CLIP_MT_view_pie_menus,  # BFA - menu
    CLIP_MT_clip,
    # CLIP_MT_proxy # BFA - not used
    CLIP_MT_reconstruction,
    CLIP_MT_track,
    CLIP_MT_track_transform,
    CLIP_MT_track_motion,
    CLIP_MT_track_clear,
    CLIP_MT_track_refine,
    CLIP_MT_track_animation,
    CLIP_MT_track_visibility,
    CLIP_MT_track_cleanup,
    CLIP_MT_select,
    CLIP_MT_select_graph,
    CLIP_MT_select_grouped,
    CLIP_MT_tracking_context_menu,
    CLIP_MT_plane_track_image_context_menu,
    CLIP_PT_camera_presets,
    CLIP_PT_track_color_presets,
    CLIP_PT_tracking_settings_presets,
    CLIP_MT_stabilize_2d_context_menu,
    CLIP_MT_stabilize_2d_rotation_context_menu,
    CLIP_MT_pivot_pie,
    CLIP_MT_marker_pie,
    CLIP_MT_tracking_pie,
    CLIP_MT_reconstruction_pie,
    CLIP_MT_solving_pie,
    CLIP_MT_view_pie,
    CLIP_PT_gizmo_display,
)

if __name__ == "__main__":  # only for live edit.
    from bpy.utils import register_class

    for cls in classes:
        register_class(cls)<|MERGE_RESOLUTION|>--- conflicted
+++ resolved
@@ -2101,7 +2101,6 @@
     def draw(self, _context):
         layout = self.layout
 
-<<<<<<< HEAD
         layout.operator(
             "clip.graph_select_all_markers", text="All", icon="SELECT_ALL"
         ).action = "SELECT"
@@ -2140,11 +2139,6 @@
         layout.operator(
             "clip.select_grouped", text="Failed", icon="HAND"
         ).group = "FAILED"
-=======
-        layout.operator("clip.graph_select_all_markers", text="All").action = 'SELECT'
-        layout.operator("clip.graph_select_all_markers", text="None").action = 'DESELECT'
-        layout.operator("clip.graph_select_all_markers", text="Invert").action = 'INVERT'
->>>>>>> 3769cfa6
 
 
 class CLIP_MT_tracking_context_menu(Menu):
@@ -2568,14 +2562,9 @@
     CLIP_PT_mask_display,
     CLIP_PT_active_mask_spline,
     CLIP_PT_active_mask_point,
-<<<<<<< HEAD
     # CLIP_PT_tools_mask_transforms, # bfa - former mask tools panel. Keeping code for compatibility reasons
     # CLIP_PT_tools_mask_tools, # bfa - former mask tools panel. Keeping code for compatibility reasons
-=======
     CLIP_PT_mask_animation,
-    CLIP_PT_tools_mask_transforms,
-    CLIP_PT_tools_mask_tools,
->>>>>>> 3769cfa6
     CLIP_PT_tools_scenesetup,
     CLIP_PT_annotation,
     CLIP_PT_tools_grease_pencil_draw,
