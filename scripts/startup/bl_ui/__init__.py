# SPDX-FileCopyrightText: 2011-2023 Blender Authors
#
# SPDX-License-Identifier: GPL-2.0-or-later

# note, properties_animviz is a helper module only.

# support reloading sub-modules
if "bpy" in locals():
    from importlib import reload
    _modules_loaded[:] = [reload(val) for val in _modules_loaded]
    del reload

_modules = [
    "asset_shelf",
    "node_add_menu",
    "node_add_menu_compositor",
    "node_add_menu_geometry",
    "node_add_menu_shader",
    "node_add_menu_texture",
    "properties_animviz",
    "properties_constraint",
    "properties_data_armature",
    "properties_data_bone",
    "properties_data_camera",
    "properties_data_curve",
    "properties_data_curves",
    "properties_data_empty",
    "properties_data_gpencil",
    "properties_data_grease_pencil",
    "properties_data_light",
    "properties_data_lattice",
    "properties_data_mesh",
    "properties_data_metaball",
    "properties_data_modifier",
    "properties_data_pointcloud",
    "properties_data_shaderfx",
    "properties_data_lightprobe",
    "properties_data_speaker",
    "properties_data_volume",
    "properties_mask_common",
    "properties_material",
    "properties_material_gpencil",
    "properties_object",
    "properties_paint_common",
    "properties_grease_pencil_common",
    "properties_particle",
    "properties_physics_cloth",
    "properties_physics_common",
    "properties_physics_dynamicpaint",
    "properties_physics_field",
    "properties_physics_geometry_nodes",
    "properties_physics_rigidbody",
    "properties_physics_rigidbody_constraint",
    "properties_physics_fluid",
    "properties_physics_softbody",
    "properties_render",
    "properties_output",
    "properties_view_layer",
    "properties_scene",
    "properties_texture",
    "properties_world",
    "properties_collection",
    "generic_ui_list",

    # Generic Space Modules
    #
    # Depends on DNA_WORKSPACE_TOOL (C define).
    "space_toolsystem_common",
    "space_toolsystem_toolbar",

    #bfa - toolbar tabs panels
    "space_toolsystem_toolbar_tabs",
    "space_image_uv_toolbar_tabs",
    "space_node_tabs",
    "space_sequencer_tabs",

    "space_clip",
    "space_console",
    "space_dopesheet",
    "space_filebrowser",
    "space_graph",
    "space_image",
    "space_info",
    "space_nla",
    "space_node",
    "space_outliner",
    "space_properties",
    "space_sequencer",
    "space_spreadsheet",
    "space_statusbar",
    "space_text",
    "space_time",
    "space_topbar",
    "space_userpref",
    "space_view3d",
    "space_view3d_toolbar",

    # bfa - toolbar
    "space_toolbar",
    # bfa - node toolshelf
    "space_node_toolshelf",

    # XXX, keep last so panels show after all other tool options.
    "properties_workspace",
]

import bpy

if bpy.app.build_options.freestyle:
    _modules.append("properties_freestyle")

__import__(name=__name__, fromlist=_modules)
_namespace = globals()
_modules_loaded = [_namespace[name] for name in _modules]
del _namespace

<<<<<<< HEAD
=======

# Bypass the caching mechanism in the "Format" panel to make sure it is properly translated on language update.
@bpy.app.handlers.persistent
def translation_update(_):
    from .properties_output import RENDER_PT_format
    RENDER_PT_format._frame_rate_args_prev = None


>>>>>>> d6586bcf
def register():
    from bpy.utils import register_class
    for mod in _modules_loaded:
        for cls in mod.classes:
            register_class(cls)

    space_filebrowser.register_props()

    from bpy.props import (
        EnumProperty,
        StringProperty,
    )
    from bpy.types import (
        WindowManager,
    )

    # space_userprefs.py
    def addon_filter_items(_self, _context):
        import addon_utils

        items = [
            ('All', "All", "All Add-ons"),
            ('User', "User", "All Add-ons Installed by User"),
        ]

        items_unique = set()

        for mod in addon_utils.modules(refresh=False):
            info = addon_utils.module_bl_info(mod)
            items_unique.add(info["category"])

        items.extend([(cat, cat, "") for cat in sorted(items_unique)])
        return items

    WindowManager.addon_search = StringProperty(
        name="Filter",
        description="Filter by add-on name, author & category",
        options={'TEXTEDIT_UPDATE'},
    )
    WindowManager.addon_filter = EnumProperty(
        items=addon_filter_items,
        name="Category",
        description="Filter add-ons by category",
    )



    # These items are static but depend on the version cycle.
    # bfa - iconized enum menu
    items = [
        ('OFFICIAL', "Official", "Officially supported", 'FILE_BLEND', 1),
        ('COMMUNITY', "Community", "Maintained by community developers", 'COMMUNITY', 2),
    ]
    if bpy.app.version_cycle == 'alpha':
        items.append(('TESTING', "Testing", "Newly contributed scripts (excluded from release builds)", 'EXPERIMENTAL', 4)) # bfa - 4 , not 3. enum flag requires for every new item a power of two value. Fourth element would be 8, fifth, 16 and so on.


    WindowManager.addon_support = EnumProperty(
        items=items,
        name="Support",
        description="Display support level",
        default={'OFFICIAL', 'COMMUNITY'},
        options={'ENUM_FLAG'},
    )
    del items

    bpy.app.handlers.translation_update_post.append(translation_update)

    # done...


def unregister():
    from bpy.utils import unregister_class
    for mod in reversed(_modules_loaded):
        for cls in reversed(mod.classes):
            if cls.is_registered:
                unregister_class(cls)

    try:
        bpy.app.handlers.translation_update_post.remove(translation_update)
    except ValueError:
        pass

# Define a default UIList, when a list does not need any custom drawing...
# Keep in sync with its #defined name in UI_interface.hh


class UI_UL_list(bpy.types.UIList):
    # These are common filtering or ordering operations (same as the default C ones!).
    @staticmethod
    def filter_items_by_name(pattern, bitflag, items, propname="name", flags=None, reverse=False):
        """
        Set FILTER_ITEM for items which name matches filter_name one (case-insensitive).
        pattern is the filtering pattern.
        propname is the name of the string property to use for filtering.
        flags must be a list of integers the same length as items, or None!
        return a list of flags (based on given flags if not None),
        or an empty list if no flags were given and no filtering has been done.
        """
        import fnmatch
        import re

        if not pattern or not items:  # Empty pattern or list = no filtering!
            return flags or []

        if flags is None:
            flags = [0] * len(items)

        # Implicitly add heading/trailing wildcards.
        pattern_regex = re.compile(fnmatch.translate("*" + pattern + "*"))

        for i, item in enumerate(items):
            name = getattr(item, propname, None)
            # This is similar to a logical XOR.
            if bool(name and pattern_regex.match(name)) is not reverse:
                flags[i] |= bitflag
        return flags

    @staticmethod
    def sort_items_helper(sort_data, key, reverse=False):
        """
        Common sorting utility. Returns a neworder list mapping org_idx -> new_idx.
        sort_data must be an (unordered) list of tuples [(org_idx, ...), (org_idx, ...), ...].
        key must be the same kind of callable you would use for sorted() builtin function.
        reverse will reverse the sorting!
        """
        sort_data.sort(key=key, reverse=reverse)
        neworder = [None] * len(sort_data)
        for newidx, (orgidx, *_) in enumerate(sort_data):
            neworder[orgidx] = newidx
        return neworder

    @classmethod
    def sort_items_by_name(cls, items, propname="name"):
        """
        Re-order items using their names (case-insensitive).
        propname is the name of the string property to use for sorting.
        return a list mapping org_idx -> new_idx,
               or an empty list if no sorting has been done.
        """
        _sort = [(idx, getattr(it, propname, "")) for idx, it in enumerate(items)]
        return cls.sort_items_helper(_sort, lambda e: e[1].lower())


bpy.utils.register_class(UI_UL_list)


class UI_MT_list_item_context_menu(bpy.types.Menu):
    """
    UI List item context menu definition. Scripts can append/prepend this to
    add own operators to the context menu. They must check context though, so
    their items only draw in a valid context and for the correct UI list.
    """

    bl_label = "List Item"
    bl_idname = "UI_MT_list_item_context_menu"

    def draw(self, context):
        # Dummy function. This type is just for scripts to append their own
        # context menu items.
        pass


bpy.utils.register_class(UI_MT_list_item_context_menu)


class UI_MT_button_context_menu(bpy.types.Menu):
    """
    UI button context menu definition. Scripts can append/prepend this to
    add own operators to the context menu. They must check context though, so
    their items only draw in a valid context and for the correct buttons.
    """

    bl_label = "List Item"
    bl_idname = "UI_MT_button_context_menu"

    def draw(self, context):
        # Draw menu entries created with the legacy `WM_MT_button_context` class.
        # This is deprecated, and support will be removed in a future release.
        if hasattr(bpy.types, "WM_MT_button_context"):
            self.layout.menu_contents("WM_MT_button_context")


bpy.utils.register_class(UI_MT_button_context_menu)<|MERGE_RESOLUTION|>--- conflicted
+++ resolved
@@ -114,8 +114,6 @@
 _modules_loaded = [_namespace[name] for name in _modules]
 del _namespace
 
-<<<<<<< HEAD
-=======
 
 # Bypass the caching mechanism in the "Format" panel to make sure it is properly translated on language update.
 @bpy.app.handlers.persistent
@@ -124,7 +122,6 @@
     RENDER_PT_format._frame_rate_args_prev = None
 
 
->>>>>>> d6586bcf
 def register():
     from bpy.utils import register_class
     for mod in _modules_loaded:
