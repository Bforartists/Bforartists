--- conflicted
+++ resolved
@@ -387,17 +387,12 @@
                 row = layout.column()
                 row.active = enable_edit_value
                 row.prop(key, "eval_time")
-<<<<<<< HEAD
         
-        row = layout.row()
-        row.use_property_split = False
-        row.prop(ob, "add_rest_position_attribute")
-        row.prop_decorator(ob, "add_rest_position_attribute")
-=======
-
         if ob.type == 'MESH':
-            layout.prop(ob, "add_rest_position_attribute")
->>>>>>> 1f04f2d4
+	        row = layout.row()
+	        row.use_property_split = False
+	        row.prop(ob, "add_rest_position_attribute")
+	        row.prop_decorator(ob, "add_rest_position_attribute")
 
 
 class DATA_PT_uv_texture(MeshButtonsPanel, Panel):
