# SPDX-FileCopyrightText: 2009-2023 Blender Authors
#
# SPDX-License-Identifier: GPL-2.0-or-later

import bpy
from bpy.types import Menu, Panel, UIList
from rna_prop_ui import PropertyPanel
from bl_ui.space_properties import PropertiesAnimationMixin

from bpy.app.translations import (
    pgettext_iface as iface_,
    pgettext_tip as rpt_,
)


class MESH_MT_vertex_group_context_menu(Menu):
    bl_label = "Vertex Group Specials"

    def draw(self, _context):
        layout = self.layout

        layout.operator(
            "object.vertex_group_sort",
            icon="SORTALPHA",
            text="Sort by Name",
        ).sort_type = "NAME"
        layout.operator(
            "object.vertex_group_sort",
            icon="BONE_DATA",
            text="Sort by Bone Hierarchy",
        ).sort_type = "BONE_HIERARCHY"
        layout.separator()
        layout.operator("object.vertex_group_copy", icon="DUPLICATE")
        layout.operator("object.vertex_group_copy_to_selected", icon="LINK_AREA")
        layout.separator()
        layout.operator("object.vertex_group_mirror", icon="TRANSFORM_MIRROR").use_topology = False
        layout.operator(
            "object.vertex_group_mirror", text="Mirror Vertex Group (Topology)", icon="TRANSFORM_MIRROR"
        ).use_topology = True
        layout.separator()
        layout.operator(
            "object.vertex_group_remove_from", text="Remove from All Groups", icon="REMOVE_FROM_ALL_GROUPS"
        ).use_all_groups = True
        layout.operator("object.vertex_group_remove_from", text="Clear Active Group", icon="CLEAR").use_all_verts = True
        layout.operator(
            "object.vertex_group_remove", text="Delete All Unlocked Groups", icon="DELETE"
        ).all_unlocked = True
        layout.operator("object.vertex_group_remove", text="Delete All Groups", icon="DELETE").all = True
        layout.separator()
        props = layout.operator("object.vertex_group_lock", text="Lock All", icon="LOCKED")
        props.action, props.mask = "LOCK", "ALL"
        props = layout.operator("object.vertex_group_lock", text="Unlock All", icon="UNLOCKED")
        props.action, props.mask = "UNLOCK", "ALL"
        props = layout.operator("object.vertex_group_lock", text="Lock Invert All", icon="INVERSE")
        props.action, props.mask = "INVERT", "ALL"


class MESH_MT_shape_key_context_menu(Menu):
    bl_label = "Shape Key Specials"

    def draw(self, _context):
        layout = self.layout

        layout.operator("object.shape_key_add", icon="ADD", text="New Combined").from_mix = True
        layout.operator("object.shape_key_copy", icon="DUPLICATE", text="Duplicate")
        layout.operator("object.shape_key_transfer", text="Copy from Objects", icon="COPY_FROM_OBJECT")
        layout.separator()
        layout.operator("object.shape_key_mirror", icon="TRANSFORM_MIRROR").use_topology = False
        layout.operator(
            "object.shape_key_mirror", text="Mirror Shape Key (Topology)", icon="TRANSFORM_MIRROR"
        ).use_topology = True
        layout.separator()
        layout.operator("object.join_shapes", icon="JOIN", text="New from Objects")
        layout.operator("object.join_shapes", icon="JOIN", text="New from Objects Flipped").use_mirror = True
        layout.operator("object.update_shapes", icon="FILE_REFRESH")
        layout.operator("object.update_shapes", icon="FILE_REFRESH", text="Update from Objects Flipped").use_mirror = True
        layout.operator("object.shape_key_transfer", icon="OBJECT_CONTENTS")
        layout.separator()
        props = layout.operator("object.shape_key_remove", icon="CHECKMARK", text="Apply All Shape Keys")
        props.all = True
        props.apply_mix = True
        props = layout.operator("object.shape_key_remove", icon="DELETE", text="Delete All Shape Keys")
        props.all = True
        props.apply_mix = False
        layout.separator()
        layout.operator("object.shape_key_lock", icon="LOCKED", text="Lock All").action = "LOCK"
        layout.operator("object.shape_key_lock", icon="UNLOCKED", text="Unlock All").action = "UNLOCK"
        layout.separator()
        layout.operator("object.shape_key_make_basis", text="Make Basis", icon="SHAPEKEY_DATA")
        layout.separator()


class MESH_MT_shape_key_tree_context_menu(Menu):
    bl_label = "Shape Key context menu"

    def draw(self, _context):
        layout = self.layout
        layout.operator("object.shape_key_make_basis", text="Make Basis", icon="SHAPEKEY_DATA")
        layout.operator("object.shape_key_copy", icon="DUPLICATE", text="Duplicate")
        layout.separator()
        layout.operator("object.shape_key_move", icon="TRIA_UP_BAR", text="Move After Basis").type = "TOP"
        layout.operator("object.shape_key_move", icon="TRIA_DOWN_BAR", text="Move to Last").type = "BOTTOM"


class MESH_MT_color_attribute_context_menu(Menu):
    bl_label = "Color Attribute Specials"

    def draw(self, _context):
        layout = self.layout

        layout.operator("geometry.color_attribute_duplicate", icon="DUPLICATE")
        layout.operator("geometry.color_attribute_convert", icon="ATTRIBUTE_CONVERT")


class MESH_MT_attribute_context_menu(Menu):
    bl_label = "Attribute Specials"

    def draw(self, _context):
        layout = self.layout

        layout.operator("geometry.attribute_convert", icon="ATTRIBUTE_CONVERT")


class MESH_UL_vgroups(UIList):
    def draw_item(self, _context, layout, _data, item, icon, _active_data_, _active_propname, _index):
        # assert(isinstance(item, bpy.types.VertexGroup))
        vgroup = item
        layout.prop(vgroup, "name", text="", emboss=False, icon_value=icon)
        icon = "LOCKED" if vgroup.lock_weight else "UNLOCKED"
        layout.prop(vgroup, "lock_weight", text="", icon=icon, emboss=False)


class MESH_UL_uvmaps(UIList):
    def draw_item(self, _context, layout, _data, item, icon, _active_data, _active_propname, _index):
        # assert(isinstance(item, (bpy.types.MeshTexturePolyLayer, bpy.types.MeshLoopColorLayer)))
        layout.prop(item, "name", text="", emboss=False, icon="GROUP_UVS")
        icon = "RESTRICT_RENDER_OFF" if item.active_render else "RESTRICT_RENDER_ON"
        layout.prop(item, "active_render", text="", icon=icon, emboss=False)


class MeshButtonsPanel:
    bl_space_type = "PROPERTIES"
    bl_region_type = "WINDOW"
    bl_context = "data"

    @classmethod
    def poll(cls, context):
        engine = context.engine
        return context.mesh and (engine in cls.COMPAT_ENGINES)


class DATA_PT_context_mesh(MeshButtonsPanel, Panel):
    bl_label = ""
    bl_options = {"HIDE_HEADER"}
    COMPAT_ENGINES = {
        "BLENDER_RENDER",
        "BLENDER_EEVEE",
        "BLENDER_WORKBENCH",
    }

    def draw(self, context):
        layout = self.layout

        ob = context.object
        mesh = context.mesh
        space = context.space_data

        if ob:
            layout.template_ID(ob, "data")
        elif mesh:
            layout.template_ID(space, "pin_id")


class DATA_PT_texture_space(MeshButtonsPanel, Panel):
    bl_label = "Texture Space"
    bl_options = {"DEFAULT_CLOSED"}
    COMPAT_ENGINES = {
        "BLENDER_RENDER",
        "BLENDER_EEVEE",
        "BLENDER_WORKBENCH",
    }

    def draw(self, context):
        layout = self.layout
        layout.use_property_split = True

        mesh = context.mesh

        layout.prop(mesh, "texture_mesh")

        row = layout.row()  # BFA
        row.use_property_split = False
        row.prop(mesh, "use_auto_texspace")
        row.prop_decorator(mesh, "use_auto_texspace")

        layout.prop(mesh, "texspace_location", text="Location")
        layout.prop(mesh, "texspace_size", text="Size")


class DATA_PT_vertex_groups(MeshButtonsPanel, Panel):
    bl_label = "Vertex Groups"
    COMPAT_ENGINES = {
        "BLENDER_RENDER",
        "BLENDER_EEVEE",
        "BLENDER_WORKBENCH",
    }

    @classmethod
    def poll(cls, context):
        engine = context.engine
        obj = context.object
        return obj and obj.type in {"MESH", "LATTICE", "GREASEPENCIL"} and (engine in cls.COMPAT_ENGINES)

    def draw(self, context):
        layout = self.layout

        ob = context.object
        group = ob.vertex_groups.active

        rows = 3
        if group:
            rows = 5

        row = layout.row()
        row.template_list("MESH_UL_vgroups", "", ob, "vertex_groups", ob.vertex_groups, "active_index", rows=rows)

        col = row.column(align=True)

        col.operator("object.vertex_group_add", icon="ADD", text="")
        props = col.operator("object.vertex_group_remove", icon="REMOVE", text="")
        props.all_unlocked = props.all = False

        col.separator()

        col.menu("MESH_MT_vertex_group_context_menu", icon="DOWNARROW_HLT", text="")

        if group:
            col.separator()
            col.operator("object.vertex_group_move", icon="TRIA_UP", text="").direction = "UP"
            col.operator("object.vertex_group_move", icon="TRIA_DOWN", text="").direction = "DOWN"

        if ob.vertex_groups and (
            ob.mode == "EDIT" or (ob.mode == "WEIGHT_PAINT" and ob.type == "MESH" and ob.data.use_paint_mask_vertex)
        ):
            row = layout.row()

            sub = row.row(align=True)
            sub.operator("object.vertex_group_assign", text="Assign", icon="NODE_GROUPINSERT")
            sub.operator("object.vertex_group_remove_from", text="Remove", icon="REMOVE_SELECTED_FROM_ACTIVE_GROUP")

            sub = row.row(align=True)
            sub.operator("object.vertex_group_select", text="Select", icon="RESTRICT_SELECT_OFF")
            sub.operator("object.vertex_group_deselect", text="Deselect", icon="SELECT_NONE")

            col = layout.column(align=True)
            col.separator()
            col.use_property_split = True
            col.use_property_decorate = False
            col.prop(context.tool_settings, "vertex_group_weight", text="Weight")
            col.use_property_split = False  # BFA - Align property left
            col.prop(context.tool_settings, "use_auto_normalize", text="Auto Normalize")

        draw_attribute_warnings(context, layout, None)


def draw_shape_key_properties(context, layout):
    layout.use_property_split = True
    ob = context.object
    key = ob.data.shape_keys
    kb = ob.active_shape_key
    enable_edit = ob.mode != "EDIT"
    enable_edit_value = False

    if enable_edit or (ob.use_shape_key_edit_mode and ob.type):
        if ob.show_only_shape_key is False:
            enable_edit_value = True

    layout.use_property_split = True
    if key.use_relative:
        if ob.active_shape_key_index != 0:
            row = layout.row()
            row.active = enable_edit_value
            row.prop(kb, "value")

            col = layout.column()
            sub = col.column(align=True)
            sub.active = enable_edit_value
            sub.prop(kb, "slider_min", text="Range Min")
            sub.prop(kb, "slider_max", text="Max")

            # col.prop_search(kb, "vertex_group", ob, "vertex_gr
            # col.prop_search(kb, "relative_key", key, "key_bloc

    else:
        layout.prop(kb, "interpolation")
        row = layout.column()
        row.active = enable_edit_value
        row.prop(key, "eval_time")

<<<<<<< HEAD
    if ob.type == "MESH":
        row = layout.row()
        row.use_property_split = False  # BFA - Align property left
        row.prop(ob, "add_rest_position_attribute")
        row.prop_decorator(ob, "add_rest_position_attribute")

=======
>>>>>>> 88c2c67a

class DATA_PT_shape_keys(MeshButtonsPanel, Panel):
    bl_label = "Shape Keys"
    COMPAT_ENGINES = {
        "BLENDER_RENDER",
        "BLENDER_EEVEE",
        "BLENDER_WORKBENCH",
    }

    @classmethod
    def poll(cls, context):
        engine = context.engine
        obj = context.object
        return obj and obj.type in {"MESH", "LATTICE", "CURVE", "SURFACE"} and (engine in cls.COMPAT_ENGINES)

    def draw(self, context):
        layout = self.layout

        ob = context.object
        key = ob.data.shape_keys
        kb = ob.active_shape_key

        enable_edit = ob.mode != "EDIT"
        enable_pin = False

        if enable_edit or (ob.use_shape_key_edit_mode and ob.type == "MESH"):
            enable_pin = True

        row = layout.row()

        row.template_shape_key_tree()

        col = row.column(align=True)

        col.operator("object.shape_key_add", icon="ADD", text="").from_mix = False
        col.operator("object.shape_key_remove", icon="REMOVE", text="").all = False

        col.separator()

        col.menu("MESH_MT_shape_key_context_menu", icon="DOWNARROW_HLT", text="")

        if ob.type == 'MESH':
            row = layout.row(align=True)
            row.use_property_split = False
            row.alignment = 'LEFT'
            row.prop(ob, "add_rest_position_attribute")

        if kb:
            col.separator()

            sub = col.column(align=True)
            sub.operator("object.shape_key_move", icon="TRIA_UP", text="").type = "UP"
            sub.operator("object.shape_key_move", icon="TRIA_DOWN", text="").type = "DOWN"

            split = layout.split(factor=0.4)
            row = split.row()
            row.enabled = enable_edit
            row.prop(key, "use_relative")

            row = split.row()
            row.alignment = "RIGHT"

            sub = row.row(align=True)
            sub.label()  # XXX, for alignment only
            subsub = sub.row(align=True)
            subsub.active = enable_pin
            subsub.prop(ob, "show_only_shape_key", text="")
            sub.prop(ob, "use_shape_key_edit_mode", text="")

            sub = row.row()
            if key.use_relative:
                sub.operator("object.shape_key_clear", icon="X", text="")
            else:
                sub.operator("object.shape_key_retime", icon="RECOVER_LAST", text="")

            draw_shape_key_properties(context, layout)


class DATA_PT_uv_texture(MeshButtonsPanel, Panel):
    bl_label = "UV Maps"
    bl_options = {"DEFAULT_CLOSED"}
    COMPAT_ENGINES = {
        "BLENDER_RENDER",
        "BLENDER_EEVEE",
        "BLENDER_WORKBENCH",
    }

    def draw(self, context):
        layout = self.layout

        me = context.mesh

        row = layout.row()
        col = row.column()

        col.template_list("MESH_UL_uvmaps", "uvmaps", me, "uv_layers", me.uv_layers, "active_index", rows=2)

        col = row.column(align=True)
        col.operator("mesh.uv_texture_add", icon="ADD", text="")
        col.operator("mesh.uv_texture_remove", icon="REMOVE", text="")

        draw_attribute_warnings(context, layout, me.uv_layers)


class DATA_PT_remesh(MeshButtonsPanel, Panel):
    bl_label = "Remesh"
    bl_options = {"DEFAULT_CLOSED"}
    COMPAT_ENGINES = {
        "BLENDER_RENDER",
        "BLENDER_EEVEE",
        "BLENDER_WORKBENCH",
    }

    def draw(self, context):
        layout = self.layout
        layout.use_property_split = True
        layout.use_property_decorate = False
        row = layout.row()

        mesh = context.mesh
        row.prop(mesh, "remesh_mode", text="Mode", expand=True)
        col = layout.column()
        if mesh.remesh_mode == "VOXEL":
            col.prop(mesh, "remesh_voxel_size")
            col.prop(mesh, "remesh_voxel_adaptivity")
            col.use_property_split = False  # BFA
            col.prop(mesh, "use_remesh_fix_poles")

            col.label(text="Preserve")  # BFA
            row.use_property_split = False
            row = col.row()
            row.separator()
            row.prop(mesh, "use_remesh_preserve_volume", text="Volume")
            row = col.row()
            row.separator()
            row.prop(mesh, "use_remesh_preserve_attributes", text="Attributes")

            row = col.row()
            row.operator("object.voxel_remesh", text="Voxel Remesh")
        else:
            col.operator("object.quadriflow_remesh", text="QuadriFlow Remesh")


class DATA_PT_customdata(MeshButtonsPanel, Panel):
    bl_label = "Geometry Data"
    bl_options = {"DEFAULT_CLOSED"}
    COMPAT_ENGINES = {
        "BLENDER_RENDER",
        "BLENDER_EEVEE",
        "BLENDER_WORKBENCH",
    }

    def draw(self, context):
        layout = self.layout
        layout.use_property_split = True
        layout.use_property_decorate = False

        me = context.mesh
        col = layout.column()

        col.operator("mesh.customdata_mask_clear", icon="X")
        col.operator("mesh.customdata_skin_clear", icon="X")
        col.operator("mesh.reorder_vertices_spatial")

        layout.separator()  # BFA

        if me.has_custom_normals:
            col.operator("mesh.customdata_custom_splitnormals_clear", icon="X")
        else:
            col.operator("mesh.customdata_custom_splitnormals_add", icon="ADD")


class DATA_PT_mesh_animation(MeshButtonsPanel, PropertiesAnimationMixin, PropertyPanel, Panel):
    COMPAT_ENGINES = {
        "BLENDER_RENDER",
        "BLENDER_EEVEE",
        "BLENDER_WORKBENCH",
    }

    def draw(self, context):
        layout = self.layout
        layout.use_property_split = True
        layout.use_property_decorate = False

        # MeshButtonsPanel.poll ensures this is not None.
        mesh = context.mesh

        col = layout.column(align=True)
        col.label(text="Mesh")
        self.draw_action_and_slot_selector(context, col, mesh)

        if shape_keys := mesh.shape_keys:
            col = layout.column(align=True)
            col.label(text="Shape Keys")
            self.draw_action_and_slot_selector(context, col, shape_keys)


class DATA_PT_custom_props_mesh(MeshButtonsPanel, PropertyPanel, Panel):
    COMPAT_ENGINES = {
        "BLENDER_RENDER",
        "BLENDER_EEVEE",
        "BLENDER_WORKBENCH",
    }
    _context_path = "object.data"
    _property_type = bpy.types.Mesh


class MESH_UL_attributes(UIList):
    display_domain_names = {
        "POINT": "Vertex",
        "EDGE": "Edge",
        "FACE": "Face",
        "CORNER": "Face Corner",
    }

    def filter_items(self, _context, data, property):
        attributes = getattr(data, property)
        flags = []
        indices = [i for i in range(len(attributes))]

        # Filtering by name
        if self.filter_name:
            flags = bpy.types.UI_UL_list.filter_items_by_name(
                self.filter_name,
                self.bitflag_filter_item,
                attributes,
                "name",
                reverse=self.use_filter_invert,
            )
        if not flags:
            flags = [self.bitflag_filter_item] * len(attributes)

        # Filtering internal attributes
        for idx, item in enumerate(attributes):
            flags[idx] = self.bitflag_item_never_show if item.is_internal else flags[idx]

        # Reorder by name.
        if self.use_filter_sort_alpha:
            indices = bpy.types.UI_UL_list.sort_items_by_name(attributes, "name")

        return flags, indices

    def draw_item(self, _context, layout, _data, attribute, _icon, _active_data, _active_propname, _index):
        data_type = attribute.bl_rna.properties["data_type"].enum_items[attribute.data_type]

        domain_name = self.display_domain_names.get(attribute.domain, "")

        split = layout.split(factor=0.50)
        split.emboss = "NONE"
        split.prop(attribute, "name", text="")
        sub = split.row()
        sub.alignment = "RIGHT"
        sub.active = False
        sub.label(
            text="{:s} - {:s}".format(iface_(domain_name), iface_(data_type.name)),
            translate=False,
        )


class DATA_PT_mesh_attributes(MeshButtonsPanel, Panel):
    bl_label = "Attributes"
    bl_options = {"DEFAULT_CLOSED"}
    COMPAT_ENGINES = {
        "BLENDER_RENDER",
        "BLENDER_EEVEE",
        "BLENDER_WORKBENCH",
    }

    def draw(self, context):
        mesh = context.mesh

        layout = self.layout
        row = layout.row()

        col = row.column()
        col.template_list(
            "MESH_UL_attributes",
            "attributes",
            mesh,
            "attributes",
            mesh.attributes,
            "active_index",
            rows=3,
        )

        col = row.column(align=True)
        col.operator("geometry.attribute_add", icon="ADD", text="")
        col.operator("geometry.attribute_remove", icon="REMOVE", text="")

        col.separator()

        col.menu("MESH_MT_attribute_context_menu", icon="DOWNARROW_HLT", text="")

        draw_attribute_warnings(context, layout, None)


# `attribute` is list of attributes in current UI list
# None for vgroup and mesh. Those are already utilized in comparison.
def draw_attribute_warnings(context, layout, attributes):
    ob = context.object
    mesh = context.mesh

    if not mesh:
        return

    unique_names = set()
    colliding_names = []
    for collection in (
        mesh.attributes,
        None if ob is None else ob.vertex_groups,
    ):
        if collection is None:
            colliding_names.append("Cannot check for object vertex groups when pinning mesh")
            continue
        for name in collection.keys():
            unique_names_len = len(unique_names)
            unique_names.add(name)
            if len(unique_names) == unique_names_len:
                if not attributes or attributes.get(name):
                    # Print colliding names if they exist in current attribute list, see: !135495
                    colliding_names.append(name)

    if not colliding_names:
        return

    layout.label(text=rpt_("Name collisions: ") + ", ".join(set(colliding_names)), icon="ERROR", translate=False)


class ColorAttributesListBase:
    display_domain_names = {
        "POINT": "Vertex",
        "EDGE": "Edge",
        "FACE": "Face",
        "CORNER": "Face Corner",
    }

    def filter_items(self, _context, data, property):
        attributes = getattr(data, property)
        flags = []
        indices = [i for i in range(len(attributes))]

        # Filtering by name
        if self.filter_name:
            flags = bpy.types.UI_UL_list.filter_items_by_name(
                self.filter_name,
                self.bitflag_filter_item,
                attributes,
                "name",
                reverse=self.use_filter_invert,
            )
        if not flags:
            flags = [self.bitflag_filter_item] * len(attributes)

        for idx, item in enumerate(attributes):
            skip = (
                (item.domain not in {"POINT", "CORNER"})
                or (item.data_type not in {"FLOAT_COLOR", "BYTE_COLOR"})
                or item.is_internal
            )
            flags[idx] = 0 if skip else flags[idx]

        # Reorder by name.
        if self.use_filter_sort_alpha:
            indices = bpy.types.UI_UL_list.sort_items_by_name(attributes, "name")

        return flags, indices


class MESH_UL_color_attributes(UIList, ColorAttributesListBase):
    def draw_item(self, _context, layout, data, attribute, _icon, _active_data, _active_propname, _index):
        data_type = attribute.bl_rna.properties["data_type"].enum_items[attribute.data_type]

        domain_name = self.display_domain_names.get(attribute.domain, "")

        split = layout.split(factor=0.50)
        split.emboss = "NONE"
        split.prop(attribute, "name", text="", icon="GROUP_VCOL")

        sub = split.row()
        sub.alignment = "RIGHT"
        sub.active = False
        sub.label(text="{:s} - {:s}".format(iface_(domain_name), iface_(data_type.name)), translate=False)

        active_render = _index == data.color_attributes.render_color_index

        row = layout.row()
        row.emboss = "NONE"
        props = row.operator(
            "geometry.color_attribute_render_set",
            text="",
            icon="RESTRICT_RENDER_OFF" if active_render else "RESTRICT_RENDER_ON",
        )
        props.name = attribute.name


class MESH_UL_color_attributes_selector(UIList, ColorAttributesListBase):
    def draw_item(self, _context, layout, _data, attribute, _icon, _active_data, _active_propname, _index):
        layout.emboss = "NONE"
        layout.prop(attribute, "name", text="", icon="GROUP_VCOL")


class DATA_PT_vertex_colors(MeshButtonsPanel, Panel):
    bl_label = "Color Attributes"
    bl_options = {"DEFAULT_CLOSED"}
    COMPAT_ENGINES = {
        "BLENDER_RENDER",
        "BLENDER_EEVEE",
        "BLENDER_WORKBENCH",
    }

    def draw(self, context):
        mesh = context.mesh

        layout = self.layout
        row = layout.row()

        col = row.column()
        col.template_list(
            "MESH_UL_color_attributes",
            "color_attributes",
            mesh,
            "color_attributes",
            mesh.color_attributes,
            "active_color_index",
            rows=3,
        )

        col = row.column(align=True)
        col.operator("geometry.color_attribute_add", icon="ADD", text="")
        col.operator("geometry.color_attribute_remove", icon="REMOVE", text="")

        col.separator()

        col.menu("MESH_MT_color_attribute_context_menu", icon="DOWNARROW_HLT", text="")

        draw_attribute_warnings(context, layout, mesh.color_attributes)


classes = (
    MESH_MT_vertex_group_context_menu,
    MESH_MT_shape_key_context_menu,
    MESH_MT_shape_key_tree_context_menu,
    MESH_MT_color_attribute_context_menu,
    MESH_MT_attribute_context_menu,
    MESH_UL_vgroups,
    MESH_UL_uvmaps,
    MESH_UL_attributes,
    DATA_PT_context_mesh,
    DATA_PT_vertex_groups,
    DATA_PT_shape_keys,
    DATA_PT_uv_texture,
    DATA_PT_vertex_colors,
    DATA_PT_mesh_attributes,
    DATA_PT_texture_space,
    DATA_PT_remesh,
    DATA_PT_customdata,
    DATA_PT_mesh_animation,
    DATA_PT_custom_props_mesh,
    MESH_UL_color_attributes,
    MESH_UL_color_attributes_selector,
)

if __name__ == "__main__":  # only for live edit.
    from bpy.utils import register_class

    for cls in classes:
        register_class(cls)<|MERGE_RESOLUTION|>--- conflicted
+++ resolved
@@ -297,15 +297,12 @@
         row.active = enable_edit_value
         row.prop(key, "eval_time")
 
-<<<<<<< HEAD
     if ob.type == "MESH":
         row = layout.row()
         row.use_property_split = False  # BFA - Align property left
         row.prop(ob, "add_rest_position_attribute")
         row.prop_decorator(ob, "add_rest_position_attribute")
 
-=======
->>>>>>> 88c2c67a
 
 class DATA_PT_shape_keys(MeshButtonsPanel, Panel):
     bl_label = "Shape Keys"
