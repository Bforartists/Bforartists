# SPDX-License-Identifier: GPL-2.0-or-later
import bpy
from bpy.types import Menu, Panel, UIList
from rna_prop_ui import PropertyPanel

from bpy.app.translations import (
    pgettext_iface as iface_,
    pgettext_tip as tip_,
)


class MESH_MT_vertex_group_context_menu(Menu):
    bl_label = "Vertex Group Specials"

    def draw(self, _context):
        layout = self.layout

        layout.operator(
            "object.vertex_group_sort",
            icon='SORTALPHA',
            text="Sort by Name",
        ).sort_type = 'NAME'
        layout.operator(
            "object.vertex_group_sort",
            icon='BONE_DATA',
            text="Sort by Bone Hierarchy",
        ).sort_type = 'BONE_HIERARCHY'
        layout.separator()
        layout.operator("object.vertex_group_copy", icon='DUPLICATE')
        layout.operator("object.vertex_group_copy_to_selected", icon='LINK_AREA')
        layout.separator()
        layout.operator("object.vertex_group_mirror", icon='TRANSFORM_MIRROR').use_topology = False
        layout.operator("object.vertex_group_mirror", text="Mirror Vertex Group (Topology)", icon='TRANSFORM_MIRROR').use_topology = True
        layout.separator()
        layout.operator("object.vertex_group_remove_from", text="Remove from All Groups", icon='REMOVE_FROM_ALL_GROUPS').use_all_groups = True
        layout.operator("object.vertex_group_remove_from", text="Clear Active Group", icon='CLEAR').use_all_verts = True
        layout.operator("object.vertex_group_remove", text="Delete All Unlocked Groups", icon='DELETE').all_unlocked = True
        layout.operator("object.vertex_group_remove", text="Delete All Groups", icon='DELETE').all = True
        layout.separator()
        props = layout.operator("object.vertex_group_lock", text="Lock All", icon='LOCKED')
        props.action, props.mask = 'LOCK', 'ALL'
        props = layout.operator("object.vertex_group_lock", text="Unlock All", icon='UNLOCKED')
        props.action, props.mask = 'UNLOCK', 'ALL'
        props = layout.operator("object.vertex_group_lock", text="Lock Invert All", icon = "INVERSE")
        props.action, props.mask = 'INVERT', 'ALL'


class MESH_MT_shape_key_context_menu(Menu):
    bl_label = "Shape Key Specials"

    def draw(self, _context):
        layout = self.layout

        layout.operator("object.shape_key_add", icon='ADD', text="New Shape from Mix").from_mix = True
        layout.separator()
        layout.operator("object.shape_key_mirror", icon='TRANSFORM_MIRROR').use_topology = False
        layout.operator("object.shape_key_mirror", text="Mirror Shape Key (Topology)", icon = "TRANSFORM_MIRROR").use_topology = True
        layout.separator()
        layout.operator("object.join_shapes", icon = "JOIN")
        layout.operator("object.shape_key_transfer", icon = "SHAPEKEY_DATA")
        layout.separator()
<<<<<<< HEAD
        op = layout.operator("object.shape_key_remove", icon='DELETE', text="Delete All Shape Keys")
        op.all = True
        op.apply_mix = False
        op = layout.operator("object.shape_key_remove", icon="CHECKMARK", text="Apply All Shape Keys")
        op.all = True
        op.apply_mix = True
=======
        props = layout.operator("object.shape_key_remove", icon='X', text="Delete All Shape Keys")
        props.all = True
        props.apply_mix = False
        props = layout.operator("object.shape_key_remove", text="Apply All Shape Keys")
        props.all = True
        props.apply_mix = True
>>>>>>> 9d4949f8
        layout.separator()
        layout.operator("object.shape_key_move", icon='TRIA_UP_BAR', text="Move to Top").type = 'TOP'
        layout.operator("object.shape_key_move", icon='TRIA_DOWN_BAR', text="Move to Bottom").type = 'BOTTOM'


class MESH_MT_color_attribute_context_menu(Menu):
    bl_label = "Color Attribute Specials"

    def draw(self, _context):
        layout = self.layout

        layout.operator("geometry.color_attribute_duplicate", icon='DUPLICATE')
        layout.operator("geometry.color_attribute_convert", icon='ATTRIBUTE_CONVERT')


class MESH_MT_attribute_context_menu(Menu):
    bl_label = "Attribute Specials"

    def draw(self, _context):
        layout = self.layout

        layout.operator("geometry.attribute_convert", icon = "ATTRIBUTE_CONVERT")


class MESH_UL_vgroups(UIList):
    def draw_item(self, _context, layout, _data, item, icon, _active_data_, _active_propname, _index):
        # assert(isinstance(item, bpy.types.VertexGroup))
        vgroup = item
        if self.layout_type in {'DEFAULT', 'COMPACT'}:
            layout.prop(vgroup, "name", text="", emboss=False, icon_value=icon)
            icon = 'LOCKED' if vgroup.lock_weight else 'UNLOCKED'
            layout.prop(vgroup, "lock_weight", text="", icon=icon, emboss=False)
        elif self.layout_type == 'GRID':
            layout.alignment = 'CENTER'
            layout.label(text="", icon_value=icon)


class MESH_UL_fmaps(UIList):
    def draw_item(self, _context, layout, _data, item, icon, _active_data, _active_propname, _index):
        # assert(isinstance(item, bpy.types.FaceMap))
        fmap = item
        if self.layout_type in {'DEFAULT', 'COMPACT'}:
            layout.prop(fmap, "name", text="", emboss=False, icon='FACE_MAPS')
        elif self.layout_type == 'GRID':
            layout.alignment = 'CENTER'
            layout.label(text="", icon_value=icon)


class MESH_UL_shape_keys(UIList):
    def draw_item(self, _context, layout, _data, item, icon, active_data, _active_propname, index):
        # assert(isinstance(item, bpy.types.ShapeKey))
        obj = active_data
        # key = data
        key_block = item
        if self.layout_type in {'DEFAULT', 'COMPACT'}:
            split = layout.split(factor=0.66, align=False)
            split.prop(key_block, "name", text="", emboss=False, icon_value=icon)
            row = split.row(align=True)
            row.emboss = 'NONE_OR_STATUS'
            if key_block.mute or (obj.mode == 'EDIT' and not (obj.use_shape_key_edit_mode and obj.type == 'MESH')):
                row.active = False
            if not item.id_data.use_relative:
                row.prop(key_block, "frame", text="")
            elif index > 0:
                row.prop(key_block, "value", text="")
            else:
                row.label(text="")
            row.prop(key_block, "mute", text="", emboss=False)
        elif self.layout_type == 'GRID':
            layout.alignment = 'CENTER'
            layout.label(text="", icon_value=icon)


class MESH_UL_uvmaps(UIList):
    def draw_item(self, _context, layout, _data, item, icon, _active_data, _active_propname, _index):
        # assert(isinstance(item, (bpy.types.MeshTexturePolyLayer, bpy.types.MeshLoopColorLayer)))
        if self.layout_type in {'DEFAULT', 'COMPACT'}:
            layout.prop(item, "name", text="", emboss=False, icon='GROUP_UVS')
            icon = 'RESTRICT_RENDER_OFF' if item.active_render else 'RESTRICT_RENDER_ON'
            layout.prop(item, "active_render", text="", icon=icon, emboss=False)
        elif self.layout_type == 'GRID':
            layout.alignment = 'CENTER'
            layout.label(text="", icon_value=icon)


class MeshButtonsPanel:
    bl_space_type = 'PROPERTIES'
    bl_region_type = 'WINDOW'
    bl_context = "data"

    @classmethod
    def poll(cls, context):
        engine = context.engine
        return context.mesh and (engine in cls.COMPAT_ENGINES)


class DATA_PT_context_mesh(MeshButtonsPanel, Panel):
    bl_label = ""
    bl_options = {'HIDE_HEADER'}
    COMPAT_ENGINES = {'BLENDER_RENDER', 'BLENDER_EEVEE', 'BLENDER_WORKBENCH', 'BLENDER_WORKBENCH_NEXT'}

    def draw(self, context):
        layout = self.layout

        ob = context.object
        mesh = context.mesh
        space = context.space_data

        if ob:
            layout.template_ID(ob, "data")
        elif mesh:
            layout.template_ID(space, "pin_id")


class DATA_PT_normals(MeshButtonsPanel, Panel):
    bl_label = "Normals"
    bl_options = {'DEFAULT_CLOSED'}
    COMPAT_ENGINES = {'BLENDER_RENDER', 'BLENDER_EEVEE', 'BLENDER_WORKBENCH', 'BLENDER_WORKBENCH_NEXT'}

    def draw(self, context):
        layout = self.layout
        layout.use_property_split = False

        mesh = context.mesh

        split = layout.split()
        split.active = not mesh.has_custom_normals
        col = split.column()
        col.prop(mesh, "use_auto_smooth", text="Auto Smooth")
        col = split.column()
        if mesh.use_auto_smooth and not mesh.has_custom_normals:
            row = col.row(align = True)
            row.prop(mesh, "auto_smooth_angle", text="")
            row.prop_decorator(mesh, "auto_smooth_angle")
        else:
            col.label(icon='DISCLOSURE_TRI_RIGHT')

        col = layout.column()
        if mesh.has_custom_normals:
            col.label(text = "No Autosmooth. Mesh has custom normals", icon = 'INFO')

        col = layout.column()

        if mesh.has_custom_normals:
            col.operator("mesh.customdata_custom_splitnormals_clear", icon='X')
        else:
            col.operator("mesh.customdata_custom_splitnormals_add", icon='ADD')


class DATA_PT_normals_auto_smooth(MeshButtonsPanel, Panel):
    bl_label = "Auto Smooth"
    bl_parent_id = "DATA_PT_normals"
    COMPAT_ENGINES = {'BLENDER_RENDER', 'BLENDER_EEVEE', 'BLENDER_WORKBENCH'}

    def draw_header(self, context):
        mesh = context.mesh

        self.layout.prop(mesh, "use_auto_smooth", text="")

    def draw(self, context):
        layout = self.layout
        layout.use_property_split = True

        mesh = context.mesh

        layout.active = mesh.use_auto_smooth and not mesh.has_custom_normals
        layout.prop(mesh, "auto_smooth_angle", text="Angle")


class DATA_PT_texture_space(MeshButtonsPanel, Panel):
    bl_label = "Texture Space"
    bl_options = {'DEFAULT_CLOSED'}
    COMPAT_ENGINES = {'BLENDER_RENDER', 'BLENDER_EEVEE', 'BLENDER_WORKBENCH', 'BLENDER_WORKBENCH_NEXT'}

    def draw(self, context):
        layout = self.layout
        layout.use_property_split = True

        mesh = context.mesh

        layout.prop(mesh, "texture_mesh")

        row = layout.row()
        row.use_property_split = False
        row.prop(mesh, "use_auto_texspace")
        row.prop_decorator(mesh, "use_auto_texspace")

        layout.prop(mesh, "texspace_location", text="Location")
        layout.prop(mesh, "texspace_size", text="Size")


class DATA_PT_vertex_groups(MeshButtonsPanel, Panel):
    bl_label = "Vertex Groups"
    COMPAT_ENGINES = {'BLENDER_RENDER', 'BLENDER_EEVEE', 'BLENDER_WORKBENCH', 'BLENDER_WORKBENCH_NEXT'}

    @classmethod
    def poll(cls, context):
        engine = context.engine
        obj = context.object
        return (obj and obj.type in {'MESH', 'LATTICE'} and (engine in cls.COMPAT_ENGINES))

    def draw(self, context):
        layout = self.layout

        ob = context.object
        group = ob.vertex_groups.active

        rows = 3
        if group:
            rows = 5

        row = layout.row()
        row.template_list("MESH_UL_vgroups", "", ob, "vertex_groups", ob.vertex_groups, "active_index", rows=rows)

        col = row.column(align=True)

        col.operator("object.vertex_group_add", icon='ADD', text="")
        props = col.operator("object.vertex_group_remove", icon='REMOVE', text="")
        props.all_unlocked = props.all = False

        col.separator()

        col.menu("MESH_MT_vertex_group_context_menu", icon='DOWNARROW_HLT', text="")

        if group:
            col.separator()
            col.operator("object.vertex_group_move", icon='TRIA_UP', text="").direction = 'UP'
            col.operator("object.vertex_group_move", icon='TRIA_DOWN', text="").direction = 'DOWN'

        if (
                ob.vertex_groups and
                (ob.mode == 'EDIT' or
                 (ob.mode == 'WEIGHT_PAINT' and ob.type == 'MESH' and ob.data.use_paint_mask_vertex))
        ):
            row = layout.row()

            sub = row.row(align=True)
            sub.operator("object.vertex_group_assign", text="Assign")
            sub.operator("object.vertex_group_remove_from", text="Remove")

            sub = row.row(align=True)
            sub.operator("object.vertex_group_select", text="Select")
            sub.operator("object.vertex_group_deselect", text="Deselect")

            layout.prop(context.tool_settings, "vertex_group_weight", text="Weight")


class DATA_PT_face_maps(MeshButtonsPanel, Panel):
    bl_label = "Face Maps"
    bl_options = {'DEFAULT_CLOSED'}
    COMPAT_ENGINES = {'BLENDER_RENDER', 'BLENDER_EEVEE', 'BLENDER_WORKBENCH', 'BLENDER_WORKBENCH_NEXT'}

    @classmethod
    def poll(cls, context):
        obj = context.object
        return (obj and obj.type == 'MESH')

    def draw(self, context):
        layout = self.layout

        ob = context.object
        facemap = ob.face_maps.active

        rows = 2
        if facemap:
            rows = 4

        row = layout.row()
        row.template_list("MESH_UL_fmaps", "", ob, "face_maps", ob.face_maps, "active_index", rows=rows)

        col = row.column(align=True)
        col.operator("object.face_map_add", icon='ADD', text="")
        col.operator("object.face_map_remove", icon='REMOVE', text="")

        if facemap:
            col.separator()
            col.operator("object.face_map_move", icon='TRIA_UP', text="").direction = 'UP'
            col.operator("object.face_map_move", icon='TRIA_DOWN', text="").direction = 'DOWN'

        if ob.face_maps and (ob.mode == 'EDIT' and ob.type == 'MESH'):
            row = layout.row()

            sub = row.row(align=True)
            sub.operator("object.face_map_assign", text="Assign")
            sub.operator("object.face_map_remove_from", text="Remove")

            sub = row.row(align=True)
            sub.operator("object.face_map_select", text="Select")
            sub.operator("object.face_map_deselect", text="Deselect")


class DATA_PT_shape_keys(MeshButtonsPanel, Panel):
    bl_label = "Shape Keys"
    COMPAT_ENGINES = {'BLENDER_RENDER', 'BLENDER_EEVEE', 'BLENDER_WORKBENCH', 'BLENDER_WORKBENCH_NEXT'}

    @classmethod
    def poll(cls, context):
        engine = context.engine
        obj = context.object
        return (obj and obj.type in {'MESH', 'LATTICE', 'CURVE', 'SURFACE'} and (engine in cls.COMPAT_ENGINES))

    def draw(self, context):
        layout = self.layout

        ob = context.object
        key = ob.data.shape_keys
        kb = ob.active_shape_key

        enable_edit = ob.mode != 'EDIT'
        enable_edit_value = False
        enable_pin = False

        if enable_edit or (ob.use_shape_key_edit_mode and ob.type == 'MESH'):
            enable_pin = True
            if ob.show_only_shape_key is False:
                enable_edit_value = True

        row = layout.row()

        rows = 3
        if kb:
            rows = 5

        row.template_list("MESH_UL_shape_keys", "", key, "key_blocks", ob, "active_shape_key_index", rows=rows)

        col = row.column(align=True)

        col.operator("object.shape_key_add", icon='ADD', text="").from_mix = False
        col.operator("object.shape_key_remove", icon='REMOVE', text="").all = False

        col.separator()

        col.menu("MESH_MT_shape_key_context_menu", icon='DOWNARROW_HLT', text="")

        if kb:
            col.separator()

            sub = col.column(align=True)
            sub.operator("object.shape_key_move", icon='TRIA_UP', text="").type = 'UP'
            sub.operator("object.shape_key_move", icon='TRIA_DOWN', text="").type = 'DOWN'

            split = layout.split(factor=0.4)
            row = split.row()
            row.enabled = enable_edit
            row.prop(key, "use_relative")

            row = split.row()
            row.alignment = 'RIGHT'

            sub = row.row(align=True)
            sub.label()  # XXX, for alignment only
            subsub = sub.row(align=True)
            subsub.active = enable_pin
            subsub.prop(ob, "show_only_shape_key", text="")
            sub.prop(ob, "use_shape_key_edit_mode", text="")

            sub = row.row()
            if key.use_relative:
                sub.operator("object.shape_key_clear", icon='X', text="")
            else:
                sub.operator("object.shape_key_retime", icon='RECOVER_LAST', text="")

            layout.use_property_split = True
            if key.use_relative:
                if ob.active_shape_key_index != 0:
                    row = layout.row()
                    row.active = enable_edit_value
                    row.prop(kb, "value")

                    col = layout.column()
                    sub.active = enable_edit_value
                    sub = col.column(align=True)
                    sub.prop(kb, "slider_min", text="Range Min")
                    sub.prop(kb, "slider_max", text="Max")

                    col.prop_search(kb, "vertex_group", ob, "vertex_groups", text="Vertex Group")
                    col.prop_search(kb, "relative_key", key, "key_blocks", text="Relative To")

            else:
                layout.prop(kb, "interpolation")
                row = layout.column()
                row.active = enable_edit_value
                row.prop(key, "eval_time")

        layout.prop(ob, "add_rest_position_attribute")


class DATA_PT_uv_texture(MeshButtonsPanel, Panel):
    bl_label = "UV Maps"
    bl_options = {'DEFAULT_CLOSED'}
    COMPAT_ENGINES = {'BLENDER_RENDER', 'BLENDER_EEVEE', 'BLENDER_WORKBENCH', 'BLENDER_WORKBENCH_NEXT'}

    def draw(self, context):
        layout = self.layout

        me = context.mesh

        row = layout.row()
        col = row.column()

        col.template_list("MESH_UL_uvmaps", "uvmaps", me, "uv_layers", me.uv_layers, "active_index", rows=2)

        col = row.column(align=True)
        col.operator("mesh.uv_texture_add", icon='ADD', text="")
        col.operator("mesh.uv_texture_remove", icon='REMOVE', text="")


class DATA_PT_remesh(MeshButtonsPanel, Panel):
    bl_label = "Remesh"
    bl_options = {'DEFAULT_CLOSED'}
    COMPAT_ENGINES = {'BLENDER_RENDER', 'BLENDER_EEVEE', 'BLENDER_WORKBENCH', 'BLENDER_WORKBENCH_NEXT'}

    def draw(self, context):
        layout = self.layout
        layout.use_property_split = True
        layout.use_property_decorate = False
        row = layout.row()

        mesh = context.mesh
        row.prop(mesh, "remesh_mode", text="Mode", expand=True)
        col = layout.column()
        if mesh.remesh_mode == 'VOXEL':
            col.prop(mesh, "remesh_voxel_size")
            col.prop(mesh, "remesh_voxel_adaptivity")
            col.use_property_split = False
            col.prop(mesh, "use_remesh_fix_poles")

            col.label(text = "Preserve")
            row.use_property_split = False
            row = col.row()
            row.separator()
            row.prop(mesh, "use_remesh_preserve_volume", text="Volume")
            row = col.row()
            row.separator()
            row.prop(mesh, "use_remesh_preserve_paint_mask", text="Paint Mask")
            row = col.row()
            row.separator()
            row.prop(mesh, "use_remesh_preserve_sculpt_face_sets", text="Face Sets")
            row = col.row()
            row.separator()
            row.prop(mesh, "use_remesh_preserve_vertex_colors", text="Color Attributes")

            row = col.row()
            row.operator("object.voxel_remesh", text="Voxel Remesh")
        else:
            col.operator("object.quadriflow_remesh", text="QuadriFlow Remesh")


class DATA_PT_customdata(MeshButtonsPanel, Panel):
    bl_label = "Geometry Data"
    bl_options = {'DEFAULT_CLOSED'}
    COMPAT_ENGINES = {'BLENDER_RENDER', 'BLENDER_EEVEE', 'BLENDER_WORKBENCH', 'BLENDER_WORKBENCH_NEXT'}

    def draw(self, context):
        layout = self.layout
        layout.use_property_split = True
        layout.use_property_decorate = False

        me = context.mesh
        col = layout.column()

        col.operator("mesh.customdata_mask_clear", icon='X')
        col.operator("mesh.customdata_skin_clear", icon='X')

        layout.separator()

        if me.has_custom_normals:
            col.operator("mesh.customdata_custom_splitnormals_clear", icon='X')
        else:
            col.operator("mesh.customdata_custom_splitnormals_add", icon='ADD')

        if me.has_bevel_weight_edge:
            col.operator("mesh.customdata_bevel_weight_edge_clear", icon='X')
        else:
            col.operator("mesh.customdata_bevel_weight_edge_add", icon='ADD')

        if me.has_bevel_weight_vertex:
            col.operator("mesh.customdata_bevel_weight_vertex_clear", icon='X')
        else:
            col.operator("mesh.customdata_bevel_weight_vertex_add", icon='ADD')

        if me.has_crease_edge:
            col.operator("mesh.customdata_crease_edge_clear", icon='X')
        else:
            col.operator("mesh.customdata_crease_edge_add", icon='ADD')

        if me.has_crease_vertex:
            col.operator("mesh.customdata_crease_vertex_clear", icon='X')
        else:
            col.operator("mesh.customdata_crease_vertex_add", icon='ADD')


class DATA_PT_custom_props_mesh(MeshButtonsPanel, PropertyPanel, Panel):
    COMPAT_ENGINES = {'BLENDER_RENDER', 'BLENDER_EEVEE', 'BLENDER_WORKBENCH', 'BLENDER_WORKBENCH_NEXT'}
    _context_path = "object.data"
    _property_type = bpy.types.Mesh


class MESH_UL_attributes(UIList):
    display_domain_names = {
        'POINT': "Vertex",
        'EDGE': "Edge",
        'FACE': "Face",
        'CORNER': "Face Corner",
    }

    def filter_items(self, _context, data, property):
        attributes = getattr(data, property)
        flags = []
        indices = [i for i in range(len(attributes))]

        # Filtering by name
        if self.filter_name:
            flags = bpy.types.UI_UL_list.filter_items_by_name(
                self.filter_name, self.bitflag_filter_item, attributes, "name", reverse=self.use_filter_invert)
        if not flags:
            flags = [self.bitflag_filter_item] * len(attributes)

        # Filtering internal attributes
        for idx, item in enumerate(attributes):
            flags[idx] = 0 if item.is_internal else flags[idx]

        return flags, indices

    def draw_item(self, _context, layout, _data, attribute, _icon, _active_data, _active_propname, _index):
        data_type = attribute.bl_rna.properties["data_type"].enum_items[attribute.data_type]

        domain_name = self.display_domain_names.get(attribute.domain, "")

        split = layout.split(factor=0.50)
        split.emboss = 'NONE'
        split.prop(attribute, "name", text="")
        sub = split.row()
        sub.alignment = 'RIGHT'
        sub.active = False
        sub.label(text="%s ▶ %s" % (iface_(domain_name), iface_(data_type.name)),
                  translate=False)


class DATA_PT_mesh_attributes(MeshButtonsPanel, Panel):
    bl_label = "Attributes"
    bl_options = {'DEFAULT_CLOSED'}
    COMPAT_ENGINES = {'BLENDER_RENDER', 'BLENDER_EEVEE', 'BLENDER_WORKBENCH', 'BLENDER_WORKBENCH_NEXT'}

    def draw(self, context):
        mesh = context.mesh

        layout = self.layout
        row = layout.row()

        col = row.column()
        col.template_list(
            "MESH_UL_attributes",
            "attributes",
            mesh,
            "attributes",
            mesh.attributes,
            "active_index",
            rows=3,
        )

        col = row.column(align=True)
        col.operator("geometry.attribute_add", icon='ADD', text="")
        col.operator("geometry.attribute_remove", icon='REMOVE', text="")

        col.separator()

        col.menu("MESH_MT_attribute_context_menu", icon='DOWNARROW_HLT', text="")

        self.draw_attribute_warnings(context, layout)

    def draw_attribute_warnings(self, context, layout):
        ob = context.object
        mesh = context.mesh

        unique_names = set()
        colliding_names = []
        for collection in (
                # Built-in names.
                {"crease": None},
                mesh.attributes,
                None if ob is None else ob.vertex_groups,
        ):
            if collection is None:
                colliding_names.append("Cannot check for object vertex groups when pinning mesh")
                continue
            for name in collection.keys():
                unique_names_len = len(unique_names)
                unique_names.add(name)
                if len(unique_names) == unique_names_len:
                    colliding_names.append(name)

        if not colliding_names:
            return

        layout.label(text=tip_("Name collisions: ") + ", ".join(set(colliding_names)), icon='ERROR')


class ColorAttributesListBase():
    display_domain_names = {
        'POINT': "Vertex",
        'EDGE': "Edge",
        'FACE': "Face",
        'CORNER': "Face Corner",
    }

    def filter_items(self, _context, data, property):
        attributes = getattr(data, property)
        flags = []
        indices = [i for i in range(len(attributes))]

        # Filtering by name
        if self.filter_name:
            flags = bpy.types.UI_UL_list.filter_items_by_name(
                self.filter_name, self.bitflag_filter_item, attributes, "name", reverse=self.use_filter_invert)
        if not flags:
            flags = [self.bitflag_filter_item] * len(attributes)

        for idx, item in enumerate(attributes):
            skip = (
                (item.domain not in {"POINT", "CORNER"}) or
                (item.data_type not in {"FLOAT_COLOR", "BYTE_COLOR"}) or
                item.is_internal
            )
            flags[idx] = 0 if skip else flags[idx]

        return flags, indices


class MESH_UL_color_attributes(UIList, ColorAttributesListBase):
    def draw_item(self, _context, layout, data, attribute, _icon, _active_data, _active_propname, _index):
        data_type = attribute.bl_rna.properties["data_type"].enum_items[attribute.data_type]

        domain_name = self.display_domain_names.get(attribute.domain, "")

        split = layout.split(factor=0.50)
        split.emboss = 'NONE'
        split.prop(attribute, "name", text="", icon='GROUP_VCOL')

        sub = split.row()
        sub.alignment = 'RIGHT'
        sub.active = False
        sub.label(text="%s ▶ %s" % (iface_(domain_name), iface_(data_type.name)),
                  translate=False)

        active_render = _index == data.color_attributes.render_color_index

        row = layout.row()
        row.emboss = 'NONE'
        props = row.operator(
            "geometry.color_attribute_render_set",
            text="",
            icon='RESTRICT_RENDER_OFF' if active_render else 'RESTRICT_RENDER_ON',
        )
        props.name = attribute.name


class MESH_UL_color_attributes_selector(UIList, ColorAttributesListBase):
    def draw_item(self, _context, layout, _data, attribute, _icon, _active_data, _active_propname, _index):
        layout.emboss = 'NONE'
        layout.prop(attribute, "name", text="", icon='GROUP_VCOL')


class DATA_PT_vertex_colors(DATA_PT_mesh_attributes, Panel):
    bl_label = "Color Attributes"
    bl_options = {'DEFAULT_CLOSED'}
    COMPAT_ENGINES = {'BLENDER_RENDER', 'BLENDER_EEVEE', 'BLENDER_WORKBENCH', 'BLENDER_WORKBENCH_NEXT'}

    def draw(self, context):
        mesh = context.mesh

        layout = self.layout
        row = layout.row()

        col = row.column()
        col.template_list(
            "MESH_UL_color_attributes",
            "color_attributes",
            mesh,
            "color_attributes",
            mesh.color_attributes,
            "active_color_index",
            rows=3,
        )

        col = row.column(align=True)
        col.operator("geometry.color_attribute_add", icon='ADD', text="")
        col.operator("geometry.color_attribute_remove", icon='REMOVE', text="")

        col.separator()

        col.menu("MESH_MT_color_attribute_context_menu", icon='DOWNARROW_HLT', text="")

        self.draw_attribute_warnings(context, layout)


classes = (
    MESH_MT_vertex_group_context_menu,
    MESH_MT_shape_key_context_menu,
    MESH_MT_color_attribute_context_menu,
    MESH_MT_attribute_context_menu,
    MESH_UL_vgroups,
    MESH_UL_fmaps,
    MESH_UL_shape_keys,
    MESH_UL_uvmaps,
    MESH_UL_attributes,
    DATA_PT_context_mesh,
    DATA_PT_vertex_groups,
    DATA_PT_shape_keys,
    DATA_PT_uv_texture,
    DATA_PT_vertex_colors,
    DATA_PT_face_maps,
    DATA_PT_mesh_attributes,
    DATA_PT_normals,
    DATA_PT_texture_space,
    DATA_PT_remesh,
    DATA_PT_customdata,
    DATA_PT_custom_props_mesh,
    MESH_UL_color_attributes,
    MESH_UL_color_attributes_selector,
)

if __name__ == "__main__":  # only for live edit.
    from bpy.utils import register_class
    for cls in classes:
        register_class(cls)<|MERGE_RESOLUTION|>--- conflicted
+++ resolved
@@ -59,21 +59,12 @@
         layout.operator("object.join_shapes", icon = "JOIN")
         layout.operator("object.shape_key_transfer", icon = "SHAPEKEY_DATA")
         layout.separator()
-<<<<<<< HEAD
-        op = layout.operator("object.shape_key_remove", icon='DELETE', text="Delete All Shape Keys")
-        op.all = True
-        op.apply_mix = False
-        op = layout.operator("object.shape_key_remove", icon="CHECKMARK", text="Apply All Shape Keys")
-        op.all = True
-        op.apply_mix = True
-=======
-        props = layout.operator("object.shape_key_remove", icon='X', text="Delete All Shape Keys")
+        props = layout.operator("object.shape_key_remove", icon='DELETE', text="Delete All Shape Keys")
         props.all = True
         props.apply_mix = False
-        props = layout.operator("object.shape_key_remove", text="Apply All Shape Keys")
+        props = layout.operator("object.shape_key_remove", icon="CHECKMARK", text="Apply All Shape Keys")
         props.all = True
         props.apply_mix = True
->>>>>>> 9d4949f8
         layout.separator()
         layout.operator("object.shape_key_move", icon='TRIA_UP_BAR', text="Move to Top").type = 'TOP'
         layout.operator("object.shape_key_move", icon='TRIA_DOWN_BAR', text="Move to Bottom").type = 'BOTTOM'
