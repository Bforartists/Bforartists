--- conflicted
+++ resolved
@@ -72,18 +72,11 @@
             layout.template_ID(space, "pin_id")
 
 
-<<<<<<< HEAD
 # bfa - move mist panel to view layers
 # class EEVEE_WORLD_PT_mist(WorldButtonsPanel, Panel):
 #     bl_label = "Mist Pass"
 #     bl_options = {'DEFAULT_CLOSED'}
 #     COMPAT_ENGINES = {'BLENDER_EEVEE_NEXT'}
-=======
-class EEVEE_WORLD_PT_mist(WorldButtonsPanel, Panel):
-    bl_label = "Mist Pass"
-    bl_options = {'DEFAULT_CLOSED'}
-    COMPAT_ENGINES = {'BLENDER_EEVEE'}
->>>>>>> 9a41dc73
 
 #     @classmethod
 #     def poll(cls, context):
@@ -306,9 +299,9 @@
         layout.use_property_split = True
         world = context.world
         layout.prop(world, "color")
-
+        # BFA - moved from render properties
         engine = context.scene.render.engine
-        if engine in {'BLENDER_EEVEE', 'BLENDER_EEVEE_NEXT'}:
+        if engine in {'BLENDER_EEVEE'}:
             scene = context.scene
             props = scene.eevee
             layout.use_property_split = False
