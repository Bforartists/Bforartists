# SPDX-FileCopyrightText: 2009-2023 Blender Foundation
#
# SPDX-License-Identifier: GPL-2.0-or-later

import bpy
from bpy.types import Panel
from bpy.app.translations import contexts as i18n_contexts
from rna_prop_ui import PropertyPanel
from bpy_extras.node_utils import find_node_input


class WorldButtonsPanel:
    bl_space_type = 'PROPERTIES'
    bl_region_type = 'WINDOW'
    bl_context = "world"
    # COMPAT_ENGINES must be defined in each subclass, external engines can add themselves here

    @classmethod
    def poll(cls, context):
        return (context.world and context.engine in cls.COMPAT_ENGINES)


class WORLD_PT_context_world(WorldButtonsPanel, Panel):
    bl_label = ""
    bl_options = {'HIDE_HEADER'}
    COMPAT_ENGINES = {
        'BLENDER_RENDER',
        'BLENDER_EEVEE',
        'BLENDER_EEVEE_NEXT',
        'BLENDER_WORKBENCH',
        'BLENDER_WORKBENCH_NEXT'}

    @classmethod
    def poll(cls, context):
        return (context.engine in cls.COMPAT_ENGINES)

    def draw(self, context):
        layout = self.layout

        scene = context.scene
        world = context.world
        space = context.space_data

        if scene:
            layout.template_ID(scene, "world", new="world.new")
        elif world:
            layout.template_ID(space, "pin_id")


# bfa - move mist panel to view layers
# class EEVEE_WORLD_PT_mist(WorldButtonsPanel, Panel):
#     bl_label = "Mist Pass"
#     bl_options = {'DEFAULT_CLOSED'}
#     COMPAT_ENGINES = {'BLENDER_EEVEE', 'BLENDER_EEVEE_NEXT'}

#     @classmethod
#     def poll(cls, context):
#         engine = context.engine
#         return context.world and (engine in cls.COMPAT_ENGINES)

#     def draw(self, context):
#         layout = self.layout
#         layout.use_property_split = True

#         world = context.world

#         col = layout.column(align=True)
#         col.prop(world.mist_settings, "start")
#         col.prop(world.mist_settings, "depth")

#         col = layout.column()
#         col.prop(world.mist_settings, "falloff")


class WORLD_PT_custom_props(WorldButtonsPanel, PropertyPanel, Panel):
    COMPAT_ENGINES = {
        'BLENDER_RENDER',
        'BLENDER_EEVEE',
        'BLENDER_EEVEE_NEXT',
        'BLENDER_WORKBENCH',
        'BLENDER_WORKBENCH_NEXT'}
    _context_path = "world"
    _property_type = bpy.types.World


class EEVEE_WORLD_PT_surface(WorldButtonsPanel, Panel):
    bl_label = "Surface"
    COMPAT_ENGINES = {'BLENDER_EEVEE', 'BLENDER_EEVEE_NEXT'}

    @classmethod
    def poll(cls, context):
        engine = context.engine
        return context.world and (engine in cls.COMPAT_ENGINES)

    def draw(self, context):
        layout = self.layout

        world = context.world

        layout.prop(world, "use_nodes", icon='NODETREE')
        layout.separator()

        layout.use_property_split = True

        if world.use_nodes:
            ntree = world.node_tree
            node = ntree.get_output_node('EEVEE')

            if node:
                input = find_node_input(node, "Surface")
                if input:
                    layout.template_node_view(ntree, node, input)
                else:
                    layout.label(text="Incompatible output node")
            else:
                layout.label(text="No output node")
        else:
            layout.prop(world, "color")


class EEVEE_WORLD_PT_volume(WorldButtonsPanel, Panel):
    bl_label = "Volume"
    bl_translation_context = i18n_contexts.id_id
    bl_options = {'DEFAULT_CLOSED'}
    COMPAT_ENGINES = {'BLENDER_EEVEE'}

    @classmethod
    def poll(cls, context):
        engine = context.engine
        world = context.world
        return world and world.use_nodes and (engine in cls.COMPAT_ENGINES)

    def draw(self, context):
        layout = self.layout

        world = context.world
        ntree = world.node_tree
        node = ntree.get_output_node('EEVEE')

        layout.use_property_split = True

        if node:
            input = find_node_input(node, "Volume")
            if input:
                layout.template_node_view(ntree, node, input)
            else:
                layout.label(text="Incompatible output node")
        else:
            layout.label(text="No output node")


class EEVEE_WORLD_PT_probe(WorldButtonsPanel, Panel):
    bl_label = "Probe"
    bl_translation_context = i18n_contexts.id_id
    bl_options = {'DEFAULT_CLOSED'}
    COMPAT_ENGINES = {'BLENDER_EEVEE_NEXT'}

    @classmethod
    def poll(cls, context):
        engine = context.engine
        world = context.world
        return world and (engine in cls.COMPAT_ENGINES)

    def draw(self, context):
        layout = self.layout

        world = context.world

        layout.use_property_split = True
        layout.prop(world, "probe_resolution")


class WORLD_PT_viewport_display(WorldButtonsPanel, Panel):
    bl_label = "Viewport Display"
    bl_options = {'DEFAULT_CLOSED'}
    bl_order = 10

    @classmethod
    def poll(cls, context):
        return context.world

    def draw(self, context):
        layout = self.layout
        layout.use_property_split = True
        world = context.world
        layout.prop(world, "color")


classes = (
    WORLD_PT_context_world,
    EEVEE_WORLD_PT_surface,
    EEVEE_WORLD_PT_volume,
<<<<<<< HEAD
    #EEVEE_WORLD_PT_mist, # bfa - move mist panel to view layers
=======
    EEVEE_WORLD_PT_mist,
    EEVEE_WORLD_PT_probe,
>>>>>>> 6d74a717
    WORLD_PT_viewport_display,
    WORLD_PT_custom_props,
)

if __name__ == "__main__":  # only for live edit.
    from bpy.utils import register_class
    for cls in classes:
        register_class(cls)<|MERGE_RESOLUTION|>--- conflicted
+++ resolved
@@ -190,12 +190,8 @@
     WORLD_PT_context_world,
     EEVEE_WORLD_PT_surface,
     EEVEE_WORLD_PT_volume,
-<<<<<<< HEAD
     #EEVEE_WORLD_PT_mist, # bfa - move mist panel to view layers
-=======
-    EEVEE_WORLD_PT_mist,
     EEVEE_WORLD_PT_probe,
->>>>>>> 6d74a717
     WORLD_PT_viewport_display,
     WORLD_PT_custom_props,
 )
