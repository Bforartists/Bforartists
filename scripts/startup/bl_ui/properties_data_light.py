--- conflicted
+++ resolved
@@ -121,11 +121,8 @@
 
         col = layout.column()
         if light.type in {'POINT', 'SPOT'}:
-<<<<<<< HEAD
             col.use_property_split = False
-=======
-            col.prop(light, "shadow_soft_size", text="Radius")
->>>>>>> 5898c1b9
+            col.prop(light, "shadow_soft_size")
             col.prop(light, "use_soft_falloff")
         elif light.type == 'SUN':
             col.prop(light, "angle")
