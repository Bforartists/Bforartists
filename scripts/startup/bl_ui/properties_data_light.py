--- conflicted
+++ resolved
@@ -121,13 +121,7 @@
 
         col = layout.column()
         if light.type in {'POINT', 'SPOT'}:
-<<<<<<< HEAD
             col.use_property_split = False
-            col.prop(light, "use_soft_falloff")
-            col.use_property_split = True
-=======
->>>>>>> f812af9b
-            col.prop(light, "shadow_soft_size", text="Radius")
             col.prop(light, "use_soft_falloff")
         elif light.type == 'SUN':
             col.prop(light, "angle")
