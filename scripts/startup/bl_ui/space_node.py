--- conflicted
+++ resolved
@@ -245,14 +245,11 @@
 
             NODE_MT_editor_menus.draw_collapsible(context, layout)
 
-<<<<<<< HEAD
-=======
             layout.separator_spacer()
             row = layout.row()
             row.enabled = not snode.pin
             row.template_ID(scene, "compositing_node_group", new="node.new_compositing_node_group")
 
->>>>>>> cdf538e1
         elif snode.tree_type == 'GeometryNodeTree':
 			#BFA - Editor Switchers
             row = layout.row(align = True)
