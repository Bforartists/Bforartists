# SPDX-FileCopyrightText: 2009-2023 Blender Authors
#
# SPDX-License-Identifier: GPL-2.0-or-later

import bpy
from bpy.types import (
    Header,
    Menu,
    Panel,
    UIList,
)
from bpy.app.translations import (
    pgettext_iface as iface_,
    contexts as i18n_contexts,
)
from bl_ui.utils import PresetPanel
from bl_ui.properties_grease_pencil_common import (
    AnnotationDataPanel,
)
from bl_ui.space_toolsystem_common import (
    ToolActivePanelHelper,
)
from bl_ui.properties_material import (
    EEVEE_MATERIAL_PT_settings,
    MATERIAL_PT_viewport,
)
from bl_ui.properties_world import (
    WORLD_PT_viewport_display
)
from bl_ui.properties_data_light import (
    DATA_PT_light,
    DATA_PT_EEVEE_light,
)


################################ Switch between the editors ##########################################

class NODE_OT_switch_editors_to_compositor(bpy.types.Operator):
    """Switch to the Comppositor Editor"""      # blender will use this as a tooltip for menu items and buttons.
    bl_idname = "wm.switch_editor_to_compositor"        # unique identifier for buttons and menu items to reference.
    # display name in the interface.
    bl_label = "Switch to Compositor Editor"
    bl_options = {'REGISTER', 'UNDO'}  # enable undo for the operator.

    # execute() is called by blender when running the operator.
    def execute(self, context):
        bpy.ops.wm.context_set_enum(
            data_path="area.ui_type", value="CompositorNodeTree")
        return {'FINISHED'}


class NODE_OT_switch_editors_to_geometry(bpy.types.Operator):
    """Switch to the Geometry Node Editor"""      # blender will use this as a tooltip for menu items and buttons.
    bl_idname = "wm.switch_editor_to_geometry"        # unique identifier for buttons and menu items to reference.
    # display name in the interface.
    bl_label = "Switch to Geometry Node Editor"
    bl_options = {'REGISTER', 'UNDO'}  # enable undo for the operator.

    # execute() is called by blender when running the operator.
    def execute(self, context):
        bpy.ops.wm.context_set_enum(
            data_path="area.ui_type", value="GeometryNodeTree")
        return {'FINISHED'}


class NODE_OT_switch_editors_to_shadereditor(bpy.types.Operator):
    """Switch to the Shader Editor"""      # blender will use this as a tooltip for menu items and buttons.
    bl_idname = "wm.switch_editor_to_shadereditor"        # unique identifier for buttons and menu items to reference.
    # display name in the interface.
    bl_label = "Switch to Shader Editor"
    bl_options = {'REGISTER', 'UNDO'}  # enable undo for the operator.

    # execute() is called by blender when running the operator.
    def execute(self, context):
        bpy.ops.wm.context_set_enum(
            data_path="area.ui_type", value="ShaderNodeTree")
        return {'FINISHED'}


# The blank buttons, we don't want to switch to the editor in which we are already.


class NODE_OT_switch_editors_in_compositor(bpy.types.Operator):
    """Compositor Editor"""      # blender will use this as a tooltip for menu items and buttons.
    bl_idname = "wm.switch_editor_in_compositor"        # unique identifier for buttons and menu items to reference.
    # display name in the interface.
    bl_label = "You are in Compositor Editor"
    bl_options = {'REGISTER', 'UNDO'}  # enable undo for the operator.

    # execute() is called by blender when running the operator.
    def execute(self, context):
        return {'FINISHED'}


class NODE_OT_switch_editors_in_geometry(bpy.types.Operator):
    """Geometry Node Editor"""      # blender will use this as a tooltip for menu items and buttons.
    bl_idname = "wm.switch_editor_in_geometry"        # unique identifier for buttons and menu items to reference.
    # display name in the interface.
    bl_label = "You are in Geometry Node Editor"
    bl_options = {'REGISTER', 'UNDO'}  # enable undo for the operator.

    # execute() is called by blender when running the operator.
    def execute(self, context):
        return {'FINISHED'}


class NODE_OT_switch_editors_in_shadereditor(bpy.types.Operator):
    """Shader Editor"""      # blender will use this as a tooltip for menu items and buttons.
    bl_idname = "wm.switch_editor_in_shadereditor"        # unique identifier for buttons and menu items to reference.
    # display name in the interface.
    bl_label = "You are in Shader Editor"
    bl_options = {'REGISTER', 'UNDO'}  # enable undo for the operator.

    # execute() is called by blender when running the operator.
    def execute(self, context):
        return {'FINISHED'}


############################# END ##################################


class NODE_HT_header(Header):
    bl_space_type = 'NODE_EDITOR'

    def draw(self, context):
        layout = self.layout

        scene = context.scene
        snode = context.space_data
        overlay = snode.overlay
        snode_id = snode.id
        id_from = snode.id_from
        tool_settings = context.tool_settings
        is_compositor = snode.tree_type == 'CompositorNodeTree'
        not_group = (len(snode.path) > 1) # bfa - don't show up arrow if at top level.

        ALL_MT_editormenu_node.draw_hidden(context, layout) # bfa - show hide the editormenu, editor suffix is needed.

        # Now expanded via the `ui_type`.
        # layout.prop(snode, "tree_type", text="")

        display_pin = True
        if snode.tree_type == 'ShaderNodeTree':
            row = layout.row(align = True)
            row.operator("wm.switch_editor_to_compositor", text="", icon='NODE_COMPOSITING')
            row.operator("wm.switch_editor_to_geometry", text="", icon='GEOMETRY_NODES')
            row.operator("wm.switch_editor_in_shadereditor", text="", icon='SHADER_ACTIVE')

            layout.prop(snode, "shader_type", text="")

            ob = context.object
            if snode.shader_type == 'OBJECT' and ob:
                ob_type = ob.type

                NODE_MT_editor_menus.draw_collapsible(context, layout)
                ## BFA - moved below to a different solution
                # # No shader nodes for EEVEE lights.
                # if snode_id and not (context.engine == 'BLENDER_EEVEE' and ob_type == 'LIGHT'):
                #     row = layout.row()
                #     row.prop(snode_id, "use_nodes")

                # layout.separator_spacer()

                types_that_support_material = {
                    'MESH', 'CURVE', 'SURFACE', 'FONT', 'META', 'GPENCIL', 'VOLUME', 'CURVES', 'POINTCLOUD',
                }
                # disable material slot buttons when pinned, cannot find correct slot within id_from (#36589)
                # disable also when the selected object does not support materials
                has_material_slots = not snode.pin and ob_type in types_that_support_material

                if ob_type != 'LIGHT':
                    row = layout.row()
                    row.enabled = has_material_slots
                    row.ui_units_x = 4
                    row.popover(panel="NODE_PT_material_slots")

                row = layout.row()
                row.enabled = has_material_slots

                # Show material.new when no active ID/slot exists
                if not id_from and ob_type in types_that_support_material:
                    row.template_ID(ob, "active_material", new="material.new")
                # Material ID, but not for Lights
                if id_from and ob_type != 'LIGHT':
                    row.template_ID(id_from, "active_material", new="material.new")

            if snode.shader_type == 'WORLD':
                NODE_MT_editor_menus.draw_collapsible(context, layout)
				## BFA - moved below to a different solution
                #if snode_id:
                #    row = layout.row()
                #    row.prop(snode_id, "use_nodes")
				#
                #layout.separator_spacer()
                row = layout.row()
                row.enabled = not snode.pin
                row.template_ID(scene, "world", new="world.new")

            if snode.shader_type == 'LINESTYLE':
                view_layer = context.view_layer
                lineset = view_layer.freestyle_settings.linesets.active

                if lineset is not None:
                    NODE_MT_editor_menus.draw_collapsible(context, layout)
					## BFA - moved below to a different solution
                    #if snode_id:
                    #    row = layout.row()
                    #    row.prop(snode_id, "use_nodes")
					#
                    #layout.separator_spacer()

                    row = layout.row()
                    row.enabled = not snode.pin
                    row.template_ID(lineset, "linestyle", new="scene.freestyle_linestyle_new")

        elif snode.tree_type == 'TextureNodeTree':
            layout.prop(snode, "texture_type", text="")

            NODE_MT_editor_menus.draw_collapsible(context, layout)
			## BFA - moved below to a different solution
            #if snode_id:
            #    layout.prop(snode_id, "use_nodes")
			#
            #layout.separator_spacer()
            if id_from:
                if snode.texture_type == 'BRUSH':
                    layout.template_ID(id_from, "texture", new="texture.new")
                else:
                    layout.template_ID(id_from, "active_texture", new="texture.new")

        elif snode.tree_type == 'CompositorNodeTree':
			#BFA - Editor Switchers
            row = layout.row(align = True)
            row.operator("wm.switch_editor_in_compositor", text="", icon='NODE_COMPOSITING_ACTIVE')
            row.operator("wm.switch_editor_to_geometry", text="", icon='GEOMETRY_NODES')
            row.operator("wm.switch_editor_to_shadereditor", text="", icon='NODE_MATERIAL')

            NODE_MT_editor_menus.draw_collapsible(context, layout)

        elif snode.tree_type == 'GeometryNodeTree':
			#BFA - Editor Switchers
            row = layout.row(align = True)
            row.operator("wm.switch_editor_to_compositor", text="", icon='NODE_COMPOSITING')
            row.operator("wm.switch_editor_in_geometry", text="", icon='GEOMETRY_NODES_ACTIVE')
            row.operator("wm.switch_editor_to_shadereditor", text="", icon='NODE_MATERIAL')

            layout.prop(snode, "geometry_nodes_type", text="")
            NODE_MT_editor_menus.draw_collapsible(context, layout)
            layout.separator_spacer()

            if snode.geometry_nodes_type == 'MODIFIER':
                ob = context.object

                row = layout.row()
                if snode.pin:
                    row.enabled = False
                    row.template_ID(snode, "node_tree", new="node.new_geometry_node_group_assign")
                elif ob:
                    active_modifier = ob.modifiers.active
                    if active_modifier and active_modifier.type == 'NODES':
                        if active_modifier.node_group:
                            row.template_ID(active_modifier, "node_group", new="object.geometry_node_tree_copy_assign")
                        else:
                            row.template_ID(active_modifier, "node_group", new="node.new_geometry_node_group_assign")
                    else:
                        row.template_ID(snode, "node_tree", new="node.new_geometry_nodes_modifier")
            else:
                layout.template_ID(snode, "geometry_nodes_tool_tree", new="node.new_geometry_node_group_tool")
                if snode.node_tree:
                    layout.popover(panel="NODE_PT_geometry_node_tool_object_types", text="Types")
                    layout.popover(panel="NODE_PT_geometry_node_tool_mode", text="Modes")
                display_pin = False
        else:
            # Custom node tree is edited as independent ID block
            NODE_MT_editor_menus.draw_collapsible(context, layout)

			#layout.separator_spacer() #BFA - removed

            layout.template_ID(snode, "node_tree", new="node.new_node_tree")

        #################### options at the right ###################################


        layout.separator_spacer()

        # Put pin on the right for Compositing
        if is_compositor:
            layout.prop(snode, "pin", text="", emboss=False)

        # -------------------- BFA - use nodes ---------------------------

        if snode.tree_type == 'ShaderNodeTree':

            if snode.shader_type == 'OBJECT' and ob:

                # No shader nodes for Eevee lights
                if snode_id and not (context.engine == 'BLENDER_EEVEE' and ob_type == 'LIGHT'):
                    row = layout.row()
                    row.prop(snode_id, "use_nodes")

            if snode.shader_type == 'WORLD':

                if snode_id:
                    row = layout.row()
                    row.prop(snode_id, "use_nodes")

            if snode.shader_type == 'LINESTYLE':

                if lineset is not None:

                    if snode_id:
                        row = layout.row()
                        row.prop(snode_id, "use_nodes")


        elif snode.tree_type == 'TextureNodeTree':

            if snode_id:
                layout.prop(snode_id, "use_nodes")


        elif snode.tree_type == 'CompositorNodeTree':

            if snode_id:
                layout.prop(snode_id, "use_nodes")


        # ----------------- rest of the options


        # Put pin next to ID block
        if not is_compositor and display_pin:
            layout.prop(snode, "pin", text="", emboss=False)

        # bfa - don't show up arrow if at top level.
        if not_group:
            layout.operator("node.tree_path_parent", text="", icon='FILE_PARENT')
        else:
            pass

        # Backdrop
        if is_compositor:
            row = layout.row(align=True)
            row.prop(snode, "show_backdrop", toggle=True)
            sub = row.row(align=True)
            if snode.show_backdrop:
                sub.operator("node.backimage_move", text="", icon ='TRANSFORM_MOVE')
                sub.operator("node.backimage_zoom", text="", icon = "ZOOM_IN").factor = 1.2
                sub.operator("node.backimage_zoom", text="", icon = "ZOOM_OUT").factor = 1.0 / 1.2
                sub.operator("node.backimage_fit", text="", icon = "VIEW_FIT")
                sub.separator()
                sub.prop(snode, "backdrop_channels", icon_only=True, text="", expand=True)

        # Snap
        row = layout.row(align=True)
        row.prop(tool_settings, "use_snap_node", text="")
        if tool_settings.use_snap:
            row.prop(tool_settings, "snap_node_element", icon_only=True)
            if tool_settings.snap_node_element != 'GRID':
                row.prop(tool_settings, "snap_target", text="")

        # Overlay toggle & popover
        row = layout.row(align=True)
        row.prop(overlay, "show_overlays", icon='OVERLAY', text="")
        sub = row.row(align=True)
        sub.active = overlay.show_overlays
        sub.popover(panel="NODE_PT_overlay", text="")

# bfa - show hide the editormenu, editor suffix is needed.
class ALL_MT_editormenu_node(Menu):
    bl_label = ""

    def draw(self, context):
        self.draw_menus(self.layout, context)

    @staticmethod
    def draw_menus(layout, context):

        row = layout.row(align=True)
        row.template_header() # editor type menus

class NODE_MT_editor_menus(Menu):
    bl_idname = "NODE_MT_editor_menus"
    bl_label = ""

    def draw(self, _context):
        layout = self.layout

        layout.menu("SCREEN_MT_user_menu", text = "Quick") #BFA - Quick favourites menu
        layout.menu("NODE_MT_view")
        layout.menu("NODE_MT_select")
        layout.menu("NODE_MT_add")
        layout.menu("NODE_MT_node")


class NODE_MT_add(bpy.types.Menu):
    bl_space_type = 'NODE_EDITOR'
    bl_label = "Add"
    bl_translation_context = i18n_contexts.operator_default
    bl_options = {'SEARCH_ON_KEY_PRESS'}

    def draw(self, context):
        import nodeitems_utils

        layout = self.layout

        #BFA - changed to show in all add menus for discoverability, instead of being conditional to the invoked region by hotkey only.

        layout.operator_context = 'INVOKE_REGION_WIN'

        snode = context.space_data
        if snode.tree_type == 'GeometryNodeTree':
            layout.operator("WM_OT_search_single_menu", text="Search...", icon='VIEWZOOM').menu_idname = "NODE_MT_geometry_node_add_all"
            layout.separator()
            layout.menu_contents("NODE_MT_geometry_node_add_all")
        elif snode.tree_type == 'CompositorNodeTree':
            layout.operator("WM_OT_search_single_menu", text="Search...", icon='VIEWZOOM').menu_idname = "NODE_MT_compositor_node_add_all"
            layout.separator()
            layout.menu_contents("NODE_MT_compositor_node_add_all")
        elif snode.tree_type == 'ShaderNodeTree':
            layout.operator("WM_OT_search_single_menu", text="Search...", icon='VIEWZOOM').menu_idname = "NODE_MT_shader_node_add_all"
            layout.separator()
            layout.menu_contents("NODE_MT_shader_node_add_all")
        elif snode.tree_type == 'TextureNodeTree':
            layout.operator("WM_OT_search_single_menu", text="Search...", icon='VIEWZOOM').menu_idname = "NODE_MT_texture_node_add_all"
            layout.separator()
            layout.menu_contents("NODE_MT_texture_node_add_all")
        elif nodeitems_utils.has_node_categories(context):
            # Actual node sub-menus are defined by draw functions from node categories.
            nodeitems_utils.draw_node_categories_menu(self, context)

#BFA - expose the pie menus to header
class NODE_MT_pie_menus(Menu):
    bl_label = "Pie Menus"

    def draw(self, context):
        layout = self.layout

        space = context.space_data

        layout.operator("wm.call_menu_pie", text = "View", icon = "MENU_PANEL").name = 'NODE_MT_view_pie'


class NODE_MT_view(Menu):
    bl_label = "View"

    def draw(self, context):
        layout = self.layout

        snode = context.space_data

        preferences = context.preferences
        addon_prefs = preferences.addons["bforartists_toolbar_settings"].preferences

        layout.prop(snode, "show_region_toolbar")
        layout.prop(snode, "show_region_ui")
        layout.prop(addon_prefs, "node_show_toolshelf_tabs")

        layout.separator()

        layout.menu("NODE_MT_view_annotations")

        layout.separator()

        sub = layout.column()
        sub.operator_context = 'EXEC_REGION_WIN'
        sub.operator("view2d.zoom_in", icon = "ZOOM_IN")
        sub.operator("view2d.zoom_out", icon = "ZOOM_OUT")

        layout.operator("view2d.zoom_border", icon = "ZOOM_BORDER")

        layout.separator()

        layout.operator_context = 'INVOKE_REGION_WIN'
        layout.operator("node.view_selected", icon='VIEW_SELECTED')
        layout.operator("node.view_all", icon = "VIEWALL" )

        if context.space_data.show_backdrop:

            layout.separator()

            layout.operator("node.viewer_border", text = "Set Viewer Region", icon = "RENDERBORDER")
            layout.operator("node.clear_viewer_border", text = "Clear Viewer Region", icon = "RENDERBORDER_CLEAR")

        layout.separator()

        layout.menu("NODE_MT_pie_menus")
        layout.menu("INFO_MT_area")


class NODE_MT_select(Menu):
    bl_label = "Select"

    def draw(self, _context):
        layout = self.layout

        layout.menu("NODE_MT_select_legacy")
        layout.operator_menu_enum("node.select_lasso", "mode")

        layout.separator()

        layout.operator("node.select_all",text = "All", icon = 'SELECT_ALL').action = 'SELECT'
        layout.operator("node.select_all", text="None", icon='SELECT_NONE').action = 'DESELECT'
        layout.operator("node.select_all", text="Invert", icon='INVERSE').action = 'INVERT'

        layout.separator()

        layout.operator("node.select_linked_from", text = "Linked From", icon = "LINKED")
        layout.operator("node.select_linked_to", text = "Linked To", icon = "LINKED")

        layout.separator()

        layout.operator("node.select_grouped", text = "Grouped Extend", icon = "GROUP").extend = True
        layout.operator("node.select_grouped", text = "Grouped", icon = "GROUP").extend = False
        layout.operator("node.select_same_type_step", text="Activate Same Type Previous", icon = "PREVIOUSACTIVE").prev = True
        layout.operator("node.select_same_type_step", text="Activate Same Type Next", icon = "NEXTACTIVE").prev = False

        layout.separator()

        layout.operator("node.find_node", icon='VIEWZOOM')


class NODE_MT_select_legacy(Menu):
    bl_label = "Legacy"

    def draw(self, _context):
        layout = self.layout

        layout.operator("node.select_box", icon = "BORDER_RECT").tweak = False
        layout.operator("node.select_circle", icon = "CIRCLE_SELECT")

class NODE_MT_node_group_separate(Menu):
    bl_label = "Separate"

    def draw(self, context):
        layout = self.layout

        layout.operator("node.group_separate", text = "Copy", icon = "SEPARATE_COPY").type = 'COPY'
        layout.operator("node.group_separate", text = "Move", icon = "SEPARATE").type = 'MOVE'


class NODE_MT_node(Menu):
    bl_label = "Node"

    def draw(self, context):
        layout = self.layout
        snode = context.space_data
        is_compositor = snode.tree_type == 'CompositorNodeTree'

        myvar = layout.operator("transform.translate", icon = "TRANSFORM_MOVE")
        myvar.release_confirm = True
        layout.operator("transform.rotate", icon = "TRANSFORM_ROTATE")
        layout.operator("transform.resize",  icon = "TRANSFORM_SCALE")

        layout.separator()
        layout.operator("node.clipboard_copy", text="Copy", icon='COPYDOWN')
        row = layout.row()
        row.operator_context = 'EXEC_DEFAULT'
        layout.operator("node.clipboard_paste", text="Paste", icon='PASTEDOWN')

        layout.separator()

        layout.operator_context = 'INVOKE_REGION_WIN'
        layout.operator("node.duplicate_move_keep_inputs", text = "Duplicate Keep Input", icon = "DUPLICATE")
        layout.operator("node.duplicate_move", icon = "DUPLICATE")
        layout.operator("node.duplicate_move_linked", icon = "DUPLICATE")
        layout.operator("node.delete", icon = "DELETE")
        layout.operator("node.delete_reconnect", icon = "DELETE")

        layout.separator()

        layout.operator("node.join", text="Join in New Frame", icon = "JOIN")
        layout.operator("node.detach", text="Remove from Frame", icon = "DELETE")
        layout.operator("node.parent_set", text = "Frame Make Parent", icon = "PARENT_SET")

        layout.separator() #BFA - exposed context menu operator to header

        props = layout.operator("wm.call_panel", text="Rename...", icon = "RENAME")
        props.name = "TOPBAR_PT_name"
        props.keep_open = False

        layout.separator()
		## BFA - set to sub-menu
        layout.menu("NODE_MT_node_links")

        layout.separator()
		## BFA - set to sub-menu
        layout.menu("NODE_MT_node_group_separate")

        layout.separator()
		## BFA - set majority to sub-menu
        layout.menu("NODE_MT_context_menu_show_hide_menu")

        if is_compositor:

            layout.separator()

            layout.operator("node.read_viewlayers", icon='RENDERLAYERS')
            layout.operator("node.render_changed", icon='RENDERLAYERS')


class NODE_MT_node_links(Menu):
    bl_label = "Links"

    def draw(self, _context):
        layout = self.layout

        layout.operator("node.link_make", icon = "LINK_DATA").replace = False
        layout.operator("node.link_make", text="Make and Replace Links", icon = "LINK_REPLACE").replace = True
        layout.operator("node.links_cut", text="Cut Links", icon = "CUT_LINKS")
        layout.operator("node.links_detach", icon = "DETACH_LINKS")
        layout.operator("node.move_detach_links", text = "Detach Links Move", icon = "DETACH_LINKS_MOVE")
        layout.operator("node.links_mute", icon = "MUTE_IPO_ON")


class NODE_MT_context_menu_show_hide_menu(Menu):
    bl_label = "Show/Hide"

    def draw(self, context):
        layout = self.layout
        snode = context.space_data
        is_compositor = snode.tree_type == 'CompositorNodeTree'

        layout.operator("node.hide_toggle", icon = "HIDE_ON")
        layout.operator("node.mute_toggle", icon = "TOGGLE_NODE_MUTE")

        # Node previews are only available in the Compositor.
        if is_compositor:
            layout.operator("node.preview_toggle", icon = "TOGGLE_NODE_PREVIEW")

        layout.separator()

        layout.operator("node.hide_socket_toggle", icon = "HIDE_OFF")
        layout.operator("node.options_toggle", icon = "TOGGLE_NODE_OPTIONS")
        layout.operator("node.collapse_hide_unused_toggle", icon = "HIDE_UNSELECTED")

# BFA - Hidden legacy operators exposed to GUI
class NODE_MT_view_annotations(Menu):
    bl_label = "Annotations (Legacy)"

    def draw(self, context):
        layout = self.layout

        layout.operator("gpencil.annotate", text="Draw Annotation", icon='PAINT_DRAW',).mode = 'DRAW'
        layout.operator("gpencil.annotate", text="Draw Line Annotation", icon='PAINT_DRAW').mode = 'DRAW_STRAIGHT'
        layout.operator("gpencil.annotate", text="Draw Polyline Annotation", icon='PAINT_DRAW').mode = 'DRAW_POLY'
        layout.operator("gpencil.annotate", text="Erase Annotation", icon='ERASE').mode = 'ERASER'

        layout.separator()

        layout.operator("gpencil.annotation_add", text="Add Annotation Layer", icon='ADD')
        layout.operator("gpencil.annotation_active_frame_delete", text="Erase Annotation Active Keyframe", icon='DELETE')

class NODE_MT_view_pie(Menu):
    bl_label = "View"

    def draw(self, _context):
        layout = self.layout

        pie = layout.menu_pie()
        pie.operator("node.view_all")
        pie.operator("node.view_selected", icon='ZOOM_SELECTED')


class NODE_PT_active_tool(ToolActivePanelHelper, Panel):
    bl_space_type = 'NODE_EDITOR'
    bl_region_type = 'UI'
    bl_category = "Tool"


class NODE_PT_material_slots(Panel):
    bl_space_type = 'NODE_EDITOR'
    bl_region_type = 'HEADER'
    bl_label = "Slot"
    bl_ui_units_x = 12

    def draw_header(self, context):
        ob = context.object
        self.bl_label = (
            iface_("Slot %d") % (ob.active_material_index + 1) if ob.material_slots else
            iface_("Slot")
        )

    # Duplicate part of `EEVEE_MATERIAL_PT_context_material`.
    def draw(self, context):
        layout = self.layout
        row = layout.row()
        col = row.column()

        ob = context.object
        col.template_list("MATERIAL_UL_matslots", "", ob, "material_slots", ob, "active_material_index")

        col = row.column(align=True)
        col.operator("object.material_slot_add", icon='ADD', text="")
        col.operator("object.material_slot_remove", icon='REMOVE', text="")

        col.separator()

        col.menu("MATERIAL_MT_context_menu", icon='DOWNARROW_HLT', text="")

        if len(ob.material_slots) > 1:
            col.separator()

            col.operator("object.material_slot_move", icon='TRIA_UP', text="").direction = 'UP'
            col.operator("object.material_slot_move", icon='TRIA_DOWN', text="").direction = 'DOWN'

        if ob.mode == 'EDIT':
            row = layout.row(align=True)
            row.operator("object.material_slot_assign", text="Assign")
            row.operator("object.material_slot_select", text="Select")
            row.operator("object.material_slot_deselect", text="Deselect")


class NODE_PT_geometry_node_tool_object_types(Panel):
    bl_space_type = 'NODE_EDITOR'
    bl_region_type = 'HEADER'
    bl_label = "Object Types"
    bl_ui_units_x = 8

    def draw(self, context):
        layout = self.layout

        snode = context.space_data
        group = snode.node_tree

        types = [
            ("is_type_mesh", "Mesh", 'MESH_DATA'),
            ("is_type_curve", "Hair Curves", 'CURVES'),
        ]
        if context.preferences.experimental.use_new_point_cloud_type:
            types.append(("is_type_point_cloud", "Point Cloud", 'POINTCLOUD_DATA'))

        col = layout.column()
        col.active = group.is_tool
        for prop, name, icon in types:
            row = col.row(align=True)
            row.label(text=name, icon=icon)
            row.prop(group, prop, text="")


class NODE_PT_geometry_node_tool_mode(Panel):
    bl_space_type = 'NODE_EDITOR'
    bl_region_type = 'HEADER'
    bl_label = "Modes"
    bl_ui_units_x = 8

    def draw(self, context):
        layout = self.layout

        snode = context.space_data
        group = snode.node_tree

        modes = (
            ("is_mode_object", "Object Mode", 'OBJECT_DATAMODE'),
            ("is_mode_edit", "Edit Mode", 'EDITMODE_HLT'),
            ("is_mode_sculpt", "Sculpt Mode", 'SCULPTMODE_HLT'),
        )

        col = layout.column()
        col.active = group.is_tool
        for prop, name, icon in modes:
            row = col.row(align=True)
            row.label(text=name, icon=icon)
            row.prop(group, prop, text="")


class NODE_PT_node_color_presets(PresetPanel, Panel):
    """Predefined node color"""
    bl_label = "Color Presets"
    preset_subdir = "node_color"
    preset_operator = "script.execute_preset"
    preset_add_operator = "node.node_color_preset_add"


class NODE_MT_node_color_context_menu(Menu):
    bl_label = "Node Color Specials"

    def draw(self, _context):
        layout = self.layout

        layout.operator("node.node_copy_color", icon='COPY_ID')


class NODE_MT_context_menu_select_menu(Menu):
    bl_label = "Select"

    def draw(self, context):
        layout = self.layout

        layout.operator("node.select_grouped", text = "Grouped", icon = "GROUP").extend = False

        layout.separator()

        layout.operator("node.select_linked_from", text = "Linked from", icon = "LINKED")
        layout.operator("node.select_linked_to", text = "Linked to", icon = "LINKED")

        layout.separator()

        layout.operator("node.select_same_type_step", text="Activate Same Type Previous", icon = "PREVIOUSACTIVE").prev = True
        layout.operator("node.select_same_type_step", text="Activate Same Type Next", icon = "NEXTACTIVE").prev = False


class NODE_MT_context_menu(Menu):
    bl_label = "Node"

    def draw(self, context):
        snode = context.space_data
        is_nested = (len(snode.path) > 1)
        is_geometrynodes = snode.tree_type == 'GeometryNodeTree'

        selected_nodes_len = len(context.selected_nodes)
        active_node = context.active_node

        layout = self.layout

        # If no nodes are selected.
        if selected_nodes_len == 0:
            layout.operator_context = 'INVOKE_DEFAULT'
            layout.menu("NODE_MT_add", icon="ADD")
            layout.operator("node.clipboard_paste", text="Paste", icon="PASTEDOWN")

            layout.separator()

            layout.operator("node.find_node", text="Find...", icon="VIEWZOOM")

            layout.separator()

            if is_geometrynodes:
                layout.operator_context = 'INVOKE_DEFAULT'
                layout.operator("node.select", text="Clear Viewer", icon="HIDE_ON").clear_viewer = True

            layout.operator("node.links_cut", icon = 'CUT_LINKS')
            layout.operator("node.links_mute", icon = 'MUTE_IPO_ON')

            if is_nested:
                layout.separator()

                layout.operator("node.tree_path_parent", text="Exit Group", icon='FILE_PARENT')

            return

        if is_geometrynodes:
            layout.operator_context = 'INVOKE_DEFAULT'
            layout.operator("node.link_viewer", text="Link to Viewer", icon="HIDE_OFF")

            layout.separator()

        layout.operator("node.clipboard_copy", text="Copy", icon="COPYDOWN")
        layout.operator("node.clipboard_paste", text="Paste", icon="PASTEDOWN")

        layout.operator_context = 'INVOKE_DEFAULT'
        layout.operator("node.duplicate_move", icon = "DUPLICATE")

        layout.separator()

        layout.operator("node.delete", icon='DELETE')
        layout.operator_context = 'EXEC_REGION_WIN'
        layout.operator("node.delete_reconnect", icon='DELETE')

        if selected_nodes_len > 1:
            layout.separator()

            layout.operator("node.link_make", icon = "LINK_DATA").replace = False
            layout.operator("node.link_make", text="Make and Replace Links", icon = "LINK_DATA").replace = True
            layout.operator("node.links_detach", icon = "DETACH_LINKS")

        layout.separator()

        layout.operator("node.group_make", text="Make Group", icon="NODE_MAKEGROUP")
        layout.operator("node.group_insert", text="Insert Into Group", icon = 'NODE_GROUPINSERT')

        if active_node and active_node.type == 'GROUP':
            layout.operator("node.group_edit", text="Toggle Edit Group", icon="NODE_EDITGROUP").exit = False
            layout.operator("node.group_ungroup", text="Ungroup", icon="NODE_UNGROUP")

        if is_nested:
            layout.operator("node.tree_path_parent", text="Exit Group", icon='FILE_PARENT')

        layout.separator()

        layout.operator("node.join", text="Join in New Frame", icon = 'JOIN')
        layout.operator("node.detach", text="Remove from Frame", icon = 'DELETE')

        layout.separator()

        props = layout.operator("wm.call_panel", text="Rename...", icon = "RENAME")
        props.name = "TOPBAR_PT_name"
        props.keep_open = False

        layout.separator()

        layout.menu("NODE_MT_context_menu_select_menu")
        layout.menu("NODE_MT_context_menu_show_hide_menu")

        if active_node:
            layout.separator()
            props = layout.operator("wm.doc_view_manual", text="Blender Online Manual", icon='URL')
            props.doc_id = active_node.bl_idname


class NODE_PT_active_node_generic(Panel):
    bl_space_type = 'NODE_EDITOR'
    bl_region_type = 'UI'
    bl_category = "Node"
    bl_label = "Node"

    @classmethod
    def poll(cls, context):
        return context.active_node is not None

    def draw(self, context):
        layout = self.layout
        node = context.active_node

        layout.prop(node, "name", icon='NODE')
        layout.prop(node, "label", icon='NODE')


class NODE_PT_active_node_color(Panel):
    bl_space_type = 'NODE_EDITOR'
    bl_region_type = 'UI'
    bl_category = "Node"
    bl_label = "Color"
    bl_options = {'DEFAULT_CLOSED'}
    bl_parent_id = "NODE_PT_active_node_generic"

    @classmethod
    def poll(cls, context):
        return context.active_node is not None

    def draw_header(self, context):
        node = context.active_node
        self.layout.prop(node, "use_custom_color", text="")

    def draw_header_preset(self, _context):
        NODE_PT_node_color_presets.draw_panel_header(self.layout)

    def draw(self, context):
        layout = self.layout
        node = context.active_node

        layout.enabled = node.use_custom_color

        row = layout.row()
        row.prop(node, "color", text="")
        row.menu("NODE_MT_node_color_context_menu", text="", icon='DOWNARROW_HLT')


class NODE_PT_active_node_properties(Panel):
    bl_space_type = 'NODE_EDITOR'
    bl_region_type = 'UI'
    bl_category = "Node"
    bl_label = "Properties"
    bl_options = {'DEFAULT_CLOSED'}

    @classmethod
    def poll(cls, context):
        return context.active_node is not None

    def draw(self, context):
        layout = self.layout
        node = context.active_node
        layout.template_node_inputs(node)


class NODE_PT_texture_mapping(Panel):
    bl_space_type = 'NODE_EDITOR'
    bl_region_type = 'UI'
    bl_category = "Node"
    bl_label = "Texture Mapping"
    bl_options = {'DEFAULT_CLOSED'}
    COMPAT_ENGINES = {'BLENDER_RENDER', 'BLENDER_EEVEE', 'BLENDER_WORKBENCH'}

    @classmethod
    def poll(cls, context):
        node = context.active_node
        return node and hasattr(node, "texture_mapping") and (context.engine in cls.COMPAT_ENGINES)

    def draw(self, context):
        layout = self.layout
        layout.use_property_split = True
        layout.use_property_decorate = False  # No animation.

        node = context.active_node
        mapping = node.texture_mapping

        layout.prop(mapping, "vector_type")

        layout.separator()

        col = layout.column(align=True)
        col.prop(mapping, "mapping_x", text="Projection X")
        col.prop(mapping, "mapping_y", text="Y")
        col.prop(mapping, "mapping_z", text="Z")

        layout.separator()

        layout.prop(mapping, "translation")
        layout.prop(mapping, "rotation")
        layout.prop(mapping, "scale")


# Node Backdrop options
class NODE_PT_backdrop(Panel):
    bl_space_type = 'NODE_EDITOR'
    bl_region_type = 'UI'
    bl_category = "View"
    bl_label = "Backdrop"

    @classmethod
    def poll(cls, context):
        snode = context.space_data
        return snode.tree_type == 'CompositorNodeTree'

    def draw_header(self, context):
        snode = context.space_data
        self.layout.prop(snode, "show_backdrop", text="")

    def draw(self, context):
        layout = self.layout
        layout.use_property_split = True
        layout.use_property_decorate = False

        snode = context.space_data
        layout.active = snode.show_backdrop

        col = layout.column()
		##BFA - removed as double entry
		#col.prop(snode, "backdrop_channels", text="Channels")
        col.prop(snode, "backdrop_zoom", text="Zoom")

        col.prop(snode, "backdrop_offset", text="Offset")
		##BFA - removed as double entry
        #col.separator()
		#
        #col.operator("node.backimage_move", text="Move")
        #col.operator("node.backimage_fit", text="Fit")

class NODE_PT_quality(bpy.types.Panel):
    bl_space_type = 'NODE_EDITOR'
    bl_region_type = 'UI'
    bl_category = "Options"
    bl_label = "Performance"

    @classmethod
    def poll(cls, context):
        snode = context.space_data
        return snode.tree_type == 'CompositorNodeTree' and snode.node_tree is not None

    def draw(self, context):
        layout = self.layout
        layout.use_property_split = True
        layout.use_property_decorate = False

        snode = context.space_data
        tree = snode.node_tree
        prefs = bpy.context.preferences

        use_realtime = False
        col = layout.column()
        if prefs.experimental.use_experimental_compositors:
            col.prop(tree, "execution_mode")
            use_realtime = tree.execution_mode == 'REALTIME'
        col.prop(tree, "precision")

        col = layout.column()
        col.active = not use_realtime
        col.prop(tree, "render_quality", text="Render")
        col.prop(tree, "edit_quality", text="Edit")

        col = layout.column()
        col.use_property_split = False
        col.active = not use_realtime
        col.prop(tree, "use_two_pass")
        col.prop(tree, "use_viewer_border")

        col = layout.column()
        col.use_property_split = False
        col.prop(snode, "use_auto_render")


class NODE_PT_overlay(Panel):
    bl_space_type = 'NODE_EDITOR'
    bl_region_type = 'HEADER'
    bl_label = "Overlays"
    bl_ui_units_x = 7

    def draw(self, context):
        layout = self.layout
        layout.label(text="Node Editor Overlays")

        snode = context.space_data
        overlay = snode.overlay

        layout.active = overlay.show_overlays

        col = layout.column()
        col.prop(overlay, "show_wire_color", text="Wire Colors")

        col.separator()

        col.prop(overlay, "show_context_path", text="Context Path")
        col.prop(snode, "show_annotation", text="Annotations")

        if snode.supports_previews:
            col.separator()
            col.prop(overlay, "show_previews", text="Previews")
            if snode.tree_type == 'ShaderNodeTree':
                row = col.row()
                row.prop(overlay, "preview_shape", expand=True)
                row.active = overlay.show_previews

        if snode.tree_type == 'GeometryNodeTree':
            col.separator()
            col.prop(overlay, "show_timing", text="Timings")
            col.prop(overlay, "show_named_attributes", text="Named Attributes")

        if snode.tree_type == 'CompositorNodeTree':
            col.prop(overlay, "show_timing", text="Timings")


class NODE_MT_node_tree_interface_context_menu(Menu):
    bl_label = "Node Tree Interface Specials"

    def draw(self, _context):
        layout = self.layout

        layout.operator("node.interface_item_duplicate", icon='DUPLICATE')


class NODE_PT_node_tree_interface_new_input(Panel):
    '''Add a new Item to the interface list'''
    bl_space_type = 'NODE_EDITOR'
    bl_region_type = 'HEADER'
    bl_label = "New Item"
    bl_ui_units_x = 7

    def draw(self, context):
        layout = self.layout
        layout.label(text="Add new Item")

        layout.operator('node.interface_item_new_input', text='Input ', icon='GROUPINPUT').item_type='INPUT'
        layout.operator('node.interface_item_new_output', text='Output', icon='GROUPOUTPUT').item_type='OUTPUT'
        layout.operator('node.interface_item_new_panel', text='Panel', icon='MENU_PANEL').item_type='PANEL'


class NODE_PT_node_tree_interface(Panel):
    bl_space_type = 'NODE_EDITOR'
    bl_region_type = 'UI'
    bl_category = "Group"
    bl_label = "Interface"

    @classmethod
    def poll(cls, context):
        snode = context.space_data
        if snode is None:
            return False
        tree = snode.edit_tree
        if tree is None:
            return False
        if tree.is_embedded_data:
            return False
        return True

    def draw(self, context):
        layout = self.layout
        snode = context.space_data
        tree = snode.edit_tree

        split = layout.row()
        split.template_node_tree_interface(tree.interface)

        ops_col = split.column(align=True)
        ops_col.alignment = 'RIGHT'
        #ops_col.operator_menu_enum("node.interface_item_new", "item_type", icon='ADD', text="") # bfa - keep as reminder. Blender might add more content!
        ops_col.popover(panel="NODE_PT_node_tree_interface_new_input", text="")

        ops_col.separator()
        ops_col.operator("node.interface_item_duplicate", text='', icon='DUPLICATE')
        ops_col.operator("node.interface_item_remove", icon='REMOVE', text="")

        ops_col.separator()

        ops_col.operator("node.interface_item_move", icon='TRIA_UP', text="").direction = "UP" # BFA operator for GUI buttons to re-order
        ops_col.operator("node.interface_item_move", icon='TRIA_DOWN', text="").direction = "DOWN" # BFA operator for GUI buttons to re-order

        active_item = tree.interface.active
        if active_item is not None:
            layout.use_property_split = True
            layout.use_property_decorate = False

            if active_item.item_type == 'SOCKET':
                layout.prop(active_item, "socket_type", text="Type")
                layout.prop(active_item, "description")
                # Display descriptions only for Geometry Nodes, since it's only used in the modifier panel.
                if tree.type == 'GEOMETRY':
                    field_socket_types = {
                        "NodeSocketInt",
                        "NodeSocketColor",
                        "NodeSocketVector",
                        "NodeSocketBool",
                        "NodeSocketFloat",
                    }
                    if active_item.socket_type in field_socket_types:
                        if 'OUTPUT' in active_item.in_out:
                            layout.prop(active_item, "attribute_domain")
                        layout.prop(active_item, "default_attribute_name")
<<<<<<< HEAD
                if hasattr(active_item, 'draw'):
                    active_item_col = layout.column()
                    active_item_col.use_property_split = True
                    active_item.draw(context, active_item_col)
=======
                if hasattr(active_item, "draw"):
                    active_item.draw(context, layout)
>>>>>>> e78962cf

            if active_item.item_type == 'PANEL':
                layout.prop(active_item, "description")

                layout.use_property_split = False
                layout.prop(active_item, "default_closed", text="Closed by Default")


class NODE_PT_node_tree_properties(Panel):
    bl_space_type = 'NODE_EDITOR'
    bl_region_type = 'UI'
    bl_category = "Group"
    bl_label = "Properties"

    @classmethod
    def poll(cls, context):
        snode = context.space_data
        if snode is None:
            return False
        group = snode.edit_tree
        if group is None:
            return False
        if group.is_embedded_data:
            return False
        if group.bl_idname != "GeometryNodeTree":
            return False
        return True

    def draw(self, context):
        layout = self.layout
        snode = context.space_data
        group = snode.edit_tree
        layout.use_property_split = False
        layout.use_property_decorate = False

        col = layout.column()
        col.prop(group, "is_modifier")
        col.prop(group, "is_tool")


def draw_socket_item_in_list(uilist, layout, item, icon):
    if uilist.layout_type in {'DEFAULT', 'COMPACT'}:
        row = layout.row(align=True)
        row.template_node_socket(color=item.color)
        row.prop(item, "name", text="", emboss=False, icon_value=icon)
    elif uilist.layout_type == 'GRID':
        layout.alignment = 'CENTER'
        layout.template_node_socket(color=item.color)


class NODE_UL_simulation_zone_items(UIList):
    def draw_item(self, context, layout, _data, item, icon, _active_data, _active_propname, _index):
        draw_socket_item_in_list(self, layout, item, icon)


class NODE_PT_simulation_zone_items(Panel):
    bl_space_type = 'NODE_EDITOR'
    bl_region_type = 'UI'
    bl_category = "Node"
    bl_label = "Simulation State"

    input_node_type = 'GeometryNodeSimulationInput'
    output_node_type = 'GeometryNodeSimulationOutput'

    @classmethod
    def get_output_node(cls, context):
        node = context.active_node
        if node.bl_idname == cls.input_node_type:
            return node.paired_output
        if node.bl_idname == cls.output_node_type:
            return node

    @classmethod
    def poll(cls, context):
        snode = context.space_data
        if snode is None:
            return False
        node = context.active_node
        if node is None or node.bl_idname not in [cls.input_node_type, cls.output_node_type]:
            return False
        if cls.get_output_node(context) is None:
            return False
        return True

    def draw(self, context):
        layout = self.layout

        output_node = self.get_output_node(context)

        split = layout.row()

        split.template_list(
            "NODE_UL_simulation_zone_items",
            "",
            output_node,
            "state_items",
            output_node,
            "active_index")

        ops_col = split.column()

        add_remove_col = ops_col.column(align=True)
        add_remove_col.operator("node.simulation_zone_item_add", icon='ADD', text="")
        add_remove_col.operator("node.simulation_zone_item_remove", icon='REMOVE', text="")

        ops_col.separator()

        up_down_col = ops_col.column(align=True)
        props = up_down_col.operator("node.simulation_zone_item_move", icon='TRIA_UP', text="")
        props.direction = 'UP'
        props = up_down_col.operator("node.simulation_zone_item_move", icon='TRIA_DOWN', text="")
        props.direction = 'DOWN'

        active_item = output_node.active_item
        if active_item is not None:
            layout.use_property_split = True
            layout.use_property_decorate = False
            layout.prop(active_item, "socket_type")
            if active_item.socket_type in {'VECTOR', 'INT', 'BOOLEAN', 'FLOAT', 'RGBA', 'ROTATION'}:
                layout.prop(active_item, "attribute_domain")


class NODE_UL_repeat_zone_items(UIList):
    def draw_item(self, _context, layout, _data, item, icon, _active_data, _active_propname, _index):
        draw_socket_item_in_list(self, layout, item, icon)


class NODE_PT_repeat_zone_items(Panel):
    bl_space_type = 'NODE_EDITOR'
    bl_region_type = 'UI'
    bl_category = "Node"
    bl_label = "Repeat"

    input_node_type = 'GeometryNodeRepeatInput'
    output_node_type = 'GeometryNodeRepeatOutput'

    @classmethod
    def get_output_node(cls, context):
        node = context.active_node
        if node.bl_idname == cls.input_node_type:
            return node.paired_output
        if node.bl_idname == cls.output_node_type:
            return node
        return None

    @classmethod
    def poll(cls, context):
        snode = context.space_data
        if snode is None:
            return False
        node = context.active_node
        if node is None or node.bl_idname not in {cls.input_node_type, cls.output_node_type}:
            return False
        if cls.get_output_node(context) is None:
            return False
        return True

    def draw(self, context):
        layout = self.layout
        output_node = self.get_output_node(context)
        split = layout.row()
        split.template_list(
            "NODE_UL_repeat_zone_items",
            "",
            output_node,
            "repeat_items",
            output_node,
            "active_index")

        ops_col = split.column()

        add_remove_col = ops_col.column(align=True)
        add_remove_col.operator("node.repeat_zone_item_add", icon='ADD', text="")
        add_remove_col.operator("node.repeat_zone_item_remove", icon='REMOVE', text="")

        ops_col.separator()

        up_down_col = ops_col.column(align=True)
        props = up_down_col.operator("node.repeat_zone_item_move", icon='TRIA_UP', text="")
        props.direction = 'UP'
        props = up_down_col.operator("node.repeat_zone_item_move", icon='TRIA_DOWN', text="")
        props.direction = 'DOWN'

        active_item = output_node.active_item
        if active_item is not None:
            layout.use_property_split = True
            layout.use_property_decorate = False
            layout.prop(active_item, "socket_type")

        layout.prop(output_node, "inspection_index")


class NODE_UL_bake_node_items(UIList):
    def draw_item(self, _context, layout, _data, item, icon, _active_data, _active_propname, _index):
        draw_socket_item_in_list(self, layout, item, icon)


class NODE_PT_bake_node_items(bpy.types.Panel):
    bl_space_type = 'NODE_EDITOR'
    bl_region_type = 'UI'
    bl_category = "Node"
    bl_label = "Bake Items"

    @classmethod
    def poll(cls, context):
        snode = context.space_data
        if snode is None:
            return False
        node = context.active_node
        if node is None:
            return False
        if node.bl_idname != "GeometryNodeBake":
            return False
        return True

    def draw(self, context):
        layout = self.layout
        node = context.active_node
        split = layout.row()
        split.template_list(
            "NODE_UL_bake_node_items",
            "",
            node,
            "bake_items",
            node,
            "active_index")

        ops_col = split.column()

        add_remove_col = ops_col.column(align=True)
        add_remove_col.operator("node.bake_node_item_add", icon='ADD', text="")
        add_remove_col.operator("node.bake_node_item_remove", icon='REMOVE', text="")

        ops_col.separator()

        up_down_col = ops_col.column(align=True)
        props = up_down_col.operator("node.bake_node_item_move", icon='TRIA_UP', text="")
        props.direction = 'UP'
        props = up_down_col.operator("node.bake_node_item_move", icon='TRIA_DOWN', text="")
        props.direction = 'DOWN'

        active_item = node.active_item
        if active_item is not None:
            layout.use_property_split = True
            layout.use_property_decorate = False
            layout.prop(active_item, "socket_type")
            if active_item.socket_type in {'VECTOR', 'INT', 'BOOLEAN', 'FLOAT', 'RGBA', 'ROTATION'}:
                layout.prop(active_item, "attribute_domain")
                layout.prop(active_item, "is_attribute")


class NODE_PT_index_switch_node_items(Panel):
    bl_space_type = 'NODE_EDITOR'
    bl_region_type = 'UI'
    bl_category = "Node"
    bl_label = "Index Switch"

    @classmethod
    def poll(cls, context):
        snode = context.space_data
        if snode is None:
            return False
        node = context.active_node
        if node is None or node.bl_idname != 'GeometryNodeIndexSwitch':
            return False
        return True

    def draw(self, context):
        layout = self.layout
        node = context.active_node
        layout.operator("node.index_switch_item_add", icon='ADD', text="Add Item")
        col = layout.column()
        for i, item in enumerate(node.index_switch_items):
            row = col.row()
            row.label(text=node.inputs[i + 1].name)
            row.operator("node.index_switch_item_remove", icon='REMOVE', text="").index = i


class NODE_UL_enum_definition_items(bpy.types.UIList):
    def draw_item(self, _context, layout, _data, item, icon, _active_data, _active_propname, _index):
        layout.prop(item, "name", text="", emboss=False, icon_value=icon)


class NODE_PT_menu_switch_items(Panel):
    bl_space_type = 'NODE_EDITOR'
    bl_region_type = 'UI'
    bl_category = "Node"
    bl_label = "Menu Switch"

    @classmethod
    def poll(cls, context):
        snode = context.space_data
        if snode is None:
            return False
        node = context.active_node
        if node is None or node.bl_idname != "GeometryNodeMenuSwitch":
            return False
        return True

    def draw(self, context):
        node = context.active_node
        layout = self.layout
        split = layout.row()
        split.template_list(
            "NODE_UL_enum_definition_items",
            "",
            node.enum_definition,
            "enum_items",
            node.enum_definition,
            "active_index")

        ops_col = split.column()

        add_remove_col = ops_col.column(align=True)
        add_remove_col.operator("node.enum_definition_item_add", icon='ADD', text="")
        add_remove_col.operator("node.enum_definition_item_remove", icon='REMOVE', text="")

        ops_col.separator()

        up_down_col = ops_col.column(align=True)
        props = up_down_col.operator("node.enum_definition_item_move", icon='TRIA_UP', text="")
        props.direction = 'UP'
        props = up_down_col.operator("node.enum_definition_item_move", icon='TRIA_DOWN', text="")
        props.direction = 'DOWN'

        active_item = node.enum_definition.active_item
        if active_item is not None:
            layout.use_property_split = True
            layout.use_property_decorate = False
            layout.prop(active_item, "description")


# Grease Pencil properties
class NODE_PT_annotation(AnnotationDataPanel, Panel):
    bl_space_type = 'NODE_EDITOR'
    bl_region_type = 'UI'
    bl_category = "View"
    bl_options = {'DEFAULT_CLOSED'}

    # NOTE: this is just a wrapper around the generic GP Panel

    @classmethod
    def poll(cls, context):
        snode = context.space_data
        return snode is not None and snode.node_tree is not None


def node_draw_tree_view(_layout, _context):
    pass


# Adapt properties editor panel to display in node editor. We have to
# copy the class rather than inherit due to the way bpy registration works.
def node_panel(cls):
    node_cls_dict = cls.__dict__.copy()

    # Needed for re-registration.
    node_cls_dict.pop("bl_rna", None)

    node_cls = type('NODE_' + cls.__name__, cls.__bases__, node_cls_dict)

    node_cls.bl_space_type = 'NODE_EDITOR'
    node_cls.bl_region_type = 'UI'
    node_cls.bl_category = "Options"
    if hasattr(node_cls, "bl_parent_id"):
        node_cls.bl_parent_id = "NODE_" + node_cls.bl_parent_id

    return node_cls
## BFA - new view menu for consistency
class NODE_PT_view(bpy.types.Panel):
    bl_space_type = 'NODE_EDITOR'
    bl_region_type = 'UI'
    bl_category = "Node"
    bl_label = "View"
    bl_options = {'DEFAULT_CLOSED'}

    @classmethod
    def poll(cls, context):
        snode = context.space_data
        return snode.tree_type in ('CompositorNodeTree', 'TextureNodeTree')

    def draw(self, context):
        layout = self.layout

        snode = context.space_data

        # Auto-offset nodes (called "insert_offset" in code)
        layout.prop(snode, "use_insert_offset")

classes = (
    ALL_MT_editormenu_node,
    NODE_HT_header,
    NODE_MT_editor_menus,
    NODE_MT_add,
    NODE_MT_pie_menus,
    NODE_MT_view,
    NODE_MT_select,
    NODE_MT_select_legacy,
    NODE_MT_node_group_separate,
    NODE_MT_node,
    NODE_MT_node_links,
    NODE_MT_node_color_context_menu,
    NODE_MT_context_menu_show_hide_menu,
    NODE_MT_context_menu_select_menu,
    NODE_MT_context_menu,
    NODE_MT_view_pie,
    NODE_MT_view_annotations,
    NODE_PT_material_slots,
    NODE_PT_geometry_node_tool_object_types,
    NODE_PT_geometry_node_tool_mode,
    NODE_PT_node_color_presets,
    NODE_MT_node_tree_interface_context_menu,
    NODE_PT_node_tree_interface_new_input,
    NODE_PT_node_tree_interface,
    NODE_PT_node_tree_properties,
    NODE_PT_active_node_generic,
    NODE_PT_active_node_color,
    NODE_PT_texture_mapping,
    NODE_PT_active_tool,
    NODE_PT_backdrop,
    NODE_PT_quality,
    NODE_PT_annotation,
    NODE_PT_overlay,
    NODE_UL_simulation_zone_items,
    NODE_PT_simulation_zone_items,
    NODE_UL_repeat_zone_items,
    NODE_UL_bake_node_items,
    NODE_PT_bake_node_items,
    NODE_PT_index_switch_node_items,
    NODE_PT_repeat_zone_items,
    NODE_UL_enum_definition_items,
    NODE_PT_menu_switch_items,
    NODE_PT_active_node_properties,

    node_panel(EEVEE_MATERIAL_PT_settings),
    node_panel(MATERIAL_PT_viewport),
    node_panel(WORLD_PT_viewport_display),
    node_panel(DATA_PT_light),
    node_panel(DATA_PT_EEVEE_light),
    NODE_PT_view,

    #bfa - toggles
    NODE_OT_switch_editors_to_compositor,
    NODE_OT_switch_editors_to_geometry,
    NODE_OT_switch_editors_to_shadereditor,
    NODE_OT_switch_editors_in_compositor,
    NODE_OT_switch_editors_in_geometry,
    NODE_OT_switch_editors_in_shadereditor,
)


if __name__ == "__main__":  # only for live edit.
    from bpy.utils import register_class
    for cls in classes:
        register_class(cls)<|MERGE_RESOLUTION|>--- conflicted
+++ resolved
@@ -33,7 +33,7 @@
 )
 
 
-################################ Switch between the editors ##########################################
+################################ BFA - Switch between the editors ##########################################
 
 class NODE_OT_switch_editors_to_compositor(bpy.types.Operator):
     """Switch to the Comppositor Editor"""      # blender will use this as a tooltip for menu items and buttons.
@@ -132,9 +132,9 @@
         id_from = snode.id_from
         tool_settings = context.tool_settings
         is_compositor = snode.tree_type == 'CompositorNodeTree'
-        not_group = (len(snode.path) > 1) # bfa - don't show up arrow if at top level.
-
-        ALL_MT_editormenu_node.draw_hidden(context, layout) # bfa - show hide the editormenu, editor suffix is needed.
+        not_group = (len(snode.path) > 1) # BFA - don't show up arrow if at top level.
+
+        ALL_MT_editormenu_node.draw_hidden(context, layout) # BFA - show hide the editormenu, editor suffix is needed.
 
         # Now expanded via the `ui_type`.
         # layout.prop(snode, "tree_type", text="")
@@ -278,7 +278,7 @@
 
             layout.template_ID(snode, "node_tree", new="node.new_node_tree")
 
-        #################### options at the right ###################################
+        #################### BFA - options at the right ###################################
 
 
         layout.separator_spacer()
@@ -366,7 +366,7 @@
         sub.active = overlay.show_overlays
         sub.popover(panel="NODE_PT_overlay", text="")
 
-# bfa - show hide the editormenu, editor suffix is needed.
+# BFA - show hide the editormenu, editor suffix is needed.
 class ALL_MT_editormenu_node(Menu):
     bl_label = ""
 
@@ -481,6 +481,7 @@
 
             layout.operator("node.viewer_border", text = "Set Viewer Region", icon = "RENDERBORDER")
             layout.operator("node.clear_viewer_border", text = "Clear Viewer Region", icon = "RENDERBORDER_CLEAR")
+			# BFA - these are exposed to header, so these are now redundant
 
         layout.separator()
 
@@ -549,6 +550,7 @@
 
         myvar = layout.operator("transform.translate", icon = "TRANSFORM_MOVE")
         myvar.release_confirm = True
+        myvar.view2d_edge_pan = True # BFA - wip
         layout.operator("transform.rotate", icon = "TRANSFORM_ROTATE")
         layout.operator("transform.resize",  icon = "TRANSFORM_SCALE")
 
@@ -613,27 +615,6 @@
         layout.operator("node.links_mute", icon = "MUTE_IPO_ON")
 
 
-class NODE_MT_context_menu_show_hide_menu(Menu):
-    bl_label = "Show/Hide"
-
-    def draw(self, context):
-        layout = self.layout
-        snode = context.space_data
-        is_compositor = snode.tree_type == 'CompositorNodeTree'
-
-        layout.operator("node.hide_toggle", icon = "HIDE_ON")
-        layout.operator("node.mute_toggle", icon = "TOGGLE_NODE_MUTE")
-
-        # Node previews are only available in the Compositor.
-        if is_compositor:
-            layout.operator("node.preview_toggle", icon = "TOGGLE_NODE_PREVIEW")
-
-        layout.separator()
-
-        layout.operator("node.hide_socket_toggle", icon = "HIDE_OFF")
-        layout.operator("node.options_toggle", icon = "TOGGLE_NODE_OPTIONS")
-        layout.operator("node.collapse_hide_unused_toggle", icon = "HIDE_UNSELECTED")
-
 # BFA - Hidden legacy operators exposed to GUI
 class NODE_MT_view_annotations(Menu):
     bl_label = "Annotations (Legacy)"
@@ -781,6 +762,26 @@
         layout.operator("node.node_copy_color", icon='COPY_ID')
 
 
+class NODE_MT_context_menu_show_hide_menu(Menu):
+    bl_label = "Show/Hide"
+
+    def draw(self, context):
+        layout = self.layout
+        snode = context.space_data
+        is_compositor = snode.tree_type == 'CompositorNodeTree'
+
+        layout.operator("node.hide_toggle", icon = "HIDE_ON")
+        layout.operator("node.mute_toggle", icon = "TOGGLE_NODE_MUTE")
+
+        # Node previews are only available in the Compositor.
+        if is_compositor:
+            layout.operator("node.preview_toggle", icon = "TOGGLE_NODE_PREVIEW")
+
+        layout.separator()
+
+        layout.operator("node.hide_socket_toggle", icon = "HIDE_OFF")
+        layout.operator("node.options_toggle", icon = "TOGGLE_NODE_OPTIONS")
+        layout.operator("node.collapse_hide_unused_toggle", icon = "HIDE_UNSELECTED")
 class NODE_MT_context_menu_select_menu(Menu):
     bl_label = "Select"
 
@@ -883,7 +884,7 @@
 
         layout.separator()
 
-        props = layout.operator("wm.call_panel", text="Rename...", icon = "RENAME")
+        props = layout.operator("wm.call_panel", text="Rename", icon = "RENAME")
         props.name = "TOPBAR_PT_name"
         props.keep_open = False
 
@@ -894,7 +895,7 @@
 
         if active_node:
             layout.separator()
-            props = layout.operator("wm.doc_view_manual", text="Blender Online Manual", icon='URL')
+            props = layout.operator("wm.doc_view_manual", text="Online Manual", icon='URL')
             props.doc_id = active_node.bl_idname
 
 
@@ -1205,15 +1206,10 @@
                         if 'OUTPUT' in active_item.in_out:
                             layout.prop(active_item, "attribute_domain")
                         layout.prop(active_item, "default_attribute_name")
-<<<<<<< HEAD
-                if hasattr(active_item, 'draw'):
+                if hasattr(active_item, "draw"):
                     active_item_col = layout.column()
                     active_item_col.use_property_split = True
                     active_item.draw(context, active_item_col)
-=======
-                if hasattr(active_item, "draw"):
-                    active_item.draw(context, layout)
->>>>>>> e78962cf
 
             if active_item.item_type == 'PANEL':
                 layout.prop(active_item, "description")
@@ -1582,6 +1578,7 @@
         node_cls.bl_parent_id = "NODE_" + node_cls.bl_parent_id
 
     return node_cls
+    
 ## BFA - new view menu for consistency
 class NODE_PT_view(bpy.types.Panel):
     bl_space_type = 'NODE_EDITOR'
