# SPDX-FileCopyrightText: 2009-2023 Blender Authors
#
# SPDX-License-Identifier: GPL-2.0-or-later

import bpy
import rna_prop_ui

from bpy.types import (
    Header,
    Menu,
    Panel,
)
from bpy.app.translations import (
    pgettext_iface as iface_,
    contexts as i18n_contexts,
)
from bl_ui import anim, node_add_menu
from bl_ui.utils import PresetPanel
from bl_ui.properties_grease_pencil_common import (
    AnnotationDataPanel,
)
from bl_ui.space_toolsystem_common import (
    ToolActivePanelHelper,
)
from bl_ui.properties_material import (
    EEVEE_MATERIAL_PT_settings,
    EEVEE_MATERIAL_PT_settings_surface,
    EEVEE_MATERIAL_PT_settings_volume,
    MATERIAL_PT_viewport,
)
from bl_ui.properties_world import (
    WORLD_PT_viewport_display
)
from bl_ui.properties_data_light import (
    DATA_PT_light,
    DATA_PT_EEVEE_light,
)


################################ BFA - Switch between the editors ##########################################

class NODE_OT_switch_editors_to_compositor(bpy.types.Operator):
    """Switch to the Comppositor Editor"""      # blender will use this as a tooltip for menu items and buttons.
    bl_idname = "wm.switch_editor_to_compositor"        # unique identifier for buttons and menu items to reference.
    # display name in the interface.
    bl_label = "Switch to Compositor Editor"

    # execute() is called by blender when running the operator.
    def execute(self, context):
        bpy.ops.wm.context_set_enum(
            data_path="area.ui_type", value="CompositorNodeTree")
        return {'FINISHED'}


class NODE_OT_switch_editors_to_geometry(bpy.types.Operator):
    """Switch to the Geometry Node Editor"""      # blender will use this as a tooltip for menu items and buttons.
    bl_idname = "wm.switch_editor_to_geometry"        # unique identifier for buttons and menu items to reference.
    # display name in the interface.
    bl_label = "Switch to Geometry Node Editor"

    # execute() is called by blender when running the operator.
    def execute(self, context):
        bpy.ops.wm.context_set_enum(
            data_path="area.ui_type", value="GeometryNodeTree")
        return {'FINISHED'}


class NODE_OT_switch_editors_to_shadereditor(bpy.types.Operator):
    """Switch to the Shader Editor"""      # blender will use this as a tooltip for menu items and buttons.
    bl_idname = "wm.switch_editor_to_shadereditor"        # unique identifier for buttons and menu items to reference.
    # display name in the interface.
    bl_label = "Switch to Shader Editor"

    # execute() is called by blender when running the operator.
    def execute(self, context):
        bpy.ops.wm.context_set_enum(
            data_path="area.ui_type", value="ShaderNodeTree")
        return {'FINISHED'}


# The blank buttons, we don't want to switch to the editor in which we are already.


class NODE_OT_switch_editors_in_compositor(bpy.types.Operator):
    """Compositor Editor"""      # blender will use this as a tooltip for menu items and buttons.
    bl_idname = "wm.switch_editor_in_compositor"        # unique identifier for buttons and menu items to reference.
    # display name in the interface.
    bl_label = "You are in Compositor Editor"
    bl_options = {'INTERNAL'}  # use internal so it can not be searchable

    # execute() is called by blender when running the operator.
    def execute(self, context):
        return {'FINISHED'}


class NODE_OT_switch_editors_in_geometry(bpy.types.Operator):
    """Geometry Node Editor"""      # blender will use this as a tooltip for menu items and buttons.
    bl_idname = "wm.switch_editor_in_geometry"        # unique identifier for buttons and menu items to reference.
    # display name in the interface.
    bl_label = "You are in Geometry Node Editor"
    bl_options = {'INTERNAL'}  # use internal so it can not be searchable

    # execute() is called by blender when running the operator.
    def execute(self, context):
        return {'FINISHED'}


class NODE_OT_switch_editors_in_shadereditor(bpy.types.Operator):
    """Shader Editor"""      # blender will use this as a tooltip for menu items and buttons.
    bl_idname = "wm.switch_editor_in_shadereditor"        # unique identifier for buttons and menu items to reference.
    # display name in the interface.
    bl_label = "You are in Shader Editor"
    bl_options = {'INTERNAL'}  # use internal so it can not be searchable

    # execute() is called by blender when running the operator.
    def execute(self, context):
        return {'FINISHED'}


############################# END ##################################


class NODE_HT_header(Header):
    bl_space_type = 'NODE_EDITOR'

    def draw(self, context):
        self.draw_editor_type_menu(context)
        layout = self.layout

        scene = context.scene
        snode = context.space_data
        overlay = snode.overlay
        snode_id = snode.id
        id_from = snode.id_from
        tool_settings = context.tool_settings
        is_compositor = snode.tree_type == 'CompositorNodeTree'
        not_group = (len(snode.path) > 1) # BFA - don't show up arrow if at top level.

        # Now expanded via the `ui_type`.
        # layout.prop(snode, "tree_type", text="")

        display_pin = True
        if snode.tree_type == 'ShaderNodeTree':
            row = layout.row(align = True)
            row.operator("wm.switch_editor_to_compositor", text="", icon='NODE_COMPOSITING')
            row.operator("wm.switch_editor_to_geometry", text="", icon='GEOMETRY_NODES')
            row.operator("wm.switch_editor_in_shadereditor", text="", icon='SHADER_ACTIVE')

            layout.prop(snode, "shader_type", text="")

            ob = context.object
            if snode.shader_type == 'OBJECT' and ob:
                ob_type = ob.type

                NODE_MT_editor_menus.draw_collapsible(context, layout)
                types_that_support_material = {
                    'MESH', 'CURVE', 'SURFACE', 'FONT', 'META', 'GPENCIL', 'VOLUME', 'CURVES', 'POINTCLOUD',
                }

                ## BFA - moved below to a different solution
                #if snode_id:
                #    row = layout.row()
                #    if ob_type not in types_that_support_material:
                #        row.prop(snode_id, "use_nodes")

                layout.separator_spacer()

                # disable material slot buttons when pinned, cannot find correct slot within id_from (#36589)
                # disable also when the selected object does not support materials
                has_material_slots = not snode.pin and ob_type in types_that_support_material

                if ob_type != 'LIGHT':
                    row = layout.row()
                    row.enabled = has_material_slots
                    row.ui_units_x = 4
                    row.popover(panel="NODE_PT_material_slots")

                row = layout.row()
                row.enabled = has_material_slots

                # Show material.new when no active ID/slot exists
                if not id_from and ob_type in types_that_support_material:
                    row.template_ID(ob, "active_material", new="material.new")
                # Material ID, but not for Lights
                if id_from and ob_type != 'LIGHT':
                    row.template_ID(id_from, "active_material", new="material.new")

            if snode.shader_type == 'WORLD':
                NODE_MT_editor_menus.draw_collapsible(context, layout)
                world = scene.world

                if snode_id:
                    if world and world.use_eevee_finite_volume:
                        row.operator("world.convert_volume_to_mesh", emboss=False, icon='WORLD', text="Convert Volume")

                layout.separator_spacer()

                row = layout.row()
                row.enabled = not snode.pin
                row.template_ID(scene, "world", new="world.new")

            if snode.shader_type == 'LINESTYLE':
                view_layer = context.view_layer
                lineset = view_layer.freestyle_settings.linesets.active

                if lineset is not None:
                    NODE_MT_editor_menus.draw_collapsible(context, layout)
                    ## BFA - moved below to a different solution
                    #if snode_id:
                    #    row = layout.row()
                    #    row.prop(snode_id, "use_nodes")

                    layout.separator_spacer()

                    row = layout.row()
                    row.enabled = not snode.pin
                    row.template_ID(lineset, "linestyle", new="scene.freestyle_linestyle_new")

        elif snode.tree_type == 'TextureNodeTree':
            layout.prop(snode, "texture_type", text="")

            NODE_MT_editor_menus.draw_collapsible(context, layout)
			## BFA - moved below to a different solution
            #if snode_id:
            #    layout.prop(snode_id, "use_nodes")

            layout.separator_spacer()
            if id_from:
                if snode.texture_type == 'BRUSH':
                    layout.template_ID(id_from, "texture", new="texture.new")
                else:
                    layout.template_ID(id_from, "active_texture", new="texture.new")

        elif snode.tree_type == 'CompositorNodeTree':
			#BFA - Editor Switchers
            row = layout.row(align = True)
            row.operator("wm.switch_editor_in_compositor", text="", icon='NODE_COMPOSITING_ACTIVE')
            row.operator("wm.switch_editor_to_geometry", text="", icon='GEOMETRY_NODES')
            row.operator("wm.switch_editor_to_shadereditor", text="", icon='NODE_MATERIAL')

            layout.prop(snode, "node_tree_sub_type", text="")
            NODE_MT_editor_menus.draw_collapsible(context, layout)
            layout.separator_spacer()

            if snode.node_tree_sub_type == 'SCENE':
                row = layout.row()
                row.enabled = not snode.pin
                if scene.compositing_node_group:
                    row.template_ID(scene, "compositing_node_group", new="node.duplicate_compositing_node_group")
                else:
                    row.template_ID(scene, "compositing_node_group", new="node.new_compositing_node_group")
            elif snode.node_tree_sub_type == 'SEQUENCER':
                row = layout.row()
                sequencer_scene = context.workspace.sequencer_scene
                sequencer_editor = sequencer_scene.sequence_editor if sequencer_scene else None
                active_strip = sequencer_editor.active_strip if sequencer_editor else None
                active_modifier = active_strip.modifiers.active if active_strip else None
                is_compositor_modifier_active = active_modifier and active_modifier.type == 'COMPOSITOR'
                if is_compositor_modifier_active and not snode.pin:
                    row.template_ID(
                        active_modifier,
                        "node_group",
                        new="node.new_compositor_sequencer_node_group")
                else:
                    row.enabled = False
                    row.template_ID(snode, "node_tree", new="node.new_compositor_sequencer_node_group")

        elif snode.tree_type == 'GeometryNodeTree':
            #BFA - Editor Switchers
            row = layout.row(align = True)
            row.operator("wm.switch_editor_to_compositor", text="", icon='NODE_COMPOSITING')
            row.operator("wm.switch_editor_in_geometry", text="", icon='GEOMETRY_NODES_ACTIVE')
            row.operator("wm.switch_editor_to_shadereditor", text="", icon='NODE_MATERIAL')

            #layout.prop(snode, "geometry_nodes_type", text="") # BFA - legacy
            layout.prop(snode, "node_tree_sub_type", text="")
            NODE_MT_editor_menus.draw_collapsible(context, layout)
            layout.separator_spacer()

            if snode.node_tree_sub_type == 'MODIFIER':
                ob = context.object

                row = layout.row()
                if snode.pin:
                    row.enabled = False
                    row.template_ID(snode, "node_tree", new="node.new_geometry_node_group_assign")
                elif ob:
                    active_modifier = ob.modifiers.active
                    if active_modifier and active_modifier.type == 'NODES':
                        if active_modifier.node_group:
                            row.template_ID(active_modifier, "node_group", new="object.geometry_node_tree_copy_assign")
                        else:
                            row.template_ID(active_modifier, "node_group", new="node.new_geometry_node_group_assign")
                    else:
                        row.template_ID(snode, "node_tree", new="node.new_geometry_nodes_modifier")
            else:
                layout.template_ID(snode, "selected_node_group", new="node.new_geometry_node_group_tool")
                if snode.node_tree:
                    layout.popover(panel="NODE_PT_geometry_node_tool_object_types", text="Types")
                    layout.popover(panel="NODE_PT_geometry_node_tool_mode", text="Modes")
                    layout.popover(panel="NODE_PT_geometry_node_tool_options", text="Options")
                display_pin = False
        else:
            # Custom node tree is edited as independent ID block
            NODE_MT_editor_menus.draw_collapsible(context, layout)

			#layout.separator_spacer() #BFA - removed

            layout.template_ID(snode, "node_tree", new="node.new_node_tree")

        #################### BFA - options at the right ###################################


        layout.separator_spacer()

        # Put pin on the right for Compositing
        if is_compositor:
            layout.prop(snode, "pin", text="", emboss=False)

        # -------------------- BFA - use nodes ---------------------------

        if snode.tree_type == 'ShaderNodeTree':
            ob = context.object
            ob_type = ob.type if ob else None
            
            types_that_support_material = {
                'MESH', 'CURVE', 'SURFACE', 'FONT', 'META', 'GPENCIL', 'VOLUME', 'CURVES', 'POINTCLOUD',
            }

            if snode.shader_type == 'OBJECT':
                if snode_id and ob:
                    # No shader nodes for Eevee lights
                    if not (context.engine == 'BLENDER_EEVEE' and ob_type == 'LIGHT'):
                        row = layout.row()
                        if ob_type not in types_that_support_material:
                            row.prop(snode_id, "use_nodes")

            elif snode.shader_type == 'LINESTYLE':
                if lineset is not None and snode_id:
                    row = layout.row()
                    row.prop(snode_id, "use_nodes")

        elif snode.tree_type == 'TextureNodeTree':
            if snode_id:
                layout.prop(snode_id, "use_nodes")

        # ----------------- rest of the options


        # Put pin next to ID block
        if not is_compositor and display_pin:
            layout.prop(snode, "pin", text="", emboss=False)

        # bfa - don't show up arrow if at top level.
        if not_group:
            layout.operator("node.tree_path_parent", text="", icon='FILE_PARENT')
        else:
            pass

        # Backdrop
        if is_compositor and snode.node_tree_sub_type == 'SCENE':
            row = layout.row(align=True)
            row.prop(snode, "show_backdrop", toggle=True)
            row.active = snode.node_tree is not None
            sub = row.row(align=True)
            if snode.show_backdrop:
                sub.operator("node.backimage_move", text="", icon ='TRANSFORM_MOVE')
                sub.operator("node.backimage_zoom", text="", icon = "ZOOM_IN").factor = 1.2
                sub.operator("node.backimage_zoom", text="", icon = "ZOOM_OUT").factor = 1.0 / 1.2
                sub.operator("node.backimage_fit", text="", icon = "VIEW_FIT")
                sub.separator()
                sub.prop(snode, "backdrop_channels", icon_only=True, text="", expand=True)

            # Gizmo toggle and popover.
            row = layout.row(align=True)
            row.prop(snode, "show_gizmo", icon='GIZMO', text="")
            row.active = snode.node_tree is not None
            sub = row.row(align=True)
            sub.active = snode.show_gizmo and row.active
            sub.popover(panel="NODE_PT_gizmo_display", text="")

        # Snap
        row = layout.row(align=True)
        row.prop(tool_settings, "use_snap_node", text="")
        row.active = snode.node_tree is not None

        # Overlay toggle & popover
        row = layout.row(align=True)
        row.prop(overlay, "show_overlays", icon='OVERLAY', text="")
        sub = row.row(align=True)
        row.active = snode.node_tree is not None
        sub.active = overlay.show_overlays and row.active
        sub.popover(panel="NODE_PT_overlay", text="")


class NODE_PT_gizmo_display(Panel):
    bl_space_type = 'NODE_EDITOR'
    bl_region_type = 'HEADER'
    bl_label = "Gizmos"
    bl_ui_units_x = 8

    def draw(self, context):
        layout = self.layout
        snode = context.space_data
        is_compositor = snode.tree_type == 'CompositorNodeTree'

        if not is_compositor:
            return

        col = layout.column()
        col.label(text="Viewport Gizmos")
        col.separator()

        col.active = snode.show_gizmo
        colsub = col.column()
        colsub.active = snode.node_tree is not None and col.active
        colsub.prop(snode, "show_gizmo_active_node", text="Active Node")


class NODE_MT_editor_menus(Menu):
    bl_idname = "NODE_MT_editor_menus"
    bl_label = ""

    def draw(self, _context):
        layout = self.layout

        layout.menu("SCREEN_MT_user_menu", text = "Quick") #BFA - Quick favourites menu
        layout.menu("NODE_MT_view")
        layout.menu("NODE_MT_select")
        layout.menu("NODE_MT_add")
        layout.menu("NODE_MT_node")


class NODE_MT_add(node_add_menu.AddNodeMenu):
    bl_space_type = 'NODE_EDITOR'
    bl_label = "Add"
    bl_translation_context = i18n_contexts.operator_default
    bl_options = {'SEARCH_ON_KEY_PRESS'}

    def draw(self, context):
        import nodeitems_utils

        layout = self.layout

        #BFA - changed to show in all add menus for discoverability, instead of being conditional to the invoked region by hotkey only.

        layout.operator_context = 'INVOKE_REGION_WIN'

        snode = context.space_data
        if snode.tree_type == 'GeometryNodeTree':
            layout.operator("WM_OT_search_single_menu", text="Search...", icon='VIEWZOOM').menu_idname = "NODE_MT_geometry_node_add_all"
            layout.separator()
            layout.menu_contents("NODE_MT_geometry_node_add_all")
        elif snode.tree_type == 'CompositorNodeTree':
            layout.operator("WM_OT_search_single_menu", text="Search...", icon='VIEWZOOM').menu_idname = "NODE_MT_compositor_node_add_all"
            layout.separator()
            layout.menu_contents("NODE_MT_compositor_node_add_all")
        elif snode.tree_type == 'ShaderNodeTree':
            layout.operator("WM_OT_search_single_menu", text="Search...", icon='VIEWZOOM').menu_idname = "NODE_MT_shader_node_add_all"
            layout.separator()
            layout.menu_contents("NODE_MT_shader_node_add_all")
        elif snode.tree_type == 'TextureNodeTree':
            layout.operator("WM_OT_search_single_menu", text="Search...", icon='VIEWZOOM').menu_idname = "NODE_MT_texture_node_add_all"
            layout.separator()
            layout.menu_contents("NODE_MT_texture_node_add_all")
        elif nodeitems_utils.has_node_categories(context):
            # Actual node sub-menus are defined by draw functions from node categories.
            nodeitems_utils.draw_node_categories_menu(self, context)

#BFA - expose the pie menus to header
class NODE_MT_pie_menus(Menu):
    bl_label = "Pie Menus"

    def draw(self, context):
        layout = self.layout

        space = context.space_data

        layout.operator("wm.call_menu_pie", text = "View", icon = "MENU_PANEL").name = 'NODE_MT_view_pie'


class NODE_MT_swap(node_add_menu.SwapNodeMenu):
    bl_space_type = 'NODE_EDITOR'
    bl_label = "Swap"
    bl_translation_context = i18n_contexts.operator_default
    bl_options = {'SEARCH_ON_KEY_PRESS'}

    def draw(self, context):
        layout = self.layout

        if layout.operator_context == 'EXEC_REGION_WIN':
            layout.operator_context = 'INVOKE_REGION_WIN'
            layout.operator("WM_OT_search_single_menu", text="Search...", icon='VIEWZOOM').menu_idname = "NODE_MT_swap"
            layout.separator()

        layout.operator_context = 'INVOKE_REGION_WIN'

        snode = context.space_data
        if snode.tree_type == 'GeometryNodeTree':
            layout.menu_contents("NODE_MT_geometry_node_swap_all")
        elif snode.tree_type == 'CompositorNodeTree':
            layout.menu_contents("NODE_MT_compositor_node_swap_all")
        elif snode.tree_type == 'ShaderNodeTree':
            layout.menu_contents("NODE_MT_shader_node_swap_all")
        elif snode.tree_type == 'TextureNodeTree':
            layout.menu_contents("NODE_MT_texture_node_swap_all")


class NODE_MT_view(Menu):
    bl_label = "View"

    def draw(self, context):
        layout = self.layout

        snode = context.space_data
        is_compositor = snode.tree_type == 'CompositorNodeTree'

        preferences = context.preferences
        addon_prefs = preferences.addons["bforartists_toolbar_settings"].preferences

        layout.prop(snode, "show_region_toolbar")
        layout.prop(snode, "show_region_ui")
        layout.prop(snode, "show_toolshelf_tabs")
        layout.prop(snode, "show_region_asset_shelf")

        layout.separator()

        layout.menu("NODE_MT_view_annotations")

        layout.separator()

        # BFA - Expose hotkey only operator
        if context.space_data.tree_type == 'CompositorNodeTree':
            layout.menu("NODE_MT_viewer")
        elif context.space_data.tree_type == 'ShaderNodeTree':
            layout.operator("node.connect_to_output", text="Link to Output", icon='MATERIAL').run_in_geometry_nodes = False
        else: # Geometry Nodes
            layout.operator("node.connect_to_output", text="Link to Output", icon='GROUPOUTPUT').run_in_geometry_nodes = True
            layout.operator("node.select_link_viewer", text="Link to Viewer", icon='RESTRICT_RENDER_OFF')

        if is_compositor:
            layout.prop(snode, "show_region_asset_shelf")

        layout.separator()

        sub = layout.column()
        sub.operator_context = 'EXEC_REGION_WIN'
        sub.operator("view2d.zoom_in", icon = "ZOOM_IN")
        sub.operator("view2d.zoom_out", icon = "ZOOM_OUT")

        layout.operator("view2d.zoom_border", icon = "ZOOM_BORDER")

        layout.separator()

        layout.operator_context = 'INVOKE_REGION_WIN'
        layout.operator("node.view_selected", icon='VIEW_SELECTED')
        layout.operator("node.view_all", icon = "VIEWALL" )

        if context.space_data.show_backdrop:

            layout.separator()

            layout.operator("node.viewer_border", text = "Set Viewer Region", icon = "RENDERBORDER")
            layout.operator("node.clear_viewer_border", text = "Clear Viewer Region", icon = "RENDERBORDER_CLEAR")
			# BFA - these are exposed to header, so these are now redundant

        layout.separator()

        layout.menu("NODE_MT_pie_menus")
        layout.menu("INFO_MT_area")

# BFA - Menu
class NODE_MT_viewer(Menu):
    bl_label = "Viewer"

    def draw(self, context):
        layout = self.layout


        layout.operator("node.select_link_viewer", text="Link to Viewer", icon='RESTRICT_RENDER_OFF')

        layout.operator("node.viewer_shortcut_set", text="Unassign Viewer", icon='AVOID').viewer_index = 0

        layout.separator()

        layout.operator("node.viewer_shortcut_get", text="Viewer 1", icon='EVENT_NDOF_BUTTON_1').viewer_index = 1
        layout.operator("node.viewer_shortcut_get", text="Viewer 2", icon='EVENT_NDOF_BUTTON_2').viewer_index = 2
        layout.operator("node.viewer_shortcut_get", text="Viewer 3", icon='EVENT_NDOF_BUTTON_3').viewer_index = 3
        layout.operator("node.viewer_shortcut_get", text="Viewer 4", icon='EVENT_NDOF_BUTTON_4').viewer_index = 4
        layout.operator("node.viewer_shortcut_get", text="Viewer 5", icon='EVENT_NDOF_BUTTON_5').viewer_index = 5
        layout.operator("node.viewer_shortcut_get", text="Viewer 6", icon='EVENT_NDOF_BUTTON_6').viewer_index = 6

        layout.separator()

        layout.operator("node.viewer_shortcut_set", text="Set Viewer 1", icon='EVENT_NDOF_BUTTON_1').viewer_index = 1
        layout.operator("node.viewer_shortcut_set", text="Set Viewer 2", icon='EVENT_NDOF_BUTTON_2').viewer_index = 2
        layout.operator("node.viewer_shortcut_set", text="Set Viewer 3", icon='EVENT_NDOF_BUTTON_3').viewer_index = 3
        layout.operator("node.viewer_shortcut_set", text="Set Viewer 4", icon='EVENT_NDOF_BUTTON_4').viewer_index = 4
        layout.operator("node.viewer_shortcut_set", text="Set Viewer 5", icon='EVENT_NDOF_BUTTON_5').viewer_index = 5
        layout.operator("node.viewer_shortcut_set", text="Set Viewer 6", icon='EVENT_NDOF_BUTTON_6').viewer_index = 6



class NODE_MT_select(Menu):
    bl_label = "Select"

    def draw(self, _context):
        layout = self.layout

        layout.menu("NODE_MT_select_legacy")
        layout.operator_menu_enum("node.select_lasso", "mode")

        layout.separator()

        layout.operator("node.select_all",text = "All", icon = 'SELECT_ALL').action = 'SELECT'
        layout.operator("node.select_all", text="None", icon='SELECT_NONE').action = 'DESELECT'
        layout.operator("node.select_all", text="Invert", icon='INVERSE').action = 'INVERT'

        layout.separator()

        layout.operator("node.select_linked_from", text = "Linked From", icon = "LINKED")
        layout.operator("node.select_linked_to", text = "Linked To", icon = "LINKED")

        layout.separator()

        layout.operator("node.select_grouped", text = "Grouped Extend", icon = "GROUP").extend = True
        layout.operator("node.select_grouped", text = "Grouped", icon = "GROUP").extend = False
        layout.operator("node.select_same_type_step", text="Activate Same Type Previous", icon = "PREVIOUSACTIVE").prev = True
        layout.operator("node.select_same_type_step", text="Activate Same Type Next", icon = "NEXTACTIVE").prev = False

        layout.separator()

        layout.operator("node.find_node", icon='VIEWZOOM')


class NODE_MT_select_legacy(Menu):
    bl_label = "Legacy"

    def draw(self, _context):
        layout = self.layout

        layout.operator("node.select_box", icon = "BORDER_RECT").tweak = False
        layout.operator("node.select_circle", icon = "CIRCLE_SELECT")

class NODE_MT_node_group_separate(Menu):
    bl_label = "Separate"

    def draw(self, context):
        layout = self.layout

        layout.operator("node.group_separate", text = "Copy", icon = "SEPARATE_COPY").type = 'COPY'
        layout.operator("node.group_separate", text = "Move", icon = "SEPARATE").type = 'MOVE'


class NODE_MT_node(Menu):
    bl_label = "Node"

    def draw(self, context):
        layout = self.layout
        snode = context.space_data
        group = snode.edit_tree
        is_compositor = snode.tree_type == 'CompositorNodeTree'

        myvar = layout.operator("transform.translate", icon = "TRANSFORM_MOVE")
        myvar.release_confirm = True
        myvar.view2d_edge_pan = True # BFA - wip
        layout.operator("transform.rotate", icon = "TRANSFORM_ROTATE")
        layout.operator("transform.resize",  icon = "TRANSFORM_SCALE")

        layout.separator()
        layout.operator("node.clipboard_copy", text="Copy", icon='COPYDOWN')
        row = layout.row()
        row.operator_context = 'EXEC_DEFAULT'
        layout.operator("node.clipboard_paste", text="Paste", icon='PASTEDOWN')

        layout.separator()

        layout.operator_context = 'INVOKE_REGION_WIN'
        props = layout.operator("node.duplicate_move_keep_inputs", text = "Duplicate Keep Input", icon = "DUPLICATE")
        props.NODE_OT_translate_attach.TRANSFORM_OT_translate.view2d_edge_pan = True
        props = layout.operator("node.duplicate_move", icon = "DUPLICATE")
        props.NODE_OT_translate_attach.TRANSFORM_OT_translate.view2d_edge_pan = True
        props = layout.operator("node.duplicate_move_linked", icon = "DUPLICATE")
        props.NODE_OT_translate_attach.TRANSFORM_OT_translate.view2d_edge_pan = True

        layout.separator()
        layout.operator("node.delete", icon = "DELETE")
        layout.operator("node.delete_reconnect", icon = "DELETE")

        layout.separator()
<<<<<<< HEAD
=======
        layout.operator("node.join", text="Join in New Frame")
        layout.operator("node.detach", text="Remove from Frame")
        layout.operator("node.join_nodes", text="Join Group Inputs")
        layout.operator("node.join_named")
>>>>>>> f2f84ef6

        layout.operator("node.join", text="Join in New Frame", icon = "JOIN")
        layout.operator("node.detach", text="Remove from Frame", icon = "DELETE")
        layout.operator("node.parent_set", text = "Frame Make Parent", icon = "PARENT_SET")

        layout.separator() #BFA - exposed context menu operator to header

        props = layout.operator("wm.call_panel", text="Rename...", icon = "RENAME")
        props.name = "TOPBAR_PT_name"
        props.keep_open = False

        layout.separator()
        ## BFA - set to sub-menu
        layout.menu("NODE_MT_node_group")

        layout.separator()
		## BFA - set to sub-menu
        layout.menu("NODE_MT_node_links")

        layout.separator()
        layout.menu("NODE_MT_swap")
		## BFA - set to sub-menu
        layout.menu("NODE_MT_node_group_separate")

        layout.separator()
		## BFA - set majority to sub-menu
        layout.menu("NODE_MT_context_menu_show_hide_menu")

        if is_compositor:

            layout.separator()

            layout.operator("node.read_viewlayers", icon='RENDERLAYERS')
            layout.operator("node.render_changed", icon='RENDERLAYERS')


# BFA - Menu
class NODE_MT_node_group(Menu):
    bl_label = "Group"

    def draw(self, context):
        layout = self.layout

        layout.operator("node.group_make", icon = "NODE_MAKEGROUP")
        layout.operator("node.group_insert", text = "Insert into Group ", icon = "NODE_GROUPINSERT")
        layout.operator("node.group_ungroup", icon = "NODE_UNGROUP")
        layout.separator()
        layout.operator("node.group_edit", text = " Toggle Edit Group", icon = "NODE_EDITGROUP").exit = False


# BFA - Menu
class NODE_MT_node_links(Menu):
    bl_label = "Links"

    def draw(self, _context):
        layout = self.layout

        layout.operator("node.link_make", icon = "LINK_DATA").replace = False
        layout.operator("node.link_make", text="Make and Replace Links", icon = "LINK_REPLACE").replace = True
        layout.operator("node.links_cut", text="Cut Links", icon = "CUT_LINKS")
        layout.operator("node.links_detach", icon = "DETACH_LINKS")
        layout.operator("node.move_detach_links", text = "Detach Links Move", icon = "DETACH_LINKS_MOVE")
        layout.operator("node.links_mute", icon = "MUTE_IPO_ON")


# BFA - Hidden legacy operators exposed to GUI
class NODE_MT_view_annotations(Menu):
    bl_label = "Annotations (Legacy)"

    def draw(self, context):
        layout = self.layout

        layout.operator("gpencil.annotate", text="Draw Annotation", icon='PAINT_DRAW',).mode = 'DRAW'
        layout.operator("gpencil.annotate", text="Draw Line Annotation", icon='PAINT_DRAW').mode = 'DRAW_STRAIGHT'
        layout.operator("gpencil.annotate", text="Draw Polyline Annotation", icon='PAINT_DRAW').mode = 'DRAW_POLY'
        layout.operator("gpencil.annotate", text="Erase Annotation", icon='ERASE').mode = 'ERASER'

        layout.separator()

        layout.operator("gpencil.annotation_add", text="Add Annotation Layer", icon='ADD')
        layout.operator("gpencil.annotation_active_frame_delete", text="Erase Annotation Active Keyframe", icon='DELETE')

class NODE_MT_view_pie(Menu):
    bl_label = "View"

    def draw(self, _context):
        layout = self.layout

        pie = layout.menu_pie()
        pie.operator("node.view_all")
        pie.operator("node.view_selected", icon='ZOOM_SELECTED')


class NODE_PT_active_tool(ToolActivePanelHelper, Panel):
    bl_space_type = 'NODE_EDITOR'
    bl_region_type = 'UI'
    bl_category = "Tool"


class NODE_PT_material_slots(Panel):
    bl_space_type = 'NODE_EDITOR'
    bl_region_type = 'HEADER'
    bl_label = "Slot"
    bl_ui_units_x = 12

    def draw_header(self, context):
        ob = context.object
        self.bl_label = (
            iface_("Slot {:d}").format(ob.active_material_index + 1) if ob.material_slots else
            iface_("Slot")
        )

    # Duplicate part of `EEVEE_MATERIAL_PT_context_material`.
    def draw(self, context):
        layout = self.layout
        row = layout.row()
        col = row.column()

        ob = context.object
        col.template_list("MATERIAL_UL_matslots", "", ob, "material_slots", ob, "active_material_index")

        col = row.column(align=True)
        col.operator("object.material_slot_add", icon='ADD', text="")
        col.operator("object.material_slot_remove", icon='REMOVE', text="")

        col.separator()

        col.menu("MATERIAL_MT_context_menu", icon='DOWNARROW_HLT', text="")

        if len(ob.material_slots) > 1:
            col.separator()

            col.operator("object.material_slot_move", icon='TRIA_UP', text="").direction = 'UP'
            col.operator("object.material_slot_move", icon='TRIA_DOWN', text="").direction = 'DOWN'

        if ob.mode == 'EDIT':
            row = layout.row(align=True) # BFA - align
            row.operator("object.material_slot_assign", text="Assign", icon='CHECKMARK') # BFA - icon
            row.operator("object.material_slot_select", text="Select", icon='RESTRICT_SELECT_OFF') # BFA - icon
            row.operator("object.material_slot_deselect", text="Deselect", icon='RESTRICT_SELECT_ON') # BFA - icon


class NODE_PT_geometry_node_tool_object_types(Panel):
    bl_space_type = 'NODE_EDITOR'
    bl_region_type = 'HEADER'
    bl_label = "Object Types"
    bl_ui_units_x = 8

    def draw(self, context):
        layout = self.layout

        snode = context.space_data
        group = snode.node_tree

        types = [
            ("is_type_mesh", "Mesh", 'MESH_DATA'),
            ("is_type_curve", "Hair Curves", 'CURVES_DATA'),
            ("is_type_grease_pencil", "Grease Pencil", 'OUTLINER_OB_GREASEPENCIL'),
            ("is_type_pointcloud", "Point Cloud", 'POINTCLOUD_DATA'),
        ]

        col = layout.column()
        col.active = group.is_tool
        for prop, name, icon in types:
            row = col.row(align=True)
            row.label(text=name, icon=icon)
            row.prop(group, prop, text="")


class NODE_PT_geometry_node_tool_mode(Panel):
    bl_space_type = 'NODE_EDITOR'
    bl_region_type = 'HEADER'
    bl_label = "Modes"
    bl_ui_units_x = 8

    def draw(self, context):
        layout = self.layout

        snode = context.space_data
        group = snode.node_tree

        modes = (
            ("is_mode_object", "Object Mode", 'OBJECT_DATAMODE'),
            ("is_mode_edit", "Edit Mode", 'EDITMODE_HLT'),
            ("is_mode_sculpt", "Sculpt Mode", 'SCULPTMODE_HLT'),
        )

        col = layout.column()
        col.active = group.is_tool
        for prop, name, icon in modes:
            row = col.row(align=True)
            row.label(text=name, icon=icon)
            row.prop(group, prop, text="")

        if group.is_type_grease_pencil:
            row = col.row(align=True)
            row.label(text="Draw Mode", icon='GREASEPENCIL')
            row.prop(group, "is_mode_paint", text="")


class NODE_PT_geometry_node_tool_options(Panel):
    bl_space_type = 'NODE_EDITOR'
    bl_region_type = 'HEADER'
    bl_label = "Options"
    bl_ui_units_x = 8

    def draw(self, context):
        layout = self.layout

        snode = context.space_data
        group = snode.node_tree

        layout.prop(group, "use_wait_for_click")


class NODE_PT_node_color_presets(PresetPanel, Panel):
    """Predefined node color"""
    bl_label = "Color Presets"
    preset_subdir = "node_color"
    preset_operator = "script.execute_preset"
    preset_add_operator = "node.node_color_preset_add"


class NODE_MT_node_color_context_menu(Menu):
    bl_label = "Node Color Specials"

    def draw(self, _context):
        layout = self.layout

        # BFA - Remove "Copy Color" Operator from this context menu
        #layout.operator("node.node_copy_color", icon='COPY_ID')


class NODE_MT_context_menu_show_hide_menu(Menu):
    bl_label = "Show/Hide"

    def draw(self, context):
        layout = self.layout
        snode = context.space_data
        is_compositor = snode.tree_type == 'CompositorNodeTree'

        layout.operator("node.hide_toggle", icon = "HIDE_ON")
        layout.operator("node.mute_toggle", icon = "TOGGLE_NODE_MUTE")

        # Node previews are only available in the Compositor.
        if is_compositor:
            layout.operator("node.preview_toggle", icon = "TOGGLE_NODE_PREVIEW")

        layout.separator()

        layout.operator("node.hide_socket_toggle", icon = "HIDE_OFF")
        layout.operator("node.options_toggle", icon = "TOGGLE_NODE_OPTIONS")
        layout.operator("node.collapse_hide_unused_toggle", icon = "HIDE_UNSELECTED")


class NODE_MT_context_menu_select_menu(Menu):
    bl_label = "Select"

    def draw(self, context):
        layout = self.layout

        layout.operator("node.select_grouped", text = "Grouped", icon = "GROUP").extend = False

        layout.separator()

        layout.operator("node.select_linked_from", text = "Linked from", icon = "LINKED")
        layout.operator("node.select_linked_to", text = "Linked to", icon = "LINKED")

        layout.separator()

        layout.operator("node.select_same_type_step", text="Activate Same Type Previous", icon = "PREVIOUSACTIVE").prev = True
        layout.operator("node.select_same_type_step", text="Activate Same Type Next", icon = "NEXTACTIVE").prev = False


class NODE_MT_context_menu(Menu):
    bl_label = "Node"

    def draw(self, context):
        snode = context.space_data
        is_nested = (len(snode.path) > 1)
        is_geometrynodes = snode.tree_type == 'GeometryNodeTree'
        group = snode.edit_tree

        selected_nodes_len = len(context.selected_nodes)
        active_node = context.active_node

        layout = self.layout

        # If no nodes are selected.
        if selected_nodes_len == 0:
            layout.operator_context = 'INVOKE_DEFAULT'
            layout.menu("NODE_MT_add", icon="ADD")
            layout.operator("node.clipboard_paste", text="Paste", icon="PASTEDOWN")

            layout.separator()

            layout.operator("node.find_node", text="Find...", icon="VIEWZOOM")

            layout.separator()

            if is_geometrynodes:
                layout.operator_context = 'INVOKE_DEFAULT'
                layout.operator("node.select", text="Clear Viewer", icon="HIDE_ON").clear_viewer = True

            layout.operator("node.links_cut", icon = 'CUT_LINKS')
            layout.operator("node.links_mute", icon = 'MUTE_IPO_ON')

            if is_nested:
                layout.separator()

                layout.operator("node.tree_path_parent", text="Exit Group", icon='FILE_PARENT')

            return

        if is_geometrynodes:
            layout.operator_context = 'INVOKE_DEFAULT'
            layout.operator("node.link_viewer", text="Link to Viewer", icon="HIDE_OFF")

            layout.separator()

        layout.operator("node.clipboard_copy", text="Copy", icon="COPYDOWN")
        layout.operator("node.clipboard_paste", text="Paste", icon="PASTEDOWN")

        layout.operator_context = 'INVOKE_DEFAULT'
        layout.operator("node.duplicate_move", icon = "DUPLICATE")

        layout.separator()

        layout.operator("node.delete", icon='DELETE')
        layout.operator_context = 'EXEC_REGION_WIN'
        layout.operator("node.delete_reconnect", icon='DELETE')

        if selected_nodes_len > 1:
            layout.separator()

            layout.operator("node.link_make", icon = "LINK_DATA").replace = False
            layout.operator("node.link_make", text="Make and Replace Links", icon = "LINK_DATA").replace = True
            layout.operator("node.links_detach", icon = "DETACH_LINKS")

        layout.separator()

        if group and group.bl_use_group_interface:
	        layout.operator("node.group_make", text="Make Group", icon="NODE_MAKEGROUP")
	        layout.operator("node.group_insert", text="Insert Into Group", icon = 'NODE_GROUPINSERT')

	        if active_node and active_node.type == 'GROUP':
	            layout.operator("node.group_edit", text="Toggle Edit Group", icon="NODE_EDITGROUP").exit = False
	            layout.operator("node.group_ungroup", text="Ungroup", icon="NODE_UNGROUP")

	            if is_nested:
	                layout.operator("node.tree_path_parent", text="Exit Group", icon='FILE_PARENT')

	            layout.separator()

        layout.operator("node.join", text="Join in New Frame", icon = 'JOIN')
        layout.operator("node.detach", text="Remove from Frame", icon = 'DELETE')

        layout.separator()

        props = layout.operator("wm.call_panel", text="Rename", icon = "RENAME")
        props.name = "TOPBAR_PT_name"
        props.keep_open = False

        layout.separator()

        layout.menu("NODE_MT_context_menu_select_menu")
        layout.menu("NODE_MT_context_menu_show_hide_menu")

        if active_node:
            layout.separator()
            props = layout.operator("wm.doc_view_manual", text="Online Manual", icon='URL')
            props.doc_id = active_node.bl_idname


class NODE_PT_active_node_generic(Panel):
    bl_space_type = 'NODE_EDITOR'
    bl_region_type = 'UI'
    bl_category = "Node"
    bl_label = "Node"

    @classmethod
    def poll(cls, context):
        return context.active_node is not None

    def draw(self, context):
        layout = self.layout
        node = context.active_node
        tree = node.id_data

        layout.use_property_split = True
        layout.use_property_decorate = False

        layout.prop(node, "name", icon='NODE')
        layout.prop(node, "label", icon='NODE')

        if tree.type == 'GEOMETRY':
            layout.prop(node, "warning_propagation")


class NODE_PT_active_node_color(Panel):
    bl_space_type = 'NODE_EDITOR'
    bl_region_type = 'UI'
    bl_category = "Node"
    bl_label = "Color"
    bl_options = {'DEFAULT_CLOSED'}
    bl_parent_id = "NODE_PT_active_node_generic"

    @classmethod
    def poll(cls, context):
        node = context.active_node
        if node is None:
            return False
        if node.bl_idname == "NodeReroute":
            return False
        return True

    def draw_header(self, context):
        node = context.active_node
        self.layout.prop(node, "use_custom_color", text="")

    def draw_header_preset(self, _context):
        NODE_PT_node_color_presets.draw_panel_header(self.layout)

    def draw(self, context):
        layout = self.layout
        node = context.active_node

        layout.enabled = node.use_custom_color

        row = layout.row()

        subrow = row.row(align=True)
        subrow.prop(node, "color", text="")
        subrow.operator("node.node_copy_color", icon='COPY_ID', text="")

        # BFA - Temporarily disable this menu for as long as it doesn't have operators
        #row.menu("NODE_MT_node_color_context_menu", text="", icon='DOWNARROW_HLT')


class NODE_PT_active_node_properties(Panel):
    bl_space_type = 'NODE_EDITOR'
    bl_region_type = 'UI'
    bl_category = "Node"
    bl_label = "Properties"

    @classmethod
    def poll(cls, context):
        return context.active_node is not None

    def draw(self, context):
        layout = self.layout
        node = context.active_node
        layout.template_node_inputs(node)


class NODE_PT_active_node_custom_properties(rna_prop_ui.PropertyPanel, Panel):
    bl_space_type = 'NODE_EDITOR'
    bl_region_type = 'UI'
    bl_category = "Node"

    _context_path = "active_node"
    _property_type = bpy.types.Node


class NODE_PT_texture_mapping(Panel):
    bl_space_type = 'NODE_EDITOR'
    bl_region_type = 'UI'
    bl_category = "Node"
    bl_label = "Texture Mapping"
    bl_options = {'DEFAULT_CLOSED'}
    COMPAT_ENGINES = {
        'BLENDER_RENDER',
        'BLENDER_WORKBENCH',
    }

    @classmethod
    def poll(cls, context):
        node = context.active_node
        return node and hasattr(node, "texture_mapping") and (context.engine in cls.COMPAT_ENGINES)

    def draw(self, context):
        layout = self.layout
        layout.use_property_split = True
        layout.use_property_decorate = False  # No animation.

        node = context.active_node
        mapping = node.texture_mapping

        layout.prop(mapping, "vector_type")

        layout.separator()

        col = layout.column(align=True)
        col.prop(mapping, "mapping_x", text="Projection X")
        col.prop(mapping, "mapping_y", text="Y")
        col.prop(mapping, "mapping_z", text="Z")

        layout.separator()

        layout.prop(mapping, "translation")
        layout.prop(mapping, "rotation")
        layout.prop(mapping, "scale")


# Node Backdrop options
class NODE_PT_backdrop(Panel):
    bl_space_type = 'NODE_EDITOR'
    bl_region_type = 'UI'
    bl_category = "View"
    bl_label = "Backdrop"

    @classmethod
    def poll(cls, context):
        snode = context.space_data
        return snode.tree_type == 'CompositorNodeTree'

    def draw_header(self, context):
        snode = context.space_data
        self.layout.prop(snode, "show_backdrop", text="")

    def draw(self, context):
        layout = self.layout
        layout.use_property_split = True
        layout.use_property_decorate = False

        snode = context.space_data
        layout.active = snode.show_backdrop

        col = layout.column()
		##BFA - removed as double entry
		#col.prop(snode, "backdrop_channels", text="Channels")
        col.prop(snode, "backdrop_zoom", text="Zoom")

        col.prop(snode, "backdrop_offset", text="Offset")
		##BFA - removed as double entry
        #col.separator()
		#
        #col.operator("node.backimage_move", text="Move")
        #col.operator("node.backimage_fit", text="Fit")

class NODE_PT_quality(Panel):
    bl_space_type = 'NODE_EDITOR'
    bl_region_type = 'UI'
    bl_category = "Options"
    bl_label = "Performance"

    @classmethod
    def poll(cls, context):
        snode = context.space_data
        return snode.tree_type == 'CompositorNodeTree' and snode.node_tree is not None

    def draw(self, context):
        layout = self.layout
        layout.use_property_split = True
        layout.use_property_decorate = False

        scene = context.scene
        rd = scene.render

        snode = context.space_data
        tree = snode.node_tree

        col = layout.column()
        col.prop(rd, "compositor_device", text="Device")
        if rd.compositor_device == 'GPU':
            col.prop(rd, "compositor_precision", text="Precision")

        col = layout.column()
        col.use_property_split = False
        col.prop(tree, "use_viewer_border")


class NODE_PT_overlay(Panel):
    bl_space_type = 'NODE_EDITOR'
    bl_region_type = 'HEADER'
    bl_label = "Overlays"
    bl_ui_units_x = 7

    def draw(self, context):
        layout = self.layout
        layout.label(text="Node Editor Overlays")

        snode = context.space_data
        overlay = snode.overlay

        layout.active = overlay.show_overlays

        col = layout.column()
        col.prop(overlay, "show_wire_color", text="Wire Colors")
        col.prop(overlay, "show_reroute_auto_labels", text="Reroute Auto Labels")

        col.separator()

        col.prop(overlay, "show_context_path", text="Context Path")
        col.prop(snode, "show_annotation", text="Annotations")

        if snode.supports_previews:
            col.separator()
            col.prop(overlay, "show_previews", text="Previews")
            if snode.tree_type == 'ShaderNodeTree':
                row = col.row()
                row.prop(overlay, "preview_shape", expand=True)
                row.active = overlay.show_previews

        if snode.tree_type == 'GeometryNodeTree':
            col.separator()
            col.prop(overlay, "show_timing", text="Timings")
            col.prop(overlay, "show_named_attributes", text="Named Attributes")

        if snode.tree_type == 'CompositorNodeTree':
            col.prop(overlay, "show_timing", text="Timings")


class NODE_MT_node_tree_interface_context_menu(Menu):
    bl_label = "Node Tree Interface Specials"

    def draw(self, context):
        layout = self.layout
        snode = context.space_data
        tree = snode.edit_tree
        active_item = tree.interface.active

        # BFA - Disable this as it's already exposed in top level
        #layout.operator("node.interface_item_duplicate", icon='DUPLICATE')
        layout.separator()
        if active_item.item_type == 'SOCKET':
            layout.operator("node.interface_item_make_panel_toggle", icon="PANEL_TOGGLE_MAKE")
        elif active_item.item_type == 'PANEL':
            layout.operator("node.interface_item_unlink_panel_toggle", icon="PANEL_TOGGLE_UNLINK")

# BFA - menu
class NODE_PT_node_tree_interface_new_input(Panel):
    '''Add a new item to the interface list'''
    bl_space_type = 'NODE_EDITOR'
    bl_region_type = 'HEADER'
    bl_label = "New Item"
    bl_ui_units_x = 7

    def draw(self, context):
        layout = self.layout
        layout.label(text="Add New Item")

        layout.operator('node.interface_item_new_input', text='Input ', icon='GROUPINPUT').item_type='INPUT'
        layout.operator('node.interface_item_new_output', text='Output', icon='GROUPOUTPUT').item_type='OUTPUT'
        layout.operator('node.interface_item_new_panel', text='Panel', icon='MENU_PANEL').item_type='PANEL'
        layout.operator('node.interface_item_new_panel_toggle', text='Panel Toggle', icon='CHECKBOX_HLT')

# BFA - menu
class NODE_PT_node_tree_interface(Panel):
    bl_space_type = 'NODE_EDITOR'
    bl_region_type = 'UI'
    bl_category = "Group"
    bl_label = "Group Sockets"

    @classmethod
    def poll(cls, context):
        snode = context.space_data
        if snode is None:
            return False
        tree = snode.edit_tree
        if tree is None:
            return False
        if tree.is_embedded_data:
            return False
        if not tree.bl_use_group_interface:
            return False
        return True

    def draw(self, context):
        layout = self.layout
        snode = context.space_data
        tree = snode.edit_tree

        split = layout.row()

        split.template_node_tree_interface(tree.interface)

        ops_col = split.column(align=True)
        ops_col.alignment = 'RIGHT'
        #ops_col.operator_menu_enum("node.interface_item_new", "item_type", icon='ADD', text="") # bfa - keep as reminder. Blender might add more content!
        ops_col.popover(panel="NODE_PT_node_tree_interface_new_input", text="", icon='ADD')

        ops_col.separator()
        ops_col.operator("node.interface_item_duplicate", text='', icon='DUPLICATE')
        ops_col.operator("node.interface_item_remove", icon='REMOVE', text="")

        ops_col.separator()
        ops_col.menu("NODE_MT_node_tree_interface_context_menu", text="")
        ops_col.separator()

        ops_col.operator("node.interface_item_move", icon='TRIA_UP', text="").direction = "UP" # BFA operator for GUI buttons to re-order
        ops_col.operator("node.interface_item_move", icon='TRIA_DOWN', text="").direction = "DOWN" # BFA operator for GUI buttons to re-order

        active_item = tree.interface.active
        if active_item is not None:
            layout.use_property_split = True
            layout.use_property_decorate = False

            if active_item.item_type == 'SOCKET':
                layout.prop(active_item, "socket_type", text="Type")
                layout.prop(active_item, "description")
                # Display descriptions only for Geometry Nodes, since it's only used in the modifier panel.
                if tree.type == 'GEOMETRY':
                    field_socket_types = {
                        "NodeSocketInt",
                        "NodeSocketColor",
                        "NodeSocketVector",
                        "NodeSocketBool",
                        "NodeSocketFloat",
                    }
                    if active_item.socket_type in field_socket_types:
                        if 'OUTPUT' in active_item.in_out:
                            layout.prop(active_item, "attribute_domain")
                        layout.prop(active_item, "default_attribute_name")
                if hasattr(active_item, "draw"):
                    active_item_col = layout.column()
                    active_item_col.use_property_split = True
                    active_item.draw(context, active_item_col)

            if active_item.item_type == 'PANEL':
                layout.prop(active_item, "description")

                layout.use_property_split = False
                layout.prop(active_item, "default_closed", text="Closed by Default")

# BFA - menu
class NODE_PT_node_tree_interface_panel_toggle(Panel):
    bl_space_type = 'NODE_EDITOR'
    bl_region_type = 'UI'
    bl_category = "Group"
    bl_parent_id = "NODE_PT_node_tree_interface"
    bl_label = "Panel Toggle"

    @classmethod
    def poll(cls, context):
        snode = context.space_data
        if snode is None:
            return False
        tree = snode.edit_tree
        if tree is None:
            return False
        active_item = tree.interface.active
        if not active_item or active_item.item_type != 'PANEL':
            return False
        if not active_item.interface_items:
            return False
        first_item = active_item.interface_items[0]
        return getattr(first_item, "is_panel_toggle", False)

    def draw(self, context):
        layout = self.layout
        snode = context.space_data
        tree = snode.edit_tree

        active_item = tree.interface.active
        panel_toggle_item = active_item.interface_items[0]

        layout.use_property_split = False # BFA - float left
        layout.use_property_decorate = False

        # BFA - float left
        row = layout.row(align=False)
        row.prop(panel_toggle_item, "default_value", text="Default")
        row = layout.row(align=False)
        row.prop(panel_toggle_item, "hide_in_modifier")
        row = layout.row(align=False)
        row.prop(panel_toggle_item, "force_non_field")

        layout.use_property_split = False


class NODE_PT_node_tree_properties(Panel):
    bl_space_type = 'NODE_EDITOR'
    bl_region_type = 'UI'
    bl_category = "Group"
    bl_label = "Group Properties" # BFA
    bl_order = 0

    @classmethod
    def poll(cls, context):
        snode = context.space_data
        if snode is None:
            return False
        group = snode.edit_tree
        if group is None:
            return False
        if group.is_embedded_data:
            return False
        return True

    def draw(self, context):
        layout = self.layout
        snode = context.space_data
        group = snode.edit_tree
        layout.use_property_split = False
        layout.use_property_decorate = False

        layout.prop(group, "name", text="Name")

        if group.asset_data:
            layout.prop(group.asset_data, "description", text="Description")
        else:
            layout.prop(group, "description", text="Description")

        if not group.bl_use_group_interface:
            return

        layout.prop(group, "color_tag")
        row = layout.row(align=True)
        row.prop(group, "default_group_node_width", text="Node Width")
        row.operator("node.default_group_width_set", text="", icon='NODE')

        if group.bl_idname == "GeometryNodeTree":
            row = layout.row()
            row.active = group.is_modifier
            row.prop(group, "show_modifier_manage_panel")

            header, body = layout.panel("group_usage")
            header.label(text="Usage")
            if body:
                col = body.column(align=True)
                col.prop(group, "is_modifier")
                col.prop(group, "is_tool")


class NODE_PT_node_tree_animation(Panel):
    bl_space_type = 'NODE_EDITOR'
    bl_region_type = 'UI'
    bl_category = "Group"
    bl_label = "Animation"
    bl_options = {'DEFAULT_CLOSED'}
    bl_order = 20

    @classmethod
    def poll(cls, context):
        snode = context.space_data
        if snode is None:
            return False
        group = snode.edit_tree
        if group is None:
            return False
        if group.is_embedded_data:
            return False
        return True

    def draw(self, context):
        layout = self.layout
        layout.use_property_split = True
        layout.use_property_decorate = False

        snode = context.space_data
        group = snode.edit_tree

        col = layout.column(align=True)
        anim.draw_action_and_slot_selector_for_id(col, group)


# Grease Pencil properties
class NODE_PT_annotation(AnnotationDataPanel, Panel):
    bl_space_type = 'NODE_EDITOR'
    bl_region_type = 'UI'
    bl_category = "View"
    bl_options = {'DEFAULT_CLOSED'}

    # NOTE: this is just a wrapper around the generic GP Panel

    @classmethod
    def poll(cls, context):
        snode = context.space_data
        return snode is not None and snode.node_tree is not None


# Adapt properties editor panel to display in node editor. We have to
# copy the class rather than inherit due to the way bpy registration works.
def node_panel(cls):
    node_cls_dict = cls.__dict__.copy()

    # Needed for re-registration.
    node_cls_dict.pop("bl_rna", None)

    node_cls = type('NODE_' + cls.__name__, cls.__bases__, node_cls_dict)

    node_cls.bl_space_type = 'NODE_EDITOR'
    node_cls.bl_region_type = 'UI'
    node_cls.bl_category = "Options"
    if hasattr(node_cls, "bl_parent_id"):
        node_cls.bl_parent_id = "NODE_" + node_cls.bl_parent_id

    return node_cls


# BFA - asset shelf
class NodeAssetShelf:
    bl_space_type = 'NODE_EDITOR'
    bl_options = {'STORE_ENABLED_CATALOGS_IN_PREFERENCES'}

    @classmethod
    def asset_type_poll(cls, asset, type, strict_tags):
        """Shared method for asset shelf
        strict_tags: Needed tags on asset to share between different files asset shelf
        type: node tree type defined in rna (COMPOSITING, SHADER, GEOMETRY)
        """
        tree_type = bpy.types.NodeTree.bl_rna.properties["type"].enum_items[type]
        # If it is a local asset then it can display on the asset shelf without a tag
        # use [""] to make it behave like original
        if asset.id_type == 'NODETREE' and (asset.local_id is not None or "" in strict_tags):
            return asset.metadata.get("type") == tree_type.value
        else:
            return any([tag in asset.metadata.tags for tag in strict_tags])


class NODE_AST_geometry_node_groups(NodeAssetShelf, bpy.types.AssetShelf):
    bl_region_type = 'UI'
    bl_options = {'DEFAULT_VISIBLE'}

    @classmethod
    def poll(cls, context):
        return context.space_data.tree_type == 'GeometryNodeTree'

    @classmethod
    def asset_poll(cls, asset):
        # Guided Curves and Hair for Blender Hair asset
        return cls.asset_type_poll(asset, 'GEOMETRY', ["Guided Curves", "Hair", "Geometry Nodes"])


class NODE_AST_shader_node_groups(NodeAssetShelf, bpy.types.AssetShelf):
    bl_region_type = 'UI'
    bl_options = {'DEFAULT_VISIBLE'}

    @classmethod
    def poll(cls, context):
        return context.space_data.tree_type == 'ShaderNodeTree'

    @classmethod
    def asset_poll(cls, asset):
        return cls.asset_type_poll(asset, 'SHADER', ["Shader"])


# bfa add NodeAssetShelf, use asset_type_poll
class NODE_AST_compositor(NodeAssetShelf, bpy.types.AssetShelf):
    bl_region_type = 'UI'
    bl_options = {'DEFAULT_VISIBLE'}

    @classmethod
    def poll(cls, context):
        return context.space_data.tree_type == 'CompositorNodeTree'

    @classmethod
    def asset_poll(cls, asset):
        return cls.asset_type_poll(asset, 'COMPOSITING', ["Compositor"])


classes = (
    NODE_HT_header,
    NODE_MT_editor_menus,
    NODE_MT_add,
    NODE_MT_pie_menus,  # BFA - Menu
    NODE_MT_viewer, # BFA - Menu
    NODE_MT_swap,
    NODE_MT_select,
    NODE_MT_select_legacy,  # BFA - Menu
    NODE_MT_node_group_separate,  # BFA - Menu
    NODE_MT_node,
    NODE_MT_node_group, # BFA - Menu
    NODE_MT_node_links, # BFA - Menu
    NODE_MT_node_color_context_menu,
    NODE_MT_context_menu_show_hide_menu,
    NODE_MT_context_menu_select_menu,
    NODE_MT_context_menu,
    NODE_MT_view,
    NODE_MT_view_pie,
    NODE_MT_view_annotations,  # BFA - Menu
    NODE_PT_material_slots,
    NODE_PT_geometry_node_tool_object_types,
    NODE_PT_geometry_node_tool_mode,
    NODE_PT_geometry_node_tool_options,
    NODE_PT_node_color_presets,
    NODE_PT_node_tree_properties,
    NODE_MT_node_tree_interface_context_menu,
    NODE_PT_node_tree_interface_new_input,  # BFA - Menu
    NODE_PT_node_tree_interface,
    NODE_PT_node_tree_interface_panel_toggle,
    NODE_PT_node_tree_animation,
    NODE_PT_active_node_generic,
    NODE_PT_active_node_color,
    NODE_PT_texture_mapping,
    NODE_PT_active_tool,
    NODE_PT_backdrop,
    NODE_PT_quality,
    NODE_PT_annotation,
    NODE_PT_overlay,
    NODE_PT_active_node_properties,
    NODE_PT_active_node_custom_properties,
    NODE_PT_gizmo_display,
    NODE_AST_compositor,

    node_panel(EEVEE_MATERIAL_PT_settings),
    node_panel(EEVEE_MATERIAL_PT_settings_surface),
    node_panel(EEVEE_MATERIAL_PT_settings_volume),
    node_panel(MATERIAL_PT_viewport),
    node_panel(WORLD_PT_viewport_display),
    node_panel(DATA_PT_light),
    node_panel(DATA_PT_EEVEE_light),

    #bfa - toggles
    NODE_OT_switch_editors_to_compositor,
    NODE_OT_switch_editors_to_geometry,
    NODE_OT_switch_editors_to_shadereditor,
    NODE_OT_switch_editors_in_compositor,
    NODE_OT_switch_editors_in_geometry,
    NODE_OT_switch_editors_in_shadereditor,
    #bfa - assetshelf
    NODE_AST_geometry_node_groups,
    NODE_AST_shader_node_groups
)


if __name__ == "__main__":  # only for live edit.
    from bpy.utils import register_class
    for cls in classes:
        register_class(cls)<|MERGE_RESOLUTION|>--- conflicted
+++ resolved
@@ -688,16 +688,10 @@
         layout.operator("node.delete_reconnect", icon = "DELETE")
 
         layout.separator()
-<<<<<<< HEAD
-=======
-        layout.operator("node.join", text="Join in New Frame")
-        layout.operator("node.detach", text="Remove from Frame")
+        layout.operator("node.join", text="Join in New Frame", icon = "JOIN")
+        layout.operator("node.detach", text="Remove from Frame", icon = "DELETE")
         layout.operator("node.join_nodes", text="Join Group Inputs")
         layout.operator("node.join_named")
->>>>>>> f2f84ef6
-
-        layout.operator("node.join", text="Join in New Frame", icon = "JOIN")
-        layout.operator("node.detach", text="Remove from Frame", icon = "DELETE")
         layout.operator("node.parent_set", text = "Frame Make Parent", icon = "PARENT_SET")
 
         layout.separator() #BFA - exposed context menu operator to header
