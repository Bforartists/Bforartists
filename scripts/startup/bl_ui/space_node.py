# SPDX-License-Identifier: GPL-2.0-or-later
import bpy
from bpy.types import Header, Menu, Panel
from bpy.app.translations import (
    pgettext_iface as iface_,
    contexts as i18n_contexts,
)
from bl_ui.utils import PresetPanel
from bl_ui.properties_grease_pencil_common import (
    AnnotationDataPanel,
)
from bl_ui.space_toolsystem_common import (
    ToolActivePanelHelper,
)
from bl_ui.properties_material import (
    EEVEE_MATERIAL_PT_settings,
    MATERIAL_PT_viewport
)
from bl_ui.properties_world import (
    WORLD_PT_viewport_display
)
from bl_ui.properties_data_light import (
    DATA_PT_light,
    DATA_PT_EEVEE_light,
)


################################ Switch between the editors ##########################################

class NODE_OT_switch_editors_to_compositor(bpy.types.Operator):
    """Switch to the Comppositor Editor"""      # blender will use this as a tooltip for menu items and buttons.
    bl_idname = "wm.switch_editor_to_compositor"        # unique identifier for buttons and menu items to reference.
    # display name in the interface.
    bl_label = "Switch to Compositor Editor"
    bl_options = {'REGISTER', 'UNDO'}  # enable undo for the operator.

    # execute() is called by blender when running the operator.
    def execute(self, context):
        bpy.ops.wm.context_set_enum(
            data_path="area.ui_type", value="CompositorNodeTree")
        return {'FINISHED'}


class NODE_OT_switch_editors_to_geometry(bpy.types.Operator):
    """Switch to the Geometry Node Editor"""      # blender will use this as a tooltip for menu items and buttons.
    bl_idname = "wm.switch_editor_to_geometry"        # unique identifier for buttons and menu items to reference.
    # display name in the interface.
    bl_label = "Switch to Geometry Node Editor"
    bl_options = {'REGISTER', 'UNDO'}  # enable undo for the operator.

    # execute() is called by blender when running the operator.
    def execute(self, context):
        bpy.ops.wm.context_set_enum(
            data_path="area.ui_type", value="GeometryNodeTree")
        return {'FINISHED'}


class NODE_OT_switch_editors_to_shadereditor(bpy.types.Operator):
    """Switch to the Shader Editor"""      # blender will use this as a tooltip for menu items and buttons.
    bl_idname = "wm.switch_editor_to_shadereditor"        # unique identifier for buttons and menu items to reference.
    # display name in the interface.
    bl_label = "Switch to Shader Editor"
    bl_options = {'REGISTER', 'UNDO'}  # enable undo for the operator.

    # execute() is called by blender when running the operator.
    def execute(self, context):
        bpy.ops.wm.context_set_enum(
            data_path="area.ui_type", value="ShaderNodeTree")
        return {'FINISHED'}


# The blank buttons, we don't want to switch to the editor in which we are already.


class NODE_OT_switch_editors_in_compositor(bpy.types.Operator):
    """Compositor Editor"""      # blender will use this as a tooltip for menu items and buttons.
    bl_idname = "wm.switch_editor_in_compositor"        # unique identifier for buttons and menu items to reference.
    # display name in the interface.
    bl_label = "You are in Compositor Editor"
    bl_options = {'REGISTER', 'UNDO'}  # enable undo for the operator.

    # execute() is called by blender when running the operator.
    def execute(self, context):
        return {'FINISHED'}


class NODE_OT_switch_editors_in_geometry(bpy.types.Operator):
    """Geometry Node Editor"""      # blender will use this as a tooltip for menu items and buttons.
    bl_idname = "wm.switch_editor_in_geometry"        # unique identifier for buttons and menu items to reference.
    # display name in the interface.
    bl_label = "You are in Geometry Node Editor"
    bl_options = {'REGISTER', 'UNDO'}  # enable undo for the operator.

    # execute() is called by blender when running the operator.
    def execute(self, context):
        return {'FINISHED'}


class NODE_OT_switch_editors_in_shadereditor(bpy.types.Operator):
    """Shader Editor"""      # blender will use this as a tooltip for menu items and buttons.
    bl_idname = "wm.switch_editor_in_shadereditor"        # unique identifier for buttons and menu items to reference.
    # display name in the interface.
    bl_label = "You are in Shader Editor"
    bl_options = {'REGISTER', 'UNDO'}  # enable undo for the operator.

    # execute() is called by blender when running the operator.
    def execute(self, context):
        return {'FINISHED'}


############################# END ##################################


class NODE_HT_header(Header):
    bl_space_type = 'NODE_EDITOR'

    def draw(self, context):
        layout = self.layout

        scene = context.scene
        snode = context.space_data
        overlay = snode.overlay
        snode_id = snode.id
        id_from = snode.id_from
        tool_settings = context.tool_settings
        is_compositor = snode.tree_type == 'CompositorNodeTree'
        not_group = (len(snode.path) > 1) # bfa - don't show up arrow if at top level.

        ALL_MT_editormenu.draw_hidden(context, layout) # bfa - show hide the editormenu

        # Now expanded via the `ui_type`.
        # layout.prop(snode, "tree_type", text="")

        if snode.tree_type == 'ShaderNodeTree':
            row = layout.row(align = True)
            row.operator("wm.switch_editor_to_compositor", text="", icon='NODE_COMPOSITING')
            row.operator("wm.switch_editor_to_geometry", text="", icon='GEOMETRY_NODES')
            row.operator("wm.switch_editor_in_shadereditor", text="", icon='SHADER_ACTIVE')

            layout.prop(snode, "shader_type", text="")

            ob = context.object
            if snode.shader_type == 'OBJECT' and ob:
                ob_type = ob.type

                NODE_MT_editor_menus.draw_collapsible(context, layout)
<<<<<<< HEAD
				## BFA - moved below to a different solution
                # No shader nodes for Eevee lights
                #if snode_id and not (context.engine == 'BLENDER_EEVEE' and ob_type == 'LIGHT'):
                #    row = layout.row()
                #    row.prop(snode_id, "use_nodes")
				#
                #layout.separator_spacer()
=======

>>>>>>> 80189828
                types_that_support_material = {'MESH', 'CURVE', 'SURFACE', 'FONT', 'META',
                                               'GPENCIL', 'VOLUME', 'CURVES', 'POINTCLOUD'}
                # disable material slot buttons when pinned, cannot find correct slot within id_from (#36589)
                # disable also when the selected object does not support materials
                has_material_slots = not snode.pin and ob_type in types_that_support_material

                if ob_type != 'LIGHT':
                    row = layout.row()
                    row.enabled = has_material_slots
                    row.ui_units_x = 4
                    row.popover(panel="NODE_PT_material_slots")

                row = layout.row()
                row.enabled = has_material_slots

                # Show material.new when no active ID/slot exists
                if not id_from and ob_type in types_that_support_material:
                    row.template_ID(ob, "active_material", new="material.new")
                # Material ID, but not for Lights
                if id_from and ob_type != 'LIGHT':
                    row.template_ID(id_from, "active_material", new="material.new")

            if snode.shader_type == 'WORLD':
                NODE_MT_editor_menus.draw_collapsible(context, layout)
<<<<<<< HEAD
				## BFA - moved below to a different solution
                #if snode_id:
                #    row = layout.row()
                #    row.prop(snode_id, "use_nodes")
				#
                #layout.separator_spacer()
=======

>>>>>>> 80189828
                row = layout.row()
                row.enabled = not snode.pin
                row.template_ID(scene, "world", new="world.new")

            if snode.shader_type == 'LINESTYLE':
                view_layer = context.view_layer
                lineset = view_layer.freestyle_settings.linesets.active

                if lineset is not None:
                    NODE_MT_editor_menus.draw_collapsible(context, layout)
<<<<<<< HEAD
					## BFA - moved below to a different solution
                    #if snode_id:
                    #    row = layout.row()
                    #    row.prop(snode_id, "use_nodes")
					#
                    #layout.separator_spacer()
=======
>>>>>>> 80189828

                    row = layout.row()
                    row.enabled = not snode.pin
                    row.template_ID(lineset, "linestyle", new="scene.freestyle_linestyle_new")

        elif snode.tree_type == 'TextureNodeTree':
            layout.prop(snode, "texture_type", text="")

            NODE_MT_editor_menus.draw_collapsible(context, layout)
<<<<<<< HEAD
			## BFA - moved below to a different solution
            #if snode_id:
            #    layout.prop(snode_id, "use_nodes")
			#
            #layout.separator_spacer()
=======

>>>>>>> 80189828
            if id_from:
                if snode.texture_type == 'BRUSH':
                    layout.template_ID(id_from, "texture", new="texture.new")
                else:
                    layout.template_ID(id_from, "active_texture", new="texture.new")

        elif snode.tree_type == 'CompositorNodeTree':

            row = layout.row(align = True)
            row.operator("wm.switch_editor_in_compositor", text="", icon='NODE_COMPOSITING_ACTIVE')
            row.operator("wm.switch_editor_to_geometry", text="", icon='GEOMETRY_NODES')
            row.operator("wm.switch_editor_to_shadereditor", text="", icon='NODE_MATERIAL')

            NODE_MT_editor_menus.draw_collapsible(context, layout)

        elif snode.tree_type == 'GeometryNodeTree':

            row = layout.row(align = True)
            row.operator("wm.switch_editor_to_compositor", text="", icon='NODE_COMPOSITING')
            row.operator("wm.switch_editor_in_geometry", text="", icon='GEOMETRY_NODES_ACTIVE')
            row.operator("wm.switch_editor_to_shadereditor", text="", icon='NODE_MATERIAL')

            NODE_MT_editor_menus.draw_collapsible(context, layout)
            layout.separator_spacer()

            ob = context.object

            row = layout.row()
            if snode.pin:
                row.enabled = False
                row.template_ID(snode, "node_tree", new="node.new_geometry_node_group_assign")
            elif ob:
                active_modifier = ob.modifiers.active
                if active_modifier and active_modifier.type == 'NODES':
                    if active_modifier.node_group:
                        row.template_ID(active_modifier, "node_group", new="object.geometry_node_tree_copy_assign")
                    else:
                        row.template_ID(active_modifier, "node_group", new="node.new_geometry_node_group_assign")
                else:
                    row.template_ID(snode, "node_tree", new="node.new_geometry_nodes_modifier")

        else:
            # Custom node tree is edited as independent ID block
            NODE_MT_editor_menus.draw_collapsible(context, layout)

            layout.template_ID(snode, "node_tree", new="node.new_node_tree")

        #################### options at the right ###################################

        layout.separator_spacer()

        # Put pin on the right for Compositing
        if is_compositor:
            layout.prop(snode, "pin", text="", emboss=False)

<<<<<<< HEAD
        # -------------------- BFA - use nodes ---------------------------
=======
        # -------------------- use nodes ---------------------------
>>>>>>> 80189828

        if snode.tree_type == 'ShaderNodeTree':

            if snode.shader_type == 'OBJECT' and ob:

                # No shader nodes for Eevee lights
                if snode_id and not (context.engine == 'BLENDER_EEVEE' and ob_type == 'LIGHT'):
                    row = layout.row()
                    row.prop(snode_id, "use_nodes")

            if snode.shader_type == 'WORLD':

                if snode_id:
                    row = layout.row()
                    row.prop(snode_id, "use_nodes")

            if snode.shader_type == 'LINESTYLE':

                if lineset is not None:

                    if snode_id:
                        row = layout.row()
                        row.prop(snode_id, "use_nodes")


        elif snode.tree_type == 'TextureNodeTree':

            if snode_id:
                layout.prop(snode_id, "use_nodes")


        elif snode.tree_type == 'CompositorNodeTree':

            if snode_id:
                layout.prop(snode_id, "use_nodes")


        # ----------------- rest of the options


        # Put pin next to ID block
        if not is_compositor:
            layout.prop(snode, "pin", text="", emboss=False)
<<<<<<< HEAD
        
        # bfa - don't show up arrow if at top level.
        if not_group:
            layout.operator("node.tree_path_parent", text="", icon='FILE_PARENT')
        else:
            pass
=======

        layout.operator("node.tree_path_parent", text="", icon='FILE_PARENT')
>>>>>>> 80189828

        # Backdrop
        if is_compositor:
            row = layout.row(align=True)
            row.prop(snode, "show_backdrop", toggle=True)
            sub = row.row(align=True)
            if snode.show_backdrop:
                sub.operator("node.backimage_move", text="", icon ='TRANSFORM_MOVE')
                sub.operator("node.backimage_zoom", text="", icon = "ZOOM_IN").factor = 1.2
                sub.operator("node.backimage_zoom", text="", icon = "ZOOM_OUT").factor = 1.0 / 1.2
                sub.operator("node.backimage_fit", text="", icon = "VIEW_FIT")
                sub.separator()
                sub.prop(snode, "backdrop_channels", icon_only=True, text="", expand=True)

        # Snap
        row = layout.row(align=True)
        row.prop(tool_settings, "use_snap_node", text="")
        if tool_settings.use_snap:
            row.prop(tool_settings, "snap_node_element", icon_only=True)
            if tool_settings.snap_node_element != 'GRID':
                row.prop(tool_settings, "snap_target", text="")

        # Overlay toggle & popover
        row = layout.row(align=True)
        row.prop(overlay, "show_overlays", icon='OVERLAY', text="")
        sub = row.row(align=True)
        sub.active = overlay.show_overlays
        sub.popover(panel="NODE_PT_overlay", text="")

# bfa - show hide the editormenu
class ALL_MT_editormenu(Menu):
    bl_label = ""

    def draw(self, context):
        self.draw_menus(self.layout, context)

    @staticmethod
    def draw_menus(layout, context):

        row = layout.row(align=True)
        row.template_header() # editor type menus

class NODE_MT_editor_menus(Menu):
    bl_idname = "NODE_MT_editor_menus"
    bl_label = ""

    def draw(self, _context):
        layout = self.layout

        layout.menu("SCREEN_MT_user_menu", text = "Quick") # Quick favourites menu
        layout.menu("NODE_MT_view")
        layout.menu("NODE_MT_select")
        layout.menu("NODE_MT_add")
        layout.menu("NODE_MT_node")


class NODE_MT_add(bpy.types.Menu):
    bl_space_type = 'NODE_EDITOR'
    bl_label = "Add"
    bl_translation_context = i18n_contexts.operator_default

    def draw(self, context):
        import nodeitems_utils

        layout = self.layout
        layout.operator_context = 'INVOKE_REGION_WIN'

        snode = context.space_data
        if snode.tree_type == 'GeometryNodeTree':
            props = layout.operator("node.add_search", text="Search...", icon='VIEWZOOM')
            layout.separator()
            layout.menu_contents("NODE_MT_geometry_node_add_all")
        elif nodeitems_utils.has_node_categories(context):
            props = layout.operator("node.add_search", text="Search...", icon='VIEWZOOM')
            props.use_transform = True

            layout.separator()

            # actual node submenus are defined by draw functions from node categories
            nodeitems_utils.draw_node_categories_menu(self, context)


class NODE_MT_pie_menus(Menu):
    bl_label = "Pie Menus"

    def draw(self, context):
        layout = self.layout

        space = context.space_data

        layout.operator("wm.call_menu_pie", text = "View", icon = "MENU_PANEL").name = 'NODE_MT_view_pie'


class NODE_MT_view(Menu):
    bl_label = "View"

    def draw(self, context):
        layout = self.layout

        snode = context.space_data

        preferences = context.preferences
        addon_prefs = preferences.addons["bforartists_toolbar_settings"].preferences

        layout.prop(snode, "show_region_toolbar")
        layout.prop(snode, "show_region_ui")
        layout.prop(addon_prefs, "node_show_toolshelf_tabs")

        layout.separator()

        sub = layout.column()
        sub.operator_context = 'EXEC_REGION_WIN'
        sub.operator("view2d.zoom_in", icon = "ZOOM_IN")
        sub.operator("view2d.zoom_out", icon = "ZOOM_OUT")
<<<<<<< HEAD
=======

        layout.operator("view2d.zoom_border", icon = "ZOOM_BORDER")
>>>>>>> 80189828

        layout.operator("view2d.zoom_border", icon = "ZOOM_BORDER")

        layout.separator()
		
        layout.operator_context = 'INVOKE_REGION_WIN'
<<<<<<< HEAD
        
        layout.operator("node.view_selected")
        layout.operator("node.view_all")
=======
        layout.operator("node.view_selected", icon='VIEW_SELECTED')
        layout.operator("node.view_all", icon = "VIEWALL" )
>>>>>>> 80189828

        if context.space_data.show_backdrop:

            layout.separator()

            layout.operator("node.viewer_border", text = "Set Viewer Region", icon = "RENDERBORDER")
            layout.operator("node.clear_viewer_border", text = "Clear Viewer Region", icon = "RENDERBORDER_CLEAR")

        layout.separator()

        layout.menu("NODE_MT_pie_menus")
        layout.menu("INFO_MT_area")


class NODE_MT_select(Menu):
    bl_label = "Select"

    def draw(self, _context):
        layout = self.layout

        layout.menu("NODE_MT_select_legacy")
        layout.operator_menu_enum("node.select_lasso", "mode")

        layout.separator()

        layout.operator("node.select_all",text = "All", icon = 'SELECT_ALL').action = 'SELECT'
        layout.operator("node.select_all", text="None", icon='SELECT_NONE').action = 'DESELECT'
        layout.operator("node.select_all", text="Invert", icon='INVERSE').action = 'INVERT'

        layout.separator()

        layout.operator("node.select_linked_from", text = "Linked From", icon = "LINKED")
        layout.operator("node.select_linked_to", text = "Linked To", icon = "LINKED")

        layout.separator()

        layout.operator("node.select_grouped", text = "Grouped Extend", icon = "GROUP").extend = True
        layout.operator("node.select_grouped", text = "Grouped", icon = "GROUP").extend = False
        layout.operator("node.select_same_type_step", text="Activate Same Type Previous", icon = "PREVIOUSACTIVE").prev = True
        layout.operator("node.select_same_type_step", text="Activate Same Type Next", icon = "NEXTACTIVE").prev = False

        layout.separator()

        layout.operator("node.find_node", icon='VIEWZOOM')


class NODE_MT_select_legacy(Menu):
    bl_label = "Legacy"

    def draw(self, _context):
        layout = self.layout

        layout.operator("node.select_box", icon = "BORDER_RECT").tweak = False
        layout.operator("node.select_circle", icon = "CIRCLE_SELECT")

class NODE_MT_node_group_separate(Menu):
    bl_label = "Separate"

    def draw(self, context):
        layout = self.layout

        layout.operator("node.group_separate", text = "Copy", icon = "SEPARATE_COPY").type = 'COPY'
        layout.operator("node.group_separate", text = "Move", icon = "SEPARATE").type = 'MOVE'


class NODE_MT_node(Menu):
    bl_label = "Node"

    def draw(self, context):
        layout = self.layout
        snode = context.space_data
        is_compositor = snode.tree_type == 'CompositorNodeTree'

        myvar = layout.operator("transform.translate", icon = "TRANSFORM_MOVE")
        myvar.release_confirm = True
        layout.operator("transform.rotate", icon = "TRANSFORM_ROTATE")
        layout.operator("transform.resize",  icon = "TRANSFORM_SCALE")
<<<<<<< HEAD

        layout.separator()
        layout.operator("node.clipboard_copy", text="Copy", icon='COPYDOWN')
        row = layout.row()
        row.operator_context = 'EXEC_DEFAULT'
        layout.operator("node.clipboard_paste", text="Paste", icon='PASTEDOWN')

        layout.separator()

        layout.operator_context = 'INVOKE_REGION_WIN'
        layout.operator("node.duplicate_move_keep_inputs", text = "Duplicate Keep Input", icon = "DUPLICATE")
        layout.operator("node.duplicate_move", icon = "DUPLICATE")
        layout.operator("node.duplicate_move_linked", icon = "DUPLICATE")
        layout.operator("node.delete", icon = "DELETE")
        layout.operator("node.delete_reconnect", icon = "DELETE")

        layout.separator()

        layout.operator("node.join", text="Join in New Frame", icon = "JOIN")
        layout.operator("node.detach", text="Remove from Frame", icon = "DELETE")
        layout.operator("node.parent_set", text = "Frame Make Parent", icon = "PARENT_SET")

        layout.separator() #BFA - exposed context menu operator to header

        props = layout.operator("wm.call_panel", text="Rename...", icon = "RENAME") 
        props.name = "TOPBAR_PT_name" 
        props.keep_open = False 
=======

        layout.separator()
        layout.operator("node.clipboard_copy", text="Copy", icon='COPYDOWN')
        row = layout.row()
        row.operator_context = 'EXEC_DEFAULT'
        layout.operator("node.clipboard_paste", text="Paste", icon='PASTEDOWN')

        layout.separator()

        layout.operator_context = 'INVOKE_REGION_WIN'
        layout.operator("node.duplicate_move_keep_inputs", text = "Duplicate Keep Input", icon = "DUPLICATE")
        layout.operator("node.duplicate_move", icon = "DUPLICATE")
        layout.operator("node.duplicate_move_linked", icon = "DUPLICATE")
        layout.operator("node.delete", icon = "DELETE")
        layout.operator("node.delete_reconnect", icon = "DELETE")

        layout.separator()

        layout.operator("node.join", text="Join in New Frame", icon = "JOIN")
        layout.operator("node.detach", text="Remove from Frame", icon = "DELETE")
        layout.operator("node.parent_set", text = "Frame Make Parent", icon = "PARENT_SET")

        layout.separator() #BFA - exposed context menu operator to header

        props = layout.operator("wm.call_panel", text="Rename...", icon = "RENAME") 
        props.name = "TOPBAR_PT_name" 
        props.keep_open = False 

        layout.separator()

        layout.menu("NODE_MT_node_links")
>>>>>>> 80189828

        layout.separator()
		## BFA - set to sub-menu
        layout.menu("NODE_MT_node_links")

<<<<<<< HEAD
        layout.separator()
		## BFA - set to sub-menu
=======
>>>>>>> 80189828
        layout.menu("NODE_MT_node_group_separate")

        layout.separator()
		## BFA - set majority to sub-menu
        layout.menu("NODE_MT_context_menu_show_hide_menu")

<<<<<<< HEAD
        if is_compositor:

=======
        layout.menu("NODE_MT_context_menu_show_hide_menu")

        if is_compositor:

>>>>>>> 80189828
            layout.separator()

            layout.operator("node.read_viewlayers", icon = "RENDERLAYERS")
            layout.operator("node.render_changed", icon = "RENDERLAYERS")


class NODE_MT_node_links(Menu):
    bl_label = "Links"

    def draw(self, _context):
        layout = self.layout

        layout.operator("node.link_make", icon = "LINK_DATA").replace = False
        layout.operator("node.link_make", text="Make and Replace Links", icon = "LINK_REPLACE").replace = True
        layout.operator("node.links_cut", text="Cut Links", icon = "CUT_LINKS")
        layout.operator("node.links_detach", icon = "DETACH_LINKS")
        layout.operator("node.move_detach_links", text = "Detach Links Move", icon = "DETACH_LINKS_MOVE")
        layout.operator("node.links_mute", icon = "MUTE_IPO_ON")


class NODE_MT_context_menu_show_hide_menu(Menu):
    bl_label = "Show/Hide"

    def draw(self, context):
        layout = self.layout
        snode = context.space_data
        is_compositor = snode.tree_type == 'CompositorNodeTree'

        layout.operator("node.hide_toggle", icon = "HIDE_ON")
        layout.operator("node.mute_toggle", icon = "TOGGLE_NODE_MUTE")

        # Node previews are only available in the Compositor.
        if is_compositor:
            layout.operator("node.preview_toggle", icon = "TOGGLE_NODE_PREVIEW")

        layout.separator()

        layout.operator("node.hide_socket_toggle", icon = "HIDE_OFF")
        layout.operator("node.options_toggle", icon = "TOGGLE_NODE_OPTIONS")
        layout.operator("node.collapse_hide_unused_toggle", icon = "HIDE_UNSELECTED")


class NODE_MT_view_pie(Menu):
    bl_label = "View"

    def draw(self, _context):
        layout = self.layout

        pie = layout.menu_pie()
        pie.operator("node.view_all")
        pie.operator("node.view_selected", icon='ZOOM_SELECTED')


class NODE_PT_active_tool(ToolActivePanelHelper, Panel):
    bl_space_type = 'NODE_EDITOR'
    bl_region_type = 'UI'
    bl_category = "Tool"


class NODE_PT_material_slots(Panel):
    bl_space_type = 'NODE_EDITOR'
    bl_region_type = 'HEADER'
    bl_label = "Slot"
    bl_ui_units_x = 12

    def draw_header(self, context):
        ob = context.object
        self.bl_label = (
            iface_("Slot %d") % (ob.active_material_index + 1) if ob.material_slots else
            iface_("Slot")
        )

    # Duplicate part of 'EEVEE_MATERIAL_PT_context_material'.
    def draw(self, context):
        layout = self.layout
        row = layout.row()
        col = row.column()

        ob = context.object
        col.template_list("MATERIAL_UL_matslots", "", ob, "material_slots", ob, "active_material_index")

        col = row.column(align=True)
        col.operator("object.material_slot_add", icon='ADD', text="")
        col.operator("object.material_slot_remove", icon='REMOVE', text="")

        col.separator()

        col.menu("MATERIAL_MT_context_menu", icon='DOWNARROW_HLT', text="")

        if len(ob.material_slots) > 1:
            col.separator()

            col.operator("object.material_slot_move", icon='TRIA_UP', text="").direction = 'UP'
            col.operator("object.material_slot_move", icon='TRIA_DOWN', text="").direction = 'DOWN'

        if ob.mode == 'EDIT':
            row = layout.row(align=True)
            row.operator("object.material_slot_assign", text="Assign")
            row.operator("object.material_slot_select", text="Select")
            row.operator("object.material_slot_deselect", text="Deselect")


class NODE_PT_node_color_presets(PresetPanel, Panel):
    """Predefined node color"""
    bl_label = "Color Presets"
    preset_subdir = "node_color"
    preset_operator = "script.execute_preset"
    preset_add_operator = "node.node_color_preset_add"


class NODE_MT_node_color_context_menu(Menu):
    bl_label = "Node Color Specials"

    def draw(self, _context):
        layout = self.layout

        layout.operator("node.node_copy_color", icon='COPY_ID')


class NODE_MT_context_menu_select_menu(Menu):
    bl_label = "Select"

    def draw(self, context):
        layout = self.layout

        layout.operator("node.select_grouped", text = "Grouped", icon = "GROUP").extend = False

        layout.separator()

        layout.operator("node.select_linked_from", text = "Linked from", icon = "LINKED")
        layout.operator("node.select_linked_to", text = "Linked to", icon = "LINKED")

        layout.separator()

        layout.operator("node.select_same_type_step", text="Activate Same Type Previous", icon = "PREVIOUSACTIVE").prev = True
        layout.operator("node.select_same_type_step", text="Activate Same Type Next", icon = "NEXTACTIVE").prev = False


class NODE_MT_context_menu(Menu):
    bl_label = "Node Context Menu"

    def draw(self, context):
        snode = context.space_data
        is_nested = (len(snode.path) > 1)
        is_geometrynodes = snode.tree_type == 'GeometryNodeTree'

        selected_nodes_len = len(context.selected_nodes)
        active_node = context.active_node

        layout = self.layout

        # If no nodes are selected.
        if selected_nodes_len == 0:
            layout.operator_context = 'INVOKE_DEFAULT'
            layout.menu("NODE_MT_add", icon="ADD")
            layout.operator("node.clipboard_paste", text="Paste", icon="PASTEDOWN")

            layout.separator()

            layout.operator("node.find_node", text="Find...", icon="VIEWZOOM")

            layout.separator()

            if is_geometrynodes:
                layout.operator_context = 'INVOKE_DEFAULT'
                layout.operator("node.select", text="Clear Viewer", icon="HIDE_ON").clear_viewer = True

            layout.operator("node.links_cut", icon = 'CUT_LINKS')
            layout.operator("node.links_mute", icon = 'MUTE_IPO_ON')

            if is_nested:
                layout.separator()

                layout.operator("node.tree_path_parent", text="Exit Group", icon='FILE_PARENT')

            return

        if is_geometrynodes:
            layout.operator_context = 'INVOKE_DEFAULT'
            layout.operator("node.link_viewer", text="Link to Viewer", icon="HIDE_OFF")

            layout.separator()

        layout.operator("node.clipboard_copy", text="Copy", icon="COPYDOWN")
        layout.operator("node.clipboard_paste", text="Paste", icon="PASTEDOWN")

        layout.operator_context = 'INVOKE_DEFAULT'
        layout.operator("node.duplicate_move", icon = "DUPLICATE")

        layout.separator()

        layout.operator("node.delete", icon='DELETE')
        layout.operator_context = 'EXEC_REGION_WIN'
        layout.operator("node.delete_reconnect", icon='DELETE')

        if selected_nodes_len > 1:
            layout.separator()

            layout.operator("node.link_make", icon = "LINK_DATA").replace = False
            layout.operator("node.link_make", text="Make and Replace Links", icon = "LINK_DATA").replace = True
            layout.operator("node.links_detach", icon = "DETACH_LINKS")

        layout.separator()

        layout.operator("node.group_make", text="Make Group", icon="NODE_MAKEGROUP")
        layout.operator("node.group_insert", text="Insert Into Group", icon = 'NODE_GROUPINSERT')

        if active_node and active_node.type == 'GROUP':
            layout.operator("node.group_edit", text="Toggle Edit Group", icon="NODE_EDITGROUP").exit = False
            layout.operator("node.group_ungroup", text="Ungroup", icon="NODE_UNGROUP")

        if is_nested:
            layout.operator("node.tree_path_parent", text="Exit Group", icon='FILE_PARENT')

        layout.separator()

        layout.operator("node.join", text="Join in New Frame", icon = 'JOIN')
        layout.operator("node.detach", text="Remove from Frame", icon = 'DELETE')

        layout.separator()

        props = layout.operator("wm.call_panel", text="Rename...", icon = "RENAME")
        props.name = "TOPBAR_PT_name"
        props.keep_open = False

        layout.separator()

        layout.menu("NODE_MT_context_menu_select_menu")
        layout.menu("NODE_MT_context_menu_show_hide_menu")

        if active_node:
            layout.separator()
            props = layout.operator("wm.doc_view_manual", text="Blender Online Manual", icon='URL')
            props.doc_id = active_node.bl_idname


class NODE_PT_active_node_generic(Panel):
    bl_space_type = 'NODE_EDITOR'
    bl_region_type = 'UI'
    bl_category = "Node"
    bl_label = "Node"

    @classmethod
    def poll(cls, context):
        return context.active_node is not None

    def draw(self, context):
        layout = self.layout
        node = context.active_node

        layout.prop(node, "name", icon='NODE')
        layout.prop(node, "label", icon='NODE')


class NODE_PT_active_node_color(Panel):
    bl_space_type = 'NODE_EDITOR'
    bl_region_type = 'UI'
    bl_category = "Node"
    bl_label = "Color"
    bl_options = {'DEFAULT_CLOSED'}
    bl_parent_id = 'NODE_PT_active_node_generic'

    @classmethod
    def poll(cls, context):
        return context.active_node is not None

    def draw_header(self, context):
        node = context.active_node
        self.layout.prop(node, "use_custom_color", text="")

    def draw_header_preset(self, _context):
        NODE_PT_node_color_presets.draw_panel_header(self.layout)

    def draw(self, context):
        layout = self.layout
        node = context.active_node

        layout.enabled = node.use_custom_color

        row = layout.row()
        row.prop(node, "color", text="")
        row.menu("NODE_MT_node_color_context_menu", text="", icon='DOWNARROW_HLT')


class NODE_PT_active_node_properties(Panel):
    bl_space_type = 'NODE_EDITOR'
    bl_region_type = 'UI'
    bl_category = "Node"
    bl_label = "Properties"
    bl_options = {'DEFAULT_CLOSED'}

    @classmethod
    def poll(cls, context):
        return context.active_node is not None

    def draw(self, context):
        layout = self.layout
        node = context.active_node
        # set "node" context pointer for the panel layout
        layout.context_pointer_set("node", node)

        if hasattr(node, "draw_buttons_ext"):
            node.draw_buttons_ext(context, layout)
        elif hasattr(node, "draw_buttons"):
            node.draw_buttons(context, layout)

        # XXX this could be filtered further to exclude socket types
        # which don't have meaningful input values (e.g. cycles shader)
        value_inputs = [socket for socket in node.inputs if self.show_socket_input(socket)]
        if value_inputs:
            layout.separator()
            layout.label(text="Inputs:")
            for socket in value_inputs:
                row = layout.row()
                socket.draw(
                    context,
                    row,
                    node,
                    iface_(socket.label if socket.label else socket.name, socket.bl_rna.translation_context),
                )

    def show_socket_input(self, socket):
        return hasattr(socket, "draw") and socket.enabled and not socket.is_linked


class NODE_PT_texture_mapping(Panel):
    bl_space_type = 'NODE_EDITOR'
    bl_region_type = 'UI'
    bl_category = "Node"
    bl_label = "Texture Mapping"
    bl_options = {'DEFAULT_CLOSED'}
    COMPAT_ENGINES = {'BLENDER_RENDER', 'BLENDER_EEVEE', 'BLENDER_WORKBENCH', 'BLENDER_WORKBENCH_NEXT'}

    @classmethod
    def poll(cls, context):
        node = context.active_node
        return node and hasattr(node, "texture_mapping") and (context.engine in cls.COMPAT_ENGINES)

    def draw(self, context):
        layout = self.layout
        layout.use_property_split = True
        layout.use_property_decorate = False  # No animation.

        node = context.active_node
        mapping = node.texture_mapping

        layout.prop(mapping, "vector_type")

        layout.separator()

        col = layout.column(align=True)
        col.prop(mapping, "mapping_x", text="Projection X")
        col.prop(mapping, "mapping_y", text="Y")
        col.prop(mapping, "mapping_z", text="Z")

        layout.separator()

        layout.prop(mapping, "translation")
        layout.prop(mapping, "rotation")
        layout.prop(mapping, "scale")


# Node Backdrop options
class NODE_PT_backdrop(Panel):
    bl_space_type = 'NODE_EDITOR'
    bl_region_type = 'UI'
    bl_category = "View"
    bl_label = "Backdrop"

    @classmethod
    def poll(cls, context):
        snode = context.space_data
        return snode.tree_type == 'CompositorNodeTree'

    def draw_header(self, context):
        snode = context.space_data
        self.layout.prop(snode, "show_backdrop", text="")

    def draw(self, context):
        layout = self.layout
        layout.use_property_split = True
        layout.use_property_decorate = False

        snode = context.space_data
        layout.active = snode.show_backdrop

        col = layout.column()
<<<<<<< HEAD
		##BFA - removed as double entry
		#col.prop(snode, "backdrop_channels", text="Channels")
        col.prop(snode, "backdrop_zoom", text="Zoom")

        col.prop(snode, "backdrop_offset", text="Offset")
		##BFA - removed as double entry
        #col.separator()
		#
        #col.operator("node.backimage_move", text="Move")
        #col.operator("node.backimage_fit", text="Fit")
=======

        col.prop(snode, "backdrop_zoom", text="Zoom")

        col.prop(snode, "backdrop_offset", text="Offset")

>>>>>>> 80189828

class NODE_PT_quality(bpy.types.Panel):
    bl_space_type = 'NODE_EDITOR'
    bl_region_type = 'UI'
    bl_category = "Options"
    bl_label = "Performance"

    @classmethod
    def poll(cls, context):
        snode = context.space_data
        return snode.tree_type == 'CompositorNodeTree' and snode.node_tree is not None

    def draw(self, context):
        layout = self.layout
        layout.use_property_split = True
        layout.use_property_decorate = False

        snode = context.space_data
        tree = snode.node_tree
        prefs = bpy.context.preferences

        col = layout.column()
        if prefs.experimental.use_full_frame_compositor:
            col.prop(tree, "execution_mode")

        col.prop(tree, "render_quality", text="Render")
        col.prop(tree, "edit_quality", text="Edit")
        col.prop(tree, "chunk_size")

        col = layout.column()
        col.use_property_split = False
        col.prop(tree, "use_opencl")
        col.prop(tree, "use_groupnode_buffer")
        col.prop(tree, "use_two_pass")
        col.prop(tree, "use_viewer_border")
        col.separator()
        col.prop(snode, "use_auto_render")


class NODE_PT_overlay(Panel):
    bl_space_type = 'NODE_EDITOR'
    bl_region_type = 'HEADER'
    bl_label = "Overlays"
    bl_ui_units_x = 7

    def draw(self, context):
        layout = self.layout
        layout.label(text="Node Editor Overlays")

        snode = context.space_data
        overlay = snode.overlay

        layout.active = overlay.show_overlays

        col = layout.column()
        col.prop(overlay, "show_wire_color", text="Wire Colors")

        col.separator()

        col.prop(overlay, "show_context_path", text="Context Path")
        col.prop(snode, "show_annotation", text="Annotations")

        if snode.tree_type == 'GeometryNodeTree':
            col.separator()
            col.prop(overlay, "show_timing", text="Timings")
            col.prop(overlay, "show_named_attributes", text="Named Attributes")


class NODE_UL_interface_sockets(bpy.types.UIList):
    def draw_item(self, context, layout, _data, item, icon, _active_data, _active_propname, _index):
        socket = item
        color = socket.draw_color(context)

        if self.layout_type in {'DEFAULT', 'COMPACT'}:
            row = layout.row(align=True)

            row.template_node_socket(color=color)
            row.prop(socket, "name", text="", emboss=False, icon_value=icon)
        elif self.layout_type == 'GRID':
            layout.alignment = 'CENTER'
            layout.template_node_socket(color=color)


class NodeTreeInterfacePanel(Panel):

    @classmethod
    def poll(cls, context):
        snode = context.space_data
        if snode is None:
            return False
        tree = snode.edit_tree
        if tree is None:
            return False
        if tree.is_embedded_data:
            return False
        return True

    def draw_socket_list(self, context, in_out, sockets_propname, active_socket_propname):
        layout = self.layout

        snode = context.space_data
        tree = snode.edit_tree
        sockets = getattr(tree, sockets_propname)
        active_socket_index = getattr(tree, active_socket_propname)
        active_socket = sockets[active_socket_index] if active_socket_index >= 0 else None

        split = layout.row()

        split.template_list("NODE_UL_interface_sockets", in_out, tree, sockets_propname, tree, active_socket_propname)

        ops_col = split.column()

        add_remove_col = ops_col.column(align=True)
        props = add_remove_col.operator("node.tree_socket_add", icon='ADD', text="")
        props.in_out = in_out
        props = add_remove_col.operator("node.tree_socket_remove", icon='REMOVE', text="")
        props.in_out = in_out

        ops_col.separator()

        up_down_col = ops_col.column(align=True)
        props = up_down_col.operator("node.tree_socket_move", icon='TRIA_UP', text="")
        props.in_out = in_out
        props.direction = 'UP'
        props = up_down_col.operator("node.tree_socket_move", icon='TRIA_DOWN', text="")
        props.in_out = in_out
        props.direction = 'DOWN'

        if active_socket is not None:
            # Mimicking property split.
            layout.use_property_split = False
            layout.use_property_decorate = False
            layout_row = layout.row(align=True)
            layout_split = layout_row.split(factor=0.4, align=True)

            label_column = layout_split.column(align=True)
            label_column.alignment = 'RIGHT'
            # Menu to change the socket type.
            label_column.label(text="Type")

            property_row = layout_split.row(align=True)
            props = property_row.operator_menu_enum(
                "node.tree_socket_change_type",
                "socket_type",
                text=active_socket.bl_label if active_socket.bl_label else active_socket.bl_idname
            )
            props.in_out = in_out

            with context.temp_override(interface_socket=active_socket):
                if bpy.ops.node.tree_socket_change_subtype.poll():
                    layout_row = layout.row(align=True)
                    layout_split = layout_row.split(factor=0.4, align=True)

                    label_column = layout_split.column(align=True)
                    label_column.alignment = 'RIGHT'
                    label_column.label(text="Subtype")
                    property_row = layout_split.row(align=True)

                    property_row.context_pointer_set("interface_socket", active_socket)
                    props = property_row.operator_menu_enum(
                        "node.tree_socket_change_subtype",
                        "socket_subtype",
                        text=(
                            active_socket.bl_subtype_label if active_socket.bl_subtype_label else
                            active_socket.bl_idname
                        ),
                    )

            layout.use_property_split = True
            layout.use_property_decorate = False

            layout.prop(active_socket, "name")
            # Display descriptions only for Geometry Nodes, since it's only used in the modifier panel.
            if tree.type == 'GEOMETRY':
                layout.prop(active_socket, "description")
                field_socket_prefixes = {
                    "NodeSocketInt",
                    "NodeSocketColor",
                    "NodeSocketVector",
                    "NodeSocketBool",
                    "NodeSocketFloat",
                }
                is_field_type = any(
                    active_socket.bl_socket_idname.startswith(prefix)
                    for prefix in field_socket_prefixes
                )
                if is_field_type:
                    if in_out == 'OUT':
                        layout.prop(active_socket, "attribute_domain")
                    layout.prop(active_socket, "default_attribute_name")
            layout.use_property_split = True
            active_socket.draw(context, layout)


class NODE_PT_node_tree_interface_inputs(NodeTreeInterfacePanel):
    bl_space_type = 'NODE_EDITOR'
    bl_region_type = 'UI'
    bl_category = "Group"
    bl_label = "Inputs"

    def draw(self, context):
        self.draw_socket_list(context, "IN", "inputs", "active_input")


class NODE_PT_node_tree_interface_outputs(NodeTreeInterfacePanel):
    bl_space_type = 'NODE_EDITOR'
    bl_region_type = 'UI'
    bl_category = "Group"
    bl_label = "Outputs"

    def draw(self, context):
        self.draw_socket_list(context, "OUT", "outputs", "active_output")


class NODE_UL_simulation_zone_items(bpy.types.UIList):
    def draw_item(self, context, layout, _data, item, icon, _active_data, _active_propname, _index):
        if self.layout_type in {'DEFAULT', 'COMPACT'}:
            row = layout.row(align=True)

            row.template_node_socket(color=item.color)
            row.prop(item, "name", text="", emboss=False, icon_value=icon)
        elif self.layout_type == 'GRID':
            layout.alignment = 'CENTER'
            layout.template_node_socket(color=item.color)


class NODE_PT_simulation_zone_items(Panel):
    bl_space_type = 'NODE_EDITOR'
    bl_region_type = 'UI'
    bl_category = "Node"
    bl_label = "Simulation State"

    input_node_type = 'GeometryNodeSimulationInput'
    output_node_type = 'GeometryNodeSimulationOutput'

    @classmethod
    def get_output_node(cls, context):
        node = context.active_node
        if node.bl_idname == cls.input_node_type:
            return node.paired_output
        if node.bl_idname == cls.output_node_type:
            return node

    @classmethod
    def poll(cls, context):
        snode = context.space_data
        if snode is None:
            return False
        node = context.active_node
        if node is None or node.bl_idname not in [cls.input_node_type, cls.output_node_type]:
            return False
        if cls.get_output_node(context) is None:
            return False
        return True

    def draw(self, context):
        layout = self.layout

        output_node = self.get_output_node(context)

        split = layout.row()

        split.template_list(
            "NODE_UL_simulation_zone_items",
            "",
            output_node,
            "state_items",
            output_node,
            "active_index")

        ops_col = split.column()

        add_remove_col = ops_col.column(align=True)
        add_remove_col.operator("node.simulation_zone_item_add", icon='ADD', text="")
        add_remove_col.operator("node.simulation_zone_item_remove", icon='REMOVE', text="")

        ops_col.separator()

        up_down_col = ops_col.column(align=True)
        props = up_down_col.operator("node.simulation_zone_item_move", icon='TRIA_UP', text="")
        props.direction = 'UP'
        props = up_down_col.operator("node.simulation_zone_item_move", icon='TRIA_DOWN', text="")
        props.direction = 'DOWN'

        active_item = output_node.active_item
        if active_item is not None:
            layout.use_property_split = True
            layout.use_property_decorate = False
            layout.prop(active_item, "socket_type")
            if active_item.socket_type in {'VECTOR', 'INT', 'BOOLEAN', 'FLOAT', 'RGBA'}:
                layout.prop(active_item, "attribute_domain")


# Grease Pencil properties
class NODE_PT_annotation(AnnotationDataPanel, Panel):
    bl_space_type = 'NODE_EDITOR'
    bl_region_type = 'UI'
    bl_category = "View"
    bl_options = {'DEFAULT_CLOSED'}

    # NOTE: this is just a wrapper around the generic GP Panel

    @classmethod
    def poll(cls, context):
        snode = context.space_data
        return snode is not None and snode.node_tree is not None


def node_draw_tree_view(_layout, _context):
    pass


# Adapt properties editor panel to display in node editor. We have to
# copy the class rather than inherit due to the way bpy registration works.
def node_panel(cls):
    node_cls_dict = cls.__dict__.copy()

    # Needed for re-registration.
    node_cls_dict.pop("bl_rna", None)

    node_cls = type('NODE_' + cls.__name__, cls.__bases__, node_cls_dict)

    node_cls.bl_space_type = 'NODE_EDITOR'
    node_cls.bl_region_type = 'UI'
    node_cls.bl_category = "Options"
    if hasattr(node_cls, "bl_parent_id"):
        node_cls.bl_parent_id = 'NODE_' + node_cls.bl_parent_id

    return node_cls
## BFA - new view menu for consistency
class NODE_PT_view(bpy.types.Panel):
    bl_space_type = 'NODE_EDITOR'
    bl_region_type = 'UI'
    bl_category = "Node"
    bl_label = "View"
    bl_options = {'DEFAULT_CLOSED'}

<<<<<<< HEAD
=======
class NODE_PT_view(bpy.types.Panel):
    bl_space_type = 'NODE_EDITOR'
    bl_region_type = 'UI'
    bl_category = "Node"
    bl_label = "View"
    bl_options = {'DEFAULT_CLOSED'}

>>>>>>> 80189828
    @classmethod
    def poll(cls, context):
        snode = context.space_data
        return snode.tree_type in ('CompositorNodeTree', 'TextureNodeTree')

    def draw(self, context):
        layout = self.layout

        snode = context.space_data

        # Auto-offset nodes (called "insert_offset" in code)
        layout.prop(snode, "use_insert_offset")

classes = (
    ALL_MT_editormenu,
    NODE_HT_header,
    NODE_MT_editor_menus,
    NODE_MT_add,
    NODE_MT_pie_menus,
    NODE_MT_view,
    NODE_MT_select,
    NODE_MT_select_legacy,
    NODE_MT_node_group_separate,
    NODE_MT_node,
    NODE_MT_node_links,
    NODE_MT_node_color_context_menu,
    NODE_MT_context_menu_show_hide_menu,
    NODE_MT_context_menu_select_menu,
    NODE_MT_context_menu,
    NODE_MT_view_pie,
    NODE_PT_material_slots,
    NODE_PT_node_color_presets,
    NODE_PT_active_node_generic,
    NODE_PT_active_node_color,
    NODE_PT_active_node_properties,
    NODE_PT_texture_mapping,
    NODE_PT_active_tool,
    NODE_PT_backdrop,
    NODE_PT_quality,
    NODE_PT_annotation,
    NODE_PT_overlay,
    NODE_UL_interface_sockets,
    NODE_PT_node_tree_interface_inputs,
    NODE_PT_node_tree_interface_outputs,
    NODE_UL_simulation_zone_items,
    NODE_PT_simulation_zone_items,

    node_panel(EEVEE_MATERIAL_PT_settings),
    node_panel(MATERIAL_PT_viewport),
    node_panel(WORLD_PT_viewport_display),
    node_panel(DATA_PT_light),
    node_panel(DATA_PT_EEVEE_light),
    NODE_PT_view,

    #bfa - toggles
    NODE_OT_switch_editors_to_compositor,
    NODE_OT_switch_editors_to_geometry,
    NODE_OT_switch_editors_to_shadereditor,
    NODE_OT_switch_editors_in_compositor,
    NODE_OT_switch_editors_in_geometry,
    NODE_OT_switch_editors_in_shadereditor,
)


if __name__ == "__main__":  # only for live edit.
    from bpy.utils import register_class
    for cls in classes:
        register_class(cls)<|MERGE_RESOLUTION|>--- conflicted
+++ resolved
@@ -14,7 +14,7 @@
 )
 from bl_ui.properties_material import (
     EEVEE_MATERIAL_PT_settings,
-    MATERIAL_PT_viewport
+    MATERIAL_PT_viewport,
 )
 from bl_ui.properties_world import (
     WORLD_PT_viewport_display
@@ -144,7 +144,6 @@
                 ob_type = ob.type
 
                 NODE_MT_editor_menus.draw_collapsible(context, layout)
-<<<<<<< HEAD
 				## BFA - moved below to a different solution
                 # No shader nodes for Eevee lights
                 #if snode_id and not (context.engine == 'BLENDER_EEVEE' and ob_type == 'LIGHT'):
@@ -152,9 +151,6 @@
                 #    row.prop(snode_id, "use_nodes")
 				#
                 #layout.separator_spacer()
-=======
-
->>>>>>> 80189828
                 types_that_support_material = {'MESH', 'CURVE', 'SURFACE', 'FONT', 'META',
                                                'GPENCIL', 'VOLUME', 'CURVES', 'POINTCLOUD'}
                 # disable material slot buttons when pinned, cannot find correct slot within id_from (#36589)
@@ -179,16 +175,12 @@
 
             if snode.shader_type == 'WORLD':
                 NODE_MT_editor_menus.draw_collapsible(context, layout)
-<<<<<<< HEAD
 				## BFA - moved below to a different solution
                 #if snode_id:
                 #    row = layout.row()
                 #    row.prop(snode_id, "use_nodes")
 				#
                 #layout.separator_spacer()
-=======
-
->>>>>>> 80189828
                 row = layout.row()
                 row.enabled = not snode.pin
                 row.template_ID(scene, "world", new="world.new")
@@ -199,15 +191,12 @@
 
                 if lineset is not None:
                     NODE_MT_editor_menus.draw_collapsible(context, layout)
-<<<<<<< HEAD
 					## BFA - moved below to a different solution
                     #if snode_id:
                     #    row = layout.row()
                     #    row.prop(snode_id, "use_nodes")
 					#
                     #layout.separator_spacer()
-=======
->>>>>>> 80189828
 
                     row = layout.row()
                     row.enabled = not snode.pin
@@ -217,15 +206,11 @@
             layout.prop(snode, "texture_type", text="")
 
             NODE_MT_editor_menus.draw_collapsible(context, layout)
-<<<<<<< HEAD
 			## BFA - moved below to a different solution
             #if snode_id:
             #    layout.prop(snode_id, "use_nodes")
 			#
             #layout.separator_spacer()
-=======
-
->>>>>>> 80189828
             if id_from:
                 if snode.texture_type == 'BRUSH':
                     layout.template_ID(id_from, "texture", new="texture.new")
@@ -281,11 +266,7 @@
         if is_compositor:
             layout.prop(snode, "pin", text="", emboss=False)
 
-<<<<<<< HEAD
         # -------------------- BFA - use nodes ---------------------------
-=======
-        # -------------------- use nodes ---------------------------
->>>>>>> 80189828
 
         if snode.tree_type == 'ShaderNodeTree':
 
@@ -329,17 +310,12 @@
         # Put pin next to ID block
         if not is_compositor:
             layout.prop(snode, "pin", text="", emboss=False)
-<<<<<<< HEAD
         
         # bfa - don't show up arrow if at top level.
         if not_group:
             layout.operator("node.tree_path_parent", text="", icon='FILE_PARENT')
         else:
             pass
-=======
-
-        layout.operator("node.tree_path_parent", text="", icon='FILE_PARENT')
->>>>>>> 80189828
 
         # Backdrop
         if is_compositor:
@@ -454,25 +430,14 @@
         sub.operator_context = 'EXEC_REGION_WIN'
         sub.operator("view2d.zoom_in", icon = "ZOOM_IN")
         sub.operator("view2d.zoom_out", icon = "ZOOM_OUT")
-<<<<<<< HEAD
-=======
 
         layout.operator("view2d.zoom_border", icon = "ZOOM_BORDER")
->>>>>>> 80189828
-
-        layout.operator("view2d.zoom_border", icon = "ZOOM_BORDER")
-
-        layout.separator()
-		
+
+        layout.separator()
+
         layout.operator_context = 'INVOKE_REGION_WIN'
-<<<<<<< HEAD
-        
-        layout.operator("node.view_selected")
-        layout.operator("node.view_all")
-=======
         layout.operator("node.view_selected", icon='VIEW_SELECTED')
         layout.operator("node.view_all", icon = "VIEWALL" )
->>>>>>> 80189828
 
         if context.space_data.show_backdrop:
 
@@ -550,7 +515,6 @@
         myvar.release_confirm = True
         layout.operator("transform.rotate", icon = "TRANSFORM_ROTATE")
         layout.operator("transform.resize",  icon = "TRANSFORM_SCALE")
-<<<<<<< HEAD
 
         layout.separator()
         layout.operator("node.clipboard_copy", text="Copy", icon='COPYDOWN')
@@ -578,64 +542,21 @@
         props = layout.operator("wm.call_panel", text="Rename...", icon = "RENAME") 
         props.name = "TOPBAR_PT_name" 
         props.keep_open = False 
-=======
-
-        layout.separator()
-        layout.operator("node.clipboard_copy", text="Copy", icon='COPYDOWN')
-        row = layout.row()
-        row.operator_context = 'EXEC_DEFAULT'
-        layout.operator("node.clipboard_paste", text="Paste", icon='PASTEDOWN')
-
-        layout.separator()
-
-        layout.operator_context = 'INVOKE_REGION_WIN'
-        layout.operator("node.duplicate_move_keep_inputs", text = "Duplicate Keep Input", icon = "DUPLICATE")
-        layout.operator("node.duplicate_move", icon = "DUPLICATE")
-        layout.operator("node.duplicate_move_linked", icon = "DUPLICATE")
-        layout.operator("node.delete", icon = "DELETE")
-        layout.operator("node.delete_reconnect", icon = "DELETE")
-
-        layout.separator()
-
-        layout.operator("node.join", text="Join in New Frame", icon = "JOIN")
-        layout.operator("node.detach", text="Remove from Frame", icon = "DELETE")
-        layout.operator("node.parent_set", text = "Frame Make Parent", icon = "PARENT_SET")
-
-        layout.separator() #BFA - exposed context menu operator to header
-
-        props = layout.operator("wm.call_panel", text="Rename...", icon = "RENAME") 
-        props.name = "TOPBAR_PT_name" 
-        props.keep_open = False 
-
-        layout.separator()
-
-        layout.menu("NODE_MT_node_links")
->>>>>>> 80189828
 
         layout.separator()
 		## BFA - set to sub-menu
         layout.menu("NODE_MT_node_links")
 
-<<<<<<< HEAD
         layout.separator()
 		## BFA - set to sub-menu
-=======
->>>>>>> 80189828
         layout.menu("NODE_MT_node_group_separate")
 
         layout.separator()
 		## BFA - set majority to sub-menu
         layout.menu("NODE_MT_context_menu_show_hide_menu")
 
-<<<<<<< HEAD
         if is_compositor:
 
-=======
-        layout.menu("NODE_MT_context_menu_show_hide_menu")
-
-        if is_compositor:
-
->>>>>>> 80189828
             layout.separator()
 
             layout.operator("node.read_viewlayers", icon = "RENDERLAYERS")
@@ -1023,7 +944,6 @@
         layout.active = snode.show_backdrop
 
         col = layout.column()
-<<<<<<< HEAD
 		##BFA - removed as double entry
 		#col.prop(snode, "backdrop_channels", text="Channels")
         col.prop(snode, "backdrop_zoom", text="Zoom")
@@ -1034,13 +954,6 @@
 		#
         #col.operator("node.backimage_move", text="Move")
         #col.operator("node.backimage_fit", text="Fit")
-=======
-
-        col.prop(snode, "backdrop_zoom", text="Zoom")
-
-        col.prop(snode, "backdrop_offset", text="Offset")
-
->>>>>>> 80189828
 
 class NODE_PT_quality(bpy.types.Panel):
     bl_space_type = 'NODE_EDITOR'
@@ -1378,16 +1291,6 @@
     bl_label = "View"
     bl_options = {'DEFAULT_CLOSED'}
 
-<<<<<<< HEAD
-=======
-class NODE_PT_view(bpy.types.Panel):
-    bl_space_type = 'NODE_EDITOR'
-    bl_region_type = 'UI'
-    bl_category = "Node"
-    bl_label = "View"
-    bl_options = {'DEFAULT_CLOSED'}
-
->>>>>>> 80189828
     @classmethod
     def poll(cls, context):
         snode = context.space_data
