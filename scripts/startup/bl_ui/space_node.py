# SPDX-License-Identifier: GPL-2.0-or-later
import bpy
from bpy.types import Header, Menu, Panel
from bpy.app.translations import (
    pgettext_iface as iface_,
    contexts as i18n_contexts,
)
from bl_ui.utils import PresetPanel
from bl_ui.properties_grease_pencil_common import (
    AnnotationDataPanel,
)
from bl_ui.space_toolsystem_common import (
    ToolActivePanelHelper,
)
from bl_ui.properties_material import (
    EEVEE_MATERIAL_PT_settings,
    MATERIAL_PT_viewport
)
from bl_ui.properties_world import (
    WORLD_PT_viewport_display
)
from bl_ui.properties_data_light import (
    DATA_PT_light,
    DATA_PT_EEVEE_light,
)


################################ Switch between the editors ##########################################

class NODE_OT_switch_editors_to_compositor(bpy.types.Operator):
    """Switch to the Comppositor Editor"""      # blender will use this as a tooltip for menu items and buttons.
    bl_idname = "wm.switch_editor_to_compositor"        # unique identifier for buttons and menu items to reference.
    # display name in the interface.
    bl_label = "Switch to Compositor Editor"
    bl_options = {'REGISTER', 'UNDO'}  # enable undo for the operator.

    # execute() is called by blender when running the operator.
    def execute(self, context):
        bpy.ops.wm.context_set_enum(
            data_path="area.ui_type", value="CompositorNodeTree")
        return {'FINISHED'}


class NODE_OT_switch_editors_to_geometry(bpy.types.Operator):
    """Switch to the Geometry Node Editor"""      # blender will use this as a tooltip for menu items and buttons.
    bl_idname = "wm.switch_editor_to_geometry"        # unique identifier for buttons and menu items to reference.
    # display name in the interface.
    bl_label = "Switch to Geometry Node Editor"
    bl_options = {'REGISTER', 'UNDO'}  # enable undo for the operator.

    # execute() is called by blender when running the operator.
    def execute(self, context):
        bpy.ops.wm.context_set_enum(
            data_path="area.ui_type", value="GeometryNodeTree")
        return {'FINISHED'}


class NODE_OT_switch_editors_to_shadereditor(bpy.types.Operator):
    """Switch to the Shader Editor"""      # blender will use this as a tooltip for menu items and buttons.
    bl_idname = "wm.switch_editor_to_shadereditor"        # unique identifier for buttons and menu items to reference.
    # display name in the interface.
    bl_label = "Switch to Shader Editor"
    bl_options = {'REGISTER', 'UNDO'}  # enable undo for the operator.

    # execute() is called by blender when running the operator.
    def execute(self, context):
        bpy.ops.wm.context_set_enum(
            data_path="area.ui_type", value="ShaderNodeTree")
        return {'FINISHED'}


# The blank buttons, we don't want to switch to the editor in which we are already.


class NODE_OT_switch_editors_in_compositor(bpy.types.Operator):
    """Compositor Editor"""      # blender will use this as a tooltip for menu items and buttons.
    bl_idname = "wm.switch_editor_in_compositor"        # unique identifier for buttons and menu items to reference.
    # display name in the interface.
    bl_label = "You are in Compositor Editor"
    bl_options = {'REGISTER', 'UNDO'}  # enable undo for the operator.

    # execute() is called by blender when running the operator.
    def execute(self, context):
        return {'FINISHED'}


class NODE_OT_switch_editors_in_geometry(bpy.types.Operator):
    """Geometry Node Editor"""      # blender will use this as a tooltip for menu items and buttons.
    bl_idname = "wm.switch_editor_in_geometry"        # unique identifier for buttons and menu items to reference.
    # display name in the interface.
    bl_label = "You are in Geometry Node Editor"
    bl_options = {'REGISTER', 'UNDO'}  # enable undo for the operator.

    # execute() is called by blender when running the operator.
    def execute(self, context):
        return {'FINISHED'}


class NODE_OT_switch_editors_in_shadereditor(bpy.types.Operator):
    """Shader Editor"""      # blender will use this as a tooltip for menu items and buttons.
    bl_idname = "wm.switch_editor_in_shadereditor"        # unique identifier for buttons and menu items to reference.
    # display name in the interface.
    bl_label = "You are in Shader Editor"
    bl_options = {'REGISTER', 'UNDO'}  # enable undo for the operator.

    # execute() is called by blender when running the operator.
    def execute(self, context):
        return {'FINISHED'}


############################# END ##################################


class NODE_HT_header(Header):
    bl_space_type = 'NODE_EDITOR'

    def draw(self, context):
        layout = self.layout

        scene = context.scene
        snode = context.space_data
        overlay = snode.overlay
        snode_id = snode.id
        id_from = snode.id_from
        tool_settings = context.tool_settings
        is_compositor = snode.tree_type == 'CompositorNodeTree'

        ALL_MT_editormenu.draw_hidden(context, layout) # bfa - show hide the editormenu

        # Now expanded via the `ui_type`.
        # layout.prop(snode, "tree_type", text="")

        if snode.tree_type == 'ShaderNodeTree':
            row = layout.row(align = True)
            row.operator("wm.switch_editor_to_compositor", text="", icon='NODE_COMPOSITING')
            row.operator("wm.switch_editor_to_geometry", text="", icon='GEOMETRY_NODES')
            row.operator("wm.switch_editor_in_shadereditor", text="", icon='SHADER_ACTIVE')

            layout.prop(snode, "shader_type", text="")

            ob = context.object
            if snode.shader_type == 'OBJECT' and ob:
                ob_type = ob.type

                NODE_MT_editor_menus.draw_collapsible(context, layout)

                types_that_support_material = {'MESH', 'CURVE', 'SURFACE', 'FONT', 'META',
                                               'GPENCIL', 'VOLUME', 'CURVES', 'POINTCLOUD'}
                # disable material slot buttons when pinned, cannot find correct slot within id_from (#36589)
                # disable also when the selected object does not support materials
                has_material_slots = not snode.pin and ob_type in types_that_support_material

                if ob_type != 'LIGHT':
                    row = layout.row()
                    row.enabled = has_material_slots
                    row.ui_units_x = 4
                    row.popover(panel="NODE_PT_material_slots")

                row = layout.row()
                row.enabled = has_material_slots

                # Show material.new when no active ID/slot exists
                if not id_from and ob_type in types_that_support_material:
                    row.template_ID(ob, "active_material", new="material.new")
                # Material ID, but not for Lights
                if id_from and ob_type != 'LIGHT':
                    row.template_ID(id_from, "active_material", new="material.new")

            if snode.shader_type == 'WORLD':
                NODE_MT_editor_menus.draw_collapsible(context, layout)

                row = layout.row()
                row.enabled = not snode.pin
                row.template_ID(scene, "world", new="world.new")

            if snode.shader_type == 'LINESTYLE':
                view_layer = context.view_layer
                lineset = view_layer.freestyle_settings.linesets.active

                if lineset is not None:
                    NODE_MT_editor_menus.draw_collapsible(context, layout)

                    row = layout.row()
                    row.enabled = not snode.pin
                    row.template_ID(lineset, "linestyle", new="scene.freestyle_linestyle_new")

        elif snode.tree_type == 'TextureNodeTree':
            layout.prop(snode, "texture_type", text="")

            NODE_MT_editor_menus.draw_collapsible(context, layout)

            if id_from:
                if snode.texture_type == 'BRUSH':
                    layout.template_ID(id_from, "texture", new="texture.new")
                else:
                    layout.template_ID(id_from, "active_texture", new="texture.new")

        elif snode.tree_type == 'CompositorNodeTree':

            row = layout.row(align = True)
            row.operator("wm.switch_editor_in_compositor", text="", icon='NODE_COMPOSITING_ACTIVE')
            row.operator("wm.switch_editor_to_geometry", text="", icon='GEOMETRY_NODES')
            row.operator("wm.switch_editor_to_shadereditor", text="", icon='NODE_MATERIAL')

            NODE_MT_editor_menus.draw_collapsible(context, layout)

        elif snode.tree_type == 'GeometryNodeTree':

            row = layout.row(align = True)
            row.operator("wm.switch_editor_to_compositor", text="", icon='NODE_COMPOSITING')
            row.operator("wm.switch_editor_in_geometry", text="", icon='GEOMETRY_NODES_ACTIVE')
            row.operator("wm.switch_editor_to_shadereditor", text="", icon='NODE_MATERIAL')

            NODE_MT_editor_menus.draw_collapsible(context, layout)
            layout.separator_spacer()

            ob = context.object

            row = layout.row()
            if snode.pin:
                row.enabled = False
                row.template_ID(snode, "node_tree", new="node.new_geometry_node_group_assign")
            elif ob:
                active_modifier = ob.modifiers.active
                if active_modifier and active_modifier.type == 'NODES':
                    if active_modifier.node_group:
                        row.template_ID(active_modifier, "node_group", new="object.geometry_node_tree_copy_assign")
                    else:
                        row.template_ID(active_modifier, "node_group", new="node.new_geometry_node_group_assign")
                else:
                    row.template_ID(snode, "node_tree", new="node.new_geometry_nodes_modifier")

        else:
            # Custom node tree is edited as independent ID block
            NODE_MT_editor_menus.draw_collapsible(context, layout)

            layout.template_ID(snode, "node_tree", new="node.new_node_tree")

        #################### options at the right ###################################

        layout.separator_spacer()

        # Put pin on the right for Compositing
        if is_compositor:
            layout.prop(snode, "pin", text="", emboss=False)

        # -------------------- use nodes ---------------------------

        if snode.tree_type == 'ShaderNodeTree':

            if snode.shader_type == 'OBJECT' and ob:

                # No shader nodes for Eevee lights
                if snode_id and not (context.engine == 'BLENDER_EEVEE' and ob_type == 'LIGHT'):
                    row = layout.row()
                    row.prop(snode_id, "use_nodes")

            if snode.shader_type == 'WORLD':

                if snode_id:
                    row = layout.row()
                    row.prop(snode_id, "use_nodes")

            if snode.shader_type == 'LINESTYLE':

                if lineset is not None:

                    if snode_id:
                        row = layout.row()
                        row.prop(snode_id, "use_nodes")


        elif snode.tree_type == 'TextureNodeTree':

            if snode_id:
                layout.prop(snode_id, "use_nodes")


        elif snode.tree_type == 'CompositorNodeTree':

            if snode_id:
                layout.prop(snode_id, "use_nodes")


        # ----------------- rest of the options


        # Put pin next to ID block
        if not is_compositor:
            layout.prop(snode, "pin", text="", emboss=False)

        layout.operator("node.tree_path_parent", text="", icon='FILE_PARENT')

        # Backdrop
        if is_compositor:
            row = layout.row(align=True)
            row.prop(snode, "show_backdrop", toggle=True)
            sub = row.row(align=True)
            if snode.show_backdrop:
                sub.operator("node.backimage_move", text="", icon ='TRANSFORM_MOVE')
                sub.operator("node.backimage_zoom", text="", icon = "ZOOM_IN").factor = 1.2
                sub.operator("node.backimage_zoom", text="", icon = "ZOOM_OUT").factor = 1.0 / 1.2
                sub.operator("node.backimage_fit", text="", icon = "VIEW_FIT")
                sub.separator()
                sub.prop(snode, "backdrop_channels", icon_only=True, text="", expand=True)

        # Snap
        row = layout.row(align=True)
        row.prop(tool_settings, "use_snap_node", text="")
        if tool_settings.use_snap:
            row.prop(tool_settings, "snap_node_element", icon_only=True)
            if tool_settings.snap_node_element != 'GRID':
                row.prop(tool_settings, "snap_target", text="")

        # Overlay toggle & popover
        row = layout.row(align=True)
        row.prop(overlay, "show_overlays", icon='OVERLAY', text="")
        sub = row.row(align=True)
        sub.active = overlay.show_overlays
        sub.popover(panel="NODE_PT_overlay", text="")

# bfa - show hide the editormenu
class ALL_MT_editormenu(Menu):
    bl_label = ""

    def draw(self, context):
        self.draw_menus(self.layout, context)

    @staticmethod
    def draw_menus(layout, context):

        row = layout.row(align=True)
        row.template_header() # editor type menus

class NODE_MT_editor_menus(Menu):
    bl_idname = "NODE_MT_editor_menus"
    bl_label = ""

    def draw(self, _context):
        layout = self.layout

        layout.menu("SCREEN_MT_user_menu", text = "Quick") # Quick favourites menu
        layout.menu("NODE_MT_view")
        layout.menu("NODE_MT_select")
        layout.menu("NODE_MT_add")
        layout.menu("NODE_MT_node")


class NODE_MT_add(bpy.types.Menu):
    bl_space_type = 'NODE_EDITOR'
    bl_label = "Add"
    bl_translation_context = i18n_contexts.operator_default

    def draw(self, context):
        import nodeitems_utils

        layout = self.layout
        layout.operator_context = 'INVOKE_REGION_WIN'

        snode = context.space_data
        if snode.tree_type == 'GeometryNodeTree':
            props = layout.operator("node.add_search", text="Search...", icon='VIEWZOOM')
            layout.separator()
            layout.menu_contents("NODE_MT_geometry_node_add_all")
        elif nodeitems_utils.has_node_categories(context):
            props = layout.operator("node.add_search", text="Search...", icon='VIEWZOOM')
            props.use_transform = True

            layout.separator()

            # actual node submenus are defined by draw functions from node categories
            nodeitems_utils.draw_node_categories_menu(self, context)


class NODE_MT_pie_menus(Menu):
    bl_label = "Pie Menus"

    def draw(self, context):
        layout = self.layout

        space = context.space_data

        layout.operator("wm.call_menu_pie", text = "View", icon = "MENU_PANEL").name = 'NODE_MT_view_pie'


class NODE_MT_view(Menu):
    bl_label = "View"

    def draw(self, context):
        layout = self.layout

        snode = context.space_data

        preferences = context.preferences
        addon_prefs = preferences.addons["bforartists_toolbar_settings"].preferences

        layout.prop(snode, "show_region_toolbar")
        layout.prop(snode, "show_region_ui")
        layout.prop(addon_prefs, "node_show_toolshelf_tabs")

        layout.separator()

        sub = layout.column()
        sub.operator_context = 'EXEC_REGION_WIN'
        sub.operator("view2d.zoom_in", icon = "ZOOM_IN")
        sub.operator("view2d.zoom_out", icon = "ZOOM_OUT")

        layout.operator("view2d.zoom_border", icon = "ZOOM_BORDER")

        layout.separator()

<<<<<<< HEAD
        layout.operator("node.view_selected", icon='VIEW_SELECTED')
        layout.operator("node.view_all", icon = "VIEWALL" )
=======
        layout.operator_context = 'INVOKE_REGION_WIN'
        layout.operator("node.view_selected")
        layout.operator("node.view_all")
>>>>>>> ab93504d

        if context.space_data.show_backdrop:

            layout.separator()

            layout.operator("node.viewer_border", text = "Set Viewer Region", icon = "RENDERBORDER")
            layout.operator("node.clear_viewer_border", text = "Clear Viewer Region", icon = "RENDERBORDER_CLEAR")

        layout.separator()

        layout.menu("NODE_MT_pie_menus")
        layout.menu("INFO_MT_area")


class NODE_MT_select(Menu):
    bl_label = "Select"

    def draw(self, _context):
        layout = self.layout

        layout.menu("NODE_MT_select_legacy")
        layout.operator_menu_enum("node.select_lasso", "mode")

        layout.separator()

        layout.operator("node.select_all",text = "All", icon = 'SELECT_ALL').action = 'SELECT'
        layout.operator("node.select_all", text="None", icon='SELECT_NONE').action = 'DESELECT'
        layout.operator("node.select_all", text="Invert", icon='INVERSE').action = 'INVERT'

        layout.separator()

        layout.operator("node.select_linked_from", text = "Linked From", icon = "LINKED")
        layout.operator("node.select_linked_to", text = "Linked To", icon = "LINKED")

        layout.separator()

        layout.operator("node.select_grouped", text = "Grouped Extend", icon = "GROUP").extend = True
        layout.operator("node.select_grouped", text = "Grouped", icon = "GROUP").extend = False
        layout.operator("node.select_same_type_step", text="Activate Same Type Previous", icon = "PREVIOUSACTIVE").prev = True
        layout.operator("node.select_same_type_step", text="Activate Same Type Next", icon = "NEXTACTIVE").prev = False

        layout.separator()

        layout.operator("node.find_node", icon='VIEWZOOM')


class NODE_MT_select_legacy(Menu):
    bl_label = "Legacy"

    def draw(self, _context):
        layout = self.layout

        layout.operator("node.select_box", icon = "BORDER_RECT").tweak = False
        layout.operator("node.select_circle", icon = "CIRCLE_SELECT")

class NODE_MT_node_group_separate(Menu):
    bl_label = "Separate"

    def draw(self, context):
        layout = self.layout

        layout.operator("node.group_separate", text = "Copy", icon = "SEPARATE_COPY").type = 'COPY'
        layout.operator("node.group_separate", text = "Move", icon = "SEPARATE").type = 'MOVE'


class NODE_MT_node(Menu):
    bl_label = "Node"

    def draw(self, context):
        layout = self.layout
        snode = context.space_data
        is_compositor = snode.tree_type == 'CompositorNodeTree'

        myvar = layout.operator("transform.translate", icon = "TRANSFORM_MOVE")
        myvar.release_confirm = True
        layout.operator("transform.rotate", icon = "TRANSFORM_ROTATE")
        layout.operator("transform.resize",  icon = "TRANSFORM_SCALE")

        layout.separator()
        layout.operator("node.clipboard_copy", text="Copy", icon='COPYDOWN')
        row = layout.row()
        row.operator_context = 'EXEC_DEFAULT'
        layout.operator("node.clipboard_paste", text="Paste", icon='PASTEDOWN')

        layout.separator()

        layout.operator_context = 'INVOKE_REGION_WIN'
        layout.operator("node.duplicate_move_keep_inputs", text = "Duplicate Keep Input", icon = "DUPLICATE")
        layout.operator("node.duplicate_move", icon = "DUPLICATE")
        layout.operator("node.duplicate_move_linked", icon = "DUPLICATE")
        layout.operator("node.delete", icon = "DELETE")
        layout.operator("node.delete_reconnect", icon = "DELETE")

        layout.separator()

        layout.operator("node.join", text="Join in New Frame", icon = "JOIN")
        layout.operator("node.detach", text="Remove from Frame", icon = "DELETE")
        layout.operator("node.parent_set", text = "Frame Make Parent", icon = "PARENT_SET")

        layout.separator() #BFA - exposed context menu operator to header

        props = layout.operator("wm.call_panel", text="Rename...", icon = "RENAME") 
        props.name = "TOPBAR_PT_name" 
        props.keep_open = False 

        layout.separator()

        layout.menu("NODE_MT_node_links")

        layout.separator()

        layout.menu("NODE_MT_node_group_separate")

        layout.separator()

        layout.menu("NODE_MT_context_menu_show_hide_menu")

        if is_compositor:

            layout.separator()

            layout.operator("node.read_viewlayers", icon = "RENDERLAYERS")
            layout.operator("node.render_changed", icon = "RENDERLAYERS")


class NODE_MT_node_links(Menu):
    bl_label = "Links"

    def draw(self, _context):
        layout = self.layout

        layout.operator("node.link_make", icon = "LINK_DATA").replace = False
        layout.operator("node.link_make", text="Make and Replace Links", icon = "LINK_REPLACE").replace = True
        layout.operator("node.links_cut", text="Cut Links", icon = "CUT_LINKS")
        layout.operator("node.links_detach", icon = "DETACH_LINKS")
        layout.operator("node.move_detach_links", text = "Detach Links Move", icon = "DETACH_LINKS_MOVE")
        layout.operator("node.links_mute", icon = "MUTE_IPO_ON")


class NODE_MT_context_menu_show_hide_menu(Menu):
    bl_label = "Show/Hide"

    def draw(self, context):
        layout = self.layout
        snode = context.space_data
        is_compositor = snode.tree_type == 'CompositorNodeTree'

        layout.operator("node.hide_toggle", icon = "HIDE_ON")
        layout.operator("node.mute_toggle", icon = "TOGGLE_NODE_MUTE")

        # Node previews are only available in the Compositor.
        if is_compositor:
            layout.operator("node.preview_toggle", icon = "TOGGLE_NODE_PREVIEW")

        layout.separator()

        layout.operator("node.hide_socket_toggle", icon = "HIDE_OFF")
        layout.operator("node.options_toggle", icon = "TOGGLE_NODE_OPTIONS")
        layout.operator("node.collapse_hide_unused_toggle", icon = "HIDE_UNSELECTED")


class NODE_MT_view_pie(Menu):
    bl_label = "View"

    def draw(self, _context):
        layout = self.layout

        pie = layout.menu_pie()
        pie.operator("node.view_all")
        pie.operator("node.view_selected", icon='ZOOM_SELECTED')


class NODE_PT_active_tool(ToolActivePanelHelper, Panel):
    bl_space_type = 'NODE_EDITOR'
    bl_region_type = 'UI'
    bl_category = "Tool"


class NODE_PT_material_slots(Panel):
    bl_space_type = 'NODE_EDITOR'
    bl_region_type = 'HEADER'
    bl_label = "Slot"
    bl_ui_units_x = 12

    def draw_header(self, context):
        ob = context.object
        self.bl_label = (
            iface_("Slot %d") % (ob.active_material_index + 1) if ob.material_slots else
            iface_("Slot")
        )

    # Duplicate part of 'EEVEE_MATERIAL_PT_context_material'.
    def draw(self, context):
        layout = self.layout
        row = layout.row()
        col = row.column()

        ob = context.object
        col.template_list("MATERIAL_UL_matslots", "", ob, "material_slots", ob, "active_material_index")

        col = row.column(align=True)
        col.operator("object.material_slot_add", icon='ADD', text="")
        col.operator("object.material_slot_remove", icon='REMOVE', text="")

        col.separator()

        col.menu("MATERIAL_MT_context_menu", icon='DOWNARROW_HLT', text="")

        if len(ob.material_slots) > 1:
            col.separator()

            col.operator("object.material_slot_move", icon='TRIA_UP', text="").direction = 'UP'
            col.operator("object.material_slot_move", icon='TRIA_DOWN', text="").direction = 'DOWN'

        if ob.mode == 'EDIT':
            row = layout.row(align=True)
            row.operator("object.material_slot_assign", text="Assign")
            row.operator("object.material_slot_select", text="Select")
            row.operator("object.material_slot_deselect", text="Deselect")


class NODE_PT_node_color_presets(PresetPanel, Panel):
    """Predefined node color"""
    bl_label = "Color Presets"
    preset_subdir = "node_color"
    preset_operator = "script.execute_preset"
    preset_add_operator = "node.node_color_preset_add"


class NODE_MT_node_color_context_menu(Menu):
    bl_label = "Node Color Specials"

    def draw(self, _context):
        layout = self.layout

        layout.operator("node.node_copy_color", icon='COPY_ID')


class NODE_MT_context_menu_select_menu(Menu):
    bl_label = "Select"

    def draw(self, context):
        layout = self.layout

        layout.operator("node.select_grouped", text = "Grouped", icon = "GROUP").extend = False

        layout.separator()

        layout.operator("node.select_linked_from", text = "Linked from", icon = "LINKED")
        layout.operator("node.select_linked_to", text = "Linked to", icon = "LINKED")

        layout.separator()

        layout.operator("node.select_same_type_step", text="Activate Same Type Previous", icon = "PREVIOUSACTIVE").prev = True
        layout.operator("node.select_same_type_step", text="Activate Same Type Next", icon = "NEXTACTIVE").prev = False


class NODE_MT_context_menu(Menu):
    bl_label = "Node Context Menu"

    def draw(self, context):
        snode = context.space_data
        is_nested = (len(snode.path) > 1)
        is_geometrynodes = snode.tree_type == 'GeometryNodeTree'

        selected_nodes_len = len(context.selected_nodes)
        active_node = context.active_node

        layout = self.layout

        # If no nodes are selected.
        if selected_nodes_len == 0:
            layout.operator_context = 'INVOKE_DEFAULT'
            layout.menu("NODE_MT_add", icon="ADD")
            layout.operator("node.clipboard_paste", text="Paste", icon="PASTEDOWN")

            layout.separator()

            layout.operator("node.find_node", text="Find...", icon="VIEWZOOM")

            layout.separator()

            if is_geometrynodes:
                layout.operator_context = 'INVOKE_DEFAULT'
                layout.operator("node.select", text="Clear Viewer", icon="HIDE_ON").clear_viewer = True

            layout.operator("node.links_cut", icon = 'CUT_LINKS')
            layout.operator("node.links_mute", icon = 'MUTE_IPO_ON')

            if is_nested:
                layout.separator()

                layout.operator("node.tree_path_parent", text="Exit Group", icon='FILE_PARENT')

            return

        if is_geometrynodes:
            layout.operator_context = 'INVOKE_DEFAULT'
            layout.operator("node.link_viewer", text="Link to Viewer", icon="HIDE_OFF")

            layout.separator()

        layout.operator("node.clipboard_copy", text="Copy", icon="COPYDOWN")
        layout.operator("node.clipboard_paste", text="Paste", icon="PASTEDOWN")

        layout.operator_context = 'INVOKE_DEFAULT'
        layout.operator("node.duplicate_move", icon = "DUPLICATE")

        layout.separator()

        layout.operator("node.delete", icon='DELETE')
        layout.operator_context = 'EXEC_REGION_WIN'
        layout.operator("node.delete_reconnect", icon='DELETE')

        if selected_nodes_len > 1:
            layout.separator()

            layout.operator("node.link_make", icon = "LINK_DATA").replace = False
            layout.operator("node.link_make", text="Make and Replace Links", icon = "LINK_DATA").replace = True
            layout.operator("node.links_detach", icon = "DETACH_LINKS")

        layout.separator()

        layout.operator("node.group_make", text="Make Group", icon="NODE_MAKEGROUP")
        layout.operator("node.group_insert", text="Insert Into Group", icon = 'NODE_GROUPINSERT')

        if active_node and active_node.type == 'GROUP':
            layout.operator("node.group_edit", text="Toggle Edit Group", icon="NODE_EDITGROUP").exit = False
            layout.operator("node.group_ungroup", text="Ungroup", icon="NODE_UNGROUP")

        if is_nested:
            layout.operator("node.tree_path_parent", text="Exit Group", icon='FILE_PARENT')

        layout.separator()

        layout.operator("node.join", text="Join in New Frame", icon = 'JOIN')
        layout.operator("node.detach", text="Remove from Frame", icon = 'DELETE')

        layout.separator()

        props = layout.operator("wm.call_panel", text="Rename...", icon = "RENAME")
        props.name = "TOPBAR_PT_name"
        props.keep_open = False

        layout.separator()

        layout.menu("NODE_MT_context_menu_select_menu")
        layout.menu("NODE_MT_context_menu_show_hide_menu")

        if active_node:
            layout.separator()
            props = layout.operator("wm.doc_view_manual", text="Blender Online Manual", icon='URL')
            props.doc_id = active_node.bl_idname


class NODE_PT_active_node_generic(Panel):
    bl_space_type = 'NODE_EDITOR'
    bl_region_type = 'UI'
    bl_category = "Node"
    bl_label = "Node"

    @classmethod
    def poll(cls, context):
        return context.active_node is not None

    def draw(self, context):
        layout = self.layout
        node = context.active_node

        layout.prop(node, "name", icon='NODE')
        layout.prop(node, "label", icon='NODE')


class NODE_PT_active_node_color(Panel):
    bl_space_type = 'NODE_EDITOR'
    bl_region_type = 'UI'
    bl_category = "Node"
    bl_label = "Color"
    bl_options = {'DEFAULT_CLOSED'}
    bl_parent_id = 'NODE_PT_active_node_generic'

    @classmethod
    def poll(cls, context):
        return context.active_node is not None

    def draw_header(self, context):
        node = context.active_node
        self.layout.prop(node, "use_custom_color", text="")

    def draw_header_preset(self, _context):
        NODE_PT_node_color_presets.draw_panel_header(self.layout)

    def draw(self, context):
        layout = self.layout
        node = context.active_node

        layout.enabled = node.use_custom_color

        row = layout.row()
        row.prop(node, "color", text="")
        row.menu("NODE_MT_node_color_context_menu", text="", icon='DOWNARROW_HLT')


class NODE_PT_active_node_properties(Panel):
    bl_space_type = 'NODE_EDITOR'
    bl_region_type = 'UI'
    bl_category = "Node"
    bl_label = "Properties"
    bl_options = {'DEFAULT_CLOSED'}

    @classmethod
    def poll(cls, context):
        return context.active_node is not None

    def draw(self, context):
        layout = self.layout
        node = context.active_node
        # set "node" context pointer for the panel layout
        layout.context_pointer_set("node", node)

        if hasattr(node, "draw_buttons_ext"):
            node.draw_buttons_ext(context, layout)
        elif hasattr(node, "draw_buttons"):
            node.draw_buttons(context, layout)

        # XXX this could be filtered further to exclude socket types
        # which don't have meaningful input values (e.g. cycles shader)
        value_inputs = [socket for socket in node.inputs if self.show_socket_input(socket)]
        if value_inputs:
            layout.separator()
            layout.label(text="Inputs:")
            for socket in value_inputs:
                row = layout.row()
                socket.draw(
                    context,
                    row,
                    node,
                    iface_(socket.label if socket.label else socket.name, socket.bl_rna.translation_context),
                )

    def show_socket_input(self, socket):
        return hasattr(socket, "draw") and socket.enabled and not socket.is_linked


class NODE_PT_texture_mapping(Panel):
    bl_space_type = 'NODE_EDITOR'
    bl_region_type = 'UI'
    bl_category = "Node"
    bl_label = "Texture Mapping"
    bl_options = {'DEFAULT_CLOSED'}
    COMPAT_ENGINES = {'BLENDER_RENDER', 'BLENDER_EEVEE', 'BLENDER_WORKBENCH', 'BLENDER_WORKBENCH_NEXT'}

    @classmethod
    def poll(cls, context):
        node = context.active_node
        return node and hasattr(node, "texture_mapping") and (context.engine in cls.COMPAT_ENGINES)

    def draw(self, context):
        layout = self.layout
        layout.use_property_split = True
        layout.use_property_decorate = False  # No animation.

        node = context.active_node
        mapping = node.texture_mapping

        layout.prop(mapping, "vector_type")

        layout.separator()

        col = layout.column(align=True)
        col.prop(mapping, "mapping_x", text="Projection X")
        col.prop(mapping, "mapping_y", text="Y")
        col.prop(mapping, "mapping_z", text="Z")

        layout.separator()

        layout.prop(mapping, "translation")
        layout.prop(mapping, "rotation")
        layout.prop(mapping, "scale")


# Node Backdrop options
class NODE_PT_backdrop(Panel):
    bl_space_type = 'NODE_EDITOR'
    bl_region_type = 'UI'
    bl_category = "View"
    bl_label = "Backdrop"

    @classmethod
    def poll(cls, context):
        snode = context.space_data
        return snode.tree_type == 'CompositorNodeTree'

    def draw_header(self, context):
        snode = context.space_data
        self.layout.prop(snode, "show_backdrop", text="")

    def draw(self, context):
        layout = self.layout
        layout.use_property_split = True
        layout.use_property_decorate = False

        snode = context.space_data
        layout.active = snode.show_backdrop

        col = layout.column()

        col.prop(snode, "backdrop_zoom", text="Zoom")

        col.prop(snode, "backdrop_offset", text="Offset")


class NODE_PT_quality(bpy.types.Panel):
    bl_space_type = 'NODE_EDITOR'
    bl_region_type = 'UI'
    bl_category = "Options"
    bl_label = "Performance"

    @classmethod
    def poll(cls, context):
        snode = context.space_data
        return snode.tree_type == 'CompositorNodeTree' and snode.node_tree is not None

    def draw(self, context):
        layout = self.layout
        layout.use_property_split = True
        layout.use_property_decorate = False

        snode = context.space_data
        tree = snode.node_tree
        prefs = bpy.context.preferences

        col = layout.column()
        if prefs.experimental.use_full_frame_compositor:
            col.prop(tree, "execution_mode")

        col.prop(tree, "render_quality", text="Render")
        col.prop(tree, "edit_quality", text="Edit")
        col.prop(tree, "chunk_size")

        col = layout.column()
        col.use_property_split = False
        col.prop(tree, "use_opencl")
        col.prop(tree, "use_groupnode_buffer")
        col.prop(tree, "use_two_pass")
        col.prop(tree, "use_viewer_border")
        col.separator()
        col.prop(snode, "use_auto_render")


class NODE_PT_overlay(Panel):
    bl_space_type = 'NODE_EDITOR'
    bl_region_type = 'HEADER'
    bl_label = "Overlays"
    bl_ui_units_x = 7

    def draw(self, context):
        layout = self.layout
        layout.label(text="Node Editor Overlays")

        snode = context.space_data
        overlay = snode.overlay

        layout.active = overlay.show_overlays

        col = layout.column()
        col.prop(overlay, "show_wire_color", text="Wire Colors")

        col.separator()

        col.prop(overlay, "show_context_path", text="Context Path")
        col.prop(snode, "show_annotation", text="Annotations")

        if snode.tree_type == 'GeometryNodeTree':
            col.separator()
            col.prop(overlay, "show_timing", text="Timings")
            col.prop(overlay, "show_named_attributes", text="Named Attributes")


class NODE_UL_interface_sockets(bpy.types.UIList):
    def draw_item(self, context, layout, _data, item, icon, _active_data, _active_propname, _index):
        socket = item
        color = socket.draw_color(context)

        if self.layout_type in {'DEFAULT', 'COMPACT'}:
            row = layout.row(align=True)

            row.template_node_socket(color=color)
            row.prop(socket, "name", text="", emboss=False, icon_value=icon)
        elif self.layout_type == 'GRID':
            layout.alignment = 'CENTER'
            layout.template_node_socket(color=color)


class NodeTreeInterfacePanel(Panel):

    @classmethod
    def poll(cls, context):
        snode = context.space_data
        if snode is None:
            return False
        tree = snode.edit_tree
        if tree is None:
            return False
        if tree.is_embedded_data:
            return False
        return True

    def draw_socket_list(self, context, in_out, sockets_propname, active_socket_propname):
        layout = self.layout

        snode = context.space_data
        tree = snode.edit_tree
        sockets = getattr(tree, sockets_propname)
        active_socket_index = getattr(tree, active_socket_propname)
        active_socket = sockets[active_socket_index] if active_socket_index >= 0 else None

        split = layout.row()

        split.template_list("NODE_UL_interface_sockets", in_out, tree, sockets_propname, tree, active_socket_propname)

        ops_col = split.column()

        add_remove_col = ops_col.column(align=True)
        props = add_remove_col.operator("node.tree_socket_add", icon='ADD', text="")
        props.in_out = in_out
        props = add_remove_col.operator("node.tree_socket_remove", icon='REMOVE', text="")
        props.in_out = in_out

        ops_col.separator()

        up_down_col = ops_col.column(align=True)
        props = up_down_col.operator("node.tree_socket_move", icon='TRIA_UP', text="")
        props.in_out = in_out
        props.direction = 'UP'
        props = up_down_col.operator("node.tree_socket_move", icon='TRIA_DOWN', text="")
        props.in_out = in_out
        props.direction = 'DOWN'

        if active_socket is not None:
            # Mimicking property split.
            layout.use_property_split = False
            layout.use_property_decorate = False
            layout_row = layout.row(align=True)
            layout_split = layout_row.split(factor=0.4, align=True)

            label_column = layout_split.column(align=True)
            label_column.alignment = 'RIGHT'
            # Menu to change the socket type.
            label_column.label(text="Type")

            property_row = layout_split.row(align=True)
            props = property_row.operator_menu_enum(
                "node.tree_socket_change_type",
                "socket_type",
                text=active_socket.bl_label if active_socket.bl_label else active_socket.bl_idname
            )
            props.in_out = in_out

            with context.temp_override(interface_socket=active_socket):
                if bpy.ops.node.tree_socket_change_subtype.poll():
                    layout_row = layout.row(align=True)
                    layout_split = layout_row.split(factor=0.4, align=True)

                    label_column = layout_split.column(align=True)
                    label_column.alignment = 'RIGHT'
                    label_column.label(text="Subtype")
                    property_row = layout_split.row(align=True)

                    property_row.context_pointer_set("interface_socket", active_socket)
                    props = property_row.operator_menu_enum(
                        "node.tree_socket_change_subtype",
                        "socket_subtype",
                        text=(
                            active_socket.bl_subtype_label if active_socket.bl_subtype_label else
                            active_socket.bl_idname
                        ),
                    )

            layout.use_property_split = True
            layout.use_property_decorate = False

            layout.prop(active_socket, "name")
            # Display descriptions only for Geometry Nodes, since it's only used in the modifier panel.
            if tree.type == 'GEOMETRY':
                layout.prop(active_socket, "description")
                field_socket_prefixes = {
                    "NodeSocketInt",
                    "NodeSocketColor",
                    "NodeSocketVector",
                    "NodeSocketBool",
                    "NodeSocketFloat",
                }
                is_field_type = any(
                    active_socket.bl_socket_idname.startswith(prefix)
                    for prefix in field_socket_prefixes
                )
                if is_field_type:
                    if in_out == 'OUT':
                        layout.prop(active_socket, "attribute_domain")
                    layout.prop(active_socket, "default_attribute_name")
            layout.use_property_split = True
            active_socket.draw(context, layout)


class NODE_PT_node_tree_interface_inputs(NodeTreeInterfacePanel):
    bl_space_type = 'NODE_EDITOR'
    bl_region_type = 'UI'
    bl_category = "Group"
    bl_label = "Inputs"

    def draw(self, context):
        self.draw_socket_list(context, "IN", "inputs", "active_input")


class NODE_PT_node_tree_interface_outputs(NodeTreeInterfacePanel):
    bl_space_type = 'NODE_EDITOR'
    bl_region_type = 'UI'
    bl_category = "Group"
    bl_label = "Outputs"

    def draw(self, context):
        self.draw_socket_list(context, "OUT", "outputs", "active_output")


class NODE_UL_simulation_zone_items(bpy.types.UIList):
    def draw_item(self, context, layout, _data, item, icon, _active_data, _active_propname, _index):
        if self.layout_type in {'DEFAULT', 'COMPACT'}:
            row = layout.row(align=True)

            row.template_node_socket(color=item.color)
            row.prop(item, "name", text="", emboss=False, icon_value=icon)
        elif self.layout_type == 'GRID':
            layout.alignment = 'CENTER'
            layout.template_node_socket(color=item.color)


class NODE_PT_simulation_zone_items(Panel):
    bl_space_type = 'NODE_EDITOR'
    bl_region_type = 'UI'
    bl_category = "Node"
    bl_label = "Simulation State"

    input_node_type = 'GeometryNodeSimulationInput'
    output_node_type = 'GeometryNodeSimulationOutput'

    @classmethod
    def get_output_node(cls, context):
        node = context.active_node
        if node.bl_idname == cls.input_node_type:
            return node.paired_output
        if node.bl_idname == cls.output_node_type:
            return node

    @classmethod
    def poll(cls, context):
        snode = context.space_data
        if snode is None:
            return False
        node = context.active_node
        if node is None or node.bl_idname not in [cls.input_node_type, cls.output_node_type]:
            return False
        if cls.get_output_node(context) is None:
            return False
        return True

    def draw(self, context):
        layout = self.layout

        output_node = self.get_output_node(context)

        split = layout.row()

        split.template_list(
            "NODE_UL_simulation_zone_items",
            "",
            output_node,
            "state_items",
            output_node,
            "active_index")

        ops_col = split.column()

        add_remove_col = ops_col.column(align=True)
        add_remove_col.operator("node.simulation_zone_item_add", icon='ADD', text="")
        add_remove_col.operator("node.simulation_zone_item_remove", icon='REMOVE', text="")

        ops_col.separator()

        up_down_col = ops_col.column(align=True)
        props = up_down_col.operator("node.simulation_zone_item_move", icon='TRIA_UP', text="")
        props.direction = 'UP'
        props = up_down_col.operator("node.simulation_zone_item_move", icon='TRIA_DOWN', text="")
        props.direction = 'DOWN'

        active_item = output_node.active_item
        if active_item is not None:
            layout.use_property_split = True
            layout.use_property_decorate = False
            layout.prop(active_item, "socket_type")
            if active_item.socket_type in {'VECTOR', 'INT', 'BOOLEAN', 'FLOAT', 'RGBA'}:
                layout.prop(active_item, "attribute_domain")


# Grease Pencil properties
class NODE_PT_annotation(AnnotationDataPanel, Panel):
    bl_space_type = 'NODE_EDITOR'
    bl_region_type = 'UI'
    bl_category = "View"
    bl_options = {'DEFAULT_CLOSED'}

    # NOTE: this is just a wrapper around the generic GP Panel

    @classmethod
    def poll(cls, context):
        snode = context.space_data
        return snode is not None and snode.node_tree is not None


def node_draw_tree_view(_layout, _context):
    pass


# Adapt properties editor panel to display in node editor. We have to
# copy the class rather than inherit due to the way bpy registration works.
def node_panel(cls):
    node_cls_dict = cls.__dict__.copy()

    # Needed for re-registration.
    node_cls_dict.pop("bl_rna", None)

    node_cls = type('NODE_' + cls.__name__, cls.__bases__, node_cls_dict)

    node_cls.bl_space_type = 'NODE_EDITOR'
    node_cls.bl_region_type = 'UI'
    node_cls.bl_category = "Options"
    if hasattr(node_cls, "bl_parent_id"):
        node_cls.bl_parent_id = 'NODE_' + node_cls.bl_parent_id

    return node_cls

class NODE_PT_view(bpy.types.Panel):
    bl_space_type = 'NODE_EDITOR'
    bl_region_type = 'UI'
    bl_category = "Node"
    bl_label = "View"
    bl_options = {'DEFAULT_CLOSED'}

    @classmethod
    def poll(cls, context):
        snode = context.space_data
        return snode.tree_type in ('CompositorNodeTree', 'TextureNodeTree')

    def draw(self, context):
        layout = self.layout

        snode = context.space_data

        # Auto-offset nodes (called "insert_offset" in code)
        layout.prop(snode, "use_insert_offset")

classes = (
    ALL_MT_editormenu,
    NODE_HT_header,
    NODE_MT_editor_menus,
    NODE_MT_add,
    NODE_MT_pie_menus,
    NODE_MT_view,
    NODE_MT_select,
    NODE_MT_select_legacy,
    NODE_MT_node_group_separate,
    NODE_MT_node,
    NODE_MT_node_links,
    NODE_MT_node_color_context_menu,
    NODE_MT_context_menu_show_hide_menu,
    NODE_MT_context_menu_select_menu,
    NODE_MT_context_menu,
    NODE_MT_view_pie,
    NODE_PT_material_slots,
    NODE_PT_node_color_presets,
    NODE_PT_active_node_generic,
    NODE_PT_active_node_color,
    NODE_PT_active_node_properties,
    NODE_PT_texture_mapping,
    NODE_PT_active_tool,
    NODE_PT_backdrop,
    NODE_PT_quality,
    NODE_PT_annotation,
    NODE_PT_overlay,
    NODE_UL_interface_sockets,
    NODE_PT_node_tree_interface_inputs,
    NODE_PT_node_tree_interface_outputs,
    NODE_UL_simulation_zone_items,
    NODE_PT_simulation_zone_items,

    node_panel(EEVEE_MATERIAL_PT_settings),
    node_panel(MATERIAL_PT_viewport),
    node_panel(WORLD_PT_viewport_display),
    node_panel(DATA_PT_light),
    node_panel(DATA_PT_EEVEE_light),
    NODE_PT_view,

    #bfa - toggles
    NODE_OT_switch_editors_to_compositor,
    NODE_OT_switch_editors_to_geometry,
    NODE_OT_switch_editors_to_shadereditor,
    NODE_OT_switch_editors_in_compositor,
    NODE_OT_switch_editors_in_geometry,
    NODE_OT_switch_editors_in_shadereditor,
)


if __name__ == "__main__":  # only for live edit.
    from bpy.utils import register_class
    for cls in classes:
        register_class(cls)<|MERGE_RESOLUTION|>--- conflicted
+++ resolved
@@ -409,14 +409,9 @@
 
         layout.separator()
 
-<<<<<<< HEAD
+        layout.operator_context = 'INVOKE_REGION_WIN'
         layout.operator("node.view_selected", icon='VIEW_SELECTED')
         layout.operator("node.view_all", icon = "VIEWALL" )
-=======
-        layout.operator_context = 'INVOKE_REGION_WIN'
-        layout.operator("node.view_selected")
-        layout.operator("node.view_all")
->>>>>>> ab93504d
 
         if context.space_data.show_backdrop:
 
