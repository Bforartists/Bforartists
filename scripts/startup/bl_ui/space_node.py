--- conflicted
+++ resolved
@@ -1098,12 +1098,8 @@
             props = property_row.operator_menu_enum(
                 "node.tree_socket_change_type",
                 "socket_type",
-<<<<<<< HEAD
-                text=active_socket.bl_label if active_socket.bl_label else active_socket.bl_idname
-=======
                 text=(iface_(active_socket.bl_label) if active_socket.bl_label
                       else iface_(active_socket.bl_idname)),
->>>>>>> f106579a
             )
             props.in_out = in_out
 
@@ -1147,7 +1143,7 @@
                     if in_out == 'OUT':
                         layout.prop(active_socket, "attribute_domain")
                     layout.prop(active_socket, "default_attribute_name")
-            layout.use_property_split = True
+            layout.use_property_split = True #BFA
             active_socket.draw(context, layout)
 
 
