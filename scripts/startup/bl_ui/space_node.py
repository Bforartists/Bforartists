--- conflicted
+++ resolved
@@ -221,7 +221,7 @@
                     layout.template_ID(id_from, "active_texture", new="texture.new")
 
         elif snode.tree_type == 'CompositorNodeTree':
-
+			#BFA - Editor Switchers
             row = layout.row(align = True)
             row.operator("wm.switch_editor_in_compositor", text="", icon='NODE_COMPOSITING_ACTIVE')
             row.operator("wm.switch_editor_to_geometry", text="", icon='GEOMETRY_NODES')
@@ -230,18 +230,15 @@
             NODE_MT_editor_menus.draw_collapsible(context, layout)
 
         elif snode.tree_type == 'GeometryNodeTree':
-<<<<<<< HEAD
-
+			#BFA - Editor Switchers
             row = layout.row(align = True)
             row.operator("wm.switch_editor_to_compositor", text="", icon='NODE_COMPOSITING')
             row.operator("wm.switch_editor_in_geometry", text="", icon='GEOMETRY_NODES_ACTIVE')
             row.operator("wm.switch_editor_to_shadereditor", text="", icon='NODE_MATERIAL')
 
-            layout.prop(snode, "geometry_nodes_type", text="")
-=======
             if context.preferences.experimental.use_node_group_operators:
                 layout.prop(snode, "geometry_nodes_type", text="")
->>>>>>> 3e4322f6
+
             NODE_MT_editor_menus.draw_collapsible(context, layout)
             layout.separator_spacer()
 
@@ -267,9 +264,12 @@
             # Custom node tree is edited as independent ID block
             NODE_MT_editor_menus.draw_collapsible(context, layout)
 
+			#layout.separator_spacer() #BFA - removed
+
             layout.template_ID(snode, "node_tree", new="node.new_node_tree")
 
         #################### options at the right ###################################
+
 
         layout.separator_spacer()
 
@@ -356,7 +356,7 @@
         sub.active = overlay.show_overlays
         sub.popover(panel="NODE_PT_overlay", text="")
 
-# bfa - show hide the editormenu
+# BFA - show hide the editormenu
 class ALL_MT_editormenu(Menu):
     bl_label = ""
 
@@ -376,7 +376,7 @@
     def draw(self, _context):
         layout = self.layout
 
-        layout.menu("SCREEN_MT_user_menu", text = "Quick") # Quick favourites menu
+        layout.menu("SCREEN_MT_user_menu", text = "Quick") #BFA - Quick favourites menu
         layout.menu("NODE_MT_view")
         layout.menu("NODE_MT_select")
         layout.menu("NODE_MT_add")
@@ -408,7 +408,7 @@
             # actual node submenus are defined by draw functions from node categories
             nodeitems_utils.draw_node_categories_menu(self, context)
 
-
+#BFA - expose the pie menus to header
 class NODE_MT_pie_menus(Menu):
     bl_label = "Pie Menus"
 
