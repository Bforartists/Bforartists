# SPDX-FileCopyrightText: 2009-2023 Blender Authors
#
# SPDX-License-Identifier: GPL-2.0-or-later

import bpy
import rna_prop_ui

from bpy.types import (
    Header,
    Menu,
    Panel,
)
from bpy.app.translations import (
    pgettext_iface as iface_,
    contexts as i18n_contexts,
)
from bl_ui import anim, node_add_menu
from bl_ui.utils import PresetPanel
from bl_ui.properties_grease_pencil_common import (
    AnnotationDataPanel,
)
from bl_ui.space_toolsystem_common import (
    ToolActivePanelHelper,
)
from bl_ui.properties_material import (
    EEVEE_MATERIAL_PT_settings,
    EEVEE_MATERIAL_PT_settings_surface,
    EEVEE_MATERIAL_PT_settings_volume,
    MATERIAL_PT_viewport,
)
from bl_ui.properties_world import (
    WORLD_PT_viewport_display
)
from bl_ui.properties_data_light import (
    DATA_PT_light,
    DATA_PT_EEVEE_light,
)


################################ BFA - Switch between the editors ##########################################

class NODE_OT_switch_editors_to_compositor(bpy.types.Operator):
    """Switch to the Comppositor Editor"""      # blender will use this as a tooltip for menu items and buttons.
    bl_idname = "wm.switch_editor_to_compositor"        # unique identifier for buttons and menu items to reference.
    # display name in the interface.
    bl_label = "Switch to Compositor Editor"

    # execute() is called by blender when running the operator.
    def execute(self, context):
        bpy.ops.wm.context_set_enum(
            data_path="area.ui_type", value="CompositorNodeTree")
        return {'FINISHED'}


class NODE_OT_switch_editors_to_geometry(bpy.types.Operator):
    """Switch to the Geometry Node Editor"""      # blender will use this as a tooltip for menu items and buttons.
    bl_idname = "wm.switch_editor_to_geometry"        # unique identifier for buttons and menu items to reference.
    # display name in the interface.
    bl_label = "Switch to Geometry Node Editor"

    # execute() is called by blender when running the operator.
    def execute(self, context):
        bpy.ops.wm.context_set_enum(
            data_path="area.ui_type", value="GeometryNodeTree")
        return {'FINISHED'}


class NODE_OT_switch_editors_to_shadereditor(bpy.types.Operator):
    """Switch to the Shader Editor"""      # blender will use this as a tooltip for menu items and buttons.
    bl_idname = "wm.switch_editor_to_shadereditor"        # unique identifier for buttons and menu items to reference.
    # display name in the interface.
    bl_label = "Switch to Shader Editor"

    # execute() is called by blender when running the operator.
    def execute(self, context):
        bpy.ops.wm.context_set_enum(
            data_path="area.ui_type", value="ShaderNodeTree")
        return {'FINISHED'}


# The blank buttons, we don't want to switch to the editor in which we are already.


class NODE_OT_switch_editors_in_compositor(bpy.types.Operator):
    """Compositor Editor"""      # blender will use this as a tooltip for menu items and buttons.
    bl_idname = "wm.switch_editor_in_compositor"        # unique identifier for buttons and menu items to reference.
    # display name in the interface.
    bl_label = "You are in Compositor Editor"
    bl_options = {'INTERNAL'}  # use internal so it can not be searchable

    # execute() is called by blender when running the operator.
    def execute(self, context):
        return {'FINISHED'}


class NODE_OT_switch_editors_in_geometry(bpy.types.Operator):
    """Geometry Node Editor"""      # blender will use this as a tooltip for menu items and buttons.
    bl_idname = "wm.switch_editor_in_geometry"        # unique identifier for buttons and menu items to reference.
    # display name in the interface.
    bl_label = "You are in Geometry Node Editor"
    bl_options = {'INTERNAL'}  # use internal so it can not be searchable

    # execute() is called by blender when running the operator.
    def execute(self, context):
        return {'FINISHED'}


class NODE_OT_switch_editors_in_shadereditor(bpy.types.Operator):
    """Shader Editor"""      # blender will use this as a tooltip for menu items and buttons.
    bl_idname = "wm.switch_editor_in_shadereditor"        # unique identifier for buttons and menu items to reference.
    # display name in the interface.
    bl_label = "You are in Shader Editor"
    bl_options = {'INTERNAL'}  # use internal so it can not be searchable

    # execute() is called by blender when running the operator.
    def execute(self, context):
        return {'FINISHED'}


############################# END ##################################


class NODE_HT_header(Header):
    bl_space_type = 'NODE_EDITOR'

    def draw(self, context):
        self.draw_editor_type_menu(context)
        layout = self.layout

        scene = context.scene
        snode = context.space_data
        overlay = snode.overlay
        snode_id = snode.id
        id_from = snode.id_from
        tool_settings = context.tool_settings
        is_compositor = snode.tree_type == 'CompositorNodeTree'
        not_group = (len(snode.path) > 1) # BFA - don't show up arrow if at top level.

        # Now expanded via the `ui_type`.
        # layout.prop(snode, "tree_type", text="")

        display_pin = True
        if snode.tree_type == 'ShaderNodeTree':
            row = layout.row(align = True)
            row.operator("wm.switch_editor_to_compositor", text="", icon='NODE_COMPOSITING')
            row.operator("wm.switch_editor_to_geometry", text="", icon='GEOMETRY_NODES')
            row.operator("wm.switch_editor_in_shadereditor", text="", icon='SHADER_ACTIVE')

            layout.prop(snode, "shader_type", text="")

            ob = context.object
            if snode.shader_type == 'OBJECT' and ob:
                ob_type = ob.type

                NODE_MT_editor_menus.draw_collapsible(context, layout)
                types_that_support_material = {
                    'MESH', 'CURVE', 'SURFACE', 'FONT', 'META', 'GPENCIL', 'VOLUME', 'CURVES', 'POINTCLOUD',
                }

                ## BFA - moved below to a different solution
                #if snode_id:
                #    row = layout.row()
                #    if ob_type not in types_that_support_material:
                #        row.prop(snode_id, "use_nodes")

                layout.separator_spacer()

                # disable material slot buttons when pinned, cannot find correct slot within id_from (#36589)
                # disable also when the selected object does not support materials
                has_material_slots = not snode.pin and ob_type in types_that_support_material

                if ob_type != 'LIGHT':
                    row = layout.row()
                    row.enabled = has_material_slots
                    row.ui_units_x = 4
                    row.popover(panel="NODE_PT_material_slots")

                row = layout.row()
                row.enabled = has_material_slots

                # Show material.new when no active ID/slot exists
                if not id_from and ob_type in types_that_support_material:
                    row.template_ID(ob, "active_material", new="material.new")
                # Material ID, but not for Lights
                if id_from and ob_type != 'LIGHT':
                    row.template_ID(id_from, "active_material", new="material.new")

            if snode.shader_type == 'WORLD':
                NODE_MT_editor_menus.draw_collapsible(context, layout)
                world = scene.world

                if snode_id:
                    if world and world.use_eevee_finite_volume:
                        row.operator("world.convert_volume_to_mesh", emboss=False, icon='WORLD', text="Convert Volume")

                layout.separator_spacer()

                row = layout.row()
                row.enabled = not snode.pin
                row.template_ID(scene, "world", new="world.new")

            if snode.shader_type == 'LINESTYLE':
                view_layer = context.view_layer
                lineset = view_layer.freestyle_settings.linesets.active

                if lineset is not None:
                    NODE_MT_editor_menus.draw_collapsible(context, layout)
                    ## BFA - moved below to a different solution
                    #if snode_id:
                    #    row = layout.row()
                    #    row.prop(snode_id, "use_nodes")

                    layout.separator_spacer()

                    row = layout.row()
                    row.enabled = not snode.pin
                    row.template_ID(lineset, "linestyle", new="scene.freestyle_linestyle_new")

        elif snode.tree_type == 'TextureNodeTree':
            layout.prop(snode, "texture_type", text="")

            NODE_MT_editor_menus.draw_collapsible(context, layout)
			## BFA - moved below to a different solution
            #if snode_id:
            #    layout.prop(snode_id, "use_nodes")

            layout.separator_spacer()
            if id_from:
                if snode.texture_type == 'BRUSH':
                    layout.template_ID(id_from, "texture", new="texture.new")
                else:
                    layout.template_ID(id_from, "active_texture", new="texture.new")

        elif snode.tree_type == 'CompositorNodeTree':
			#BFA - Editor Switchers
            row = layout.row(align = True)
            row.operator("wm.switch_editor_in_compositor", text="", icon='NODE_COMPOSITING_ACTIVE')
            row.operator("wm.switch_editor_to_geometry", text="", icon='GEOMETRY_NODES')
            row.operator("wm.switch_editor_to_shadereditor", text="", icon='NODE_MATERIAL')

            layout.prop(snode, "node_tree_sub_type", text="")
            NODE_MT_editor_menus.draw_collapsible(context, layout)
            layout.separator_spacer()

            if snode.node_tree_sub_type == 'SCENE':
                row = layout.row()
                row.enabled = not snode.pin
                if scene.compositing_node_group:
                    row.template_ID(scene, "compositing_node_group", new="node.duplicate_compositing_node_group")
                else:
                    row.template_ID(scene, "compositing_node_group", new="node.new_compositing_node_group")
            elif snode.node_tree_sub_type == 'SEQUENCER':
                row = layout.row()
                sequencer_scene = context.workspace.sequencer_scene
                sequencer_editor = sequencer_scene.sequence_editor if sequencer_scene else None
                active_strip = sequencer_editor.active_strip if sequencer_editor else None
                active_modifier = active_strip.modifiers.active if active_strip else None
                is_compositor_modifier_active = active_modifier and active_modifier.type == 'COMPOSITOR'
                if is_compositor_modifier_active and not snode.pin:
                    row.template_ID(
                        active_modifier,
                        "node_group",
                        new="node.new_compositor_sequencer_node_group")
                else:
                    row.enabled = False
                    row.template_ID(snode, "node_tree", new="node.new_compositor_sequencer_node_group")

        elif snode.tree_type == 'GeometryNodeTree':
            #BFA - Editor Switchers
            row = layout.row(align = True)
            row.operator("wm.switch_editor_to_compositor", text="", icon='NODE_COMPOSITING')
            row.operator("wm.switch_editor_in_geometry", text="", icon='GEOMETRY_NODES_ACTIVE')
            row.operator("wm.switch_editor_to_shadereditor", text="", icon='NODE_MATERIAL')

            #layout.prop(snode, "geometry_nodes_type", text="") # BFA - legacy
            layout.prop(snode, "node_tree_sub_type", text="")
            NODE_MT_editor_menus.draw_collapsible(context, layout)
            layout.separator_spacer()

            if snode.node_tree_sub_type == 'MODIFIER':
                ob = context.object

                row = layout.row()
                if snode.pin:
                    row.enabled = False
                    row.template_ID(snode, "node_tree", new="node.new_geometry_node_group_assign")
                elif ob:
                    active_modifier = ob.modifiers.active
                    if active_modifier and active_modifier.type == 'NODES':
                        if active_modifier.node_group:
                            row.template_ID(active_modifier, "node_group", new="object.geometry_node_tree_copy_assign")
                        else:
                            row.template_ID(active_modifier, "node_group", new="node.new_geometry_node_group_assign")
                    else:
                        row.template_ID(snode, "node_tree", new="node.new_geometry_nodes_modifier")
            else:
                layout.template_ID(snode, "selected_node_group", new="node.new_geometry_node_group_tool")
                if snode.node_tree:
                    layout.popover(panel="NODE_PT_geometry_node_tool_object_types", text="Types")
                    layout.popover(panel="NODE_PT_geometry_node_tool_mode", text="Modes")
                    layout.popover(panel="NODE_PT_geometry_node_tool_options", text="Options")
                display_pin = False
        else:
            # Custom node tree is edited as independent ID block
            NODE_MT_editor_menus.draw_collapsible(context, layout)

			#layout.separator_spacer() #BFA - removed

            layout.template_ID(snode, "node_tree", new="node.new_node_tree")

        #################### BFA - options at the right ###################################


        layout.separator_spacer()

        # Put pin on the right for Compositing
        if is_compositor:
            layout.prop(snode, "pin", text="", emboss=False)

        # -------------------- BFA - use nodes ---------------------------

        if snode.tree_type == 'ShaderNodeTree':
            ob = context.object
            ob_type = ob.type if ob else None
            
            types_that_support_material = {
                'MESH', 'CURVE', 'SURFACE', 'FONT', 'META', 'GPENCIL', 'VOLUME', 'CURVES', 'POINTCLOUD',
            }

            if snode.shader_type == 'OBJECT':
                if snode_id and ob:
                    # No shader nodes for Eevee lights
                    if not (context.engine == 'BLENDER_EEVEE' and ob_type == 'LIGHT'):
                        row = layout.row()
                        if ob_type not in types_that_support_material:
                            row.prop(snode_id, "use_nodes")

            elif snode.shader_type == 'LINESTYLE':
                if lineset is not None and snode_id:
                    row = layout.row()
                    row.prop(snode_id, "use_nodes")

        elif snode.tree_type == 'TextureNodeTree':
            if snode_id:
                layout.prop(snode_id, "use_nodes")

        # ----------------- rest of the options


        # Put pin next to ID block
        if not is_compositor and display_pin:
            layout.prop(snode, "pin", text="", emboss=False)

        # bfa - don't show up arrow if at top level.
        if not_group:
            layout.operator("node.tree_path_parent", text="", icon='FILE_PARENT')
        else:
            pass

        # Backdrop
        if is_compositor and snode.node_tree_sub_type == 'SCENE':
            row = layout.row(align=True)
            row.prop(snode, "show_backdrop", toggle=True)
            row.active = snode.node_tree is not None
            sub = row.row(align=True)
            if snode.show_backdrop:
                sub.operator("node.backimage_move", text="", icon ='TRANSFORM_MOVE')
                sub.operator("node.backimage_zoom", text="", icon = "ZOOM_IN").factor = 1.2
                sub.operator("node.backimage_zoom", text="", icon = "ZOOM_OUT").factor = 1.0 / 1.2
                sub.operator("node.backimage_fit", text="", icon = "VIEW_FIT")
                sub.separator()
                sub.prop(snode, "backdrop_channels", icon_only=True, text="", expand=True)

            # Gizmo toggle and popover.
            row = layout.row(align=True)
            row.prop(snode, "show_gizmo", icon='GIZMO', text="")
            row.active = snode.node_tree is not None
            sub = row.row(align=True)
            sub.active = snode.show_gizmo and row.active
            sub.popover(panel="NODE_PT_gizmo_display", text="")

        # Snap
        row = layout.row(align=True)
        row.prop(tool_settings, "use_snap_node", text="")
        row.active = snode.node_tree is not None

        # Overlay toggle & popover
        row = layout.row(align=True)
        row.prop(overlay, "show_overlays", icon='OVERLAY', text="")
        sub = row.row(align=True)
        row.active = snode.node_tree is not None
        sub.active = overlay.show_overlays and row.active
        sub.popover(panel="NODE_PT_overlay", text="")


class NODE_PT_gizmo_display(Panel):
    bl_space_type = 'NODE_EDITOR'
    bl_region_type = 'HEADER'
    bl_label = "Gizmos"
    bl_ui_units_x = 8

    def draw(self, context):
        layout = self.layout
        snode = context.space_data
        is_compositor = snode.tree_type == 'CompositorNodeTree'

        if not is_compositor:
            return

        col = layout.column()
        col.label(text="Viewport Gizmos")
        col.separator()

        col.active = snode.show_gizmo
        colsub = col.column()
        colsub.active = snode.node_tree is not None and col.active
        colsub.prop(snode, "show_gizmo_active_node", text="Active Node")


class NODE_MT_editor_menus(Menu):
    bl_idname = "NODE_MT_editor_menus"
    bl_label = ""

    def draw(self, _context):
        layout = self.layout

        layout.menu("SCREEN_MT_user_menu", text = "Quick") #BFA - Quick favourites menu
        layout.menu("NODE_MT_view")
        layout.menu("NODE_MT_select")
        layout.menu("NODE_MT_add")
        layout.menu("NODE_MT_node")


class NODE_MT_add(node_add_menu.AddNodeMenu):
    bl_space_type = 'NODE_EDITOR'
    bl_label = "Add"
    bl_translation_context = i18n_contexts.operator_default
    bl_options = {'SEARCH_ON_KEY_PRESS'}

    def draw(self, context):
        import nodeitems_utils

        layout = self.layout

        #BFA - changed to show in all add menus for discoverability, instead of being conditional to the invoked region by hotkey only.

        layout.operator_context = 'INVOKE_REGION_WIN'

        snode = context.space_data
        if snode.tree_type == 'GeometryNodeTree':
            layout.operator("WM_OT_search_single_menu", text="Search...", icon='VIEWZOOM').menu_idname = "NODE_MT_geometry_node_add_all"
            layout.separator()
            layout.menu_contents("NODE_MT_geometry_node_add_all")
        elif snode.tree_type == 'CompositorNodeTree':
            layout.operator("WM_OT_search_single_menu", text="Search...", icon='VIEWZOOM').menu_idname = "NODE_MT_compositor_node_add_all"
            layout.separator()
            layout.menu_contents("NODE_MT_compositor_node_add_all")
        elif snode.tree_type == 'ShaderNodeTree':
            layout.operator("WM_OT_search_single_menu", text="Search...", icon='VIEWZOOM').menu_idname = "NODE_MT_shader_node_add_all"
            layout.separator()
            layout.menu_contents("NODE_MT_shader_node_add_all")
        elif snode.tree_type == 'TextureNodeTree':
            layout.operator("WM_OT_search_single_menu", text="Search...", icon='VIEWZOOM').menu_idname = "NODE_MT_texture_node_add_all"
            layout.separator()
            layout.menu_contents("NODE_MT_texture_node_add_all")
        elif nodeitems_utils.has_node_categories(context):
            # Actual node sub-menus are defined by draw functions from node categories.
            nodeitems_utils.draw_node_categories_menu(self, context)

#BFA - expose the pie menus to header
class NODE_MT_pie_menus(Menu):
    bl_label = "Pie Menus"

    def draw(self, context):
        layout = self.layout

        space = context.space_data

        layout.operator("wm.call_menu_pie", text = "View", icon = "MENU_PANEL").name = 'NODE_MT_view_pie'


class NODE_MT_swap(node_add_menu.SwapNodeMenu):
    bl_space_type = 'NODE_EDITOR'
    bl_label = "Swap"
    bl_translation_context = i18n_contexts.operator_default
    bl_options = {'SEARCH_ON_KEY_PRESS'}

    def draw(self, context):
        layout = self.layout

        if layout.operator_context == 'EXEC_REGION_WIN':
            layout.operator_context = 'INVOKE_REGION_WIN'
            layout.operator("WM_OT_search_single_menu", text="Search...", icon='VIEWZOOM').menu_idname = "NODE_MT_swap"
            layout.separator()

        layout.operator_context = 'INVOKE_REGION_WIN'

        snode = context.space_data
        if snode.tree_type == 'GeometryNodeTree':
            layout.menu_contents("NODE_MT_geometry_node_swap_all")
        elif snode.tree_type == 'CompositorNodeTree':
            layout.menu_contents("NODE_MT_compositor_node_swap_all")
        elif snode.tree_type == 'ShaderNodeTree':
            layout.menu_contents("NODE_MT_shader_node_swap_all")
        elif snode.tree_type == 'TextureNodeTree':
            layout.menu_contents("NODE_MT_texture_node_swap_all")


class NODE_MT_view(Menu):
    bl_label = "View"

    def draw(self, context):
        layout = self.layout

        snode = context.space_data

        preferences = context.preferences
        addon_prefs = preferences.addons["bforartists_toolbar_settings"].preferences

        layout.prop(snode, "show_region_toolbar")
        layout.prop(snode, "show_region_ui")
        layout.prop(snode, "show_toolshelf_tabs")
        layout.prop(snode, "show_region_asset_shelf")

        layout.separator()

        layout.menu("NODE_MT_view_annotations")

        layout.separator()

        # BFA - Expose hotkey only operator
        if context.space_data.tree_type == 'CompositorNodeTree':
            layout.menu("NODE_MT_viewer")
        elif context.space_data.tree_type == 'ShaderNodeTree':
            layout.operator("node.connect_to_output", text="Link to Output", icon='MATERIAL').run_in_geometry_nodes = False
        else: # Geometry Nodes
            layout.operator("node.connect_to_output", text="Link to Output", icon='GROUPOUTPUT').run_in_geometry_nodes = True
            layout.operator("node.select_link_viewer", text="Link to Viewer", icon='RESTRICT_RENDER_OFF')

        layout.separator()

        sub = layout.column()
        sub.operator_context = 'EXEC_REGION_WIN'
        sub.operator("view2d.zoom_in", icon = "ZOOM_IN")
        sub.operator("view2d.zoom_out", icon = "ZOOM_OUT")

        layout.operator("view2d.zoom_border", icon = "ZOOM_BORDER")

        layout.separator()

        layout.operator_context = 'INVOKE_REGION_WIN'
        layout.operator("node.view_selected", icon='VIEW_SELECTED')
        layout.operator("node.view_all", icon = "VIEWALL" )

        if context.space_data.show_backdrop:

            layout.separator()

            layout.operator("node.viewer_border", text = "Set Viewer Region", icon = "RENDERBORDER")
            layout.operator("node.clear_viewer_border", text = "Clear Viewer Region", icon = "RENDERBORDER_CLEAR")
			# BFA - these are exposed to header, so these are now redundant

        layout.separator()

        layout.menu("NODE_MT_pie_menus")
        layout.menu("INFO_MT_area")

# BFA - Menu
class NODE_MT_viewer(Menu):
    bl_label = "Viewer"

    def draw(self, context):
        layout = self.layout


        layout.operator("node.select_link_viewer", text="Link to Viewer", icon='RESTRICT_RENDER_OFF')

        layout.operator("node.viewer_shortcut_set", text="Unassign Viewer", icon='AVOID').viewer_index = 0

        layout.separator()

        layout.operator("node.viewer_shortcut_get", text="Viewer 1", icon='EVENT_NDOF_BUTTON_1').viewer_index = 1
        layout.operator("node.viewer_shortcut_get", text="Viewer 2", icon='EVENT_NDOF_BUTTON_2').viewer_index = 2
        layout.operator("node.viewer_shortcut_get", text="Viewer 3", icon='EVENT_NDOF_BUTTON_3').viewer_index = 3
        layout.operator("node.viewer_shortcut_get", text="Viewer 4", icon='EVENT_NDOF_BUTTON_4').viewer_index = 4
        layout.operator("node.viewer_shortcut_get", text="Viewer 5", icon='EVENT_NDOF_BUTTON_5').viewer_index = 5
        layout.operator("node.viewer_shortcut_get", text="Viewer 6", icon='EVENT_NDOF_BUTTON_6').viewer_index = 6

        layout.separator()

        layout.operator("node.viewer_shortcut_set", text="Set Viewer 1", icon='EVENT_NDOF_BUTTON_1').viewer_index = 1
        layout.operator("node.viewer_shortcut_set", text="Set Viewer 2", icon='EVENT_NDOF_BUTTON_2').viewer_index = 2
        layout.operator("node.viewer_shortcut_set", text="Set Viewer 3", icon='EVENT_NDOF_BUTTON_3').viewer_index = 3
        layout.operator("node.viewer_shortcut_set", text="Set Viewer 4", icon='EVENT_NDOF_BUTTON_4').viewer_index = 4
        layout.operator("node.viewer_shortcut_set", text="Set Viewer 5", icon='EVENT_NDOF_BUTTON_5').viewer_index = 5
        layout.operator("node.viewer_shortcut_set", text="Set Viewer 6", icon='EVENT_NDOF_BUTTON_6').viewer_index = 6



class NODE_MT_select(Menu):
    bl_label = "Select"

    def draw(self, _context):
        layout = self.layout

        layout.menu("NODE_MT_select_legacy")
        layout.operator_menu_enum("node.select_lasso", "mode")

        layout.separator()

        layout.operator("node.select_all",text = "All", icon = 'SELECT_ALL').action = 'SELECT'
        layout.operator("node.select_all", text="None", icon='SELECT_NONE').action = 'DESELECT'
        layout.operator("node.select_all", text="Invert", icon='INVERSE').action = 'INVERT'

        layout.separator()

        layout.operator("node.select_linked_from", text = "Linked From", icon = "LINKED")
        layout.operator("node.select_linked_to", text = "Linked To", icon = "LINKED")

        layout.separator()

        layout.operator("node.select_grouped", text = "Grouped Extend", icon = "GROUP").extend = True
        layout.operator("node.select_grouped", text = "Grouped", icon = "GROUP").extend = False
        layout.operator("node.select_same_type_step", text="Activate Same Type Previous", icon = "PREVIOUSACTIVE").prev = True
        layout.operator("node.select_same_type_step", text="Activate Same Type Next", icon = "NEXTACTIVE").prev = False

        layout.separator()

        layout.operator("node.find_node", icon='VIEWZOOM')


class NODE_MT_select_legacy(Menu):
    bl_label = "Legacy"

    def draw(self, _context):
        layout = self.layout

        layout.operator("node.select_box", icon = "BORDER_RECT").tweak = False
        layout.operator("node.select_circle", icon = "CIRCLE_SELECT")

class NODE_MT_node_group_separate(Menu):
    bl_label = "Separate"

    def draw(self, context):
        layout = self.layout

        layout.operator("node.group_separate", text = "Copy", icon = "SEPARATE_COPY").type = 'COPY'
        layout.operator("node.group_separate", text = "Move", icon = "SEPARATE").type = 'MOVE'


class NODE_MT_node(Menu):
    bl_label = "Node"

    def draw(self, context):
        layout = self.layout
        snode = context.space_data
        group = snode.edit_tree
        is_compositor = snode.tree_type == 'CompositorNodeTree'

        myvar = layout.operator("transform.translate", icon = "TRANSFORM_MOVE")
        myvar.release_confirm = True
        myvar.view2d_edge_pan = True # BFA - wip
        layout.operator("transform.rotate", icon = "TRANSFORM_ROTATE")
        layout.operator("transform.resize",  icon = "TRANSFORM_SCALE")

        layout.separator()
        layout.operator("node.clipboard_copy", text="Copy", icon='COPYDOWN')
        row = layout.row()
        row.operator_context = 'EXEC_DEFAULT'
        layout.operator("node.clipboard_paste", text="Paste", icon='PASTEDOWN')

        layout.separator()

        layout.operator_context = 'INVOKE_REGION_WIN'
        props = layout.operator("node.duplicate_move_keep_inputs", text = "Duplicate Keep Input", icon = "DUPLICATE")
        props.NODE_OT_translate_attach.TRANSFORM_OT_translate.view2d_edge_pan = True
        props = layout.operator("node.duplicate_move", icon = "DUPLICATE")
        props.NODE_OT_translate_attach.TRANSFORM_OT_translate.view2d_edge_pan = True
        props = layout.operator("node.duplicate_move_linked", icon = "DUPLICATE")
        props.NODE_OT_translate_attach.TRANSFORM_OT_translate.view2d_edge_pan = True

        layout.separator()
        layout.operator("node.delete", icon = "DELETE")
        layout.operator("node.delete_reconnect", icon = "DELETE")

        layout.separator()
<<<<<<< HEAD
=======
        layout.operator("node.join", text="Join in New Frame")
        layout.operator("node.detach", text="Remove from Frame")
        layout.operator("node.join_nodes", text="Join Group Inputs")
>>>>>>> 72f09824

        layout.operator("node.join", text="Join in New Frame", icon = "JOIN")
        layout.operator("node.detach", text="Remove from Frame", icon = "DELETE")
        layout.operator("node.parent_set", text = "Frame Make Parent", icon = "PARENT_SET")

        layout.separator() #BFA - exposed context menu operator to header

        props = layout.operator("wm.call_panel", text="Rename...", icon = "RENAME")
        props.name = "TOPBAR_PT_name"
        props.keep_open = False

        layout.separator()
        ## BFA - set to sub-menu
        layout.menu("NODE_MT_node_group")

        layout.separator()
		## BFA - set to sub-menu
        layout.menu("NODE_MT_node_links")

        layout.separator()
<<<<<<< HEAD
		## BFA - set to sub-menu
        layout.menu("NODE_MT_node_group_separate")

        layout.separator()
		## BFA - set majority to sub-menu
=======
        layout.menu("NODE_MT_swap")
>>>>>>> 72f09824
        layout.menu("NODE_MT_context_menu_show_hide_menu")

        if is_compositor:

            layout.separator()

            layout.operator("node.read_viewlayers", icon='RENDERLAYERS')
            layout.operator("node.render_changed", icon='RENDERLAYERS')


# BFA - Menu
class NODE_MT_node_group(Menu):
    bl_label = "Group"

    def draw(self, context):
        layout = self.layout

        layout.operator("node.group_make", icon = "NODE_MAKEGROUP")
        layout.operator("node.group_insert", text = "Insert into Group ", icon = "NODE_GROUPINSERT")
        layout.operator("node.group_ungroup", icon = "NODE_UNGROUP")
        layout.separator()
        layout.operator("node.group_edit", text = " Toggle Edit Group", icon = "NODE_EDITGROUP").exit = False


# BFA - Menu
class NODE_MT_node_links(Menu):
    bl_label = "Links"

    def draw(self, _context):
        layout = self.layout

        layout.operator("node.link_make", icon = "LINK_DATA").replace = False
        layout.operator("node.link_make", text="Make and Replace Links", icon = "LINK_REPLACE").replace = True
        layout.operator("node.links_cut", text="Cut Links", icon = "CUT_LINKS")
        layout.operator("node.links_detach", icon = "DETACH_LINKS")
        layout.operator("node.move_detach_links", text = "Detach Links Move", icon = "DETACH_LINKS_MOVE")
        layout.operator("node.links_mute", icon = "MUTE_IPO_ON")


# BFA - Hidden legacy operators exposed to GUI
class NODE_MT_view_annotations(Menu):
    bl_label = "Annotations (Legacy)"

    def draw(self, context):
        layout = self.layout

        layout.operator("gpencil.annotate", text="Draw Annotation", icon='PAINT_DRAW',).mode = 'DRAW'
        layout.operator("gpencil.annotate", text="Draw Line Annotation", icon='PAINT_DRAW').mode = 'DRAW_STRAIGHT'
        layout.operator("gpencil.annotate", text="Draw Polyline Annotation", icon='PAINT_DRAW').mode = 'DRAW_POLY'
        layout.operator("gpencil.annotate", text="Erase Annotation", icon='ERASE').mode = 'ERASER'

        layout.separator()

        layout.operator("gpencil.annotation_add", text="Add Annotation Layer", icon='ADD')
        layout.operator("gpencil.annotation_active_frame_delete", text="Erase Annotation Active Keyframe", icon='DELETE')

class NODE_MT_view_pie(Menu):
    bl_label = "View"

    def draw(self, _context):
        layout = self.layout

        pie = layout.menu_pie()
        pie.operator("node.view_all")
        pie.operator("node.view_selected", icon='ZOOM_SELECTED')


class NODE_PT_active_tool(ToolActivePanelHelper, Panel):
    bl_space_type = 'NODE_EDITOR'
    bl_region_type = 'UI'
    bl_category = "Tool"


class NODE_PT_material_slots(Panel):
    bl_space_type = 'NODE_EDITOR'
    bl_region_type = 'HEADER'
    bl_label = "Slot"
    bl_ui_units_x = 12

    def draw_header(self, context):
        ob = context.object
        self.bl_label = (
            iface_("Slot {:d}").format(ob.active_material_index + 1) if ob.material_slots else
            iface_("Slot")
        )

    # Duplicate part of `EEVEE_MATERIAL_PT_context_material`.
    def draw(self, context):
        layout = self.layout
        row = layout.row()
        col = row.column()

        ob = context.object
        col.template_list("MATERIAL_UL_matslots", "", ob, "material_slots", ob, "active_material_index")

        col = row.column(align=True)
        col.operator("object.material_slot_add", icon='ADD', text="")
        col.operator("object.material_slot_remove", icon='REMOVE', text="")

        col.separator()

        col.menu("MATERIAL_MT_context_menu", icon='DOWNARROW_HLT', text="")

        if len(ob.material_slots) > 1:
            col.separator()

            col.operator("object.material_slot_move", icon='TRIA_UP', text="").direction = 'UP'
            col.operator("object.material_slot_move", icon='TRIA_DOWN', text="").direction = 'DOWN'

        if ob.mode == 'EDIT':
            row = layout.row(align=True) # BFA - align
            row.operator("object.material_slot_assign", text="Assign", icon='CHECKMARK') # BFA - icon
            row.operator("object.material_slot_select", text="Select", icon='RESTRICT_SELECT_OFF') # BFA - icon
            row.operator("object.material_slot_deselect", text="Deselect", icon='RESTRICT_SELECT_ON') # BFA - icon


class NODE_PT_geometry_node_tool_object_types(Panel):
    bl_space_type = 'NODE_EDITOR'
    bl_region_type = 'HEADER'
    bl_label = "Object Types"
    bl_ui_units_x = 8

    def draw(self, context):
        layout = self.layout

        snode = context.space_data
        group = snode.node_tree

        types = [
            ("is_type_mesh", "Mesh", 'MESH_DATA'),
            ("is_type_curve", "Hair Curves", 'CURVES_DATA'),
            ("is_type_grease_pencil", "Grease Pencil", 'OUTLINER_OB_GREASEPENCIL'),
            ("is_type_pointcloud", "Point Cloud", 'POINTCLOUD_DATA'),
        ]

        col = layout.column()
        col.active = group.is_tool
        for prop, name, icon in types:
            row = col.row(align=True)
            row.label(text=name, icon=icon)
            row.prop(group, prop, text="")


class NODE_PT_geometry_node_tool_mode(Panel):
    bl_space_type = 'NODE_EDITOR'
    bl_region_type = 'HEADER'
    bl_label = "Modes"
    bl_ui_units_x = 8

    def draw(self, context):
        layout = self.layout

        snode = context.space_data
        group = snode.node_tree

        modes = (
            ("is_mode_object", "Object Mode", 'OBJECT_DATAMODE'),
            ("is_mode_edit", "Edit Mode", 'EDITMODE_HLT'),
            ("is_mode_sculpt", "Sculpt Mode", 'SCULPTMODE_HLT'),
        )

        col = layout.column()
        col.active = group.is_tool
        for prop, name, icon in modes:
            row = col.row(align=True)
            row.label(text=name, icon=icon)
            row.prop(group, prop, text="")

        if group.is_type_grease_pencil:
            row = col.row(align=True)
            row.label(text="Draw Mode", icon='GREASEPENCIL')
            row.prop(group, "is_mode_paint", text="")


class NODE_PT_geometry_node_tool_options(Panel):
    bl_space_type = 'NODE_EDITOR'
    bl_region_type = 'HEADER'
    bl_label = "Options"
    bl_ui_units_x = 8

    def draw(self, context):
        layout = self.layout

        snode = context.space_data
        group = snode.node_tree

        layout.prop(group, "use_wait_for_click")


class NODE_PT_node_color_presets(PresetPanel, Panel):
    """Predefined node color"""
    bl_label = "Color Presets"
    preset_subdir = "node_color"
    preset_operator = "script.execute_preset"
    preset_add_operator = "node.node_color_preset_add"


class NODE_MT_node_color_context_menu(Menu):
    bl_label = "Node Color Specials"

    def draw(self, _context):
        layout = self.layout

        # BFA - Remove "Copy Color" Operator from this context menu
        #layout.operator("node.node_copy_color", icon='COPY_ID')


class NODE_MT_context_menu_show_hide_menu(Menu):
    bl_label = "Show/Hide"

    def draw(self, context):
        layout = self.layout
        snode = context.space_data
        is_compositor = snode.tree_type == 'CompositorNodeTree'

        layout.operator("node.hide_toggle", icon = "HIDE_ON")
        layout.operator("node.mute_toggle", icon = "TOGGLE_NODE_MUTE")

        # Node previews are only available in the Compositor.
        if is_compositor:
            layout.operator("node.preview_toggle", icon = "TOGGLE_NODE_PREVIEW")

        layout.separator()

        layout.operator("node.hide_socket_toggle", icon = "HIDE_OFF")
        layout.operator("node.options_toggle", icon = "TOGGLE_NODE_OPTIONS")
        layout.operator("node.collapse_hide_unused_toggle", icon = "HIDE_UNSELECTED")


class NODE_MT_context_menu_select_menu(Menu):
    bl_label = "Select"

    def draw(self, context):
        layout = self.layout

        layout.operator("node.select_grouped", text = "Grouped", icon = "GROUP").extend = False

        layout.separator()

        layout.operator("node.select_linked_from", text = "Linked from", icon = "LINKED")
        layout.operator("node.select_linked_to", text = "Linked to", icon = "LINKED")

        layout.separator()

        layout.operator("node.select_same_type_step", text="Activate Same Type Previous", icon = "PREVIOUSACTIVE").prev = True
        layout.operator("node.select_same_type_step", text="Activate Same Type Next", icon = "NEXTACTIVE").prev = False


class NODE_MT_context_menu(Menu):
    bl_label = "Node"

    def draw(self, context):
        snode = context.space_data
        is_nested = (len(snode.path) > 1)
        is_geometrynodes = snode.tree_type == 'GeometryNodeTree'
        group = snode.edit_tree

        selected_nodes_len = len(context.selected_nodes)
        active_node = context.active_node

        layout = self.layout

        # If no nodes are selected.
        if selected_nodes_len == 0:
            layout.operator_context = 'INVOKE_DEFAULT'
            layout.menu("NODE_MT_add", icon="ADD")
            layout.operator("node.clipboard_paste", text="Paste", icon="PASTEDOWN")

            layout.separator()

            layout.operator("node.find_node", text="Find...", icon="VIEWZOOM")

            layout.separator()

            if is_geometrynodes:
                layout.operator_context = 'INVOKE_DEFAULT'
                layout.operator("node.select", text="Clear Viewer", icon="HIDE_ON").clear_viewer = True

            layout.operator("node.links_cut", icon = 'CUT_LINKS')
            layout.operator("node.links_mute", icon = 'MUTE_IPO_ON')

            if is_nested:
                layout.separator()

                layout.operator("node.tree_path_parent", text="Exit Group", icon='FILE_PARENT')

            return

        if is_geometrynodes:
            layout.operator_context = 'INVOKE_DEFAULT'
            layout.operator("node.link_viewer", text="Link to Viewer", icon="HIDE_OFF")

            layout.separator()

        layout.operator("node.clipboard_copy", text="Copy", icon="COPYDOWN")
        layout.operator("node.clipboard_paste", text="Paste", icon="PASTEDOWN")

        layout.operator_context = 'INVOKE_DEFAULT'
        layout.operator("node.duplicate_move", icon = "DUPLICATE")

        layout.separator()

        layout.operator("node.delete", icon='DELETE')
        layout.operator_context = 'EXEC_REGION_WIN'
        layout.operator("node.delete_reconnect", icon='DELETE')

        if selected_nodes_len > 1:
            layout.separator()

            layout.operator("node.link_make", icon = "LINK_DATA").replace = False
            layout.operator("node.link_make", text="Make and Replace Links", icon = "LINK_DATA").replace = True
            layout.operator("node.links_detach", icon = "DETACH_LINKS")

        layout.separator()

        if group and group.bl_use_group_interface:
	        layout.operator("node.group_make", text="Make Group", icon="NODE_MAKEGROUP")
	        layout.operator("node.group_insert", text="Insert Into Group", icon = 'NODE_GROUPINSERT')

	        if active_node and active_node.type == 'GROUP':
	            layout.operator("node.group_edit", text="Toggle Edit Group", icon="NODE_EDITGROUP").exit = False
	            layout.operator("node.group_ungroup", text="Ungroup", icon="NODE_UNGROUP")

	            if is_nested:
	                layout.operator("node.tree_path_parent", text="Exit Group", icon='FILE_PARENT')

	            layout.separator()

        layout.operator("node.join", text="Join in New Frame", icon = 'JOIN')
        layout.operator("node.detach", text="Remove from Frame", icon = 'DELETE')

        layout.separator()

        props = layout.operator("wm.call_panel", text="Rename", icon = "RENAME")
        props.name = "TOPBAR_PT_name"
        props.keep_open = False

        layout.separator()

        layout.menu("NODE_MT_context_menu_select_menu")
        layout.menu("NODE_MT_context_menu_show_hide_menu")

        if active_node:
            layout.separator()
            props = layout.operator("wm.doc_view_manual", text="Online Manual", icon='URL')
            props.doc_id = active_node.bl_idname


class NODE_PT_active_node_generic(Panel):
    bl_space_type = 'NODE_EDITOR'
    bl_region_type = 'UI'
    bl_category = "Node"
    bl_label = "Node"

    @classmethod
    def poll(cls, context):
        return context.active_node is not None

    def draw(self, context):
        layout = self.layout
        node = context.active_node
        tree = node.id_data

        layout.use_property_split = True
        layout.use_property_decorate = False

        layout.prop(node, "name", icon='NODE')
        layout.prop(node, "label", icon='NODE')

        if tree.type == 'GEOMETRY':
            layout.prop(node, "warning_propagation")


class NODE_PT_active_node_color(Panel):
    bl_space_type = 'NODE_EDITOR'
    bl_region_type = 'UI'
    bl_category = "Node"
    bl_label = "Color"
    bl_options = {'DEFAULT_CLOSED'}
    bl_parent_id = "NODE_PT_active_node_generic"

    @classmethod
    def poll(cls, context):
        node = context.active_node
        if node is None:
            return False
        if node.bl_idname == "NodeReroute":
            return False
        return True

    def draw_header(self, context):
        node = context.active_node
        self.layout.prop(node, "use_custom_color", text="")

    def draw_header_preset(self, _context):
        NODE_PT_node_color_presets.draw_panel_header(self.layout)

    def draw(self, context):
        layout = self.layout
        node = context.active_node

        layout.enabled = node.use_custom_color

        row = layout.row()

        subrow = row.row(align=True)
        subrow.prop(node, "color", text="")
        subrow.operator("node.node_copy_color", icon='COPY_ID', text="")

        # BFA - Temporarily disable this menu for as long as it doesn't have operators
        #row.menu("NODE_MT_node_color_context_menu", text="", icon='DOWNARROW_HLT')


class NODE_PT_active_node_properties(Panel):
    bl_space_type = 'NODE_EDITOR'
    bl_region_type = 'UI'
    bl_category = "Node"
    bl_label = "Properties"

    @classmethod
    def poll(cls, context):
        return context.active_node is not None

    def draw(self, context):
        layout = self.layout
        node = context.active_node
        layout.template_node_inputs(node)


class NODE_PT_active_node_custom_properties(rna_prop_ui.PropertyPanel, Panel):
    bl_space_type = 'NODE_EDITOR'
    bl_region_type = 'UI'
    bl_category = "Node"

    _context_path = "active_node"
    _property_type = bpy.types.Node


class NODE_PT_texture_mapping(Panel):
    bl_space_type = 'NODE_EDITOR'
    bl_region_type = 'UI'
    bl_category = "Node"
    bl_label = "Texture Mapping"
    bl_options = {'DEFAULT_CLOSED'}
    COMPAT_ENGINES = {
        'BLENDER_RENDER',
        'BLENDER_WORKBENCH',
    }

    @classmethod
    def poll(cls, context):
        node = context.active_node
        return node and hasattr(node, "texture_mapping") and (context.engine in cls.COMPAT_ENGINES)

    def draw(self, context):
        layout = self.layout
        layout.use_property_split = True
        layout.use_property_decorate = False  # No animation.

        node = context.active_node
        mapping = node.texture_mapping

        layout.prop(mapping, "vector_type")

        layout.separator()

        col = layout.column(align=True)
        col.prop(mapping, "mapping_x", text="Projection X")
        col.prop(mapping, "mapping_y", text="Y")
        col.prop(mapping, "mapping_z", text="Z")

        layout.separator()

        layout.prop(mapping, "translation")
        layout.prop(mapping, "rotation")
        layout.prop(mapping, "scale")


# Node Backdrop options
class NODE_PT_backdrop(Panel):
    bl_space_type = 'NODE_EDITOR'
    bl_region_type = 'UI'
    bl_category = "View"
    bl_label = "Backdrop"

    @classmethod
    def poll(cls, context):
        snode = context.space_data
        return snode.tree_type == 'CompositorNodeTree'

    def draw_header(self, context):
        snode = context.space_data
        self.layout.prop(snode, "show_backdrop", text="")

    def draw(self, context):
        layout = self.layout
        layout.use_property_split = True
        layout.use_property_decorate = False

        snode = context.space_data
        layout.active = snode.show_backdrop

        col = layout.column()
		##BFA - removed as double entry
		#col.prop(snode, "backdrop_channels", text="Channels")
        col.prop(snode, "backdrop_zoom", text="Zoom")

        col.prop(snode, "backdrop_offset", text="Offset")
		##BFA - removed as double entry
        #col.separator()
		#
        #col.operator("node.backimage_move", text="Move")
        #col.operator("node.backimage_fit", text="Fit")

class NODE_PT_quality(Panel):
    bl_space_type = 'NODE_EDITOR'
    bl_region_type = 'UI'
    bl_category = "Options"
    bl_label = "Performance"

    @classmethod
    def poll(cls, context):
        snode = context.space_data
        return snode.tree_type == 'CompositorNodeTree' and snode.node_tree is not None

    def draw(self, context):
        layout = self.layout
        layout.use_property_split = True
        layout.use_property_decorate = False

        scene = context.scene
        rd = scene.render

        snode = context.space_data
        tree = snode.node_tree

        col = layout.column()
        col.prop(rd, "compositor_device", text="Device")
        if rd.compositor_device == 'GPU':
            col.prop(rd, "compositor_precision", text="Precision")

        col = layout.column()
        col.use_property_split = False
        col.prop(tree, "use_viewer_border")


class NODE_PT_overlay(Panel):
    bl_space_type = 'NODE_EDITOR'
    bl_region_type = 'HEADER'
    bl_label = "Overlays"
    bl_ui_units_x = 7

    def draw(self, context):
        layout = self.layout
        layout.label(text="Node Editor Overlays")

        snode = context.space_data
        overlay = snode.overlay

        layout.active = overlay.show_overlays

        col = layout.column()
        col.prop(overlay, "show_wire_color", text="Wire Colors")
        col.prop(overlay, "show_reroute_auto_labels", text="Reroute Auto Labels")

        col.separator()

        col.prop(overlay, "show_context_path", text="Context Path")
        col.prop(snode, "show_annotation", text="Annotations")

        if snode.supports_previews:
            col.separator()
            col.prop(overlay, "show_previews", text="Previews")
            if snode.tree_type == 'ShaderNodeTree':
                row = col.row()
                row.prop(overlay, "preview_shape", expand=True)
                row.active = overlay.show_previews

        if snode.tree_type == 'GeometryNodeTree':
            col.separator()
            col.prop(overlay, "show_timing", text="Timings")
            col.prop(overlay, "show_named_attributes", text="Named Attributes")

        if snode.tree_type == 'CompositorNodeTree':
            col.prop(overlay, "show_timing", text="Timings")


class NODE_MT_node_tree_interface_context_menu(Menu):
    bl_label = "Node Tree Interface Specials"

    def draw(self, context):
        layout = self.layout
        snode = context.space_data
        tree = snode.edit_tree
        active_item = tree.interface.active

        # BFA - Disable this as it's already exposed in top level
        #layout.operator("node.interface_item_duplicate", icon='DUPLICATE')
        layout.separator()
        if active_item.item_type == 'SOCKET':
            layout.operator("node.interface_item_make_panel_toggle", icon="PANEL_TOGGLE_MAKE")
        elif active_item.item_type == 'PANEL':
            layout.operator("node.interface_item_unlink_panel_toggle", icon="PANEL_TOGGLE_UNLINK")


class NODE_PT_node_tree_interface_new_input(Panel):
    '''Add a new item to the interface list'''
    bl_space_type = 'NODE_EDITOR'
    bl_region_type = 'HEADER'
    bl_label = "New Item"
    bl_ui_units_x = 7

    def draw(self, context):
        layout = self.layout
        layout.label(text="Add New Item")

        layout.operator('node.interface_item_new_input', text='Input ', icon='GROUPINPUT').item_type='INPUT'
        layout.operator('node.interface_item_new_output', text='Output', icon='GROUPOUTPUT').item_type='OUTPUT'
        layout.operator('node.interface_item_new_panel', text='Panel', icon='MENU_PANEL').item_type='PANEL'
        layout.operator('node.interface_item_new_panel_toggle', text='Panel Toggle', icon='CHECKBOX_HLT')


<<<<<<< HEAD
class NODE_PT_node_tree_interface(Panel):
    bl_space_type = 'NODE_EDITOR'
    bl_region_type = 'UI'
    bl_category = "Group"
    bl_label = "Group Sockets"

    @classmethod
    def poll(cls, context):
        snode = context.space_data
        if snode is None:
            return False
        tree = snode.edit_tree
        if tree is None:
            return False
        if tree.is_embedded_data:
            return False
        if not tree.bl_use_group_interface:
            return False
        return True

    def draw(self, context):
        layout = self.layout
        snode = context.space_data
        tree = snode.edit_tree

        split = layout.row()

        split.template_node_tree_interface(tree.interface)

        ops_col = split.column(align=True)
        ops_col.alignment = 'RIGHT'
        #ops_col.operator_menu_enum("node.interface_item_new", "item_type", icon='ADD', text="") # bfa - keep as reminder. Blender might add more content!
        ops_col.popover(panel="NODE_PT_node_tree_interface_new_input", text="", icon='ADD')

        ops_col.separator()
        ops_col.operator("node.interface_item_duplicate", text='', icon='DUPLICATE')
        ops_col.operator("node.interface_item_remove", icon='REMOVE', text="")

        ops_col.separator()
        ops_col.menu("NODE_MT_node_tree_interface_context_menu", text="")
        ops_col.separator()

        ops_col.operator("node.interface_item_move", icon='TRIA_UP', text="").direction = "UP" # BFA operator for GUI buttons to re-order
        ops_col.operator("node.interface_item_move", icon='TRIA_DOWN', text="").direction = "DOWN" # BFA operator for GUI buttons to re-order

        active_item = tree.interface.active
        if active_item is not None:
            layout.use_property_split = True
            layout.use_property_decorate = False

            if active_item.item_type == 'SOCKET':
                layout.prop(active_item, "socket_type", text="Type")
                layout.prop(active_item, "description")
                # Display descriptions only for Geometry Nodes, since it's only used in the modifier panel.
                if tree.type == 'GEOMETRY':
                    field_socket_types = {
                        "NodeSocketInt",
                        "NodeSocketColor",
                        "NodeSocketVector",
                        "NodeSocketBool",
                        "NodeSocketFloat",
                    }
                    if active_item.socket_type in field_socket_types:
                        if 'OUTPUT' in active_item.in_out:
                            layout.prop(active_item, "attribute_domain")
                        layout.prop(active_item, "default_attribute_name")
                if hasattr(active_item, "draw"):
                    active_item_col = layout.column()
                    active_item_col.use_property_split = True
                    active_item.draw(context, active_item_col)

            if active_item.item_type == 'PANEL':
                layout.prop(active_item, "description")

                layout.use_property_split = False
                layout.prop(active_item, "default_closed", text="Closed by Default")


class NODE_PT_node_tree_interface_panel_toggle(Panel):
    bl_space_type = 'NODE_EDITOR'
    bl_region_type = 'UI'
    bl_category = "Group"
    bl_parent_id = "NODE_PT_node_tree_interface"
    bl_label = "Panel Toggle"

    @classmethod
    def poll(cls, context):
        snode = context.space_data
        if snode is None:
            return False
        tree = snode.edit_tree
        if tree is None:
            return False
        active_item = tree.interface.active
        if not active_item or active_item.item_type != 'PANEL':
            return False
        if not active_item.interface_items:
            return False
        first_item = active_item.interface_items[0]
        return getattr(first_item, "is_panel_toggle", False)

    def draw(self, context):
        layout = self.layout
        snode = context.space_data
        tree = snode.edit_tree

        active_item = tree.interface.active
        panel_toggle_item = active_item.interface_items[0]

        layout.use_property_split = False # BFA - float left
        layout.use_property_decorate = False

        # BFA - float left
        row = layout.row(align=False)
        row.prop(panel_toggle_item, "default_value", text="Default")
        row = layout.row(align=False)
        row.prop(panel_toggle_item, "hide_in_modifier")
        row = layout.row(align=False)
        row.prop(panel_toggle_item, "force_non_field")

        layout.use_property_split = False


=======
>>>>>>> 72f09824
class NODE_PT_node_tree_properties(Panel):
    bl_space_type = 'NODE_EDITOR'
    bl_region_type = 'UI'
    bl_category = "Group"
<<<<<<< HEAD
    bl_label = "Group Properties" # BFA
=======
    bl_label = "Group"
    bl_order = 0
>>>>>>> 72f09824

    @classmethod
    def poll(cls, context):
        snode = context.space_data
        if snode is None:
            return False
        group = snode.edit_tree
        if group is None:
            return False
        if group.is_embedded_data:
            return False
        return True

    def draw(self, context):
        layout = self.layout
        snode = context.space_data
        group = snode.edit_tree
        layout.use_property_split = False
        layout.use_property_decorate = False

        layout.prop(group, "name", text="Name")

        if group.asset_data:
            layout.prop(group.asset_data, "description", text="Description")
        else:
            layout.prop(group, "description", text="Description")

        if not group.bl_use_group_interface:
            return

        layout.prop(group, "color_tag")
        row = layout.row(align=True)
        row.prop(group, "default_group_node_width", text="Node Width")
        row.operator("node.default_group_width_set", text="", icon='NODE')

        if group.bl_idname == "GeometryNodeTree":
            row = layout.row()
            row.active = group.is_modifier
            row.prop(group, "show_modifier_manage_panel")

            header, body = layout.panel("group_usage")
            header.label(text="Usage")
            if body:
                col = body.column(align=True)
                col.prop(group, "is_modifier")
                col.prop(group, "is_tool")


class NODE_PT_node_tree_animation(Panel):
    bl_space_type = 'NODE_EDITOR'
    bl_region_type = 'UI'
    bl_category = "Group"
    bl_label = "Animation"
    bl_options = {'DEFAULT_CLOSED'}
    bl_order = 20

    @classmethod
    def poll(cls, context):
        snode = context.space_data
        if snode is None:
            return False
        group = snode.edit_tree
        if group is None:
            return False
        if group.is_embedded_data:
            return False
        return True

    def draw(self, context):
        layout = self.layout
        layout.use_property_split = True
        layout.use_property_decorate = False

        snode = context.space_data
        group = snode.edit_tree

        col = layout.column(align=True)
        anim.draw_action_and_slot_selector_for_id(col, group)


# Grease Pencil properties
class NODE_PT_annotation(AnnotationDataPanel, Panel):
    bl_space_type = 'NODE_EDITOR'
    bl_region_type = 'UI'
    bl_category = "View"
    bl_options = {'DEFAULT_CLOSED'}

    # NOTE: this is just a wrapper around the generic GP Panel

    @classmethod
    def poll(cls, context):
        snode = context.space_data
        return snode is not None and snode.node_tree is not None


# Adapt properties editor panel to display in node editor. We have to
# copy the class rather than inherit due to the way bpy registration works.
def node_panel(cls):
    node_cls_dict = cls.__dict__.copy()

    # Needed for re-registration.
    node_cls_dict.pop("bl_rna", None)

    node_cls = type('NODE_' + cls.__name__, cls.__bases__, node_cls_dict)

    node_cls.bl_space_type = 'NODE_EDITOR'
    node_cls.bl_region_type = 'UI'
    node_cls.bl_category = "Options"
    if hasattr(node_cls, "bl_parent_id"):
        node_cls.bl_parent_id = "NODE_" + node_cls.bl_parent_id

    return node_cls


# BFA - asset shelf
class NodeAssetShelf:
    bl_space_type = 'NODE_EDITOR'
<<<<<<< HEAD
    bl_options = {'STORE_ENABLED_CATALOGS_IN_PREFERENCES'}

    @classmethod
    def asset_type_poll(cls, asset, type, strict_tags):
        """Shared method for asset shelf
        strict_tags: Needed tags on asset to share between different files asset shelf
        type: node tree type defined in rna (COMPOSITING, SHADER, GEOMETRY)
        """
        tree_type = bpy.types.NodeTree.bl_rna.properties["type"].enum_items[type]
        # If it is a local asset then it can display on the asset shelf without a tag
        # use [""] to make it behave like original
        if asset.id_type == 'NODETREE' and (asset.local_id is not None or "" in strict_tags):
            return asset.metadata.get("type") == tree_type.value
        else:
            return any([tag in asset.metadata.tags for tag in strict_tags])


class NODE_AST_geometry_node_groups(NodeAssetShelf, bpy.types.AssetShelf):

    @classmethod
    def poll(cls, context):
        return context.space_data.tree_type == 'GeometryNodeTree'

    @classmethod
    def asset_poll(cls, asset):
        # Guided Curves and Hair for Blender Hair asset
        return cls.asset_type_poll(asset, 'GEOMETRY', ["Guided Curves", "Hair", "Geometry Nodes"])


class NODE_AST_shader_node_groups(NodeAssetShelf, bpy.types.AssetShelf):

    @classmethod
    def poll(cls, context):
        return context.space_data.tree_type == 'ShaderNodeTree'

    @classmethod
    def asset_poll(cls, asset):
        return cls.asset_type_poll(asset, 'SHADER', ["Shader"])


# bfa add NodeAssetShelf, use asset_type_poll
class NODE_AST_compositor(NodeAssetShelf, bpy.types.AssetShelf):
=======
    bl_region_type = 'UI'
    bl_options = {'DEFAULT_VISIBLE'}
>>>>>>> 72f09824

    @classmethod
    def poll(cls, context):
        return context.space_data.tree_type == 'CompositorNodeTree'

    @classmethod
    def asset_poll(cls, asset):
        return cls.asset_type_poll(asset, 'COMPOSITING', ["Compositor"])


classes = (
    NODE_HT_header,
    NODE_MT_editor_menus,
    NODE_MT_add,
    NODE_MT_pie_menus,  # BFA - Menu
    NODE_MT_viewer, # BFA - Menu
    NODE_MT_swap,
    NODE_MT_select,
    NODE_MT_select_legacy,  # BFA - Menu
    NODE_MT_node_group_separate,  # BFA - Menu
    NODE_MT_node,
    NODE_MT_node_group, # BFA - Menu
    NODE_MT_node_links, # BFA - Menu
    NODE_MT_node_color_context_menu,
    NODE_MT_context_menu_show_hide_menu,
    NODE_MT_context_menu_select_menu,
    NODE_MT_context_menu,
    NODE_MT_view,
    NODE_MT_view_pie,
    NODE_MT_view_annotations,  # BFA - Menu
    NODE_PT_material_slots,
    NODE_PT_geometry_node_tool_object_types,
    NODE_PT_geometry_node_tool_mode,
    NODE_PT_geometry_node_tool_options,
    NODE_PT_node_color_presets,
    NODE_PT_node_tree_properties,
    NODE_MT_node_tree_interface_context_menu,
<<<<<<< HEAD
    NODE_PT_node_tree_interface_new_input,  # BFA - Menu
    NODE_PT_node_tree_interface,
    NODE_PT_node_tree_interface_panel_toggle,
=======
>>>>>>> 72f09824
    NODE_PT_node_tree_animation,
    NODE_PT_active_node_generic,
    NODE_PT_active_node_color,
    NODE_PT_texture_mapping,
    NODE_PT_active_tool,
    NODE_PT_backdrop,
    NODE_PT_quality,
    NODE_PT_annotation,
    NODE_PT_overlay,
    NODE_PT_active_node_properties,
    NODE_PT_active_node_custom_properties,
    NODE_PT_gizmo_display,
    NODE_AST_compositor,

    node_panel(EEVEE_MATERIAL_PT_settings),
    node_panel(EEVEE_MATERIAL_PT_settings_surface),
    node_panel(EEVEE_MATERIAL_PT_settings_volume),
    node_panel(MATERIAL_PT_viewport),
    node_panel(WORLD_PT_viewport_display),
    node_panel(DATA_PT_light),
    node_panel(DATA_PT_EEVEE_light),

    #bfa - toggles
    NODE_OT_switch_editors_to_compositor,
    NODE_OT_switch_editors_to_geometry,
    NODE_OT_switch_editors_to_shadereditor,
    NODE_OT_switch_editors_in_compositor,
    NODE_OT_switch_editors_in_geometry,
    NODE_OT_switch_editors_in_shadereditor,
    #bfa - assetshelf
    NODE_AST_geometry_node_groups,
    NODE_AST_shader_node_groups
)


if __name__ == "__main__":  # only for live edit.
    from bpy.utils import register_class
    for cls in classes:
        register_class(cls)<|MERGE_RESOLUTION|>--- conflicted
+++ resolved
@@ -684,12 +684,6 @@
         layout.operator("node.delete_reconnect", icon = "DELETE")
 
         layout.separator()
-<<<<<<< HEAD
-=======
-        layout.operator("node.join", text="Join in New Frame")
-        layout.operator("node.detach", text="Remove from Frame")
-        layout.operator("node.join_nodes", text="Join Group Inputs")
->>>>>>> 72f09824
 
         layout.operator("node.join", text="Join in New Frame", icon = "JOIN")
         layout.operator("node.detach", text="Remove from Frame", icon = "DELETE")
@@ -710,15 +704,12 @@
         layout.menu("NODE_MT_node_links")
 
         layout.separator()
-<<<<<<< HEAD
+        layout.menu("NODE_MT_swap")
 		## BFA - set to sub-menu
         layout.menu("NODE_MT_node_group_separate")
 
         layout.separator()
 		## BFA - set majority to sub-menu
-=======
-        layout.menu("NODE_MT_swap")
->>>>>>> 72f09824
         layout.menu("NODE_MT_context_menu_show_hide_menu")
 
         if is_compositor:
@@ -1323,7 +1314,7 @@
         elif active_item.item_type == 'PANEL':
             layout.operator("node.interface_item_unlink_panel_toggle", icon="PANEL_TOGGLE_UNLINK")
 
-
+# BFA - menu
 class NODE_PT_node_tree_interface_new_input(Panel):
     '''Add a new item to the interface list'''
     bl_space_type = 'NODE_EDITOR'
@@ -1340,8 +1331,7 @@
         layout.operator('node.interface_item_new_panel', text='Panel', icon='MENU_PANEL').item_type='PANEL'
         layout.operator('node.interface_item_new_panel_toggle', text='Panel Toggle', icon='CHECKBOX_HLT')
 
-
-<<<<<<< HEAD
+# BFA - menu
 class NODE_PT_node_tree_interface(Panel):
     bl_space_type = 'NODE_EDITOR'
     bl_region_type = 'UI'
@@ -1419,7 +1409,7 @@
                 layout.use_property_split = False
                 layout.prop(active_item, "default_closed", text="Closed by Default")
 
-
+# BFA - menu
 class NODE_PT_node_tree_interface_panel_toggle(Panel):
     bl_space_type = 'NODE_EDITOR'
     bl_region_type = 'UI'
@@ -1465,18 +1455,12 @@
         layout.use_property_split = False
 
 
-=======
->>>>>>> 72f09824
 class NODE_PT_node_tree_properties(Panel):
     bl_space_type = 'NODE_EDITOR'
     bl_region_type = 'UI'
     bl_category = "Group"
-<<<<<<< HEAD
     bl_label = "Group Properties" # BFA
-=======
-    bl_label = "Group"
     bl_order = 0
->>>>>>> 72f09824
 
     @classmethod
     def poll(cls, context):
@@ -1594,7 +1578,6 @@
 # BFA - asset shelf
 class NodeAssetShelf:
     bl_space_type = 'NODE_EDITOR'
-<<<<<<< HEAD
     bl_options = {'STORE_ENABLED_CATALOGS_IN_PREFERENCES'}
 
     @classmethod
@@ -1613,6 +1596,8 @@
 
 
 class NODE_AST_geometry_node_groups(NodeAssetShelf, bpy.types.AssetShelf):
+    bl_region_type = 'UI'
+    bl_options = {'DEFAULT_VISIBLE'}
 
     @classmethod
     def poll(cls, context):
@@ -1625,6 +1610,8 @@
 
 
 class NODE_AST_shader_node_groups(NodeAssetShelf, bpy.types.AssetShelf):
+    bl_region_type = 'UI'
+    bl_options = {'DEFAULT_VISIBLE'}
 
     @classmethod
     def poll(cls, context):
@@ -1637,10 +1624,8 @@
 
 # bfa add NodeAssetShelf, use asset_type_poll
 class NODE_AST_compositor(NodeAssetShelf, bpy.types.AssetShelf):
-=======
     bl_region_type = 'UI'
     bl_options = {'DEFAULT_VISIBLE'}
->>>>>>> 72f09824
 
     @classmethod
     def poll(cls, context):
@@ -1678,12 +1663,9 @@
     NODE_PT_node_color_presets,
     NODE_PT_node_tree_properties,
     NODE_MT_node_tree_interface_context_menu,
-<<<<<<< HEAD
     NODE_PT_node_tree_interface_new_input,  # BFA - Menu
     NODE_PT_node_tree_interface,
     NODE_PT_node_tree_interface_panel_toggle,
-=======
->>>>>>> 72f09824
     NODE_PT_node_tree_animation,
     NODE_PT_active_node_generic,
     NODE_PT_active_node_color,
