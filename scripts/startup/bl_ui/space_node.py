--- conflicted
+++ resolved
@@ -160,15 +160,7 @@
                 #     row = layout.row()
                 #     row.prop(snode_id, "use_nodes")
 
-<<<<<<< HEAD
                 # layout.separator_spacer()
-=======
-                if snode_id:
-                    row = layout.row()
-                    row.prop(snode_id, "use_nodes")
-
-                layout.separator_spacer()
->>>>>>> c9d50a31
 
                 types_that_support_material = {
                     'MESH', 'CURVE', 'SURFACE', 'FONT', 'META', 'GPENCIL', 'VOLUME', 'CURVES', 'POINTCLOUD',
