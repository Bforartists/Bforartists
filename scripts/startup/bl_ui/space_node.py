--- conflicted
+++ resolved
@@ -243,17 +243,14 @@
             row.template_ID(scene, "compositing_node_group", new="node.new_compositing_node_group")
 
         elif snode.tree_type == 'GeometryNodeTree':
-<<<<<<< HEAD
-			#BFA - Editor Switchers
+            #BFA - Editor Switchers
             row = layout.row(align = True)
             row.operator("wm.switch_editor_to_compositor", text="", icon='NODE_COMPOSITING')
             row.operator("wm.switch_editor_in_geometry", text="", icon='GEOMETRY_NODES_ACTIVE')
             row.operator("wm.switch_editor_to_shadereditor", text="", icon='NODE_MATERIAL')
 
-            layout.prop(snode, "geometry_nodes_type", text="")
-=======
+            #layout.prop(snode, "geometry_nodes_type", text="") # BFA - legacy
             layout.prop(snode, "node_tree_sub_type", text="")
->>>>>>> 346d5b74
             NODE_MT_editor_menus.draw_collapsible(context, layout)
             layout.separator_spacer()
 
@@ -293,7 +290,6 @@
 
         layout.separator_spacer()
 
-<<<<<<< HEAD
         # Put pin on the right for Compositing
         if is_compositor:
             layout.prop(snode, "pin", text="", emboss=False)
@@ -341,11 +337,6 @@
             layout.operator("node.tree_path_parent", text="", icon='FILE_PARENT')
         else:
             pass
-=======
-        if len(snode.path) > 1:
-            op = layout.operator("node.tree_path_parent", text="", icon='FILE_PARENT')
-            op.parent_tree_index = len(snode.path) - 2
->>>>>>> 346d5b74
 
         # Backdrop
         if is_compositor:
