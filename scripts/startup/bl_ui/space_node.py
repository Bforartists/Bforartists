# SPDX-FileCopyrightText: 2009-2023 Blender Authors
#
# SPDX-License-Identifier: GPL-2.0-or-later

import bpy
from bpy.types import Header, Menu, Panel
from bpy.app.translations import (
    pgettext_iface as iface_,
    contexts as i18n_contexts,
)
from bl_ui.utils import PresetPanel
from bl_ui.properties_grease_pencil_common import (
    AnnotationDataPanel,
)
from bl_ui.space_toolsystem_common import (
    ToolActivePanelHelper,
)
from bl_ui.properties_material import (
    EEVEE_MATERIAL_PT_settings,
    MATERIAL_PT_viewport,
)
from bl_ui.properties_world import (
    WORLD_PT_viewport_display
)
from bl_ui.properties_data_light import (
    DATA_PT_light,
    DATA_PT_EEVEE_light,
)


################################ Switch between the editors ##########################################

class NODE_OT_switch_editors_to_compositor(bpy.types.Operator):
    """Switch to the Comppositor Editor"""      # blender will use this as a tooltip for menu items and buttons.
    bl_idname = "wm.switch_editor_to_compositor"        # unique identifier for buttons and menu items to reference.
    # display name in the interface.
    bl_label = "Switch to Compositor Editor"
    bl_options = {'REGISTER', 'UNDO'}  # enable undo for the operator.

    # execute() is called by blender when running the operator.
    def execute(self, context):
        bpy.ops.wm.context_set_enum(
            data_path="area.ui_type", value="CompositorNodeTree")
        return {'FINISHED'}


class NODE_OT_switch_editors_to_geometry(bpy.types.Operator):
    """Switch to the Geometry Node Editor"""      # blender will use this as a tooltip for menu items and buttons.
    bl_idname = "wm.switch_editor_to_geometry"        # unique identifier for buttons and menu items to reference.
    # display name in the interface.
    bl_label = "Switch to Geometry Node Editor"
    bl_options = {'REGISTER', 'UNDO'}  # enable undo for the operator.

    # execute() is called by blender when running the operator.
    def execute(self, context):
        bpy.ops.wm.context_set_enum(
            data_path="area.ui_type", value="GeometryNodeTree")
        return {'FINISHED'}


class NODE_OT_switch_editors_to_shadereditor(bpy.types.Operator):
    """Switch to the Shader Editor"""      # blender will use this as a tooltip for menu items and buttons.
    bl_idname = "wm.switch_editor_to_shadereditor"        # unique identifier for buttons and menu items to reference.
    # display name in the interface.
    bl_label = "Switch to Shader Editor"
    bl_options = {'REGISTER', 'UNDO'}  # enable undo for the operator.

    # execute() is called by blender when running the operator.
    def execute(self, context):
        bpy.ops.wm.context_set_enum(
            data_path="area.ui_type", value="ShaderNodeTree")
        return {'FINISHED'}


# The blank buttons, we don't want to switch to the editor in which we are already.


class NODE_OT_switch_editors_in_compositor(bpy.types.Operator):
    """Compositor Editor"""      # blender will use this as a tooltip for menu items and buttons.
    bl_idname = "wm.switch_editor_in_compositor"        # unique identifier for buttons and menu items to reference.
    # display name in the interface.
    bl_label = "You are in Compositor Editor"
    bl_options = {'REGISTER', 'UNDO'}  # enable undo for the operator.

    # execute() is called by blender when running the operator.
    def execute(self, context):
        return {'FINISHED'}


class NODE_OT_switch_editors_in_geometry(bpy.types.Operator):
    """Geometry Node Editor"""      # blender will use this as a tooltip for menu items and buttons.
    bl_idname = "wm.switch_editor_in_geometry"        # unique identifier for buttons and menu items to reference.
    # display name in the interface.
    bl_label = "You are in Geometry Node Editor"
    bl_options = {'REGISTER', 'UNDO'}  # enable undo for the operator.

    # execute() is called by blender when running the operator.
    def execute(self, context):
        return {'FINISHED'}


class NODE_OT_switch_editors_in_shadereditor(bpy.types.Operator):
    """Shader Editor"""      # blender will use this as a tooltip for menu items and buttons.
    bl_idname = "wm.switch_editor_in_shadereditor"        # unique identifier for buttons and menu items to reference.
    # display name in the interface.
    bl_label = "You are in Shader Editor"
    bl_options = {'REGISTER', 'UNDO'}  # enable undo for the operator.

    # execute() is called by blender when running the operator.
    def execute(self, context):
        return {'FINISHED'}


############################# END ##################################


class NODE_HT_header(Header):
    bl_space_type = 'NODE_EDITOR'

    def draw(self, context):
        layout = self.layout

        scene = context.scene
        snode = context.space_data
        overlay = snode.overlay
        snode_id = snode.id
        id_from = snode.id_from
        tool_settings = context.tool_settings
        is_compositor = snode.tree_type == 'CompositorNodeTree'
        not_group = (len(snode.path) > 1) # bfa - don't show up arrow if at top level.

        ALL_MT_editormenu.draw_hidden(context, layout) # bfa - show hide the editormenu

        # Now expanded via the `ui_type`.
        # layout.prop(snode, "tree_type", text="")

        if snode.tree_type == 'ShaderNodeTree':
            row = layout.row(align = True)
            row.operator("wm.switch_editor_to_compositor", text="", icon='NODE_COMPOSITING')
            row.operator("wm.switch_editor_to_geometry", text="", icon='GEOMETRY_NODES')
            row.operator("wm.switch_editor_in_shadereditor", text="", icon='SHADER_ACTIVE')

            layout.prop(snode, "shader_type", text="")

            ob = context.object
            if snode.shader_type == 'OBJECT' and ob:
                ob_type = ob.type

                NODE_MT_editor_menus.draw_collapsible(context, layout)
<<<<<<< HEAD
				## BFA - moved below to a different solution
                # No shader nodes for Eevee lights
                #if snode_id and not (context.engine == 'BLENDER_EEVEE' and ob_type == 'LIGHT'):
                #    row = layout.row()
                #    row.prop(snode_id, "use_nodes")
				#
                #layout.separator_spacer()
=======

                # No shader nodes for EEVEE lights.
                if snode_id and not (context.engine == 'BLENDER_EEVEE' and ob_type == 'LIGHT'):
                    row = layout.row()
                    row.prop(snode_id, "use_nodes")

                layout.separator_spacer()

>>>>>>> 67828a49
                types_that_support_material = {'MESH', 'CURVE', 'SURFACE', 'FONT', 'META',
                                               'GPENCIL', 'VOLUME', 'CURVES', 'POINTCLOUD'}
                # disable material slot buttons when pinned, cannot find correct slot within id_from (#36589)
                # disable also when the selected object does not support materials
                has_material_slots = not snode.pin and ob_type in types_that_support_material

                if ob_type != 'LIGHT':
                    row = layout.row()
                    row.enabled = has_material_slots
                    row.ui_units_x = 4
                    row.popover(panel="NODE_PT_material_slots")

                row = layout.row()
                row.enabled = has_material_slots

                # Show material.new when no active ID/slot exists
                if not id_from and ob_type in types_that_support_material:
                    row.template_ID(ob, "active_material", new="material.new")
                # Material ID, but not for Lights
                if id_from and ob_type != 'LIGHT':
                    row.template_ID(id_from, "active_material", new="material.new")

            if snode.shader_type == 'WORLD':
                NODE_MT_editor_menus.draw_collapsible(context, layout)
				## BFA - moved below to a different solution
                #if snode_id:
                #    row = layout.row()
                #    row.prop(snode_id, "use_nodes")
				#
                #layout.separator_spacer()
                row = layout.row()
                row.enabled = not snode.pin
                row.template_ID(scene, "world", new="world.new")

            if snode.shader_type == 'LINESTYLE':
                view_layer = context.view_layer
                lineset = view_layer.freestyle_settings.linesets.active

                if lineset is not None:
                    NODE_MT_editor_menus.draw_collapsible(context, layout)
					## BFA - moved below to a different solution
                    #if snode_id:
                    #    row = layout.row()
                    #    row.prop(snode_id, "use_nodes")
					#
                    #layout.separator_spacer()

                    row = layout.row()
                    row.enabled = not snode.pin
                    row.template_ID(lineset, "linestyle", new="scene.freestyle_linestyle_new")

        elif snode.tree_type == 'TextureNodeTree':
            layout.prop(snode, "texture_type", text="")

            NODE_MT_editor_menus.draw_collapsible(context, layout)
			## BFA - moved below to a different solution
            #if snode_id:
            #    layout.prop(snode_id, "use_nodes")
			#
            #layout.separator_spacer()
            if id_from:
                if snode.texture_type == 'BRUSH':
                    layout.template_ID(id_from, "texture", new="texture.new")
                else:
                    layout.template_ID(id_from, "active_texture", new="texture.new")

        elif snode.tree_type == 'CompositorNodeTree':
			#BFA - Editor Switchers
            row = layout.row(align = True)
            row.operator("wm.switch_editor_in_compositor", text="", icon='NODE_COMPOSITING_ACTIVE')
            row.operator("wm.switch_editor_to_geometry", text="", icon='GEOMETRY_NODES')
            row.operator("wm.switch_editor_to_shadereditor", text="", icon='NODE_MATERIAL')

            NODE_MT_editor_menus.draw_collapsible(context, layout)

        elif snode.tree_type == 'GeometryNodeTree':
			#BFA - Editor Switchers
            row = layout.row(align = True)
            row.operator("wm.switch_editor_to_compositor", text="", icon='NODE_COMPOSITING')
            row.operator("wm.switch_editor_in_geometry", text="", icon='GEOMETRY_NODES_ACTIVE')
            row.operator("wm.switch_editor_to_shadereditor", text="", icon='NODE_MATERIAL')

            if context.preferences.experimental.use_node_group_operators:
                layout.prop(snode, "geometry_nodes_type", text="")

            NODE_MT_editor_menus.draw_collapsible(context, layout)
            layout.separator_spacer()

            if snode.geometry_nodes_type == 'MODIFIER':
                ob = context.object

                row = layout.row()
                if snode.pin:
                    row.enabled = False
                    row.template_ID(snode, "node_tree", new="node.new_geometry_node_group_assign")
                elif ob:
                    active_modifier = ob.modifiers.active
                    if active_modifier and active_modifier.type == 'NODES':
                        if active_modifier.node_group:
                            row.template_ID(active_modifier, "node_group", new="object.geometry_node_tree_copy_assign")
                        else:
                            row.template_ID(active_modifier, "node_group", new="node.new_geometry_node_group_assign")
                    else:
                        row.template_ID(snode, "node_tree", new="node.new_geometry_nodes_modifier")
                if snode.node_tree and snode.node_tree.asset_data:
                    layout.popover(panel="NODE_PT_geometry_node_asset_traits")
            else:
                layout.template_ID(snode, "node_tree", new="node.new_geometry_node_group_tool")
                if snode.node_tree and snode.node_tree.asset_data:
                    layout.popover(panel="NODE_PT_geometry_node_asset_traits")
        else:
            # Custom node tree is edited as independent ID block
            NODE_MT_editor_menus.draw_collapsible(context, layout)

			#layout.separator_spacer() #BFA - removed

            layout.template_ID(snode, "node_tree", new="node.new_node_tree")

        #################### options at the right ###################################


        layout.separator_spacer()

        # Put pin on the right for Compositing
        if is_compositor:
            layout.prop(snode, "pin", text="", emboss=False)

        # -------------------- BFA - use nodes ---------------------------

        if snode.tree_type == 'ShaderNodeTree':

            if snode.shader_type == 'OBJECT' and ob:

                # No shader nodes for Eevee lights
                if snode_id and not (context.engine == 'BLENDER_EEVEE' and ob_type == 'LIGHT'):
                    row = layout.row()
                    row.prop(snode_id, "use_nodes")

            if snode.shader_type == 'WORLD':

                if snode_id:
                    row = layout.row()
                    row.prop(snode_id, "use_nodes")

            if snode.shader_type == 'LINESTYLE':

                if lineset is not None:

                    if snode_id:
                        row = layout.row()
                        row.prop(snode_id, "use_nodes")


        elif snode.tree_type == 'TextureNodeTree':

            if snode_id:
                layout.prop(snode_id, "use_nodes")


        elif snode.tree_type == 'CompositorNodeTree':

            if snode_id:
                layout.prop(snode_id, "use_nodes")


        # ----------------- rest of the options


        # Put pin next to ID block
        if not is_compositor:
            layout.prop(snode, "pin", text="", emboss=False)

        # bfa - don't show up arrow if at top level.
        if not_group:
            layout.operator("node.tree_path_parent", text="", icon='FILE_PARENT')
        else:
            pass

        # Backdrop
        if is_compositor:
            row = layout.row(align=True)
            row.prop(snode, "show_backdrop", toggle=True)
            sub = row.row(align=True)
            if snode.show_backdrop:
                sub.operator("node.backimage_move", text="", icon ='TRANSFORM_MOVE')
                sub.operator("node.backimage_zoom", text="", icon = "ZOOM_IN").factor = 1.2
                sub.operator("node.backimage_zoom", text="", icon = "ZOOM_OUT").factor = 1.0 / 1.2
                sub.operator("node.backimage_fit", text="", icon = "VIEW_FIT")
                sub.separator()
                sub.prop(snode, "backdrop_channels", icon_only=True, text="", expand=True)

        # Snap
        row = layout.row(align=True)
        row.prop(tool_settings, "use_snap_node", text="")
        if tool_settings.use_snap:
            row.prop(tool_settings, "snap_node_element", icon_only=True)
            if tool_settings.snap_node_element != 'GRID':
                row.prop(tool_settings, "snap_target", text="")

        # Overlay toggle & popover
        row = layout.row(align=True)
        row.prop(overlay, "show_overlays", icon='OVERLAY', text="")
        sub = row.row(align=True)
        sub.active = overlay.show_overlays
        sub.popover(panel="NODE_PT_overlay", text="")

# BFA - show hide the editormenu
class ALL_MT_editormenu(Menu):
    bl_label = ""

    def draw(self, context):
        self.draw_menus(self.layout, context)

    @staticmethod
    def draw_menus(layout, context):

        row = layout.row(align=True)
        row.template_header() # editor type menus

class NODE_MT_editor_menus(Menu):
    bl_idname = "NODE_MT_editor_menus"
    bl_label = ""

    def draw(self, _context):
        layout = self.layout

        layout.menu("SCREEN_MT_user_menu", text = "Quick") #BFA - Quick favourites menu
        layout.menu("NODE_MT_view")
        layout.menu("NODE_MT_select")
        layout.menu("NODE_MT_add")
        layout.menu("NODE_MT_node")


class NODE_MT_add(bpy.types.Menu):
    bl_space_type = 'NODE_EDITOR'
    bl_label = "Add"
    bl_translation_context = i18n_contexts.operator_default
    bl_options = {'SEARCH_ON_KEY_PRESS'}

    def draw(self, context):
        import nodeitems_utils

        layout = self.layout
        layout.operator_context = 'INVOKE_REGION_WIN'

        snode = context.space_data
        if snode.tree_type == 'GeometryNodeTree':
            layout.menu_contents("NODE_MT_geometry_node_add_all")
        elif snode.tree_type == 'CompositorNodeTree':
            layout.menu_contents("NODE_MT_compositor_node_add_all")
        elif snode.tree_type == 'ShaderNodeTree':
            layout.menu_contents("NODE_MT_shader_node_add_all")
        elif snode.tree_type == 'TextureNodeTree':
            layout.menu_contents("NODE_MT_texture_node_add_all")
        elif nodeitems_utils.has_node_categories(context):
            # Actual node sub-menus are defined by draw functions from node categories.
            nodeitems_utils.draw_node_categories_menu(self, context)

#BFA - expose the pie menus to header
class NODE_MT_pie_menus(Menu):
    bl_label = "Pie Menus"

    def draw(self, context):
        layout = self.layout

        space = context.space_data

        layout.operator("wm.call_menu_pie", text = "View", icon = "MENU_PANEL").name = 'NODE_MT_view_pie'


class NODE_MT_view(Menu):
    bl_label = "View"

    def draw(self, context):
        layout = self.layout

        snode = context.space_data

        preferences = context.preferences
        addon_prefs = preferences.addons["bforartists_toolbar_settings"].preferences

        layout.prop(snode, "show_region_toolbar")
        layout.prop(snode, "show_region_ui")
        layout.prop(addon_prefs, "node_show_toolshelf_tabs")

        layout.separator()

        layout.menu("NODE_MT_view_annotations")

        layout.separator()

        sub = layout.column()
        sub.operator_context = 'EXEC_REGION_WIN'
        sub.operator("view2d.zoom_in", icon = "ZOOM_IN")
        sub.operator("view2d.zoom_out", icon = "ZOOM_OUT")

        layout.operator("view2d.zoom_border", icon = "ZOOM_BORDER")

        layout.separator()

        layout.operator_context = 'INVOKE_REGION_WIN'
        layout.operator("node.view_selected", icon='VIEW_SELECTED')
        layout.operator("node.view_all", icon = "VIEWALL" )

        if context.space_data.show_backdrop:

            layout.separator()

            layout.operator("node.viewer_border", text = "Set Viewer Region", icon = "RENDERBORDER")
            layout.operator("node.clear_viewer_border", text = "Clear Viewer Region", icon = "RENDERBORDER_CLEAR")

        layout.separator()

        layout.menu("NODE_MT_pie_menus")
        layout.menu("INFO_MT_area")


class NODE_MT_select(Menu):
    bl_label = "Select"

    def draw(self, _context):
        layout = self.layout

        layout.menu("NODE_MT_select_legacy")
        layout.operator_menu_enum("node.select_lasso", "mode")

        layout.separator()

        layout.operator("node.select_all",text = "All", icon = 'SELECT_ALL').action = 'SELECT'
        layout.operator("node.select_all", text="None", icon='SELECT_NONE').action = 'DESELECT'
        layout.operator("node.select_all", text="Invert", icon='INVERSE').action = 'INVERT'

        layout.separator()

        layout.operator("node.select_linked_from", text = "Linked From", icon = "LINKED")
        layout.operator("node.select_linked_to", text = "Linked To", icon = "LINKED")

        layout.separator()

        layout.operator("node.select_grouped", text = "Grouped Extend", icon = "GROUP").extend = True
        layout.operator("node.select_grouped", text = "Grouped", icon = "GROUP").extend = False
        layout.operator("node.select_same_type_step", text="Activate Same Type Previous", icon = "PREVIOUSACTIVE").prev = True
        layout.operator("node.select_same_type_step", text="Activate Same Type Next", icon = "NEXTACTIVE").prev = False

        layout.separator()

        layout.operator("node.find_node", icon='VIEWZOOM')


class NODE_MT_select_legacy(Menu):
    bl_label = "Legacy"

    def draw(self, _context):
        layout = self.layout

        layout.operator("node.select_box", icon = "BORDER_RECT").tweak = False
        layout.operator("node.select_circle", icon = "CIRCLE_SELECT")

class NODE_MT_node_group_separate(Menu):
    bl_label = "Separate"

    def draw(self, context):
        layout = self.layout

        layout.operator("node.group_separate", text = "Copy", icon = "SEPARATE_COPY").type = 'COPY'
        layout.operator("node.group_separate", text = "Move", icon = "SEPARATE").type = 'MOVE'


class NODE_MT_node(Menu):
    bl_label = "Node"

    def draw(self, context):
        layout = self.layout
        snode = context.space_data
        is_compositor = snode.tree_type == 'CompositorNodeTree'

        myvar = layout.operator("transform.translate", icon = "TRANSFORM_MOVE")
        myvar.release_confirm = True
        layout.operator("transform.rotate", icon = "TRANSFORM_ROTATE")
        layout.operator("transform.resize",  icon = "TRANSFORM_SCALE")

        layout.separator()
        layout.operator("node.clipboard_copy", text="Copy", icon='COPYDOWN')
        row = layout.row()
        row.operator_context = 'EXEC_DEFAULT'
        layout.operator("node.clipboard_paste", text="Paste", icon='PASTEDOWN')

        layout.separator()

        layout.operator_context = 'INVOKE_REGION_WIN'
        layout.operator("node.duplicate_move_keep_inputs", text = "Duplicate Keep Input", icon = "DUPLICATE")
        layout.operator("node.duplicate_move", icon = "DUPLICATE")
        layout.operator("node.duplicate_move_linked", icon = "DUPLICATE")
        layout.operator("node.delete", icon = "DELETE")
        layout.operator("node.delete_reconnect", icon = "DELETE")

        layout.separator()

        layout.operator("node.join", text="Join in New Frame", icon = "JOIN")
        layout.operator("node.detach", text="Remove from Frame", icon = "DELETE")
        layout.operator("node.parent_set", text = "Frame Make Parent", icon = "PARENT_SET")

        layout.separator() #BFA - exposed context menu operator to header

        props = layout.operator("wm.call_panel", text="Rename...", icon = "RENAME")
        props.name = "TOPBAR_PT_name"
        props.keep_open = False

        layout.separator()
		## BFA - set to sub-menu
        layout.menu("NODE_MT_node_links")

        layout.separator()
		## BFA - set to sub-menu
        layout.menu("NODE_MT_node_group_separate")

        layout.separator()
		## BFA - set majority to sub-menu
        layout.menu("NODE_MT_context_menu_show_hide_menu")

        if is_compositor:

            layout.separator()

            layout.operator("node.read_viewlayers", icon = "RENDERLAYERS")
            layout.operator("node.render_changed", icon = "RENDERLAYERS")


class NODE_MT_node_links(Menu):
    bl_label = "Links"

    def draw(self, _context):
        layout = self.layout

        layout.operator("node.link_make", icon = "LINK_DATA").replace = False
        layout.operator("node.link_make", text="Make and Replace Links", icon = "LINK_REPLACE").replace = True
        layout.operator("node.links_cut", text="Cut Links", icon = "CUT_LINKS")
        layout.operator("node.links_detach", icon = "DETACH_LINKS")
        layout.operator("node.move_detach_links", text = "Detach Links Move", icon = "DETACH_LINKS_MOVE")
        layout.operator("node.links_mute", icon = "MUTE_IPO_ON")


class NODE_MT_context_menu_show_hide_menu(Menu):
    bl_label = "Show/Hide"

    def draw(self, context):
        layout = self.layout
        snode = context.space_data
        is_compositor = snode.tree_type == 'CompositorNodeTree'

        layout.operator("node.hide_toggle", icon = "HIDE_ON")
        layout.operator("node.mute_toggle", icon = "TOGGLE_NODE_MUTE")

        # Node previews are only available in the Compositor.
        if is_compositor:
            layout.operator("node.preview_toggle", icon = "TOGGLE_NODE_PREVIEW")

        layout.separator()

        layout.operator("node.hide_socket_toggle", icon = "HIDE_OFF")
        layout.operator("node.options_toggle", icon = "TOGGLE_NODE_OPTIONS")
        layout.operator("node.collapse_hide_unused_toggle", icon = "HIDE_UNSELECTED")

# BFA - Hidden legacy operators exposed to GUI
class NODE_MT_view_annotations(Menu):
    bl_label = "Annotations (Legacy)"

    def draw(self, context):
        layout = self.layout

        layout.operator("gpencil.annotate", text="Draw Annotation", icon='PAINT_DRAW',).mode = 'DRAW'
        layout.operator("gpencil.annotate", text="Draw Line Annotation", icon='PAINT_DRAW').mode = 'DRAW_STRAIGHT'
        layout.operator("gpencil.annotate", text="Draw Polyline Annotation", icon='PAINT_DRAW').mode = 'DRAW_POLY'
        layout.operator("gpencil.annotate", text="Erase Annotation", icon='ERASE').mode = 'ERASER'

        layout.separator()

        layout.operator("gpencil.annotation_add", text="Add Annotation Layer", icon='ADD')
        layout.operator("gpencil.annotation_active_frame_delete", text="Erase Annotation Active Keyframe", icon='DELETE')

class NODE_MT_view_pie(Menu):
    bl_label = "View"

    def draw(self, _context):
        layout = self.layout

        pie = layout.menu_pie()
        pie.operator("node.view_all")
        pie.operator("node.view_selected", icon='ZOOM_SELECTED')


class NODE_PT_active_tool(ToolActivePanelHelper, Panel):
    bl_space_type = 'NODE_EDITOR'
    bl_region_type = 'UI'
    bl_category = "Tool"


class NODE_PT_material_slots(Panel):
    bl_space_type = 'NODE_EDITOR'
    bl_region_type = 'HEADER'
    bl_label = "Slot"
    bl_ui_units_x = 12

    def draw_header(self, context):
        ob = context.object
        self.bl_label = (
            iface_("Slot %d") % (ob.active_material_index + 1) if ob.material_slots else
            iface_("Slot")
        )

    # Duplicate part of 'EEVEE_MATERIAL_PT_context_material'.
    def draw(self, context):
        layout = self.layout
        row = layout.row()
        col = row.column()

        ob = context.object
        col.template_list("MATERIAL_UL_matslots", "", ob, "material_slots", ob, "active_material_index")

        col = row.column(align=True)
        col.operator("object.material_slot_add", icon='ADD', text="")
        col.operator("object.material_slot_remove", icon='REMOVE', text="")

        col.separator()

        col.menu("MATERIAL_MT_context_menu", icon='DOWNARROW_HLT', text="")

        if len(ob.material_slots) > 1:
            col.separator()

            col.operator("object.material_slot_move", icon='TRIA_UP', text="").direction = 'UP'
            col.operator("object.material_slot_move", icon='TRIA_DOWN', text="").direction = 'DOWN'

        if ob.mode == 'EDIT':
            row = layout.row(align=True)
            row.operator("object.material_slot_assign", text="Assign")
            row.operator("object.material_slot_select", text="Select")
            row.operator("object.material_slot_deselect", text="Deselect")


class NODE_PT_geometry_node_asset_traits(Panel):
    bl_space_type = 'NODE_EDITOR'
    bl_region_type = 'HEADER'
    bl_label = "Asset"

    def draw(self, context):
        layout = self.layout
        layout.use_property_split = True
        layout.use_property_decorate = False

        snode = context.space_data
        group = snode.node_tree

        if snode.geometry_nodes_type == 'MODIFIER':
            layout.prop(group, "is_modifier")
        else:
            col = layout.column(heading="Type")
            col.prop(group, "is_tool")
            col = layout.column(heading="Mode")
            col.active = group.is_tool
            col.prop(group, "is_mode_edit")
            col.prop(group, "is_mode_sculpt")
            col = layout.column(heading="Geometry")
            col.active = group.is_tool
            col.prop(group, "is_type_mesh")
            col.prop(group, "is_type_curve")
            if context.preferences.experimental.use_new_point_cloud_type:
                col.prop(group, "is_type_point_cloud")


class NODE_PT_node_color_presets(PresetPanel, Panel):
    """Predefined node color"""
    bl_label = "Color Presets"
    preset_subdir = "node_color"
    preset_operator = "script.execute_preset"
    preset_add_operator = "node.node_color_preset_add"


class NODE_MT_node_color_context_menu(Menu):
    bl_label = "Node Color Specials"

    def draw(self, _context):
        layout = self.layout

        layout.operator("node.node_copy_color", icon='COPY_ID')


class NODE_MT_context_menu_select_menu(Menu):
    bl_label = "Select"

    def draw(self, context):
        layout = self.layout

        layout.operator("node.select_grouped", text = "Grouped", icon = "GROUP").extend = False

        layout.separator()

        layout.operator("node.select_linked_from", text = "Linked from", icon = "LINKED")
        layout.operator("node.select_linked_to", text = "Linked to", icon = "LINKED")

        layout.separator()

        layout.operator("node.select_same_type_step", text="Activate Same Type Previous", icon = "PREVIOUSACTIVE").prev = True
        layout.operator("node.select_same_type_step", text="Activate Same Type Next", icon = "NEXTACTIVE").prev = False


class NODE_MT_context_menu(Menu):
    bl_label = "Node Context Menu"

    def draw(self, context):
        snode = context.space_data
        is_nested = (len(snode.path) > 1)
        is_geometrynodes = snode.tree_type == 'GeometryNodeTree'

        selected_nodes_len = len(context.selected_nodes)
        active_node = context.active_node

        layout = self.layout

        # If no nodes are selected.
        if selected_nodes_len == 0:
            layout.operator_context = 'INVOKE_DEFAULT'
            layout.menu("NODE_MT_add", icon="ADD")
            layout.operator("node.clipboard_paste", text="Paste", icon="PASTEDOWN")

            layout.separator()

            layout.operator("node.find_node", text="Find...", icon="VIEWZOOM")

            layout.separator()

            if is_geometrynodes:
                layout.operator_context = 'INVOKE_DEFAULT'
                layout.operator("node.select", text="Clear Viewer", icon="HIDE_ON").clear_viewer = True

            layout.operator("node.links_cut", icon = 'CUT_LINKS')
            layout.operator("node.links_mute", icon = 'MUTE_IPO_ON')

            if is_nested:
                layout.separator()

                layout.operator("node.tree_path_parent", text="Exit Group", icon='FILE_PARENT')

            return

        if is_geometrynodes:
            layout.operator_context = 'INVOKE_DEFAULT'
            layout.operator("node.link_viewer", text="Link to Viewer", icon="HIDE_OFF")

            layout.separator()

        layout.operator("node.clipboard_copy", text="Copy", icon="COPYDOWN")
        layout.operator("node.clipboard_paste", text="Paste", icon="PASTEDOWN")

        layout.operator_context = 'INVOKE_DEFAULT'
        layout.operator("node.duplicate_move", icon = "DUPLICATE")

        layout.separator()

        layout.operator("node.delete", icon='DELETE')
        layout.operator_context = 'EXEC_REGION_WIN'
        layout.operator("node.delete_reconnect", icon='DELETE')

        if selected_nodes_len > 1:
            layout.separator()

            layout.operator("node.link_make", icon = "LINK_DATA").replace = False
            layout.operator("node.link_make", text="Make and Replace Links", icon = "LINK_DATA").replace = True
            layout.operator("node.links_detach", icon = "DETACH_LINKS")

        layout.separator()

        layout.operator("node.group_make", text="Make Group", icon="NODE_MAKEGROUP")
        layout.operator("node.group_insert", text="Insert Into Group", icon = 'NODE_GROUPINSERT')

        if active_node and active_node.type == 'GROUP':
            layout.operator("node.group_edit", text="Toggle Edit Group", icon="NODE_EDITGROUP").exit = False
            layout.operator("node.group_ungroup", text="Ungroup", icon="NODE_UNGROUP")

        if is_nested:
            layout.operator("node.tree_path_parent", text="Exit Group", icon='FILE_PARENT')

        layout.separator()

        layout.operator("node.join", text="Join in New Frame", icon = 'JOIN')
        layout.operator("node.detach", text="Remove from Frame", icon = 'DELETE')

        layout.separator()

        props = layout.operator("wm.call_panel", text="Rename...", icon = "RENAME")
        props.name = "TOPBAR_PT_name"
        props.keep_open = False

        layout.separator()

        layout.menu("NODE_MT_context_menu_select_menu")
        layout.menu("NODE_MT_context_menu_show_hide_menu")

        if active_node:
            layout.separator()
            props = layout.operator("wm.doc_view_manual", text="Blender Online Manual", icon='URL')
            props.doc_id = active_node.bl_idname


class NODE_PT_active_node_generic(Panel):
    bl_space_type = 'NODE_EDITOR'
    bl_region_type = 'UI'
    bl_category = "Node"
    bl_label = "Node"

    @classmethod
    def poll(cls, context):
        return context.active_node is not None

    def draw(self, context):
        layout = self.layout
        node = context.active_node

        layout.prop(node, "name", icon='NODE')
        layout.prop(node, "label", icon='NODE')


class NODE_PT_active_node_color(Panel):
    bl_space_type = 'NODE_EDITOR'
    bl_region_type = 'UI'
    bl_category = "Node"
    bl_label = "Color"
    bl_options = {'DEFAULT_CLOSED'}
    bl_parent_id = 'NODE_PT_active_node_generic'

    @classmethod
    def poll(cls, context):
        return context.active_node is not None

    def draw_header(self, context):
        node = context.active_node
        self.layout.prop(node, "use_custom_color", text="")

    def draw_header_preset(self, _context):
        NODE_PT_node_color_presets.draw_panel_header(self.layout)

    def draw(self, context):
        layout = self.layout
        node = context.active_node

        layout.enabled = node.use_custom_color

        row = layout.row()
        row.prop(node, "color", text="")
        row.menu("NODE_MT_node_color_context_menu", text="", icon='DOWNARROW_HLT')


class NODE_PT_active_node_properties(Panel):
    bl_space_type = 'NODE_EDITOR'
    bl_region_type = 'UI'
    bl_category = "Node"
    bl_label = "Properties"
    bl_options = {'DEFAULT_CLOSED'}

    @classmethod
    def poll(cls, context):
        return context.active_node is not None

    def draw(self, context):
        layout = self.layout
        node = context.active_node
        # set "node" context pointer for the panel layout
        layout.context_pointer_set("node", node)

        if hasattr(node, "draw_buttons_ext"):
            node.draw_buttons_ext(context, layout)
        elif hasattr(node, "draw_buttons"):
            node.draw_buttons(context, layout)

        # XXX this could be filtered further to exclude socket types
        # which don't have meaningful input values (e.g. cycles shader)
        value_inputs = [socket for socket in node.inputs if self.show_socket_input(socket)]
        if value_inputs:
            layout.separator()
            layout.label(text="Inputs:")
            for socket in value_inputs:
                row = layout.row()
                socket.draw(
                    context,
                    row,
                    node,
                    iface_(socket.label if socket.label else socket.name, socket.bl_rna.translation_context),
                )

    def show_socket_input(self, socket):
        return hasattr(socket, "draw") and socket.enabled and not socket.is_linked


class NODE_PT_texture_mapping(Panel):
    bl_space_type = 'NODE_EDITOR'
    bl_region_type = 'UI'
    bl_category = "Node"
    bl_label = "Texture Mapping"
    bl_options = {'DEFAULT_CLOSED'}
    COMPAT_ENGINES = {'BLENDER_RENDER', 'BLENDER_EEVEE', 'BLENDER_WORKBENCH'}

    @classmethod
    def poll(cls, context):
        node = context.active_node
        return node and hasattr(node, "texture_mapping") and (context.engine in cls.COMPAT_ENGINES)

    def draw(self, context):
        layout = self.layout
        layout.use_property_split = True
        layout.use_property_decorate = False  # No animation.

        node = context.active_node
        mapping = node.texture_mapping

        layout.prop(mapping, "vector_type")

        layout.separator()

        col = layout.column(align=True)
        col.prop(mapping, "mapping_x", text="Projection X")
        col.prop(mapping, "mapping_y", text="Y")
        col.prop(mapping, "mapping_z", text="Z")

        layout.separator()

        layout.prop(mapping, "translation")
        layout.prop(mapping, "rotation")
        layout.prop(mapping, "scale")


# Node Backdrop options
class NODE_PT_backdrop(Panel):
    bl_space_type = 'NODE_EDITOR'
    bl_region_type = 'UI'
    bl_category = "View"
    bl_label = "Backdrop"

    @classmethod
    def poll(cls, context):
        snode = context.space_data
        return snode.tree_type == 'CompositorNodeTree'

    def draw_header(self, context):
        snode = context.space_data
        self.layout.prop(snode, "show_backdrop", text="")

    def draw(self, context):
        layout = self.layout
        layout.use_property_split = True
        layout.use_property_decorate = False

        snode = context.space_data
        layout.active = snode.show_backdrop

        col = layout.column()
		##BFA - removed as double entry
		#col.prop(snode, "backdrop_channels", text="Channels")
        col.prop(snode, "backdrop_zoom", text="Zoom")

        col.prop(snode, "backdrop_offset", text="Offset")
		##BFA - removed as double entry
        #col.separator()
		#
        #col.operator("node.backimage_move", text="Move")
        #col.operator("node.backimage_fit", text="Fit")

class NODE_PT_quality(bpy.types.Panel):
    bl_space_type = 'NODE_EDITOR'
    bl_region_type = 'UI'
    bl_category = "Options"
    bl_label = "Performance"

    @classmethod
    def poll(cls, context):
        snode = context.space_data
        return snode.tree_type == 'CompositorNodeTree' and snode.node_tree is not None

    def draw(self, context):
        layout = self.layout
        layout.use_property_split = True
        layout.use_property_decorate = False

        snode = context.space_data
        tree = snode.node_tree
        prefs = bpy.context.preferences

        use_realtime = False
        col = layout.column()
        if prefs.experimental.use_experimental_compositors:
            col.prop(tree, "execution_mode")
            use_realtime = tree.execution_mode == 'REALTIME'

        col = layout.column()
        col.active = not use_realtime
        col.prop(tree, "render_quality", text="Render")
        col.prop(tree, "edit_quality", text="Edit")
        col.prop(tree, "chunk_size")

        col = layout.column()
        col.use_property_split = False
        col.active = not use_realtime
        col.prop(tree, "use_opencl")
        col.prop(tree, "use_groupnode_buffer")
        col.prop(tree, "use_two_pass")
        col.prop(tree, "use_viewer_border")

        col = layout.column()
        col.use_property_split = False
        col.prop(snode, "use_auto_render")


class NODE_PT_overlay(Panel):
    bl_space_type = 'NODE_EDITOR'
    bl_region_type = 'HEADER'
    bl_label = "Overlays"
    bl_ui_units_x = 7

    def draw(self, context):
        layout = self.layout
        layout.label(text="Node Editor Overlays")

        snode = context.space_data
        overlay = snode.overlay

        layout.active = overlay.show_overlays

        col = layout.column()
        col.prop(overlay, "show_wire_color", text="Wire Colors")

        col.separator()

        col.prop(overlay, "show_context_path", text="Context Path")
        col.prop(snode, "show_annotation", text="Annotations")

        if snode.supports_previews:
            col.separator()
            col.prop(overlay, "show_previews", text="Previews")
            if snode.tree_type == 'ShaderNodeTree':
                row = col.row()
                row.prop(overlay, "preview_shape", expand=True)
                row.active = overlay.show_previews

        if snode.tree_type == 'GeometryNodeTree':
            col.separator()
            col.prop(overlay, "show_timing", text="Timings")
            col.prop(overlay, "show_named_attributes", text="Named Attributes")


class NODE_MT_node_tree_interface_context_menu(Menu):
    bl_label = "Node Tree Interface Specials"

    def draw(self, _context):
        layout = self.layout

        layout.operator("node.interface_item_duplicate", icon='DUPLICATE')


class NODE_PT_node_tree_interface(Panel):
    bl_space_type = 'NODE_EDITOR'
    bl_region_type = 'UI'
    bl_category = "Group"
    bl_label = "Interface"

    @classmethod
    def poll(cls, context):
        snode = context.space_data
        if snode is None:
            return False
        tree = snode.edit_tree
        if tree is None:
            return False
        if tree.is_embedded_data:
            return False
        return True

    def draw(self, context):
        layout = self.layout
        snode = context.space_data
        tree = snode.edit_tree

        split = layout.row()

        split.template_node_tree_interface(tree.interface)

        ops_col = split.column(align=True)
        ops_col.operator_menu_enum("node.interface_item_new", "item_type", icon='ADD', text="")
        ops_col.operator("node.interface_item_remove", icon='REMOVE', text="")
        ops_col.separator()
        ops_col.menu("NODE_MT_node_tree_interface_context_menu", icon='DOWNARROW_HLT', text="")

        ops_col.separator()

        active_item = tree.interface.active
        if active_item is not None:
            layout.use_property_split = True
            layout.use_property_decorate = False

            if active_item.item_type == 'SOCKET':
                layout.prop(active_item, "socket_type", text="Type")
                layout.prop(active_item, "description")
                layout.prop(active_item, "in_out", text="Input/Output")
                # Display descriptions only for Geometry Nodes, since it's only used in the modifier panel.
                if tree.type == 'GEOMETRY':
                    field_socket_types = {
                        "NodeSocketInt",
                        "NodeSocketColor",
                        "NodeSocketVector",
                        "NodeSocketBool",
                        "NodeSocketFloat",
                    }
                    if active_item.socket_type in field_socket_types:
                        if 'OUTPUT' in active_item.in_out:
                            layout.prop(active_item, "attribute_domain")
                        layout.prop(active_item, "default_attribute_name")
                layout.use_property_split = True
                active_item.draw(context, layout)

            if active_item.item_type == 'PANEL':
                layout.prop(active_item, "description")
                layout.prop(active_item, "default_closed", text="Closed by Default")

            layout.use_property_split = False


class NODE_UL_simulation_zone_items(bpy.types.UIList):
    def draw_item(self, context, layout, _data, item, icon, _active_data, _active_propname, _index):
        if self.layout_type in {'DEFAULT', 'COMPACT'}:
            row = layout.row(align=True)

            row.template_node_socket(color=item.color)
            row.prop(item, "name", text="", emboss=False, icon_value=icon)
        elif self.layout_type == 'GRID':
            layout.alignment = 'CENTER'
            layout.template_node_socket(color=item.color)


class NODE_PT_simulation_zone_items(Panel):
    bl_space_type = 'NODE_EDITOR'
    bl_region_type = 'UI'
    bl_category = "Node"
    bl_label = "Simulation State"

    input_node_type = 'GeometryNodeSimulationInput'
    output_node_type = 'GeometryNodeSimulationOutput'

    @classmethod
    def get_output_node(cls, context):
        node = context.active_node
        if node.bl_idname == cls.input_node_type:
            return node.paired_output
        if node.bl_idname == cls.output_node_type:
            return node

    @classmethod
    def poll(cls, context):
        snode = context.space_data
        if snode is None:
            return False
        node = context.active_node
        if node is None or node.bl_idname not in [cls.input_node_type, cls.output_node_type]:
            return False
        if cls.get_output_node(context) is None:
            return False
        return True

    def draw(self, context):
        layout = self.layout

        output_node = self.get_output_node(context)

        split = layout.row()

        split.template_list(
            "NODE_UL_simulation_zone_items",
            "",
            output_node,
            "state_items",
            output_node,
            "active_index")

        ops_col = split.column()

        add_remove_col = ops_col.column(align=True)
        add_remove_col.operator("node.simulation_zone_item_add", icon='ADD', text="")
        add_remove_col.operator("node.simulation_zone_item_remove", icon='REMOVE', text="")

        ops_col.separator()

        up_down_col = ops_col.column(align=True)
        props = up_down_col.operator("node.simulation_zone_item_move", icon='TRIA_UP', text="")
        props.direction = 'UP'
        props = up_down_col.operator("node.simulation_zone_item_move", icon='TRIA_DOWN', text="")
        props.direction = 'DOWN'

        active_item = output_node.active_item
        if active_item is not None:
            layout.use_property_split = True
            layout.use_property_decorate = False
            layout.prop(active_item, "socket_type")
            if active_item.socket_type in {'VECTOR', 'INT', 'BOOLEAN', 'FLOAT', 'RGBA'}:
                layout.prop(active_item, "attribute_domain")


class NODE_UL_repeat_zone_items(bpy.types.UIList):
    def draw_item(self, _context, layout, _data, item, icon, _active_data, _active_propname, _index):
        if self.layout_type in {'DEFAULT', 'COMPACT'}:
            row = layout.row(align=True)
            row.template_node_socket(color=item.color)
            row.prop(item, "name", text="", emboss=False, icon_value=icon)
        elif self.layout_type == 'GRID':
            layout.alignment = 'CENTER'
            layout.template_node_socket(color=item.color)


class NODE_PT_repeat_zone_items(Panel):
    bl_space_type = 'NODE_EDITOR'
    bl_region_type = 'UI'
    bl_category = "Node"
    bl_label = "Repeat"

    input_node_type = 'GeometryNodeRepeatInput'
    output_node_type = 'GeometryNodeRepeatOutput'

    @classmethod
    def get_output_node(cls, context):
        node = context.active_node
        if node.bl_idname == cls.input_node_type:
            return node.paired_output
        if node.bl_idname == cls.output_node_type:
            return node
        return None

    @classmethod
    def poll(cls, context):
        snode = context.space_data
        if snode is None:
            return False
        node = context.active_node
        if node is None or node.bl_idname not in (cls.input_node_type, cls.output_node_type):
            return False
        if cls.get_output_node(context) is None:
            return False
        return True

    def draw(self, context):
        layout = self.layout
        output_node = self.get_output_node(context)
        split = layout.row()
        split.template_list(
            "NODE_UL_repeat_zone_items",
            "",
            output_node,
            "repeat_items",
            output_node,
            "active_index")

        ops_col = split.column()

        add_remove_col = ops_col.column(align=True)
        add_remove_col.operator("node.repeat_zone_item_add", icon='ADD', text="")
        add_remove_col.operator("node.repeat_zone_item_remove", icon='REMOVE', text="")

        ops_col.separator()

        up_down_col = ops_col.column(align=True)
        props = up_down_col.operator("node.repeat_zone_item_move", icon='TRIA_UP', text="")
        props.direction = 'UP'
        props = up_down_col.operator("node.repeat_zone_item_move", icon='TRIA_DOWN', text="")
        props.direction = 'DOWN'

        active_item = output_node.active_item
        if active_item is not None:
            layout.use_property_split = True
            layout.use_property_decorate = False
            layout.prop(active_item, "socket_type")


# Grease Pencil properties
class NODE_PT_annotation(AnnotationDataPanel, Panel):
    bl_space_type = 'NODE_EDITOR'
    bl_region_type = 'UI'
    bl_category = "View"
    bl_options = {'DEFAULT_CLOSED'}

    # NOTE: this is just a wrapper around the generic GP Panel

    @classmethod
    def poll(cls, context):
        snode = context.space_data
        return snode is not None and snode.node_tree is not None


def node_draw_tree_view(_layout, _context):
    pass


# Adapt properties editor panel to display in node editor. We have to
# copy the class rather than inherit due to the way bpy registration works.
def node_panel(cls):
    node_cls_dict = cls.__dict__.copy()

    # Needed for re-registration.
    node_cls_dict.pop("bl_rna", None)

    node_cls = type('NODE_' + cls.__name__, cls.__bases__, node_cls_dict)

    node_cls.bl_space_type = 'NODE_EDITOR'
    node_cls.bl_region_type = 'UI'
    node_cls.bl_category = "Options"
    if hasattr(node_cls, "bl_parent_id"):
        node_cls.bl_parent_id = 'NODE_' + node_cls.bl_parent_id

    return node_cls
## BFA - new view menu for consistency
class NODE_PT_view(bpy.types.Panel):
    bl_space_type = 'NODE_EDITOR'
    bl_region_type = 'UI'
    bl_category = "Node"
    bl_label = "View"
    bl_options = {'DEFAULT_CLOSED'}

    @classmethod
    def poll(cls, context):
        snode = context.space_data
        return snode.tree_type in ('CompositorNodeTree', 'TextureNodeTree')

    def draw(self, context):
        layout = self.layout

        snode = context.space_data

        # Auto-offset nodes (called "insert_offset" in code)
        layout.prop(snode, "use_insert_offset")

classes = (
    ALL_MT_editormenu,
    NODE_HT_header,
    NODE_MT_editor_menus,
    NODE_MT_add,
    NODE_MT_pie_menus,
    NODE_MT_view,
    NODE_MT_select,
    NODE_MT_select_legacy,
    NODE_MT_node_group_separate,
    NODE_MT_node,
    NODE_MT_node_links,
    NODE_MT_node_color_context_menu,
    NODE_MT_context_menu_show_hide_menu,
    NODE_MT_context_menu_select_menu,
    NODE_MT_context_menu,
    NODE_MT_view_pie,
    NODE_MT_view_annotations,
    NODE_PT_material_slots,
    NODE_PT_geometry_node_asset_traits,
    NODE_PT_node_color_presets,
    NODE_MT_node_tree_interface_context_menu,
    NODE_PT_node_tree_interface,
    NODE_PT_active_node_generic,
    NODE_PT_active_node_color,
    NODE_PT_texture_mapping,
    NODE_PT_active_tool,
    NODE_PT_backdrop,
    NODE_PT_quality,
    NODE_PT_annotation,
    NODE_PT_overlay,
    NODE_UL_simulation_zone_items,
    NODE_PT_simulation_zone_items,
    NODE_UL_repeat_zone_items,
    NODE_PT_repeat_zone_items,
    NODE_PT_active_node_properties,

    node_panel(EEVEE_MATERIAL_PT_settings),
    node_panel(MATERIAL_PT_viewport),
    node_panel(WORLD_PT_viewport_display),
    node_panel(DATA_PT_light),
    node_panel(DATA_PT_EEVEE_light),
    NODE_PT_view,

    #bfa - toggles
    NODE_OT_switch_editors_to_compositor,
    NODE_OT_switch_editors_to_geometry,
    NODE_OT_switch_editors_to_shadereditor,
    NODE_OT_switch_editors_in_compositor,
    NODE_OT_switch_editors_in_geometry,
    NODE_OT_switch_editors_in_shadereditor,
)


if __name__ == "__main__":  # only for live edit.
    from bpy.utils import register_class
    for cls in classes:
        register_class(cls)<|MERGE_RESOLUTION|>--- conflicted
+++ resolved
@@ -147,24 +147,14 @@
                 ob_type = ob.type
 
                 NODE_MT_editor_menus.draw_collapsible(context, layout)
-<<<<<<< HEAD
-				## BFA - moved below to a different solution
-                # No shader nodes for Eevee lights
-                #if snode_id and not (context.engine == 'BLENDER_EEVEE' and ob_type == 'LIGHT'):
-                #    row = layout.row()
-                #    row.prop(snode_id, "use_nodes")
-				#
-                #layout.separator_spacer()
-=======
-
-                # No shader nodes for EEVEE lights.
-                if snode_id and not (context.engine == 'BLENDER_EEVEE' and ob_type == 'LIGHT'):
-                    row = layout.row()
-                    row.prop(snode_id, "use_nodes")
-
-                layout.separator_spacer()
-
->>>>>>> 67828a49
+                ## BFA - moved below to a different solution
+                # # No shader nodes for EEVEE lights.
+                # if snode_id and not (context.engine == 'BLENDER_EEVEE' and ob_type == 'LIGHT'):
+                #     row = layout.row()
+                #     row.prop(snode_id, "use_nodes")
+
+                # layout.separator_spacer()
+
                 types_that_support_material = {'MESH', 'CURVE', 'SURFACE', 'FONT', 'META',
                                                'GPENCIL', 'VOLUME', 'CURVES', 'POINTCLOUD'}
                 # disable material slot buttons when pinned, cannot find correct slot within id_from (#36589)
