--- conflicted
+++ resolved
@@ -988,11 +988,8 @@
         col.prop(tree, "chunk_size")
 
         col = layout.column()
-<<<<<<< HEAD
         col.use_property_split = False
-=======
         col.active = not use_realtime
->>>>>>> f48e1e5b
         col.prop(tree, "use_opencl")
         col.prop(tree, "use_groupnode_buffer")
         col.prop(tree, "use_two_pass")
