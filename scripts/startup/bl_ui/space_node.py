# SPDX-FileCopyrightText: 2009-2023 Blender Authors
#
# SPDX-License-Identifier: GPL-2.0-or-later

import bpy
from bpy.types import (
    Header,
    Menu,
    Panel,
    UIList,
)
from bpy.app.translations import (
    pgettext_iface as iface_,
    contexts as i18n_contexts,
)
from bl_ui.utils import PresetPanel
from bl_ui.properties_grease_pencil_common import (
    AnnotationDataPanel,
)
from bl_ui.space_toolsystem_common import (
    ToolActivePanelHelper,
)
from bl_ui.properties_material import (
    EEVEE_MATERIAL_PT_settings,
    EEVEE_NEXT_MATERIAL_PT_settings,
    EEVEE_NEXT_MATERIAL_PT_settings_surface,
    EEVEE_NEXT_MATERIAL_PT_settings_volume,
    MATERIAL_PT_viewport,
)
from bl_ui.properties_world import (
    WORLD_PT_viewport_display
)
from bl_ui.properties_data_light import (
    DATA_PT_light,
    DATA_PT_EEVEE_light,
)


################################ BFA - Switch between the editors ##########################################

class NODE_OT_switch_editors_to_compositor(bpy.types.Operator):
    """Switch to the Comppositor Editor"""      # blender will use this as a tooltip for menu items and buttons.
    bl_idname = "wm.switch_editor_to_compositor"        # unique identifier for buttons and menu items to reference.
    # display name in the interface.
    bl_label = "Switch to Compositor Editor"
    bl_options = {'REGISTER', 'UNDO'}  # enable undo for the operator.

    # execute() is called by blender when running the operator.
    def execute(self, context):
        bpy.ops.wm.context_set_enum(
            data_path="area.ui_type", value="CompositorNodeTree")
        return {'FINISHED'}


class NODE_OT_switch_editors_to_geometry(bpy.types.Operator):
    """Switch to the Geometry Node Editor"""      # blender will use this as a tooltip for menu items and buttons.
    bl_idname = "wm.switch_editor_to_geometry"        # unique identifier for buttons and menu items to reference.
    # display name in the interface.
    bl_label = "Switch to Geometry Node Editor"
    bl_options = {'REGISTER', 'UNDO'}  # enable undo for the operator.

    # execute() is called by blender when running the operator.
    def execute(self, context):
        bpy.ops.wm.context_set_enum(
            data_path="area.ui_type", value="GeometryNodeTree")
        return {'FINISHED'}


class NODE_OT_switch_editors_to_shadereditor(bpy.types.Operator):
    """Switch to the Shader Editor"""      # blender will use this as a tooltip for menu items and buttons.
    bl_idname = "wm.switch_editor_to_shadereditor"        # unique identifier for buttons and menu items to reference.
    # display name in the interface.
    bl_label = "Switch to Shader Editor"
    bl_options = {'REGISTER', 'UNDO'}  # enable undo for the operator.

    # execute() is called by blender when running the operator.
    def execute(self, context):
        bpy.ops.wm.context_set_enum(
            data_path="area.ui_type", value="ShaderNodeTree")
        return {'FINISHED'}


# The blank buttons, we don't want to switch to the editor in which we are already.


class NODE_OT_switch_editors_in_compositor(bpy.types.Operator):
    """Compositor Editor"""      # blender will use this as a tooltip for menu items and buttons.
    bl_idname = "wm.switch_editor_in_compositor"        # unique identifier for buttons and menu items to reference.
    # display name in the interface.
    bl_label = "You are in Compositor Editor"
    bl_options = {'REGISTER', 'UNDO'}  # enable undo for the operator.

    # execute() is called by blender when running the operator.
    def execute(self, context):
        return {'FINISHED'}


class NODE_OT_switch_editors_in_geometry(bpy.types.Operator):
    """Geometry Node Editor"""      # blender will use this as a tooltip for menu items and buttons.
    bl_idname = "wm.switch_editor_in_geometry"        # unique identifier for buttons and menu items to reference.
    # display name in the interface.
    bl_label = "You are in Geometry Node Editor"
    bl_options = {'REGISTER', 'UNDO'}  # enable undo for the operator.

    # execute() is called by blender when running the operator.
    def execute(self, context):
        return {'FINISHED'}


class NODE_OT_switch_editors_in_shadereditor(bpy.types.Operator):
    """Shader Editor"""      # blender will use this as a tooltip for menu items and buttons.
    bl_idname = "wm.switch_editor_in_shadereditor"        # unique identifier for buttons and menu items to reference.
    # display name in the interface.
    bl_label = "You are in Shader Editor"
    bl_options = {'REGISTER', 'UNDO'}  # enable undo for the operator.

    # execute() is called by blender when running the operator.
    def execute(self, context):
        return {'FINISHED'}


############################# END ##################################


class NODE_HT_header(Header):
    bl_space_type = 'NODE_EDITOR'

    def draw(self, context):
        layout = self.layout

        scene = context.scene
        snode = context.space_data
        overlay = snode.overlay
        snode_id = snode.id
        id_from = snode.id_from
        tool_settings = context.tool_settings
        is_compositor = snode.tree_type == 'CompositorNodeTree'
        not_group = (len(snode.path) > 1) # BFA - don't show up arrow if at top level.

        ALL_MT_editormenu_node.draw_hidden(context, layout) # BFA - show hide the editormenu, editor suffix is needed.

        # Now expanded via the `ui_type`.
        # layout.prop(snode, "tree_type", text="")

        display_pin = True
        if snode.tree_type == 'ShaderNodeTree':
            row = layout.row(align = True)
            row.operator("wm.switch_editor_to_compositor", text="", icon='NODE_COMPOSITING')
            row.operator("wm.switch_editor_to_geometry", text="", icon='GEOMETRY_NODES')
            row.operator("wm.switch_editor_in_shadereditor", text="", icon='SHADER_ACTIVE')

            layout.prop(snode, "shader_type", text="")

            ob = context.object
            if snode.shader_type == 'OBJECT' and ob:
                ob_type = ob.type

                NODE_MT_editor_menus.draw_collapsible(context, layout)
                ## BFA - moved below to a different solution
                # # No shader nodes for EEVEE lights.
                # if snode_id and not (context.engine == 'BLENDER_EEVEE' and ob_type == 'LIGHT'):
                #     row = layout.row()
                #     row.prop(snode_id, "use_nodes")

                # layout.separator_spacer()

                types_that_support_material = {
                    'MESH', 'CURVE', 'SURFACE', 'FONT', 'META', 'GPENCIL', 'VOLUME', 'CURVES', 'POINTCLOUD',
                }
                # disable material slot buttons when pinned, cannot find correct slot within id_from (#36589)
                # disable also when the selected object does not support materials
                has_material_slots = not snode.pin and ob_type in types_that_support_material

                if ob_type != 'LIGHT':
                    row = layout.row()
                    row.enabled = has_material_slots
                    row.ui_units_x = 4
                    row.popover(panel="NODE_PT_material_slots")

                row = layout.row()
                row.enabled = has_material_slots

                # Show material.new when no active ID/slot exists
                if not id_from and ob_type in types_that_support_material:
                    row.template_ID(ob, "active_material", new="material.new")
                # Material ID, but not for Lights
                if id_from and ob_type != 'LIGHT':
                    row.template_ID(id_from, "active_material", new="material.new")

            if snode.shader_type == 'WORLD':
                NODE_MT_editor_menus.draw_collapsible(context, layout)
                world = scene.world

                if snode_id:
                    # BFA
                    # row = layout.row()
                    # row.prop(snode_id, "use_nodes")

                    if world and world.use_eevee_finite_volume:
                        row.operator("world.convert_volume_to_mesh", emboss=False, icon='WORLD', text="Convert Volume")

                layout.separator_spacer()

                row = layout.row()
                row.enabled = not snode.pin
                row.template_ID(scene, "world", new="world.new")

            if snode.shader_type == 'LINESTYLE':
                view_layer = context.view_layer
                lineset = view_layer.freestyle_settings.linesets.active

                if lineset is not None:
                    NODE_MT_editor_menus.draw_collapsible(context, layout)
					## BFA - moved below to a different solution
                    #if snode_id:
                    #    row = layout.row()
                    #    row.prop(snode_id, "use_nodes")
					#
                    #layout.separator_spacer()

                    row = layout.row()
                    row.enabled = not snode.pin
                    row.template_ID(lineset, "linestyle", new="scene.freestyle_linestyle_new")

        elif snode.tree_type == 'TextureNodeTree':
            layout.prop(snode, "texture_type", text="")

            NODE_MT_editor_menus.draw_collapsible(context, layout)
			## BFA - moved below to a different solution
            #if snode_id:
            #    layout.prop(snode_id, "use_nodes")
			#
            #layout.separator_spacer()
            if id_from:
                if snode.texture_type == 'BRUSH':
                    layout.template_ID(id_from, "texture", new="texture.new")
                else:
                    layout.template_ID(id_from, "active_texture", new="texture.new")

        elif snode.tree_type == 'CompositorNodeTree':
			#BFA - Editor Switchers
            row = layout.row(align = True)
            row.operator("wm.switch_editor_in_compositor", text="", icon='NODE_COMPOSITING_ACTIVE')
            row.operator("wm.switch_editor_to_geometry", text="", icon='GEOMETRY_NODES')
            row.operator("wm.switch_editor_to_shadereditor", text="", icon='NODE_MATERIAL')

            NODE_MT_editor_menus.draw_collapsible(context, layout)

        elif snode.tree_type == 'GeometryNodeTree':
			#BFA - Editor Switchers
            row = layout.row(align = True)
            row.operator("wm.switch_editor_to_compositor", text="", icon='NODE_COMPOSITING')
            row.operator("wm.switch_editor_in_geometry", text="", icon='GEOMETRY_NODES_ACTIVE')
            row.operator("wm.switch_editor_to_shadereditor", text="", icon='NODE_MATERIAL')

            layout.prop(snode, "geometry_nodes_type", text="")
            NODE_MT_editor_menus.draw_collapsible(context, layout)
            layout.separator_spacer()

            if snode.geometry_nodes_type == 'MODIFIER':
                ob = context.object

                row = layout.row()
                if snode.pin:
                    row.enabled = False
                    row.template_ID(snode, "node_tree", new="node.new_geometry_node_group_assign")
                elif ob:
                    active_modifier = ob.modifiers.active
                    if active_modifier and active_modifier.type == 'NODES':
                        if active_modifier.node_group:
                            row.template_ID(active_modifier, "node_group", new="object.geometry_node_tree_copy_assign")
                        else:
                            row.template_ID(active_modifier, "node_group", new="node.new_geometry_node_group_assign")
                    else:
                        row.template_ID(snode, "node_tree", new="node.new_geometry_nodes_modifier")
            else:
                layout.template_ID(snode, "geometry_nodes_tool_tree", new="node.new_geometry_node_group_tool")
                if snode.node_tree:
                    layout.popover(panel="NODE_PT_geometry_node_tool_object_types", text="Types")
                    layout.popover(panel="NODE_PT_geometry_node_tool_mode", text="Modes")
                    layout.popover(panel="NODE_PT_geometry_node_tool_options", text="Options")
                display_pin = False
        else:
            # Custom node tree is edited as independent ID block
            NODE_MT_editor_menus.draw_collapsible(context, layout)

			#layout.separator_spacer() #BFA - removed

            layout.template_ID(snode, "node_tree", new="node.new_node_tree")

        #################### BFA - options at the right ###################################


        layout.separator_spacer()

        # Put pin on the right for Compositing
        if is_compositor:
            layout.prop(snode, "pin", text="", emboss=False)

        # -------------------- BFA - use nodes ---------------------------

        if snode.tree_type == 'ShaderNodeTree':

            if snode.shader_type == 'OBJECT' and ob:

                # No shader nodes for Eevee lights
                if snode_id and not (context.engine == 'BLENDER_EEVEE' and ob_type == 'LIGHT'):
                    row = layout.row()
                    row.prop(snode_id, "use_nodes")

            if snode.shader_type == 'WORLD':

                if snode_id:
                    row = layout.row()
                    row.prop(snode_id, "use_nodes")

            if snode.shader_type == 'LINESTYLE':

                if lineset is not None:

                    if snode_id:
                        row = layout.row()
                        row.prop(snode_id, "use_nodes")


        elif snode.tree_type == 'TextureNodeTree':

            if snode_id:
                layout.prop(snode_id, "use_nodes")


        elif snode.tree_type == 'CompositorNodeTree':

            if snode_id:
                layout.prop(snode_id, "use_nodes")


        # ----------------- rest of the options


        # Put pin next to ID block
        if not is_compositor and display_pin:
            layout.prop(snode, "pin", text="", emboss=False)

        # bfa - don't show up arrow if at top level.
        if not_group:
            layout.operator("node.tree_path_parent", text="", icon='FILE_PARENT')
        else:
            pass

        # Backdrop
        if is_compositor:
            row = layout.row(align=True)
            row.prop(snode, "show_backdrop", toggle=True)
            sub = row.row(align=True)
            if snode.show_backdrop:
                sub.operator("node.backimage_move", text="", icon ='TRANSFORM_MOVE')
                sub.operator("node.backimage_zoom", text="", icon = "ZOOM_IN").factor = 1.2
                sub.operator("node.backimage_zoom", text="", icon = "ZOOM_OUT").factor = 1.0 / 1.2
                sub.operator("node.backimage_fit", text="", icon = "VIEW_FIT")
                sub.separator()
                sub.prop(snode, "backdrop_channels", icon_only=True, text="", expand=True)

        # Snap
        row = layout.row(align=True)
        row.prop(tool_settings, "use_snap_node", text="")
        if tool_settings.use_snap:
            row.prop(tool_settings, "snap_node_element", icon_only=True)
            if tool_settings.snap_node_element != 'GRID':
                row.prop(tool_settings, "snap_target", text="")

        # Overlay toggle & popover
        row = layout.row(align=True)
        row.prop(overlay, "show_overlays", icon='OVERLAY', text="")
        sub = row.row(align=True)
        sub.active = overlay.show_overlays
        sub.popover(panel="NODE_PT_overlay", text="")

# BFA - show hide the editormenu, editor suffix is needed.
class ALL_MT_editormenu_node(Menu):
    bl_label = ""

    def draw(self, context):
        self.draw_menus(self.layout, context)

    @staticmethod
    def draw_menus(layout, context):

        row = layout.row(align=True)
        row.template_header() # editor type menus

class NODE_MT_editor_menus(Menu):
    bl_idname = "NODE_MT_editor_menus"
    bl_label = ""

    def draw(self, _context):
        layout = self.layout

        layout.menu("SCREEN_MT_user_menu", text = "Quick") #BFA - Quick favourites menu
        layout.menu("NODE_MT_view")
        layout.menu("NODE_MT_select")
        layout.menu("NODE_MT_add")
        layout.menu("NODE_MT_node")


class NODE_MT_add(bpy.types.Menu):
    bl_space_type = 'NODE_EDITOR'
    bl_label = "Add"
    bl_translation_context = i18n_contexts.operator_default
    bl_options = {'SEARCH_ON_KEY_PRESS'}

    def draw(self, context):
        import nodeitems_utils

        layout = self.layout

        #BFA - changed to show in all add menus for discoverability, instead of being conditional to the invoked region by hotkey only.

        layout.operator_context = 'INVOKE_REGION_WIN'

        snode = context.space_data
        if snode.tree_type == 'GeometryNodeTree':
            layout.operator("WM_OT_search_single_menu", text="Search...", icon='VIEWZOOM').menu_idname = "NODE_MT_geometry_node_add_all"
            layout.separator()
            layout.menu_contents("NODE_MT_geometry_node_add_all")
        elif snode.tree_type == 'CompositorNodeTree':
            layout.operator("WM_OT_search_single_menu", text="Search...", icon='VIEWZOOM').menu_idname = "NODE_MT_compositor_node_add_all"
            layout.separator()
            layout.menu_contents("NODE_MT_compositor_node_add_all")
        elif snode.tree_type == 'ShaderNodeTree':
            layout.operator("WM_OT_search_single_menu", text="Search...", icon='VIEWZOOM').menu_idname = "NODE_MT_shader_node_add_all"
            layout.separator()
            layout.menu_contents("NODE_MT_shader_node_add_all")
        elif snode.tree_type == 'TextureNodeTree':
            layout.operator("WM_OT_search_single_menu", text="Search...", icon='VIEWZOOM').menu_idname = "NODE_MT_texture_node_add_all"
            layout.separator()
            layout.menu_contents("NODE_MT_texture_node_add_all")
        elif nodeitems_utils.has_node_categories(context):
            # Actual node sub-menus are defined by draw functions from node categories.
            nodeitems_utils.draw_node_categories_menu(self, context)

#BFA - expose the pie menus to header
class NODE_MT_pie_menus(Menu):
    bl_label = "Pie Menus"

    def draw(self, context):
        layout = self.layout

        space = context.space_data

        layout.operator("wm.call_menu_pie", text = "View", icon = "MENU_PANEL").name = 'NODE_MT_view_pie'


class NODE_MT_view(Menu):
    bl_label = "View"

    def draw(self, context):
        layout = self.layout

        snode = context.space_data

        preferences = context.preferences
        addon_prefs = preferences.addons["bforartists_toolbar_settings"].preferences

        layout.prop(snode, "show_region_toolbar")
        layout.prop(snode, "show_region_ui")
        layout.prop(addon_prefs, "node_show_toolshelf_tabs")

        layout.separator()

        layout.menu("NODE_MT_view_annotations")

        layout.separator()

        sub = layout.column()
        sub.operator_context = 'EXEC_REGION_WIN'
        sub.operator("view2d.zoom_in", icon = "ZOOM_IN")
        sub.operator("view2d.zoom_out", icon = "ZOOM_OUT")

        layout.operator("view2d.zoom_border", icon = "ZOOM_BORDER")

        layout.separator()

        layout.operator_context = 'INVOKE_REGION_WIN'
        layout.operator("node.view_selected", icon='VIEW_SELECTED')
        layout.operator("node.view_all", icon = "VIEWALL" )

        if context.space_data.show_backdrop:

            layout.separator()

            layout.operator("node.viewer_border", text = "Set Viewer Region", icon = "RENDERBORDER")
            layout.operator("node.clear_viewer_border", text = "Clear Viewer Region", icon = "RENDERBORDER_CLEAR")
			# BFA - these are exposed to header, so these are now redundant

        layout.separator()

        layout.menu("NODE_MT_pie_menus")
        layout.menu("INFO_MT_area")


class NODE_MT_select(Menu):
    bl_label = "Select"

    def draw(self, _context):
        layout = self.layout

<<<<<<< HEAD
        layout.menu("NODE_MT_select_legacy")
        layout.operator_menu_enum("node.select_lasso", "mode")

        layout.separator()

        layout.operator("node.select_all",text = "All", icon = 'SELECT_ALL').action = 'SELECT'
        layout.operator("node.select_all", text="None", icon='SELECT_NONE').action = 'DESELECT'
        layout.operator("node.select_all", text="Invert", icon='INVERSE').action = 'INVERT'

        layout.separator()

        layout.operator("node.select_linked_from", text = "Linked From", icon = "LINKED")
        layout.operator("node.select_linked_to", text = "Linked To", icon = "LINKED")

        layout.separator()

        layout.operator("node.select_grouped", text = "Grouped Extend", icon = "GROUP").extend = True
        layout.operator("node.select_grouped", text = "Grouped", icon = "GROUP").extend = False
        layout.operator("node.select_same_type_step", text="Activate Same Type Previous", icon = "PREVIOUSACTIVE").prev = True
        layout.operator("node.select_same_type_step", text="Activate Same Type Next", icon = "NEXTACTIVE").prev = False

        layout.separator()

        layout.operator("node.find_node", icon='VIEWZOOM')


class NODE_MT_select_legacy(Menu):
    bl_label = "Legacy"

    def draw(self, _context):
        layout = self.layout

        layout.operator("node.select_box", icon = "BORDER_RECT").tweak = False
        layout.operator("node.select_circle", icon = "CIRCLE_SELECT")

class NODE_MT_node_group_separate(Menu):
    bl_label = "Separate"

    def draw(self, context):
        layout = self.layout

        layout.operator("node.group_separate", text = "Copy", icon = "SEPARATE_COPY").type = 'COPY'
        layout.operator("node.group_separate", text = "Move", icon = "SEPARATE").type = 'MOVE'
=======
        layout.operator("node.select_all", text="All").action = 'SELECT'
        layout.operator("node.select_all", text="None").action = 'DESELECT'
        layout.operator("node.select_all", text="Invert").action = 'INVERT'

        layout.separator()

        layout.operator("node.select_box").tweak = False
        layout.operator("node.select_circle")
        layout.operator_menu_enum("node.select_lasso", "mode")

        layout.separator()
        layout.operator("node.select_linked_from", text="Linked from")
        layout.operator("node.select_linked_to", text="Linked to")

        layout.separator()

        layout.operator_menu_enum("node.select_grouped", "type", text="Select Grouped")
        layout.operator("node.select_same_type_step", text="Activate Same Type Previous").prev = True
        layout.operator("node.select_same_type_step", text="Activate Same Type Next").prev = False

        layout.separator()

        layout.operator("node.find_node", text="Find Node...")
>>>>>>> f9e7a168


class NODE_MT_node(Menu):
    bl_label = "Node"

    def draw(self, context):
        layout = self.layout
        snode = context.space_data
        is_compositor = snode.tree_type == 'CompositorNodeTree'

        myvar = layout.operator("transform.translate", icon = "TRANSFORM_MOVE")
        myvar.release_confirm = True
        myvar.view2d_edge_pan = True # BFA - wip
        layout.operator("transform.rotate", icon = "TRANSFORM_ROTATE")
        layout.operator("transform.resize",  icon = "TRANSFORM_SCALE")

        layout.separator()
        layout.operator("node.clipboard_copy", text="Copy", icon='COPYDOWN')
        row = layout.row()
        row.operator_context = 'EXEC_DEFAULT'
        layout.operator("node.clipboard_paste", text="Paste", icon='PASTEDOWN')

        layout.separator()

        layout.operator_context = 'INVOKE_REGION_WIN'
        layout.operator("node.duplicate_move_keep_inputs", text = "Duplicate Keep Input", icon = "DUPLICATE")
        layout.operator("node.duplicate_move", icon = "DUPLICATE")
        layout.operator("node.duplicate_move_linked", icon = "DUPLICATE")
        layout.operator("node.delete", icon = "DELETE")
        layout.operator("node.delete_reconnect", icon = "DELETE")

        layout.separator()

        layout.operator("node.join", text="Join in New Frame", icon = "JOIN")
        layout.operator("node.detach", text="Remove from Frame", icon = "DELETE")
        layout.operator("node.parent_set", text = "Frame Make Parent", icon = "PARENT_SET")

        layout.separator() #BFA - exposed context menu operator to header

        props = layout.operator("wm.call_panel", text="Rename...", icon = "RENAME")
        props.name = "TOPBAR_PT_name"
        props.keep_open = False

        layout.separator()
		## BFA - set to sub-menu
        layout.menu("NODE_MT_node_links")

        layout.separator()
		## BFA - set to sub-menu
        layout.menu("NODE_MT_node_group_separate")

        layout.separator()
		## BFA - set majority to sub-menu
        layout.menu("NODE_MT_context_menu_show_hide_menu")

        if is_compositor:

            layout.separator()

            layout.operator("node.read_viewlayers", icon='RENDERLAYERS')
            layout.operator("node.render_changed", icon='RENDERLAYERS')


class NODE_MT_node_links(Menu):
    bl_label = "Links"

    def draw(self, _context):
        layout = self.layout

        layout.operator("node.link_make", icon = "LINK_DATA").replace = False
        layout.operator("node.link_make", text="Make and Replace Links", icon = "LINK_REPLACE").replace = True
        layout.operator("node.links_cut", text="Cut Links", icon = "CUT_LINKS")
        layout.operator("node.links_detach", icon = "DETACH_LINKS")
        layout.operator("node.move_detach_links", text = "Detach Links Move", icon = "DETACH_LINKS_MOVE")
        layout.operator("node.links_mute", icon = "MUTE_IPO_ON")


# BFA - Hidden legacy operators exposed to GUI
class NODE_MT_view_annotations(Menu):
    bl_label = "Annotations (Legacy)"

    def draw(self, context):
        layout = self.layout

        layout.operator("gpencil.annotate", text="Draw Annotation", icon='PAINT_DRAW',).mode = 'DRAW'
        layout.operator("gpencil.annotate", text="Draw Line Annotation", icon='PAINT_DRAW').mode = 'DRAW_STRAIGHT'
        layout.operator("gpencil.annotate", text="Draw Polyline Annotation", icon='PAINT_DRAW').mode = 'DRAW_POLY'
        layout.operator("gpencil.annotate", text="Erase Annotation", icon='ERASE').mode = 'ERASER'

        layout.separator()

        layout.operator("gpencil.annotation_add", text="Add Annotation Layer", icon='ADD')
        layout.operator("gpencil.annotation_active_frame_delete", text="Erase Annotation Active Keyframe", icon='DELETE')

class NODE_MT_view_pie(Menu):
    bl_label = "View"

    def draw(self, _context):
        layout = self.layout

        pie = layout.menu_pie()
        pie.operator("node.view_all")
        pie.operator("node.view_selected", icon='ZOOM_SELECTED')


class NODE_PT_active_tool(ToolActivePanelHelper, Panel):
    bl_space_type = 'NODE_EDITOR'
    bl_region_type = 'UI'
    bl_category = "Tool"


class NODE_PT_material_slots(Panel):
    bl_space_type = 'NODE_EDITOR'
    bl_region_type = 'HEADER'
    bl_label = "Slot"
    bl_ui_units_x = 12

    def draw_header(self, context):
        ob = context.object
        self.bl_label = (
            iface_("Slot {:d}").format(ob.active_material_index + 1) if ob.material_slots else
            iface_("Slot")
        )

    # Duplicate part of `EEVEE_MATERIAL_PT_context_material`.
    def draw(self, context):
        layout = self.layout
        row = layout.row()
        col = row.column()

        ob = context.object
        col.template_list("MATERIAL_UL_matslots", "", ob, "material_slots", ob, "active_material_index")

        col = row.column(align=True)
        col.operator("object.material_slot_add", icon='ADD', text="")
        col.operator("object.material_slot_remove", icon='REMOVE', text="")

        col.separator()

        col.menu("MATERIAL_MT_context_menu", icon='DOWNARROW_HLT', text="")

        if len(ob.material_slots) > 1:
            col.separator()

            col.operator("object.material_slot_move", icon='TRIA_UP', text="").direction = 'UP'
            col.operator("object.material_slot_move", icon='TRIA_DOWN', text="").direction = 'DOWN'

        if ob.mode == 'EDIT':
            row = layout.row(align=True)
            row.operator("object.material_slot_assign", text="Assign")
            row.operator("object.material_slot_select", text="Select")
            row.operator("object.material_slot_deselect", text="Deselect")


class NODE_PT_geometry_node_tool_object_types(Panel):
    bl_space_type = 'NODE_EDITOR'
    bl_region_type = 'HEADER'
    bl_label = "Object Types"
    bl_ui_units_x = 8

    def draw(self, context):
        layout = self.layout

        snode = context.space_data
        group = snode.node_tree

        types = [
            ("is_type_mesh", "Mesh", 'MESH_DATA'),
            ("is_type_curve", "Hair Curves", 'CURVES'),
        ]
        if context.preferences.experimental.use_new_point_cloud_type:
            types.append(("is_type_point_cloud", "Point Cloud", 'POINTCLOUD_DATA'))

        col = layout.column()
        col.active = group.is_tool
        for prop, name, icon in types:
            row = col.row(align=True)
            row.label(text=name, icon=icon)
            row.prop(group, prop, text="")


class NODE_PT_geometry_node_tool_mode(Panel):
    bl_space_type = 'NODE_EDITOR'
    bl_region_type = 'HEADER'
    bl_label = "Modes"
    bl_ui_units_x = 8

    def draw(self, context):
        layout = self.layout

        snode = context.space_data
        group = snode.node_tree

        modes = (
            ("is_mode_object", "Object Mode", 'OBJECT_DATAMODE'),
            ("is_mode_edit", "Edit Mode", 'EDITMODE_HLT'),
            ("is_mode_sculpt", "Sculpt Mode", 'SCULPTMODE_HLT'),
        )

        col = layout.column()
        col.active = group.is_tool
        for prop, name, icon in modes:
            row = col.row(align=True)
            row.label(text=name, icon=icon)
            row.prop(group, prop, text="")


class NODE_PT_geometry_node_tool_options(Panel):
    bl_space_type = 'NODE_EDITOR'
    bl_region_type = 'HEADER'
    bl_label = "Options"
    bl_ui_units_x = 8

    def draw(self, context):
        layout = self.layout

        snode = context.space_data
        group = snode.node_tree

        layout.prop(group, "use_wait_for_click")


class NODE_PT_node_color_presets(PresetPanel, Panel):
    """Predefined node color"""
    bl_label = "Color Presets"
    preset_subdir = "node_color"
    preset_operator = "script.execute_preset"
    preset_add_operator = "node.node_color_preset_add"


class NODE_MT_node_color_context_menu(Menu):
    bl_label = "Node Color Specials"

    def draw(self, _context):
        layout = self.layout

        layout.operator("node.node_copy_color", icon='COPY_ID')


class NODE_MT_context_menu_show_hide_menu(Menu):
    bl_label = "Show/Hide"

    def draw(self, context):
        layout = self.layout
        snode = context.space_data
        is_compositor = snode.tree_type == 'CompositorNodeTree'

        layout.operator("node.hide_toggle", icon = "HIDE_ON")
        layout.operator("node.mute_toggle", icon = "TOGGLE_NODE_MUTE")

        # Node previews are only available in the Compositor.
        if is_compositor:
            layout.operator("node.preview_toggle", icon = "TOGGLE_NODE_PREVIEW")

        layout.separator()

        layout.operator("node.hide_socket_toggle", icon = "HIDE_OFF")
        layout.operator("node.options_toggle", icon = "TOGGLE_NODE_OPTIONS")
        layout.operator("node.collapse_hide_unused_toggle", icon = "HIDE_UNSELECTED")
class NODE_MT_context_menu_select_menu(Menu):
    bl_label = "Select"

    def draw(self, context):
        layout = self.layout

        layout.operator("node.select_grouped", text = "Grouped", icon = "GROUP").extend = False

        layout.separator()

        layout.operator("node.select_linked_from", text = "Linked from", icon = "LINKED")
        layout.operator("node.select_linked_to", text = "Linked to", icon = "LINKED")

        layout.separator()

        layout.operator("node.select_same_type_step", text="Activate Same Type Previous", icon = "PREVIOUSACTIVE").prev = True
        layout.operator("node.select_same_type_step", text="Activate Same Type Next", icon = "NEXTACTIVE").prev = False


class NODE_MT_context_menu(Menu):
    bl_label = "Node"

    def draw(self, context):
        snode = context.space_data
        is_nested = (len(snode.path) > 1)
        is_geometrynodes = snode.tree_type == 'GeometryNodeTree'

        selected_nodes_len = len(context.selected_nodes)
        active_node = context.active_node

        layout = self.layout

        # If no nodes are selected.
        if selected_nodes_len == 0:
            layout.operator_context = 'INVOKE_DEFAULT'
            layout.menu("NODE_MT_add", icon="ADD")
            layout.operator("node.clipboard_paste", text="Paste", icon="PASTEDOWN")

            layout.separator()

            layout.operator("node.find_node", text="Find...", icon="VIEWZOOM")

            layout.separator()

            if is_geometrynodes:
                layout.operator_context = 'INVOKE_DEFAULT'
                layout.operator("node.select", text="Clear Viewer", icon="HIDE_ON").clear_viewer = True

            layout.operator("node.links_cut", icon = 'CUT_LINKS')
            layout.operator("node.links_mute", icon = 'MUTE_IPO_ON')

            if is_nested:
                layout.separator()

                layout.operator("node.tree_path_parent", text="Exit Group", icon='FILE_PARENT')

            return

        if is_geometrynodes:
            layout.operator_context = 'INVOKE_DEFAULT'
            layout.operator("node.link_viewer", text="Link to Viewer", icon="HIDE_OFF")

            layout.separator()

        layout.operator("node.clipboard_copy", text="Copy", icon="COPYDOWN")
        layout.operator("node.clipboard_paste", text="Paste", icon="PASTEDOWN")

        layout.operator_context = 'INVOKE_DEFAULT'
        layout.operator("node.duplicate_move", icon = "DUPLICATE")

        layout.separator()

        layout.operator("node.delete", icon='DELETE')
        layout.operator_context = 'EXEC_REGION_WIN'
        layout.operator("node.delete_reconnect", icon='DELETE')

        if selected_nodes_len > 1:
            layout.separator()

            layout.operator("node.link_make", icon = "LINK_DATA").replace = False
            layout.operator("node.link_make", text="Make and Replace Links", icon = "LINK_DATA").replace = True
            layout.operator("node.links_detach", icon = "DETACH_LINKS")

        layout.separator()

        layout.operator("node.group_make", text="Make Group", icon="NODE_MAKEGROUP")
        layout.operator("node.group_insert", text="Insert Into Group", icon = 'NODE_GROUPINSERT')

        if active_node and active_node.type == 'GROUP':
            layout.operator("node.group_edit", text="Toggle Edit Group", icon="NODE_EDITGROUP").exit = False
            layout.operator("node.group_ungroup", text="Ungroup", icon="NODE_UNGROUP")

        if is_nested:
            layout.operator("node.tree_path_parent", text="Exit Group", icon='FILE_PARENT')

        layout.separator()

        layout.operator("node.join", text="Join in New Frame", icon = 'JOIN')
        layout.operator("node.detach", text="Remove from Frame", icon = 'DELETE')

        layout.separator()

        props = layout.operator("wm.call_panel", text="Rename", icon = "RENAME")
        props.name = "TOPBAR_PT_name"
        props.keep_open = False

        layout.separator()

        layout.menu("NODE_MT_context_menu_select_menu")
        layout.menu("NODE_MT_context_menu_show_hide_menu")

        if active_node:
            layout.separator()
            props = layout.operator("wm.doc_view_manual", text="Online Manual", icon='URL')
            props.doc_id = active_node.bl_idname


class NODE_PT_active_node_generic(Panel):
    bl_space_type = 'NODE_EDITOR'
    bl_region_type = 'UI'
    bl_category = "Node"
    bl_label = "Node"

    @classmethod
    def poll(cls, context):
        return context.active_node is not None

    def draw(self, context):
        layout = self.layout
        node = context.active_node

        layout.prop(node, "name", icon='NODE')
        layout.prop(node, "label", icon='NODE')


class NODE_PT_active_node_color(Panel):
    bl_space_type = 'NODE_EDITOR'
    bl_region_type = 'UI'
    bl_category = "Node"
    bl_label = "Color"
    bl_options = {'DEFAULT_CLOSED'}
    bl_parent_id = "NODE_PT_active_node_generic"

    @classmethod
    def poll(cls, context):
        return context.active_node is not None

    def draw_header(self, context):
        node = context.active_node
        self.layout.prop(node, "use_custom_color", text="")

    def draw_header_preset(self, _context):
        NODE_PT_node_color_presets.draw_panel_header(self.layout)

    def draw(self, context):
        layout = self.layout
        node = context.active_node

        layout.enabled = node.use_custom_color

        row = layout.row()
        row.prop(node, "color", text="")
        row.menu("NODE_MT_node_color_context_menu", text="", icon='DOWNARROW_HLT')


class NODE_PT_active_node_properties(Panel):
    bl_space_type = 'NODE_EDITOR'
    bl_region_type = 'UI'
    bl_category = "Node"
    bl_label = "Properties"
    bl_options = {'DEFAULT_CLOSED'}

    @classmethod
    def poll(cls, context):
        return context.active_node is not None

    def draw(self, context):
        layout = self.layout
        node = context.active_node
        layout.template_node_inputs(node)


class NODE_PT_texture_mapping(Panel):
    bl_space_type = 'NODE_EDITOR'
    bl_region_type = 'UI'
    bl_category = "Node"
    bl_label = "Texture Mapping"
    bl_options = {'DEFAULT_CLOSED'}
    COMPAT_ENGINES = {'BLENDER_RENDER', 'BLENDER_EEVEE', 'BLENDER_WORKBENCH'}

    @classmethod
    def poll(cls, context):
        node = context.active_node
        return node and hasattr(node, "texture_mapping") and (context.engine in cls.COMPAT_ENGINES)

    def draw(self, context):
        layout = self.layout
        layout.use_property_split = True
        layout.use_property_decorate = False  # No animation.

        node = context.active_node
        mapping = node.texture_mapping

        layout.prop(mapping, "vector_type")

        layout.separator()

        col = layout.column(align=True)
        col.prop(mapping, "mapping_x", text="Projection X")
        col.prop(mapping, "mapping_y", text="Y")
        col.prop(mapping, "mapping_z", text="Z")

        layout.separator()

        layout.prop(mapping, "translation")
        layout.prop(mapping, "rotation")
        layout.prop(mapping, "scale")


# Node Backdrop options
class NODE_PT_backdrop(Panel):
    bl_space_type = 'NODE_EDITOR'
    bl_region_type = 'UI'
    bl_category = "View"
    bl_label = "Backdrop"

    @classmethod
    def poll(cls, context):
        snode = context.space_data
        return snode.tree_type == 'CompositorNodeTree'

    def draw_header(self, context):
        snode = context.space_data
        self.layout.prop(snode, "show_backdrop", text="")

    def draw(self, context):
        layout = self.layout
        layout.use_property_split = True
        layout.use_property_decorate = False

        snode = context.space_data
        layout.active = snode.show_backdrop

        col = layout.column()
		##BFA - removed as double entry
		#col.prop(snode, "backdrop_channels", text="Channels")
        col.prop(snode, "backdrop_zoom", text="Zoom")

        col.prop(snode, "backdrop_offset", text="Offset")
		##BFA - removed as double entry
        #col.separator()
		#
        #col.operator("node.backimage_move", text="Move")
        #col.operator("node.backimage_fit", text="Fit")

class NODE_PT_quality(bpy.types.Panel):
    bl_space_type = 'NODE_EDITOR'
    bl_region_type = 'UI'
    bl_category = "Options"
    bl_label = "Performance"

    @classmethod
    def poll(cls, context):
        snode = context.space_data
        return snode.tree_type == 'CompositorNodeTree' and snode.node_tree is not None

    def draw(self, context):
        layout = self.layout
        layout.use_property_split = True
        layout.use_property_decorate = False

        scene = context.scene
        rd = scene.render

        snode = context.space_data
        tree = snode.node_tree

        col = layout.column()
        col.prop(rd, "compositor_device", text="Device")
        col.prop(rd, "compositor_precision", text="Precision")

        col = layout.column()
        col.prop(tree, "use_viewer_border")

        col = layout.column()
        col.use_property_split = False
        col.prop(snode, "use_auto_render")


class NODE_PT_overlay(Panel):
    bl_space_type = 'NODE_EDITOR'
    bl_region_type = 'HEADER'
    bl_label = "Overlays"
    bl_ui_units_x = 7

    def draw(self, context):
        layout = self.layout
        layout.label(text="Node Editor Overlays")

        snode = context.space_data
        overlay = snode.overlay

        layout.active = overlay.show_overlays

        col = layout.column()
        col.prop(overlay, "show_wire_color", text="Wire Colors")

        col.separator()

        col.prop(overlay, "show_context_path", text="Context Path")
        col.prop(snode, "show_annotation", text="Annotations")

        if snode.supports_previews:
            col.separator()
            col.prop(overlay, "show_previews", text="Previews")
            if snode.tree_type == 'ShaderNodeTree':
                row = col.row()
                row.prop(overlay, "preview_shape", expand=True)
                row.active = overlay.show_previews

        if snode.tree_type == 'GeometryNodeTree':
            col.separator()
            col.prop(overlay, "show_timing", text="Timings")
            col.prop(overlay, "show_named_attributes", text="Named Attributes")

        if snode.tree_type == 'CompositorNodeTree':
            col.prop(overlay, "show_timing", text="Timings")


class NODE_MT_node_tree_interface_context_menu(Menu):
    bl_label = "Node Tree Interface Specials"

    def draw(self, _context):
        layout = self.layout

        layout.operator("node.interface_item_duplicate", icon='DUPLICATE')


class NODE_PT_node_tree_interface_new_input(Panel):
    '''Add a new Item to the interface list'''
    bl_space_type = 'NODE_EDITOR'
    bl_region_type = 'HEADER'
    bl_label = "New Item"
    bl_ui_units_x = 7

    def draw(self, context):
        layout = self.layout
        layout.label(text="Add new Item")

        layout.operator('node.interface_item_new_input', text='Input ', icon='GROUPINPUT').item_type='INPUT'
        layout.operator('node.interface_item_new_output', text='Output', icon='GROUPOUTPUT').item_type='OUTPUT'
        layout.operator('node.interface_item_new_panel', text='Panel', icon='MENU_PANEL').item_type='PANEL'


class NODE_PT_node_tree_interface(Panel):
    bl_space_type = 'NODE_EDITOR'
    bl_region_type = 'UI'
    bl_category = "Group"
    bl_label = "Group Sockets"

    @classmethod
    def poll(cls, context):
        snode = context.space_data
        if snode is None:
            return False
        tree = snode.edit_tree
        if tree is None:
            return False
        if tree.is_embedded_data:
            return False
        return True

    def draw(self, context):
        layout = self.layout
        snode = context.space_data
        tree = snode.edit_tree

        split = layout.row()
        split.template_node_tree_interface(tree.interface)

        ops_col = split.column(align=True)
        ops_col.alignment = 'RIGHT'
        #ops_col.operator_menu_enum("node.interface_item_new", "item_type", icon='ADD', text="") # bfa - keep as reminder. Blender might add more content!
        ops_col.popover(panel="NODE_PT_node_tree_interface_new_input", text="")

        ops_col.separator()
        ops_col.operator("node.interface_item_duplicate", text='', icon='DUPLICATE')
        ops_col.operator("node.interface_item_remove", icon='REMOVE', text="")

        ops_col.separator()

        ops_col.operator("node.interface_item_move", icon='TRIA_UP', text="").direction = "UP" # BFA operator for GUI buttons to re-order
        ops_col.operator("node.interface_item_move", icon='TRIA_DOWN', text="").direction = "DOWN" # BFA operator for GUI buttons to re-order

        active_item = tree.interface.active
        if active_item is not None:
            layout.use_property_split = True
            layout.use_property_decorate = False

            if active_item.item_type == 'SOCKET':
                layout.prop(active_item, "socket_type", text="Type")
                layout.prop(active_item, "description")
                # Display descriptions only for Geometry Nodes, since it's only used in the modifier panel.
                if tree.type == 'GEOMETRY':
                    field_socket_types = {
                        "NodeSocketInt",
                        "NodeSocketColor",
                        "NodeSocketVector",
                        "NodeSocketBool",
                        "NodeSocketFloat",
                    }
                    if active_item.socket_type in field_socket_types:
                        if 'OUTPUT' in active_item.in_out:
                            layout.prop(active_item, "attribute_domain")
                        layout.prop(active_item, "default_attribute_name")
                if hasattr(active_item, "draw"):
                    active_item_col = layout.column()
                    active_item_col.use_property_split = True
                    active_item.draw(context, active_item_col)

            if active_item.item_type == 'PANEL':
                layout.prop(active_item, "description")

                layout.use_property_split = False
                layout.prop(active_item, "default_closed", text="Closed by Default")


class NODE_PT_node_tree_properties(Panel):
    bl_space_type = 'NODE_EDITOR'
    bl_region_type = 'UI'
    bl_category = "Group"
    bl_label = "Group Properties" # BFA

    @classmethod
    def poll(cls, context):
        snode = context.space_data
        if snode is None:
            return False
        group = snode.edit_tree
        if group is None:
            return False
        if group.is_embedded_data:
            return False
        return True

    def draw(self, context):
        layout = self.layout
        snode = context.space_data
        group = snode.edit_tree
        layout.use_property_split = False
        layout.use_property_decorate = False

        layout.prop(group, "name", text="Name")

        if group.asset_data:
            layout.prop(group.asset_data, "description", text="Description")
        else:
            layout.prop(group, "description", text="Description")

        layout.prop(group, "color_tag")

        if group.bl_idname == "GeometryNodeTree":
            header, body = layout.panel("group_usage")
            header.label(text="Usage")
            if body:
                col = body.column(align=True)
                col.prop(group, "is_modifier")
                col.prop(group, "is_tool")


# Grease Pencil properties
class NODE_PT_annotation(AnnotationDataPanel, Panel):
    bl_space_type = 'NODE_EDITOR'
    bl_region_type = 'UI'
    bl_category = "View"
    bl_options = {'DEFAULT_CLOSED'}

    # NOTE: this is just a wrapper around the generic GP Panel

    @classmethod
    def poll(cls, context):
        snode = context.space_data
        return snode is not None and snode.node_tree is not None


def node_draw_tree_view(_layout, _context):
    pass


# Adapt properties editor panel to display in node editor. We have to
# copy the class rather than inherit due to the way bpy registration works.
def node_panel(cls):
    node_cls_dict = cls.__dict__.copy()

    # Needed for re-registration.
    node_cls_dict.pop("bl_rna", None)

    node_cls = type('NODE_' + cls.__name__, cls.__bases__, node_cls_dict)

    node_cls.bl_space_type = 'NODE_EDITOR'
    node_cls.bl_region_type = 'UI'
    node_cls.bl_category = "Options"
    if hasattr(node_cls, "bl_parent_id"):
        node_cls.bl_parent_id = "NODE_" + node_cls.bl_parent_id

    return node_cls

## BFA - new view menu for consistency
class NODE_PT_view(bpy.types.Panel):
    bl_space_type = 'NODE_EDITOR'
    bl_region_type = 'UI'
    bl_category = "Node"
    bl_label = "View"
    bl_options = {'DEFAULT_CLOSED'}

    @classmethod
    def poll(cls, context):
        snode = context.space_data
        return snode.tree_type in ('CompositorNodeTree', 'TextureNodeTree')

    def draw(self, context):
        layout = self.layout

        snode = context.space_data

        # Auto-offset nodes (called "insert_offset" in code)
        layout.prop(snode, "use_insert_offset")

classes = (
    ALL_MT_editormenu_node,
    NODE_HT_header,
    NODE_MT_editor_menus,
    NODE_MT_add,
    NODE_MT_pie_menus,
    NODE_MT_view,
    NODE_MT_select,
    NODE_MT_select_legacy,
    NODE_MT_node_group_separate,
    NODE_MT_node,
    NODE_MT_node_links,
    NODE_MT_node_color_context_menu,
    NODE_MT_context_menu_show_hide_menu,
    NODE_MT_context_menu_select_menu,
    NODE_MT_context_menu,
    NODE_MT_view_pie,
    NODE_MT_view_annotations,
    NODE_PT_material_slots,
    NODE_PT_geometry_node_tool_object_types,
    NODE_PT_geometry_node_tool_mode,
    NODE_PT_geometry_node_tool_options,
    NODE_PT_node_color_presets,
    NODE_PT_node_tree_properties,
    NODE_MT_node_tree_interface_context_menu,
    NODE_PT_node_tree_interface_new_input,
    NODE_PT_node_tree_interface,
    NODE_PT_active_node_generic,
    NODE_PT_active_node_color,
    NODE_PT_texture_mapping,
    NODE_PT_active_tool,
    NODE_PT_backdrop,
    NODE_PT_quality,
    NODE_PT_annotation,
    NODE_PT_overlay,
    NODE_PT_active_node_properties,

    node_panel(EEVEE_MATERIAL_PT_settings),
    node_panel(EEVEE_NEXT_MATERIAL_PT_settings),
    node_panel(EEVEE_NEXT_MATERIAL_PT_settings_surface),
    node_panel(EEVEE_NEXT_MATERIAL_PT_settings_volume),
    node_panel(MATERIAL_PT_viewport),
    node_panel(WORLD_PT_viewport_display),
    node_panel(DATA_PT_light),
    node_panel(DATA_PT_EEVEE_light),
    NODE_PT_view,

    #bfa - toggles
    NODE_OT_switch_editors_to_compositor,
    NODE_OT_switch_editors_to_geometry,
    NODE_OT_switch_editors_to_shadereditor,
    NODE_OT_switch_editors_in_compositor,
    NODE_OT_switch_editors_in_geometry,
    NODE_OT_switch_editors_in_shadereditor,
)


if __name__ == "__main__":  # only for live edit.
    from bpy.utils import register_class
    for cls in classes:
        register_class(cls)<|MERGE_RESOLUTION|>--- conflicted
+++ resolved
@@ -505,7 +505,6 @@
     def draw(self, _context):
         layout = self.layout
 
-<<<<<<< HEAD
         layout.menu("NODE_MT_select_legacy")
         layout.operator_menu_enum("node.select_lasso", "mode")
 
@@ -549,31 +548,6 @@
 
         layout.operator("node.group_separate", text = "Copy", icon = "SEPARATE_COPY").type = 'COPY'
         layout.operator("node.group_separate", text = "Move", icon = "SEPARATE").type = 'MOVE'
-=======
-        layout.operator("node.select_all", text="All").action = 'SELECT'
-        layout.operator("node.select_all", text="None").action = 'DESELECT'
-        layout.operator("node.select_all", text="Invert").action = 'INVERT'
-
-        layout.separator()
-
-        layout.operator("node.select_box").tweak = False
-        layout.operator("node.select_circle")
-        layout.operator_menu_enum("node.select_lasso", "mode")
-
-        layout.separator()
-        layout.operator("node.select_linked_from", text="Linked from")
-        layout.operator("node.select_linked_to", text="Linked to")
-
-        layout.separator()
-
-        layout.operator_menu_enum("node.select_grouped", "type", text="Select Grouped")
-        layout.operator("node.select_same_type_step", text="Activate Same Type Previous").prev = True
-        layout.operator("node.select_same_type_step", text="Activate Same Type Next").prev = False
-
-        layout.separator()
-
-        layout.operator("node.find_node", text="Find Node...")
->>>>>>> f9e7a168
 
 
 class NODE_MT_node(Menu):
