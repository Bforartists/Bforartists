--- conflicted
+++ resolved
@@ -569,21 +569,18 @@
         row = layout.row()
         row.operator_context = 'EXEC_DEFAULT'
         layout.operator("node.clipboard_paste", text="Paste", icon='PASTEDOWN')
-<<<<<<< HEAD
-=======
+
+        layout.separator()
+
         layout.operator_context = 'INVOKE_REGION_WIN'
-        props = layout.operator("node.duplicate_move", icon='DUPLICATE')
+        props = layout.operator("node.duplicate_move_keep_inputs", text = "Duplicate Keep Input", icon = "DUPLICATE")
         props.NODE_OT_translate_attach.TRANSFORM_OT_translate.view2d_edge_pan = True
-        props = layout.operator("node.duplicate_move_linked")
+        props = layout.operator("node.duplicate_move", icon = "DUPLICATE")
         props.NODE_OT_translate_attach.TRANSFORM_OT_translate.view2d_edge_pan = True
->>>>>>> cad8675a
-
-        layout.separator()
-
-        layout.operator_context = 'INVOKE_REGION_WIN'
-        layout.operator("node.duplicate_move_keep_inputs", text = "Duplicate Keep Input", icon = "DUPLICATE")
-        layout.operator("node.duplicate_move", icon = "DUPLICATE")
-        layout.operator("node.duplicate_move_linked", icon = "DUPLICATE")
+        props = layout.operator("node.duplicate_move_linked", icon = "DUPLICATE")
+        props.NODE_OT_translate_attach.TRANSFORM_OT_translate.view2d_edge_pan = True
+        
+        layout.separator()
         layout.operator("node.delete", icon = "DELETE")
         layout.operator("node.delete_reconnect", icon = "DELETE")
 
