--- conflicted
+++ resolved
@@ -276,14 +276,8 @@
 
             layout.template_ID(snode, "node_tree", new="node.new_node_tree")
 
-<<<<<<< HEAD
         #################### options at the right ###################################
 
-=======
-        # Put pin next to ID block
-        if not is_compositor and display_pin:
-            layout.prop(snode, "pin", text="", emboss=False)
->>>>>>> 407e2b9f
 
         layout.separator_spacer()
 
@@ -333,7 +327,7 @@
 
 
         # Put pin next to ID block
-        if not is_compositor:
+        if not is_compositor and display_pin:
             layout.prop(snode, "pin", text="", emboss=False)
 
         # bfa - don't show up arrow if at top level.
