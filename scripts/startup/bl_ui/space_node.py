--- conflicted
+++ resolved
@@ -230,16 +230,13 @@
             NODE_MT_editor_menus.draw_collapsible(context, layout)
 
         elif snode.tree_type == 'GeometryNodeTree':
-<<<<<<< HEAD
 
             row = layout.row(align = True)
             row.operator("wm.switch_editor_to_compositor", text="", icon='NODE_COMPOSITING')
             row.operator("wm.switch_editor_in_geometry", text="", icon='GEOMETRY_NODES_ACTIVE')
             row.operator("wm.switch_editor_to_shadereditor", text="", icon='NODE_MATERIAL')
 
-=======
             layout.prop(snode, "geometry_nodes_type", text="")
->>>>>>> cb414fe2
             NODE_MT_editor_menus.draw_collapsible(context, layout)
             layout.separator_spacer()
 
@@ -319,7 +316,7 @@
         # Put pin next to ID block
         if not is_compositor:
             layout.prop(snode, "pin", text="", emboss=False)
-        
+
         # bfa - don't show up arrow if at top level.
         if not_group:
             layout.operator("node.tree_path_parent", text="", icon='FILE_PARENT')
@@ -548,9 +545,9 @@
 
         layout.separator() #BFA - exposed context menu operator to header
 
-        props = layout.operator("wm.call_panel", text="Rename...", icon = "RENAME") 
-        props.name = "TOPBAR_PT_name" 
-        props.keep_open = False 
+        props = layout.operator("wm.call_panel", text="Rename...", icon = "RENAME")
+        props.name = "TOPBAR_PT_name"
+        props.keep_open = False
 
         layout.separator()
 		## BFA - set to sub-menu
