# SPDX-FileCopyrightText: 2009-2023 Blender Authors
#
# SPDX-License-Identifier: GPL-2.0-or-later

import bpy
import rna_prop_ui

from bpy.types import (
    Header,
    Menu,
    Panel,
)
from bpy.app.translations import (
    pgettext_iface as iface_,
    contexts as i18n_contexts,
)
from bl_ui import anim, node_add_menu
from bl_ui.utils import PresetPanel
from bl_ui.properties_grease_pencil_common import (
    AnnotationDataPanel,
)
from bl_ui.space_toolsystem_common import (
    ToolActivePanelHelper,
)
from bl_ui.properties_material import (
    EEVEE_MATERIAL_PT_settings,
    EEVEE_MATERIAL_PT_settings_surface,
    EEVEE_MATERIAL_PT_settings_volume,
    MATERIAL_PT_viewport,
)
from bl_ui.properties_world import (
    WORLD_PT_viewport_display
)
from bl_ui.properties_data_light import (
    DATA_PT_light,
    DATA_PT_EEVEE_light,
)


################################ BFA - Switch between the editors ##########################################

class NODE_OT_switch_editors_to_compositor(bpy.types.Operator):
    """Switch to the Comppositor Editor"""      # blender will use this as a tooltip for menu items and buttons.
    bl_idname = "wm.switch_editor_to_compositor"        # unique identifier for buttons and menu items to reference.
    # display name in the interface.
    bl_label = "Switch to Compositor Editor"

    # execute() is called by blender when running the operator.
    def execute(self, context):
        bpy.ops.wm.context_set_enum(
            data_path="area.ui_type", value="CompositorNodeTree")
        return {'FINISHED'}


class NODE_OT_switch_editors_to_geometry(bpy.types.Operator):
    """Switch to the Geometry Node Editor"""      # blender will use this as a tooltip for menu items and buttons.
    bl_idname = "wm.switch_editor_to_geometry"        # unique identifier for buttons and menu items to reference.
    # display name in the interface.
    bl_label = "Switch to Geometry Node Editor"

    # execute() is called by blender when running the operator.
    def execute(self, context):
        bpy.ops.wm.context_set_enum(
            data_path="area.ui_type", value="GeometryNodeTree")
        return {'FINISHED'}


class NODE_OT_switch_editors_to_shadereditor(bpy.types.Operator):
    """Switch to the Shader Editor"""      # blender will use this as a tooltip for menu items and buttons.
    bl_idname = "wm.switch_editor_to_shadereditor"        # unique identifier for buttons and menu items to reference.
    # display name in the interface.
    bl_label = "Switch to Shader Editor"

    # execute() is called by blender when running the operator.
    def execute(self, context):
        bpy.ops.wm.context_set_enum(
            data_path="area.ui_type", value="ShaderNodeTree")
        return {'FINISHED'}


# The blank buttons, we don't want to switch to the editor in which we are already.


class NODE_OT_switch_editors_in_compositor(bpy.types.Operator):
    """Compositor Editor"""      # blender will use this as a tooltip for menu items and buttons.
    bl_idname = "wm.switch_editor_in_compositor"        # unique identifier for buttons and menu items to reference.
    # display name in the interface.
    bl_label = "You are in Compositor Editor"
    bl_options = {'INTERNAL'}  # use internal so it can not be searchable

    # execute() is called by blender when running the operator.
    def execute(self, context):
        return {'FINISHED'}


class NODE_OT_switch_editors_in_geometry(bpy.types.Operator):
    """Geometry Node Editor"""      # blender will use this as a tooltip for menu items and buttons.
    bl_idname = "wm.switch_editor_in_geometry"        # unique identifier for buttons and menu items to reference.
    # display name in the interface.
    bl_label = "You are in Geometry Node Editor"
    bl_options = {'INTERNAL'}  # use internal so it can not be searchable

    # execute() is called by blender when running the operator.
    def execute(self, context):
        return {'FINISHED'}


class NODE_OT_switch_editors_in_shadereditor(bpy.types.Operator):
    """Shader Editor"""      # blender will use this as a tooltip for menu items and buttons.
    bl_idname = "wm.switch_editor_in_shadereditor"        # unique identifier for buttons and menu items to reference.
    # display name in the interface.
    bl_label = "You are in Shader Editor"
    bl_options = {'INTERNAL'}  # use internal so it can not be searchable

    # execute() is called by blender when running the operator.
    def execute(self, context):
        return {'FINISHED'}


############################# END ##################################


class NODE_HT_header(Header):
    bl_space_type = 'NODE_EDITOR'

    def draw(self, context):
        self.draw_editor_type_menu(context)
        layout = self.layout

        scene = context.scene
        snode = context.space_data
        overlay = snode.overlay
        snode_id = snode.id
        id_from = snode.id_from
        tool_settings = context.tool_settings
        is_compositor = snode.tree_type == 'CompositorNodeTree'
        not_group = (len(snode.path) > 1)  # BFA - don't show up arrow if at top level.

        # Now expanded via the `ui_type`.
        # layout.prop(snode, "tree_type", text="")

        display_pin = True
        if snode.tree_type == 'ShaderNodeTree':
            row = layout.row(align=True)
            row.operator("wm.switch_editor_to_compositor", text="", icon='NODE_COMPOSITING')
            row.operator("wm.switch_editor_to_geometry", text="", icon='GEOMETRY_NODES')
            row.operator("wm.switch_editor_in_shadereditor", text="", icon='SHADER_ACTIVE')

            layout.prop(snode, "shader_type", text="")

            ob = context.object
            if snode.shader_type == 'OBJECT' and ob:
                ob_type = ob.type

                NODE_MT_editor_menus.draw_collapsible(context, layout)
                types_that_support_material = {
                    'MESH', 'CURVE', 'SURFACE', 'FONT', 'META', 'GPENCIL', 'VOLUME', 'CURVES', 'POINTCLOUD',
                }

                # BFA - moved below to a different solution
                # if snode_id:
                #    row = layout.row()
                #    if ob_type not in types_that_support_material:
                #        row.prop(snode_id, "use_nodes")

                layout.separator_spacer()

                # disable material slot buttons when pinned, cannot find correct slot within id_from (#36589)
                # disable also when the selected object does not support materials
                has_material_slots = not snode.pin and ob_type in types_that_support_material

                if ob_type != 'LIGHT':
                    row = layout.row()
                    row.enabled = has_material_slots
                    row.ui_units_x = 4
                    row.popover(panel="NODE_PT_material_slots")

                row = layout.row()
                row.enabled = has_material_slots

                # Show material.new when no active ID/slot exists
                if not id_from and ob_type in types_that_support_material:
                    row.template_ID(ob, "active_material", new="material.new")
                # Material ID, but not for Lights
                if id_from and ob_type != 'LIGHT':
                    row.template_ID(id_from, "active_material", new="material.new")

            if snode.shader_type == 'WORLD':
                NODE_MT_editor_menus.draw_collapsible(context, layout)
                world = scene.world

                if snode_id:
                    if world and world.use_eevee_finite_volume:
                        row.operator("world.convert_volume_to_mesh", emboss=False, icon='WORLD', text="Convert Volume")

                layout.separator_spacer()

                row = layout.row()
                row.enabled = not snode.pin
                row.template_ID(scene, "world", new="world.new")

            if snode.shader_type == 'LINESTYLE':
                view_layer = context.view_layer
                lineset = view_layer.freestyle_settings.linesets.active

                if lineset is not None:
                    NODE_MT_editor_menus.draw_collapsible(context, layout)
                    # BFA - moved below to a different solution
                    # if snode_id:
                    #    row = layout.row()
                    #    row.prop(snode_id, "use_nodes")

                    layout.separator_spacer()

                    row = layout.row()
                    row.enabled = not snode.pin
                    row.template_ID(lineset, "linestyle", new="scene.freestyle_linestyle_new")

        elif snode.tree_type == 'TextureNodeTree':
            layout.prop(snode, "texture_type", text="")

            NODE_MT_editor_menus.draw_collapsible(context, layout)
            # BFA - moved below to a different solution
            # if snode_id:
            #    layout.prop(snode_id, "use_nodes")

            layout.separator_spacer()
            if id_from:
                if snode.texture_type == 'BRUSH':
                    layout.template_ID(id_from, "texture", new="texture.new")
                else:
                    layout.template_ID(id_from, "active_texture", new="texture.new")

        elif snode.tree_type == 'CompositorNodeTree':
            # BFA - Editor Switchers
            row = layout.row(align=True)
            row.operator("wm.switch_editor_in_compositor", text="", icon='NODE_COMPOSITING_ACTIVE')
            row.operator("wm.switch_editor_to_geometry", text="", icon='GEOMETRY_NODES')
            row.operator("wm.switch_editor_to_shadereditor", text="", icon='NODE_MATERIAL')

            layout.prop(snode, "node_tree_sub_type", text="")
            NODE_MT_editor_menus.draw_collapsible(context, layout)
            layout.separator_spacer()

            if snode.node_tree_sub_type == 'SCENE':
                row = layout.row()
                row.enabled = not snode.pin
                if scene.compositing_node_group:
                    row.template_ID(scene, "compositing_node_group", new="node.duplicate_compositing_node_group")
                else:
                    row.template_ID(scene, "compositing_node_group", new="node.new_compositing_node_group")
            elif snode.node_tree_sub_type == 'SEQUENCER':
                row = layout.row()
                sequencer_scene = context.workspace.sequencer_scene
                sequencer_editor = sequencer_scene.sequence_editor if sequencer_scene else None
                active_strip = sequencer_editor.active_strip if sequencer_editor else None
                active_modifier = active_strip.modifiers.active if active_strip else None
                is_compositor_modifier_active = active_modifier and active_modifier.type == 'COMPOSITOR'
                if is_compositor_modifier_active and not snode.pin:
                    row.template_ID(
                        active_modifier,
                        "node_group",
                        new="node.new_compositor_sequencer_node_group",
                    )
                else:
                    row.enabled = False
                    row.template_ID(snode, "node_tree", new="node.new_compositor_sequencer_node_group")

        elif snode.tree_type == 'GeometryNodeTree':
            # BFA - Editor Switchers
            row = layout.row(align=True)
            row.operator("wm.switch_editor_to_compositor", text="", icon='NODE_COMPOSITING')
            row.operator("wm.switch_editor_in_geometry", text="", icon='GEOMETRY_NODES_ACTIVE')
            row.operator("wm.switch_editor_to_shadereditor", text="", icon='NODE_MATERIAL')

            # layout.prop(snode, "geometry_nodes_type", text="") # BFA - legacy
            layout.prop(snode, "node_tree_sub_type", text="")
            NODE_MT_editor_menus.draw_collapsible(context, layout)
            layout.separator_spacer()

            if snode.node_tree_sub_type == 'MODIFIER':
                ob = context.object

                row = layout.row()
                if snode.pin:
                    row.enabled = False
                    row.template_ID(snode, "node_tree", new="node.new_geometry_node_group_assign")
                elif ob:
                    active_modifier = ob.modifiers.active
                    if active_modifier and active_modifier.type == 'NODES':
                        if active_modifier.node_group:
                            row.template_ID(active_modifier, "node_group", new="object.geometry_node_tree_copy_assign")
                        else:
                            row.template_ID(active_modifier, "node_group", new="node.new_geometry_node_group_assign")
                    else:
                        row.template_ID(snode, "node_tree", new="node.new_geometry_nodes_modifier")
            else:
                layout.template_ID(snode, "selected_node_group", new="node.new_geometry_node_group_tool")
                if snode.node_tree:
                    layout.popover(panel="NODE_PT_geometry_node_tool_object_types", text="Types")
                    layout.popover(panel="NODE_PT_geometry_node_tool_mode", text="Modes")
                    layout.popover(panel="NODE_PT_geometry_node_tool_options", text="Options")
                display_pin = False
        else:
            # Custom node tree is edited as independent ID block
            NODE_MT_editor_menus.draw_collapsible(context, layout)

            # layout.separator_spacer() #BFA - removed

            layout.template_ID(snode, "node_tree", new="node.new_node_tree")

        #################### BFA - options at the right ###################################

        layout.separator_spacer()

        # Put pin on the right for Compositing
        if is_compositor:
            layout.prop(snode, "pin", text="", emboss=False)

        # -------------------- BFA - use nodes ---------------------------

        if snode.tree_type == 'ShaderNodeTree':
            ob = context.object
            ob_type = ob.type if ob else None

            types_that_support_material = {
                'MESH', 'CURVE', 'SURFACE', 'FONT', 'META', 'GPENCIL', 'VOLUME', 'CURVES', 'POINTCLOUD',
            }

            if snode.shader_type == 'OBJECT':
                if snode_id and ob:
                    # No shader nodes for Eevee lights
                    if not (context.engine == 'BLENDER_EEVEE' and ob_type == 'LIGHT'):
                        row = layout.row()
                        if ob_type not in types_that_support_material:
                            row.prop(snode_id, "use_nodes")

            elif snode.shader_type == 'LINESTYLE':
                if lineset is not None and snode_id:
                    row = layout.row()
                    row.prop(snode_id, "use_nodes")

        elif snode.tree_type == 'TextureNodeTree':
            if snode_id:
                layout.prop(snode_id, "use_nodes")

        # ----------------- rest of the options

        # Put pin next to ID block
        if not is_compositor and display_pin:
            layout.prop(snode, "pin", text="", emboss=False)

        # bfa - don't show up arrow if at top level.
        if not_group:
            layout.operator("node.tree_path_parent", text="", icon='FILE_PARENT')
        else:
            pass

        # Backdrop
        if is_compositor and snode.node_tree_sub_type == 'SCENE':
            row = layout.row(align=True)
            row.prop(snode, "show_backdrop", toggle=True)
            row.active = snode.node_tree is not None
            sub = row.row(align=True)
            if snode.show_backdrop:
                sub.operator("node.backimage_move", text="", icon='TRANSFORM_MOVE')
                sub.operator("node.backimage_zoom", text="", icon="ZOOM_IN").factor = 1.2
                sub.operator("node.backimage_zoom", text="", icon="ZOOM_OUT").factor = 1.0 / 1.2
                sub.operator("node.backimage_fit", text="", icon="VIEW_FIT")
                sub.separator()
                sub.prop(snode, "backdrop_channels", icon_only=True, text="", expand=True)

            # Gizmo toggle and popover.
            row = layout.row(align=True)
            row.prop(snode, "show_gizmo", icon='GIZMO', text="")
            row.active = snode.node_tree is not None
            sub = row.row(align=True)
            sub.active = snode.show_gizmo and row.active
            sub.popover(panel="NODE_PT_gizmo_display", text="")

        # Snap
        row = layout.row(align=True)
        row.prop(tool_settings, "use_snap_node", text="")
        row.active = snode.node_tree is not None

        # Overlay toggle & popover
        row = layout.row(align=True)
        row.prop(overlay, "show_overlays", icon='OVERLAY', text="")
        sub = row.row(align=True)
        row.active = snode.node_tree is not None
        sub.active = overlay.show_overlays and row.active
        sub.popover(panel="NODE_PT_overlay", text="")


class NODE_PT_gizmo_display(Panel):
    bl_space_type = 'NODE_EDITOR'
    bl_region_type = 'HEADER'
    bl_label = "Gizmos"
    bl_ui_units_x = 8

    def draw(self, context):
        layout = self.layout
        snode = context.space_data
        is_compositor = snode.tree_type == 'CompositorNodeTree'

        if not is_compositor:
            return

        col = layout.column()
        col.label(text="Viewport Gizmos")
        col.separator()

        col.active = snode.show_gizmo
        colsub = col.column()
        colsub.active = snode.node_tree is not None and col.active
        colsub.prop(snode, "show_gizmo_active_node", text="Active Node")


class NODE_MT_editor_menus(Menu):
    bl_idname = "NODE_MT_editor_menus"
    bl_label = ""

    def draw(self, _context):
        layout = self.layout

        layout.menu("SCREEN_MT_user_menu", text="Quick")  # BFA - Quick favourites menu
        layout.menu("NODE_MT_view")
        layout.menu("NODE_MT_select")
        layout.menu("NODE_MT_add")
        layout.menu("NODE_MT_swap")  # BFA - Move "Swap" menu to header
        layout.menu("NODE_MT_node")


class NODE_MT_add(node_add_menu.AddNodeMenu):
    bl_space_type = 'NODE_EDITOR'
    bl_label = "Add"
    bl_translation_context = i18n_contexts.operator_default
    bl_options = {'SEARCH_ON_KEY_PRESS'}

    def draw(self, context):
        import nodeitems_utils

        layout = self.layout

        # BFA - changed to show in all add menus for discoverability, instead of
        # being conditional to the invoked region by hotkey only.

        layout.operator_context = 'INVOKE_REGION_WIN'

        snode = context.space_data
        if snode.tree_type == 'GeometryNodeTree':
            layout.operator("WM_OT_search_single_menu", text="Search...",
                            icon='VIEWZOOM').menu_idname = "NODE_MT_geometry_node_add_all"
            layout.separator()
            layout.menu_contents("NODE_MT_geometry_node_add_all")
        elif snode.tree_type == 'CompositorNodeTree':
            layout.operator("WM_OT_search_single_menu", text="Search...",
                            icon='VIEWZOOM').menu_idname = "NODE_MT_compositor_node_add_all"
            layout.separator()
            layout.menu_contents("NODE_MT_compositor_node_add_all")
        elif snode.tree_type == 'ShaderNodeTree':
            layout.operator("WM_OT_search_single_menu", text="Search...",
                            icon='VIEWZOOM').menu_idname = "NODE_MT_shader_node_add_all"
            layout.separator()
            layout.menu_contents("NODE_MT_shader_node_add_all")
        elif snode.tree_type == 'TextureNodeTree':
            layout.operator("WM_OT_search_single_menu", text="Search...",
                            icon='VIEWZOOM').menu_idname = "NODE_MT_texture_node_add_all"
            layout.separator()
            layout.menu_contents("NODE_MT_texture_node_add_all")
        elif nodeitems_utils.has_node_categories(context):
            # Actual node sub-menus are defined by draw functions from node categories.
            nodeitems_utils.draw_node_categories_menu(self, context)

# BFA - expose the pie menus to header


class NODE_MT_pie_menus(Menu):
    bl_label = "Pie Menus"

    def draw(self, context):
        layout = self.layout

        space = context.space_data

<<<<<<< HEAD
        layout.operator("wm.call_menu_pie", text="Region Toggle", icon="MENU_PANEL").name = "WM_MT_region_toggle_pie"
        layout.operator("wm.call_menu_pie", text = "View", icon = "MENU_PANEL").name = 'NODE_MT_view_pie'
=======
        layout.operator("wm.call_menu_pie", text="View", icon="MENU_PANEL").name = 'NODE_MT_view_pie'
>>>>>>> 0e11d110


class NODE_MT_swap(node_add_menu.SwapNodeMenu):
    bl_space_type = 'NODE_EDITOR'
    bl_label = "Swap"
    bl_translation_context = i18n_contexts.operator_default
    bl_options = {'SEARCH_ON_KEY_PRESS'}

    def draw(self, context):
        layout = self.layout

        if layout.operator_context == 'EXEC_REGION_WIN':
            layout.operator_context = 'INVOKE_REGION_WIN'
            layout.operator("WM_OT_search_single_menu", text="Search...", icon='VIEWZOOM').menu_idname = "NODE_MT_swap"
            layout.separator()

        layout.operator_context = 'INVOKE_REGION_WIN'

        snode = context.space_data
        if snode.tree_type == 'GeometryNodeTree':
            layout.menu_contents("NODE_MT_geometry_node_swap_all")
        elif snode.tree_type == 'CompositorNodeTree':
            layout.menu_contents("NODE_MT_compositor_node_swap_all")
        elif snode.tree_type == 'ShaderNodeTree':
            layout.menu_contents("NODE_MT_shader_node_swap_all")
        elif snode.tree_type == 'TextureNodeTree':
            layout.menu_contents("NODE_MT_texture_node_swap_all")


class NODE_MT_view(Menu):
    bl_label = "View"

    def draw(self, context):
        layout = self.layout

        snode = context.space_data
        is_compositor = snode.tree_type == 'CompositorNodeTree'

        preferences = context.preferences
        addon_prefs = preferences.addons["bforartists_toolbar_settings"].preferences

        layout.prop(snode, "show_region_toolbar")
        layout.prop(snode, "show_region_ui")
        layout.prop(snode, "show_toolshelf_tabs")
        layout.prop(snode, "show_region_asset_shelf")

        layout.separator()

        layout.menu("NODE_MT_view_annotations")

        layout.separator()

        # BFA - Expose hotkey only operator
        if context.space_data.tree_type == 'CompositorNodeTree':
            layout.menu("NODE_MT_viewer")
        elif context.space_data.tree_type == 'ShaderNodeTree':
            layout.operator("node.connect_to_output", text="Link to Output",
                            icon='MATERIAL').run_in_geometry_nodes = False
        else:  # Geometry Nodes
            layout.operator("node.connect_to_output", text="Link to Output",
                            icon='GROUPOUTPUT').run_in_geometry_nodes = True
            layout.operator("node.select_link_viewer", text="Link to Viewer", icon='RESTRICT_RENDER_OFF')

        if is_compositor:
            layout.prop(snode, "show_region_asset_shelf")

        layout.separator()

        sub = layout.column()
        sub.operator_context = 'EXEC_REGION_WIN'
        sub.operator("view2d.zoom_in", icon="ZOOM_IN")
        sub.operator("view2d.zoom_out", icon="ZOOM_OUT")

        layout.operator("view2d.zoom_border", icon="ZOOM_BORDER")

        layout.separator()

        layout.operator_context = 'INVOKE_REGION_WIN'
        layout.operator("node.view_selected", icon='VIEW_SELECTED')
        layout.operator("node.view_all", icon="VIEWALL")

        if context.space_data.show_backdrop:

            layout.separator()

            layout.operator("node.viewer_border", text="Set Viewer Region", icon="RENDERBORDER")
            layout.operator("node.clear_viewer_border", text="Clear Viewer Region", icon="RENDERBORDER_CLEAR")
            # BFA - these are exposed to header, so these are now redundant

        layout.separator()

        layout.menu("NODE_MT_pie_menus")
        layout.menu("INFO_MT_area")

# BFA - Menu


class NODE_MT_viewer(Menu):
    bl_label = "Viewer"

    def draw(self, context):
        layout = self.layout

        layout.operator("node.select_link_viewer", text="Link to Viewer", icon='RESTRICT_RENDER_OFF')

        layout.operator("node.viewer_shortcut_set", text="Unassign Viewer", icon='AVOID').viewer_index = 0

        layout.separator()

        layout.operator("node.viewer_shortcut_get", text="Viewer 1", icon='EVENT_NDOF_BUTTON_1').viewer_index = 1
        layout.operator("node.viewer_shortcut_get", text="Viewer 2", icon='EVENT_NDOF_BUTTON_2').viewer_index = 2
        layout.operator("node.viewer_shortcut_get", text="Viewer 3", icon='EVENT_NDOF_BUTTON_3').viewer_index = 3
        layout.operator("node.viewer_shortcut_get", text="Viewer 4", icon='EVENT_NDOF_BUTTON_4').viewer_index = 4
        layout.operator("node.viewer_shortcut_get", text="Viewer 5", icon='EVENT_NDOF_BUTTON_5').viewer_index = 5
        layout.operator("node.viewer_shortcut_get", text="Viewer 6", icon='EVENT_NDOF_BUTTON_6').viewer_index = 6

        layout.separator()

        layout.operator("node.viewer_shortcut_set", text="Set Viewer 1", icon='EVENT_NDOF_BUTTON_1').viewer_index = 1
        layout.operator("node.viewer_shortcut_set", text="Set Viewer 2", icon='EVENT_NDOF_BUTTON_2').viewer_index = 2
        layout.operator("node.viewer_shortcut_set", text="Set Viewer 3", icon='EVENT_NDOF_BUTTON_3').viewer_index = 3
        layout.operator("node.viewer_shortcut_set", text="Set Viewer 4", icon='EVENT_NDOF_BUTTON_4').viewer_index = 4
        layout.operator("node.viewer_shortcut_set", text="Set Viewer 5", icon='EVENT_NDOF_BUTTON_5').viewer_index = 5
        layout.operator("node.viewer_shortcut_set", text="Set Viewer 6", icon='EVENT_NDOF_BUTTON_6').viewer_index = 6


class NODE_MT_select(Menu):
    bl_label = "Select"

    def draw(self, _context):
        layout = self.layout

        layout.menu("NODE_MT_select_legacy")
        layout.operator_menu_enum("node.select_lasso", "mode")

        layout.separator()

        layout.operator("node.select_all", text="All", icon='SELECT_ALL').action = 'SELECT'
        layout.operator("node.select_all", text="None", icon='SELECT_NONE').action = 'DESELECT'
        layout.operator("node.select_all", text="Invert", icon='INVERSE').action = 'INVERT'

        layout.separator()

        layout.operator("node.select_linked_from", text="Linked From", icon="LINKED")
        layout.operator("node.select_linked_to", text="Linked To", icon="LINKED")

        layout.separator()

        layout.operator("node.select_grouped", text="Grouped Extend", icon="GROUP").extend = True
        layout.operator("node.select_grouped", text="Grouped", icon="GROUP").extend = False
        layout.operator(
            "node.select_same_type_step",
            text="Activate Same Type Previous",
            icon="PREVIOUSACTIVE").prev = True
        layout.operator("node.select_same_type_step", text="Activate Same Type Next", icon="NEXTACTIVE").prev = False

        layout.separator()

        layout.operator("node.find_node", icon='VIEWZOOM')


class NODE_MT_select_legacy(Menu):
    bl_label = "Legacy"

    def draw(self, _context):
        layout = self.layout

        layout.operator("node.select_box", icon="BORDER_RECT").tweak = False
        layout.operator("node.select_circle", icon="CIRCLE_SELECT")


class NODE_MT_node_group_separate(Menu):
    bl_label = "Separate"

    def draw(self, context):
        layout = self.layout

        layout.operator("node.group_separate", text="Copy", icon="SEPARATE_COPY").type = 'COPY'
        layout.operator("node.group_separate", text="Move", icon="SEPARATE").type = 'MOVE'


class NODE_MT_node(Menu):
    bl_label = "Node"

    def draw(self, context):
        layout = self.layout
        snode = context.space_data
        group = snode.edit_tree
        is_compositor = snode.tree_type == 'CompositorNodeTree'

        myvar = layout.operator("transform.translate", icon="TRANSFORM_MOVE")
        myvar.release_confirm = True
        myvar.view2d_edge_pan = True  # BFA - wip
        layout.operator("transform.rotate", icon="TRANSFORM_ROTATE")
        layout.operator("transform.resize", icon="TRANSFORM_SCALE")

        layout.separator()
        layout.operator("node.clipboard_copy", text="Copy", icon='COPYDOWN')
        row = layout.row()
        row.operator_context = 'EXEC_DEFAULT'
        layout.operator("node.clipboard_paste", text="Paste", icon='PASTEDOWN')

        layout.separator()

        layout.operator_context = 'INVOKE_REGION_WIN'
        props = layout.operator("node.duplicate_move_keep_inputs", text="Duplicate Keep Input", icon="DUPLICATE")
        props.NODE_OT_translate_attach.TRANSFORM_OT_translate.view2d_edge_pan = True
        props = layout.operator("node.duplicate_move", icon="DUPLICATE")
        props.NODE_OT_translate_attach.TRANSFORM_OT_translate.view2d_edge_pan = True
        props = layout.operator("node.duplicate_move_linked", icon="DUPLICATE")
        props.NODE_OT_translate_attach.TRANSFORM_OT_translate.view2d_edge_pan = True

        layout.separator()
        layout.operator("node.delete", icon="DELETE")
        layout.operator("node.delete_reconnect", icon="DELETE")

        layout.separator()
        layout.operator("node.join", text="Join in New Frame", icon="JOIN")
        layout.operator("node.detach", text="Remove from Frame", icon="DELETE")
        layout.operator("node.join_nodes", text="Join Group Inputs")
        layout.operator("node.join_named")
        layout.operator("node.parent_set", text="Frame Make Parent", icon="PARENT_SET")

        layout.separator()  # BFA - exposed context menu operator to header

        props = layout.operator("wm.call_panel", text="Rename...", icon="RENAME")
        props.name = "TOPBAR_PT_name"
        props.keep_open = False

        layout.separator()
        # BFA - set to sub-menu
        layout.menu("NODE_MT_node_group")

        layout.separator()
        # BFA - set to sub-menu
        layout.menu("NODE_MT_node_links")

        layout.separator()
        # layout.menu("NODE_MT_swap") # BFA - Move to header
        # BFA - set to sub-menu
        layout.menu("NODE_MT_node_group_separate")

        layout.separator()
        # BFA - set majority to sub-menu
        layout.menu("NODE_MT_context_menu_show_hide_menu")

        if is_compositor:

            layout.separator()

            layout.operator("node.read_viewlayers", icon='RENDERLAYERS')
            layout.operator("node.render_changed", icon='RENDERLAYERS')


# BFA - Menu
class NODE_MT_node_group(Menu):
    bl_label = "Group"

    def draw(self, context):
        layout = self.layout

        layout.operator("node.group_make", icon="NODE_MAKEGROUP")
        layout.operator("node.group_insert", text="Insert into Group ", icon="NODE_GROUPINSERT")
        layout.operator("node.group_ungroup", icon="NODE_UNGROUP")
        layout.separator()
        layout.operator("node.group_edit", text=" Toggle Edit Group", icon="NODE_EDITGROUP").exit = False


# BFA - Menu
class NODE_MT_node_links(Menu):
    bl_label = "Links"

    def draw(self, _context):
        layout = self.layout

        layout.operator("node.link_make", icon="LINK_DATA").replace = False
        layout.operator("node.link_make", text="Make and Replace Links", icon="LINK_REPLACE").replace = True
        layout.operator("node.links_cut", text="Cut Links", icon="CUT_LINKS")
        layout.operator("node.links_detach", icon="DETACH_LINKS")
        layout.operator("node.move_detach_links", text="Detach Links Move", icon="DETACH_LINKS_MOVE")
        layout.operator("node.links_mute", icon="MUTE_IPO_ON")


# BFA - Hidden legacy operators exposed to GUI
class NODE_MT_view_annotations(Menu):
    bl_label = "Annotations (Legacy)"

    def draw(self, context):
        layout = self.layout

        layout.operator("gpencil.annotate", text="Draw Annotation", icon='PAINT_DRAW',).mode = 'DRAW'
        layout.operator("gpencil.annotate", text="Draw Line Annotation", icon='PAINT_DRAW').mode = 'DRAW_STRAIGHT'
        layout.operator("gpencil.annotate", text="Draw Polyline Annotation", icon='PAINT_DRAW').mode = 'DRAW_POLY'
        layout.operator("gpencil.annotate", text="Erase Annotation", icon='ERASE').mode = 'ERASER'

        layout.separator()

        layout.operator("gpencil.annotation_add", text="Add Annotation Layer", icon='ADD')
        layout.operator(
            "gpencil.annotation_active_frame_delete",
            text="Erase Annotation Active Keyframe",
            icon='DELETE')


class NODE_MT_view_pie(Menu):
    bl_label = "View"

    def draw(self, _context):
        layout = self.layout

        pie = layout.menu_pie()
        pie.operator("node.view_all")
        pie.operator("node.view_selected", icon='ZOOM_SELECTED')


class NODE_PT_active_tool(ToolActivePanelHelper, Panel):
    bl_space_type = 'NODE_EDITOR'
    bl_region_type = 'UI'
    bl_category = "Tool"


class NODE_PT_material_slots(Panel):
    bl_space_type = 'NODE_EDITOR'
    bl_region_type = 'HEADER'
    bl_label = "Slot"
    bl_ui_units_x = 12

    def draw_header(self, context):
        ob = context.object
        self.bl_label = (
            iface_("Slot {:d}").format(ob.active_material_index + 1) if ob.material_slots else
            iface_("Slot")
        )

    # Duplicate part of `EEVEE_MATERIAL_PT_context_material`.
    def draw(self, context):
        layout = self.layout
        row = layout.row()
        col = row.column()

        ob = context.object
        col.template_list("MATERIAL_UL_matslots", "", ob, "material_slots", ob, "active_material_index")

        col = row.column(align=True)
        col.operator("object.material_slot_add", icon='ADD', text="")
        col.operator("object.material_slot_remove", icon='REMOVE', text="")

        col.separator()

        col.menu("MATERIAL_MT_context_menu", icon='DOWNARROW_HLT', text="")

        if len(ob.material_slots) > 1:
            col.separator()

            col.operator("object.material_slot_move", icon='TRIA_UP', text="").direction = 'UP'
            col.operator("object.material_slot_move", icon='TRIA_DOWN', text="").direction = 'DOWN'

        if ob.mode == 'EDIT':
            row = layout.row(align=True)  # BFA - align
            row.operator("object.material_slot_assign", text="Assign", icon='CHECKMARK')  # BFA - icon
            row.operator("object.material_slot_select", text="Select", icon='RESTRICT_SELECT_OFF')  # BFA - icon
            row.operator("object.material_slot_deselect", text="Deselect", icon='RESTRICT_SELECT_ON')  # BFA - icon


class NODE_PT_geometry_node_tool_object_types(Panel):
    bl_space_type = 'NODE_EDITOR'
    bl_region_type = 'HEADER'
    bl_label = "Object Types"
    bl_ui_units_x = 8

    def draw(self, context):
        layout = self.layout

        snode = context.space_data
        group = snode.node_tree

        types = [
            ("is_type_mesh", "Mesh", 'MESH_DATA'),
            ("is_type_curve", "Hair Curves", 'CURVES_DATA'),
            ("is_type_grease_pencil", "Grease Pencil", 'OUTLINER_OB_GREASEPENCIL'),
            ("is_type_pointcloud", "Point Cloud", 'POINTCLOUD_DATA'),
        ]

        col = layout.column()
        col.active = group.is_tool
        for prop, name, icon in types:
            row = col.row(align=True)
            row.label(text=name, icon=icon)
            row.prop(group, prop, text="")


class NODE_PT_geometry_node_tool_mode(Panel):
    bl_space_type = 'NODE_EDITOR'
    bl_region_type = 'HEADER'
    bl_label = "Modes"
    bl_ui_units_x = 8

    def draw(self, context):
        layout = self.layout

        snode = context.space_data
        group = snode.node_tree

        modes = (
            ("is_mode_object", "Object Mode", 'OBJECT_DATAMODE'),
            ("is_mode_edit", "Edit Mode", 'EDITMODE_HLT'),
            ("is_mode_sculpt", "Sculpt Mode", 'SCULPTMODE_HLT'),
        )

        col = layout.column()
        col.active = group.is_tool
        for prop, name, icon in modes:
            row = col.row(align=True)
            row.label(text=name, icon=icon)
            row.prop(group, prop, text="")

        if group.is_type_grease_pencil:
            row = col.row(align=True)
            row.label(text="Draw Mode", icon='GREASEPENCIL')
            row.prop(group, "is_mode_paint", text="")


class NODE_PT_geometry_node_tool_options(Panel):
    bl_space_type = 'NODE_EDITOR'
    bl_region_type = 'HEADER'
    bl_label = "Options"
    bl_ui_units_x = 8

    def draw(self, context):
        layout = self.layout

        snode = context.space_data
        group = snode.node_tree

        layout.prop(group, "use_wait_for_click")


class NODE_PT_node_color_presets(PresetPanel, Panel):
    """Predefined node color"""
    bl_label = "Color Presets"
    preset_subdir = "node_color"
    preset_operator = "script.execute_preset"
    preset_add_operator = "node.node_color_preset_add"


class NODE_MT_node_color_context_menu(Menu):
    bl_label = "Node Color Specials"

    def draw(self, _context):
        layout = self.layout

        # BFA - Remove "Copy Color" Operator from this context menu
        # layout.operator("node.node_copy_color", icon='COPY_ID')


class NODE_MT_context_menu_show_hide_menu(Menu):
    bl_label = "Show/Hide"

    def draw(self, context):
        layout = self.layout
        snode = context.space_data
        is_compositor = snode.tree_type == 'CompositorNodeTree'

        layout.operator("node.hide_toggle", icon="HIDE_ON")
        layout.operator("node.mute_toggle", icon="TOGGLE_NODE_MUTE")

        # Node previews are only available in the Compositor.
        if is_compositor:
            layout.operator("node.preview_toggle", icon="TOGGLE_NODE_PREVIEW")

        layout.separator()

        layout.operator("node.hide_socket_toggle", icon="HIDE_OFF")
        layout.operator("node.options_toggle", icon="TOGGLE_NODE_OPTIONS")
        layout.operator("node.collapse_hide_unused_toggle", icon="HIDE_UNSELECTED")


class NODE_MT_context_menu_select_menu(Menu):
    bl_label = "Select"

    def draw(self, context):
        layout = self.layout

        layout.operator("node.select_grouped", text="Grouped", icon="GROUP").extend = False

        layout.separator()

        layout.operator("node.select_linked_from", text="Linked from", icon="LINKED")
        layout.operator("node.select_linked_to", text="Linked to", icon="LINKED")

        layout.separator()

        layout.operator(
            "node.select_same_type_step",
            text="Activate Same Type Previous",
            icon="PREVIOUSACTIVE").prev = True
        layout.operator("node.select_same_type_step", text="Activate Same Type Next", icon="NEXTACTIVE").prev = False


class NODE_MT_context_menu(Menu):
    bl_label = "Node"

    def draw(self, context):
        snode = context.space_data
        is_nested = (len(snode.path) > 1)
        is_geometrynodes = snode.tree_type == 'GeometryNodeTree'
        group = snode.edit_tree

        selected_nodes_len = len(context.selected_nodes)
        active_node = context.active_node

        layout = self.layout

        # If no nodes are selected.
        if selected_nodes_len == 0:
            layout.operator_context = 'INVOKE_DEFAULT'
            layout.menu("NODE_MT_add", icon="ADD")
            layout.operator("node.clipboard_paste", text="Paste", icon="PASTEDOWN")

            layout.separator()

            layout.operator("node.find_node", text="Find...", icon="VIEWZOOM")

            layout.separator()

            if is_geometrynodes:
                layout.operator_context = 'INVOKE_DEFAULT'
                layout.operator("node.select", text="Clear Viewer", icon="HIDE_ON").clear_viewer = True

            layout.operator("node.links_cut", icon='CUT_LINKS')
            layout.operator("node.links_mute", icon='MUTE_IPO_ON')

            if is_nested:
                layout.separator()

                layout.operator("node.tree_path_parent", text="Exit Group", icon='FILE_PARENT')

            return

        if is_geometrynodes:
            layout.operator_context = 'INVOKE_DEFAULT'
            layout.operator("node.link_viewer", text="Link to Viewer", icon="HIDE_OFF")

            layout.separator()

        layout.operator("node.clipboard_copy", text="Copy", icon="COPYDOWN")
        layout.operator("node.clipboard_paste", text="Paste", icon="PASTEDOWN")

        layout.operator_context = 'INVOKE_DEFAULT'
        layout.operator("node.duplicate_move", icon="DUPLICATE")

        layout.separator()

        layout.operator("node.delete", icon='DELETE')
        layout.operator_context = 'EXEC_REGION_WIN'
        layout.operator("node.delete_reconnect", icon='DELETE')

        if selected_nodes_len > 1:
            layout.separator()

            layout.operator("node.link_make", icon="LINK_DATA").replace = False
            layout.operator("node.link_make", text="Make and Replace Links", icon="LINK_DATA").replace = True
            layout.operator("node.links_detach", icon="DETACH_LINKS")

        layout.separator()

        if group and group.bl_use_group_interface:
            layout.operator("node.group_make", text="Make Group", icon="NODE_MAKEGROUP")
            layout.operator("node.group_insert", text="Insert Into Group", icon='NODE_GROUPINSERT')

            if active_node and active_node.type == 'GROUP':
                layout.operator("node.group_edit", text="Toggle Edit Group", icon="NODE_EDITGROUP").exit = False
                layout.operator("node.group_ungroup", text="Ungroup", icon="NODE_UNGROUP")

                if is_nested:
                    layout.operator("node.tree_path_parent", text="Exit Group", icon='FILE_PARENT')

                layout.separator()

        layout.operator("node.join", text="Join in New Frame", icon='JOIN')
        layout.operator("node.detach", text="Remove from Frame", icon='DELETE')

        layout.separator()

        props = layout.operator("wm.call_panel", text="Rename", icon="RENAME")
        props.name = "TOPBAR_PT_name"
        props.keep_open = False

        layout.separator()

        layout.menu("NODE_MT_context_menu_select_menu")
        layout.menu("NODE_MT_context_menu_show_hide_menu")

        if active_node:
            layout.separator()
            props = layout.operator("wm.doc_view_manual", text="Online Manual", icon='URL')
            props.doc_id = active_node.bl_idname


class NODE_PT_active_node_generic(Panel):
    bl_space_type = 'NODE_EDITOR'
    bl_region_type = 'UI'
    bl_category = "Node"
    bl_label = "Node"

    @classmethod
    def poll(cls, context):
        return context.active_node is not None

    def draw(self, context):
        layout = self.layout
        node = context.active_node
        tree = node.id_data

        layout.use_property_split = True
        layout.use_property_decorate = False

        layout.prop(node, "name", icon='NODE')
        layout.prop(node, "label", icon='NODE')

        if tree.type == 'GEOMETRY':
            layout.prop(node, "warning_propagation")


class NODE_PT_active_node_color(Panel):
    bl_space_type = 'NODE_EDITOR'
    bl_region_type = 'UI'
    bl_category = "Node"
    bl_label = "Color"
    bl_options = {'DEFAULT_CLOSED'}
    bl_parent_id = "NODE_PT_active_node_generic"

    @classmethod
    def poll(cls, context):
        node = context.active_node
        if node is None:
            return False
        if node.bl_idname == "NodeReroute":
            return False
        return True

    def draw_header(self, context):
        node = context.active_node
        self.layout.prop(node, "use_custom_color", text="")

    def draw_header_preset(self, _context):
        NODE_PT_node_color_presets.draw_panel_header(self.layout)

    def draw(self, context):
        layout = self.layout
        node = context.active_node

        layout.enabled = node.use_custom_color

        row = layout.row()

        subrow = row.row(align=True)
        subrow.prop(node, "color", text="")
        subrow.operator("node.node_copy_color", icon='COPY_ID', text="")

        # BFA - Temporarily disable this menu for as long as it doesn't have operators
        # row.menu("NODE_MT_node_color_context_menu", text="", icon='DOWNARROW_HLT')


class NODE_PT_active_node_properties(Panel):
    bl_space_type = 'NODE_EDITOR'
    bl_region_type = 'UI'
    bl_category = "Node"
    bl_label = "Properties"

    @classmethod
    def poll(cls, context):
        return context.active_node is not None

    def draw(self, context):
        layout = self.layout
        node = context.active_node
        layout.template_node_inputs(node)


class NODE_PT_active_node_custom_properties(rna_prop_ui.PropertyPanel, Panel):
    bl_space_type = 'NODE_EDITOR'
    bl_region_type = 'UI'
    bl_category = "Node"

    _context_path = "active_node"
    _property_type = bpy.types.Node


class NODE_PT_texture_mapping(Panel):
    bl_space_type = 'NODE_EDITOR'
    bl_region_type = 'UI'
    bl_category = "Node"
    bl_label = "Texture Mapping"
    bl_options = {'DEFAULT_CLOSED'}
    COMPAT_ENGINES = {
        'BLENDER_RENDER',
        'BLENDER_WORKBENCH',
    }

    @classmethod
    def poll(cls, context):
        node = context.active_node
        return node and hasattr(node, "texture_mapping") and (context.engine in cls.COMPAT_ENGINES)

    def draw(self, context):
        layout = self.layout
        layout.use_property_split = True
        layout.use_property_decorate = False  # No animation.

        node = context.active_node
        mapping = node.texture_mapping

        layout.prop(mapping, "vector_type")

        layout.separator()

        col = layout.column(align=True)
        col.prop(mapping, "mapping_x", text="Projection X")
        col.prop(mapping, "mapping_y", text="Y")
        col.prop(mapping, "mapping_z", text="Z")

        layout.separator()

        layout.prop(mapping, "translation")
        layout.prop(mapping, "rotation")
        layout.prop(mapping, "scale")


# Node Backdrop options
class NODE_PT_backdrop(Panel):
    bl_space_type = 'NODE_EDITOR'
    bl_region_type = 'UI'
    bl_category = "View"
    bl_label = "Backdrop"

    @classmethod
    def poll(cls, context):
        snode = context.space_data
        return snode.tree_type == 'CompositorNodeTree'

    def draw_header(self, context):
        snode = context.space_data
        self.layout.prop(snode, "show_backdrop", text="")

    def draw(self, context):
        layout = self.layout
        layout.use_property_split = True
        layout.use_property_decorate = False

        snode = context.space_data
        layout.active = snode.show_backdrop

        col = layout.column()
        # BFA - removed as double entry
        # col.prop(snode, "backdrop_channels", text="Channels")
        col.prop(snode, "backdrop_zoom", text="Zoom")

        col.prop(snode, "backdrop_offset", text="Offset")
        # BFA - removed as double entry
        # col.separator()
        #
        # col.operator("node.backimage_move", text="Move")
        # col.operator("node.backimage_fit", text="Fit")


class NODE_PT_quality(Panel):
    bl_space_type = 'NODE_EDITOR'
    bl_region_type = 'UI'
    bl_category = "Options"
    bl_label = "Performance"

    @classmethod
    def poll(cls, context):
        snode = context.space_data
        return snode.tree_type == 'CompositorNodeTree' and snode.node_tree is not None

    def draw(self, context):
        layout = self.layout
        layout.use_property_split = True
        layout.use_property_decorate = False

        scene = context.scene
        rd = scene.render

        snode = context.space_data
        tree = snode.node_tree

        col = layout.column()
        col.prop(rd, "compositor_device", text="Device")
        if rd.compositor_device == 'GPU':
            col.prop(rd, "compositor_precision", text="Precision")

        col = layout.column()
        col.use_property_split = False
        col.prop(tree, "use_viewer_border")


class NODE_PT_overlay(Panel):
    bl_space_type = 'NODE_EDITOR'
    bl_region_type = 'HEADER'
    bl_label = "Overlays"
    bl_ui_units_x = 7

    def draw(self, context):
        layout = self.layout
        layout.label(text="Node Editor Overlays")

        snode = context.space_data
        overlay = snode.overlay

        layout.active = overlay.show_overlays

        col = layout.column()
        col.prop(overlay, "show_wire_color", text="Wire Colors")
        col.prop(overlay, "show_reroute_auto_labels", text="Reroute Auto Labels")

        col.separator()

        col.prop(overlay, "show_context_path", text="Context Path")
        col.prop(snode, "show_annotation", text="Annotations")

        if snode.supports_previews:
            col.separator()
            col.prop(overlay, "show_previews", text="Previews")
            if snode.tree_type == 'ShaderNodeTree':
                row = col.row()
                row.prop(overlay, "preview_shape", expand=True)
                row.active = overlay.show_previews

        if snode.tree_type == 'GeometryNodeTree':
            col.separator()
            col.prop(overlay, "show_timing", text="Timings")
            col.prop(overlay, "show_named_attributes", text="Named Attributes")

        if snode.tree_type == 'CompositorNodeTree':
            col.prop(overlay, "show_timing", text="Timings")


class NODE_MT_node_tree_interface_context_menu(Menu):
    bl_label = "Node Tree Interface Specials"

    def draw(self, context):
        layout = self.layout
        snode = context.space_data
        tree = snode.edit_tree
        active_item = tree.interface.active

        # BFA - Disable this as it's already exposed in top level
        # layout.operator("node.interface_item_duplicate", icon='DUPLICATE')
        layout.separator()
        if active_item.item_type == 'SOCKET':
            layout.operator("node.interface_item_make_panel_toggle", icon="PANEL_TOGGLE_MAKE")
        elif active_item.item_type == 'PANEL':
            layout.operator("node.interface_item_unlink_panel_toggle", icon="PANEL_TOGGLE_UNLINK")

# BFA - menu


class NODE_PT_node_tree_interface_new_input(Panel):
    '''Add a new item to the interface list'''
    bl_space_type = 'NODE_EDITOR'
    bl_region_type = 'HEADER'
    bl_label = "New Item"
    bl_ui_units_x = 7

    def draw(self, context):
        layout = self.layout
        layout.label(text="Add New Item")

        layout.operator('node.interface_item_new_input', text='Input ', icon='GROUPINPUT').item_type = 'INPUT'
        layout.operator('node.interface_item_new_output', text='Output', icon='GROUPOUTPUT').item_type = 'OUTPUT'
        layout.operator('node.interface_item_new_panel', text='Panel', icon='MENU_PANEL').item_type = 'PANEL'
        layout.operator('node.interface_item_new_panel_toggle', text='Panel Toggle', icon='CHECKBOX_HLT')

# BFA - menu


class NODE_PT_node_tree_interface(Panel):
    bl_space_type = 'NODE_EDITOR'
    bl_region_type = 'UI'
    bl_category = "Group"
    bl_label = "Group Sockets"

    @classmethod
    def poll(cls, context):
        snode = context.space_data
        if snode is None:
            return False
        tree = snode.edit_tree
        if tree is None:
            return False
        if tree.is_embedded_data:
            return False
        if not tree.bl_use_group_interface:
            return False
        return True

    def draw(self, context):
        layout = self.layout
        snode = context.space_data
        tree = snode.edit_tree

        split = layout.row()

        split.template_node_tree_interface(tree.interface)

        ops_col = split.column(align=True)
        ops_col.alignment = 'RIGHT'
        # ops_col.operator_menu_enum("node.interface_item_new", "item_type",
        # icon='ADD', text="") # bfa - keep as reminder. Blender might add more
        # content!
        ops_col.popover(panel="NODE_PT_node_tree_interface_new_input", text="", icon='ADD')

        ops_col.separator()
        ops_col.operator("node.interface_item_duplicate", text='', icon='DUPLICATE')
        ops_col.operator("node.interface_item_remove", icon='REMOVE', text="")

        ops_col.separator()
        ops_col.menu("NODE_MT_node_tree_interface_context_menu", text="")
        ops_col.separator()

        # BFA operator for GUI buttons to re-order
        ops_col.operator("node.interface_item_move", icon='TRIA_UP', text="").direction = "UP"
        ops_col.operator("node.interface_item_move", icon='TRIA_DOWN',
                         text="").direction = "DOWN"  # BFA operator for GUI buttons to re-order

        active_item = tree.interface.active
        if active_item is not None:
            layout.use_property_split = True
            layout.use_property_decorate = False

            if active_item.item_type == 'SOCKET':
                layout.prop(active_item, "socket_type", text="Type")
                layout.prop(active_item, "description")
                # Display descriptions only for Geometry Nodes, since it's only used in the modifier panel.
                if tree.type == 'GEOMETRY':
                    field_socket_types = {
                        "NodeSocketInt",
                        "NodeSocketColor",
                        "NodeSocketVector",
                        "NodeSocketBool",
                        "NodeSocketFloat",
                    }
                    if active_item.socket_type in field_socket_types:
                        if 'OUTPUT' in active_item.in_out:
                            layout.prop(active_item, "attribute_domain")
                        layout.prop(active_item, "default_attribute_name")
                if hasattr(active_item, "draw"):
                    active_item_col = layout.column()
                    active_item_col.use_property_split = True
                    active_item.draw(context, active_item_col)

            if active_item.item_type == 'PANEL':
                layout.prop(active_item, "description")

                layout.use_property_split = False
                layout.prop(active_item, "default_closed", text="Closed by Default")

# BFA - menu


class NODE_PT_node_tree_interface_panel_toggle(Panel):
    bl_space_type = 'NODE_EDITOR'
    bl_region_type = 'UI'
    bl_category = "Group"
    bl_parent_id = "NODE_PT_node_tree_interface"
    bl_label = "Panel Toggle"

    @classmethod
    def poll(cls, context):
        snode = context.space_data
        if snode is None:
            return False
        tree = snode.edit_tree
        if tree is None:
            return False
        active_item = tree.interface.active
        if not active_item or active_item.item_type != 'PANEL':
            return False
        if not active_item.interface_items:
            return False
        first_item = active_item.interface_items[0]
        return getattr(first_item, "is_panel_toggle", False)

    def draw(self, context):
        layout = self.layout
        snode = context.space_data
        tree = snode.edit_tree

        active_item = tree.interface.active
        panel_toggle_item = active_item.interface_items[0]

        layout.use_property_split = False  # BFA - float left
        layout.use_property_decorate = False

        # BFA - float left
        row = layout.row(align=False)
        row.prop(panel_toggle_item, "default_value", text="Default")
        row = layout.row(align=False)
        row.prop(panel_toggle_item, "hide_in_modifier")
        row = layout.row(align=False)
        row.prop(panel_toggle_item, "force_non_field")

        layout.use_property_split = False


class NODE_MT_node_tree_interface_new_item(Menu):
    bl_label = "New Item"

    def draw(self, context):
        layout = self.layout
        layout.operator_enum("node.interface_item_new", "item_type")

        active_item = context.space_data.edit_tree.interface.active

        if active_item.item_type == 'PANEL':
            layout.operator("node.interface_item_new_panel_toggle", text="Panel Toggle")


class NODE_PT_node_tree_properties(Panel):
    bl_space_type = 'NODE_EDITOR'
    bl_region_type = 'UI'
    bl_category = "Group"
    bl_label = "Group Properties"  # BFA
    bl_order = 0

    @classmethod
    def poll(cls, context):
        snode = context.space_data
        if snode is None:
            return False
        group = snode.edit_tree
        if group is None:
            return False
        if group.is_embedded_data:
            return False
        return True

    def draw(self, context):
        layout = self.layout
        snode = context.space_data
        group = snode.edit_tree
        layout.use_property_split = False
        layout.use_property_decorate = False

        layout.prop(group, "name", text="Name")

        if group.asset_data:
            layout.prop(group.asset_data, "description", text="Description")
        else:
            layout.prop(group, "description", text="Description")

        if not group.bl_use_group_interface:
            return

        layout.prop(group, "color_tag")
        row = layout.row(align=True)
        row.prop(group, "default_group_node_width", text="Node Width")
        row.operator("node.default_group_width_set", text="", icon='NODE')

        if group.bl_idname == "GeometryNodeTree":
            row = layout.row()
            row.active = group.is_modifier
            row.prop(group, "show_modifier_manage_panel")

            header, body = layout.panel("group_usage")
            header.label(text="Usage")
            if body:
                col = body.column(align=True)
                col.prop(group, "is_modifier")
                col.prop(group, "is_tool")


class NODE_PT_node_tree_animation(Panel):
    bl_space_type = 'NODE_EDITOR'
    bl_region_type = 'UI'
    bl_category = "Group"
    bl_label = "Animation"
    bl_options = {'DEFAULT_CLOSED'}
    bl_order = 20

    @classmethod
    def poll(cls, context):
        snode = context.space_data
        if snode is None:
            return False
        group = snode.edit_tree
        if group is None:
            return False
        if group.is_embedded_data:
            return False
        return True

    def draw(self, context):
        layout = self.layout
        layout.use_property_split = True
        layout.use_property_decorate = False

        snode = context.space_data
        group = snode.edit_tree

        col = layout.column(align=True)
        anim.draw_action_and_slot_selector_for_id(col, group)


# Grease Pencil properties
class NODE_PT_annotation(AnnotationDataPanel, Panel):
    bl_space_type = 'NODE_EDITOR'
    bl_region_type = 'UI'
    bl_category = "View"
    bl_options = {'DEFAULT_CLOSED'}

    # NOTE: this is just a wrapper around the generic GP Panel

    @classmethod
    def poll(cls, context):
        snode = context.space_data
        return snode is not None and snode.node_tree is not None


# Adapt properties editor panel to display in node editor. We have to
# copy the class rather than inherit due to the way bpy registration works.
def node_panel(cls):
    node_cls_dict = cls.__dict__.copy()

    # Needed for re-registration.
    node_cls_dict.pop("bl_rna", None)

    node_cls = type('NODE_' + cls.__name__, cls.__bases__, node_cls_dict)

    node_cls.bl_space_type = 'NODE_EDITOR'
    node_cls.bl_region_type = 'UI'
    node_cls.bl_category = "Options"
    if hasattr(node_cls, "bl_parent_id"):
        node_cls.bl_parent_id = "NODE_" + node_cls.bl_parent_id

    return node_cls


# BFA - asset shelf
class NodeAssetShelf:
    bl_space_type = 'NODE_EDITOR'
    bl_options = {'STORE_ENABLED_CATALOGS_IN_PREFERENCES'}

    @classmethod
    def asset_type_poll(cls, asset, type, strict_tags):
        """Shared method for asset shelf
        strict_tags: Needed tags on asset to share between different files asset shelf
        type: node tree type defined in rna (COMPOSITING, SHADER, GEOMETRY)
        """
        tree_type = bpy.types.NodeTree.bl_rna.properties["type"].enum_items[type]
        # If it is a local asset then it can display on the asset shelf without a tag
        # use [""] to make it behave like original
        if asset.id_type == 'NODETREE' and (asset.local_id is not None or "" in strict_tags):
            return asset.metadata.get("type") == tree_type.value
        else:
            return any([tag in asset.metadata.tags for tag in strict_tags])


class NODE_AST_geometry_node_groups(NodeAssetShelf, bpy.types.AssetShelf):
    bl_region_type = 'UI'
    bl_options = {'DEFAULT_VISIBLE'}

    @classmethod
    def poll(cls, context):
        return context.space_data.tree_type == 'GeometryNodeTree'

    @classmethod
    def asset_poll(cls, asset):
        # Guided Curves and Hair for Blender Hair asset
        return cls.asset_type_poll(asset, 'GEOMETRY', ["Guided Curves", "Hair", "Geometry Nodes"])


class NODE_AST_shader_node_groups(NodeAssetShelf, bpy.types.AssetShelf):
    bl_region_type = 'UI'
    bl_options = {'DEFAULT_VISIBLE'}

    @classmethod
    def poll(cls, context):
        return context.space_data.tree_type == 'ShaderNodeTree'

    @classmethod
    def asset_poll(cls, asset):
        return cls.asset_type_poll(asset, 'SHADER', ["Shader"])


# bfa add NodeAssetShelf, use asset_type_poll
class NODE_AST_compositor(NodeAssetShelf, bpy.types.AssetShelf):
    bl_region_type = 'UI'
    bl_options = {'DEFAULT_VISIBLE', 'STORE_ENABLED_CATALOGS_IN_PREFERENCES'}

    @classmethod
    def poll(cls, context):
        return context.space_data.tree_type == 'CompositorNodeTree'

    @classmethod
    def asset_poll(cls, asset):
        import os
        from pathlib import Path

        compositing_type = bpy.types.NodeTree.bl_rna.properties["type"].enum_items["COMPOSITING"]
        if asset.id_type != 'NODETREE' or asset.metadata.get("type") != compositing_type.value:
            return False

        # Don't display these node groups from the essentials. They will be displayed in the "Add" menu, but are a bit
        # too low level for the Asset Shelf. The fact that they are assets is more of an implementation detail.
        # Could use a nicer solution, like a flag or tag on the asset. Not worth if it's just these few assets though.
        ignored_essentials = {
            "Combine Cylindrical",
            "Combine Spherical",
            "Separate Cylindrical",
            "Separate Spherical",
        }

        compositor_essentials_path = Path(os.path.join(
            bpy.utils.system_resource('DATAFILES'),
            "assets",
            "nodes",
            "compositing_nodes_essentials.blend"
        ))
        if Path(asset.full_library_path) == compositor_essentials_path:
            if asset.name in ignored_essentials:
                return False

        return True


classes = (
    NODE_HT_header,
    NODE_MT_editor_menus,
    NODE_MT_add,
    NODE_MT_pie_menus,  # BFA - Menu
    NODE_MT_viewer,  # BFA - Menu
    NODE_MT_swap,
    NODE_MT_select,
    NODE_MT_select_legacy,  # BFA - Menu
    NODE_MT_node_group_separate,  # BFA - Menu
    NODE_MT_node,
    NODE_MT_node_group,  # BFA - Menu
    NODE_MT_node_links,  # BFA - Menu
    NODE_MT_node_color_context_menu,
    NODE_MT_context_menu_show_hide_menu,
    NODE_MT_context_menu_select_menu,
    NODE_MT_context_menu,
    NODE_MT_view,
    NODE_MT_view_pie,
    NODE_MT_view_annotations,  # BFA - Menu
    NODE_PT_material_slots,
    NODE_PT_geometry_node_tool_object_types,
    NODE_PT_geometry_node_tool_mode,
    NODE_PT_geometry_node_tool_options,
    NODE_PT_node_color_presets,
    NODE_PT_node_tree_properties,
    NODE_MT_node_tree_interface_new_item,
    NODE_MT_node_tree_interface_context_menu,
    NODE_PT_node_tree_interface_new_input,  # BFA - Menu
    NODE_PT_node_tree_interface,
    NODE_PT_node_tree_interface_panel_toggle,
    NODE_PT_node_tree_animation,
    NODE_PT_active_node_generic,
    NODE_PT_active_node_color,
    NODE_PT_texture_mapping,
    NODE_PT_active_tool,
    NODE_PT_backdrop,
    NODE_PT_quality,
    NODE_PT_annotation,
    NODE_PT_overlay,
    NODE_PT_active_node_properties,
    NODE_PT_active_node_custom_properties,
    NODE_PT_gizmo_display,
    NODE_AST_compositor,

    node_panel(EEVEE_MATERIAL_PT_settings),
    node_panel(EEVEE_MATERIAL_PT_settings_surface),
    node_panel(EEVEE_MATERIAL_PT_settings_volume),
    node_panel(MATERIAL_PT_viewport),
    node_panel(WORLD_PT_viewport_display),
    node_panel(DATA_PT_light),
    node_panel(DATA_PT_EEVEE_light),

    # bfa - toggles
    NODE_OT_switch_editors_to_compositor,
    NODE_OT_switch_editors_to_geometry,
    NODE_OT_switch_editors_to_shadereditor,
    NODE_OT_switch_editors_in_compositor,
    NODE_OT_switch_editors_in_geometry,
    NODE_OT_switch_editors_in_shadereditor,
    # bfa - assetshelf
    NODE_AST_geometry_node_groups,
    NODE_AST_shader_node_groups
)


if __name__ == "__main__":  # only for live edit.
    from bpy.utils import register_class
    for cls in classes:
        register_class(cls)<|MERGE_RESOLUTION|>--- conflicted
+++ resolved
@@ -483,12 +483,8 @@
 
         space = context.space_data
 
-<<<<<<< HEAD
         layout.operator("wm.call_menu_pie", text="Region Toggle", icon="MENU_PANEL").name = "WM_MT_region_toggle_pie"
         layout.operator("wm.call_menu_pie", text = "View", icon = "MENU_PANEL").name = 'NODE_MT_view_pie'
-=======
-        layout.operator("wm.call_menu_pie", text="View", icon="MENU_PANEL").name = 'NODE_MT_view_pie'
->>>>>>> 0e11d110
 
 
 class NODE_MT_swap(node_add_menu.SwapNodeMenu):
