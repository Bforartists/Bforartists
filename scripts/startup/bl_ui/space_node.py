--- conflicted
+++ resolved
@@ -1256,7 +1256,7 @@
         elif active_item.item_type == 'PANEL':
             layout.operator("node.interface_item_unlink_panel_toggle")
 
-
+# BFA menu
 class NODE_PT_node_tree_interface_new_input(Panel):
     '''Add a new Item to the interface list'''
     bl_space_type = 'NODE_EDITOR'
@@ -1303,16 +1303,10 @@
         split.template_node_tree_interface(tree.interface)
 
         ops_col = split.column(align=True)
-<<<<<<< HEAD
-        ops_col.alignment = 'RIGHT'
-        #ops_col.operator_menu_enum("node.interface_item_new", "item_type", icon='ADD', text="") # bfa - keep as reminder. Blender might add more content!
-        ops_col.popover(panel="NODE_PT_node_tree_interface_new_input", text="")
-
-=======
         ops_col.enabled = tree.library is None
-        ops_col.operator_menu_enum("node.interface_item_new", "item_type", icon='ADD', text="")
-        ops_col.operator("node.interface_item_remove", icon='REMOVE', text="")
->>>>>>> 5898c1b9
+        # BFA - The add menu has been exposed and redundant operators removed, content not needed
+        ops_col.popover(panel="NODE_PT_node_tree_interface_new_input", text="") # BFA panel        
+
         ops_col.separator()
         ops_col.operator("node.interface_item_duplicate", text='', icon='DUPLICATE')
         ops_col.operator("node.interface_item_remove", icon='REMOVE', text="")
@@ -1573,7 +1567,7 @@
     NODE_PT_node_color_presets,
     NODE_PT_node_tree_properties,
     NODE_MT_node_tree_interface_context_menu,
-    NODE_PT_node_tree_interface_new_input,
+    NODE_PT_node_tree_interface_new_input, # BFA - Menu
     NODE_PT_node_tree_interface,
     NODE_PT_node_tree_interface_panel_toggle,
     NODE_PT_active_node_generic,
