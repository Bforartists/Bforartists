# SPDX-FileCopyrightText: 2009-2023 Blender Authors
#
# SPDX-License-Identifier: GPL-2.0-or-later

import bpy
from bpy.types import Header, Menu, Panel
from bpy.app.translations import (
    pgettext_iface as iface_,
    contexts as i18n_contexts,
)
from bl_ui.utils import PresetPanel
from bl_ui.properties_grease_pencil_common import (
    AnnotationDataPanel,
)
from bl_ui.space_toolsystem_common import (
    ToolActivePanelHelper,
)
from bl_ui.properties_material import (
    EEVEE_MATERIAL_PT_settings,
    MATERIAL_PT_viewport,
)
from bl_ui.properties_world import (
    WORLD_PT_viewport_display
)
from bl_ui.properties_data_light import (
    DATA_PT_light,
    DATA_PT_EEVEE_light,
)


################################ Switch between the editors ##########################################

class NODE_OT_switch_editors_to_compositor(bpy.types.Operator):
    """Switch to the Comppositor Editor"""      # blender will use this as a tooltip for menu items and buttons.
    bl_idname = "wm.switch_editor_to_compositor"        # unique identifier for buttons and menu items to reference.
    # display name in the interface.
    bl_label = "Switch to Compositor Editor"
    bl_options = {'REGISTER', 'UNDO'}  # enable undo for the operator.

    # execute() is called by blender when running the operator.
    def execute(self, context):
        bpy.ops.wm.context_set_enum(
            data_path="area.ui_type", value="CompositorNodeTree")
        return {'FINISHED'}


class NODE_OT_switch_editors_to_geometry(bpy.types.Operator):
    """Switch to the Geometry Node Editor"""      # blender will use this as a tooltip for menu items and buttons.
    bl_idname = "wm.switch_editor_to_geometry"        # unique identifier for buttons and menu items to reference.
    # display name in the interface.
    bl_label = "Switch to Geometry Node Editor"
    bl_options = {'REGISTER', 'UNDO'}  # enable undo for the operator.

    # execute() is called by blender when running the operator.
    def execute(self, context):
        bpy.ops.wm.context_set_enum(
            data_path="area.ui_type", value="GeometryNodeTree")
        return {'FINISHED'}


class NODE_OT_switch_editors_to_shadereditor(bpy.types.Operator):
    """Switch to the Shader Editor"""      # blender will use this as a tooltip for menu items and buttons.
    bl_idname = "wm.switch_editor_to_shadereditor"        # unique identifier for buttons and menu items to reference.
    # display name in the interface.
    bl_label = "Switch to Shader Editor"
    bl_options = {'REGISTER', 'UNDO'}  # enable undo for the operator.

    # execute() is called by blender when running the operator.
    def execute(self, context):
        bpy.ops.wm.context_set_enum(
            data_path="area.ui_type", value="ShaderNodeTree")
        return {'FINISHED'}


# The blank buttons, we don't want to switch to the editor in which we are already.


class NODE_OT_switch_editors_in_compositor(bpy.types.Operator):
    """Compositor Editor"""      # blender will use this as a tooltip for menu items and buttons.
    bl_idname = "wm.switch_editor_in_compositor"        # unique identifier for buttons and menu items to reference.
    # display name in the interface.
    bl_label = "You are in Compositor Editor"
    bl_options = {'REGISTER', 'UNDO'}  # enable undo for the operator.

    # execute() is called by blender when running the operator.
    def execute(self, context):
        return {'FINISHED'}


class NODE_OT_switch_editors_in_geometry(bpy.types.Operator):
    """Geometry Node Editor"""      # blender will use this as a tooltip for menu items and buttons.
    bl_idname = "wm.switch_editor_in_geometry"        # unique identifier for buttons and menu items to reference.
    # display name in the interface.
    bl_label = "You are in Geometry Node Editor"
    bl_options = {'REGISTER', 'UNDO'}  # enable undo for the operator.

    # execute() is called by blender when running the operator.
    def execute(self, context):
        return {'FINISHED'}


class NODE_OT_switch_editors_in_shadereditor(bpy.types.Operator):
    """Shader Editor"""      # blender will use this as a tooltip for menu items and buttons.
    bl_idname = "wm.switch_editor_in_shadereditor"        # unique identifier for buttons and menu items to reference.
    # display name in the interface.
    bl_label = "You are in Shader Editor"
    bl_options = {'REGISTER', 'UNDO'}  # enable undo for the operator.

    # execute() is called by blender when running the operator.
    def execute(self, context):
        return {'FINISHED'}


############################# END ##################################


class NODE_HT_header(Header):
    bl_space_type = 'NODE_EDITOR'

    def draw(self, context):
        layout = self.layout

        scene = context.scene
        snode = context.space_data
        overlay = snode.overlay
        snode_id = snode.id
        id_from = snode.id_from
        tool_settings = context.tool_settings
        is_compositor = snode.tree_type == 'CompositorNodeTree'
        not_group = (len(snode.path) > 1) # bfa - don't show up arrow if at top level.

        ALL_MT_editormenu.draw_hidden(context, layout) # bfa - show hide the editormenu

        # Now expanded via the `ui_type`.
        # layout.prop(snode, "tree_type", text="")

        if snode.tree_type == 'ShaderNodeTree':
            row = layout.row(align = True)
            row.operator("wm.switch_editor_to_compositor", text="", icon='NODE_COMPOSITING')
            row.operator("wm.switch_editor_to_geometry", text="", icon='GEOMETRY_NODES')
            row.operator("wm.switch_editor_in_shadereditor", text="", icon='SHADER_ACTIVE')

            layout.prop(snode, "shader_type", text="")

            ob = context.object
            if snode.shader_type == 'OBJECT' and ob:
                ob_type = ob.type

                NODE_MT_editor_menus.draw_collapsible(context, layout)
				## BFA - moved below to a different solution
                # No shader nodes for Eevee lights
                #if snode_id and not (context.engine == 'BLENDER_EEVEE' and ob_type == 'LIGHT'):
                #    row = layout.row()
                #    row.prop(snode_id, "use_nodes")
				#
                #layout.separator_spacer()
                types_that_support_material = {'MESH', 'CURVE', 'SURFACE', 'FONT', 'META',
                                               'GPENCIL', 'VOLUME', 'CURVES', 'POINTCLOUD'}
                # disable material slot buttons when pinned, cannot find correct slot within id_from (#36589)
                # disable also when the selected object does not support materials
                has_material_slots = not snode.pin and ob_type in types_that_support_material

                if ob_type != 'LIGHT':
                    row = layout.row()
                    row.enabled = has_material_slots
                    row.ui_units_x = 4
                    row.popover(panel="NODE_PT_material_slots")

                row = layout.row()
                row.enabled = has_material_slots

                # Show material.new when no active ID/slot exists
                if not id_from and ob_type in types_that_support_material:
                    row.template_ID(ob, "active_material", new="material.new")
                # Material ID, but not for Lights
                if id_from and ob_type != 'LIGHT':
                    row.template_ID(id_from, "active_material", new="material.new")

            if snode.shader_type == 'WORLD':
                NODE_MT_editor_menus.draw_collapsible(context, layout)
				## BFA - moved below to a different solution
                #if snode_id:
                #    row = layout.row()
                #    row.prop(snode_id, "use_nodes")
				#
                #layout.separator_spacer()
                row = layout.row()
                row.enabled = not snode.pin
                row.template_ID(scene, "world", new="world.new")

            if snode.shader_type == 'LINESTYLE':
                view_layer = context.view_layer
                lineset = view_layer.freestyle_settings.linesets.active

                if lineset is not None:
                    NODE_MT_editor_menus.draw_collapsible(context, layout)
					## BFA - moved below to a different solution
                    #if snode_id:
                    #    row = layout.row()
                    #    row.prop(snode_id, "use_nodes")
					#
                    #layout.separator_spacer()

                    row = layout.row()
                    row.enabled = not snode.pin
                    row.template_ID(lineset, "linestyle", new="scene.freestyle_linestyle_new")

        elif snode.tree_type == 'TextureNodeTree':
            layout.prop(snode, "texture_type", text="")

            NODE_MT_editor_menus.draw_collapsible(context, layout)
			## BFA - moved below to a different solution
            #if snode_id:
            #    layout.prop(snode_id, "use_nodes")
			#
            #layout.separator_spacer()
            if id_from:
                if snode.texture_type == 'BRUSH':
                    layout.template_ID(id_from, "texture", new="texture.new")
                else:
                    layout.template_ID(id_from, "active_texture", new="texture.new")

        elif snode.tree_type == 'CompositorNodeTree':
			#BFA - Editor Switchers
            row = layout.row(align = True)
            row.operator("wm.switch_editor_in_compositor", text="", icon='NODE_COMPOSITING_ACTIVE')
            row.operator("wm.switch_editor_to_geometry", text="", icon='GEOMETRY_NODES')
            row.operator("wm.switch_editor_to_shadereditor", text="", icon='NODE_MATERIAL')

            NODE_MT_editor_menus.draw_collapsible(context, layout)

        elif snode.tree_type == 'GeometryNodeTree':
			#BFA - Editor Switchers
            row = layout.row(align = True)
            row.operator("wm.switch_editor_to_compositor", text="", icon='NODE_COMPOSITING')
            row.operator("wm.switch_editor_in_geometry", text="", icon='GEOMETRY_NODES_ACTIVE')
            row.operator("wm.switch_editor_to_shadereditor", text="", icon='NODE_MATERIAL')

            if context.preferences.experimental.use_node_group_operators:
                layout.prop(snode, "geometry_nodes_type", text="")

            NODE_MT_editor_menus.draw_collapsible(context, layout)
            layout.separator_spacer()

            if snode.geometry_nodes_type == 'MODIFIER':
                ob = context.object

                row = layout.row()
                if snode.pin:
                    row.enabled = False
                    row.template_ID(snode, "node_tree", new="node.new_geometry_node_group_assign")
                elif ob:
                    active_modifier = ob.modifiers.active
                    if active_modifier and active_modifier.type == 'NODES':
                        if active_modifier.node_group:
                            row.template_ID(active_modifier, "node_group", new="object.geometry_node_tree_copy_assign")
                        else:
                            row.template_ID(active_modifier, "node_group", new="node.new_geometry_node_group_assign")
                    else:
                        row.template_ID(snode, "node_tree", new="node.new_geometry_nodes_modifier")
            else:
                layout.template_ID(snode, "node_tree", new="node.new_geometry_node_group_tool")
                if snode.node_tree and snode.node_tree.asset_data:
                    layout.popover(panel="NODE_PT_geometry_node_asset_traits")
        else:
            # Custom node tree is edited as independent ID block
            NODE_MT_editor_menus.draw_collapsible(context, layout)

			#layout.separator_spacer() #BFA - removed

            layout.template_ID(snode, "node_tree", new="node.new_node_tree")

        #################### options at the right ###################################


        layout.separator_spacer()

        # Put pin on the right for Compositing
        if is_compositor:
            layout.prop(snode, "pin", text="", emboss=False)

        # -------------------- BFA - use nodes ---------------------------

        if snode.tree_type == 'ShaderNodeTree':

            if snode.shader_type == 'OBJECT' and ob:

                # No shader nodes for Eevee lights
                if snode_id and not (context.engine == 'BLENDER_EEVEE' and ob_type == 'LIGHT'):
                    row = layout.row()
                    row.prop(snode_id, "use_nodes")

            if snode.shader_type == 'WORLD':

                if snode_id:
                    row = layout.row()
                    row.prop(snode_id, "use_nodes")

            if snode.shader_type == 'LINESTYLE':

                if lineset is not None:

                    if snode_id:
                        row = layout.row()
                        row.prop(snode_id, "use_nodes")


        elif snode.tree_type == 'TextureNodeTree':

            if snode_id:
                layout.prop(snode_id, "use_nodes")


        elif snode.tree_type == 'CompositorNodeTree':

            if snode_id:
                layout.prop(snode_id, "use_nodes")


        # ----------------- rest of the options


        # Put pin next to ID block
        if not is_compositor:
            layout.prop(snode, "pin", text="", emboss=False)

        # bfa - don't show up arrow if at top level.
        if not_group:
            layout.operator("node.tree_path_parent", text="", icon='FILE_PARENT')
        else:
            pass

        # Backdrop
        if is_compositor:
            row = layout.row(align=True)
            row.prop(snode, "show_backdrop", toggle=True)
            sub = row.row(align=True)
            if snode.show_backdrop:
                sub.operator("node.backimage_move", text="", icon ='TRANSFORM_MOVE')
                sub.operator("node.backimage_zoom", text="", icon = "ZOOM_IN").factor = 1.2
                sub.operator("node.backimage_zoom", text="", icon = "ZOOM_OUT").factor = 1.0 / 1.2
                sub.operator("node.backimage_fit", text="", icon = "VIEW_FIT")
                sub.separator()
                sub.prop(snode, "backdrop_channels", icon_only=True, text="", expand=True)

        # Snap
        row = layout.row(align=True)
        row.prop(tool_settings, "use_snap_node", text="")
        if tool_settings.use_snap:
            row.prop(tool_settings, "snap_node_element", icon_only=True)
            if tool_settings.snap_node_element != 'GRID':
                row.prop(tool_settings, "snap_target", text="")

        # Overlay toggle & popover
        row = layout.row(align=True)
        row.prop(overlay, "show_overlays", icon='OVERLAY', text="")
        sub = row.row(align=True)
        sub.active = overlay.show_overlays
        sub.popover(panel="NODE_PT_overlay", text="")

# BFA - show hide the editormenu
class ALL_MT_editormenu(Menu):
    bl_label = ""

    def draw(self, context):
        self.draw_menus(self.layout, context)

    @staticmethod
    def draw_menus(layout, context):

        row = layout.row(align=True)
        row.template_header() # editor type menus

class NODE_MT_editor_menus(Menu):
    bl_idname = "NODE_MT_editor_menus"
    bl_label = ""

    def draw(self, _context):
        layout = self.layout

        layout.menu("SCREEN_MT_user_menu", text = "Quick") #BFA - Quick favourites menu
        layout.menu("NODE_MT_view")
        layout.menu("NODE_MT_select")
        layout.menu("NODE_MT_add")
        layout.menu("NODE_MT_node")


class NODE_MT_add(bpy.types.Menu):
    bl_space_type = 'NODE_EDITOR'
    bl_label = "Add"
    bl_translation_context = i18n_contexts.operator_default

    def draw(self, context):
        import nodeitems_utils

        layout = self.layout
        layout.operator_context = 'INVOKE_REGION_WIN'

        snode = context.space_data
        if snode.tree_type == 'GeometryNodeTree':
            props = layout.operator("node.add_search", text="Search...", icon='VIEWZOOM')
            layout.separator()
            layout.menu_contents("NODE_MT_geometry_node_add_all")
        elif snode.tree_type == 'CompositorNodeTree':
            props = layout.operator("node.add_search", text="Search...", icon='VIEWZOOM')
            layout.separator()
            layout.menu_contents("NODE_MT_compositor_node_add_all")
        elif snode.tree_type == 'ShaderNodeTree':
            props = layout.operator("node.add_search", text="Search...", icon='VIEWZOOM')
            layout.separator()
            layout.menu_contents("NODE_MT_shader_node_add_all")
        elif nodeitems_utils.has_node_categories(context):
            props = layout.operator("node.add_search", text="Search...", icon='VIEWZOOM')
            props.use_transform = True

            layout.separator()

            # Actual node sub-menus are defined by draw functions from node categories.
            nodeitems_utils.draw_node_categories_menu(self, context)

#BFA - expose the pie menus to header
class NODE_MT_pie_menus(Menu):
    bl_label = "Pie Menus"

    def draw(self, context):
        layout = self.layout

        space = context.space_data

        layout.operator("wm.call_menu_pie", text = "View", icon = "MENU_PANEL").name = 'NODE_MT_view_pie'


class NODE_MT_view(Menu):
    bl_label = "View"

    def draw(self, context):
        layout = self.layout

        snode = context.space_data

        preferences = context.preferences
        addon_prefs = preferences.addons["bforartists_toolbar_settings"].preferences

        layout.prop(snode, "show_region_toolbar")
        layout.prop(snode, "show_region_ui")
        layout.prop(addon_prefs, "node_show_toolshelf_tabs")

        layout.separator()

<<<<<<< HEAD
        layout.menu("NODE_MT_view_annotations")

        layout.separator()

=======
>>>>>>> 950caaa9
        sub = layout.column()
        sub.operator_context = 'EXEC_REGION_WIN'
        sub.operator("view2d.zoom_in", icon = "ZOOM_IN")
        sub.operator("view2d.zoom_out", icon = "ZOOM_OUT")

        layout.operator("view2d.zoom_border", icon = "ZOOM_BORDER")

        layout.separator()

        layout.operator_context = 'INVOKE_REGION_WIN'
        layout.operator("node.view_selected", icon='VIEW_SELECTED')
        layout.operator("node.view_all", icon = "VIEWALL" )

        if context.space_data.show_backdrop:

            layout.separator()

            layout.operator("node.viewer_border", text = "Set Viewer Region", icon = "RENDERBORDER")
            layout.operator("node.clear_viewer_border", text = "Clear Viewer Region", icon = "RENDERBORDER_CLEAR")

        layout.separator()

        layout.menu("NODE_MT_pie_menus")
        layout.menu("INFO_MT_area")


class NODE_MT_select(Menu):
    bl_label = "Select"

    def draw(self, _context):
        layout = self.layout

        layout.menu("NODE_MT_select_legacy")
        layout.operator_menu_enum("node.select_lasso", "mode")

        layout.separator()

        layout.operator("node.select_all",text = "All", icon = 'SELECT_ALL').action = 'SELECT'
        layout.operator("node.select_all", text="None", icon='SELECT_NONE').action = 'DESELECT'
        layout.operator("node.select_all", text="Invert", icon='INVERSE').action = 'INVERT'

        layout.separator()

        layout.operator("node.select_linked_from", text = "Linked From", icon = "LINKED")
        layout.operator("node.select_linked_to", text = "Linked To", icon = "LINKED")

        layout.separator()

        layout.operator("node.select_grouped", text = "Grouped Extend", icon = "GROUP").extend = True
        layout.operator("node.select_grouped", text = "Grouped", icon = "GROUP").extend = False
        layout.operator("node.select_same_type_step", text="Activate Same Type Previous", icon = "PREVIOUSACTIVE").prev = True
        layout.operator("node.select_same_type_step", text="Activate Same Type Next", icon = "NEXTACTIVE").prev = False

        layout.separator()

        layout.operator("node.find_node", icon='VIEWZOOM')


class NODE_MT_select_legacy(Menu):
    bl_label = "Legacy"

    def draw(self, _context):
        layout = self.layout

        layout.operator("node.select_box", icon = "BORDER_RECT").tweak = False
        layout.operator("node.select_circle", icon = "CIRCLE_SELECT")

class NODE_MT_node_group_separate(Menu):
    bl_label = "Separate"

    def draw(self, context):
        layout = self.layout

        layout.operator("node.group_separate", text = "Copy", icon = "SEPARATE_COPY").type = 'COPY'
        layout.operator("node.group_separate", text = "Move", icon = "SEPARATE").type = 'MOVE'


class NODE_MT_node(Menu):
    bl_label = "Node"

    def draw(self, context):
        layout = self.layout
        snode = context.space_data
        is_compositor = snode.tree_type == 'CompositorNodeTree'

        myvar = layout.operator("transform.translate", icon = "TRANSFORM_MOVE")
        myvar.release_confirm = True
        layout.operator("transform.rotate", icon = "TRANSFORM_ROTATE")
        layout.operator("transform.resize",  icon = "TRANSFORM_SCALE")

        layout.separator()
        layout.operator("node.clipboard_copy", text="Copy", icon='COPYDOWN')
        row = layout.row()
        row.operator_context = 'EXEC_DEFAULT'
        layout.operator("node.clipboard_paste", text="Paste", icon='PASTEDOWN')

        layout.separator()

        layout.operator_context = 'INVOKE_REGION_WIN'
        layout.operator("node.duplicate_move_keep_inputs", text = "Duplicate Keep Input", icon = "DUPLICATE")
        layout.operator("node.duplicate_move", icon = "DUPLICATE")
        layout.operator("node.duplicate_move_linked", icon = "DUPLICATE")
        layout.operator("node.delete", icon = "DELETE")
        layout.operator("node.delete_reconnect", icon = "DELETE")

        layout.separator()

        layout.operator("node.join", text="Join in New Frame", icon = "JOIN")
        layout.operator("node.detach", text="Remove from Frame", icon = "DELETE")
        layout.operator("node.parent_set", text = "Frame Make Parent", icon = "PARENT_SET")

        layout.separator() #BFA - exposed context menu operator to header

        props = layout.operator("wm.call_panel", text="Rename...", icon = "RENAME")
        props.name = "TOPBAR_PT_name"
        props.keep_open = False

        layout.separator()
		## BFA - set to sub-menu
        layout.menu("NODE_MT_node_links")

<<<<<<< HEAD
        layout.separator()
		## BFA - set to sub-menu
        layout.menu("NODE_MT_node_group_separate")
=======
        layout.operator("node.group_make")
        layout.operator("node.group_insert", text="Insert Into Group")
        layout.operator("node.group_edit").exit = False
        layout.operator("node.group_ungroup")
>>>>>>> 950caaa9

        layout.separator()
		## BFA - set majority to sub-menu
        layout.menu("NODE_MT_context_menu_show_hide_menu")

        if is_compositor:

            layout.separator()

            layout.operator("node.read_viewlayers", icon = "RENDERLAYERS")
            layout.operator("node.render_changed", icon = "RENDERLAYERS")


class NODE_MT_node_links(Menu):
    bl_label = "Links"

    def draw(self, _context):
        layout = self.layout

        layout.operator("node.link_make", icon = "LINK_DATA").replace = False
        layout.operator("node.link_make", text="Make and Replace Links", icon = "LINK_REPLACE").replace = True
        layout.operator("node.links_cut", text="Cut Links", icon = "CUT_LINKS")
        layout.operator("node.links_detach", icon = "DETACH_LINKS")
        layout.operator("node.move_detach_links", text = "Detach Links Move", icon = "DETACH_LINKS_MOVE")
        layout.operator("node.links_mute", icon = "MUTE_IPO_ON")


class NODE_MT_context_menu_show_hide_menu(Menu):
    bl_label = "Show/Hide"

    def draw(self, context):
        layout = self.layout
        snode = context.space_data
        is_compositor = snode.tree_type == 'CompositorNodeTree'

        layout.operator("node.hide_toggle", icon = "HIDE_ON")
        layout.operator("node.mute_toggle", icon = "TOGGLE_NODE_MUTE")

        # Node previews are only available in the Compositor.
        if is_compositor:
            layout.operator("node.preview_toggle", icon = "TOGGLE_NODE_PREVIEW")

        layout.separator()

        layout.operator("node.hide_socket_toggle", icon = "HIDE_OFF")
        layout.operator("node.options_toggle", icon = "TOGGLE_NODE_OPTIONS")
        layout.operator("node.collapse_hide_unused_toggle", icon = "HIDE_UNSELECTED")

# BFA - Hidden legacy operators exposed to GUI
class NODE_MT_view_annotations(Menu):
    bl_label = "Annotations (Legacy)"

    def draw(self, context):
        layout = self.layout

        layout.operator("gpencil.annotate", text="Draw Annotation", icon='PAINT_DRAW',).mode = 'DRAW'
        layout.operator("gpencil.annotate", text="Draw Line Annotation", icon='PAINT_DRAW').mode = 'DRAW_STRAIGHT'
        layout.operator("gpencil.annotate", text="Draw Polyline Annotation", icon='PAINT_DRAW').mode = 'DRAW_POLY'
        layout.operator("gpencil.annotate", text="Erase Annotation", icon='ERASE').mode = 'ERASER'

        layout.separator()

        layout.operator("gpencil.annotation_add", text="Add Annotation Layer", icon='ADD')
        layout.operator("gpencil.annotation_active_frame_delete", text="Erase Annotation Active Keyframe", icon='DELETE')

class NODE_MT_view_pie(Menu):
    bl_label = "View"

    def draw(self, _context):
        layout = self.layout

        pie = layout.menu_pie()
        pie.operator("node.view_all")
        pie.operator("node.view_selected", icon='ZOOM_SELECTED')


class NODE_PT_active_tool(ToolActivePanelHelper, Panel):
    bl_space_type = 'NODE_EDITOR'
    bl_region_type = 'UI'
    bl_category = "Tool"


class NODE_PT_material_slots(Panel):
    bl_space_type = 'NODE_EDITOR'
    bl_region_type = 'HEADER'
    bl_label = "Slot"
    bl_ui_units_x = 12

    def draw_header(self, context):
        ob = context.object
        self.bl_label = (
            iface_("Slot %d") % (ob.active_material_index + 1) if ob.material_slots else
            iface_("Slot")
        )

    # Duplicate part of 'EEVEE_MATERIAL_PT_context_material'.
    def draw(self, context):
        layout = self.layout
        row = layout.row()
        col = row.column()

        ob = context.object
        col.template_list("MATERIAL_UL_matslots", "", ob, "material_slots", ob, "active_material_index")

        col = row.column(align=True)
        col.operator("object.material_slot_add", icon='ADD', text="")
        col.operator("object.material_slot_remove", icon='REMOVE', text="")

        col.separator()

        col.menu("MATERIAL_MT_context_menu", icon='DOWNARROW_HLT', text="")

        if len(ob.material_slots) > 1:
            col.separator()

            col.operator("object.material_slot_move", icon='TRIA_UP', text="").direction = 'UP'
            col.operator("object.material_slot_move", icon='TRIA_DOWN', text="").direction = 'DOWN'

        if ob.mode == 'EDIT':
            row = layout.row(align=True)
            row.operator("object.material_slot_assign", text="Assign")
            row.operator("object.material_slot_select", text="Select")
            row.operator("object.material_slot_deselect", text="Deselect")


class NODE_PT_geometry_node_asset_traits(Panel):
    bl_space_type = 'NODE_EDITOR'
    bl_region_type = 'HEADER'
    bl_label = "Asset"

    def draw(self, context):
        layout = self.layout
        layout.use_property_split = True
        layout.use_property_decorate = False

        snode = context.space_data
        group = snode.node_tree

        col = layout.column(heading="Type")
        col.prop(group, "is_tool")
        col = layout.column(heading="Mode")
        col.active = group.is_tool
        col.prop(group, "is_mode_edit")
        col.prop(group, "is_mode_sculpt")
        col = layout.column(heading="Geometry")
        col.active = group.is_tool
        col.prop(group, "is_type_mesh")
        col.prop(group, "is_type_curve")
        if context.preferences.experimental.use_new_point_cloud_type:
            col.prop(group, "is_type_point_cloud")


class NODE_PT_node_color_presets(PresetPanel, Panel):
    """Predefined node color"""
    bl_label = "Color Presets"
    preset_subdir = "node_color"
    preset_operator = "script.execute_preset"
    preset_add_operator = "node.node_color_preset_add"


class NODE_MT_node_color_context_menu(Menu):
    bl_label = "Node Color Specials"

    def draw(self, _context):
        layout = self.layout

        layout.operator("node.node_copy_color", icon='COPY_ID')


class NODE_MT_context_menu_select_menu(Menu):
    bl_label = "Select"

    def draw(self, context):
        layout = self.layout

        layout.operator("node.select_grouped", text = "Grouped", icon = "GROUP").extend = False

        layout.separator()

        layout.operator("node.select_linked_from", text = "Linked from", icon = "LINKED")
        layout.operator("node.select_linked_to", text = "Linked to", icon = "LINKED")

        layout.separator()

        layout.operator("node.select_same_type_step", text="Activate Same Type Previous", icon = "PREVIOUSACTIVE").prev = True
        layout.operator("node.select_same_type_step", text="Activate Same Type Next", icon = "NEXTACTIVE").prev = False


class NODE_MT_context_menu(Menu):
    bl_label = "Node Context Menu"

    def draw(self, context):
        snode = context.space_data
        is_nested = (len(snode.path) > 1)
        is_geometrynodes = snode.tree_type == 'GeometryNodeTree'

        selected_nodes_len = len(context.selected_nodes)
        active_node = context.active_node

        layout = self.layout

        # If no nodes are selected.
        if selected_nodes_len == 0:
            layout.operator_context = 'INVOKE_DEFAULT'
            layout.menu("NODE_MT_add", icon="ADD")
            layout.operator("node.clipboard_paste", text="Paste", icon="PASTEDOWN")

            layout.separator()

            layout.operator("node.find_node", text="Find...", icon="VIEWZOOM")

            layout.separator()

            if is_geometrynodes:
                layout.operator_context = 'INVOKE_DEFAULT'
                layout.operator("node.select", text="Clear Viewer", icon="HIDE_ON").clear_viewer = True

            layout.operator("node.links_cut", icon = 'CUT_LINKS')
            layout.operator("node.links_mute", icon = 'MUTE_IPO_ON')

            if is_nested:
                layout.separator()

                layout.operator("node.tree_path_parent", text="Exit Group", icon='FILE_PARENT')

            return

        if is_geometrynodes:
            layout.operator_context = 'INVOKE_DEFAULT'
            layout.operator("node.link_viewer", text="Link to Viewer", icon="HIDE_OFF")

            layout.separator()

        layout.operator("node.clipboard_copy", text="Copy", icon="COPYDOWN")
        layout.operator("node.clipboard_paste", text="Paste", icon="PASTEDOWN")

        layout.operator_context = 'INVOKE_DEFAULT'
        layout.operator("node.duplicate_move", icon = "DUPLICATE")

        layout.separator()

        layout.operator("node.delete", icon='DELETE')
        layout.operator_context = 'EXEC_REGION_WIN'
        layout.operator("node.delete_reconnect", icon='DELETE')

        if selected_nodes_len > 1:
            layout.separator()

            layout.operator("node.link_make", icon = "LINK_DATA").replace = False
            layout.operator("node.link_make", text="Make and Replace Links", icon = "LINK_DATA").replace = True
            layout.operator("node.links_detach", icon = "DETACH_LINKS")

        layout.separator()

        layout.operator("node.group_make", text="Make Group", icon="NODE_MAKEGROUP")
        layout.operator("node.group_insert", text="Insert Into Group", icon = 'NODE_GROUPINSERT')

        if active_node and active_node.type == 'GROUP':
<<<<<<< HEAD
            layout.operator("node.group_edit", text="Toggle Edit Group", icon="NODE_EDITGROUP").exit = False
            layout.operator("node.group_ungroup", text="Ungroup", icon="NODE_UNGROUP")
=======
            layout.operator("node.group_edit").exit = False
            layout.operator("node.group_ungroup", text="Ungroup")
>>>>>>> 950caaa9

        if is_nested:
            layout.operator("node.tree_path_parent", text="Exit Group", icon='FILE_PARENT')

        layout.separator()

        layout.operator("node.join", text="Join in New Frame", icon = 'JOIN')
        layout.operator("node.detach", text="Remove from Frame", icon = 'DELETE')

        layout.separator()

        props = layout.operator("wm.call_panel", text="Rename...", icon = "RENAME")
        props.name = "TOPBAR_PT_name"
        props.keep_open = False

        layout.separator()

        layout.menu("NODE_MT_context_menu_select_menu")
        layout.menu("NODE_MT_context_menu_show_hide_menu")

        if active_node:
            layout.separator()
            props = layout.operator("wm.doc_view_manual", text="Blender Online Manual", icon='URL')
            props.doc_id = active_node.bl_idname


class NODE_PT_active_node_generic(Panel):
    bl_space_type = 'NODE_EDITOR'
    bl_region_type = 'UI'
    bl_category = "Node"
    bl_label = "Node"

    @classmethod
    def poll(cls, context):
        return context.active_node is not None

    def draw(self, context):
        layout = self.layout
        node = context.active_node

        layout.prop(node, "name", icon='NODE')
        layout.prop(node, "label", icon='NODE')


class NODE_PT_active_node_color(Panel):
    bl_space_type = 'NODE_EDITOR'
    bl_region_type = 'UI'
    bl_category = "Node"
    bl_label = "Color"
    bl_options = {'DEFAULT_CLOSED'}
    bl_parent_id = 'NODE_PT_active_node_generic'

    @classmethod
    def poll(cls, context):
        return context.active_node is not None

    def draw_header(self, context):
        node = context.active_node
        self.layout.prop(node, "use_custom_color", text="")

    def draw_header_preset(self, _context):
        NODE_PT_node_color_presets.draw_panel_header(self.layout)

    def draw(self, context):
        layout = self.layout
        node = context.active_node

        layout.enabled = node.use_custom_color

        row = layout.row()
        row.prop(node, "color", text="")
        row.menu("NODE_MT_node_color_context_menu", text="", icon='DOWNARROW_HLT')


class NODE_PT_active_node_properties(Panel):
    bl_space_type = 'NODE_EDITOR'
    bl_region_type = 'UI'
    bl_category = "Node"
    bl_label = "Properties"
    bl_options = {'DEFAULT_CLOSED'}

    @classmethod
    def poll(cls, context):
        return context.active_node is not None

    def draw(self, context):
        layout = self.layout
        node = context.active_node
        # set "node" context pointer for the panel layout
        layout.context_pointer_set("node", node)

        if hasattr(node, "draw_buttons_ext"):
            node.draw_buttons_ext(context, layout)
        elif hasattr(node, "draw_buttons"):
            node.draw_buttons(context, layout)

        # XXX this could be filtered further to exclude socket types
        # which don't have meaningful input values (e.g. cycles shader)
        value_inputs = [socket for socket in node.inputs if self.show_socket_input(socket)]
        if value_inputs:
            layout.separator()
            layout.label(text="Inputs:")
            for socket in value_inputs:
                row = layout.row()
                socket.draw(
                    context,
                    row,
                    node,
                    iface_(socket.label if socket.label else socket.name, socket.bl_rna.translation_context),
                )

    def show_socket_input(self, socket):
        return hasattr(socket, "draw") and socket.enabled and not socket.is_linked


class NODE_PT_texture_mapping(Panel):
    bl_space_type = 'NODE_EDITOR'
    bl_region_type = 'UI'
    bl_category = "Node"
    bl_label = "Texture Mapping"
    bl_options = {'DEFAULT_CLOSED'}
    COMPAT_ENGINES = {'BLENDER_RENDER', 'BLENDER_EEVEE', 'BLENDER_WORKBENCH', 'BLENDER_WORKBENCH_NEXT'}

    @classmethod
    def poll(cls, context):
        node = context.active_node
        return node and hasattr(node, "texture_mapping") and (context.engine in cls.COMPAT_ENGINES)

    def draw(self, context):
        layout = self.layout
        layout.use_property_split = True
        layout.use_property_decorate = False  # No animation.

        node = context.active_node
        mapping = node.texture_mapping

        layout.prop(mapping, "vector_type")

        layout.separator()

        col = layout.column(align=True)
        col.prop(mapping, "mapping_x", text="Projection X")
        col.prop(mapping, "mapping_y", text="Y")
        col.prop(mapping, "mapping_z", text="Z")

        layout.separator()

        layout.prop(mapping, "translation")
        layout.prop(mapping, "rotation")
        layout.prop(mapping, "scale")


# Node Backdrop options
class NODE_PT_backdrop(Panel):
    bl_space_type = 'NODE_EDITOR'
    bl_region_type = 'UI'
    bl_category = "View"
    bl_label = "Backdrop"

    @classmethod
    def poll(cls, context):
        snode = context.space_data
        return snode.tree_type == 'CompositorNodeTree'

    def draw_header(self, context):
        snode = context.space_data
        self.layout.prop(snode, "show_backdrop", text="")

    def draw(self, context):
        layout = self.layout
        layout.use_property_split = True
        layout.use_property_decorate = False

        snode = context.space_data
        layout.active = snode.show_backdrop

        col = layout.column()
		##BFA - removed as double entry
		#col.prop(snode, "backdrop_channels", text="Channels")
        col.prop(snode, "backdrop_zoom", text="Zoom")

        col.prop(snode, "backdrop_offset", text="Offset")
		##BFA - removed as double entry
        #col.separator()
		#
        #col.operator("node.backimage_move", text="Move")
        #col.operator("node.backimage_fit", text="Fit")

class NODE_PT_quality(bpy.types.Panel):
    bl_space_type = 'NODE_EDITOR'
    bl_region_type = 'UI'
    bl_category = "Options"
    bl_label = "Performance"

    @classmethod
    def poll(cls, context):
        snode = context.space_data
        return snode.tree_type == 'CompositorNodeTree' and snode.node_tree is not None

    def draw(self, context):
        layout = self.layout
        layout.use_property_split = True
        layout.use_property_decorate = False

        snode = context.space_data
        tree = snode.node_tree
        prefs = bpy.context.preferences

        use_realtime = False
        col = layout.column()
        if prefs.experimental.use_experimental_compositors:
            col.prop(tree, "execution_mode")
            use_realtime = tree.execution_mode == 'REALTIME'

        col = layout.column()
        col.active = not use_realtime
        col.prop(tree, "render_quality", text="Render")
        col.prop(tree, "edit_quality", text="Edit")
        col.prop(tree, "chunk_size")

        col = layout.column()
        col.use_property_split = False
        col.active = not use_realtime
        col.prop(tree, "use_opencl")
        col.prop(tree, "use_groupnode_buffer")
        col.prop(tree, "use_two_pass")
        col.prop(tree, "use_viewer_border")

        col = layout.column()
        col.use_property_split = False
        col.prop(snode, "use_auto_render")


class NODE_PT_overlay(Panel):
    bl_space_type = 'NODE_EDITOR'
    bl_region_type = 'HEADER'
    bl_label = "Overlays"
    bl_ui_units_x = 7

    def draw(self, context):
        layout = self.layout
        layout.label(text="Node Editor Overlays")

        snode = context.space_data
        overlay = snode.overlay

        layout.active = overlay.show_overlays

        col = layout.column()
        col.prop(overlay, "show_wire_color", text="Wire Colors")

        col.separator()

        col.prop(overlay, "show_context_path", text="Context Path")
        col.prop(snode, "show_annotation", text="Annotations")

        if snode.supports_previews:
            col.separator()
            col.prop(overlay, "show_previews", text="Previews")
            if snode.tree_type == 'ShaderNodeTree':
                row = col.row()
                row.prop(overlay, "preview_shape", expand=True)
                row.active = overlay.show_previews

        if snode.tree_type == 'GeometryNodeTree':
            col.separator()
            col.prop(overlay, "show_timing", text="Timings")
            col.prop(overlay, "show_named_attributes", text="Named Attributes")


class NODE_MT_node_tree_interface_context_menu(Menu):
    bl_label = "Node Tree Interface Specials"

    def draw(self, _context):
        layout = self.layout

        layout.operator("node.interface_item_duplicate", icon='DUPLICATE')


class NODE_PT_node_tree_interface(Panel):
    bl_space_type = 'NODE_EDITOR'
    bl_region_type = 'UI'
    bl_category = "Group"
    bl_label = "Interface"

    @classmethod
    def poll(cls, context):
        snode = context.space_data
        if snode is None:
            return False
        tree = snode.edit_tree
        if tree is None:
            return False
        if tree.is_embedded_data:
            return False
        return True

    def draw(self, context):
        layout = self.layout
        snode = context.space_data
        tree = snode.edit_tree

        split = layout.row()

        split.template_node_tree_interface(tree.interface)

        ops_col = split.column(align=True)
        ops_col.operator_menu_enum("node.interface_item_new", "item_type", icon='ADD', text="")
        ops_col.operator("node.interface_item_remove", icon='REMOVE', text="")
        ops_col.separator()
        ops_col.menu("NODE_MT_node_tree_interface_context_menu", icon='DOWNARROW_HLT', text="")

        ops_col.separator()

        active_item = tree.interface.active
        if active_item is not None:
            layout.use_property_split = True
            layout.use_property_decorate = False

<<<<<<< HEAD
            layout.prop(active_socket, "name")
            # Display descriptions only for Geometry Nodes, since it's only used in the modifier panel.
            if tree.type == 'GEOMETRY':
                layout.prop(active_socket, "description")
                field_socket_prefixes = {
                    "NodeSocketInt",
                    "NodeSocketColor",
                    "NodeSocketVector",
                    "NodeSocketBool",
                    "NodeSocketFloat",
                }
                is_field_type = any(
                    active_socket.bl_socket_idname.startswith(prefix)
                    for prefix in field_socket_prefixes
                )
                if is_field_type:
                    if in_out == 'OUT':
                        layout.prop(active_socket, "attribute_domain")
                    layout.prop(active_socket, "default_attribute_name")
            layout.use_property_split = True #BFA
            active_socket.draw(context, layout)

=======
            if active_item.item_type == 'SOCKET':
                layout.prop(active_item, "socket_type", text="Type")
                layout.prop(active_item, "description")
                layout.prop(active_item, "in_out", text="Input/Output")
                # Display descriptions only for Geometry Nodes, since it's only used in the modifier panel.
                if tree.type == 'GEOMETRY':
                    field_socket_types = {
                        "NodeSocketInt",
                        "NodeSocketColor",
                        "NodeSocketVector",
                        "NodeSocketBool",
                        "NodeSocketFloat",
                    }
                    if active_item.socket_type in field_socket_types:
                        if 'OUTPUT' in active_item.in_out:
                            layout.prop(active_item, "attribute_domain")
                        layout.prop(active_item, "default_attribute_name")
                active_item.draw(context, layout)

            if active_item.item_type == 'PANEL':
                layout.prop(active_item, "name")
                layout.prop(active_item, "description")
                layout.prop(active_item, "default_closed", text="Closed by Default")
>>>>>>> 950caaa9

            layout.use_property_split = False


class NODE_UL_simulation_zone_items(bpy.types.UIList):
    def draw_item(self, context, layout, _data, item, icon, _active_data, _active_propname, _index):
        if self.layout_type in {'DEFAULT', 'COMPACT'}:
            row = layout.row(align=True)

            row.template_node_socket(color=item.color)
            row.prop(item, "name", text="", emboss=False, icon_value=icon)
        elif self.layout_type == 'GRID':
            layout.alignment = 'CENTER'
            layout.template_node_socket(color=item.color)


class NODE_PT_simulation_zone_items(Panel):
    bl_space_type = 'NODE_EDITOR'
    bl_region_type = 'UI'
    bl_category = "Node"
    bl_label = "Simulation State"

    input_node_type = 'GeometryNodeSimulationInput'
    output_node_type = 'GeometryNodeSimulationOutput'

    @classmethod
    def get_output_node(cls, context):
        node = context.active_node
        if node.bl_idname == cls.input_node_type:
            return node.paired_output
        if node.bl_idname == cls.output_node_type:
            return node

    @classmethod
    def poll(cls, context):
        snode = context.space_data
        if snode is None:
            return False
        node = context.active_node
        if node is None or node.bl_idname not in [cls.input_node_type, cls.output_node_type]:
            return False
        if cls.get_output_node(context) is None:
            return False
        return True

    def draw(self, context):
        layout = self.layout

        output_node = self.get_output_node(context)

        split = layout.row()

        split.template_list(
            "NODE_UL_simulation_zone_items",
            "",
            output_node,
            "state_items",
            output_node,
            "active_index")

        ops_col = split.column()

        add_remove_col = ops_col.column(align=True)
        add_remove_col.operator("node.simulation_zone_item_add", icon='ADD', text="")
        add_remove_col.operator("node.simulation_zone_item_remove", icon='REMOVE', text="")

        ops_col.separator()

        up_down_col = ops_col.column(align=True)
        props = up_down_col.operator("node.simulation_zone_item_move", icon='TRIA_UP', text="")
        props.direction = 'UP'
        props = up_down_col.operator("node.simulation_zone_item_move", icon='TRIA_DOWN', text="")
        props.direction = 'DOWN'

        active_item = output_node.active_item
        if active_item is not None:
            layout.use_property_split = True
            layout.use_property_decorate = False
            layout.prop(active_item, "socket_type")
            if active_item.socket_type in {'VECTOR', 'INT', 'BOOLEAN', 'FLOAT', 'RGBA'}:
                layout.prop(active_item, "attribute_domain")


class NODE_UL_repeat_zone_items(bpy.types.UIList):
    def draw_item(self, _context, layout, _data, item, icon, _active_data, _active_propname, _index):
        if self.layout_type in {'DEFAULT', 'COMPACT'}:
            row = layout.row(align=True)
            row.template_node_socket(color=item.color)
            row.prop(item, "name", text="", emboss=False, icon_value=icon)
        elif self.layout_type == 'GRID':
            layout.alignment = 'CENTER'
            layout.template_node_socket(color=item.color)


class NODE_PT_repeat_zone_items(Panel):
    bl_space_type = 'NODE_EDITOR'
    bl_region_type = 'UI'
    bl_category = "Node"
    bl_label = "Repeat"

    input_node_type = 'GeometryNodeRepeatInput'
    output_node_type = 'GeometryNodeRepeatOutput'

    @classmethod
    def get_output_node(cls, context):
        node = context.active_node
        if node.bl_idname == cls.input_node_type:
            return node.paired_output
        if node.bl_idname == cls.output_node_type:
            return node
        return None

    @classmethod
    def poll(cls, context):
        snode = context.space_data
        if snode is None:
            return False
        node = context.active_node
        if node is None or node.bl_idname not in (cls.input_node_type, cls.output_node_type):
            return False
        if cls.get_output_node(context) is None:
            return False
        return True

    def draw(self, context):
        layout = self.layout
        output_node = self.get_output_node(context)
        split = layout.row()
        split.template_list(
            "NODE_UL_repeat_zone_items",
            "",
            output_node,
            "repeat_items",
            output_node,
            "active_index")

        ops_col = split.column()

        add_remove_col = ops_col.column(align=True)
        add_remove_col.operator("node.repeat_zone_item_add", icon='ADD', text="")
        add_remove_col.operator("node.repeat_zone_item_remove", icon='REMOVE', text="")

        ops_col.separator()

        up_down_col = ops_col.column(align=True)
        props = up_down_col.operator("node.repeat_zone_item_move", icon='TRIA_UP', text="")
        props.direction = 'UP'
        props = up_down_col.operator("node.repeat_zone_item_move", icon='TRIA_DOWN', text="")
        props.direction = 'DOWN'

        active_item = output_node.active_item
        if active_item is not None:
            layout.use_property_split = True
            layout.use_property_decorate = False
            layout.prop(active_item, "socket_type")


# Grease Pencil properties
class NODE_PT_annotation(AnnotationDataPanel, Panel):
    bl_space_type = 'NODE_EDITOR'
    bl_region_type = 'UI'
    bl_category = "View"
    bl_options = {'DEFAULT_CLOSED'}

    # NOTE: this is just a wrapper around the generic GP Panel

    @classmethod
    def poll(cls, context):
        snode = context.space_data
        return snode is not None and snode.node_tree is not None


def node_draw_tree_view(_layout, _context):
    pass


# Adapt properties editor panel to display in node editor. We have to
# copy the class rather than inherit due to the way bpy registration works.
def node_panel(cls):
    node_cls_dict = cls.__dict__.copy()

    # Needed for re-registration.
    node_cls_dict.pop("bl_rna", None)

    node_cls = type('NODE_' + cls.__name__, cls.__bases__, node_cls_dict)

    node_cls.bl_space_type = 'NODE_EDITOR'
    node_cls.bl_region_type = 'UI'
    node_cls.bl_category = "Options"
    if hasattr(node_cls, "bl_parent_id"):
        node_cls.bl_parent_id = 'NODE_' + node_cls.bl_parent_id

    return node_cls
## BFA - new view menu for consistency
class NODE_PT_view(bpy.types.Panel):
    bl_space_type = 'NODE_EDITOR'
    bl_region_type = 'UI'
    bl_category = "Node"
    bl_label = "View"
    bl_options = {'DEFAULT_CLOSED'}

    @classmethod
    def poll(cls, context):
        snode = context.space_data
        return snode.tree_type in ('CompositorNodeTree', 'TextureNodeTree')

    def draw(self, context):
        layout = self.layout

        snode = context.space_data

        # Auto-offset nodes (called "insert_offset" in code)
        layout.prop(snode, "use_insert_offset")

classes = (
    ALL_MT_editormenu,
    NODE_HT_header,
    NODE_MT_editor_menus,
    NODE_MT_add,
    NODE_MT_pie_menus,
    NODE_MT_view,
    NODE_MT_select,
    NODE_MT_select_legacy,
    NODE_MT_node_group_separate,
    NODE_MT_node,
    NODE_MT_node_links,
    NODE_MT_node_color_context_menu,
    NODE_MT_context_menu_show_hide_menu,
    NODE_MT_context_menu_select_menu,
    NODE_MT_context_menu,
    NODE_MT_view_pie,
    NODE_MT_view_annotations,
    NODE_PT_material_slots,
    NODE_PT_geometry_node_asset_traits,
    NODE_PT_node_color_presets,
    NODE_MT_node_tree_interface_context_menu,
    NODE_PT_node_tree_interface,
    NODE_PT_active_node_generic,
    NODE_PT_active_node_color,
    NODE_PT_texture_mapping,
    NODE_PT_active_tool,
    NODE_PT_backdrop,
    NODE_PT_quality,
    NODE_PT_annotation,
    NODE_PT_overlay,
    NODE_UL_simulation_zone_items,
    NODE_PT_simulation_zone_items,
    NODE_UL_repeat_zone_items,
    NODE_PT_repeat_zone_items,
    NODE_PT_active_node_properties,

    node_panel(EEVEE_MATERIAL_PT_settings),
    node_panel(MATERIAL_PT_viewport),
    node_panel(WORLD_PT_viewport_display),
    node_panel(DATA_PT_light),
    node_panel(DATA_PT_EEVEE_light),
    NODE_PT_view,

    #bfa - toggles
    NODE_OT_switch_editors_to_compositor,
    NODE_OT_switch_editors_to_geometry,
    NODE_OT_switch_editors_to_shadereditor,
    NODE_OT_switch_editors_in_compositor,
    NODE_OT_switch_editors_in_geometry,
    NODE_OT_switch_editors_in_shadereditor,
)


if __name__ == "__main__":  # only for live edit.
    from bpy.utils import register_class
    for cls in classes:
        register_class(cls)<|MERGE_RESOLUTION|>--- conflicted
+++ resolved
@@ -447,13 +447,10 @@
 
         layout.separator()
 
-<<<<<<< HEAD
         layout.menu("NODE_MT_view_annotations")
 
         layout.separator()
 
-=======
->>>>>>> 950caaa9
         sub = layout.column()
         sub.operator_context = 'EXEC_REGION_WIN'
         sub.operator("view2d.zoom_in", icon = "ZOOM_IN")
@@ -575,16 +572,9 @@
 		## BFA - set to sub-menu
         layout.menu("NODE_MT_node_links")
 
-<<<<<<< HEAD
         layout.separator()
 		## BFA - set to sub-menu
         layout.menu("NODE_MT_node_group_separate")
-=======
-        layout.operator("node.group_make")
-        layout.operator("node.group_insert", text="Insert Into Group")
-        layout.operator("node.group_edit").exit = False
-        layout.operator("node.group_ungroup")
->>>>>>> 950caaa9
 
         layout.separator()
 		## BFA - set majority to sub-menu
@@ -843,13 +833,8 @@
         layout.operator("node.group_insert", text="Insert Into Group", icon = 'NODE_GROUPINSERT')
 
         if active_node and active_node.type == 'GROUP':
-<<<<<<< HEAD
             layout.operator("node.group_edit", text="Toggle Edit Group", icon="NODE_EDITGROUP").exit = False
             layout.operator("node.group_ungroup", text="Ungroup", icon="NODE_UNGROUP")
-=======
-            layout.operator("node.group_edit").exit = False
-            layout.operator("node.group_ungroup", text="Ungroup")
->>>>>>> 950caaa9
 
         if is_nested:
             layout.operator("node.tree_path_parent", text="Exit Group", icon='FILE_PARENT')
@@ -1169,30 +1154,6 @@
             layout.use_property_split = True
             layout.use_property_decorate = False
 
-<<<<<<< HEAD
-            layout.prop(active_socket, "name")
-            # Display descriptions only for Geometry Nodes, since it's only used in the modifier panel.
-            if tree.type == 'GEOMETRY':
-                layout.prop(active_socket, "description")
-                field_socket_prefixes = {
-                    "NodeSocketInt",
-                    "NodeSocketColor",
-                    "NodeSocketVector",
-                    "NodeSocketBool",
-                    "NodeSocketFloat",
-                }
-                is_field_type = any(
-                    active_socket.bl_socket_idname.startswith(prefix)
-                    for prefix in field_socket_prefixes
-                )
-                if is_field_type:
-                    if in_out == 'OUT':
-                        layout.prop(active_socket, "attribute_domain")
-                    layout.prop(active_socket, "default_attribute_name")
-            layout.use_property_split = True #BFA
-            active_socket.draw(context, layout)
-
-=======
             if active_item.item_type == 'SOCKET':
                 layout.prop(active_item, "socket_type", text="Type")
                 layout.prop(active_item, "description")
@@ -1210,13 +1171,13 @@
                         if 'OUTPUT' in active_item.in_out:
                             layout.prop(active_item, "attribute_domain")
                         layout.prop(active_item, "default_attribute_name")
+                layout.use_property_split = True
                 active_item.draw(context, layout)
 
             if active_item.item_type == 'PANEL':
                 layout.prop(active_item, "name")
                 layout.prop(active_item, "description")
                 layout.prop(active_item, "default_closed", text="Closed by Default")
->>>>>>> 950caaa9
 
             layout.use_property_split = False
 
