# SPDX-FileCopyrightText: 2009-2023 Blender Authors
#
# SPDX-License-Identifier: GPL-2.0-or-later

import bpy
import rna_prop_ui

from bpy.types import (
    Header,
    Menu,
    Panel,
)
from bpy.app.translations import (
    pgettext_iface as iface_,
    contexts as i18n_contexts,
)
from bl_ui import anim, node_add_menu
from bl_ui.utils import PresetPanel
from bl_ui.properties_grease_pencil_common import (
    AnnotationDataPanel,
)
from bl_ui.space_toolsystem_common import (
    ToolActivePanelHelper,
)
from bl_ui.properties_material import (
    EEVEE_MATERIAL_PT_settings,
    EEVEE_MATERIAL_PT_settings_surface,
    EEVEE_MATERIAL_PT_settings_volume,
    MATERIAL_PT_viewport,
)
from bl_ui.properties_world import (
    WORLD_PT_viewport_display
)
from bl_ui.properties_data_light import (
    DATA_PT_light,
    DATA_PT_EEVEE_light,
)


################################ BFA - Switch between the editors ##########################################

class NODE_OT_switch_editors_to_compositor(bpy.types.Operator):
    """Switch to the Comppositor Editor"""      # blender will use this as a tooltip for menu items and buttons.
    bl_idname = "wm.switch_editor_to_compositor"        # unique identifier for buttons and menu items to reference.
    # display name in the interface.
    bl_label = "Switch to Compositor Editor"

    # execute() is called by blender when running the operator.
    def execute(self, context):
        bpy.ops.wm.context_set_enum(
            data_path="area.ui_type", value="CompositorNodeTree")
        return {'FINISHED'}


class NODE_OT_switch_editors_to_geometry(bpy.types.Operator):
    """Switch to the Geometry Node Editor"""      # blender will use this as a tooltip for menu items and buttons.
    bl_idname = "wm.switch_editor_to_geometry"        # unique identifier for buttons and menu items to reference.
    # display name in the interface.
    bl_label = "Switch to Geometry Node Editor"

    # execute() is called by blender when running the operator.
    def execute(self, context):
        bpy.ops.wm.context_set_enum(
            data_path="area.ui_type", value="GeometryNodeTree")
        return {'FINISHED'}


class NODE_OT_switch_editors_to_shadereditor(bpy.types.Operator):
    """Switch to the Shader Editor"""      # blender will use this as a tooltip for menu items and buttons.
    bl_idname = "wm.switch_editor_to_shadereditor"        # unique identifier for buttons and menu items to reference.
    # display name in the interface.
    bl_label = "Switch to Shader Editor"

    # execute() is called by blender when running the operator.
    def execute(self, context):
        bpy.ops.wm.context_set_enum(
            data_path="area.ui_type", value="ShaderNodeTree")
        return {'FINISHED'}


# The blank buttons, we don't want to switch to the editor in which we are already.


class NODE_OT_switch_editors_in_compositor(bpy.types.Operator):
    """Compositor Editor"""      # blender will use this as a tooltip for menu items and buttons.
    bl_idname = "wm.switch_editor_in_compositor"        # unique identifier for buttons and menu items to reference.
    # display name in the interface.
    bl_label = "You are in Compositor Editor"
    bl_options = {'INTERNAL'}  # use internal so it can not be searchable

    # execute() is called by blender when running the operator.
    def execute(self, context):
        return {'FINISHED'}


class NODE_OT_switch_editors_in_geometry(bpy.types.Operator):
    """Geometry Node Editor"""      # blender will use this as a tooltip for menu items and buttons.
    bl_idname = "wm.switch_editor_in_geometry"        # unique identifier for buttons and menu items to reference.
    # display name in the interface.
    bl_label = "You are in Geometry Node Editor"
    bl_options = {'INTERNAL'}  # use internal so it can not be searchable

    # execute() is called by blender when running the operator.
    def execute(self, context):
        return {'FINISHED'}


class NODE_OT_switch_editors_in_shadereditor(bpy.types.Operator):
    """Shader Editor"""      # blender will use this as a tooltip for menu items and buttons.
    bl_idname = "wm.switch_editor_in_shadereditor"        # unique identifier for buttons and menu items to reference.
    # display name in the interface.
    bl_label = "You are in Shader Editor"
    bl_options = {'INTERNAL'}  # use internal so it can not be searchable

    # execute() is called by blender when running the operator.
    def execute(self, context):
        return {'FINISHED'}


############################# END ##################################


class NODE_HT_header(Header):
    bl_space_type = 'NODE_EDITOR'

    def draw(self, context):
        self.draw_editor_type_menu(context)
        layout = self.layout

        scene = context.scene
        snode = context.space_data
        overlay = snode.overlay
        snode_id = snode.id
        id_from = snode.id_from
        tool_settings = context.tool_settings
        is_compositor = snode.tree_type == 'CompositorNodeTree'
        not_group = (len(snode.path) > 1) # BFA - don't show up arrow if at top level.

        # Now expanded via the `ui_type`.
        # layout.prop(snode, "tree_type", text="")

        display_pin = True
        if snode.tree_type == 'ShaderNodeTree':
            row = layout.row(align = True)
            row.operator("wm.switch_editor_to_compositor", text="", icon='NODE_COMPOSITING')
            row.operator("wm.switch_editor_to_geometry", text="", icon='GEOMETRY_NODES')
            row.operator("wm.switch_editor_in_shadereditor", text="", icon='SHADER_ACTIVE')

            layout.prop(snode, "shader_type", text="")

            ob = context.object
            if snode.shader_type == 'OBJECT' and ob:
                ob_type = ob.type

                NODE_MT_editor_menus.draw_collapsible(context, layout)
                types_that_support_material = {
                    'MESH', 'CURVE', 'SURFACE', 'FONT', 'META', 'GPENCIL', 'VOLUME', 'CURVES', 'POINTCLOUD',
                }

                ## BFA - moved below to a different solution
                #if snode_id:
                #    row = layout.row()
                #    if ob_type not in types_that_support_material:
                #        row.prop(snode_id, "use_nodes")

                layout.separator_spacer()

                # disable material slot buttons when pinned, cannot find correct slot within id_from (#36589)
                # disable also when the selected object does not support materials
                has_material_slots = not snode.pin and ob_type in types_that_support_material

                if ob_type != 'LIGHT':
                    row = layout.row()
                    row.enabled = has_material_slots
                    row.ui_units_x = 4
                    row.popover(panel="NODE_PT_material_slots")

                row = layout.row()
                row.enabled = has_material_slots

                # Show material.new when no active ID/slot exists
                if not id_from and ob_type in types_that_support_material:
                    row.template_ID(ob, "active_material", new="material.new")
                # Material ID, but not for Lights
                if id_from and ob_type != 'LIGHT':
                    row.template_ID(id_from, "active_material", new="material.new")

            if snode.shader_type == 'WORLD':
                NODE_MT_editor_menus.draw_collapsible(context, layout)
                world = scene.world

                if snode_id:
                    if world and world.use_eevee_finite_volume:
                        row.operator("world.convert_volume_to_mesh", emboss=False, icon='WORLD', text="Convert Volume")

                layout.separator_spacer()

                row = layout.row()
                row.enabled = not snode.pin
                row.template_ID(scene, "world", new="world.new")

            if snode.shader_type == 'LINESTYLE':
                view_layer = context.view_layer
                lineset = view_layer.freestyle_settings.linesets.active

                if lineset is not None:
                    NODE_MT_editor_menus.draw_collapsible(context, layout)
                    ## BFA - moved below to a different solution
                    #if snode_id:
                    #    row = layout.row()
                    #    row.prop(snode_id, "use_nodes")

                    layout.separator_spacer()

                    row = layout.row()
                    row.enabled = not snode.pin
                    row.template_ID(lineset, "linestyle", new="scene.freestyle_linestyle_new")

        elif snode.tree_type == 'TextureNodeTree':
            layout.prop(snode, "texture_type", text="")

            NODE_MT_editor_menus.draw_collapsible(context, layout)
			## BFA - moved below to a different solution
            #if snode_id:
            #    layout.prop(snode_id, "use_nodes")

            layout.separator_spacer()
            if id_from:
                if snode.texture_type == 'BRUSH':
                    layout.template_ID(id_from, "texture", new="texture.new")
                else:
                    layout.template_ID(id_from, "active_texture", new="texture.new")

        elif snode.tree_type == 'CompositorNodeTree':
			#BFA - Editor Switchers
            row = layout.row(align = True)
            row.operator("wm.switch_editor_in_compositor", text="", icon='NODE_COMPOSITING_ACTIVE')
            row.operator("wm.switch_editor_to_geometry", text="", icon='GEOMETRY_NODES')
            row.operator("wm.switch_editor_to_shadereditor", text="", icon='NODE_MATERIAL')

            layout.prop(snode, "node_tree_sub_type", text="")
            NODE_MT_editor_menus.draw_collapsible(context, layout)
            layout.separator_spacer()

            if snode.node_tree_sub_type == 'SCENE':
                row = layout.row()
                row.enabled = not snode.pin
                if scene.compositing_node_group:
                    row.template_ID(scene, "compositing_node_group", new="node.duplicate_compositing_node_group")
                else:
                    row.template_ID(scene, "compositing_node_group", new="node.new_compositing_node_group")
            elif snode.node_tree_sub_type == 'SEQUENCER':
                row = layout.row()
                sequencer_scene = context.workspace.sequencer_scene
                sequencer_editor = sequencer_scene.sequence_editor if sequencer_scene else None
                active_strip = sequencer_editor.active_strip if sequencer_editor else None
                active_modifier = active_strip.modifiers.active if active_strip else None
                is_compositor_modifier_active = active_modifier and active_modifier.type == 'COMPOSITOR'
                if is_compositor_modifier_active and not snode.pin:
                    row.template_ID(
                        active_modifier,
                        "node_group",
                        new="node.new_compositor_sequencer_node_group")
                else:
                    row.enabled = False
                    row.template_ID(snode, "node_tree", new="node.new_compositor_sequencer_node_group")

        elif snode.tree_type == 'GeometryNodeTree':
            #BFA - Editor Switchers
            row = layout.row(align = True)
            row.operator("wm.switch_editor_to_compositor", text="", icon='NODE_COMPOSITING')
            row.operator("wm.switch_editor_in_geometry", text="", icon='GEOMETRY_NODES_ACTIVE')
            row.operator("wm.switch_editor_to_shadereditor", text="", icon='NODE_MATERIAL')

            #layout.prop(snode, "geometry_nodes_type", text="") # BFA - legacy
            layout.prop(snode, "node_tree_sub_type", text="")
            NODE_MT_editor_menus.draw_collapsible(context, layout)
            layout.separator_spacer()

            if snode.node_tree_sub_type == 'MODIFIER':
                ob = context.object

                row = layout.row()
                if snode.pin:
                    row.enabled = False
                    row.template_ID(snode, "node_tree", new="node.new_geometry_node_group_assign")
                elif ob:
                    active_modifier = ob.modifiers.active
                    if active_modifier and active_modifier.type == 'NODES':
                        if active_modifier.node_group:
                            row.template_ID(active_modifier, "node_group", new="object.geometry_node_tree_copy_assign")
                        else:
                            row.template_ID(active_modifier, "node_group", new="node.new_geometry_node_group_assign")
                    else:
                        row.template_ID(snode, "node_tree", new="node.new_geometry_nodes_modifier")
            else:
                layout.template_ID(snode, "selected_node_group", new="node.new_geometry_node_group_tool")
                if snode.node_tree:
                    layout.popover(panel="NODE_PT_geometry_node_tool_object_types", text="Types")
                    layout.popover(panel="NODE_PT_geometry_node_tool_mode", text="Modes")
                    layout.popover(panel="NODE_PT_geometry_node_tool_options", text="Options")
                display_pin = False
        else:
            # Custom node tree is edited as independent ID block
            NODE_MT_editor_menus.draw_collapsible(context, layout)

			#layout.separator_spacer() #BFA - removed

            layout.template_ID(snode, "node_tree", new="node.new_node_tree")

        #################### BFA - options at the right ###################################


        layout.separator_spacer()

        # Put pin on the right for Compositing
        if is_compositor:
            layout.prop(snode, "pin", text="", emboss=False)

        # -------------------- BFA - use nodes ---------------------------

        if snode.tree_type == 'ShaderNodeTree':
            ob = context.object
            ob_type = ob.type if ob else None
            
            types_that_support_material = {
                'MESH', 'CURVE', 'SURFACE', 'FONT', 'META', 'GPENCIL', 'VOLUME', 'CURVES', 'POINTCLOUD',
            }

            if snode.shader_type == 'OBJECT':
                if snode_id and ob:
                    # No shader nodes for Eevee lights
                    if not (context.engine == 'BLENDER_EEVEE' and ob_type == 'LIGHT'):
                        row = layout.row()
                        if ob_type not in types_that_support_material:
                            row.prop(snode_id, "use_nodes")

            elif snode.shader_type == 'LINESTYLE':
                if lineset is not None and snode_id:
                    row = layout.row()
                    row.prop(snode_id, "use_nodes")

        elif snode.tree_type == 'TextureNodeTree':
            if snode_id:
                layout.prop(snode_id, "use_nodes")

        # ----------------- rest of the options


        # Put pin next to ID block
        if not is_compositor and display_pin:
            layout.prop(snode, "pin", text="", emboss=False)

        # bfa - don't show up arrow if at top level.
        if not_group:
            layout.operator("node.tree_path_parent", text="", icon='FILE_PARENT')
        else:
            pass

        # Backdrop
        if is_compositor and snode.node_tree_sub_type == 'SCENE':
            row = layout.row(align=True)
            row.prop(snode, "show_backdrop", toggle=True)
            row.active = snode.node_tree is not None
            sub = row.row(align=True)
            if snode.show_backdrop:
                sub.operator("node.backimage_move", text="", icon ='TRANSFORM_MOVE')
                sub.operator("node.backimage_zoom", text="", icon = "ZOOM_IN").factor = 1.2
                sub.operator("node.backimage_zoom", text="", icon = "ZOOM_OUT").factor = 1.0 / 1.2
                sub.operator("node.backimage_fit", text="", icon = "VIEW_FIT")
                sub.separator()
                sub.prop(snode, "backdrop_channels", icon_only=True, text="", expand=True)

            # Gizmo toggle and popover.
            row = layout.row(align=True)
            row.prop(snode, "show_gizmo", icon='GIZMO', text="")
            row.active = snode.node_tree is not None
            sub = row.row(align=True)
            sub.active = snode.show_gizmo and row.active
            sub.popover(panel="NODE_PT_gizmo_display", text="")

        # Snap
        row = layout.row(align=True)
        row.prop(tool_settings, "use_snap_node", text="")
        row.active = snode.node_tree is not None

        # Overlay toggle & popover
        row = layout.row(align=True)
        row.prop(overlay, "show_overlays", icon='OVERLAY', text="")
        sub = row.row(align=True)
        row.active = snode.node_tree is not None
        sub.active = overlay.show_overlays and row.active
        sub.popover(panel="NODE_PT_overlay", text="")


class NODE_PT_gizmo_display(Panel):
    bl_space_type = 'NODE_EDITOR'
    bl_region_type = 'HEADER'
    bl_label = "Gizmos"
    bl_ui_units_x = 8

    def draw(self, context):
        layout = self.layout
        snode = context.space_data
        is_compositor = snode.tree_type == 'CompositorNodeTree'

        if not is_compositor:
            return

        col = layout.column()
        col.label(text="Viewport Gizmos")
        col.separator()

        col.active = snode.show_gizmo
        colsub = col.column()
        colsub.active = snode.node_tree is not None and col.active
        colsub.prop(snode, "show_gizmo_active_node", text="Active Node")


class NODE_MT_editor_menus(Menu):
    bl_idname = "NODE_MT_editor_menus"
    bl_label = ""

    def draw(self, _context):
        layout = self.layout

        layout.menu("SCREEN_MT_user_menu", text = "Quick") #BFA - Quick favourites menu
        layout.menu("NODE_MT_view")
        layout.menu("NODE_MT_select")
        layout.menu("NODE_MT_add")
        layout.menu("NODE_MT_node")


class NODE_MT_add(node_add_menu.AddNodeMenu):
    bl_space_type = 'NODE_EDITOR'
    bl_label = "Add"
    bl_translation_context = i18n_contexts.operator_default
    bl_options = {'SEARCH_ON_KEY_PRESS'}

    def draw(self, context):
        import nodeitems_utils

        layout = self.layout

        #BFA - changed to show in all add menus for discoverability, instead of being conditional to the invoked region by hotkey only.

        layout.operator_context = 'INVOKE_REGION_WIN'

        snode = context.space_data
        if snode.tree_type == 'GeometryNodeTree':
            layout.operator("WM_OT_search_single_menu", text="Search...", icon='VIEWZOOM').menu_idname = "NODE_MT_geometry_node_add_all"
            layout.separator()
            layout.menu_contents("NODE_MT_geometry_node_add_all")
        elif snode.tree_type == 'CompositorNodeTree':
            layout.operator("WM_OT_search_single_menu", text="Search...", icon='VIEWZOOM').menu_idname = "NODE_MT_compositor_node_add_all"
            layout.separator()
            layout.menu_contents("NODE_MT_compositor_node_add_all")
        elif snode.tree_type == 'ShaderNodeTree':
            layout.operator("WM_OT_search_single_menu", text="Search...", icon='VIEWZOOM').menu_idname = "NODE_MT_shader_node_add_all"
            layout.separator()
            layout.menu_contents("NODE_MT_shader_node_add_all")
        elif snode.tree_type == 'TextureNodeTree':
            layout.operator("WM_OT_search_single_menu", text="Search...", icon='VIEWZOOM').menu_idname = "NODE_MT_texture_node_add_all"
            layout.separator()
            layout.menu_contents("NODE_MT_texture_node_add_all")
        elif nodeitems_utils.has_node_categories(context):
            # Actual node sub-menus are defined by draw functions from node categories.
            nodeitems_utils.draw_node_categories_menu(self, context)

#BFA - expose the pie menus to header
class NODE_MT_pie_menus(Menu):
    bl_label = "Pie Menus"

    def draw(self, context):
        layout = self.layout

        space = context.space_data

        layout.operator("wm.call_menu_pie", text = "View", icon = "MENU_PANEL").name = 'NODE_MT_view_pie'


class NODE_MT_swap(node_add_menu.SwapNodeMenu):
    bl_space_type = 'NODE_EDITOR'
    bl_label = "Swap"
    bl_translation_context = i18n_contexts.operator_default
    bl_options = {'SEARCH_ON_KEY_PRESS'}

    def draw(self, context):
        layout = self.layout

        if layout.operator_context == 'EXEC_REGION_WIN':
            layout.operator_context = 'INVOKE_REGION_WIN'
            layout.operator("WM_OT_search_single_menu", text="Search...", icon='VIEWZOOM').menu_idname = "NODE_MT_swap"
            layout.separator()

        layout.operator_context = 'INVOKE_REGION_WIN'

        snode = context.space_data
        if snode.tree_type == 'GeometryNodeTree':
            layout.menu_contents("NODE_MT_geometry_node_swap_all")
        elif snode.tree_type == 'CompositorNodeTree':
            layout.menu_contents("NODE_MT_compositor_node_swap_all")
        elif snode.tree_type == 'ShaderNodeTree':
            layout.menu_contents("NODE_MT_shader_node_swap_all")
        elif snode.tree_type == 'TextureNodeTree':
            layout.menu_contents("NODE_MT_texture_node_swap_all")


class NODE_MT_view(Menu):
    bl_label = "View"

    def draw(self, context):
        layout = self.layout

        snode = context.space_data

        preferences = context.preferences
        addon_prefs = preferences.addons["bforartists_toolbar_settings"].preferences

        layout.prop(snode, "show_region_toolbar")
        layout.prop(snode, "show_region_ui")
        layout.prop(snode, "show_toolshelf_tabs")
        layout.prop(snode, "show_region_asset_shelf")

        layout.separator()

        layout.menu("NODE_MT_view_annotations")

        layout.separator()

        # BFA - Expose hotkey only operator
        if context.space_data.tree_type == 'CompositorNodeTree':
            layout.menu("NODE_MT_viewer")
        elif context.space_data.tree_type == 'ShaderNodeTree':
            layout.operator("node.connect_to_output", text="Link to Output", icon='MATERIAL').run_in_geometry_nodes = False
        else: # Geometry Nodes
            layout.operator("node.connect_to_output", text="Link to Output", icon='GROUPOUTPUT').run_in_geometry_nodes = True
            layout.operator("node.select_link_viewer", text="Link to Viewer", icon='RESTRICT_RENDER_OFF')

        layout.separator()

        sub = layout.column()
        sub.operator_context = 'EXEC_REGION_WIN'
        sub.operator("view2d.zoom_in", icon = "ZOOM_IN")
        sub.operator("view2d.zoom_out", icon = "ZOOM_OUT")

        layout.operator("view2d.zoom_border", icon = "ZOOM_BORDER")

        layout.separator()

        layout.operator_context = 'INVOKE_REGION_WIN'
        layout.operator("node.view_selected", icon='VIEW_SELECTED')
        layout.operator("node.view_all", icon = "VIEWALL" )

        if context.space_data.show_backdrop:

            layout.separator()

            layout.operator("node.viewer_border", text = "Set Viewer Region", icon = "RENDERBORDER")
            layout.operator("node.clear_viewer_border", text = "Clear Viewer Region", icon = "RENDERBORDER_CLEAR")
			# BFA - these are exposed to header, so these are now redundant

        layout.separator()

        layout.menu("NODE_MT_pie_menus")
        layout.menu("INFO_MT_area")

# BFA - Menu
class NODE_MT_viewer(Menu):
    bl_label = "Viewer"

    def draw(self, context):
        layout = self.layout


        layout.operator("node.select_link_viewer", text="Link to Viewer", icon='RESTRICT_RENDER_OFF')

        layout.operator("node.viewer_shortcut_set", text="Unassign Viewer", icon='AVOID').viewer_index = 0

        layout.separator()

        layout.operator("node.viewer_shortcut_get", text="Viewer 1", icon='EVENT_NDOF_BUTTON_1').viewer_index = 1
        layout.operator("node.viewer_shortcut_get", text="Viewer 2", icon='EVENT_NDOF_BUTTON_2').viewer_index = 2
        layout.operator("node.viewer_shortcut_get", text="Viewer 3", icon='EVENT_NDOF_BUTTON_3').viewer_index = 3
        layout.operator("node.viewer_shortcut_get", text="Viewer 4", icon='EVENT_NDOF_BUTTON_4').viewer_index = 4
        layout.operator("node.viewer_shortcut_get", text="Viewer 5", icon='EVENT_NDOF_BUTTON_5').viewer_index = 5
        layout.operator("node.viewer_shortcut_get", text="Viewer 6", icon='EVENT_NDOF_BUTTON_6').viewer_index = 6

        layout.separator()

        layout.operator("node.viewer_shortcut_set", text="Set Viewer 1", icon='EVENT_NDOF_BUTTON_1').viewer_index = 1
        layout.operator("node.viewer_shortcut_set", text="Set Viewer 2", icon='EVENT_NDOF_BUTTON_2').viewer_index = 2
        layout.operator("node.viewer_shortcut_set", text="Set Viewer 3", icon='EVENT_NDOF_BUTTON_3').viewer_index = 3
        layout.operator("node.viewer_shortcut_set", text="Set Viewer 4", icon='EVENT_NDOF_BUTTON_4').viewer_index = 4
        layout.operator("node.viewer_shortcut_set", text="Set Viewer 5", icon='EVENT_NDOF_BUTTON_5').viewer_index = 5
        layout.operator("node.viewer_shortcut_set", text="Set Viewer 6", icon='EVENT_NDOF_BUTTON_6').viewer_index = 6



class NODE_MT_select(Menu):
    bl_label = "Select"

    def draw(self, _context):
        layout = self.layout

        layout.menu("NODE_MT_select_legacy")
        layout.operator_menu_enum("node.select_lasso", "mode")

        layout.separator()

        layout.operator("node.select_all",text = "All", icon = 'SELECT_ALL').action = 'SELECT'
        layout.operator("node.select_all", text="None", icon='SELECT_NONE').action = 'DESELECT'
        layout.operator("node.select_all", text="Invert", icon='INVERSE').action = 'INVERT'

        layout.separator()

        layout.operator("node.select_linked_from", text = "Linked From", icon = "LINKED")
        layout.operator("node.select_linked_to", text = "Linked To", icon = "LINKED")

        layout.separator()

        layout.operator("node.select_grouped", text = "Grouped Extend", icon = "GROUP").extend = True
        layout.operator("node.select_grouped", text = "Grouped", icon = "GROUP").extend = False
        layout.operator("node.select_same_type_step", text="Activate Same Type Previous", icon = "PREVIOUSACTIVE").prev = True
        layout.operator("node.select_same_type_step", text="Activate Same Type Next", icon = "NEXTACTIVE").prev = False

        layout.separator()

        layout.operator("node.find_node", icon='VIEWZOOM')


class NODE_MT_select_legacy(Menu):
    bl_label = "Legacy"

    def draw(self, _context):
        layout = self.layout

        layout.operator("node.select_box", icon = "BORDER_RECT").tweak = False
        layout.operator("node.select_circle", icon = "CIRCLE_SELECT")

class NODE_MT_node_group_separate(Menu):
    bl_label = "Separate"

    def draw(self, context):
        layout = self.layout

        layout.operator("node.group_separate", text = "Copy", icon = "SEPARATE_COPY").type = 'COPY'
        layout.operator("node.group_separate", text = "Move", icon = "SEPARATE").type = 'MOVE'


class NODE_MT_node(Menu):
    bl_label = "Node"

    def draw(self, context):
        layout = self.layout
        snode = context.space_data
        group = snode.edit_tree
        is_compositor = snode.tree_type == 'CompositorNodeTree'

        myvar = layout.operator("transform.translate", icon = "TRANSFORM_MOVE")
        myvar.release_confirm = True
        myvar.view2d_edge_pan = True # BFA - wip
        layout.operator("transform.rotate", icon = "TRANSFORM_ROTATE")
        layout.operator("transform.resize",  icon = "TRANSFORM_SCALE")

        layout.separator()
        layout.operator("node.clipboard_copy", text="Copy", icon='COPYDOWN')
        row = layout.row()
        row.operator_context = 'EXEC_DEFAULT'
        layout.operator("node.clipboard_paste", text="Paste", icon='PASTEDOWN')

        layout.separator()

        layout.operator_context = 'INVOKE_REGION_WIN'
        props = layout.operator("node.duplicate_move_keep_inputs", text = "Duplicate Keep Input", icon = "DUPLICATE")
        props.NODE_OT_translate_attach.TRANSFORM_OT_translate.view2d_edge_pan = True
        props = layout.operator("node.duplicate_move", icon = "DUPLICATE")
        props.NODE_OT_translate_attach.TRANSFORM_OT_translate.view2d_edge_pan = True
        props = layout.operator("node.duplicate_move_linked", icon = "DUPLICATE")
        props.NODE_OT_translate_attach.TRANSFORM_OT_translate.view2d_edge_pan = True

        layout.separator()
        layout.operator("node.delete", icon = "DELETE")
        layout.operator("node.delete_reconnect", icon = "DELETE")

        layout.separator()
<<<<<<< HEAD
=======
        layout.operator("node.join", text="Join in New Frame")
        layout.operator("node.detach", text="Remove from Frame")
        layout.operator("node.join_nodes", text="Join Group Inputs")
>>>>>>> d990026f

        layout.operator("node.join", text="Join in New Frame", icon = "JOIN")
        layout.operator("node.detach", text="Remove from Frame", icon = "DELETE")
        layout.operator("node.parent_set", text = "Frame Make Parent", icon = "PARENT_SET")

        layout.separator() #BFA - exposed context menu operator to header

        props = layout.operator("wm.call_panel", text="Rename...", icon = "RENAME")
        props.name = "TOPBAR_PT_name"
        props.keep_open = False

        layout.separator()
        ## BFA - set to sub-menu
        layout.menu("NODE_MT_node_group")

        layout.separator()
		## BFA - set to sub-menu
        layout.menu("NODE_MT_node_links")

        layout.separator()
<<<<<<< HEAD
		## BFA - set to sub-menu
        layout.menu("NODE_MT_node_group_separate")

        layout.separator()
		## BFA - set majority to sub-menu
=======
        layout.menu("NODE_MT_swap")
>>>>>>> d990026f
        layout.menu("NODE_MT_context_menu_show_hide_menu")

        if is_compositor:

            layout.separator()

            layout.operator("node.read_viewlayers", icon='RENDERLAYERS')
            layout.operator("node.render_changed", icon='RENDERLAYERS')


# BFA - Menu
class NODE_MT_node_group(Menu):
    bl_label = "Group"

    def draw(self, context):
        layout = self.layout

        layout.operator("node.group_make", icon = "NODE_MAKEGROUP")
        layout.operator("node.group_insert", text = "Insert into Group ", icon = "NODE_GROUPINSERT")
        layout.operator("node.group_ungroup", icon = "NODE_UNGROUP")
        layout.separator()
        layout.operator("node.group_edit", text = " Toggle Edit Group", icon = "NODE_EDITGROUP").exit = False


# BFA - Menu
class NODE_MT_node_links(Menu):
    bl_label = "Links"

    def draw(self, _context):
        layout = self.layout

        layout.operator("node.link_make", icon = "LINK_DATA").replace = False
        layout.operator("node.link_make", text="Make and Replace Links", icon = "LINK_REPLACE").replace = True
        layout.operator("node.links_cut", text="Cut Links", icon = "CUT_LINKS")
        layout.operator("node.links_detach", icon = "DETACH_LINKS")
        layout.operator("node.move_detach_links", text = "Detach Links Move", icon = "DETACH_LINKS_MOVE")
        layout.operator("node.links_mute", icon = "MUTE_IPO_ON")


# BFA - Hidden legacy operators exposed to GUI
class NODE_MT_view_annotations(Menu):
    bl_label = "Annotations (Legacy)"

    def draw(self, context):
        layout = self.layout

        layout.operator("gpencil.annotate", text="Draw Annotation", icon='PAINT_DRAW',).mode = 'DRAW'
        layout.operator("gpencil.annotate", text="Draw Line Annotation", icon='PAINT_DRAW').mode = 'DRAW_STRAIGHT'
        layout.operator("gpencil.annotate", text="Draw Polyline Annotation", icon='PAINT_DRAW').mode = 'DRAW_POLY'
        layout.operator("gpencil.annotate", text="Erase Annotation", icon='ERASE').mode = 'ERASER'

        layout.separator()

        layout.operator("gpencil.annotation_add", text="Add Annotation Layer", icon='ADD')
        layout.operator("gpencil.annotation_active_frame_delete", text="Erase Annotation Active Keyframe", icon='DELETE')

class NODE_MT_view_pie(Menu):
    bl_label = "View"

    def draw(self, _context):
        layout = self.layout

        pie = layout.menu_pie()
        pie.operator("node.view_all")
        pie.operator("node.view_selected", icon='ZOOM_SELECTED')


class NODE_PT_active_tool(ToolActivePanelHelper, Panel):
    bl_space_type = 'NODE_EDITOR'
    bl_region_type = 'UI'
    bl_category = "Tool"


class NODE_PT_material_slots(Panel):
    bl_space_type = 'NODE_EDITOR'
    bl_region_type = 'HEADER'
    bl_label = "Slot"
    bl_ui_units_x = 12

    def draw_header(self, context):
        ob = context.object
        self.bl_label = (
            iface_("Slot {:d}").format(ob.active_material_index + 1) if ob.material_slots else
            iface_("Slot")
        )

    # Duplicate part of `EEVEE_MATERIAL_PT_context_material`.
    def draw(self, context):
        layout = self.layout
        row = layout.row()
        col = row.column()

        ob = context.object
        col.template_list("MATERIAL_UL_matslots", "", ob, "material_slots", ob, "active_material_index")

        col = row.column(align=True)
        col.operator("object.material_slot_add", icon='ADD', text="")
        col.operator("object.material_slot_remove", icon='REMOVE', text="")

        col.separator()

        col.menu("MATERIAL_MT_context_menu", icon='DOWNARROW_HLT', text="")

        if len(ob.material_slots) > 1:
            col.separator()

            col.operator("object.material_slot_move", icon='TRIA_UP', text="").direction = 'UP'
            col.operator("object.material_slot_move", icon='TRIA_DOWN', text="").direction = 'DOWN'

        if ob.mode == 'EDIT':
            row = layout.row(align=True) # BFA - align
            row.operator("object.material_slot_assign", text="Assign", icon='CHECKMARK') # BFA - icon
            row.operator("object.material_slot_select", text="Select", icon='RESTRICT_SELECT_OFF') # BFA - icon
            row.operator("object.material_slot_deselect", text="Deselect", icon='RESTRICT_SELECT_ON') # BFA - icon


class NODE_PT_geometry_node_tool_object_types(Panel):
    bl_space_type = 'NODE_EDITOR'
    bl_region_type = 'HEADER'
    bl_label = "Object Types"
    bl_ui_units_x = 8

    def draw(self, context):
        layout = self.layout

        snode = context.space_data
        group = snode.node_tree

        types = [
            ("is_type_mesh", "Mesh", 'MESH_DATA'),
            ("is_type_curve", "Hair Curves", 'CURVES_DATA'),
            ("is_type_grease_pencil", "Grease Pencil", 'OUTLINER_OB_GREASEPENCIL'),
            ("is_type_pointcloud", "Point Cloud", 'POINTCLOUD_DATA'),
        ]

        col = layout.column()
        col.active = group.is_tool
        for prop, name, icon in types:
            row = col.row(align=True)
            row.label(text=name, icon=icon)
            row.prop(group, prop, text="")


class NODE_PT_geometry_node_tool_mode(Panel):
    bl_space_type = 'NODE_EDITOR'
    bl_region_type = 'HEADER'
    bl_label = "Modes"
    bl_ui_units_x = 8

    def draw(self, context):
        layout = self.layout

        snode = context.space_data
        group = snode.node_tree

        modes = (
            ("is_mode_object", "Object Mode", 'OBJECT_DATAMODE'),
            ("is_mode_edit", "Edit Mode", 'EDITMODE_HLT'),
            ("is_mode_sculpt", "Sculpt Mode", 'SCULPTMODE_HLT'),
        )

        col = layout.column()
        col.active = group.is_tool
        for prop, name, icon in modes:
            row = col.row(align=True)
            row.label(text=name, icon=icon)
            row.prop(group, prop, text="")

        if group.is_type_grease_pencil:
            row = col.row(align=True)
            row.label(text="Draw Mode", icon='GREASEPENCIL')
            row.prop(group, "is_mode_paint", text="")


class NODE_PT_geometry_node_tool_options(Panel):
    bl_space_type = 'NODE_EDITOR'
    bl_region_type = 'HEADER'
    bl_label = "Options"
    bl_ui_units_x = 8

    def draw(self, context):
        layout = self.layout

        snode = context.space_data
        group = snode.node_tree

        layout.prop(group, "use_wait_for_click")


class NODE_PT_node_color_presets(PresetPanel, Panel):
    """Predefined node color"""
    bl_label = "Color Presets"
    preset_subdir = "node_color"
    preset_operator = "script.execute_preset"
    preset_add_operator = "node.node_color_preset_add"


class NODE_MT_node_color_context_menu(Menu):
    bl_label = "Node Color Specials"

    def draw(self, _context):
        layout = self.layout

        # BFA - Remove "Copy Color" Operator from this context menu
        #layout.operator("node.node_copy_color", icon='COPY_ID')


class NODE_MT_context_menu_show_hide_menu(Menu):
    bl_label = "Show/Hide"

    def draw(self, context):
        layout = self.layout
        snode = context.space_data
        is_compositor = snode.tree_type == 'CompositorNodeTree'

        layout.operator("node.hide_toggle", icon = "HIDE_ON")
        layout.operator("node.mute_toggle", icon = "TOGGLE_NODE_MUTE")

        # Node previews are only available in the Compositor.
        if is_compositor:
            layout.operator("node.preview_toggle", icon = "TOGGLE_NODE_PREVIEW")

        layout.separator()

        layout.operator("node.hide_socket_toggle", icon = "HIDE_OFF")
        layout.operator("node.options_toggle", icon = "TOGGLE_NODE_OPTIONS")
        layout.operator("node.collapse_hide_unused_toggle", icon = "HIDE_UNSELECTED")


class NODE_MT_context_menu_select_menu(Menu):
    bl_label = "Select"

    def draw(self, context):
        layout = self.layout

        layout.operator("node.select_grouped", text = "Grouped", icon = "GROUP").extend = False

        layout.separator()

        layout.operator("node.select_linked_from", text = "Linked from", icon = "LINKED")
        layout.operator("node.select_linked_to", text = "Linked to", icon = "LINKED")

        layout.separator()

        layout.operator("node.select_same_type_step", text="Activate Same Type Previous", icon = "PREVIOUSACTIVE").prev = True
        layout.operator("node.select_same_type_step", text="Activate Same Type Next", icon = "NEXTACTIVE").prev = False


class NODE_MT_context_menu(Menu):
    bl_label = "Node"

    def draw(self, context):
        snode = context.space_data
        is_nested = (len(snode.path) > 1)
        is_geometrynodes = snode.tree_type == 'GeometryNodeTree'
        group = snode.edit_tree

        selected_nodes_len = len(context.selected_nodes)
        active_node = context.active_node

        layout = self.layout

        # If no nodes are selected.
        if selected_nodes_len == 0:
            layout.operator_context = 'INVOKE_DEFAULT'
            layout.menu("NODE_MT_add", icon="ADD")
            layout.operator("node.clipboard_paste", text="Paste", icon="PASTEDOWN")

            layout.separator()

            layout.operator("node.find_node", text="Find...", icon="VIEWZOOM")

            layout.separator()

            if is_geometrynodes:
                layout.operator_context = 'INVOKE_DEFAULT'
                layout.operator("node.select", text="Clear Viewer", icon="HIDE_ON").clear_viewer = True

            layout.operator("node.links_cut", icon = 'CUT_LINKS')
            layout.operator("node.links_mute", icon = 'MUTE_IPO_ON')

            if is_nested:
                layout.separator()

                layout.operator("node.tree_path_parent", text="Exit Group", icon='FILE_PARENT')

            return

        if is_geometrynodes:
            layout.operator_context = 'INVOKE_DEFAULT'
            layout.operator("node.link_viewer", text="Link to Viewer", icon="HIDE_OFF")

            layout.separator()

        layout.operator("node.clipboard_copy", text="Copy", icon="COPYDOWN")
        layout.operator("node.clipboard_paste", text="Paste", icon="PASTEDOWN")

        layout.operator_context = 'INVOKE_DEFAULT'
        layout.operator("node.duplicate_move", icon = "DUPLICATE")

        layout.separator()

        layout.operator("node.delete", icon='DELETE')
        layout.operator_context = 'EXEC_REGION_WIN'
        layout.operator("node.delete_reconnect", icon='DELETE')

        if selected_nodes_len > 1:
            layout.separator()

            layout.operator("node.link_make", icon = "LINK_DATA").replace = False
            layout.operator("node.link_make", text="Make and Replace Links", icon = "LINK_DATA").replace = True
            layout.operator("node.links_detach", icon = "DETACH_LINKS")

        layout.separator()

        if group and group.bl_use_group_interface:
	        layout.operator("node.group_make", text="Make Group", icon="NODE_MAKEGROUP")
	        layout.operator("node.group_insert", text="Insert Into Group", icon = 'NODE_GROUPINSERT')

	        if active_node and active_node.type == 'GROUP':
	            layout.operator("node.group_edit", text="Toggle Edit Group", icon="NODE_EDITGROUP").exit = False
	            layout.operator("node.group_ungroup", text="Ungroup", icon="NODE_UNGROUP")

	            if is_nested:
	                layout.operator("node.tree_path_parent", text="Exit Group", icon='FILE_PARENT')

	            layout.separator()

        layout.operator("node.join", text="Join in New Frame", icon = 'JOIN')
        layout.operator("node.detach", text="Remove from Frame", icon = 'DELETE')

        layout.separator()

        props = layout.operator("wm.call_panel", text="Rename", icon = "RENAME")
        props.name = "TOPBAR_PT_name"
        props.keep_open = False

        layout.separator()

        layout.menu("NODE_MT_context_menu_select_menu")
        layout.menu("NODE_MT_context_menu_show_hide_menu")

        if active_node:
            layout.separator()
            props = layout.operator("wm.doc_view_manual", text="Online Manual", icon='URL')
            props.doc_id = active_node.bl_idname


class NODE_PT_active_node_generic(Panel):
    bl_space_type = 'NODE_EDITOR'
    bl_region_type = 'UI'
    bl_category = "Node"
    bl_label = "Node"

    @classmethod
    def poll(cls, context):
        return context.active_node is not None

    def draw(self, context):
        layout = self.layout
        node = context.active_node
        tree = node.id_data

        layout.use_property_split = True
        layout.use_property_decorate = False

        layout.prop(node, "name", icon='NODE')
        layout.prop(node, "label", icon='NODE')

        if tree.type == 'GEOMETRY':
            layout.prop(node, "warning_propagation")


class NODE_PT_active_node_color(Panel):
    bl_space_type = 'NODE_EDITOR'
    bl_region_type = 'UI'
    bl_category = "Node"
    bl_label = "Color"
    bl_options = {'DEFAULT_CLOSED'}
    bl_parent_id = "NODE_PT_active_node_generic"

    @classmethod
    def poll(cls, context):
        node = context.active_node
        if node is None:
            return False
        if node.bl_idname == "NodeReroute":
            return False
        return True

    def draw_header(self, context):
        node = context.active_node
        self.layout.prop(node, "use_custom_color", text="")

    def draw_header_preset(self, _context):
        NODE_PT_node_color_presets.draw_panel_header(self.layout)

    def draw(self, context):
        layout = self.layout
        node = context.active_node

        layout.enabled = node.use_custom_color

        row = layout.row()

        subrow = row.row(align=True)
        subrow.prop(node, "color", text="")
        subrow.operator("node.node_copy_color", icon='COPY_ID', text="")

        # BFA - Temporarily disable this menu for as long as it doesn't have operators
        #row.menu("NODE_MT_node_color_context_menu", text="", icon='DOWNARROW_HLT')


class NODE_PT_active_node_properties(Panel):
    bl_space_type = 'NODE_EDITOR'
    bl_region_type = 'UI'
    bl_category = "Node"
    bl_label = "Properties"

    @classmethod
    def poll(cls, context):
        return context.active_node is not None

    def draw(self, context):
        layout = self.layout
        node = context.active_node
        layout.template_node_inputs(node)


class NODE_PT_active_node_custom_properties(rna_prop_ui.PropertyPanel, Panel):
    bl_space_type = 'NODE_EDITOR'
    bl_region_type = 'UI'
    bl_category = "Node"

    _context_path = "active_node"
    _property_type = bpy.types.Node


class NODE_PT_texture_mapping(Panel):
    bl_space_type = 'NODE_EDITOR'
    bl_region_type = 'UI'
    bl_category = "Node"
    bl_label = "Texture Mapping"
    bl_options = {'DEFAULT_CLOSED'}
    COMPAT_ENGINES = {
        'BLENDER_RENDER',
        'BLENDER_WORKBENCH',
    }

    @classmethod
    def poll(cls, context):
        node = context.active_node
        return node and hasattr(node, "texture_mapping") and (context.engine in cls.COMPAT_ENGINES)

    def draw(self, context):
        layout = self.layout
        layout.use_property_split = True
        layout.use_property_decorate = False  # No animation.

        node = context.active_node
        mapping = node.texture_mapping

        layout.prop(mapping, "vector_type")

        layout.separator()

        col = layout.column(align=True)
        col.prop(mapping, "mapping_x", text="Projection X")
        col.prop(mapping, "mapping_y", text="Y")
        col.prop(mapping, "mapping_z", text="Z")

        layout.separator()

        layout.prop(mapping, "translation")
        layout.prop(mapping, "rotation")
        layout.prop(mapping, "scale")


# Node Backdrop options
class NODE_PT_backdrop(Panel):
    bl_space_type = 'NODE_EDITOR'
    bl_region_type = 'UI'
    bl_category = "View"
    bl_label = "Backdrop"

    @classmethod
    def poll(cls, context):
        snode = context.space_data
        return snode.tree_type == 'CompositorNodeTree'

    def draw_header(self, context):
        snode = context.space_data
        self.layout.prop(snode, "show_backdrop", text="")

    def draw(self, context):
        layout = self.layout
        layout.use_property_split = True
        layout.use_property_decorate = False

        snode = context.space_data
        layout.active = snode.show_backdrop

        col = layout.column()
		##BFA - removed as double entry
		#col.prop(snode, "backdrop_channels", text="Channels")
        col.prop(snode, "backdrop_zoom", text="Zoom")

        col.prop(snode, "backdrop_offset", text="Offset")
		##BFA - removed as double entry
        #col.separator()
		#
        #col.operator("node.backimage_move", text="Move")
        #col.operator("node.backimage_fit", text="Fit")

class NODE_PT_quality(Panel):
    bl_space_type = 'NODE_EDITOR'
    bl_region_type = 'UI'
    bl_category = "Options"
    bl_label = "Performance"

    @classmethod
    def poll(cls, context):
        snode = context.space_data
        return snode.tree_type == 'CompositorNodeTree' and snode.node_tree is not None

    def draw(self, context):
        layout = self.layout
        layout.use_property_split = True
        layout.use_property_decorate = False

        scene = context.scene
        rd = scene.render

        snode = context.space_data
        tree = snode.node_tree

        col = layout.column()
        col.prop(rd, "compositor_device", text="Device")
        if rd.compositor_device == 'GPU':
            col.prop(rd, "compositor_precision", text="Precision")

        col = layout.column()
        col.use_property_split = False
        col.prop(tree, "use_viewer_border")


class NODE_PT_overlay(Panel):
    bl_space_type = 'NODE_EDITOR'
    bl_region_type = 'HEADER'
    bl_label = "Overlays"
    bl_ui_units_x = 7

    def draw(self, context):
        layout = self.layout
        layout.label(text="Node Editor Overlays")

        snode = context.space_data
        overlay = snode.overlay

        layout.active = overlay.show_overlays

        col = layout.column()
        col.prop(overlay, "show_wire_color", text="Wire Colors")
        col.prop(overlay, "show_reroute_auto_labels", text="Reroute Auto Labels")

        col.separator()

        col.prop(overlay, "show_context_path", text="Context Path")
        col.prop(snode, "show_annotation", text="Annotations")

        if snode.supports_previews:
            col.separator()
            col.prop(overlay, "show_previews", text="Previews")
            if snode.tree_type == 'ShaderNodeTree':
                row = col.row()
                row.prop(overlay, "preview_shape", expand=True)
                row.active = overlay.show_previews

        if snode.tree_type == 'GeometryNodeTree':
            col.separator()
            col.prop(overlay, "show_timing", text="Timings")
            col.prop(overlay, "show_named_attributes", text="Named Attributes")

        if snode.tree_type == 'CompositorNodeTree':
            col.prop(overlay, "show_timing", text="Timings")


class NODE_MT_node_tree_interface_context_menu(Menu):
    bl_label = "Node Tree Interface Specials"

    def draw(self, context):
        layout = self.layout
        snode = context.space_data
        tree = snode.edit_tree
        active_item = tree.interface.active

        # BFA - Disable this as it's already exposed in top level
        #layout.operator("node.interface_item_duplicate", icon='DUPLICATE')
        layout.separator()
        if active_item.item_type == 'SOCKET':
            layout.operator("node.interface_item_make_panel_toggle", icon="PANEL_TOGGLE_MAKE")
        elif active_item.item_type == 'PANEL':
            layout.operator("node.interface_item_unlink_panel_toggle", icon="PANEL_TOGGLE_UNLINK")


class NODE_PT_node_tree_interface_new_input(Panel):
    '''Add a new item to the interface list'''
    bl_space_type = 'NODE_EDITOR'
    bl_region_type = 'HEADER'
    bl_label = "New Item"
    bl_ui_units_x = 7

    def draw(self, context):
        layout = self.layout
        layout.label(text="Add New Item")

        layout.operator('node.interface_item_new_input', text='Input ', icon='GROUPINPUT').item_type='INPUT'
        layout.operator('node.interface_item_new_output', text='Output', icon='GROUPOUTPUT').item_type='OUTPUT'
        layout.operator('node.interface_item_new_panel', text='Panel', icon='MENU_PANEL').item_type='PANEL'
        layout.operator('node.interface_item_new_panel_toggle', text='Panel Toggle', icon='CHECKBOX_HLT')


<<<<<<< HEAD
class NODE_PT_node_tree_interface(Panel):
    bl_space_type = 'NODE_EDITOR'
    bl_region_type = 'UI'
    bl_category = "Group"
    bl_label = "Group Sockets"

    @classmethod
    def poll(cls, context):
        snode = context.space_data
        if snode is None:
            return False
        tree = snode.edit_tree
        if tree is None:
            return False
        if tree.is_embedded_data:
            return False
        if not tree.bl_use_group_interface:
            return False
        return True

    def draw(self, context):
        layout = self.layout
        snode = context.space_data
        tree = snode.edit_tree

        split = layout.row()

        split.template_node_tree_interface(tree.interface)

        ops_col = split.column(align=True)
        ops_col.alignment = 'RIGHT'
        #ops_col.operator_menu_enum("node.interface_item_new", "item_type", icon='ADD', text="") # bfa - keep as reminder. Blender might add more content!
        ops_col.popover(panel="NODE_PT_node_tree_interface_new_input", text="", icon='ADD')

        ops_col.separator()
        ops_col.operator("node.interface_item_duplicate", text='', icon='DUPLICATE')
        ops_col.operator("node.interface_item_remove", icon='REMOVE', text="")

        ops_col.separator()
        ops_col.menu("NODE_MT_node_tree_interface_context_menu", text="")
        ops_col.separator()

        ops_col.operator("node.interface_item_move", icon='TRIA_UP', text="").direction = "UP" # BFA operator for GUI buttons to re-order
        ops_col.operator("node.interface_item_move", icon='TRIA_DOWN', text="").direction = "DOWN" # BFA operator for GUI buttons to re-order

        active_item = tree.interface.active
        if active_item is not None:
            layout.use_property_split = True
            layout.use_property_decorate = False

            if active_item.item_type == 'SOCKET':
                layout.prop(active_item, "socket_type", text="Type")
                layout.prop(active_item, "description")
                # Display descriptions only for Geometry Nodes, since it's only used in the modifier panel.
                if tree.type == 'GEOMETRY':
                    field_socket_types = {
                        "NodeSocketInt",
                        "NodeSocketColor",
                        "NodeSocketVector",
                        "NodeSocketBool",
                        "NodeSocketFloat",
                    }
                    if active_item.socket_type in field_socket_types:
                        if 'OUTPUT' in active_item.in_out:
                            layout.prop(active_item, "attribute_domain")
                        layout.prop(active_item, "default_attribute_name")
                if hasattr(active_item, "draw"):
                    active_item_col = layout.column()
                    active_item_col.use_property_split = True
                    active_item.draw(context, active_item_col)

            if active_item.item_type == 'PANEL':
                layout.prop(active_item, "description")

                layout.use_property_split = False
                layout.prop(active_item, "default_closed", text="Closed by Default")


class NODE_PT_node_tree_interface_panel_toggle(Panel):
    bl_space_type = 'NODE_EDITOR'
    bl_region_type = 'UI'
    bl_category = "Group"
    bl_parent_id = "NODE_PT_node_tree_interface"
    bl_label = "Panel Toggle"

    @classmethod
    def poll(cls, context):
        snode = context.space_data
        if snode is None:
            return False
        tree = snode.edit_tree
        if tree is None:
            return False
        active_item = tree.interface.active
        if not active_item or active_item.item_type != 'PANEL':
            return False
        if not active_item.interface_items:
            return False
        first_item = active_item.interface_items[0]
        return getattr(first_item, "is_panel_toggle", False)

    def draw(self, context):
        layout = self.layout
        snode = context.space_data
        tree = snode.edit_tree

        active_item = tree.interface.active
        panel_toggle_item = active_item.interface_items[0]

        layout.use_property_split = False # BFA - float left
        layout.use_property_decorate = False

        # BFA - float left
        row = layout.row(align=False)
        row.prop(panel_toggle_item, "default_value", text="Default")
        row = layout.row(align=False)
        row.prop(panel_toggle_item, "hide_in_modifier")
        row = layout.row(align=False)
        row.prop(panel_toggle_item, "force_non_field")

        layout.use_property_split = False


=======
>>>>>>> d990026f
class NODE_PT_node_tree_properties(Panel):
    bl_space_type = 'NODE_EDITOR'
    bl_region_type = 'UI'
    bl_category = "Group"
<<<<<<< HEAD
    bl_label = "Group Properties" # BFA
=======
    bl_label = "Group"
    bl_order = 0
>>>>>>> d990026f

    @classmethod
    def poll(cls, context):
        snode = context.space_data
        if snode is None:
            return False
        group = snode.edit_tree
        if group is None:
            return False
        if group.is_embedded_data:
            return False
        return True

    def draw(self, context):
        layout = self.layout
        snode = context.space_data
        group = snode.edit_tree
        layout.use_property_split = False
        layout.use_property_decorate = False

        layout.prop(group, "name", text="Name")

        if group.asset_data:
            layout.prop(group.asset_data, "description", text="Description")
        else:
            layout.prop(group, "description", text="Description")

        if not group.bl_use_group_interface:
            return

        layout.prop(group, "color_tag")
        row = layout.row(align=True)
        row.prop(group, "default_group_node_width", text="Node Width")
        row.operator("node.default_group_width_set", text="", icon='NODE')

        if group.bl_idname == "GeometryNodeTree":
            row = layout.row()
            row.active = group.is_modifier
            row.prop(group, "show_modifier_manage_panel")

            header, body = layout.panel("group_usage")
            header.label(text="Usage")
            if body:
                col = body.column(align=True)
                col.prop(group, "is_modifier")
                col.prop(group, "is_tool")


class NODE_PT_node_tree_animation(Panel):
    bl_space_type = 'NODE_EDITOR'
    bl_region_type = 'UI'
    bl_category = "Group"
    bl_label = "Animation"
    bl_options = {'DEFAULT_CLOSED'}
    bl_order = 20

    @classmethod
    def poll(cls, context):
        snode = context.space_data
        if snode is None:
            return False
        group = snode.edit_tree
        if group is None:
            return False
        if group.is_embedded_data:
            return False
        return True

    def draw(self, context):
        layout = self.layout
        layout.use_property_split = True
        layout.use_property_decorate = False

        snode = context.space_data
        group = snode.edit_tree

        col = layout.column(align=True)
        anim.draw_action_and_slot_selector_for_id(col, group)


# Grease Pencil properties
class NODE_PT_annotation(AnnotationDataPanel, Panel):
    bl_space_type = 'NODE_EDITOR'
    bl_region_type = 'UI'
    bl_category = "View"
    bl_options = {'DEFAULT_CLOSED'}

    # NOTE: this is just a wrapper around the generic GP Panel

    @classmethod
    def poll(cls, context):
        snode = context.space_data
        return snode is not None and snode.node_tree is not None


# Adapt properties editor panel to display in node editor. We have to
# copy the class rather than inherit due to the way bpy registration works.
def node_panel(cls):
    node_cls_dict = cls.__dict__.copy()

    # Needed for re-registration.
    node_cls_dict.pop("bl_rna", None)

    node_cls = type('NODE_' + cls.__name__, cls.__bases__, node_cls_dict)

    node_cls.bl_space_type = 'NODE_EDITOR'
    node_cls.bl_region_type = 'UI'
    node_cls.bl_category = "Options"
    if hasattr(node_cls, "bl_parent_id"):
        node_cls.bl_parent_id = "NODE_" + node_cls.bl_parent_id

    return node_cls


# BFA - asset shelf
class NodeAssetShelf:
    bl_space_type = 'NODE_EDITOR'
    bl_options = {'STORE_ENABLED_CATALOGS_IN_PREFERENCES'}

    @classmethod
    def asset_type_poll(cls, asset, type, strict_tags):
        """Shared method for asset shelf
        strict_tags: Needed tags on asset to share between different files asset shelf
        type: node tree type defined in rna (COMPOSITING, SHADER, GEOMETRY)
        """
        tree_type = bpy.types.NodeTree.bl_rna.properties["type"].enum_items[type]
        # If it is a local asset then it can display on the asset shelf without a tag
        # use [""] to make it behave like original
        if asset.id_type == 'NODETREE' and (asset.local_id is not None or "" in strict_tags):
            return asset.metadata.get("type") == tree_type.value
        else:
            return any([tag in asset.metadata.tags for tag in strict_tags])


class NODE_AST_geometry_node_groups(NodeAssetShelf, bpy.types.AssetShelf):

    @classmethod
    def poll(cls, context):
        return context.space_data.tree_type == 'GeometryNodeTree'

    @classmethod
    def asset_poll(cls, asset):
        # Guided Curves and Hair for Blender Hair asset
        return cls.asset_type_poll(asset, 'GEOMETRY', ["Guided Curves", "Hair", "Geometry Nodes"])


class NODE_AST_shader_node_groups(NodeAssetShelf, bpy.types.AssetShelf):

    @classmethod
    def poll(cls, context):
        return context.space_data.tree_type == 'ShaderNodeTree'

    @classmethod
    def asset_poll(cls, asset):
        return cls.asset_type_poll(asset, 'SHADER', ["Shader"])


# bfa add NodeAssetShelf, use asset_type_poll
class NODE_AST_compositor(NodeAssetShelf, bpy.types.AssetShelf):

    @classmethod
    def poll(cls, context):
        return context.space_data.tree_type == 'CompositorNodeTree'

    @classmethod
    def asset_poll(cls, asset):
        return cls.asset_type_poll(asset, 'COMPOSITING', ["Compositor"])


classes = (
    NODE_HT_header,
    NODE_MT_editor_menus,
    NODE_MT_add,
    NODE_MT_pie_menus,  # BFA - Menu
    NODE_MT_viewer, # BFA - Menu
    NODE_MT_swap,
    NODE_MT_select,
    NODE_MT_select_legacy,  # BFA - Menu
    NODE_MT_node_group_separate,  # BFA - Menu
    NODE_MT_node,
    NODE_MT_node_group, # BFA - Menu
    NODE_MT_node_links, # BFA - Menu
    NODE_MT_node_color_context_menu,
    NODE_MT_context_menu_show_hide_menu,
    NODE_MT_context_menu_select_menu,
    NODE_MT_context_menu,
    NODE_MT_view,
    NODE_MT_view_pie,
    NODE_MT_view_annotations,  # BFA - Menu
    NODE_PT_material_slots,
    NODE_PT_geometry_node_tool_object_types,
    NODE_PT_geometry_node_tool_mode,
    NODE_PT_geometry_node_tool_options,
    NODE_PT_node_color_presets,
    NODE_PT_node_tree_properties,
    NODE_MT_node_tree_interface_context_menu,
<<<<<<< HEAD
    NODE_PT_node_tree_interface_new_input,  # BFA - Menu
    NODE_PT_node_tree_interface,
    NODE_PT_node_tree_interface_panel_toggle,
=======
>>>>>>> d990026f
    NODE_PT_node_tree_animation,
    NODE_PT_active_node_generic,
    NODE_PT_active_node_color,
    NODE_PT_texture_mapping,
    NODE_PT_active_tool,
    NODE_PT_backdrop,
    NODE_PT_quality,
    NODE_PT_annotation,
    NODE_PT_overlay,
    NODE_PT_active_node_properties,
    NODE_PT_active_node_custom_properties,
    NODE_PT_gizmo_display,
    NODE_AST_compositor,

    node_panel(EEVEE_MATERIAL_PT_settings),
    node_panel(EEVEE_MATERIAL_PT_settings_surface),
    node_panel(EEVEE_MATERIAL_PT_settings_volume),
    node_panel(MATERIAL_PT_viewport),
    node_panel(WORLD_PT_viewport_display),
    node_panel(DATA_PT_light),
    node_panel(DATA_PT_EEVEE_light),

    #bfa - toggles
    NODE_OT_switch_editors_to_compositor,
    NODE_OT_switch_editors_to_geometry,
    NODE_OT_switch_editors_to_shadereditor,
    NODE_OT_switch_editors_in_compositor,
    NODE_OT_switch_editors_in_geometry,
    NODE_OT_switch_editors_in_shadereditor,
    #bfa - assetshelf
    NODE_AST_geometry_node_groups,
    NODE_AST_shader_node_groups
)


if __name__ == "__main__":  # only for live edit.
    from bpy.utils import register_class
    for cls in classes:
        register_class(cls)<|MERGE_RESOLUTION|>--- conflicted
+++ resolved
@@ -684,12 +684,6 @@
         layout.operator("node.delete_reconnect", icon = "DELETE")
 
         layout.separator()
-<<<<<<< HEAD
-=======
-        layout.operator("node.join", text="Join in New Frame")
-        layout.operator("node.detach", text="Remove from Frame")
-        layout.operator("node.join_nodes", text="Join Group Inputs")
->>>>>>> d990026f
 
         layout.operator("node.join", text="Join in New Frame", icon = "JOIN")
         layout.operator("node.detach", text="Remove from Frame", icon = "DELETE")
@@ -710,15 +704,12 @@
         layout.menu("NODE_MT_node_links")
 
         layout.separator()
-<<<<<<< HEAD
 		## BFA - set to sub-menu
         layout.menu("NODE_MT_node_group_separate")
 
         layout.separator()
 		## BFA - set majority to sub-menu
-=======
         layout.menu("NODE_MT_swap")
->>>>>>> d990026f
         layout.menu("NODE_MT_context_menu_show_hide_menu")
 
         if is_compositor:
@@ -1341,7 +1332,6 @@
         layout.operator('node.interface_item_new_panel_toggle', text='Panel Toggle', icon='CHECKBOX_HLT')
 
 
-<<<<<<< HEAD
 class NODE_PT_node_tree_interface(Panel):
     bl_space_type = 'NODE_EDITOR'
     bl_region_type = 'UI'
@@ -1465,18 +1455,12 @@
         layout.use_property_split = False
 
 
-=======
->>>>>>> d990026f
 class NODE_PT_node_tree_properties(Panel):
     bl_space_type = 'NODE_EDITOR'
     bl_region_type = 'UI'
     bl_category = "Group"
-<<<<<<< HEAD
     bl_label = "Group Properties" # BFA
-=======
-    bl_label = "Group"
     bl_order = 0
->>>>>>> d990026f
 
     @classmethod
     def poll(cls, context):
@@ -1673,12 +1657,9 @@
     NODE_PT_node_color_presets,
     NODE_PT_node_tree_properties,
     NODE_MT_node_tree_interface_context_menu,
-<<<<<<< HEAD
     NODE_PT_node_tree_interface_new_input,  # BFA - Menu
     NODE_PT_node_tree_interface,
     NODE_PT_node_tree_interface_panel_toggle,
-=======
->>>>>>> d990026f
     NODE_PT_node_tree_animation,
     NODE_PT_active_node_generic,
     NODE_PT_active_node_color,
