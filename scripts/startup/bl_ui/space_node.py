# SPDX-FileCopyrightText: 2009-2023 Blender Authors
#
# SPDX-License-Identifier: GPL-2.0-or-later

import bpy
import rna_prop_ui

from bpy.types import (
    Header,
    Menu,
    Panel,
)
from bpy.app.translations import (
    pgettext_iface as iface_,
    contexts as i18n_contexts,
)
from bl_ui import anim, node_add_menu
from bl_ui.utils import PresetPanel
from bl_ui.properties_grease_pencil_common import (
    AnnotationDataPanel,
)
from bl_ui.space_toolsystem_common import (
    ToolActivePanelHelper,
)
from bl_ui.properties_material import (
    EEVEE_MATERIAL_PT_settings,
    EEVEE_MATERIAL_PT_settings_surface,
    EEVEE_MATERIAL_PT_settings_volume,
    MATERIAL_PT_viewport,
)
from bl_ui.properties_world import (
    WORLD_PT_viewport_display
)
from bl_ui.properties_data_light import (
    DATA_PT_light,
    DATA_PT_EEVEE_light,
)


################################ BFA - Switch between the editors ##########################################

class NODE_OT_switch_editors_to_compositor(bpy.types.Operator):
    """Switch to the Comppositor Editor"""      # blender will use this as a tooltip for menu items and buttons.
    bl_idname = "wm.switch_editor_to_compositor"        # unique identifier for buttons and menu items to reference.
    # display name in the interface.
    bl_label = "Switch to Compositor Editor"

    # execute() is called by blender when running the operator.
    def execute(self, context):
        bpy.ops.wm.context_set_enum(
            data_path="area.ui_type", value="CompositorNodeTree")
        return {'FINISHED'}


class NODE_OT_switch_editors_to_geometry(bpy.types.Operator):
    """Switch to the Geometry Node Editor"""      # blender will use this as a tooltip for menu items and buttons.
    bl_idname = "wm.switch_editor_to_geometry"        # unique identifier for buttons and menu items to reference.
    # display name in the interface.
    bl_label = "Switch to Geometry Node Editor"

    # execute() is called by blender when running the operator.
    def execute(self, context):
        bpy.ops.wm.context_set_enum(
            data_path="area.ui_type", value="GeometryNodeTree")
        return {'FINISHED'}


class NODE_OT_switch_editors_to_shadereditor(bpy.types.Operator):
    """Switch to the Shader Editor"""      # blender will use this as a tooltip for menu items and buttons.
    bl_idname = "wm.switch_editor_to_shadereditor"        # unique identifier for buttons and menu items to reference.
    # display name in the interface.
    bl_label = "Switch to Shader Editor"

    # execute() is called by blender when running the operator.
    def execute(self, context):
        bpy.ops.wm.context_set_enum(
            data_path="area.ui_type", value="ShaderNodeTree")
        return {'FINISHED'}


# The blank buttons, we don't want to switch to the editor in which we are already.


class NODE_OT_switch_editors_in_compositor(bpy.types.Operator):
    """Compositor Editor"""      # blender will use this as a tooltip for menu items and buttons.
    bl_idname = "wm.switch_editor_in_compositor"        # unique identifier for buttons and menu items to reference.
    # display name in the interface.
    bl_label = "You are in Compositor Editor"
    bl_options = {'INTERNAL'}  # use internal so it can not be searchable

    # execute() is called by blender when running the operator.
    def execute(self, context):
        return {'FINISHED'}


class NODE_OT_switch_editors_in_geometry(bpy.types.Operator):
    """Geometry Node Editor"""      # blender will use this as a tooltip for menu items and buttons.
    bl_idname = "wm.switch_editor_in_geometry"        # unique identifier for buttons and menu items to reference.
    # display name in the interface.
    bl_label = "You are in Geometry Node Editor"
    bl_options = {'INTERNAL'}  # use internal so it can not be searchable

    # execute() is called by blender when running the operator.
    def execute(self, context):
        return {'FINISHED'}


class NODE_OT_switch_editors_in_shadereditor(bpy.types.Operator):
    """Shader Editor"""      # blender will use this as a tooltip for menu items and buttons.
    bl_idname = "wm.switch_editor_in_shadereditor"        # unique identifier for buttons and menu items to reference.
    # display name in the interface.
    bl_label = "You are in Shader Editor"
    bl_options = {'INTERNAL'}  # use internal so it can not be searchable

    # execute() is called by blender when running the operator.
    def execute(self, context):
        return {'FINISHED'}


############################# END ##################################


class NODE_HT_header(Header):
    bl_space_type = 'NODE_EDITOR'

    def draw(self, context):
        self.draw_editor_type_menu(context)
        layout = self.layout

        scene = context.scene
        snode = context.space_data
        overlay = snode.overlay
        snode_id = snode.id
        id_from = snode.id_from
        tool_settings = context.tool_settings
        is_compositor = snode.tree_type == 'CompositorNodeTree'
        not_group = (len(snode.path) > 1) # BFA - don't show up arrow if at top level.

        # Now expanded via the `ui_type`.
        # layout.prop(snode, "tree_type", text="")

        display_pin = True
        if snode.tree_type == 'ShaderNodeTree':
            row = layout.row(align = True)
            row.operator("wm.switch_editor_to_compositor", text="", icon='NODE_COMPOSITING')
            row.operator("wm.switch_editor_to_geometry", text="", icon='GEOMETRY_NODES')
            row.operator("wm.switch_editor_in_shadereditor", text="", icon='SHADER_ACTIVE')

            layout.prop(snode, "shader_type", text="")

            ob = context.object
            if snode.shader_type == 'OBJECT' and ob:
                ob_type = ob.type

                NODE_MT_editor_menus.draw_collapsible(context, layout)
                types_that_support_material = {
                    'MESH', 'CURVE', 'SURFACE', 'FONT', 'META', 'GPENCIL', 'VOLUME', 'CURVES', 'POINTCLOUD',
                }

                ## BFA - moved below to a different solution
                #if snode_id:
                #    row = layout.row()
                #    if ob_type not in types_that_support_material:
                #        row.prop(snode_id, "use_nodes")

                layout.separator_spacer()

                # disable material slot buttons when pinned, cannot find correct slot within id_from (#36589)
                # disable also when the selected object does not support materials
                has_material_slots = not snode.pin and ob_type in types_that_support_material

                if ob_type != 'LIGHT':
                    row = layout.row()
                    row.enabled = has_material_slots
                    row.ui_units_x = 4
                    row.popover(panel="NODE_PT_material_slots")

                row = layout.row()
                row.enabled = has_material_slots

                # Show material.new when no active ID/slot exists
                if not id_from and ob_type in types_that_support_material:
                    row.template_ID(ob, "active_material", new="material.new")
                # Material ID, but not for Lights
                if id_from and ob_type != 'LIGHT':
                    row.template_ID(id_from, "active_material", new="material.new")

            if snode.shader_type == 'WORLD':
                NODE_MT_editor_menus.draw_collapsible(context, layout)
                world = scene.world

                if snode_id:
                    if world and world.use_eevee_finite_volume:
                        row.operator("world.convert_volume_to_mesh", emboss=False, icon='WORLD', text="Convert Volume")

                layout.separator_spacer()

                row = layout.row()
                row.enabled = not snode.pin
                row.template_ID(scene, "world", new="world.new")

            if snode.shader_type == 'LINESTYLE':
                view_layer = context.view_layer
                lineset = view_layer.freestyle_settings.linesets.active

                if lineset is not None:
                    NODE_MT_editor_menus.draw_collapsible(context, layout)
                    ## BFA - moved below to a different solution
                    #if snode_id:
                    #    row = layout.row()
                    #    row.prop(snode_id, "use_nodes")

                    layout.separator_spacer()

                    row = layout.row()
                    row.enabled = not snode.pin
                    row.template_ID(lineset, "linestyle", new="scene.freestyle_linestyle_new")

        elif snode.tree_type == 'TextureNodeTree':
            layout.prop(snode, "texture_type", text="")

            NODE_MT_editor_menus.draw_collapsible(context, layout)
			## BFA - moved below to a different solution
            #if snode_id:
            #    layout.prop(snode_id, "use_nodes")

            layout.separator_spacer()
            if id_from:
                if snode.texture_type == 'BRUSH':
                    layout.template_ID(id_from, "texture", new="texture.new")
                else:
                    layout.template_ID(id_from, "active_texture", new="texture.new")

        elif snode.tree_type == 'CompositorNodeTree':
<<<<<<< HEAD
			#BFA - Editor Switchers
            row = layout.row(align = True)
            row.operator("wm.switch_editor_in_compositor", text="", icon='NODE_COMPOSITING_ACTIVE')
            row.operator("wm.switch_editor_to_geometry", text="", icon='GEOMETRY_NODES')
            row.operator("wm.switch_editor_to_shadereditor", text="", icon='NODE_MATERIAL')

=======
            layout.prop(snode, "node_tree_sub_type", text="")
>>>>>>> ea43fa08
            NODE_MT_editor_menus.draw_collapsible(context, layout)
            layout.separator_spacer()

            if snode.node_tree_sub_type == 'SCENE':
                row = layout.row()
                row.enabled = not snode.pin
                row.template_ID(scene, "compositing_node_group", new="node.new_compositing_node_group")
            elif snode.node_tree_sub_type == 'SEQUENCER':
                row = layout.row()
                sequencer_scene = context.workspace.sequencer_scene
                sequencer_editor = sequencer_scene.sequence_editor if sequencer_scene else None
                active_strip = sequencer_editor.active_strip if sequencer_editor else None
                active_modifier = active_strip.modifiers.active if active_strip else None
                is_compositor_modifier_active = active_modifier and active_modifier.type == 'COMPOSITOR'
                if is_compositor_modifier_active and not snode.pin:
                    row.template_ID(
                        active_modifier,
                        "node_group",
                        new="node.new_compositor_sequencer_node_group")
                else:
                    row.enabled = False
                    row.template_ID(snode, "node_tree", new="node.new_compositor_sequencer_node_group")

        elif snode.tree_type == 'GeometryNodeTree':
            #BFA - Editor Switchers
            row = layout.row(align = True)
            row.operator("wm.switch_editor_to_compositor", text="", icon='NODE_COMPOSITING')
            row.operator("wm.switch_editor_in_geometry", text="", icon='GEOMETRY_NODES_ACTIVE')
            row.operator("wm.switch_editor_to_shadereditor", text="", icon='NODE_MATERIAL')

            #layout.prop(snode, "geometry_nodes_type", text="") # BFA - legacy
            layout.prop(snode, "node_tree_sub_type", text="")
            NODE_MT_editor_menus.draw_collapsible(context, layout)
            layout.separator_spacer()

            if snode.node_tree_sub_type == 'MODIFIER':
                ob = context.object

                row = layout.row()
                if snode.pin:
                    row.enabled = False
                    row.template_ID(snode, "node_tree", new="node.new_geometry_node_group_assign")
                elif ob:
                    active_modifier = ob.modifiers.active
                    if active_modifier and active_modifier.type == 'NODES':
                        if active_modifier.node_group:
                            row.template_ID(active_modifier, "node_group", new="object.geometry_node_tree_copy_assign")
                        else:
                            row.template_ID(active_modifier, "node_group", new="node.new_geometry_node_group_assign")
                    else:
                        row.template_ID(snode, "node_tree", new="node.new_geometry_nodes_modifier")
            else:
                layout.template_ID(snode, "selected_node_group", new="node.new_geometry_node_group_tool")
                if snode.node_tree:
                    layout.popover(panel="NODE_PT_geometry_node_tool_object_types", text="Types")
                    layout.popover(panel="NODE_PT_geometry_node_tool_mode", text="Modes")
                    layout.popover(panel="NODE_PT_geometry_node_tool_options", text="Options")
                display_pin = False
        else:
            # Custom node tree is edited as independent ID block
            NODE_MT_editor_menus.draw_collapsible(context, layout)

			#layout.separator_spacer() #BFA - removed

            layout.template_ID(snode, "node_tree", new="node.new_node_tree")

        #################### BFA - options at the right ###################################


        layout.separator_spacer()

        # Put pin on the right for Compositing
        if is_compositor:
            layout.prop(snode, "pin", text="", emboss=False)

        # -------------------- BFA - use nodes ---------------------------

        if snode.tree_type == 'ShaderNodeTree':
            ob = context.object
            ob_type = ob.type if ob else None
            
            types_that_support_material = {
                'MESH', 'CURVE', 'SURFACE', 'FONT', 'META', 'GPENCIL', 'VOLUME', 'CURVES', 'POINTCLOUD',
            }

            if snode.shader_type == 'OBJECT':
                if snode_id and ob:
                    # No shader nodes for Eevee lights
                    if not (context.engine == 'BLENDER_EEVEE' and ob_type == 'LIGHT'):
                        row = layout.row()
                        if ob_type not in types_that_support_material:
                            row.prop(snode_id, "use_nodes")

            elif snode.shader_type == 'LINESTYLE':
                if lineset is not None and snode_id:
                    row = layout.row()
                    row.prop(snode_id, "use_nodes")

        elif snode.tree_type == 'TextureNodeTree':
            if snode_id:
                layout.prop(snode_id, "use_nodes")

        # ----------------- rest of the options


        # Put pin next to ID block
        if not is_compositor and display_pin:
            layout.prop(snode, "pin", text="", emboss=False)

        # bfa - don't show up arrow if at top level.
        if not_group:
            layout.operator("node.tree_path_parent", text="", icon='FILE_PARENT')
        else:
            pass

        # Backdrop
        if is_compositor and snode.node_tree_sub_type == 'SCENE':
            row = layout.row(align=True)
            row.prop(snode, "show_backdrop", toggle=True)
            row.active = snode.node_tree is not None
            sub = row.row(align=True)
            if snode.show_backdrop:
                sub.operator("node.backimage_move", text="", icon ='TRANSFORM_MOVE')
                sub.operator("node.backimage_zoom", text="", icon = "ZOOM_IN").factor = 1.2
                sub.operator("node.backimage_zoom", text="", icon = "ZOOM_OUT").factor = 1.0 / 1.2
                sub.operator("node.backimage_fit", text="", icon = "VIEW_FIT")
                sub.separator()
                sub.prop(snode, "backdrop_channels", icon_only=True, text="", expand=True)

            # Gizmo toggle and popover.
            row = layout.row(align=True)
            row.prop(snode, "show_gizmo", icon='GIZMO', text="")
            row.active = snode.node_tree is not None
            sub = row.row(align=True)
            sub.active = snode.show_gizmo and row.active
            sub.popover(panel="NODE_PT_gizmo_display", text="")

        # Snap
        row = layout.row(align=True)
        row.prop(tool_settings, "use_snap_node", text="")
        row.active = snode.node_tree is not None

        # Overlay toggle & popover
        row = layout.row(align=True)
        row.prop(overlay, "show_overlays", icon='OVERLAY', text="")
        sub = row.row(align=True)
        row.active = snode.node_tree is not None
        sub.active = overlay.show_overlays and row.active
        sub.popover(panel="NODE_PT_overlay", text="")


class NODE_PT_gizmo_display(Panel):
    bl_space_type = 'NODE_EDITOR'
    bl_region_type = 'HEADER'
    bl_label = "Gizmos"
    bl_ui_units_x = 8

    def draw(self, context):
        layout = self.layout
        snode = context.space_data
        is_compositor = snode.tree_type == 'CompositorNodeTree'

        if not is_compositor:
            return

        col = layout.column()
        col.label(text="Viewport Gizmos")
        col.separator()

        col.active = snode.show_gizmo
        colsub = col.column()
        colsub.active = snode.node_tree is not None and col.active
        colsub.prop(snode, "show_gizmo_active_node", text="Active Node")


class NODE_MT_editor_menus(Menu):
    bl_idname = "NODE_MT_editor_menus"
    bl_label = ""

    def draw(self, _context):
        layout = self.layout

        layout.menu("SCREEN_MT_user_menu", text = "Quick") #BFA - Quick favourites menu
        layout.menu("NODE_MT_view")
        layout.menu("NODE_MT_select")
        layout.menu("NODE_MT_add")
        layout.menu("NODE_MT_swap")
        layout.menu("NODE_MT_node")


class NODE_MT_add(node_add_menu.AddNodeMenu):
    bl_space_type = 'NODE_EDITOR'
    bl_label = "Add"
    bl_translation_context = i18n_contexts.operator_default
    bl_options = {'SEARCH_ON_KEY_PRESS'}

    def draw(self, context):
        import nodeitems_utils

        layout = self.layout

        #BFA - changed to show in all add menus for discoverability, instead of being conditional to the invoked region by hotkey only.

        layout.operator_context = 'INVOKE_REGION_WIN'

        snode = context.space_data
        if snode.tree_type == 'GeometryNodeTree':
            layout.operator("WM_OT_search_single_menu", text="Search...", icon='VIEWZOOM').menu_idname = "NODE_MT_geometry_node_add_all"
            layout.separator()
            layout.menu_contents("NODE_MT_geometry_node_add_all")
        elif snode.tree_type == 'CompositorNodeTree':
            layout.operator("WM_OT_search_single_menu", text="Search...", icon='VIEWZOOM').menu_idname = "NODE_MT_compositor_node_add_all"
            layout.separator()
            layout.menu_contents("NODE_MT_compositor_node_add_all")
        elif snode.tree_type == 'ShaderNodeTree':
            layout.operator("WM_OT_search_single_menu", text="Search...", icon='VIEWZOOM').menu_idname = "NODE_MT_shader_node_add_all"
            layout.separator()
            layout.menu_contents("NODE_MT_shader_node_add_all")
        elif snode.tree_type == 'TextureNodeTree':
            layout.operator("WM_OT_search_single_menu", text="Search...", icon='VIEWZOOM').menu_idname = "NODE_MT_texture_node_add_all"
            layout.separator()
            layout.menu_contents("NODE_MT_texture_node_add_all")
        elif nodeitems_utils.has_node_categories(context):
            # Actual node sub-menus are defined by draw functions from node categories.
            nodeitems_utils.draw_node_categories_menu(self, context)

#BFA - expose the pie menus to header
class NODE_MT_pie_menus(Menu):
    bl_label = "Pie Menus"

    def draw(self, context):
        layout = self.layout

        space = context.space_data

        layout.operator("wm.call_menu_pie", text = "View", icon = "MENU_PANEL").name = 'NODE_MT_view_pie'


class NODE_MT_swap(node_add_menu.SwapNodeMenu):
    bl_space_type = 'NODE_EDITOR'
    bl_label = "Swap"
    bl_translation_context = i18n_contexts.operator_default
    bl_options = {'SEARCH_ON_KEY_PRESS'}

    def draw(self, context):
        layout = self.layout

        if layout.operator_context == 'EXEC_REGION_WIN':
            layout.operator_context = 'INVOKE_REGION_WIN'
            layout.operator("WM_OT_search_single_menu", text="Search...", icon='VIEWZOOM').menu_idname = "NODE_MT_swap"
            layout.separator()

        layout.operator_context = 'INVOKE_REGION_WIN'

        snode = context.space_data
        if snode.tree_type == 'GeometryNodeTree':
            layout.menu_contents("NODE_MT_geometry_node_swap_all")
        elif snode.tree_type == 'CompositorNodeTree':
            layout.menu_contents("NODE_MT_compositor_node_swap_all")
        elif snode.tree_type == 'ShaderNodeTree':
            layout.menu_contents("NODE_MT_shader_node_swap_all")
        elif snode.tree_type == 'TextureNodeTree':
            layout.menu_contents("NODE_MT_texture_node_swap_all")


class NODE_MT_view(Menu):
    bl_label = "View"

    def draw(self, context):
        layout = self.layout

        snode = context.space_data

        preferences = context.preferences
        addon_prefs = preferences.addons["bforartists_toolbar_settings"].preferences

        layout.prop(snode, "show_region_toolbar")
        layout.prop(snode, "show_region_ui")
        layout.prop(snode, "show_toolshelf_tabs")
        layout.prop(snode, "show_region_asset_shelf")

        layout.separator()

        layout.menu("NODE_MT_view_annotations")

        layout.separator()

        # BFA - Expose hotkey only operator
        if context.space_data.tree_type == 'CompositorNodeTree':
            layout.menu("NODE_MT_viewer")
        elif context.space_data.tree_type == 'ShaderNodeTree':
            layout.operator("node.connect_to_output", text="Link to Output", icon='MATERIAL').run_in_geometry_nodes = False
        else: # Geometry Nodes
            layout.operator("node.connect_to_output", text="Link to Output", icon='GROUPOUTPUT').run_in_geometry_nodes = True
            layout.operator("node.select_link_viewer", text="Link to Viewer", icon='RESTRICT_RENDER_OFF')

        layout.separator()

        sub = layout.column()
        sub.operator_context = 'EXEC_REGION_WIN'
        sub.operator("view2d.zoom_in", icon = "ZOOM_IN")
        sub.operator("view2d.zoom_out", icon = "ZOOM_OUT")

        layout.operator("view2d.zoom_border", icon = "ZOOM_BORDER")

        layout.separator()

        layout.operator_context = 'INVOKE_REGION_WIN'
        layout.operator("node.view_selected", icon='VIEW_SELECTED')
        layout.operator("node.view_all", icon = "VIEWALL" )

        if context.space_data.show_backdrop:

            layout.separator()

            layout.operator("node.viewer_border", text = "Set Viewer Region", icon = "RENDERBORDER")
            layout.operator("node.clear_viewer_border", text = "Clear Viewer Region", icon = "RENDERBORDER_CLEAR")
			# BFA - these are exposed to header, so these are now redundant

        layout.separator()

        layout.menu("NODE_MT_pie_menus")
        layout.menu("INFO_MT_area")

# BFA - Menu
class NODE_MT_viewer(Menu):
    bl_label = "Viewer"

    def draw(self, context):
        layout = self.layout


        layout.operator("node.select_link_viewer", text="Link to Viewer", icon='RESTRICT_RENDER_OFF')

        layout.operator("node.viewer_shortcut_set", text="Unassign Viewer", icon='AVOID').viewer_index = 0

        layout.separator()

        layout.operator("node.viewer_shortcut_get", text="Viewer 1", icon='EVENT_NDOF_BUTTON_1').viewer_index = 1
        layout.operator("node.viewer_shortcut_get", text="Viewer 2", icon='EVENT_NDOF_BUTTON_2').viewer_index = 2
        layout.operator("node.viewer_shortcut_get", text="Viewer 3", icon='EVENT_NDOF_BUTTON_3').viewer_index = 3
        layout.operator("node.viewer_shortcut_get", text="Viewer 4", icon='EVENT_NDOF_BUTTON_4').viewer_index = 4
        layout.operator("node.viewer_shortcut_get", text="Viewer 5", icon='EVENT_NDOF_BUTTON_5').viewer_index = 5
        layout.operator("node.viewer_shortcut_get", text="Viewer 6", icon='EVENT_NDOF_BUTTON_6').viewer_index = 6

        layout.separator()

        layout.operator("node.viewer_shortcut_set", text="Set Viewer 1", icon='EVENT_NDOF_BUTTON_1').viewer_index = 1
        layout.operator("node.viewer_shortcut_set", text="Set Viewer 2", icon='EVENT_NDOF_BUTTON_2').viewer_index = 2
        layout.operator("node.viewer_shortcut_set", text="Set Viewer 3", icon='EVENT_NDOF_BUTTON_3').viewer_index = 3
        layout.operator("node.viewer_shortcut_set", text="Set Viewer 4", icon='EVENT_NDOF_BUTTON_4').viewer_index = 4
        layout.operator("node.viewer_shortcut_set", text="Set Viewer 5", icon='EVENT_NDOF_BUTTON_5').viewer_index = 5
        layout.operator("node.viewer_shortcut_set", text="Set Viewer 6", icon='EVENT_NDOF_BUTTON_6').viewer_index = 6



class NODE_MT_select(Menu):
    bl_label = "Select"

    def draw(self, _context):
        layout = self.layout

        layout.menu("NODE_MT_select_legacy")
        layout.operator_menu_enum("node.select_lasso", "mode")

        layout.separator()

        layout.operator("node.select_all",text = "All", icon = 'SELECT_ALL').action = 'SELECT'
        layout.operator("node.select_all", text="None", icon='SELECT_NONE').action = 'DESELECT'
        layout.operator("node.select_all", text="Invert", icon='INVERSE').action = 'INVERT'

        layout.separator()

        layout.operator("node.select_linked_from", text = "Linked From", icon = "LINKED")
        layout.operator("node.select_linked_to", text = "Linked To", icon = "LINKED")

        layout.separator()

        layout.operator("node.select_grouped", text = "Grouped Extend", icon = "GROUP").extend = True
        layout.operator("node.select_grouped", text = "Grouped", icon = "GROUP").extend = False
        layout.operator("node.select_same_type_step", text="Activate Same Type Previous", icon = "PREVIOUSACTIVE").prev = True
        layout.operator("node.select_same_type_step", text="Activate Same Type Next", icon = "NEXTACTIVE").prev = False

        layout.separator()

        layout.operator("node.find_node", icon='VIEWZOOM')


class NODE_MT_select_legacy(Menu):
    bl_label = "Legacy"

    def draw(self, _context):
        layout = self.layout

        layout.operator("node.select_box", icon = "BORDER_RECT").tweak = False
        layout.operator("node.select_circle", icon = "CIRCLE_SELECT")

class NODE_MT_node_group_separate(Menu):
    bl_label = "Separate"

    def draw(self, context):
        layout = self.layout

        layout.operator("node.group_separate", text = "Copy", icon = "SEPARATE_COPY").type = 'COPY'
        layout.operator("node.group_separate", text = "Move", icon = "SEPARATE").type = 'MOVE'


class NODE_MT_node(Menu):
    bl_label = "Node"

    def draw(self, context):
        layout = self.layout
        snode = context.space_data
        group = snode.edit_tree
        is_compositor = snode.tree_type == 'CompositorNodeTree'

        myvar = layout.operator("transform.translate", icon = "TRANSFORM_MOVE")
        myvar.release_confirm = True
        myvar.view2d_edge_pan = True # BFA - wip
        layout.operator("transform.rotate", icon = "TRANSFORM_ROTATE")
        layout.operator("transform.resize",  icon = "TRANSFORM_SCALE")

        layout.separator()
        layout.operator("node.clipboard_copy", text="Copy", icon='COPYDOWN')
        row = layout.row()
        row.operator_context = 'EXEC_DEFAULT'
        layout.operator("node.clipboard_paste", text="Paste", icon='PASTEDOWN')

        layout.separator()

        layout.operator_context = 'INVOKE_REGION_WIN'
        props = layout.operator("node.duplicate_move_keep_inputs", text = "Duplicate Keep Input", icon = "DUPLICATE")
        props.NODE_OT_translate_attach.TRANSFORM_OT_translate.view2d_edge_pan = True
        props = layout.operator("node.duplicate_move", icon = "DUPLICATE")
        props.NODE_OT_translate_attach.TRANSFORM_OT_translate.view2d_edge_pan = True
        props = layout.operator("node.duplicate_move_linked", icon = "DUPLICATE")
        props.NODE_OT_translate_attach.TRANSFORM_OT_translate.view2d_edge_pan = True

        layout.separator()
        layout.operator("node.delete", icon = "DELETE")
        layout.operator("node.delete_reconnect", icon = "DELETE")

        layout.separator()

        layout.operator("node.join", text="Join in New Frame", icon = "JOIN")
        layout.operator("node.detach", text="Remove from Frame", icon = "DELETE")
        layout.operator("node.parent_set", text = "Frame Make Parent", icon = "PARENT_SET")

        layout.separator() #BFA - exposed context menu operator to header

        props = layout.operator("wm.call_panel", text="Rename...", icon = "RENAME")
        props.name = "TOPBAR_PT_name"
        props.keep_open = False

        layout.separator()
        ## BFA - set to sub-menu
        layout.menu("NODE_MT_node_group")

        layout.separator()
		## BFA - set to sub-menu
        layout.menu("NODE_MT_node_links")

        layout.separator()
		## BFA - set to sub-menu
        layout.menu("NODE_MT_node_group_separate")

        layout.separator()
		## BFA - set majority to sub-menu
        layout.menu("NODE_MT_context_menu_show_hide_menu")

        if is_compositor:

            layout.separator()

            layout.operator("node.read_viewlayers", icon='RENDERLAYERS')
            layout.operator("node.render_changed", icon='RENDERLAYERS')


# BFA - Menu
class NODE_MT_node_group(Menu):
    bl_label = "Group"

    def draw(self, context):
        layout = self.layout

        layout.operator("node.group_make", icon = "NODE_MAKEGROUP")
        layout.operator("node.group_insert", text = "Insert into Group ", icon = "NODE_GROUPINSERT")
        layout.operator("node.group_ungroup", icon = "NODE_UNGROUP")
        layout.separator()
        layout.operator("node.group_edit", text = " Toggle Edit Group", icon = "NODE_EDITGROUP").exit = False


# BFA - Menu
class NODE_MT_node_links(Menu):
    bl_label = "Links"

    def draw(self, _context):
        layout = self.layout

        layout.operator("node.link_make", icon = "LINK_DATA").replace = False
        layout.operator("node.link_make", text="Make and Replace Links", icon = "LINK_REPLACE").replace = True
        layout.operator("node.links_cut", text="Cut Links", icon = "CUT_LINKS")
        layout.operator("node.links_detach", icon = "DETACH_LINKS")
        layout.operator("node.move_detach_links", text = "Detach Links Move", icon = "DETACH_LINKS_MOVE")
        layout.operator("node.links_mute", icon = "MUTE_IPO_ON")


# BFA - Hidden legacy operators exposed to GUI
class NODE_MT_view_annotations(Menu):
    bl_label = "Annotations (Legacy)"

    def draw(self, context):
        layout = self.layout

        layout.operator("gpencil.annotate", text="Draw Annotation", icon='PAINT_DRAW',).mode = 'DRAW'
        layout.operator("gpencil.annotate", text="Draw Line Annotation", icon='PAINT_DRAW').mode = 'DRAW_STRAIGHT'
        layout.operator("gpencil.annotate", text="Draw Polyline Annotation", icon='PAINT_DRAW').mode = 'DRAW_POLY'
        layout.operator("gpencil.annotate", text="Erase Annotation", icon='ERASE').mode = 'ERASER'

        layout.separator()

        layout.operator("gpencil.annotation_add", text="Add Annotation Layer", icon='ADD')
        layout.operator("gpencil.annotation_active_frame_delete", text="Erase Annotation Active Keyframe", icon='DELETE')

class NODE_MT_view_pie(Menu):
    bl_label = "View"

    def draw(self, _context):
        layout = self.layout

        pie = layout.menu_pie()
        pie.operator("node.view_all")
        pie.operator("node.view_selected", icon='ZOOM_SELECTED')


class NODE_PT_active_tool(ToolActivePanelHelper, Panel):
    bl_space_type = 'NODE_EDITOR'
    bl_region_type = 'UI'
    bl_category = "Tool"


class NODE_PT_material_slots(Panel):
    bl_space_type = 'NODE_EDITOR'
    bl_region_type = 'HEADER'
    bl_label = "Slot"
    bl_ui_units_x = 12

    def draw_header(self, context):
        ob = context.object
        self.bl_label = (
            iface_("Slot {:d}").format(ob.active_material_index + 1) if ob.material_slots else
            iface_("Slot")
        )

    # Duplicate part of `EEVEE_MATERIAL_PT_context_material`.
    def draw(self, context):
        layout = self.layout
        row = layout.row()
        col = row.column()

        ob = context.object
        col.template_list("MATERIAL_UL_matslots", "", ob, "material_slots", ob, "active_material_index")

        col = row.column(align=True)
        col.operator("object.material_slot_add", icon='ADD', text="")
        col.operator("object.material_slot_remove", icon='REMOVE', text="")

        col.separator()

        col.menu("MATERIAL_MT_context_menu", icon='DOWNARROW_HLT', text="")

        if len(ob.material_slots) > 1:
            col.separator()

            col.operator("object.material_slot_move", icon='TRIA_UP', text="").direction = 'UP'
            col.operator("object.material_slot_move", icon='TRIA_DOWN', text="").direction = 'DOWN'

        if ob.mode == 'EDIT':
            row = layout.row(align=True) # BFA - align
            row.operator("object.material_slot_assign", text="Assign", icon='CHECKMARK') # BFA - icon
            row.operator("object.material_slot_select", text="Select", icon='RESTRICT_SELECT_OFF') # BFA - icon
            row.operator("object.material_slot_deselect", text="Deselect", icon='RESTRICT_SELECT_ON') # BFA - icon


class NODE_PT_geometry_node_tool_object_types(Panel):
    bl_space_type = 'NODE_EDITOR'
    bl_region_type = 'HEADER'
    bl_label = "Object Types"
    bl_ui_units_x = 8

    def draw(self, context):
        layout = self.layout

        snode = context.space_data
        group = snode.node_tree

        types = [
            ("is_type_mesh", "Mesh", 'MESH_DATA'),
            ("is_type_curve", "Hair Curves", 'CURVES_DATA'),
            ("is_type_grease_pencil", "Grease Pencil", 'OUTLINER_OB_GREASEPENCIL'),
            ("is_type_pointcloud", "Point Cloud", 'POINTCLOUD_DATA'),
        ]

        col = layout.column()
        col.active = group.is_tool
        for prop, name, icon in types:
            row = col.row(align=True)
            row.label(text=name, icon=icon)
            row.prop(group, prop, text="")


class NODE_PT_geometry_node_tool_mode(Panel):
    bl_space_type = 'NODE_EDITOR'
    bl_region_type = 'HEADER'
    bl_label = "Modes"
    bl_ui_units_x = 8

    def draw(self, context):
        layout = self.layout

        snode = context.space_data
        group = snode.node_tree

        modes = (
            ("is_mode_object", "Object Mode", 'OBJECT_DATAMODE'),
            ("is_mode_edit", "Edit Mode", 'EDITMODE_HLT'),
            ("is_mode_sculpt", "Sculpt Mode", 'SCULPTMODE_HLT'),
        )

        col = layout.column()
        col.active = group.is_tool
        for prop, name, icon in modes:
            row = col.row(align=True)
            row.label(text=name, icon=icon)
            row.prop(group, prop, text="")

        if group.is_type_grease_pencil:
            row = col.row(align=True)
            row.label(text="Draw Mode", icon='GREASEPENCIL')
            row.prop(group, "is_mode_paint", text="")


class NODE_PT_geometry_node_tool_options(Panel):
    bl_space_type = 'NODE_EDITOR'
    bl_region_type = 'HEADER'
    bl_label = "Options"
    bl_ui_units_x = 8

    def draw(self, context):
        layout = self.layout

        snode = context.space_data
        group = snode.node_tree

        layout.prop(group, "use_wait_for_click")


class NODE_PT_node_color_presets(PresetPanel, Panel):
    """Predefined node color"""
    bl_label = "Color Presets"
    preset_subdir = "node_color"
    preset_operator = "script.execute_preset"
    preset_add_operator = "node.node_color_preset_add"


class NODE_MT_node_color_context_menu(Menu):
    bl_label = "Node Color Specials"

    def draw(self, _context):
        layout = self.layout

        # BFA - Remove "Copy Color" Operator from this context menu
        #layout.operator("node.node_copy_color", icon='COPY_ID')


class NODE_MT_context_menu_show_hide_menu(Menu):
    bl_label = "Show/Hide"

    def draw(self, context):
        layout = self.layout
        snode = context.space_data
        is_compositor = snode.tree_type == 'CompositorNodeTree'

        layout.operator("node.hide_toggle", icon = "HIDE_ON")
        layout.operator("node.mute_toggle", icon = "TOGGLE_NODE_MUTE")

        # Node previews are only available in the Compositor.
        if is_compositor:
            layout.operator("node.preview_toggle", icon = "TOGGLE_NODE_PREVIEW")

        layout.separator()

        layout.operator("node.hide_socket_toggle", icon = "HIDE_OFF")
        layout.operator("node.options_toggle", icon = "TOGGLE_NODE_OPTIONS")
        layout.operator("node.collapse_hide_unused_toggle", icon = "HIDE_UNSELECTED")


class NODE_MT_context_menu_select_menu(Menu):
    bl_label = "Select"

    def draw(self, context):
        layout = self.layout

        layout.operator("node.select_grouped", text = "Grouped", icon = "GROUP").extend = False

        layout.separator()

        layout.operator("node.select_linked_from", text = "Linked from", icon = "LINKED")
        layout.operator("node.select_linked_to", text = "Linked to", icon = "LINKED")

        layout.separator()

        layout.operator("node.select_same_type_step", text="Activate Same Type Previous", icon = "PREVIOUSACTIVE").prev = True
        layout.operator("node.select_same_type_step", text="Activate Same Type Next", icon = "NEXTACTIVE").prev = False


class NODE_MT_context_menu(Menu):
    bl_label = "Node"

    def draw(self, context):
        snode = context.space_data
        is_nested = (len(snode.path) > 1)
        is_geometrynodes = snode.tree_type == 'GeometryNodeTree'
        group = snode.edit_tree

        selected_nodes_len = len(context.selected_nodes)
        active_node = context.active_node

        layout = self.layout

        # If no nodes are selected.
        if selected_nodes_len == 0:
            layout.operator_context = 'INVOKE_DEFAULT'
            layout.menu("NODE_MT_add", icon="ADD")
            layout.operator("node.clipboard_paste", text="Paste", icon="PASTEDOWN")

            layout.separator()

            layout.operator("node.find_node", text="Find...", icon="VIEWZOOM")

            layout.separator()

            if is_geometrynodes:
                layout.operator_context = 'INVOKE_DEFAULT'
                layout.operator("node.select", text="Clear Viewer", icon="HIDE_ON").clear_viewer = True

            layout.operator("node.links_cut", icon = 'CUT_LINKS')
            layout.operator("node.links_mute", icon = 'MUTE_IPO_ON')

            if is_nested:
                layout.separator()

                layout.operator("node.tree_path_parent", text="Exit Group", icon='FILE_PARENT')

            return

        if is_geometrynodes:
            layout.operator_context = 'INVOKE_DEFAULT'
            layout.operator("node.link_viewer", text="Link to Viewer", icon="HIDE_OFF")

            layout.separator()

        layout.operator("node.clipboard_copy", text="Copy", icon="COPYDOWN")
        layout.operator("node.clipboard_paste", text="Paste", icon="PASTEDOWN")

        layout.operator_context = 'INVOKE_DEFAULT'
        layout.operator("node.duplicate_move", icon = "DUPLICATE")

        layout.separator()

        layout.operator("node.delete", icon='DELETE')
        layout.operator_context = 'EXEC_REGION_WIN'
        layout.operator("node.delete_reconnect", icon='DELETE')

        if selected_nodes_len > 1:
            layout.separator()

            layout.operator("node.link_make", icon = "LINK_DATA").replace = False
            layout.operator("node.link_make", text="Make and Replace Links", icon = "LINK_DATA").replace = True
            layout.operator("node.links_detach", icon = "DETACH_LINKS")

        layout.separator()

        if group and group.bl_use_group_interface:
	        layout.operator("node.group_make", text="Make Group", icon="NODE_MAKEGROUP")
	        layout.operator("node.group_insert", text="Insert Into Group", icon = 'NODE_GROUPINSERT')

	        if active_node and active_node.type == 'GROUP':
	            layout.operator("node.group_edit", text="Toggle Edit Group", icon="NODE_EDITGROUP").exit = False
	            layout.operator("node.group_ungroup", text="Ungroup", icon="NODE_UNGROUP")

	            if is_nested:
	                layout.operator("node.tree_path_parent", text="Exit Group", icon='FILE_PARENT')

	            layout.separator()

        layout.operator("node.join", text="Join in New Frame", icon = 'JOIN')
        layout.operator("node.detach", text="Remove from Frame", icon = 'DELETE')

        layout.separator()

        props = layout.operator("wm.call_panel", text="Rename", icon = "RENAME")
        props.name = "TOPBAR_PT_name"
        props.keep_open = False

        layout.separator()

        layout.menu("NODE_MT_context_menu_select_menu")
        layout.menu("NODE_MT_context_menu_show_hide_menu")

        if active_node:
            layout.separator()
            props = layout.operator("wm.doc_view_manual", text="Online Manual", icon='URL')
            props.doc_id = active_node.bl_idname


class NODE_PT_active_node_generic(Panel):
    bl_space_type = 'NODE_EDITOR'
    bl_region_type = 'UI'
    bl_category = "Node"
    bl_label = "Node"

    @classmethod
    def poll(cls, context):
        return context.active_node is not None

    def draw(self, context):
        layout = self.layout
        node = context.active_node
        tree = node.id_data

        layout.use_property_split = True
        layout.use_property_decorate = False

        layout.prop(node, "name", icon='NODE')
        layout.prop(node, "label", icon='NODE')

        if tree.type == 'GEOMETRY':
            layout.prop(node, "warning_propagation")


class NODE_PT_active_node_color(Panel):
    bl_space_type = 'NODE_EDITOR'
    bl_region_type = 'UI'
    bl_category = "Node"
    bl_label = "Color"
    bl_options = {'DEFAULT_CLOSED'}
    bl_parent_id = "NODE_PT_active_node_generic"

    @classmethod
    def poll(cls, context):
        node = context.active_node
        if node is None:
            return False
        if node.bl_idname == "NodeReroute":
            return False
        return True

    def draw_header(self, context):
        node = context.active_node
        self.layout.prop(node, "use_custom_color", text="")

    def draw_header_preset(self, _context):
        NODE_PT_node_color_presets.draw_panel_header(self.layout)

    def draw(self, context):
        layout = self.layout
        node = context.active_node

        layout.enabled = node.use_custom_color

        row = layout.row()

        subrow = row.row(align=True)
        subrow.prop(node, "color", text="")
        subrow.operator("node.node_copy_color", icon='COPY_ID', text="")

        # BFA - Temporarily disable this menu for as long as it doesn't have operators
        #row.menu("NODE_MT_node_color_context_menu", text="", icon='DOWNARROW_HLT')


class NODE_PT_active_node_properties(Panel):
    bl_space_type = 'NODE_EDITOR'
    bl_region_type = 'UI'
    bl_category = "Node"
    bl_label = "Properties"

    @classmethod
    def poll(cls, context):
        return context.active_node is not None

    def draw(self, context):
        layout = self.layout
        node = context.active_node
        layout.template_node_inputs(node)


class NODE_PT_active_node_custom_properties(rna_prop_ui.PropertyPanel, Panel):
    bl_space_type = 'NODE_EDITOR'
    bl_region_type = 'UI'
    bl_category = "Node"

    _context_path = "active_node"
    _property_type = bpy.types.Node


class NODE_PT_texture_mapping(Panel):
    bl_space_type = 'NODE_EDITOR'
    bl_region_type = 'UI'
    bl_category = "Node"
    bl_label = "Texture Mapping"
    bl_options = {'DEFAULT_CLOSED'}
    COMPAT_ENGINES = {
        'BLENDER_RENDER',
        'BLENDER_WORKBENCH',
    }

    @classmethod
    def poll(cls, context):
        node = context.active_node
        return node and hasattr(node, "texture_mapping") and (context.engine in cls.COMPAT_ENGINES)

    def draw(self, context):
        layout = self.layout
        layout.use_property_split = True
        layout.use_property_decorate = False  # No animation.

        node = context.active_node
        mapping = node.texture_mapping

        layout.prop(mapping, "vector_type")

        layout.separator()

        col = layout.column(align=True)
        col.prop(mapping, "mapping_x", text="Projection X")
        col.prop(mapping, "mapping_y", text="Y")
        col.prop(mapping, "mapping_z", text="Z")

        layout.separator()

        layout.prop(mapping, "translation")
        layout.prop(mapping, "rotation")
        layout.prop(mapping, "scale")


# Node Backdrop options
class NODE_PT_backdrop(Panel):
    bl_space_type = 'NODE_EDITOR'
    bl_region_type = 'UI'
    bl_category = "View"
    bl_label = "Backdrop"

    @classmethod
    def poll(cls, context):
        snode = context.space_data
        return snode.tree_type == 'CompositorNodeTree'

    def draw_header(self, context):
        snode = context.space_data
        self.layout.prop(snode, "show_backdrop", text="")

    def draw(self, context):
        layout = self.layout
        layout.use_property_split = True
        layout.use_property_decorate = False

        snode = context.space_data
        layout.active = snode.show_backdrop

        col = layout.column()
		##BFA - removed as double entry
		#col.prop(snode, "backdrop_channels", text="Channels")
        col.prop(snode, "backdrop_zoom", text="Zoom")

        col.prop(snode, "backdrop_offset", text="Offset")
		##BFA - removed as double entry
        #col.separator()
		#
        #col.operator("node.backimage_move", text="Move")
        #col.operator("node.backimage_fit", text="Fit")

class NODE_PT_quality(Panel):
    bl_space_type = 'NODE_EDITOR'
    bl_region_type = 'UI'
    bl_category = "Options"
    bl_label = "Performance"

    @classmethod
    def poll(cls, context):
        snode = context.space_data
        return snode.tree_type == 'CompositorNodeTree' and snode.node_tree is not None

    def draw(self, context):
        layout = self.layout
        layout.use_property_split = True
        layout.use_property_decorate = False

        scene = context.scene
        rd = scene.render

        snode = context.space_data
        tree = snode.node_tree

        col = layout.column()
        col.prop(rd, "compositor_device", text="Device")
        if rd.compositor_device == 'GPU':
            col.prop(rd, "compositor_precision", text="Precision")

        col = layout.column()
        col.use_property_split = False
        col.prop(tree, "use_viewer_border")


class NODE_PT_overlay(Panel):
    bl_space_type = 'NODE_EDITOR'
    bl_region_type = 'HEADER'
    bl_label = "Overlays"
    bl_ui_units_x = 7

    def draw(self, context):
        layout = self.layout
        layout.label(text="Node Editor Overlays")

        snode = context.space_data
        overlay = snode.overlay

        layout.active = overlay.show_overlays

        col = layout.column()
        col.prop(overlay, "show_wire_color", text="Wire Colors")
        col.prop(overlay, "show_reroute_auto_labels", text="Reroute Auto Labels")

        col.separator()

        col.prop(overlay, "show_context_path", text="Context Path")
        col.prop(snode, "show_annotation", text="Annotations")

        if snode.supports_previews:
            col.separator()
            col.prop(overlay, "show_previews", text="Previews")
            if snode.tree_type == 'ShaderNodeTree':
                row = col.row()
                row.prop(overlay, "preview_shape", expand=True)
                row.active = overlay.show_previews

        if snode.tree_type == 'GeometryNodeTree':
            col.separator()
            col.prop(overlay, "show_timing", text="Timings")
            col.prop(overlay, "show_named_attributes", text="Named Attributes")

        if snode.tree_type == 'CompositorNodeTree':
            col.prop(overlay, "show_timing", text="Timings")


class NODE_MT_node_tree_interface_context_menu(Menu):
    bl_label = "Node Tree Interface Specials"

    def draw(self, context):
        layout = self.layout
        snode = context.space_data
        tree = snode.edit_tree
        active_item = tree.interface.active

        # BFA - Disable this as it's already exposed in top level
        #layout.operator("node.interface_item_duplicate", icon='DUPLICATE')
        layout.separator()
        if active_item.item_type == 'SOCKET':
            layout.operator("node.interface_item_make_panel_toggle", icon="PANEL_TOGGLE_MAKE")
        elif active_item.item_type == 'PANEL':
            layout.operator("node.interface_item_unlink_panel_toggle", icon="PANEL_TOGGLE_UNLINK")


class NODE_PT_node_tree_interface_new_input(Panel):
    '''Add a new item to the interface list'''
    bl_space_type = 'NODE_EDITOR'
    bl_region_type = 'HEADER'
    bl_label = "New Item"
    bl_ui_units_x = 7

    def draw(self, context):
        layout = self.layout
        layout.label(text="Add New Item")

        layout.operator('node.interface_item_new_input', text='Input ', icon='GROUPINPUT').item_type='INPUT'
        layout.operator('node.interface_item_new_output', text='Output', icon='GROUPOUTPUT').item_type='OUTPUT'
        layout.operator('node.interface_item_new_panel', text='Panel', icon='MENU_PANEL').item_type='PANEL'
        layout.operator('node.interface_item_new_panel_toggle', text='Panel Toggle', icon='CHECKBOX_HLT')


class NODE_PT_node_tree_interface(Panel):
    bl_space_type = 'NODE_EDITOR'
    bl_region_type = 'UI'
    bl_category = "Group"
    bl_label = "Group Sockets"

    @classmethod
    def poll(cls, context):
        snode = context.space_data
        if snode is None:
            return False
        tree = snode.edit_tree
        if tree is None:
            return False
        if tree.is_embedded_data:
            return False
        if not tree.bl_use_group_interface:
            return False
        return True

    def draw(self, context):
        layout = self.layout
        snode = context.space_data
        tree = snode.edit_tree

        split = layout.row()

        split.template_node_tree_interface(tree.interface)

        ops_col = split.column(align=True)
        ops_col.alignment = 'RIGHT'
        #ops_col.operator_menu_enum("node.interface_item_new", "item_type", icon='ADD', text="") # bfa - keep as reminder. Blender might add more content!
        ops_col.popover(panel="NODE_PT_node_tree_interface_new_input", text="", icon='ADD')

        ops_col.separator()
        ops_col.operator("node.interface_item_duplicate", text='', icon='DUPLICATE')
        ops_col.operator("node.interface_item_remove", icon='REMOVE', text="")

        ops_col.separator()
        ops_col.menu("NODE_MT_node_tree_interface_context_menu", text="")
        ops_col.separator()

        ops_col.operator("node.interface_item_move", icon='TRIA_UP', text="").direction = "UP" # BFA operator for GUI buttons to re-order
        ops_col.operator("node.interface_item_move", icon='TRIA_DOWN', text="").direction = "DOWN" # BFA operator for GUI buttons to re-order

        active_item = tree.interface.active
        if active_item is not None:
            layout.use_property_split = True
            layout.use_property_decorate = False

            if active_item.item_type == 'SOCKET':
                layout.prop(active_item, "socket_type", text="Type")
                layout.prop(active_item, "description")
                # Display descriptions only for Geometry Nodes, since it's only used in the modifier panel.
                if tree.type == 'GEOMETRY':
                    field_socket_types = {
                        "NodeSocketInt",
                        "NodeSocketColor",
                        "NodeSocketVector",
                        "NodeSocketBool",
                        "NodeSocketFloat",
                    }
                    if active_item.socket_type in field_socket_types:
                        if 'OUTPUT' in active_item.in_out:
                            layout.prop(active_item, "attribute_domain")
                        layout.prop(active_item, "default_attribute_name")
                if hasattr(active_item, "draw"):
                    active_item_col = layout.column()
                    active_item_col.use_property_split = True
                    active_item.draw(context, active_item_col)

            if active_item.item_type == 'PANEL':
                layout.prop(active_item, "description")

                layout.use_property_split = False
                layout.prop(active_item, "default_closed", text="Closed by Default")


class NODE_PT_node_tree_interface_panel_toggle(Panel):
    bl_space_type = 'NODE_EDITOR'
    bl_region_type = 'UI'
    bl_category = "Group"
    bl_parent_id = "NODE_PT_node_tree_interface"
    bl_label = "Panel Toggle"

    @classmethod
    def poll(cls, context):
        snode = context.space_data
        if snode is None:
            return False
        tree = snode.edit_tree
        if tree is None:
            return False
        active_item = tree.interface.active
        if not active_item or active_item.item_type != 'PANEL':
            return False
        if not active_item.interface_items:
            return False
        first_item = active_item.interface_items[0]
        return getattr(first_item, "is_panel_toggle", False)

    def draw(self, context):
        layout = self.layout
        snode = context.space_data
        tree = snode.edit_tree

        active_item = tree.interface.active
        panel_toggle_item = active_item.interface_items[0]

        layout.use_property_split = False # BFA - float left
        layout.use_property_decorate = False

        # BFA - float left
        row = layout.row(align=False)
        row.prop(panel_toggle_item, "default_value", text="Default")
        row = layout.row(align=False)
        row.prop(panel_toggle_item, "hide_in_modifier")
        row = layout.row(align=False)
        row.prop(panel_toggle_item, "force_non_field")

        layout.use_property_split = False


class NODE_PT_node_tree_properties(Panel):
    bl_space_type = 'NODE_EDITOR'
    bl_region_type = 'UI'
    bl_category = "Group"
    bl_label = "Group Properties" # BFA

    @classmethod
    def poll(cls, context):
        snode = context.space_data
        if snode is None:
            return False
        group = snode.edit_tree
        if group is None:
            return False
        if group.is_embedded_data:
            return False
        return True

    def draw(self, context):
        layout = self.layout
        snode = context.space_data
        group = snode.edit_tree
        layout.use_property_split = False
        layout.use_property_decorate = False

        layout.prop(group, "name", text="Name")

        if group.asset_data:
            layout.prop(group.asset_data, "description", text="Description")
        else:
            layout.prop(group, "description", text="Description")

        if not group.bl_use_group_interface:
            return

        layout.prop(group, "color_tag")
        row = layout.row(align=True)
        row.prop(group, "default_group_node_width", text="Node Width")
        row.operator("node.default_group_width_set", text="", icon='NODE')

        if group.bl_idname == "GeometryNodeTree":
            row = layout.row()
            row.active = group.is_modifier
            row.prop(group, "show_modifier_manage_panel")

            header, body = layout.panel("group_usage")
            header.label(text="Usage")
            if body:
                col = body.column(align=True)
                col.prop(group, "is_modifier")
                col.prop(group, "is_tool")


class NODE_PT_node_tree_animation(Panel):
    bl_space_type = 'NODE_EDITOR'
    bl_region_type = 'UI'
    bl_category = "Group"
    bl_label = "Animation"
    bl_options = {'DEFAULT_CLOSED'}

    @classmethod
    def poll(cls, context):
        snode = context.space_data
        if snode is None:
            return False
        group = snode.edit_tree
        if group is None:
            return False
        if group.is_embedded_data:
            return False
        return True

    def draw(self, context):
        layout = self.layout
        layout.use_property_split = True
        layout.use_property_decorate = False

        snode = context.space_data
        group = snode.edit_tree

        col = layout.column(align=True)
        anim.draw_action_and_slot_selector_for_id(col, group)


# Grease Pencil properties
class NODE_PT_annotation(AnnotationDataPanel, Panel):
    bl_space_type = 'NODE_EDITOR'
    bl_region_type = 'UI'
    bl_category = "View"
    bl_options = {'DEFAULT_CLOSED'}

    # NOTE: this is just a wrapper around the generic GP Panel

    @classmethod
    def poll(cls, context):
        snode = context.space_data
        return snode is not None and snode.node_tree is not None


# Adapt properties editor panel to display in node editor. We have to
# copy the class rather than inherit due to the way bpy registration works.
def node_panel(cls):
    node_cls_dict = cls.__dict__.copy()

    # Needed for re-registration.
    node_cls_dict.pop("bl_rna", None)

    node_cls = type('NODE_' + cls.__name__, cls.__bases__, node_cls_dict)

    node_cls.bl_space_type = 'NODE_EDITOR'
    node_cls.bl_region_type = 'UI'
    node_cls.bl_category = "Options"
    if hasattr(node_cls, "bl_parent_id"):
        node_cls.bl_parent_id = "NODE_" + node_cls.bl_parent_id

    return node_cls


# BFA - asset shelf
class NodeAssetShelf:
    bl_space_type = 'NODE_EDITOR'
    bl_options = {'STORE_ENABLED_CATALOGS_IN_PREFERENCES'}

    @classmethod
    def asset_type_poll(cls, asset, type, strict_tags):
        """Shared method for asset shelf
        strict_tags: Needed tags on asset to share between different files asset shelf
        type: node tree type defined in rna (COMPOSITING, SHADER, GEOMETRY)
        """
        tree_type = bpy.types.NodeTree.bl_rna.properties["type"].enum_items[type]
        # If it is a local asset then it can display on the asset shelf without a tag
        # use [""] to make it behave like original
        if asset.id_type == 'NODETREE' and (asset.local_id is not None or "" in strict_tags):
            return asset.metadata.get("type") == tree_type.value
        else:
            return any([tag in asset.metadata.tags for tag in strict_tags])


class NODE_AST_geometry_node_groups(NodeAssetShelf, bpy.types.AssetShelf):

    @classmethod
    def poll(cls, context):
        return context.space_data.tree_type == 'GeometryNodeTree'

    @classmethod
    def asset_poll(cls, asset):
        # Guided Curves and Hair for Blender Hair asset
        return cls.asset_type_poll(asset, 'GEOMETRY', ["Guided Curves", "Hair", "Geometry Nodes"])


class NODE_AST_shader_node_groups(NodeAssetShelf, bpy.types.AssetShelf):

    @classmethod
    def poll(cls, context):
        return context.space_data.tree_type == 'ShaderNodeTree'

    @classmethod
    def asset_poll(cls, asset):
        return cls.asset_type_poll(asset, 'SHADER', ["Shader"])


# bfa add NodeAssetShelf, use asset_type_poll
class NODE_AST_compositor(NodeAssetShelf, bpy.types.AssetShelf):

    @classmethod
    def poll(cls, context):
        return context.space_data.tree_type == 'CompositorNodeTree'

    @classmethod
    def asset_poll(cls, asset):
        return cls.asset_type_poll(asset, 'COMPOSITING', ["Compositor"])


classes = (
    NODE_HT_header,
    NODE_MT_editor_menus,
    NODE_MT_add,
<<<<<<< HEAD
    NODE_MT_pie_menus,  # BFA - Menu
    NODE_MT_view,
    NODE_MT_viewer, # BFA - Menu
=======
    NODE_MT_swap,
>>>>>>> ea43fa08
    NODE_MT_select,
    NODE_MT_select_legacy,  # BFA - Menu
    NODE_MT_node_group_separate,  # BFA - Menu
    NODE_MT_node,
    NODE_MT_node_group, # BFA - Menu
    NODE_MT_node_links, # BFA - Menu
    NODE_MT_node_color_context_menu,
    NODE_MT_context_menu_show_hide_menu,
    NODE_MT_context_menu_select_menu,
    NODE_MT_context_menu,
    NODE_MT_view,
    NODE_MT_view_pie,
    NODE_MT_view_annotations,  # BFA - Menu
    NODE_PT_material_slots,
    NODE_PT_geometry_node_tool_object_types,
    NODE_PT_geometry_node_tool_mode,
    NODE_PT_geometry_node_tool_options,
    NODE_PT_node_color_presets,
    NODE_PT_node_tree_properties,
    NODE_MT_node_tree_interface_context_menu,
    NODE_PT_node_tree_interface_new_input,  # BFA - Menu
    NODE_PT_node_tree_interface,
    NODE_PT_node_tree_interface_panel_toggle,
    NODE_PT_node_tree_animation,
    NODE_PT_active_node_generic,
    NODE_PT_active_node_color,
    NODE_PT_texture_mapping,
    NODE_PT_active_tool,
    NODE_PT_backdrop,
    NODE_PT_quality,
    NODE_PT_annotation,
    NODE_PT_overlay,
    NODE_PT_active_node_properties,
    NODE_PT_active_node_custom_properties,
    NODE_PT_gizmo_display,
    NODE_AST_compositor,

    node_panel(EEVEE_MATERIAL_PT_settings),
    node_panel(EEVEE_MATERIAL_PT_settings_surface),
    node_panel(EEVEE_MATERIAL_PT_settings_volume),
    node_panel(MATERIAL_PT_viewport),
    node_panel(WORLD_PT_viewport_display),
    node_panel(DATA_PT_light),
    node_panel(DATA_PT_EEVEE_light),

    #bfa - toggles
    NODE_OT_switch_editors_to_compositor,
    NODE_OT_switch_editors_to_geometry,
    NODE_OT_switch_editors_to_shadereditor,
    NODE_OT_switch_editors_in_compositor,
    NODE_OT_switch_editors_in_geometry,
    NODE_OT_switch_editors_in_shadereditor,
    #bfa - assetshelf
    NODE_AST_geometry_node_groups,
    NODE_AST_shader_node_groups
)


if __name__ == "__main__":  # only for live edit.
    from bpy.utils import register_class
    for cls in classes:
        register_class(cls)<|MERGE_RESOLUTION|>--- conflicted
+++ resolved
@@ -232,16 +232,13 @@
                     layout.template_ID(id_from, "active_texture", new="texture.new")
 
         elif snode.tree_type == 'CompositorNodeTree':
-<<<<<<< HEAD
 			#BFA - Editor Switchers
             row = layout.row(align = True)
             row.operator("wm.switch_editor_in_compositor", text="", icon='NODE_COMPOSITING_ACTIVE')
             row.operator("wm.switch_editor_to_geometry", text="", icon='GEOMETRY_NODES')
             row.operator("wm.switch_editor_to_shadereditor", text="", icon='NODE_MATERIAL')
 
-=======
             layout.prop(snode, "node_tree_sub_type", text="")
->>>>>>> ea43fa08
             NODE_MT_editor_menus.draw_collapsible(context, layout)
             layout.separator_spacer()
 
@@ -1632,13 +1629,10 @@
     NODE_HT_header,
     NODE_MT_editor_menus,
     NODE_MT_add,
-<<<<<<< HEAD
     NODE_MT_pie_menus,  # BFA - Menu
     NODE_MT_view,
     NODE_MT_viewer, # BFA - Menu
-=======
     NODE_MT_swap,
->>>>>>> ea43fa08
     NODE_MT_select,
     NODE_MT_select_legacy,  # BFA - Menu
     NODE_MT_node_group_separate,  # BFA - Menu
