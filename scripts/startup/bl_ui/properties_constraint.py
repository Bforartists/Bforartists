--- conflicted
+++ resolved
@@ -335,17 +335,13 @@
         ###########################################
 
         layout.prop(con, "euler_order", text="Order")
-<<<<<<< HEAD
 
         row = layout.row()
         row.use_property_split = False
         row.prop(con, "use_transform_limit")
         row.prop_decorator(con, "use_transform_limit")
-
-=======
-        layout.prop(con, "use_transform_limit")
-        layout.prop(con, "use_legacy_behavior")
->>>>>>> 9b98f164
+        row.prop_decorator(con, "use_legacy_behavior")
+
         self.space_template(layout, con, target=False, owner=True)
 
         self.draw_influence(layout, con)
