# SPDX-FileCopyrightText: 2009-2023 Blender Authors
#
# SPDX-License-Identifier: GPL-2.0-or-later

from bpy.types import Panel, Menu, Operator
from bpy.app.translations import contexts as i18n_contexts
from bl_ui.generic_column_menu import GenericColumnMenu, fetch_op_data, InvokeMenuOperator

class ObjectConstraintPanel:
    bl_context = "constraint"

    @classmethod
    def poll(cls, context):
        return (context.object)


class BoneConstraintPanel:
    bl_context = "bone_constraint"

    @classmethod
    def poll(cls, context):
        return (context.pose_bone)


class OBJECT_PT_constraints(ObjectConstraintPanel, Panel):
    bl_space_type = 'PROPERTIES'
    bl_region_type = 'WINDOW'
    bl_label = "Object Constraints"
    bl_options = {'HIDE_HEADER'}

    def draw(self, _context):
        layout = self.layout
        layout.operator("object.add_constraints_menu", icon='ADD')

        layout.template_constraints(use_bone_constraints=False)


class OBJECT_MT_constraint_add(GenericColumnMenu, Menu):
    bl_description = "Add a constraint to the active object"

    op_id = "object.constraint_add"
    OPERATOR_DATA, TRANSLATION_CONTEXT = fetch_op_data(class_name="Constraint")
    search_header = "Object Constraint"

    def draw(self, _context):
        layout = self.layout.row()

        self.draw_operator_column(layout, header="Motion Tracking",
            types=('CAMERA_SOLVER', 'FOLLOW_TRACK', 'OBJECT_SOLVER'))
        self.draw_operator_column(layout, header="Transform",
            types=('COPY_LOCATION', 'COPY_ROTATION', 'COPY_SCALE', 'COPY_TRANSFORMS', 'LIMIT_DISTANCE', 'LIMIT_LOCATION', 'LIMIT_ROTATION', 'LIMIT_SCALE', 'MAINTAIN_VOLUME', 'TRANSFORM', 'TRANSFORM_CACHE'))
        self.draw_operator_column(layout, header="Tracking",
            types=('CLAMP_TO', 'DAMPED_TRACK', 'LOCKED_TRACK', 'STRETCH_TO', 'TRACK_TO'))
        self.draw_operator_column(layout, header="Relationship",
            types=('ACTION', 'ARMATURE', 'CHILD_OF', 'FLOOR', 'FOLLOW_PATH', 'PIVOT', 'SHRINKWRAP'))


class OBJECT_OT_add_constraints_menu(InvokeMenuOperator, Operator):
    bl_idname = "object.add_constraints_menu"
    bl_label = "Add Object Constraint"
    bl_description = "Add a constraint to the active object"

    menu_id = "OBJECT_MT_constraint_add"
    space_type = 'PROPERTIES'
    space_context = 'CONSTRAINT'


class BONE_PT_constraints(BoneConstraintPanel, Panel):
    bl_space_type = 'PROPERTIES'
    bl_region_type = 'WINDOW'
    bl_label = "Bone Constraints"
    bl_options = {'HIDE_HEADER'}

    def draw(self, _context):
        layout = self.layout
        layout.operator("bone.add_constraints_menu", icon='ADD')

        layout.template_constraints(use_bone_constraints=True)


class BONE_MT_constraint_add(GenericColumnMenu, Menu):
    bl_description = "Add a constraint to the active bone"

    op_id = "pose.constraint_add"
    OPERATOR_DATA, TRANSLATION_CONTEXT = fetch_op_data(class_name="Constraint")
    search_header = "Bone Constraint"

    def draw(self, _context):
        layout = self.layout.row()

        self.draw_operator_column(layout, header="Motion Tracking",
            types=('CAMERA_SOLVER', 'FOLLOW_TRACK', 'OBJECT_SOLVER'))
        self.draw_operator_column(layout, header="Transform",
            types=('COPY_LOCATION', 'COPY_ROTATION', 'COPY_SCALE', 'COPY_TRANSFORMS', 'LIMIT_DISTANCE', 'LIMIT_LOCATION', 'LIMIT_ROTATION', 'LIMIT_SCALE', 'MAINTAIN_VOLUME', 'TRANSFORM', 'TRANSFORM_CACHE'))
        self.draw_operator_column(layout, header="Tracking",
            types=('CLAMP_TO', 'DAMPED_TRACK', 'IK', 'LOCKED_TRACK', 'SPLINE_IK', 'STRETCH_TO', 'TRACK_TO'))
        self.draw_operator_column(layout, header="Relationship",
            types=('ACTION', 'ARMATURE', 'CHILD_OF', 'FLOOR', 'FOLLOW_PATH', 'PIVOT', 'SHRINKWRAP'))


class BONE_OT_add_constraints_menu(InvokeMenuOperator, Operator):
    bl_idname = "bone.add_constraints_menu"
    bl_label = "Add Bone Constraint"
    bl_description = "Add a constraint to the active bone"

    menu_id = "BONE_MT_constraint_add"
    space_type = 'PROPERTIES'
    space_context = 'BONE_CONSTRAINT'


# Parent class for constraint panels, with templates and drawing methods
# shared between the bone and object constraint panels
class ConstraintButtonsPanel:
    bl_space_type = 'PROPERTIES'
    bl_region_type = 'WINDOW'
    bl_label = ""
    bl_options = {'INSTANCED', 'HEADER_LAYOUT_EXPAND'}

    @staticmethod
    def draw_influence(layout, con):
        layout.separator()
        if con.type in {'IK', 'SPLINE_IK'}:
            # constraint.disable_keep_transform doesn't work well
            # for these constraints.
            layout.prop(con, "influence")
        else:
            row = layout.row(align=True)
            row.prop(con, "influence")
            row.operator("constraint.disable_keep_transform", text="", icon='CANCEL')

    @staticmethod
    def space_template(layout, con, target=True, owner=True, separator=True):
        if target or owner:
            if separator:
                layout.separator()
            if target:
                layout.prop(con, "target_space", text="Target")
            if owner:
                layout.prop(con, "owner_space", text="Owner")

            if con.target_space == 'CUSTOM' or con.owner_space == 'CUSTOM':
                col = layout.column()
                col.prop(con, "space_object")
                if con.space_object and con.space_object.type == 'ARMATURE':
                    col.prop_search(con, "space_subtarget", con.space_object.data, "bones", text="Bone")
                elif con.space_object and con.space_object.type in {'MESH', 'LATTICE'}:
                    col.prop_search(con, "space_subtarget", con.space_object, "vertex_groups", text="Vertex Group")

    @staticmethod
    def target_template(layout, con, subtargets=True):
        col = layout.column()
        col.prop(con, "target")  # XXX: limiting settings for only `curves` or some type of object.

        if con.target and subtargets:
            if con.target.type == 'ARMATURE':
                col.prop_search(con, "subtarget", con.target.data, "bones", text="Bone")

                if con.subtarget and hasattr(con, "head_tail"):
                    row = col.row(align=True)
                    row.use_property_decorate = False
                    sub = row.row(align=True)
                    sub.prop(con, "head_tail")
                    # XXX icon, and only when bone has segments?
                    sub.prop(con, "use_bbone_shape", text="", icon='IPO_BEZIER')
                    row.prop_decorator(con, "head_tail")
            elif con.target.type in {'MESH', 'LATTICE'}:
                col.prop_search(con, "subtarget", con.target, "vertex_groups", text="Vertex Group")

    def get_constraint(self, _context):
        con = self.custom_data
        self.layout.context_pointer_set("constraint", con)
        return con

    def draw_header(self, context):
        layout = self.layout
        con = self.get_constraint(context)

        layout.template_constraint_header(con)

    # Drawing methods for specific constraints. (Shared by object and bone constraint panels)

    def draw_childof(self, context):
        layout = self.layout
        con = self.get_constraint(context)
        layout.use_property_split = True
        layout.use_property_decorate = True

        self.target_template(layout, con)

        row = layout.row(heading="Location")
        row.use_property_decorate = False
        row.prop(con, "use_location_x", text="X", toggle=True)
        row.prop(con, "use_location_y", text="Y", toggle=True)
        row.prop(con, "use_location_z", text="Z", toggle=True)
        row.label(icon='BLANK1')

        row = layout.row(heading="Rotation")
        row.use_property_decorate = False
        row.prop(con, "use_rotation_x", text="X", toggle=True)
        row.prop(con, "use_rotation_y", text="Y", toggle=True)
        row.prop(con, "use_rotation_z", text="Z", toggle=True)
        row.label(icon='BLANK1')

        row = layout.row(heading="Scale")
        row.use_property_decorate = False
        row.prop(con, "use_scale_x", text="X", toggle=True)
        row.prop(con, "use_scale_y", text="Y", toggle=True)
        row.prop(con, "use_scale_z", text="Z", toggle=True)
        row.label(icon='BLANK1')

        row = layout.row()
        row.operator("constraint.childof_set_inverse")
        row.operator("constraint.childof_clear_inverse")

        self.draw_influence(layout, con)

    def draw_trackto(self, context):
        layout = self.layout
        con = self.get_constraint(context)
        layout.use_property_split = True
        layout.use_property_decorate = True

        self.target_template(layout, con)

        layout.prop(con, "track_axis", expand=True)
        layout.prop(con, "up_axis", text="Up", expand=True)

        row = layout.row()
        row.use_property_split = False
        row.prop(con, "use_target_z")
        row.prop_decorator(con, "use_target_z")

        self.space_template(layout, con)

        self.draw_influence(layout, con)

    def draw_follow_path(self, context):
        layout = self.layout
        con = self.get_constraint(context)
        layout.use_property_split = True
        layout.use_property_decorate = True

        self.target_template(layout, con)

        if con.use_fixed_location:
            layout.prop(con, "offset_factor", text="Offset Factor")
        else:
            layout.prop(con, "offset")

        layout.prop(con, "forward_axis", expand=True)
        layout.prop(con, "up_axis", expand=True)

        col = layout.column(align = True)
        col.use_property_split = False
        row = col.row()
        row.prop(con, "use_fixed_location")
        row.prop_decorator(con, "use_fixed_location")
        row = col.row()
        row.prop(con, "use_curve_radius")
        row.prop_decorator(con, "use_curve_radius")
        row = col.row()
        row.prop(con, "use_curve_follow")
        row.prop_decorator(con, "use_curve_follow")

        layout.operator("constraint.followpath_path_animate", text="Animate Path", icon='ANIM_DATA')

        self.draw_influence(layout, con)

    def draw_rot_limit(self, context):
        layout = self.layout
        con = self.get_constraint(context)
        layout.use_property_split = True
        layout.use_property_decorate = True

        #########################################

        col = layout.column()
        split = col.split(factor = 0.38)
        split.use_property_split = False

        col = split.column()
        col.prop(con, "use_limit_x", text = "Limit X")

        col = split.column(align = True)
        if con.use_limit_x:
            col.use_property_decorate = False
            row = col.row(align = True)
            sub = row.column(align=True)
            sub.prop(con, "min_x", text="Min")
            sub.prop(con, "max_x", text="Max")
            row.label(icon='BLANK1')
        else:
            col.label(icon='DISCLOSURE_TRI_RIGHT')

        #########################################

        col = layout.column()
        split = col.split(factor = 0.38)
        split.use_property_split = False

        col = split.column()
        col.prop(con, "use_limit_y", text = "Y")

        col = split.column(align = True)
        if con.use_limit_y:
            col.use_property_decorate = False
            row = col.row(align = True)
            sub = row.column(align=True)
            sub.prop(con, "min_y", text="Min")
            sub.prop(con, "max_y", text="Max")
            row.label(icon='BLANK1')
        else:
            col.label(icon='DISCLOSURE_TRI_RIGHT')

        #########################################

        col = layout.column()
        split = col.split(factor = 0.38)
        split.use_property_split = False

        col = split.column(align = True)
        col.prop(con, "use_limit_z", text = "Z")

        col = split.column()
        if con.use_limit_z:
            col.use_property_decorate = False
            row = col.row(align = True)
            sub = row.column(align=True)
            sub.prop(con, "min_z", text="Min")
            sub.prop(con, "max_z", text="Max")
            row.label(icon='BLANK1')
        else:
            col.label(icon='DISCLOSURE_TRI_RIGHT')

        ###########################################

        layout.prop(con, "euler_order", text="Order")

        row = layout.row()
        row.use_property_split = False
        row.prop(con, "use_transform_limit")
        row.prop_decorator(con, "use_transform_limit")
        row.prop_decorator(con, "use_legacy_behavior")

        self.space_template(layout, con, target=False, owner=True)

        self.draw_influence(layout, con)

    def draw_loc_limit(self, context):
        layout = self.layout
        con = self.get_constraint(context)
        layout.use_property_split = True
        layout.use_property_decorate = True

        #########################################

        col = layout.column(align = True)
        split = col.split(factor = 0.38)

        col = split.column(align = True)
        col.use_property_split = False
        col.prop(con, "use_min_x", text = "Minimum X")
        col.prop(con, "use_min_y", text = "Y")
        col.prop(con, "use_min_z", text = "Z")

        col = split.column(align = True)
        if con.use_min_x:
            row = col.row(align = True)
            row.prop(con, "min_x", text="")
        else:
            col.label(icon='DISCLOSURE_TRI_RIGHT')
        if con.use_min_y:
            row = col.row(align = True)
            row.prop(con, "min_y", text="")
        else:
            col.label(icon='DISCLOSURE_TRI_RIGHT')
        if con.use_min_z:
            row = col.row(align = True)
            row.prop(con, "min_z", text="")
        else:
            col.label(icon='DISCLOSURE_TRI_RIGHT')

        ###########################################

        col = layout.column(align = True)
        split = col.split(factor = 0.38)

        col = split.column(align = True)
        col.use_property_split = False
        col.prop(con, "use_max_x", text = "Maximum X")
        col.prop(con, "use_max_y", text = "Y")
        col.prop(con, "use_max_z", text = "Z")

        col = split.column(align = True)
        if con.use_max_x:
            row = col.row(align = True)
            row.prop(con, "max_x", text="")
        else:
            col.label(icon='DISCLOSURE_TRI_RIGHT')
        if con.use_max_y:
            row = col.row(align = True)
            row.prop(con, "max_y", text="")
        else:
            col.label(icon='DISCLOSURE_TRI_RIGHT')
        if con.use_max_z:
            row = col.row(align = True)
            row.prop(con, "max_z", text="")
        else:
            col.label(icon='DISCLOSURE_TRI_RIGHT')

        ###########################################

        row = layout.row()
        row.use_property_split = False
        row.prop(con, "use_transform_limit")
        row.prop_decorator(con, "use_transform_limit")

        self.space_template(layout, con, target=False, owner=True)

        self.draw_influence(layout, con)

    def draw_size_limit(self, context):
        layout = self.layout
        con = self.get_constraint(context)
        layout.use_property_split = True
        layout.use_property_decorate = True

        col = layout.column()

        row = col.row(heading="Minimum X", align=True)
        row.use_property_decorate = False
        sub = row.row(align=True)
        sub.prop(con, "use_min_x", text="")
        subsub = sub.row(align=True)
        subsub.active = con.use_min_x
        subsub.prop(con, "min_x", text="")
        row.prop_decorator(con, "min_x")

        row = col.row(heading="Y", align=True)
        row.use_property_decorate = False
        sub = row.row(align=True)
        sub.prop(con, "use_min_y", text="")
        subsub = sub.row(align=True)
        subsub.active = con.use_min_y
        subsub.prop(con, "min_y", text="")
        row.prop_decorator(con, "min_y")

        row = col.row(heading="Z", align=True)
        row.use_property_decorate = False
        sub = row.row(align=True)
        sub.prop(con, "use_min_z", text="")
        subsub = sub.row(align=True)
        subsub.active = con.use_min_z
        subsub.prop(con, "min_z", text="")
        row.prop_decorator(con, "min_z")

        col.separator()

        row = col.row(heading="Maximum X", align=True)
        row.use_property_decorate = False
        sub = row.row(align=True)
        sub.prop(con, "use_max_x", text="")
        subsub = sub.row(align=True)
        subsub.active = con.use_max_x
        subsub.prop(con, "max_x", text="")
        row.prop_decorator(con, "max_x")

        row = col.row(heading="Y", align=True)
        row.use_property_decorate = False
        sub = row.row(align=True)
        sub.prop(con, "use_max_y", text="")
        subsub = sub.row(align=True)
        subsub.active = con.use_max_y
        subsub.prop(con, "max_y", text="")
        row.prop_decorator(con, "max_y")

        row = col.row(heading="Z", align=True)
        row.use_property_decorate = False
        sub = row.row(align=True)
        sub.prop(con, "use_max_z", text="")
        subsub = sub.row(align=True)
        subsub.active = con.use_max_z
        subsub.prop(con, "max_z", text="")
        row.prop_decorator(con, "max_z")

        row = layout.row()
        row.use_property_split = False
        row.prop(con, "use_transform_limit")
        row.prop_decorator(con, "use_transform_limit")

        self.space_template(layout, con, target=False, owner=True)

        self.draw_influence(layout, con)

    def draw_rotate_like(self, context):
        layout = self.layout
        con = self.get_constraint(context)
        layout.use_property_split = True
        layout.use_property_decorate = True

        self.target_template(layout, con)

        layout.prop(con, "euler_order", text="Order")

        row = layout.row(heading="Axis", align=True)
        row.use_property_decorate = False
        sub = row.row(align=True)
        sub.prop(con, "use_x", text="X", toggle=True)
        sub.prop(con, "use_y", text="Y", toggle=True)
        sub.prop(con, "use_z", text="Z", toggle=True)
        row.label(icon='BLANK1')

        row = layout.row(heading="Invert", align=True)
        row.use_property_decorate = False
        sub = row.row(align=True)
        sub.prop(con, "invert_x", text="X", toggle=True)
        sub.prop(con, "invert_y", text="Y", toggle=True)
        sub.prop(con, "invert_z", text="Z", toggle=True)
        row.label(icon='BLANK1')

        layout.prop(con, "mix_mode", text="Mix", text_ctxt=i18n_contexts.constraint)

        self.space_template(layout, con)

        self.draw_influence(layout, con)

    def draw_locate_like(self, context):
        layout = self.layout
        con = self.get_constraint(context)
        layout.use_property_split = True
        layout.use_property_decorate = True

        self.target_template(layout, con)

        row = layout.row(heading="Axis", align=True)
        row.use_property_decorate = False
        sub = row.row(align=True)
        sub.prop(con, "use_x", text="X", toggle=True)
        sub.prop(con, "use_y", text="Y", toggle=True)
        sub.prop(con, "use_z", text="Z", toggle=True)
        row.label(icon='BLANK1')

        row = layout.row(heading="Invert", align=True)
        row.use_property_decorate = False
        sub = row.row(align=True)
        sub.prop(con, "invert_x", text="X", toggle=True)
        sub.prop(con, "invert_y", text="Y", toggle=True)
        sub.prop(con, "invert_z", text="Z", toggle=True)
        row.label(icon='BLANK1')

        row = layout.row()
        row.use_property_split = False
        row.prop(con, "use_offset")
        row.prop_decorator(con, "use_offset")

        self.space_template(layout, con)

        self.draw_influence(layout, con)

    def draw_size_like(self, context):
        layout = self.layout
        con = self.get_constraint(context)
        layout.use_property_split = True
        layout.use_property_decorate = True

        self.target_template(layout, con)

        row = layout.row(heading="Axis", align=True)
        row.use_property_decorate = False
        sub = row.row(align=True)
        sub.prop(con, "use_x", text="X", toggle=True)
        sub.prop(con, "use_y", text="Y", toggle=True)
        sub.prop(con, "use_z", text="Z", toggle=True)
        row.label(icon='BLANK1')

        col = layout.column()
        col.prop(con, "power")

        col = layout.column(align = True)
        col.use_property_split = False
        row = col.row()
        row.prop(con, "use_make_uniform")
        row.prop_decorator(con, "use_make_uniform")

        row = col.row()
        row.prop(con, "use_offset")
        row.prop_decorator(con, "use_offset")

        row = col.row()
        row.active = con.use_offset
        row.prop(con, "use_add")
        row.prop_decorator(con, "use_add")

        self.space_template(layout, con)

        self.draw_influence(layout, con)

    def draw_same_volume(self, context):
        layout = self.layout
        con = self.get_constraint(context)
        layout.use_property_split = True
        layout.use_property_decorate = True

        layout.prop(con, "mode")

        row = layout.row(heading="Free Axis")
        row.prop(con, "free_axis", expand=True)

        layout.prop(con, "volume")

        self.space_template(layout, con, target=False, owner=True)

        self.draw_influence(layout, con)

    def draw_trans_like(self, context):
        layout = self.layout
        con = self.get_constraint(context)
        layout.use_property_split = True
        layout.use_property_decorate = True

        self.target_template(layout, con)

        row = layout.row()
        row.use_property_split = False
        row.prop(con, "remove_target_shear")
        row.prop_decorator(con, "remove_target_shear")

        layout.prop(con, "mix_mode", text="Mix", text_ctxt=i18n_contexts.constraint)

        self.space_template(layout, con)

        self.draw_influence(layout, con)

    def draw_action(self, context):
        layout = self.layout
        con = self.get_constraint(context)
        layout.use_property_split = True
        layout.use_property_decorate = True

        target_row = layout.row(align=True)
        target_row.active = not con.use_eval_time
        self.target_template(target_row, con)

        ###########################################

        split = layout.split(factor = 0.38)
        col = split.column(align = True)
        col.use_property_split = False
        col.prop(con, "use_eval_time", text = "Evaluation Time")
        col = split.column()
        if con.use_eval_time:
            row = col.row()
            row.prop(con, "eval_time", text="")
        else:
            col.label(icon='DISCLOSURE_TRI_RIGHT')

        ##########################################

        layout.prop(con, "mix_mode", text="Mix", text_ctxt=i18n_contexts.constraint)

        self.draw_influence(layout, con)

    def draw_lock_track(self, context):
        layout = self.layout
        con = self.get_constraint(context)
        layout.use_property_split = True
        layout.use_property_decorate = True

        self.target_template(layout, con)

        layout.prop(con, "track_axis", expand=True)
        layout.prop(con, "lock_axis", expand=True)

        self.draw_influence(layout, con)

    def draw_dist_limit(self, context):
        layout = self.layout
        con = self.get_constraint(context)
        layout.use_property_split = True
        layout.use_property_decorate = True

        self.target_template(layout, con)

        row = layout.row()
        row.prop(con, "distance")
        row.operator("constraint.limitdistance_reset", text="", icon='X')

        layout.prop(con, "limit_mode", text="Clamp Region")

        row = layout.row()
        row.use_property_split = False
        row.prop(con, "use_transform_limit")
        row.prop_decorator(con, "use_transform_limit")

        self.space_template(layout, con)

        self.draw_influence(layout, con)

    def draw_stretch_to(self, context):
        layout = self.layout
        con = self.get_constraint(context)
        layout.use_property_split = True
        layout.use_property_decorate = True

        self.target_template(layout, con)

        row = layout.row()
        row.prop(con, "rest_length")
        row.operator("constraint.stretchto_reset", text="", icon='X')

        layout.separator()

        col = layout.column()
        col.prop(con, "bulge", text="Volume Variation")

        ##########################################

        split = layout.split(factor = 0.38)
        col = split.column(align = True)
        col.use_property_split = False
        col.prop(con, "use_bulge_min", text = "Volume Min")
        col = split.column()
        if con.use_bulge_min:
            row = col.row()
            row.prop(con, "bulge_min", text="")
        else:
            col.label(icon='DISCLOSURE_TRI_RIGHT')

        split = layout.split(factor = 0.38)
        col = split.column()
        col.use_property_split = False
        col.prop(con, "use_bulge_max", text = "Volume Max")
        col = split.column()
        if con.use_bulge_max:
            row = col.row()
            row.prop(con, "bulge_max", text="")
        else:
            col.label(icon='DISCLOSURE_TRI_RIGHT')

        if con.use_bulge_min or con.use_bulge_max:
            row = layout.row()
            row.separator()
            row.prop(con, "bulge_smooth", text="Smooth")

        ##########################################

        layout.separator()

        layout.prop(con, "volume", expand=True)
        layout.prop(con, "keep_axis", text="Rotation", expand=True)

        self.draw_influence(layout, con)

    def draw_min_max(self, context):
        layout = self.layout
        con = self.get_constraint(context)
        layout.use_property_split = True
        layout.use_property_decorate = True

        self.target_template(layout, con)

        layout.prop(con, "offset")
        layout.prop(con, "floor_location", expand=True, text="Min/Max")

        row = layout.row()
        row.use_property_split = False
        row.prop(con, "use_rotation")
        row.prop_decorator(con, "use_rotation")

        self.space_template(layout, con)

        self.draw_influence(layout, con)

    def draw_clamp_to(self, context):
        layout = self.layout
        con = self.get_constraint(context)
        layout.use_property_split = True
        layout.use_property_decorate = True

        self.target_template(layout, con)

        layout.prop(con, "main_axis", expand=True)

        row = layout.row()
        row.use_property_split = False
        row.prop(con, "use_cyclic")
        row.prop_decorator(con, "use_cyclic")

        self.draw_influence(layout, con)

    def draw_transform(self, context):
        layout = self.layout
        con = self.get_constraint(context)
        layout.use_property_split = True
        layout.use_property_decorate = True

        self.target_template(layout, con)

        row = layout.row()
        row.use_property_split = False
        row.prop(con, "use_motion_extrapolate", text="Extrapolate")
        row.prop_decorator(con, "use_motion_extrapolate")

        self.space_template(layout, con)

        self.draw_influence(layout, con)

    def draw_shrinkwrap(self, context):
        layout = self.layout
        con = self.get_constraint(context)
        layout.use_property_split = True
        layout.use_property_decorate = True

        self.target_template(layout, con, False)

        layout.prop(con, "distance")
        layout.prop(con, "shrinkwrap_type", text="Mode")

        layout.separator()

        if con.shrinkwrap_type == 'PROJECT':
            layout.prop(con, "project_axis", expand=True, text="Project Axis")
            layout.prop(con, "project_axis_space", text="Space")
            layout.prop(con, "project_limit", text="Distance")

            row = layout.row()
            row.use_property_split = False
            row.prop(con, "use_project_opposite")
            row.prop_decorator(con, "use_project_opposite")

            layout.separator()

            col = layout.column()
            row = col.row()
            row.prop(con, "cull_face", expand=True)
            row = col.row()
            row.active = con.use_project_opposite and con.cull_face != 'OFF'


            row = col.row()
            row.use_property_split = False
            row.prop(con, "use_invert_cull")
            row.prop_decorator(con, "use_invert_cull")

            layout.separator()

        if con.shrinkwrap_type in {'PROJECT', 'NEAREST_SURFACE', 'TARGET_PROJECT'}:
            layout.prop(con, "wrap_mode", text="Snap Mode")

            ###########################################

            split = layout.split(factor = 0.38)
            col = split.column(align = True)
            col.use_property_split = False
            col.prop(con, "use_track_normal", text = "Align to Normal")
            col = split.column()
            if con.use_track_normal:
                row = col.row()
                row.prop(con, "track_axis", text="")
            else:
                col.label(icon='DISCLOSURE_TRI_RIGHT')

            ##########################################

        self.draw_influence(layout, con)

    def draw_damp_track(self, context):
        layout = self.layout
        con = self.get_constraint(context)
        layout.use_property_split = True
        layout.use_property_decorate = True

        self.target_template(layout, con)

        layout.prop(con, "track_axis", expand=True)

        self.draw_influence(layout, con)

    def draw_spline_ik(self, context):
        layout = self.layout
        con = self.get_constraint(context)
        layout.use_property_split = True
        layout.use_property_decorate = True

        self.target_template(layout, con)

        self.draw_influence(layout, con)

    def draw_pivot(self, context):
        layout = self.layout
        con = self.get_constraint(context)
        layout.use_property_split = True
        layout.use_property_decorate = True

        self.target_template(layout, con)

        if con.target:
            layout.prop(con, "offset", text="Pivot Offset")
        else:
            row = layout.row()
            row.use_property_split = False
            row.prop(con, "use_relative_location")
            row.prop_decorator(con, "use_relative_location")
            if con.use_relative_location:
                layout.prop(con, "offset", text="Pivot Point")
            else:
                layout.prop(con, "offset", text="Pivot Point")

        col = layout.column()
        col.prop(con, "rotation_range", text="Rotation Range")

        self.draw_influence(layout, con)

    def draw_follow_track(self, context):
        layout = self.layout
        con = self.get_constraint(context)
        layout.use_property_split = True
        layout.use_property_decorate = True

        clip = None
        if con.use_active_clip:
            clip = context.scene.active_clip
        else:
            clip = con.clip

        col = layout.column(align = True)
        col.use_property_split = False
        row = col.row()
        row.prop(con, "use_active_clip")
        row.prop_decorator(con, "use_active_clip")

        row = col.row()
        row.prop(con, "use_3d_position")
        row.prop_decorator(con, "use_3d_position")

        row = col.row()
        row.active = not con.use_3d_position
        row.prop(con, "use_undistorted_position")
        row.prop_decorator(con, "use_undistorted_position")

        if not con.use_active_clip:
            layout.prop(con, "clip")

        layout.prop(con, "frame_method")

        if clip:
            tracking = clip.tracking

            layout.prop_search(con, "object", tracking, "objects", icon='OBJECT_DATA')

            tracking_object = tracking.objects.get(con.object, tracking.objects[0])

            layout.prop_search(con, "track", tracking_object, "tracks", icon='ANIM_DATA')

        layout.prop(con, "camera")

        row = layout.row()
        row.active = not con.use_3d_position
        row.prop(con, "depth_object")

        layout.operator("clip.constraint_to_fcurve")

        self.draw_influence(layout, con)

    def draw_camera_solver(self, context):
        layout = self.layout
        con = self.get_constraint(context)
        layout.use_property_split = False
        layout.use_property_decorate = True

        row = layout.row()
        row.prop(con, "use_active_clip")
        row.prop_decorator(con, "use_active_clip")

        if not con.use_active_clip:
            layout.prop(con, "clip")

        layout.use_property_split = True
        layout.operator("clip.constraint_to_fcurve")

        self.draw_influence(layout, con)

    def draw_object_solver(self, context):
        layout = self.layout
        con = self.get_constraint(context)
        layout.use_property_split = True
        layout.use_property_decorate = True

        clip = None
        if con.use_active_clip:
            clip = context.scene.active_clip
        else:
            clip = con.clip

        row = layout.row()
        row.use_property_split = False
        row.prop(con, "use_active_clip")
        row.prop_decorator(con, "use_active_clip")

        if not con.use_active_clip:
            layout.prop(con, "clip")

        if clip:
            layout.prop_search(con, "object", clip.tracking, "objects", icon='OBJECT_DATA')

        layout.prop(con, "camera")

        row = layout.row()
        row.operator("constraint.objectsolver_set_inverse")
        row.operator("constraint.objectsolver_clear_inverse")

        layout.operator("clip.constraint_to_fcurve")

        self.draw_influence(layout, con)

    def draw_transform_cache(self, context):
        layout = self.layout
        con = self.get_constraint(context)
        layout.use_property_split = True
        layout.use_property_decorate = True

        layout.template_cache_file(con, "cache_file")

        cache_file = con.cache_file

        if cache_file is not None:
            layout.prop_search(con, "object_path", cache_file, "object_paths")

        self.draw_influence(layout, con)

    def draw_python_constraint(self, _context):
        layout = self.layout
        layout.label(text="Blender 2.6 doesn't support Python constraints yet")

    def draw_armature(self, context):
        layout = self.layout
        con = self.get_constraint(context)
        layout.use_property_split = True
        layout.use_property_decorate = True

        col = layout.column()

        row = col.row()
        row.use_property_split = False
        row.prop(con, "use_deform_preserve_volume")
        row.prop_decorator(con, "use_deform_preserve_volume")

        row = col.row()
        row.use_property_split = False
        row.prop(con, "use_bone_envelopes")
        row.prop_decorator(con, "use_bone_envelopes")

        if context.pose_bone:
            col.prop(con, "use_current_location")

        layout.operator("constraint.add_target", text="Add Target Bone")

        layout.operator("constraint.normalize_target_weights")

        self.draw_influence(layout, con)

        if not con.targets:
            layout.label(text="No target bones added", icon='ERROR')

    def draw_kinematic(self, context):
        layout = self.layout
        con = self.get_constraint(context)
        layout.use_property_split = True
        layout.use_property_decorate = True

        self.target_template(layout, con)

        if context.object.pose.ik_solver == 'ITASC':
            layout.prop(con, "ik_type")

            # This button gives itself too much padding, so put it in a column with the subtarget
            col = layout.column()
            col.prop(con, "pole_target")

            if con.pole_target and con.pole_target.type == 'ARMATURE':
                col.prop_search(con, "pole_subtarget", con.pole_target.data, "bones", text="Bone")

            col = layout.column()
            if con.pole_target:
                col.prop(con, "pole_angle")
            col.prop(con, "use_tail")
            col.prop(con, "use_stretch")
            col.prop(con, "chain_count")

            if con.ik_type == 'COPY_POSE':
                layout.prop(con, "reference_axis", expand=True)

                # Use separate rows and columns here to avoid an alignment issue with the lock buttons
                loc_col = layout.column()
                loc_col.prop(con, "use_location")

                row = loc_col.row()
                row.active = con.use_location
                row.prop(con, "weight", text="Weight", slider=True)

                row = loc_col.row(heading="Lock", align=True)
                row.use_property_decorate = False
                row.active = con.use_location
                sub = row.row(align=True)
                sub.prop(con, "lock_location_x", text="X", toggle=True)
                sub.prop(con, "lock_location_y", text="Y", toggle=True)
                sub.prop(con, "lock_location_z", text="Z", toggle=True)
                row.label(icon='BLANK1')

                rot_col = layout.column()
                rot_col.prop(con, "use_rotation")

                row = rot_col.row()
                row.active = con.use_rotation
                row.prop(con, "orient_weight", text="Weight", slider=True)

                row = rot_col.row(heading="Lock", align=True)
                row.use_property_decorate = False
                row.active = con.use_rotation
                sub = row.row(align=True)
                sub.prop(con, "lock_rotation_x", text="X", toggle=True)
                sub.prop(con, "lock_rotation_y", text="Y", toggle=True)
                sub.prop(con, "lock_rotation_z", text="Z", toggle=True)
                row.label(icon='BLANK1')

            elif con.ik_type == 'DISTANCE':
                layout.prop(con, "limit_mode")

                col = layout.column()
                col.prop(con, "weight", text="Weight", slider=True)
                col.prop(con, "distance", text="Distance", slider=True)
        else:
            # Standard IK constraint
            col = layout.column()
            col.prop(con, "pole_target")

            if con.pole_target and con.pole_target.type == 'ARMATURE':
                col.prop_search(con, "pole_subtarget", con.pole_target.data, "bones", text="Bone")

            col = layout.column()
            if con.pole_target:
                col.prop(con, "pole_angle")
            col.prop(con, "iterations")
            col.prop(con, "chain_count")

            row = col.row()
            row.use_property_split = False
            row.prop(con, "use_tail")
            row.prop_decorator(con, "use_tail")

            row = col.row()
            row.use_property_split = False
            row.prop(con, "use_stretch")
            row.prop_decorator(con, "use_stretch")

            split = layout.split(factor = 0.38)
            col = split.column()
            col.use_property_split = False
            row = col.row()
            row.prop(con, "use_location", text = "Weight Position")
            row.prop_decorator(con, "use_location")
            col = split.column()
            if con.use_location:
                row = col.row()
                row.prop(con, "weight", text="")
            else:
                col.label(icon='DISCLOSURE_TRI_RIGHT')

            split = layout.split(factor = 0.38)
            col = split.column()
            col.use_property_split = False
            row = col.row()
            row.prop(con, "use_rotation", text = "Rotation")
            row.prop_decorator(con, "use_rotation")
            col = split.column()
            if con.use_rotation:
                row = col.row()
                row.prop(con, "orient_weight", text="")
            else:
                col.label(icon='DISCLOSURE_TRI_RIGHT')

        self.draw_influence(layout, con)


# Parent class for constraint sub-panels.
class ConstraintButtonsSubPanel:
    bl_space_type = 'PROPERTIES'
    bl_region_type = 'WINDOW'
    bl_label = ""

    def get_constraint(self, _context):
        con = self.custom_data
        self.layout.context_pointer_set("constraint", con)
        return con

    def draw_transform_from(self, context):
        layout = self.layout
        con = self.get_constraint(context)

        layout.prop(con, "map_from", expand=True)

        layout.use_property_split = True
        layout.use_property_decorate = True

        from_axes = [con.map_to_x_from, con.map_to_y_from, con.map_to_z_from]

        if con.map_from == 'ROTATION':
            layout.prop(con, "from_rotation_mode", text="Mode")

        ext = "" if con.map_from == 'LOCATION' else "_rot" if con.map_from == 'ROTATION' else "_scale"

        col = layout.column(align=True)
        col.active = "X" in from_axes
        col.prop(con, "from_min_x" + ext, text="X Min")
        col.prop(con, "from_max_x" + ext, text="Max")

        col = layout.column(align=True)
        col.active = "Y" in from_axes
        col.prop(con, "from_min_y" + ext, text="Y Min")
        col.prop(con, "from_max_y" + ext, text="Max")

        col = layout.column(align=True)
        col.active = "Z" in from_axes
        col.prop(con, "from_min_z" + ext, text="Z Min")
        col.prop(con, "from_max_z" + ext, text="Max")

    def draw_transform_to(self, context):
        layout = self.layout
        con = self.get_constraint(context)

        layout.prop(con, "map_to", expand=True)

        layout.use_property_split = True
        layout.use_property_decorate = True

        if con.map_to == 'ROTATION':
            layout.prop(con, "to_euler_order", text="Order")

        ext = "" if con.map_to == 'LOCATION' else "_rot" if con.map_to == 'ROTATION' else "_scale"

        col = layout.column(align=True)
        col.prop(con, "map_to_x_from", expand=False, text="X Source Axis")
        col.prop(con, "to_min_x" + ext, text="Min")
        col.prop(con, "to_max_x" + ext, text="Max")

        col = layout.column(align=True)
        col.prop(con, "map_to_y_from", expand=False, text="Y Source Axis")
        col.prop(con, "to_min_y" + ext, text="Min")
        col.prop(con, "to_max_y" + ext, text="Max")

        col = layout.column(align=True)
        col.prop(con, "map_to_z_from", expand=False, text="Z Source Axis")
        col.prop(con, "to_min_z" + ext, text="Min")
        col.prop(con, "to_max_z" + ext, text="Max")

        layout.prop(con, "mix_mode" + ext, text="Mix", text_ctxt=i18n_contexts.constraint)

    def draw_armature_bones(self, context):
        layout = self.layout
        con = self.get_constraint(context)
        layout.use_property_split = True
        layout.use_property_decorate = True

        for i, tgt in enumerate(con.targets):
            has_target = tgt.target is not None

            box = layout.box()
            header = box.row()
            header.use_property_split = False

            split = header.split(factor=0.45, align=True)
            split.prop(tgt, "target", text="")

            row = split.row(align=True)
            row.active = has_target
            if has_target:
                row.prop_search(tgt, "subtarget", tgt.target.data, "bones", text="")
            else:
                row.prop(tgt, "subtarget", text="", icon='BONE_DATA')

            header.operator("constraint.remove_target", text="", icon='X').index = i

            row = box.row()
            row.active = has_target and tgt.subtarget != ""
            row.prop(tgt, "weight", slider=True, text="Weight")

    def draw_spline_ik_fitting(self, context):
        layout = self.layout
        con = self.get_constraint(context)
        layout.use_property_split = True
        layout.use_property_decorate = True

        col = layout.column()
        col.prop(con, "chain_count")

        row = col.row()
        row.use_property_split = False
        row.prop(con, "use_even_divisions")
        row.prop_decorator(con, "use_even_divisions")

        row = col.row()
        row.use_property_split = False
        row.prop(con, "use_chain_offset")
        row.prop_decorator(con, "use_chain_offset")

    def draw_spline_ik_chain_scaling(self, context):
        layout = self.layout
        con = self.get_constraint(context)
        layout.use_property_split = True
        layout.use_property_decorate = True

        row = layout.row()
        row.use_property_split = False
        row.prop(con, "use_curve_radius")
        row.prop_decorator(con, "use_curve_radius")

        layout.prop(con, "y_scale_mode")
        layout.prop(con, "xz_scale_mode")

        if con.xz_scale_mode in {'INVERSE_PRESERVE', 'VOLUME_PRESERVE'}:

            row = layout.row()
            row.use_property_split = False
            row.prop(con, "use_original_scale")
            row.prop_decorator(con, "use_original_scale")

        if con.xz_scale_mode == 'VOLUME_PRESERVE':
            col = layout.column()
            col.prop(con, "bulge", text="Volume Variation")

            split = layout.split(factor = 0.38)
            col = split.column()
            col.use_property_split = False
            row = col.row()
            row.prop(con, "use_bulge_min", text = "Volume Min")
            row.prop_decorator(con, "use_bulge_min")
            col = split.column()
            if con.use_bulge_min:
                row = col.row()
                row.prop(con, "bulge_min", text="")
            else:
                col.label(icon='DISCLOSURE_TRI_RIGHT')

            split = layout.split(factor = 0.38)
            col = split.column()
            col.use_property_split = False
            row = col.row()
            row.prop(con, "use_bulge_max", text = "Volume Max")
            row.prop_decorator(con, "use_bulge_max")
            col = split.column()
            if con.use_bulge_max:
                row = col.row()
                row.prop(con, "bulge_max", text="")
            else:
                col.label(icon='DISCLOSURE_TRI_RIGHT')

            if con.use_bulge_min or con.use_bulge_max:
                row = layout.row()
                row.prop(con, "bulge_smooth", text="Smooth")

    def draw_action_target(self, context):
        layout = self.layout
        con = self.get_constraint(context)
        layout.use_property_split = True
        layout.use_property_decorate = True

        col = layout.column()
        col.active = not con.use_eval_time
        col.prop(con, "transform_channel", text="Channel")
        ConstraintButtonsPanel.space_template(col, con, target=True, owner=False, separator=False)

        sub = col.column(align=True)
        sub.prop(con, "min", text="Range Min")
        sub.prop(con, "max", text="Max")

    def draw_action_action(self, context):
        layout = self.layout
        con = self.get_constraint(context)
        layout.use_property_split = True
        layout.use_property_decorate = True

<<<<<<< HEAD
        layout.prop(con, "action")

        row = layout.row()
        row.use_property_split = False
        row.prop(con, "use_bone_object_action")
        row.prop_decorator(con, "use_bone_object_action")
=======
        col = layout.column(align=True)
        col.prop(con, "action")
        if context.preferences.experimental.use_animation_baklava and con.action and con.action.is_action_layered:
            col.context_pointer_set("animated_id", con.id_data)
            col.template_search(
                con, "action_slot",
                con, "action_slots",
                new="",  # No use in making a new slot here.
                unlink="anim.slot_unassign_from_constraint",
                text="Slot",
            )

        layout.prop(con, "use_bone_object_action")
>>>>>>> 6bd9ba46

        col = layout.column(align=True)
        col.prop(con, "frame_start", text="Frame Start")
        col.prop(con, "frame_end", text="End")

    def draw_transform_cache_velocity(self, context):
        self.draw_transform_cache_subpanel(
            context, self.layout.template_cache_file_velocity
        )

    def draw_transform_cache_procedural(self, context):
        self.draw_transform_cache_subpanel(
            context, self.layout.template_cache_file_procedural
        )

    def draw_transform_cache_time(self, context):
        self.draw_transform_cache_subpanel(
            context, self.layout.template_cache_file_time_settings
        )

    def draw_transform_cache_layers(self, context):
        self.draw_transform_cache_subpanel(
            context, self.layout.template_cache_file_layers
        )

    def draw_transform_cache_subpanel(self, context, template_func):
        con = self.get_constraint(context)
        if con.cache_file is None:
            return

        layout = self.layout
        layout.use_property_split = True
        layout.use_property_decorate = True
        template_func(con, "cache_file")

# Child Of Constraint


class OBJECT_PT_bChildOfConstraint(ObjectConstraintPanel, ConstraintButtonsPanel, Panel):
    def draw(self, context):
        self.draw_childof(context)


class BONE_PT_bChildOfConstraint(BoneConstraintPanel, ConstraintButtonsPanel, Panel):
    def draw(self, context):
        self.draw_childof(context)

# Track To Constraint


class OBJECT_PT_bTrackToConstraint(ObjectConstraintPanel, ConstraintButtonsPanel, Panel):
    def draw(self, context):
        self.draw_trackto(context)


class BONE_PT_bTrackToConstraint(BoneConstraintPanel, ConstraintButtonsPanel, Panel):
    def draw(self, context):
        self.draw_trackto(context)

# Follow Path Constraint


class OBJECT_PT_bFollowPathConstraint(ObjectConstraintPanel, ConstraintButtonsPanel, Panel):
    def draw(self, context):
        self.draw_follow_path(context)


class BONE_PT_bFollowPathConstraint(BoneConstraintPanel, ConstraintButtonsPanel, Panel):
    def draw(self, context):
        self.draw_follow_path(context)


# Rotation Limit Constraint

class OBJECT_PT_bRotLimitConstraint(ObjectConstraintPanel, ConstraintButtonsPanel, Panel):
    def draw(self, context):
        self.draw_rot_limit(context)


class BONE_PT_bRotLimitConstraint(BoneConstraintPanel, ConstraintButtonsPanel, Panel):
    def draw(self, context):
        self.draw_rot_limit(context)


# Location Limit Constraint

class OBJECT_PT_bLocLimitConstraint(ObjectConstraintPanel, ConstraintButtonsPanel, Panel):
    def draw(self, context):
        self.draw_loc_limit(context)


class BONE_PT_bLocLimitConstraint(BoneConstraintPanel, ConstraintButtonsPanel, Panel):
    def draw(self, context):
        self.draw_loc_limit(context)


# Size Limit Constraint

class OBJECT_PT_bSizeLimitConstraint(ObjectConstraintPanel, ConstraintButtonsPanel, Panel):
    def draw(self, context):
        self.draw_size_limit(context)


class BONE_PT_bSizeLimitConstraint(BoneConstraintPanel, ConstraintButtonsPanel, Panel):
    def draw(self, context):
        self.draw_size_limit(context)


# Rotate Like Constraint

class OBJECT_PT_bRotateLikeConstraint(ObjectConstraintPanel, ConstraintButtonsPanel, Panel):
    def draw(self, context):
        self.draw_rotate_like(context)


class BONE_PT_bRotateLikeConstraint(BoneConstraintPanel, ConstraintButtonsPanel, Panel):
    def draw(self, context):
        self.draw_rotate_like(context)


# Locate Like Constraint

class OBJECT_PT_bLocateLikeConstraint(ObjectConstraintPanel, ConstraintButtonsPanel, Panel):
    def draw(self, context):
        self.draw_locate_like(context)


class BONE_PT_bLocateLikeConstraint(BoneConstraintPanel, ConstraintButtonsPanel, Panel):
    def draw(self, context):
        self.draw_locate_like(context)


# Size Like Constraint

class OBJECT_PT_bSizeLikeConstraint(ObjectConstraintPanel, ConstraintButtonsPanel, Panel):
    def draw(self, context):
        self.draw_size_like(context)


class BONE_PT_bSizeLikeConstraint(BoneConstraintPanel, ConstraintButtonsPanel, Panel):
    def draw(self, context):
        self.draw_size_like(context)


# Same Volume Constraint

class OBJECT_PT_bSameVolumeConstraint(ObjectConstraintPanel, ConstraintButtonsPanel, Panel):
    def draw(self, context):
        self.draw_same_volume(context)


class BONE_PT_bSameVolumeConstraint(BoneConstraintPanel, ConstraintButtonsPanel, Panel):
    def draw(self, context):
        self.draw_same_volume(context)


# Trans Like Constraint

class OBJECT_PT_bTransLikeConstraint(ObjectConstraintPanel, ConstraintButtonsPanel, Panel):
    def draw(self, context):
        self.draw_trans_like(context)


class BONE_PT_bTransLikeConstraint(BoneConstraintPanel, ConstraintButtonsPanel, Panel):
    def draw(self, context):
        self.draw_trans_like(context)


# Action Constraint

class OBJECT_PT_bActionConstraint(ObjectConstraintPanel, ConstraintButtonsPanel, Panel):
    def draw(self, context):
        self.draw_action(context)


class BONE_PT_bActionConstraint(BoneConstraintPanel, ConstraintButtonsPanel, Panel):
    def draw(self, context):
        self.draw_action(context)


class OBJECT_PT_bActionConstraint_target(ObjectConstraintPanel, ConstraintButtonsSubPanel, Panel):
    bl_parent_id = "OBJECT_PT_bActionConstraint"
    bl_label = "Target"

    def draw(self, context):
        self.draw_action_target(context)


class BONE_PT_bActionConstraint_target(BoneConstraintPanel, ConstraintButtonsSubPanel, Panel):
    bl_parent_id = "BONE_PT_bActionConstraint"
    bl_label = "Target"

    def draw(self, context):
        self.draw_action_target(context)


class OBJECT_PT_bActionConstraint_action(ObjectConstraintPanel, ConstraintButtonsSubPanel, Panel):
    bl_parent_id = "OBJECT_PT_bActionConstraint"
    bl_label = "Action"

    def draw(self, context):
        self.draw_action_action(context)


class BONE_PT_bActionConstraint_action(BoneConstraintPanel, ConstraintButtonsSubPanel, Panel):
    bl_parent_id = "BONE_PT_bActionConstraint"
    bl_label = "Action"

    def draw(self, context):
        self.draw_action_action(context)


# Lock Track Constraint

class OBJECT_PT_bLockTrackConstraint(ObjectConstraintPanel, ConstraintButtonsPanel, Panel):
    def draw(self, context):
        self.draw_lock_track(context)


class BONE_PT_bLockTrackConstraint(BoneConstraintPanel, ConstraintButtonsPanel, Panel):
    def draw(self, context):
        self.draw_lock_track(context)


# Distance Limit Constraint

class OBJECT_PT_bDistLimitConstraint(ObjectConstraintPanel, ConstraintButtonsPanel, Panel):
    def draw(self, context):
        self.draw_dist_limit(context)


class BONE_PT_bDistLimitConstraint(BoneConstraintPanel, ConstraintButtonsPanel, Panel):
    def draw(self, context):
        self.draw_dist_limit(context)


# Stretch To Constraint

class OBJECT_PT_bStretchToConstraint(ObjectConstraintPanel, ConstraintButtonsPanel, Panel):
    def draw(self, context):
        self.draw_stretch_to(context)


class BONE_PT_bStretchToConstraint(BoneConstraintPanel, ConstraintButtonsPanel, Panel):
    def draw(self, context):
        self.draw_stretch_to(context)


# Min Max Constraint

class OBJECT_PT_bMinMaxConstraint(ObjectConstraintPanel, ConstraintButtonsPanel, Panel):
    def draw(self, context):
        self.draw_min_max(context)


class BONE_PT_bMinMaxConstraint(BoneConstraintPanel, ConstraintButtonsPanel, Panel):
    def draw(self, context):
        self.draw_min_max(context)


# Clamp To Constraint

class OBJECT_PT_bClampToConstraint(ObjectConstraintPanel, ConstraintButtonsPanel, Panel):
    def draw(self, context):
        self.draw_clamp_to(context)


class BONE_PT_bClampToConstraint(BoneConstraintPanel, ConstraintButtonsPanel, Panel):
    def draw(self, context):
        self.draw_clamp_to(context)


# Transform Constraint

class OBJECT_PT_bTransformConstraint(ObjectConstraintPanel, ConstraintButtonsPanel, Panel):
    def draw(self, context):
        self.draw_transform(context)


class BONE_PT_bTransformConstraint(BoneConstraintPanel, ConstraintButtonsPanel, Panel):
    def draw(self, context):
        self.draw_transform(context)


class OBJECT_PT_bTransformConstraint_source(ObjectConstraintPanel, ConstraintButtonsSubPanel, Panel):
    bl_parent_id = "OBJECT_PT_bTransformConstraint"
    bl_label = "Map From"

    def draw(self, context):
        self.draw_transform_from(context)


class BONE_PT_bTransformConstraint_from(BoneConstraintPanel, ConstraintButtonsSubPanel, Panel):
    bl_parent_id = "BONE_PT_bTransformConstraint"
    bl_label = "Map From"

    def draw(self, context):
        self.draw_transform_from(context)


class OBJECT_PT_bTransformConstraint_destination(ObjectConstraintPanel, ConstraintButtonsSubPanel, Panel):
    bl_parent_id = "OBJECT_PT_bTransformConstraint"
    bl_label = "Map To"

    def draw(self, context):
        self.draw_transform_to(context)


class BONE_PT_bTransformConstraint_to(BoneConstraintPanel, ConstraintButtonsSubPanel, Panel):
    bl_parent_id = "BONE_PT_bTransformConstraint"
    bl_label = "Map To"

    def draw(self, context):
        self.draw_transform_to(context)


# Shrink-wrap Constraint.

class OBJECT_PT_bShrinkwrapConstraint(ObjectConstraintPanel, ConstraintButtonsPanel, Panel):
    def draw(self, context):
        self.draw_shrinkwrap(context)


class BONE_PT_bShrinkwrapConstraint(BoneConstraintPanel, ConstraintButtonsPanel, Panel):
    def draw(self, context):
        self.draw_shrinkwrap(context)


# Damp Track Constraint

class OBJECT_PT_bDampTrackConstraint(ObjectConstraintPanel, ConstraintButtonsPanel, Panel):
    def draw(self, context):
        self.draw_damp_track(context)


class BONE_PT_bDampTrackConstraint(BoneConstraintPanel, ConstraintButtonsPanel, Panel):
    def draw(self, context):
        self.draw_damp_track(context)


# Spline IK Constraint

class BONE_PT_bSplineIKConstraint(BoneConstraintPanel, ConstraintButtonsPanel, Panel):
    def draw(self, context):
        self.draw_spline_ik(context)


class BONE_PT_bSplineIKConstraint_fitting(BoneConstraintPanel, ConstraintButtonsSubPanel, Panel):
    bl_parent_id = "BONE_PT_bSplineIKConstraint"
    bl_label = "Fitting"

    def draw(self, context):
        self.draw_spline_ik_fitting(context)


class BONE_PT_bSplineIKConstraint_chain_scaling(BoneConstraintPanel, ConstraintButtonsSubPanel, Panel):
    bl_parent_id = "BONE_PT_bSplineIKConstraint"
    bl_label = "Chain Scaling"

    def draw(self, context):
        self.draw_spline_ik_chain_scaling(context)


# Pivot Constraint

class OBJECT_PT_bPivotConstraint(ObjectConstraintPanel, ConstraintButtonsPanel, Panel):
    def draw(self, context):
        self.draw_pivot(context)


class BONE_PT_bPivotConstraint(BoneConstraintPanel, ConstraintButtonsPanel, Panel):
    def draw(self, context):
        self.draw_pivot(context)


# Follow Track Constraint

class OBJECT_PT_bFollowTrackConstraint(ObjectConstraintPanel, ConstraintButtonsPanel, Panel):
    def draw(self, context):
        self.draw_follow_track(context)


class BONE_PT_bFollowTrackConstraint(BoneConstraintPanel, ConstraintButtonsPanel, Panel):
    def draw(self, context):
        self.draw_follow_track(context)


# Camera Solver Constraint

class OBJECT_PT_bCameraSolverConstraint(ObjectConstraintPanel, ConstraintButtonsPanel, Panel):
    def draw(self, context):
        self.draw_camera_solver(context)


class BONE_PT_bCameraSolverConstraint(BoneConstraintPanel, ConstraintButtonsPanel, Panel):
    def draw(self, context):
        self.draw_camera_solver(context)


# Object Solver Constraint

class OBJECT_PT_bObjectSolverConstraint(ObjectConstraintPanel, ConstraintButtonsPanel, Panel):
    def draw(self, context):
        self.draw_object_solver(context)


class BONE_PT_bObjectSolverConstraint(BoneConstraintPanel, ConstraintButtonsPanel, Panel):
    def draw(self, context):
        self.draw_object_solver(context)


# Transform Cache Constraint

class OBJECT_PT_bTransformCacheConstraint(ObjectConstraintPanel, ConstraintButtonsPanel, Panel):
    def draw(self, context):
        self.draw_transform_cache(context)


class BONE_PT_bTransformCacheConstraint(BoneConstraintPanel, ConstraintButtonsPanel, Panel):
    def draw(self, context):
        self.draw_transform_cache(context)


class OBJECT_PT_bTransformCacheConstraint_velocity(ObjectConstraintPanel, ConstraintButtonsSubPanel, Panel):
    bl_parent_id = "OBJECT_PT_bTransformCacheConstraint"
    bl_label = "Velocity"

    def draw(self, context):
        self.draw_transform_cache_velocity(context)


class BONE_PT_bTransformCacheConstraint_velocity(BoneConstraintPanel, ConstraintButtonsSubPanel, Panel):
    bl_parent_id = "BONE_PT_bTransformCacheConstraint"
    bl_label = "Velocity"

    def draw(self, context):
        self.draw_transform_cache_velocity(context)


class OBJECT_PT_bTransformCacheConstraint_layers(ObjectConstraintPanel, ConstraintButtonsSubPanel, Panel):
    bl_parent_id = "OBJECT_PT_bTransformCacheConstraint"
    bl_label = "Override Layers"

    def draw(self, context):
        self.draw_transform_cache_layers(context)


class BONE_PT_bTransformCacheConstraint_layers(BoneConstraintPanel, ConstraintButtonsSubPanel, Panel):
    bl_parent_id = "BONE_PT_bTransformCacheConstraint"
    bl_label = "Override Layers"

    def draw(self, context):
        self.draw_transform_cache_layers(context)


class OBJECT_PT_bTransformCacheConstraint_procedural(ObjectConstraintPanel, ConstraintButtonsSubPanel, Panel):
    bl_parent_id = "OBJECT_PT_bTransformCacheConstraint"
    bl_label = "Render Procedural"

    def draw(self, context):
        self.draw_transform_cache_procedural(context)


class BONE_PT_bTransformCacheConstraint_procedural(BoneConstraintPanel, ConstraintButtonsSubPanel, Panel):
    bl_parent_id = "BONE_PT_bTransformCacheConstraint"
    bl_label = "Render Procedural"

    def draw(self, context):
        self.draw_transform_cache_procedural(context)


class OBJECT_PT_bTransformCacheConstraint_time(ObjectConstraintPanel, ConstraintButtonsSubPanel, Panel):
    bl_parent_id = "OBJECT_PT_bTransformCacheConstraint"
    bl_label = "Time"

    def draw(self, context):
        self.draw_transform_cache_time(context)


class BONE_PT_bTransformCacheConstraint_time(BoneConstraintPanel, ConstraintButtonsSubPanel, Panel):
    bl_parent_id = "BONE_PT_bTransformCacheConstraint"
    bl_label = "Time"

    def draw(self, context):
        self.draw_transform_cache_time(context)


# Python Constraint

class OBJECT_PT_bPythonConstraint(ObjectConstraintPanel, ConstraintButtonsPanel, Panel):
    def draw(self, context):
        self.draw_python_constraint(context)


class BONE_PT_bPythonConstraint(BoneConstraintPanel, ConstraintButtonsPanel, Panel):
    def draw(self, context):
        self.draw_python_constraint(context)


# Armature Constraint

class OBJECT_PT_bArmatureConstraint(ObjectConstraintPanel, ConstraintButtonsPanel, Panel):
    def draw(self, context):
        self.draw_armature(context)


class BONE_PT_bArmatureConstraint(BoneConstraintPanel, ConstraintButtonsPanel, Panel):
    def draw(self, context):
        self.draw_armature(context)


class OBJECT_PT_bArmatureConstraint_bones(ObjectConstraintPanel, ConstraintButtonsSubPanel, Panel):
    bl_parent_id = "OBJECT_PT_bArmatureConstraint"
    bl_label = "Bones"

    def draw(self, context):
        self.draw_armature_bones(context)


class BONE_PT_bArmatureConstraint_bones(BoneConstraintPanel, ConstraintButtonsSubPanel, Panel):
    bl_parent_id = "BONE_PT_bArmatureConstraint"
    bl_label = "Bones"

    def draw(self, context):
        self.draw_armature_bones(context)


# Inverse Kinematic Constraint

class OBJECT_PT_bKinematicConstraint(ObjectConstraintPanel, ConstraintButtonsPanel, Panel):
    def draw(self, context):
        self.draw_kinematic(context)


class BONE_PT_bKinematicConstraint(BoneConstraintPanel, ConstraintButtonsPanel, Panel):
    def draw(self, context):
        self.draw_kinematic(context)


classes = (
    # Object Panels
    OBJECT_PT_constraints,
    OBJECT_MT_constraint_add,
    OBJECT_OT_add_constraints_menu,
    BONE_PT_constraints,
    BONE_MT_constraint_add,
    BONE_OT_add_constraints_menu,
    OBJECT_PT_bChildOfConstraint,
    OBJECT_PT_bTrackToConstraint,
    OBJECT_PT_bKinematicConstraint,
    OBJECT_PT_bFollowPathConstraint,
    OBJECT_PT_bRotLimitConstraint,
    OBJECT_PT_bLocLimitConstraint,
    OBJECT_PT_bSizeLimitConstraint,
    OBJECT_PT_bRotateLikeConstraint,
    OBJECT_PT_bLocateLikeConstraint,
    OBJECT_PT_bSizeLikeConstraint,
    OBJECT_PT_bSameVolumeConstraint,
    OBJECT_PT_bTransLikeConstraint,
    OBJECT_PT_bActionConstraint,
    OBJECT_PT_bActionConstraint_target,
    OBJECT_PT_bActionConstraint_action,
    OBJECT_PT_bLockTrackConstraint,
    OBJECT_PT_bDistLimitConstraint,
    OBJECT_PT_bStretchToConstraint,
    OBJECT_PT_bMinMaxConstraint,
    OBJECT_PT_bClampToConstraint,
    OBJECT_PT_bTransformConstraint,
    OBJECT_PT_bTransformConstraint_source,
    OBJECT_PT_bTransformConstraint_destination,
    OBJECT_PT_bShrinkwrapConstraint,
    OBJECT_PT_bDampTrackConstraint,
    OBJECT_PT_bPivotConstraint,
    OBJECT_PT_bFollowTrackConstraint,
    OBJECT_PT_bCameraSolverConstraint,
    OBJECT_PT_bObjectSolverConstraint,
    OBJECT_PT_bTransformCacheConstraint,
    OBJECT_PT_bTransformCacheConstraint_time,
    OBJECT_PT_bTransformCacheConstraint_procedural,
    OBJECT_PT_bTransformCacheConstraint_velocity,
    OBJECT_PT_bTransformCacheConstraint_layers,
    OBJECT_PT_bPythonConstraint,
    OBJECT_PT_bArmatureConstraint,
    OBJECT_PT_bArmatureConstraint_bones,
    # Bone panels
    BONE_PT_bChildOfConstraint,
    BONE_PT_bTrackToConstraint,
    BONE_PT_bKinematicConstraint,
    BONE_PT_bFollowPathConstraint,
    BONE_PT_bRotLimitConstraint,
    BONE_PT_bLocLimitConstraint,
    BONE_PT_bSizeLimitConstraint,
    BONE_PT_bRotateLikeConstraint,
    BONE_PT_bLocateLikeConstraint,
    BONE_PT_bSizeLikeConstraint,
    BONE_PT_bSameVolumeConstraint,
    BONE_PT_bTransLikeConstraint,
    BONE_PT_bActionConstraint,
    BONE_PT_bActionConstraint_target,
    BONE_PT_bActionConstraint_action,
    BONE_PT_bLockTrackConstraint,
    BONE_PT_bDistLimitConstraint,
    BONE_PT_bStretchToConstraint,
    BONE_PT_bMinMaxConstraint,
    BONE_PT_bClampToConstraint,
    BONE_PT_bTransformConstraint,
    BONE_PT_bTransformConstraint_from,
    BONE_PT_bTransformConstraint_to,
    BONE_PT_bShrinkwrapConstraint,
    BONE_PT_bDampTrackConstraint,
    BONE_PT_bSplineIKConstraint,
    BONE_PT_bSplineIKConstraint_fitting,
    BONE_PT_bSplineIKConstraint_chain_scaling,
    BONE_PT_bPivotConstraint,
    BONE_PT_bFollowTrackConstraint,
    BONE_PT_bCameraSolverConstraint,
    BONE_PT_bObjectSolverConstraint,
    BONE_PT_bTransformCacheConstraint,
    BONE_PT_bTransformCacheConstraint_time,
    BONE_PT_bTransformCacheConstraint_procedural,
    BONE_PT_bTransformCacheConstraint_velocity,
    BONE_PT_bTransformCacheConstraint_layers,
    BONE_PT_bPythonConstraint,
    BONE_PT_bArmatureConstraint,
    BONE_PT_bArmatureConstraint_bones,
)

if __name__ == "__main__":  # only for live edit.
    from bpy.utils import register_class
    for cls in classes:
        register_class(cls)<|MERGE_RESOLUTION|>--- conflicted
+++ resolved
@@ -34,7 +34,7 @@
 
         layout.template_constraints(use_bone_constraints=False)
 
-
+# BFA menu
 class OBJECT_MT_constraint_add(GenericColumnMenu, Menu):
     bl_description = "Add a constraint to the active object"
 
@@ -54,7 +54,7 @@
         self.draw_operator_column(layout, header="Relationship",
             types=('ACTION', 'ARMATURE', 'CHILD_OF', 'FLOOR', 'FOLLOW_PATH', 'PIVOT', 'SHRINKWRAP'))
 
-
+# BFA menu
 class OBJECT_OT_add_constraints_menu(InvokeMenuOperator, Operator):
     bl_idname = "object.add_constraints_menu"
     bl_label = "Add Object Constraint"
@@ -77,7 +77,7 @@
 
         layout.template_constraints(use_bone_constraints=True)
 
-
+# BFA - menu
 class BONE_MT_constraint_add(GenericColumnMenu, Menu):
     bl_description = "Add a constraint to the active bone"
 
@@ -97,7 +97,7 @@
         self.draw_operator_column(layout, header="Relationship",
             types=('ACTION', 'ARMATURE', 'CHILD_OF', 'FLOOR', 'FOLLOW_PATH', 'PIVOT', 'SHRINKWRAP'))
 
-
+# BFA - menu
 class BONE_OT_add_constraints_menu(InvokeMenuOperator, Operator):
     bl_idname = "bone.add_constraints_menu"
     bl_label = "Add Bone Constraint"
@@ -1379,14 +1379,6 @@
         layout.use_property_split = True
         layout.use_property_decorate = True
 
-<<<<<<< HEAD
-        layout.prop(con, "action")
-
-        row = layout.row()
-        row.use_property_split = False
-        row.prop(con, "use_bone_object_action")
-        row.prop_decorator(con, "use_bone_object_action")
-=======
         col = layout.column(align=True)
         col.prop(con, "action")
         if context.preferences.experimental.use_animation_baklava and con.action and con.action.is_action_layered:
@@ -1399,8 +1391,11 @@
                 text="Slot",
             )
 
-        layout.prop(con, "use_bone_object_action")
->>>>>>> 6bd9ba46
+
+        row = layout.row()
+        row.use_property_split = False
+        row.prop(con, "use_bone_object_action")
+        row.prop_decorator(con, "use_bone_object_action")
 
         col = layout.column(align=True)
         col.prop(con, "frame_start", text="Frame Start")
@@ -1943,11 +1938,11 @@
 classes = (
     # Object Panels
     OBJECT_PT_constraints,
-    OBJECT_MT_constraint_add,
-    OBJECT_OT_add_constraints_menu,
+    OBJECT_MT_constraint_add, # BFA menu
+    OBJECT_OT_add_constraints_menu, # BFA menu
     BONE_PT_constraints,
-    BONE_MT_constraint_add,
-    BONE_OT_add_constraints_menu,
+    BONE_MT_constraint_add, # BFA menu
+    BONE_OT_add_constraints_menu, # BFA menu
     OBJECT_PT_bChildOfConstraint,
     OBJECT_PT_bTrackToConstraint,
     OBJECT_PT_bKinematicConstraint,
