--- conflicted
+++ resolved
@@ -140,7 +140,6 @@
         col = flow.column()
         col.prop(ob, "parent")
         parent = ob.parent
-<<<<<<< HEAD
         if parent:
             row = col.row()
             row.separator()
@@ -148,20 +147,14 @@
             sub.prop(ob, "parent_type")
             if ob.parent_type == 'BONE' and parent.type == 'ARMATURE':
                 sub.prop_search(ob, "parent_bone", parent.data, "bones")
+            elif ob.parent_type == 'VERTEX':
+                col.prop(ob, "parent_vertices", text="Parent Vertex", index=0)
+                sub.prop(ob, "use_parent_final_indices")
+            elif ob.parent_type == 'VERTEX_3':
+                col.prop(ob, "parent_vertices", text="Parent Vertices")
+                sub.prop(ob, "use_parent_final_indices")
             sub.use_property_split = False
             sub.prop(ob, "use_camera_lock_parent")
-=======
-        if parent and ob.parent_type == 'BONE' and parent.type == 'ARMATURE':
-            sub.prop_search(ob, "parent_bone", parent.data, "bones")
-        elif ob.parent_type == 'VERTEX':
-            col.prop(ob, "parent_vertices", text="Parent Vertex", index=0)
-            sub.prop(ob, "use_parent_final_indices")
-        elif ob.parent_type == 'VERTEX_3':
-            col.prop(ob, "parent_vertices", text="Parent Vertices")
-            sub.prop(ob, "use_parent_final_indices")
-        sub.active = (parent is not None)
-        sub.prop(ob, "use_camera_lock_parent")
->>>>>>> d4ad1e71
 
         col.separator()
 
