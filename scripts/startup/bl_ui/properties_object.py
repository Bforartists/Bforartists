# SPDX-FileCopyrightText: 2009-2023 Blender Authors
#
# SPDX-License-Identifier: GPL-2.0-or-later

from bl_ui.properties_animviz import (
    MotionPathButtonsPanel,
    MotionPathButtonsPanel_display,
)
import bpy
from bpy.types import Panel, Menu
from rna_prop_ui import PropertyPanel
from bl_ui.space_properties import PropertiesAnimationMixin

# BFA - Added icons and floated peroperties left

class ObjectButtonsPanel:
    bl_space_type = 'PROPERTIES'
    bl_region_type = 'WINDOW'
    bl_context = "object"


class OBJECT_PT_context_object(ObjectButtonsPanel, Panel):
    bl_label = ""
    bl_options = {'HIDE_HEADER'}

    def draw(self, context):
        layout = self.layout
        space = context.space_data

        if space.use_pin_id:
            layout.template_ID(space, "pin_id")
        else:
            row = layout.row()
            row.template_ID(context.view_layer.objects, "active", filter='AVAILABLE')


class OBJECT_PT_transform(ObjectButtonsPanel, Panel):
    bl_label = "Transform"

    def draw(self, context):
        draw4L = False

        layout = self.layout
        layout.use_property_split = True

        ob = context.object

        col = layout.column()
        row = col.row(align=True)
        row.prop(ob, "location")
        row.use_property_decorate = False
        row.prop(ob, "lock_location", text="", emboss=False, icon='DECORATE_UNLOCKED')

        rotation_mode = ob.rotation_mode
        if rotation_mode == 'QUATERNION':
            draw4L = True
            col = layout.column()
            row = col.row(align=True)
            row.prop(ob, "rotation_quaternion", text="Rotation")
            sub = row.column(align=True)
            sub.use_property_decorate = False
            if ob.lock_rotations_4d:
                sub.prop(ob, "lock_rotation_w", text="", emboss=False, icon='DECORATE_UNLOCKED')
            else:
                sub.label(text="", icon='BLANK1')
            sub.prop(ob, "lock_rotation", text="", emboss=False, icon='DECORATE_UNLOCKED')
        elif rotation_mode == 'AXIS_ANGLE':
            draw4L = True
            col = layout.column()
            row = col.row(align=True)
            row.prop(ob, "rotation_axis_angle", text="Rotation")

            sub = row.column(align=True)
            sub.use_property_decorate = False
            if ob.lock_rotations_4d:
                sub.prop(ob, "lock_rotation_w", text="", emboss=False, icon='DECORATE_UNLOCKED')
            else:
                sub.label(text="", icon='BLANK1')
            sub.prop(ob, "lock_rotation", text="", emboss=False, icon='DECORATE_UNLOCKED')
        else:
            col = layout.column()
            row = col.row(align=True)
            row.prop(ob, "rotation_euler", text="Rotation")
            row.use_property_decorate = False
            row.prop(ob, "lock_rotation", text="", emboss=False, icon='DECORATE_UNLOCKED')

        row = layout.row(align=True)
        row.prop(ob, "rotation_mode", text="Mode")
        row = row.row(align=False)
        row.ui_units_x = 1.0

        if draw4L:
            row.use_property_decorate = False
            row.prop(ob, "lock_rotations_4d", icon_only=True, emboss=False, icon='4L_ON' if ob.lock_rotations_4d else '4L_OFF')
        else:
            row.label(text="", icon='BLANK1')

        col = layout.column()
        row = col.row(align=True)
        row.prop(ob, "scale")
        row.use_property_decorate = False
        row.prop(ob, "lock_scale", text="", emboss=False, icon='DECORATE_UNLOCKED')


class OBJECT_PT_delta_transform(ObjectButtonsPanel, Panel):
    bl_label = "Delta Transform"
    bl_parent_id = "OBJECT_PT_transform"
    bl_options = {'DEFAULT_CLOSED'}

    def draw(self, context):
        layout = self.layout
        layout.use_property_split = True

        ob = context.object

        col = layout.column()
        col.prop(ob, "delta_location", text="Location")

        rotation_mode = ob.rotation_mode
        if rotation_mode == 'QUATERNION':
            col.prop(ob, "delta_rotation_quaternion", text="Rotation")
        elif rotation_mode == 'AXIS_ANGLE':
            pass
        else:
            col.prop(ob, "delta_rotation_euler", text="Rotation")

        col.prop(ob, "delta_scale", text="Scale")


class OBJECT_PT_parent_inverse_transform(ObjectButtonsPanel, Panel):
    bl_label = "Parent Inverse Transform"
    bl_parent_id = "OBJECT_PT_transform"
    bl_options = {'DEFAULT_CLOSED'}

    @classmethod
    def poll(cls, context):
        ob = context.object
        return ob and ob.parent

    def draw(self, context):
        layout = self.layout
        layout.use_property_split = True

        ob = context.object
        layout.template_matrix(ob, "matrix_parent_inverse")

        props = layout.operator("object.parent_clear", text="Clear Parent Inverse Transform")
        props.type = 'CLEAR_INVERSE'


class OBJECT_PT_relations(ObjectButtonsPanel, Panel):
    bl_label = "Relations"
    bl_options = {'DEFAULT_CLOSED'}

    def draw(self, context):
        layout = self.layout
        layout.use_property_split = True
        flow = layout.grid_flow(row_major=True, columns=0, even_columns=True, even_rows=False, align=False)

        ob = context.object

        col = flow.column()
        col.prop(ob, "parent")
        parent = ob.parent
        if parent:
            row = col.row()
            row.separator()
            sub = row.column()
            sub.prop(ob, "parent_type")
            if ob.parent_type == 'BONE' and parent.type == 'ARMATURE':
                sub.prop_search(ob, "parent_bone", parent.data, "bones")
            elif ob.parent_type == 'VERTEX':
                col.prop(ob, "parent_vertices", text="Parent Vertex", index=0)
                sub.prop(ob, "use_parent_final_indices")
            elif ob.parent_type == 'VERTEX_3':
                col.prop(ob, "parent_vertices", text="Parent Vertices")
                sub.prop(ob, "use_parent_final_indices")
            sub.use_property_split = False
            sub.prop(ob, "use_camera_lock_parent")

        col.separator()

        col = flow.column()

        col.prop(ob, "track_axis", text="Tracking Axis")
        col.prop(ob, "up_axis", text="Up Axis")

        col.separator()

        col = flow.column()

        col.prop(ob, "pass_index")


class COLLECTION_MT_context_menu(Menu):
    bl_label = "Collection Specials"

    def draw(self, _context):
        layout = self.layout

        layout.operator("object.collection_unlink", text = "Delete", icon='DELETE')
        layout.operator("object.collection_objects_select", icon = "HAND")
        layout.operator("object.instance_offset_from_cursor", icon = "CURSOR")


class OBJECT_PT_collections(ObjectButtonsPanel, Panel):
    bl_label = "Collections"
    bl_options = {'DEFAULT_CLOSED'}

    def draw(self, context):
        layout = self.layout

        obj = context.object

        row = layout.row(align=True)
        if bpy.data.collections:
            row.operator("object.collection_link", text="Link to Existing Collection", icon="DECORATE_LINKED")
            row.operator("object.collection_add", text="", icon='ADD')
        else:
            row.operator("object.collection_add", text="Add to New Collection", icon='ADD')

        for collection in obj.users_collection:
            col = layout.column(align=True)

            col.context_pointer_set("collection", collection)

            row = col.box().row()
            row.prop(collection, "name", text="")
            row.operator("object.collection_remove", text="", icon='X', emboss=False)
            row.menu("COLLECTION_MT_context_menu", icon='DOWNARROW_HLT', text="")

            row = col.box().row()
            row.prop(collection, "instance_offset", text="")


class OBJECT_PT_display(ObjectButtonsPanel, Panel):
    bl_label = "Viewport Display"
    bl_options = {'DEFAULT_CLOSED'}
    bl_order = 10

    def draw(self, context):
        layout = self.layout
        layout.use_property_split = True

        obj = context.object
        obj_type = obj.type
        is_geometry = (obj_type in {'MESH', 'CURVE', 'SURFACE', 'META', 'FONT', 'VOLUME', 'CURVES', 'POINTCLOUD'})
        has_bounds = (is_geometry or obj_type in {'LATTICE', 'ARMATURE'})
        is_wire = (obj_type in {'CAMERA', 'EMPTY'})
        is_empty_image = (obj_type == 'EMPTY' and obj.empty_display_type == 'IMAGE')
        is_dupli = (obj.instance_type != 'NONE')
        is_gpencil = (obj_type == 'GREASEPENCIL')

        col = layout.column(align = True)
        col.label(text = "Show")

        row = col.row()
        row.separator()
        row.use_property_split = False
        row.prop(obj, "show_name", text="Name")
        row.prop_decorator(obj, "show_name")
        row = col.row()
        row.separator()
        row.use_property_split = False
        row.prop(obj, "show_axis", text="Axis")
        row.prop_decorator(obj, "show_axis")

        # Makes no sense for cameras, armatures, etc.!
        # but these settings do apply to dupli instances
        if is_geometry or is_dupli:
            row = col.row()
            row.separator()
            row.use_property_split = False
            row.prop(obj, "show_wire", text="Wireframe")
            row.prop_decorator(obj, "show_wire")
        if obj_type == 'MESH' or is_dupli:
            row = col.row()
            row.separator()
            row.use_property_split = False
            row.prop(obj, "show_all_edges", text="All Edges")
            row.prop_decorator(obj, "show_all_edges")
        if is_geometry:
            row = col.row()
            row.separator()
            row.use_property_split = False
            row.prop(obj, "show_texture_space", text="Texture Space")
            row.prop_decorator(obj, "show_texture_space")
            row = col.row()
            row.separator()
            row.use_property_split = False
            row.prop(obj.display, "show_shadows", text="Shadow")
        row = col.row()
        row.separator()
        row.use_property_split = False
        row.prop(obj, "show_in_front", text="In Front")
        row.prop_decorator(obj, "show_in_front")

        # if obj_type == 'MESH' or is_empty_image:
        #    col.prop(obj, "show_transparent", text="Transparency") #bfa - we have it in the output

        sub = layout.column()
        if is_wire:
            # wire objects only use the max. display type for duplis
            sub.active = is_dupli
        sub.prop(obj, "display_type", text="Display As")

        if is_geometry or is_dupli or is_empty_image or is_gpencil:
            # Only useful with object having faces/materials...
            col.prop(obj, "color")

        if has_bounds:
            split = layout.split(factor = 0.35)
            col = split.column()
            col.use_property_split = False
            col.prop(obj, "show_bounds", text="Bounds")
            col = split.column()
            if obj.show_bounds or (obj.display_type == 'BOUNDS'):
                col.prop(obj, "display_bounds_type", text="")
            else:
                col.label(icon='DISCLOSURE_TRI_RIGHT')


class OBJECT_PT_instancing(ObjectButtonsPanel, Panel):
    bl_label = "Instancing"
    bl_options = {'DEFAULT_CLOSED'}

    @classmethod
    def poll(cls, context):
        ob = context.object
        # FONT objects need (vertex) instancing for the "Object Font" feature.
        return (ob.type in {'MESH', 'EMPTY', 'FONT'})

    def draw(self, context):
        layout = self.layout

        ob = context.object

        row = layout.row()
        row.prop(ob, "instance_type", expand=True)

        layout.use_property_split = False

        if ob.instance_type == 'VERTS':
            row = layout.row()

            row.prop(ob, "use_instance_vertices_rotation", text="Align to Vertex Normal")
            row.prop_decorator(ob, "use_instance_vertices_rotation")

        elif ob.instance_type == 'COLLECTION':
            row = layout.row()

            row.prop(ob, "instance_collection", text="Collection")
            row.prop_decorator(ob, "instance_collection")

        if ob.instance_type != 'NONE' or ob.particle_systems:
            layout.label(text = "Show Instancer")

            row = layout.row()

            row.separator()
            row.prop(ob, "show_instancer_for_viewport", text="Viewport")
            row.prop_decorator(ob, "show_instancer_for_viewport")

            row = layout.row()

            row.separator()
            row.prop(ob, "show_instancer_for_render", text="Render")
            row.prop_decorator(ob, "show_instancer_for_render")


class OBJECT_PT_instancing_size(ObjectButtonsPanel, Panel):
    bl_label = "Scale by Face Size"
    bl_parent_id = "OBJECT_PT_instancing"

    @classmethod
    def poll(cls, context):
        ob = context.object
        return (ob is not None) and (ob.instance_type == 'FACES')

    def draw_header(self, context):

        ob = context.object
        self.layout.prop(ob, "use_instance_faces_scale", text="")

    def draw(self, context):
        layout = self.layout
        ob = context.object
        layout.use_property_split = True

        layout.active = ob.use_instance_faces_scale
        layout.prop(ob, "instance_faces_scale", text="Factor")


class OBJECT_PT_lineart(ObjectButtonsPanel, Panel):
    bl_label = "Line Art"
    bl_options = {'DEFAULT_CLOSED'}
    bl_order = 10

    @classmethod
    def poll(cls, context):
        ob = context.object
        return (ob.type in {'MESH', 'FONT', 'CURVE', 'SURFACE', 'CURVES'})

    def draw(self, context):
        layout = self.layout
        ob = context.object
        lineart = ob.lineart

        layout.use_property_split = True

        layout.prop(lineart, "usage")

        split = layout.split(factor = 0.37)
        col = split.column()
        col.use_property_split = False
        col.prop(lineart, "use_crease_override", text="Override Crease")
        col = split.column()
        if lineart.use_crease_override:
            col.prop(lineart, "crease_threshold", slider=True, text="")
        else:
            col.label(icon='DISCLOSURE_TRI_RIGHT')

        row = layout.row(heading="Intersection Priority")
        row.prop(lineart, "use_intersection_priority_override", text="")
        subrow = row.row()
        subrow.active = lineart.use_intersection_priority_override
        subrow.prop(lineart, "intersection_priority", text="")

        row = layout.row(heading="Intersection Priority")
        row.prop(lineart, "use_intersection_priority_override", text="")
        subrow = row.row()
        subrow.active = lineart.use_intersection_priority_override
        subrow.prop(lineart, "intersection_priority", text="")


class OBJECT_PT_motion_paths(MotionPathButtonsPanel, Panel):
    # bl_label = "Object Motion Paths"
    bl_context = "object"
    bl_options = {'DEFAULT_CLOSED'}

    @classmethod
    def poll(cls, context):
        return (context.object)

    def draw(self, context):
        # layout = self.layout

        ob = context.object
        avs = ob.animation_visualization
        mpath = ob.motion_path

        self.draw_settings(context, avs, mpath)


class OBJECT_PT_motion_paths_display(MotionPathButtonsPanel_display, Panel):
    # bl_label = "Object Motion Paths"
    bl_context = "object"
    bl_parent_id = "OBJECT_PT_motion_paths"
    bl_options = {'DEFAULT_CLOSED'}

    @classmethod
    def poll(cls, context):
        return (context.object)

    def draw(self, context):
        # layout = self.layout

        ob = context.object
        avs = ob.animation_visualization
        mpath = ob.motion_path

        self.draw_settings(context, avs, mpath)


class OBJECT_PT_visibility(ObjectButtonsPanel, Panel):
    bl_label = "Visibility"
    bl_options = {'DEFAULT_CLOSED'}
    COMPAT_ENGINES = {
        'BLENDER_RENDER',
        'BLENDER_EEVEE',
        'BLENDER_WORKBENCH',
    }

    @classmethod
    def poll(cls, context):
        return (context.object) and (context.engine in cls.COMPAT_ENGINES)

    def draw(self, context):
        layout = self.layout

        layout = self.layout
        ob = context.object

<<<<<<< HEAD
# bfa - we turn the selectable on or off in the outliner. Not in a hidden panel.
#        layout.use_property_split = False
#        layout.prop(ob, "hide_select", text="Selectable", toggle=False, invert_checkbox=True)
#        layout.use_property_split = True

        col = layout.column(align = True)
        col.label(text = "Show in")
=======
        col = layout.column()
        col.prop(ob, "hide_select", text="Selectable", toggle=False, invert_checkbox=True)
        col.prop(ob, "hide_surface_pick", text="Surface Picking", toggle=False, invert_checkbox=True)
        layout.separator()
>>>>>>> 88c2c67a

        row = col.row()
        row.use_property_split = False
        row.separator()
        row.prop(ob, "hide_viewport", text="Viewports", toggle=False, invert_checkbox=True)
        row.prop_decorator(ob, "hide_viewport")

        row = col.row()
        row.use_property_split = False
        row.separator()
        row.prop(ob, "hide_render", text = "Renders", toggle=False, invert_checkbox=True)
        row.prop_decorator(ob, "hide_render")

        if context.engine == 'BLENDER_EEVEE':
            if ob.type in {'MESH', 'CURVE', 'SURFACE', 'META', 'FONT', 'CURVES', 'POINTCLOUD', 'VOLUME'}:
                layout.separator()
                col = layout.column(heading="Ray Visibility")
                col.prop(ob, "visible_camera", text="Camera", toggle=False)
                col.prop(ob, "visible_shadow", text="Shadow", toggle=False)

            if ob.type in {'LIGHT'}:
                layout.separator()
                col = layout.column(heading="Ray Visibility")
                col.prop(ob, "visible_diffuse", text="Diffuse", toggle=False)
                col.prop(ob, "visible_glossy", text="Glossy", toggle=False)
                col.prop(ob, "visible_transmission", text="Transmission", toggle=False)
                col.prop(ob, "visible_volume_scatter", text="Volume Scatter", toggle=False)

            if ob.type in {'MESH', 'CURVE', 'SURFACE', 'META', 'FONT', 'CURVES', 'POINTCLOUD', 'VOLUME'}:
                layout.separator()
                col = layout.column(heading="Light Probes")
                col.prop(ob, "hide_probe_volume", text="Volume", toggle=False, invert_checkbox=True)
                col.prop(ob, "hide_probe_sphere", text="Sphere", toggle=False, invert_checkbox=True)
                col.prop(ob, "hide_probe_plane", text="Plane", toggle=False, invert_checkbox=True)

        if ob.type == 'GREASEPENCIL':

            col = layout.column(align = True)
            col.label(text = "Grease Pencil")

            row = col.row()
            row.separator()
            row.use_property_split = False
            row.prop(ob, "use_grease_pencil_lights", toggle=False)
            row.prop_decorator(ob, "use_grease_pencil_lights")

        col = layout.column()
        col.label(text = "Mask")
        row = col.row()
        row.separator()
        row.prop(ob, "is_holdout")
        row.prop_decorator(ob, "is_holdout")


def has_geometry_visibility(ob):
    return ob and (
        (ob.type in {
            'MESH',
            'CURVE',
            'SURFACE',
            'FONT',
            'META',
            'LIGHT',
            'VOLUME',
            'POINTCLOUD',
            'CURVES',
        }) or (ob.instance_type == 'COLLECTION' and ob.instance_collection)
    )


class OBJECT_PT_shading(ObjectButtonsPanel, Panel):
    bl_label = "Shading"
    bl_context = "object"
    bl_options = {'DEFAULT_CLOSED'}

    COMPAT_ENGINES = {
        'BLENDER_RENDER',
        'BLENDER_EEVEE',
    }

    @classmethod
    def poll(cls, context):
        if context.engine not in cls.COMPAT_ENGINES:
            return False

        return has_geometry_visibility(context.object)

    def draw(self, context):
        pass

# BFA - light parent panel
class OBJECT_PT_lightoptions(ObjectButtonsPanel, Panel):
    bl_label = "Light Options"
    bl_context = "object"
    bl_options = {'DEFAULT_CLOSED'}

    def draw(self, context):
        layout = self.layout


class OBJECT_MT_light_linking_context_menu(Menu):
    bl_label = "Light Linking Specials"

    def draw(self, _context):
        layout = self.layout

        layout.operator("object.light_linking_receivers_select", icon = 'HAND')


class OBJECT_PT_light_linking(ObjectButtonsPanel, Panel):
    bl_label = "Light Linking"
    bl_parent_id = "OBJECT_PT_lightoptions"
    bl_options = {'DEFAULT_CLOSED'}

    def draw(self, context):
        layout = self.layout
        layout.use_property_split = True

        object = context.object
        light_linking = object.light_linking

        col = layout.column()

        col.template_ID(
            light_linking,
            "receiver_collection",
            new="object.light_linking_receiver_collection_new",
        )

        if not light_linking.receiver_collection:
            return

        row = layout.row()
        col = row.column()
        col.template_light_linking_collection(row, light_linking, "receiver_collection")

        col = row.column()
        sub = col.column(align=True)
        prop = sub.operator("object.light_linking_receivers_link", icon='ADD', text="")
        prop.link_state = 'INCLUDE'
        sub.operator("object.light_linking_unlink_from_collection", icon='REMOVE', text="")
        sub = col.column()
        sub.menu("OBJECT_MT_light_linking_context_menu", icon='DOWNARROW_HLT', text="")


class OBJECT_MT_shadow_linking_context_menu(Menu):
    bl_label = "Shadow Linking Specials"

    def draw(self, _context):
        layout = self.layout

        layout.operator("object.light_linking_blockers_select", icon = 'HAND')

class OBJECT_PT_shadow_linking(ObjectButtonsPanel, Panel):
    bl_label = "Shadow Linking"
    bl_parent_id = "OBJECT_PT_lightoptions" # BFA - moved to own light options
    bl_context = "object"
    bl_options = {'DEFAULT_CLOSED'}

    def draw(self, context):
        layout = self.layout
        layout.use_property_split = True

        object = context.object
        light_linking = object.light_linking

        col = layout.column()

        col.template_ID(
            light_linking,
            "blocker_collection",
            new="object.light_linking_blocker_collection_new",
        )

        if not light_linking.blocker_collection:
            return

        row = layout.row()
        col = row.column()
        col.template_light_linking_collection(row, light_linking, "blocker_collection")

        col = row.column()
        sub = col.column(align=True)
        prop = sub.operator("object.light_linking_blockers_link", icon='ADD', text="")
        prop.link_state = 'INCLUDE'
        sub.operator("object.light_linking_unlink_from_collection", icon='REMOVE', text="")
        sub = col.column()
        sub.menu("OBJECT_MT_shadow_linking_context_menu", icon='DOWNARROW_HLT', text="")


class OBJECT_PT_shadow_terminator(ObjectButtonsPanel, Panel):
    bl_label = "Shadow Terminator"
    bl_parent_id = "OBJECT_PT_shading"
    bl_context = "object"
    COMPAT_ENGINES = {
        'BLENDER_EEVEE',
        'CYCLES',
    }

    @classmethod
    def poll(cls, context):
        return (context.object) and (context.engine in cls.COMPAT_ENGINES) and (context.object.type != 'LIGHT')

    def draw(self, context):
        layout = self.layout
        layout.use_property_split = True

        flow = layout.grid_flow(row_major=False, columns=0, even_columns=True, even_rows=False, align=True)

        ob = context.object
        if context.engine == 'BLENDER_EEVEE':
            flow.prop(ob, "shadow_terminator_normal_offset", text="Normal Offset")

        flow.prop(ob, "shadow_terminator_geometry_offset", text="Geometry Offset")

        if context.engine != 'BLENDER_EEVEE':
            flow.prop(ob, "shadow_terminator_shading_offset", text="Shading Offset")


class OBJECT_PT_animation(ObjectButtonsPanel, PropertiesAnimationMixin, PropertyPanel, Panel):
    _animated_id_context_property = "object"


class OBJECT_PT_custom_props(ObjectButtonsPanel, PropertyPanel, Panel):
    COMPAT_ENGINES = {
        'BLENDER_RENDER',
        'BLENDER_WORKBENCH',
    }
    _context_path = "object"
    _property_type = bpy.types.Object


classes = (
    OBJECT_PT_context_object,
    OBJECT_PT_transform,
    OBJECT_PT_delta_transform,
    OBJECT_PT_parent_inverse_transform,
    OBJECT_PT_relations,
    COLLECTION_MT_context_menu,
    OBJECT_PT_collections,
    OBJECT_PT_instancing,
    OBJECT_PT_instancing_size,
    OBJECT_PT_motion_paths,
    OBJECT_PT_motion_paths_display,
    OBJECT_PT_display,
    OBJECT_PT_shading,
    OBJECT_PT_lightoptions, # BFA - move light all panels to own parent panel for easier discovery.
    OBJECT_MT_light_linking_context_menu,
    OBJECT_PT_light_linking,
    OBJECT_MT_shadow_linking_context_menu,
    OBJECT_PT_shadow_linking,
    OBJECT_PT_shadow_terminator,
    OBJECT_PT_visibility,
    OBJECT_PT_lineart,
    OBJECT_PT_animation,
    OBJECT_PT_custom_props,
)

if __name__ == "__main__":  # only for live edit.
    from bpy.utils import register_class
    for cls in classes:
        register_class(cls)<|MERGE_RESOLUTION|>--- conflicted
+++ resolved
@@ -491,20 +491,14 @@
         layout = self.layout
         ob = context.object
 
-<<<<<<< HEAD
-# bfa - we turn the selectable on or off in the outliner. Not in a hidden panel.
-#        layout.use_property_split = False
-#        layout.prop(ob, "hide_select", text="Selectable", toggle=False, invert_checkbox=True)
-#        layout.use_property_split = True
+        col = layout.column()
+        # bfa - we turn the selectable on or off in the outliner. Not in a hidden panel.
+        # col.prop(ob, "hide_select", text="Selectable", toggle=False, invert_checkbox=True)
+        col.prop(ob, "hide_surface_pick", text="Surface Picking", toggle=False, invert_checkbox=True)
+        layout.separator()
 
         col = layout.column(align = True)
         col.label(text = "Show in")
-=======
-        col = layout.column()
-        col.prop(ob, "hide_select", text="Selectable", toggle=False, invert_checkbox=True)
-        col.prop(ob, "hide_surface_pick", text="Surface Picking", toggle=False, invert_checkbox=True)
-        layout.separator()
->>>>>>> 88c2c67a
 
         row = col.row()
         row.use_property_split = False
