--- conflicted
+++ resolved
@@ -834,15 +834,7 @@
             else:
                 label = "Active Tool"
 
-<<<<<<< HEAD
-            split = layout.split(factor=0.40)
-            row = split.row()
-            row.alignment = 'LEFT'
-            row.label(text="Drag")
-            row = split.row()
-=======
             row = layout.row(heading="Drag")
->>>>>>> b1efbe2f
             row.context_pointer_set("tool", tool)
             row.popover(panel="TOPBAR_PT_tool_fallback", text=iface_(label, "Operator"))
 
