--- conflicted
+++ resolved
@@ -554,18 +554,10 @@
         st = context.space_data
         params = st.params
 
-<<<<<<< HEAD
-        layout.operator("file.previous", text="Back")
-        layout.operator("file.next", text="Forward")
-        layout.operator("file.parent", text="Go to Parent")
-        layout.operator("file.refresh", text="Refresh")
-		
-=======
         layout.operator("file.previous", text="Back", icon='BACK')
         layout.operator("file.next", text="Forward", icon='FORWARD')
         layout.operator("file.parent", text="Go to Parent", icon='FILE_PARENT')
         layout.operator("file.refresh", text="Refresh", icon='FILE_REFRESH')
->>>>>>> 80189828
         layout.menu("FILEBROWSER_MT_operations_menu")
 
         layout.separator()
