--- conflicted
+++ resolved
@@ -24,17 +24,12 @@
 
         layout.separator_spacer()
 
-<<<<<<< HEAD
-        if params.asset_library_ref not in {'LOCAL', 'ESSENTIALS'}:
+        if params.asset_library_reference not in {'LOCAL', 'ESSENTIALS'}:
             if not params.drop_collections_as_instances:
                 layout.row().prop(params, "drop_collections_at_origin", icon_only=True, icon="CENTER")
             layout.row().prop(params, "drop_collections_as_instances", icon_only=True, icon="OUTLINER_OB_GROUP_INSTANCE")
             row = layout.row(align=True) #BFA - change to make row of buttons
             row.prop(params, "import_type", text="", expand=True, icon_only=True,) #BFA - change to make row of buttons
-=======
-        if params.asset_library_reference not in {'LOCAL', 'ESSENTIALS'}:
-            layout.prop(params, "import_type", text="")
->>>>>>> a5ba3e22
 
         #layout.separator_spacer() #BFA
 
@@ -535,12 +530,7 @@
 
         layout.separator()
 
-<<<<<<< HEAD
         layout.menu("INFO_MT_area")
-=======
-        layout.prop_menu_enum(params, "display_size_discrete")
-        layout.prop_menu_enum(params, "recursion_level")
->>>>>>> a5ba3e22
 
         layout.menu("FILEBROWSER_MT_view_pie_menus")
 
