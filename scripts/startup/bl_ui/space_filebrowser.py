--- conflicted
+++ resolved
@@ -24,29 +24,8 @@
 
         layout.separator_spacer()
 
-<<<<<<< HEAD
         if params.asset_library_reference not in {"LOCAL", "ESSENTIALS"}:
-            layout.row().prop(
-                params, "drop_collections_at_origin", icon_only=True, icon="CENTER"
-            )  # BFA - drop collections at origin
-            layout.row().prop(
-                params,
-                "drop_collections_as_instances",
-                icon_only=True,
-                icon="OUTLINER_OB_GROUP_INSTANCE",
-            )  # BFA - set collection to instance toggle
-            row = layout.row(align=True)  # BFA - change to make row of buttons
-            row.prop(
-                params,
-                "import_method",
-                text="",
-                expand=True,
-                icon_only=True,
-            )  # BFA - change to make row of buttons
-=======
-        if params.asset_library_reference not in {'LOCAL', 'ESSENTIALS'}:
             layout.popover("ASSETBROWSER_PT_import_settings", text="Import Settings")
->>>>>>> e2b8408b
 
         # layout.separator_spacer() #BFA
 
@@ -872,9 +851,9 @@
 
 class ASSETBROWSER_PT_import_settings(asset_utils.AssetBrowserPanel, Panel):
     bl_idname = "ASSETBROWSER_PT_import_settings"
-    bl_region_type = 'HEADER'
+    bl_region_type = "HEADER"
     bl_label = "Import Settings"
-    bl_options = {'HIDE_HEADER'}
+    bl_options = {"HIDE_HEADER"}
     bl_ui_units_x = 15
 
     def draw(self, context):
@@ -1057,14 +1036,22 @@
         asset_metadata = active_asset.metadata
 
         # BFA - Custom tags assignment for the shelves
-        if context.asset and context.asset.id_type == 'NODETREE':
+        if context.asset and context.asset.id_type == "NODETREE":
             row = layout.row(align=True)
             row.label(text="Asset Shelf:")
-            row.operator("asset.tag_add_shelf", icon="NODE_COMPOSITING", text="").tag_type = 'COMPOSITOR'
-            row.operator("asset.tag_add_shelf", icon="GEOMETRY_NODES", text="").tag_type = 'GEOMETRY_NODES'
+            row.operator(
+                "asset.tag_add_shelf", icon="NODE_COMPOSITING", text=""
+            ).tag_type = "COMPOSITOR"
+            row.operator(
+                "asset.tag_add_shelf", icon="GEOMETRY_NODES", text=""
+            ).tag_type = "GEOMETRY_NODES"
             if "Geometry Nodes" in context.asset.metadata.tags:
-                row.operator("asset.tag_add_shelf", icon="OBJECT_DATA", text="").tag_type = '3D_VIEW'
-            row.operator("asset.tag_add_shelf", icon="NODE_MATERIAL", text="").tag_type = 'SHADER'
+                row.operator(
+                    "asset.tag_add_shelf", icon="OBJECT_DATA", text=""
+                ).tag_type = "3D_VIEW"
+            row.operator(
+                "asset.tag_add_shelf", icon="NODE_MATERIAL", text=""
+            ).tag_type = "SHADER"
 
         row = layout.row()
         row.template_list(
@@ -1080,8 +1067,6 @@
         col = row.column(align=True)
         col.operator("asset.tag_add", icon="ADD", text="")
         col.operator("asset.tag_remove", icon="REMOVE", text="")
-
-
 
 
 class ASSETBROWSER_UL_metadata_tags(UIList):
