# SPDX-FileCopyrightText: 2009-2023 Blender Authors
#
# SPDX-License-Identifier: GPL-2.0-or-later

import bpy

from bpy.types import Header, Panel, Menu, UIList

from bpy_extras import (
    asset_utils,
)

from bpy.app.translations import contexts as i18n_contexts


class FILEBROWSER_HT_header(Header):
    bl_space_type = 'FILE_BROWSER'

    def draw_asset_browser_buttons(self, context):
        layout = self.layout

        space_data = context.space_data
        params = space_data.params

        layout.separator_spacer()

        if params.asset_library_reference not in {'LOCAL', 'ESSENTIALS'}:
            layout.row().prop(params, "drop_collections_at_origin", icon_only=True, icon="CENTER") # BFA - drop collections at origin
            layout.row().prop(params, "drop_collections_as_instances", icon_only=True, icon="OUTLINER_OB_GROUP_INSTANCE") #BFA - set collection to instance toggle
            row = layout.row(align=True) #BFA - change to make row of buttons
            row.prop(params, "import_method", text="", expand=True, icon_only=True,) #BFA - change to make row of buttons

        #layout.separator_spacer() #BFA

        # Uses prop_with_popover() as popover() only adds the triangle icon in headers.
        row = layout.row(align=True)
        row.prop(params, "display_type", expand=True, icon_only=True)
        row.prop_with_popover(params, "display_type", panel="ASSETBROWSER_PT_display", text="", icon_only=True,)

        sub = layout.row()
        sub.ui_units_x = 8
        sub.prop(params, "filter_search", text="", icon='VIEWZOOM')

        layout.popover(
            panel="ASSETBROWSER_PT_filter",
            text="",
            icon='FILTER',
        )

        layout.operator(
            "screen.region_toggle",
            text="",
            icon='PREFERENCES',
            depress=is_option_region_visible(context, space_data),
        ).region_type = 'TOOL_PROPS'

    def draw(self, context):
        from bpy_extras.asset_utils import SpaceAssetInfo

        layout = self.layout

        space_data = context.space_data

        if space_data.active_operator is None:
            # layout.template_header()
            ALL_MT_editormenu_filebrowser.draw_hidden(context, layout)  # bfa - show hide the editormenu, editor suffix is needed.

        if SpaceAssetInfo.is_asset_browser(space_data):
            ASSETBROWSER_MT_editor_menus.draw_collapsible(context, layout)
            layout.separator()
            self.draw_asset_browser_buttons(context)
        else:
            FILEBROWSER_MT_editor_menus.draw_collapsible(context, layout)
            layout.separator_spacer()

        if not context.screen.show_statusbar:
            layout.template_running_jobs()


# bfa - show hide the editormenu, editor suffix is needed.
class ALL_MT_editormenu_filebrowser(Menu):
    bl_label = ""

    def draw(self, context):
        self.draw_menus(self.layout, context)

    @staticmethod
    def draw_menus(layout, context):

        row = layout.row(align=True)
        row.template_header()  # editor type menus


class FileBrowserPanel:
    bl_space_type = 'FILE_BROWSER'

    @classmethod
    def poll(cls, context):
        space_data = context.space_data

        # can be None when save/reload with a file selector open
        if space_data.params is None:
            return False

        return space_data and space_data.type == 'FILE_BROWSER' and space_data.browse_mode == 'FILES'


class FILEBROWSER_PT_display(FileBrowserPanel, Panel):
    bl_region_type = 'HEADER'
    bl_label = "Display Settings"  # Shows as tooltip in popover
    bl_ui_units_x = 16

    def draw(self, context):
        layout = self.layout

        space = context.space_data
        params = space.params

        layout.use_property_split = True
        layout.use_property_decorate = False  # No animation.

        if params.display_type == 'THUMBNAIL':
            layout.prop(params, "display_size_discrete", text="Thumbnail Presets", expand=True) # BFA - added quick thumbnail sizes.
            layout.prop(params, "display_size", text="Size")
        else:

            col = layout.column(align=True)
            col.label(text="Columns")
            row = col.row()
            row.use_property_split = False
            row.separator()
            row.prop(params, "show_details_size", text="Size")
            row = col.row()
            row.use_property_split = False
            row.separator()
            row.prop(params, "show_details_datetime", text="Date")

        layout.prop(params, "recursion_level", text="Recursions")

        layout.column().prop(params, "sort_method", text="Sort By", expand=True)
        layout.use_property_split = False
        layout.prop(params, "use_sort_invert")


class FILEBROWSER_PT_filter(FileBrowserPanel, Panel):
    bl_space_type = 'FILE_BROWSER'
    bl_region_type = 'HEADER'
    bl_label = "Filter Settings"  # Shows as tooltip in popover
    bl_ui_units_x = 10

    def draw(self, context):
        layout = self.layout

        space = context.space_data
        params = space.params
        is_lib_browser = params.use_library_browsing

        col = layout.column()
        col.active = params.use_filter

        row = col.row()
        row.label(icon='FILE_FOLDER')
        row.prop(params, "use_filter_folder", text="Folders", toggle=False)

        if params.filter_glob:
            col.label(text=params.filter_glob)
        else:
            row = col.row()
            row.label(icon='FILE_BLEND')
            row.prop(params, "use_filter_blender", text=".blend Files", toggle=False)
            row = col.row()
            row.label(icon='FILE_BACKUP')
            row.prop(params, "use_filter_backup", text="Backup .blend Files", toggle=False)
            row = col.row()
            row.label(icon='FILE_IMAGE')
            row.prop(params, "use_filter_image", text="Image Files", toggle=False)
            row = col.row()
            row.label(icon='FILE_MOVIE')
            row.prop(params, "use_filter_movie", text="Movie Files", toggle=False)
            row = col.row()
            row.label(icon='FILE_SCRIPT')
            row.prop(params, "use_filter_script", text="Script Files", toggle=False)
            row = col.row()
            row.label(icon='FILE_FONT')
            row.prop(params, "use_filter_font", text="Font Files", toggle=False)
            row = col.row()
            row.label(icon='FILE_SOUND')
            row.prop(params, "use_filter_sound", text="Sound Files", toggle=False)
            row = col.row()
            row.label(icon='FILE_TEXT')
            row.prop(params, "use_filter_text", text="Text Files", toggle=False)
            row = col.row()
            row.label(icon='FILE_VOLUME')
            row.prop(params, "use_filter_volume", text="Volume Files", toggle=False)

        col.separator()

        if is_lib_browser:
            row = col.row()
            row.label(icon='BLANK1')  # Indentation
            row.prop(params, "use_filter_blendid", text="Blender IDs", toggle=False)
            if params.use_filter_blendid:
                row = col.row()
                row.label(icon='BLANK1')  # Indentation

                sub = row.column(align=True)

                sub.prop(params, "use_filter_asset_only")

                filter_id = params.filter_id
                for identifier in dir(filter_id):
                    if identifier.startswith("category_"):
                        subrow = sub.row()
                        subrow.label(icon=filter_id.bl_rna.properties[identifier].icon)
                        subrow.prop(filter_id, identifier, toggle=False)

                col.separator()

        layout.prop(params, "show_hidden")


def panel_poll_is_upper_region(region):
    # The upper region is left-aligned, the lower is split into it then.
    # Note that after "Flip Regions" it's right-aligned.
    return region.alignment in {'LEFT', 'RIGHT'}


def panel_poll_is_asset_browsing(context):
    from bpy_extras.asset_utils import SpaceAssetInfo
    return SpaceAssetInfo.is_asset_browser_poll(context)


class FILEBROWSER_UL_dir(UIList):
    def draw_item(self, _context, layout, _data, item, icon, _active_data, _active_propname, _index):
        direntry = item
        # space = context.space_data

        if self.layout_type in {'DEFAULT', 'COMPACT'}:
            row = layout.row(align=True)
            row.enabled = direntry.is_valid
            # Non-editable entries would show grayed-out, which is bad in this specific case, so switch to mere label.
            if direntry.is_property_readonly("name"):
                row.label(text=direntry.name, icon_value=icon)
            else:
                row.prop(direntry, "name", text="", emboss=False, icon_value=icon)

        elif self.layout_type == 'GRID':
            layout.alignment = 'CENTER'
            layout.prop(direntry, "path", text="")


class FILEBROWSER_PT_bookmarks_volumes(Panel):
    bl_space_type = 'FILE_BROWSER'
    bl_region_type = 'TOOLS'
    bl_category = "Bookmarks"
    bl_label = "Volumes"
    bl_translation_context = i18n_contexts.editor_filebrowser

    @classmethod
    def poll(cls, context):
        return panel_poll_is_upper_region(context.region) and not panel_poll_is_asset_browsing(context)

    def draw(self, context):
        layout = self.layout
        space = context.space_data

        if space.system_folders:
            row = layout.row()
            row.template_list("FILEBROWSER_UL_dir", "system_folders", space, "system_folders",
                              space, "system_folders_active", item_dyntip_propname="path", rows=1, maxrows=10)


class FILEBROWSER_PT_bookmarks_system(Panel):
    bl_space_type = 'FILE_BROWSER'
    bl_region_type = 'TOOLS'
    bl_category = "Bookmarks"
    bl_label = "System"

    @classmethod
    def poll(cls, context):
        return (
            context.preferences.filepaths.show_system_bookmarks and
            panel_poll_is_upper_region(context.region) and
            not panel_poll_is_asset_browsing(context)
        )

    def draw(self, context):
        layout = self.layout
        space = context.space_data

        if space.system_bookmarks:
            row = layout.row()
            row.template_list("FILEBROWSER_UL_dir", "system_bookmarks", space, "system_bookmarks",
                              space, "system_bookmarks_active", item_dyntip_propname="path", rows=1, maxrows=10)


class FILEBROWSER_MT_bookmarks_context_menu(Menu):
    bl_label = "Bookmarks Specials"

    def draw(self, _context):
        layout = self.layout
        layout.operator("file.bookmark_cleanup", icon='X', text="Cleanup")

        layout.separator()
        layout.operator("file.bookmark_move", icon='TRIA_UP_BAR', text="Move to Top").direction = 'TOP'
        layout.operator("file.bookmark_move", icon='TRIA_DOWN_BAR', text="Move to Bottom").direction = 'BOTTOM'


class FILEBROWSER_PT_bookmarks_favorites(FileBrowserPanel, Panel):
    bl_space_type = 'FILE_BROWSER'
    bl_region_type = 'TOOLS'
    bl_category = "Bookmarks"
    bl_label = "Bookmarks"

    @classmethod
    def poll(cls, context):
        return (
            panel_poll_is_upper_region(context.region) and
            not panel_poll_is_asset_browsing(context)
        )

    def draw(self, context):
        layout = self.layout
        space = context.space_data

        if space.bookmarks:
            row = layout.row()
            num_rows = len(space.bookmarks)
            row.template_list("FILEBROWSER_UL_dir", "bookmarks", space, "bookmarks",
                              space, "bookmarks_active", item_dyntip_propname="path",
                              rows=(2 if num_rows < 2 else 4), maxrows=10)

            col = row.column(align=True)
            col.operator("file.bookmark_add", icon='ADD', text="")
            col.operator("file.bookmark_delete", icon='REMOVE', text="")
            col.menu("FILEBROWSER_MT_bookmarks_context_menu", icon='DOWNARROW_HLT', text="")

            if num_rows > 1:
                col.separator()
                col.operator("file.bookmark_move", icon='TRIA_UP', text="").direction = 'UP'
                col.operator("file.bookmark_move", icon='TRIA_DOWN', text="").direction = 'DOWN'
        else:
            layout.operator("file.bookmark_add", icon='ADD')


class FILEBROWSER_MT_bookmarks_recents_specials_menu(Menu):
    bl_label = "Recent Items Specials"

    def draw(self, _context):
        layout = self.layout

        layout.operator("file.reset_recent", icon='X', text="Clear Recent Items")


class FILEBROWSER_PT_bookmarks_recents(Panel):
    bl_space_type = 'FILE_BROWSER'
    bl_region_type = 'TOOLS'
    bl_category = "Bookmarks"
    bl_label = "Recent"

    @classmethod
    def poll(cls, context):
        return (
            context.preferences.filepaths.show_recent_locations and
            panel_poll_is_upper_region(context.region) and
            not panel_poll_is_asset_browsing(context)
        )

    def draw(self, context):
        layout = self.layout
        space = context.space_data

        if space.recent_folders:
            row = layout.row()
            row.template_list("FILEBROWSER_UL_dir", "recent_folders", space, "recent_folders",
                              space, "recent_folders_active", item_dyntip_propname="path", rows=1, maxrows=10)

            col = row.column(align=True)
            col.menu("FILEBROWSER_MT_bookmarks_recents_specials_menu", icon='DOWNARROW_HLT', text="")


class FILEBROWSER_PT_advanced_filter(Panel):
    bl_space_type = 'FILE_BROWSER'
    bl_region_type = 'TOOL_PROPS'
    bl_category = "Filter"
    bl_label = "Advanced Filter"

    @classmethod
    def poll(cls, context):
        # only useful in append/link (library) context currently...
        return (
            context.space_data.params and
            context.space_data.params.use_library_browsing and
            panel_poll_is_upper_region(context.region) and
            not panel_poll_is_asset_browsing(context)
        )

    def draw(self, context):
        layout = self.layout
        space = context.space_data
        params = space.params

        layout.prop(params, "use_filter_blendid")
        if params.use_filter_blendid:
            layout.separator()
            col = layout.column(align=True)

            col.prop(params, "use_filter_asset_only")

            filter_id = params.filter_id
            for identifier in dir(filter_id):
                if identifier.startswith("filter_"):
                    row = col.row()
                    row.label(icon=filter_id.bl_rna.properties[identifier].icon)
                    row.prop(filter_id, identifier, toggle=False)


def is_option_region_visible(context, space):
    from bpy_extras.asset_utils import SpaceAssetInfo

    if SpaceAssetInfo.is_asset_browser(space):
        pass
    # For the File Browser, there must be an operator for there to be options
    # (irrelevant for the Asset Browser).
    elif not space.active_operator:
        return False

    for region in context.area.regions:
        if region.type == 'TOOL_PROPS' and region.width <= 1:
            return False

    return True


class FILEBROWSER_PT_directory_path(Panel):
    bl_space_type = 'FILE_BROWSER'
    bl_region_type = 'UI'
    bl_label = "Directory Path"
    bl_category = "Attributes"
    bl_options = {'HIDE_HEADER'}

    def is_header_visible(self, context):
        for region in context.area.regions:
            if region.type == 'HEADER' and region.height <= 1:
                return False

        return True

    @classmethod
    def poll(cls, context):
        return context.space_data.params

    def draw(self, context):
        layout = self.layout
        space = context.space_data
        params = space.params

        layout.scale_x = 1.3
        layout.scale_y = 1.3

        row = layout.row()
        flow = row.grid_flow(row_major=True, columns=0, even_columns=False, even_rows=False, align=False)

        subrow = flow.row()

        subsubrow = subrow.row(align=True)
        subsubrow.operator("file.previous", text="", icon='BACK')
        subsubrow.operator("file.next", text="", icon='FORWARD')
        subsubrow.operator("file.parent", text="", icon='FILE_PARENT')
        subsubrow.operator("file.refresh", text="", icon='FILE_REFRESH')

        subsubrow = subrow.row()
        subsubrow.operator_context = 'EXEC_DEFAULT'
        subsubrow.operator("file.directory_new", icon='NEWFOLDER', text="")

        subrow.template_file_select_path(params)

        subrow = flow.row()

        subsubrow = subrow.row()
        subsubrow.scale_x = 0.6
        subsubrow.prop(params, "filter_search", text="", icon='VIEWZOOM')

        subsubrow = subrow.row(align=True)
        subsubrow.prop(params, "display_type", expand=True, icon_only=True)
        subsubrow.popover("FILEBROWSER_PT_display", text="")

        subsubrow = subrow.row(align=True)
        subsubrow.prop(params, "use_filter", toggle=True, icon='FILTER', icon_only=True)
        subsubrow.popover("FILEBROWSER_PT_filter", text="")

        if space.active_operator:
            subrow.operator(
                "screen.region_toggle",
                text="",
                icon='PREFERENCES',
                depress=is_option_region_visible(context, space),
            ).region_type = 'TOOL_PROPS'


class FileBrowserMenu:
    @classmethod
    def poll(cls, context):
        space_data = context.space_data
        return space_data and space_data.type == 'FILE_BROWSER' and space_data.browse_mode == 'FILES'


class FILEBROWSER_MT_editor_menus(FileBrowserMenu, Menu):
    bl_idname = "FILEBROWSER_MT_editor_menus"
    bl_label = ""

    def draw(self, _context):
        layout = self.layout

        layout.menu("FILEBROWSER_MT_view")
        layout.menu("FILEBROWSER_MT_select")


class FILEBROWSER_MT_view(FileBrowserMenu, Menu):
    bl_label = "View"

    def draw(self, context):
        layout = self.layout
        st = context.space_data
        params = st.params

        layout.prop(st, "show_region_toolbar", text="Source List")
        layout.prop(st, "show_region_ui", text="File Path")
        layout.operator("file.view_selected", icon="VIEW_SELECTED")

        layout.separator()

        layout.menu("INFO_MT_area")

        layout.menu("FILEBROWSER_MT_view_pie_menus")



class FILEBROWSER_MT_select(FileBrowserMenu, Menu):
    bl_label = "Select"

    def draw(self, _context):
        layout = self.layout

        layout.operator("file.select_all", text="All", icon='SELECT_ALL').action = 'SELECT'
        layout.operator("file.select_all", text="None", icon='SELECT_NONE').action = 'DESELECT'
        layout.operator("file.select_all", text="Inverse", icon='INVERSE').action = 'INVERT'

        layout.separator()

        layout.operator("file.select_box", icon="BORDER_RECT")


class FILEBROWSER_MT_context_menu(FileBrowserMenu, Menu):
    bl_label = "Files"

    def draw(self, context):
        layout = self.layout
        st = context.space_data
        params = st.params

        layout.operator("file.previous", text="Back", icon='BACK')
        layout.operator("file.next", text="Forward", icon='FORWARD')
        layout.operator("file.parent", text="Go to Parent", icon='FILE_PARENT')
        layout.operator("file.refresh", text="Refresh", icon='FILE_REFRESH')
        layout.menu("FILEBROWSER_MT_operations_menu")

        layout.separator()

        layout.operator("file.filenum", text="Increase Number", icon='ADD').increment = 1
        layout.operator("file.filenum", text="Decrease Number", icon='REMOVE').increment = -1

        layout.separator()

        layout.operator("file.rename", text="Rename", icon='RENAME')
        sub = layout.row()
        sub.operator_context = 'EXEC_DEFAULT'
        sub.operator("file.delete", text="Delete", icon='DELETE')

        layout.separator()

        sub = layout.row()
        sub.operator_context = 'EXEC_DEFAULT'
        sub.operator("file.directory_new", text="New Folder", icon='FILE_FOLDER')
        layout.operator("file.bookmark_add", text="Add Bookmark", icon='BOOKMARKS')

        layout.separator()

        layout.prop_menu_enum(params, "display_type")
        if params.display_type == 'THUMBNAIL':
            layout.prop_menu_enum(params, "display_size_discrete")
        layout.prop_menu_enum(params, "recursion_level", text="Recursions")
        layout.prop_menu_enum(params, "sort_method")


class FILEBROWSER_MT_view_pie(Menu):
    bl_label = "View"
    bl_idname = "FILEBROWSER_MT_view_pie"

    def draw(self, context):
        layout = self.layout

        pie = layout.menu_pie()
        view = context.space_data

        pie.prop_enum(view.params, "display_type", value='LIST_VERTICAL')
        pie.prop_enum(view.params, "display_type", value='LIST_HORIZONTAL')
        pie.prop_enum(view.params, "display_type", value='THUMBNAIL')


class ASSETBROWSER_PT_display(asset_utils.AssetBrowserPanel, Panel):
    bl_region_type = 'HEADER'
    bl_label = "Display Settings"  # Shows as tooltip in popover
    bl_ui_units_x = 10

    def draw(self, context):
        layout = self.layout

        space = context.space_data
        params = space.params

        layout.use_property_split = False
        layout.use_property_decorate = False  # No animation.

        if params.display_type == 'THUMBNAIL':
            layout.prop(params, "display_size_discrete", text="Text", expand=True) # BFA - added quick thumbnail sizes.
            layout.prop(params, "display_size", text="Size")
        else:
            col = layout.column(heading="Columns", align=True)
            col.prop(params, "show_details_size", text="Size")
            col.prop(params, "show_details_datetime", text="Date")


class ASSETBROWSER_PT_filter(asset_utils.AssetBrowserPanel, Panel):
    bl_region_type = 'HEADER'
    bl_category = "Filter"
    bl_label = "Filter"

    def draw(self, context):
        layout = self.layout
        space = context.space_data
        params = space.params
        use_extended_browser = context.preferences.experimental.use_extended_asset_browser

        if params.use_filter_blendid:
            col = layout.column(align=True)

            filter_id = params.filter_asset_id
            for identifier in dir(filter_id):
                if (
                        identifier.startswith("filter_") or
                        (identifier.startswith("experimental_filter_") and use_extended_browser)
                ):
                    row = col.row()
                    row.label(icon=filter_id.bl_rna.properties[identifier].icon)
                    row.prop(filter_id, identifier, toggle=False)


class AssetBrowserMenu:
    @classmethod
    def poll(cls, context):
        from bpy_extras.asset_utils import SpaceAssetInfo
        return SpaceAssetInfo.is_asset_browser_poll(context)


class ASSETBROWSER_MT_editor_menus(AssetBrowserMenu, Menu):
    bl_idname = "ASSETBROWSER_MT_editor_menus"
    bl_label = ""

    def draw(self, _context):
        layout = self.layout

        layout.menu("ASSETBROWSER_MT_view")
        layout.menu("ASSETBROWSER_MT_select")
        layout.menu("ASSETBROWSER_MT_catalog")


class ASSETBROWSER_MT_view(AssetBrowserMenu, Menu):
    bl_label = "View"

    def draw(self, context):
        layout = self.layout
        st = context.space_data
        params = st.params

        layout.prop(st, "show_region_toolbar", text="Source List")
        layout.prop(st, "show_region_tool_props", text="Asset Details")
        layout.operator("file.view_selected", icon="VIEW_SELECTED")

        layout.separator()

        layout.prop_menu_enum(params, "display_size_discrete")

        layout.separator()

        layout.menu("INFO_MT_area")


class FILEBROWSER_MT_view_pie_menus(Menu):
    bl_label = "Pie menus"

    def draw(self, _context):
        layout = self.layout

        layout.operator("wm.call_menu_pie", text="View", icon="MENU_PANEL").name = 'FILEBROWSER_MT_view_pie'


class ASSETBROWSER_MT_select(AssetBrowserMenu, Menu):
    bl_label = "Select"

    def draw(self, _context):
        layout = self.layout

<<<<<<< HEAD
        layout.operator("file.select_all", text="All", icon='SELECT_ALL').action = 'SELECT'
        layout.operator("file.select_all", text="None", icon='SELECT_NONE').action = 'DESELECT'
        layout.operator("file.select_all", text="Inverse", icon='INVERSE').action = 'INVERT'
=======
        layout.operator("file.select_all", text="All").action = 'SELECT'
        layout.operator("file.select_all", text="None").action = 'DESELECT'
        layout.operator("file.select_all", text="Invert").action = 'INVERT'
>>>>>>> ffaf8dfe

        layout.separator()

        layout.operator("file.select_box", icon="BORDER_RECT")


class ASSETBROWSER_MT_catalog(AssetBrowserMenu, Menu):
    bl_label = "Catalog"

    def draw(self, _context):
        layout = self.layout

        layout.operator("asset.catalog_undo", text="Undo", icon="UNDO")
        layout.operator("asset.catalog_redo", text="Redo", icon="REDO")

        layout.separator()

        layout.operator("preferences.filepaths_show", emboss=False, text="Asset Library Paths", icon='PREFERENCES')

        layout.separator()
        layout.operator("asset.catalogs_save", icon = 'FILE_TICK')
        layout.operator("asset.catalog_new", icon = 'ADD').parent_path = ""


class ASSETBROWSER_PT_metadata(asset_utils.AssetBrowserPanel, Panel):
    bl_region_type = 'TOOL_PROPS'
    bl_label = "Asset Metadata"
    bl_options = {'HIDE_HEADER'}

    @staticmethod
    def metadata_prop(layout, asset_metadata, propname):
        """
        Only display properties that are either set or can be modified (i.e. the
        asset is in the current file). Empty, non-editable fields are not really useful.
        """
        if getattr(asset_metadata, propname) or not asset_metadata.is_property_readonly(propname):
            layout.prop(asset_metadata, propname)

    def draw(self, context):
        layout = self.layout
        wm = context.window_manager
        asset = context.asset

        if asset is None:
            layout.label(text="No active asset", icon='INFO')
            return

        prefs = context.preferences
        show_asset_debug_info = prefs.view.show_developer_ui and prefs.experimental.show_asset_debug_info
        is_local_asset = bool(asset.local_id)

        layout.use_property_split = True
        layout.use_property_decorate = False  # No animation.

        if is_local_asset:
            # If the active file is an ID, use its name directly so renaming is possible from right here.
            layout.prop(asset.local_id, "name")

            if show_asset_debug_info:
                col = layout.column(align=True)
                col.label(text="Asset Catalog:")
                col.prop(asset.local_id.asset_data, "catalog_id", text="UUID")
                col.prop(asset.local_id.asset_data, "catalog_simple_name", text="Simple Name")
        else:
            layout.prop(asset, "name")

            if show_asset_debug_info:
                col = layout.column(align=True)
                col.enabled = False
                col.label(text="Asset Catalog:")
                col.prop(asset.metadata, "catalog_id", text="UUID")
                col.prop(asset.metadata, "catalog_simple_name", text="Simple Name")

# BFA - we made this info into a panel you can collapse
class ASSETBROWSER_PT_metadata_info(asset_utils.AssetMetaDataPanel, Panel):
    bl_label = "Info"
    bl_options = {'DEFAULT_CLOSED'} # BFA - not needed on first use

    @staticmethod
    def metadata_prop(layout, asset_metadata, propname):
        """
        Only display properties that are either set or can be modified (i.e. the
        asset is in the current file). Empty, non-editable fields are not really useful.
        """
        if getattr(asset_metadata, propname) or not asset_metadata.is_property_readonly(propname):
            layout.prop(asset_metadata, propname)

    def draw(self, context):
        layout = self.layout
        wm = context.window_manager
        asset = context.asset

        if asset is None:
            layout.label(text="No active asset", icon='INFO')
            return

        prefs = context.preferences
        show_asset_debug_info = prefs.view.show_developer_ui and prefs.experimental.show_asset_debug_info
        is_local_asset = bool(asset.local_id)

        layout.use_property_split = True
        layout.use_property_decorate = False  # No animation.

        if is_local_asset:
            # If the active file is an ID, use its name directly so renaming is possible from right here.
            #layout.prop(asset.local_id, "name") # BFA - redundant

            if show_asset_debug_info:
                col = layout.column(align=True)
                col.label(text="Asset Catalog:")
                col.prop(asset.local_id.asset_data, "catalog_id", text="UUID")
                col.prop(asset.local_id.asset_data, "catalog_simple_name", text="Simple Name")
        else:
            #layout.prop(asset, "name")  # BFA - redundant

            if show_asset_debug_info:
                col = layout.column(align=True)
                col.enabled = False
                col.label(text="Asset Catalog:")
                col.prop(asset.asset_data, "catalog_id", text="UUID")
                col.prop(asset.asset_data, "catalog_simple_name", text="Simple Name")

        row = layout.row(align=True)
        row.prop(wm, "asset_path_dummy", text="Source", icon='CURRENT_FILE' if is_local_asset else 'NONE')
        row.operator("asset.open_containing_blend_file", text="", icon='FILE_FOLDER')

        metadata = asset.metadata
        self.metadata_prop(layout, metadata, "description")
        self.metadata_prop(layout, metadata, "license")
        self.metadata_prop(layout, metadata, "copyright")
        self.metadata_prop(layout, metadata, "author")


class ASSETBROWSER_PT_metadata_preview(asset_utils.AssetMetaDataPanel, Panel):
    bl_label = "Preview"

    def draw(self, context):
        layout = self.layout
        active_file = context.active_file

        row = layout.row()
        box = row.box()
        box.template_icon(icon_value=active_file.preview_icon_id, scale=5.0)

        col = row.column(align=True)
        col.operator("ed.lib_id_load_custom_preview", icon='FILEBROWSER', text="")
        col.separator()
        col.operator("ed.lib_id_generate_preview", icon='FILE_REFRESH', text="")
        col.menu("ASSETBROWSER_MT_metadata_preview_menu", icon='DOWNARROW_HLT', text="")


class ASSETBROWSER_MT_metadata_preview_menu(bpy.types.Menu):
    bl_label = "Preview"

    def draw(self, _context):
        layout = self.layout
        layout.operator("ed.lib_id_generate_preview_from_object", text="Render Active Object")


class ASSETBROWSER_PT_metadata_tags(asset_utils.AssetMetaDataPanel, Panel):
    bl_label = "Tags"

    def draw(self, context):
        layout = self.layout
        asset_data = asset_utils.SpaceAssetInfo.get_active_asset(context)

        row = layout.row()
        row.template_list(
            "ASSETBROWSER_UL_metadata_tags", "asset_tags", asset_data, "tags",
            asset_data, "active_tag", rows=4,
        )

        col = row.column(align=True)
        col.operator("asset.tag_add", icon='ADD', text="")
        col.operator("asset.tag_remove", icon='REMOVE', text="")


class ASSETBROWSER_UL_metadata_tags(UIList):
    def draw_item(self, _context, layout, _data, item, icon, _active_data, _active_propname, _index):
        tag = item

        row = layout.row(align=True)
        # Non-editable entries would show grayed-out, which is bad in this specific case, so switch to mere label.
        if tag.is_property_readonly("name"):
            row.label(text=tag.name, icon_value=icon, translate=False)
        else:
            row.prop(tag, "name", text="", emboss=False, icon_value=icon)


class ASSETBROWSER_MT_context_menu(AssetBrowserMenu, Menu):
    bl_label = "Assets"

    def draw(self, context):
        layout = self.layout
        st = context.space_data
        params = st.params

        layout.operator("asset.library_refresh", icon="FILE_REFRESH")

        layout.separator()

        sub = layout.column()
        sub.operator_context = 'EXEC_DEFAULT'
        sub.operator("asset.clear", text="Clear Asset", icon="CLEAR").set_fake_user = False
        sub.operator("asset.clear", text="Clear Asset (Set Fake User)", icon="CLEAR").set_fake_user = True

        layout.separator()

        layout.operator("asset.open_containing_blend_file", icon="FILE_FOLDER")

        layout.separator()

        if params.display_type == 'THUMBNAIL':
            layout.prop_menu_enum(params, "display_size_discrete")


classes = (
    ALL_MT_editormenu_filebrowser,
    FILEBROWSER_HT_header,
    FILEBROWSER_PT_display,
    FILEBROWSER_PT_filter,
    FILEBROWSER_UL_dir,
    FILEBROWSER_MT_bookmarks_context_menu,
    FILEBROWSER_PT_bookmarks_favorites,
    FILEBROWSER_PT_bookmarks_system,
    FILEBROWSER_PT_bookmarks_volumes,
    FILEBROWSER_MT_bookmarks_recents_specials_menu,
    FILEBROWSER_PT_bookmarks_recents,
    FILEBROWSER_PT_advanced_filter,
    FILEBROWSER_PT_directory_path,
    FILEBROWSER_MT_editor_menus,
    FILEBROWSER_MT_view,
    FILEBROWSER_MT_view_pie_menus,
    FILEBROWSER_MT_select,
    FILEBROWSER_MT_context_menu,
    FILEBROWSER_MT_view_pie,
    ASSETBROWSER_PT_display,
    ASSETBROWSER_PT_filter,
    ASSETBROWSER_MT_editor_menus,
    ASSETBROWSER_MT_view,
    ASSETBROWSER_MT_select,
    ASSETBROWSER_MT_catalog,
    ASSETBROWSER_MT_metadata_preview_menu,
    ASSETBROWSER_PT_metadata,
    ASSETBROWSER_PT_metadata_info,
    ASSETBROWSER_PT_metadata_preview,
    ASSETBROWSER_PT_metadata_tags,
    ASSETBROWSER_UL_metadata_tags,
    ASSETBROWSER_MT_context_menu,
)


def asset_path_str_get(_self):
    asset = bpy.context.asset
    if asset is None:
        return ""

    if asset.local_id:
        return "Current File"

    return asset.full_library_path


def register_props():
    from bpy.props import (
        StringProperty,
    )
    from bpy.types import (
        WindowManager,
    )

    # Just a dummy property to be able to show a string in a label button via
    # UILayout.prop().
    WindowManager.asset_path_dummy = StringProperty(
        name="Asset Blend Path",
        description="Full path to the Blender file containing the active asset",
        get=asset_path_str_get,
    )


if __name__ == "__main__":  # only for live edit.
    from bpy.utils import register_class

    for cls in classes:
        register_class(cls)<|MERGE_RESOLUTION|>--- conflicted
+++ resolved
@@ -711,15 +711,9 @@
     def draw(self, _context):
         layout = self.layout
 
-<<<<<<< HEAD
-        layout.operator("file.select_all", text="All", icon='SELECT_ALL').action = 'SELECT'
-        layout.operator("file.select_all", text="None", icon='SELECT_NONE').action = 'DESELECT'
-        layout.operator("file.select_all", text="Inverse", icon='INVERSE').action = 'INVERT'
-=======
         layout.operator("file.select_all", text="All").action = 'SELECT'
         layout.operator("file.select_all", text="None").action = 'DESELECT'
-        layout.operator("file.select_all", text="Invert").action = 'INVERT'
->>>>>>> ffaf8dfe
+        layout.operator("file.select_all", text="Inverse").action = 'INVERT'
 
         layout.separator()
 
@@ -937,7 +931,7 @@
 
 
 classes = (
-    ALL_MT_editormenu_filebrowser,
+    ALL_MT_editormenu_filebrowser, # BFA
     FILEBROWSER_HT_header,
     FILEBROWSER_PT_display,
     FILEBROWSER_PT_filter,
@@ -952,7 +946,7 @@
     FILEBROWSER_PT_directory_path,
     FILEBROWSER_MT_editor_menus,
     FILEBROWSER_MT_view,
-    FILEBROWSER_MT_view_pie_menus,
+    FILEBROWSER_MT_view_pie_menus, # BFA
     FILEBROWSER_MT_select,
     FILEBROWSER_MT_context_menu,
     FILEBROWSER_MT_view_pie,
@@ -964,7 +958,7 @@
     ASSETBROWSER_MT_catalog,
     ASSETBROWSER_MT_metadata_preview_menu,
     ASSETBROWSER_PT_metadata,
-    ASSETBROWSER_PT_metadata_info,
+    ASSETBROWSER_PT_metadata_info, # BFA
     ASSETBROWSER_PT_metadata_preview,
     ASSETBROWSER_PT_metadata_tags,
     ASSETBROWSER_UL_metadata_tags,
