# SPDX-FileCopyrightText: 2009-2023 Blender Authors
#
# SPDX-License-Identifier: GPL-2.0-or-later

import bpy

from bpy.types import Header, Panel, Menu, UIList

from bpy_extras import (
    asset_utils,
)

from bpy.app.translations import contexts as i18n_contexts

# BFA - Added icons and floated properties left


class FILEBROWSER_HT_header(Header):
    bl_space_type = "FILE_BROWSER"

    def draw_asset_browser_buttons(self, context):
        layout = self.layout

        space_data = context.space_data
        params = space_data.params

        layout.separator_spacer()

        # BFA - Check if we have a valid asset context first
        if hasattr(context, 'asset') and context.asset is not None:
            if params.asset_library_reference not in {"LOCAL", "ESSENTIALS"}:

                # BFA - Determine if the selected asset is a collection in the FILE_BROWSER
                is_collection = False
                asset = getattr(context, "asset", None)
                if asset is not None:
                    id_type = getattr(asset, "id_type", None)
                    if id_type == 'COLLECTION':
                        is_collection = True

                if params.import_method == 'LINK_OVERRIDE':
                    pass
                else:
                    row = layout.row(align=True)
                    row.enabled = is_collection
                    row.prop(params, "instance_collections_on_append", icon_only=True, icon="OUTLINER_OB_GROUP_INSTANCE")
                    row.prop(params, "drop_instances_to_origin", icon_only=True, icon="CENTER")

        if params.asset_library_reference not in {"LOCAL", "ESSENTIALS"}:
            row = layout.row(align=True)  # BFA - change to make row of buttons
            row.prop(
                params,
                "import_method",
                text="",
                expand=True,
                icon_only=True,
            )  # BFA - change to make row of buttons

        # BFA - not used, exposed these to header for a top level UX
        #if params.asset_library_reference not in {"LOCAL", "ESSENTIALS"}:
        #    layout.popover("ASSETBROWSER_PT_import_settings", text="")

        # layout.separator_spacer() #BFA

        # Uses prop_with_popover() as popover() only adds the triangle icon in headers.
        row = layout.row(align=True)
        row.prop(params, "display_type", expand=True, icon_only=True)
        row.prop_with_popover(
            params,
            "display_type",
            panel="ASSETBROWSER_PT_display",
            text="",
            icon_only=True,
        )

        sub = layout.row()
        sub.ui_units_x = 8
        sub.prop(params, "filter_search", text="", icon="VIEWZOOM")

        layout.popover(
            panel="ASSETBROWSER_PT_filter",
            text="",
            icon="FILTER",
        )

        layout.operator(
            "screen.region_toggle",
            text="",
            icon="PREFERENCES",
            depress=is_option_region_visible(context, space_data),
        ).region_type = 'TOOL_PROPS'

    def draw(self, context):
        from bpy_extras.asset_utils import SpaceAssetInfo

        layout = self.layout

        space_data = context.space_data

        if space_data.active_operator is None:
            # layout.template_header()
            ALL_MT_editormenu_filebrowser.draw_hidden(
                context, layout
            )  # bfa - show hide the editormenu, editor suffix is needed.

        if SpaceAssetInfo.is_asset_browser(space_data):
            ASSETBROWSER_MT_editor_menus.draw_collapsible(context, layout)
            layout.separator()
            self.draw_asset_browser_buttons(context)
        else:
            FILEBROWSER_MT_editor_menus.draw_collapsible(context, layout)
            layout.separator_spacer()

        if not context.screen.show_statusbar:
            layout.template_running_jobs()


# bfa - show hide the editormenu, editor suffix is needed.
class ALL_MT_editormenu_filebrowser(Menu):
    bl_label = ""

    def draw(self, context):
        self.draw_menus(self.layout, context)

    @staticmethod
    def draw_menus(layout, context):
        row = layout.row(align=True)
        row.template_header()  # editor type menus


class FileBrowserPanel:
    bl_space_type = 'FILE_BROWSER'

    @classmethod
    def poll(cls, context):
        space_data = context.space_data

        # can be None when save/reload with a file selector open
        if space_data.params is None:
            return False

        return space_data and space_data.type == 'FILE_BROWSER' and space_data.browse_mode == 'FILES'


class FILEBROWSER_PT_display(FileBrowserPanel, Panel):
    bl_region_type = 'HEADER'
    bl_label = "Display Settings"  # Shows as tooltip in popover
    bl_ui_units_x = 16

    def draw(self, context):
        layout = self.layout

        space = context.space_data
        params = space.params

        layout.use_property_split = True
        layout.use_property_decorate = False  # No animation.

        if params.display_type == 'THUMBNAIL':
            layout.prop(
                params, "display_size_discrete", text="Thumbnail Presets", expand=True
            )  # BFA - added quick thumbnail sizes.
            layout.prop(params, "display_size", text="Size")
        else:
            col = layout.column(align=True)
            col.label(text="Columns")
            row = col.row()
            row.use_property_split = False
            row.separator()
            row.prop(params, "show_details_size", text="Size")
            row = col.row()
            row.use_property_split = False
            row.separator()
            row.prop(params, "show_details_datetime", text="Date")

        layout.prop(params, "recursion_level", text="Recursions")

        layout.label(text="Sort By")  # BFA - added label

        layout.column().prop(params, "sort_method", text="Sort By", expand=True)
        layout.use_property_split = False
        layout.prop(params, "use_sort_invert")


class FILEBROWSER_PT_filter(FileBrowserPanel, Panel):
    bl_space_type = "FILE_BROWSER" # BFA
    bl_region_type = 'HEADER'
    bl_label = "Filter Settings"  # Shows as tooltip in popover
    bl_ui_units_x = 10

    def draw(self, context):
        layout = self.layout

        space = context.space_data
        params = space.params
        is_lib_browser = params.use_library_browsing

        col = layout.column()
        col.active = params.use_filter

        row = col.row()
        row.label(icon="FILE_FOLDER")
        row.prop(params, "use_filter_folder", text="Folders", toggle=False)

        if params.filter_glob:
            col.label(text=params.filter_glob)
        else:
            row = col.row()
            row.label(icon="FILE_BLEND")
            row.prop(params, "use_filter_blender", text=".blend Files", toggle=False)
            row = col.row()
            row.label(icon="FILE_BACKUP")
            row.prop(
                params, "use_filter_backup", text="Backup .blend Files", toggle=False
            )
            row = col.row()
            row.label(icon="FILE_IMAGE")
            row.prop(params, "use_filter_image", text="Image Files", toggle=False)
            row = col.row()
            row.label(icon="FILE_MOVIE")
            row.prop(params, "use_filter_movie", text="Movie Files", toggle=False)
            row = col.row()
            row.label(icon="FILE_SCRIPT")
            row.prop(params, "use_filter_script", text="Script Files", toggle=False)
            row = col.row()
            row.label(icon="FILE_FONT")
            row.prop(params, "use_filter_font", text="Font Files", toggle=False)
            row = col.row()
            row.label(icon="FILE_SOUND")
            row.prop(params, "use_filter_sound", text="Sound Files", toggle=False)
            row = col.row()
            row.label(icon="FILE_TEXT")
            row.prop(params, "use_filter_text", text="Text Files", toggle=False)
            row = col.row()
            row.label(icon="FILE_VOLUME")
            row.prop(params, "use_filter_volume", text="Volume Files", toggle=False)

        col.separator()

        if is_lib_browser:
            row = col.row()
            row.label(icon="BLANK1")  # Indentation
            row.prop(params, "use_filter_blendid", text="Blender IDs", toggle=False)
            if params.use_filter_blendid:
                row = col.row()
                row.label(icon="BLANK1")  # Indentation

                sub = row.column(align=True)

                sub.prop(params, "use_filter_asset_only")

                filter_id = params.filter_id
                for identifier in dir(filter_id):
                    if identifier.startswith("category_"):
                        subrow = sub.row()
                        subrow.label(icon=filter_id.bl_rna.properties[identifier].icon)
                        subrow.prop(filter_id, identifier, toggle=False)

                col.separator()

        layout.prop(params, "show_hidden")


def panel_poll_is_upper_region(region):
    # The upper region is left-aligned, the lower is split into it then.
    # Note that after "Flip Regions" it's right-aligned.
    return region.alignment in {'LEFT', 'RIGHT'}


def panel_poll_is_asset_browsing(context):
    from bpy_extras.asset_utils import SpaceAssetInfo
    return SpaceAssetInfo.is_asset_browser_poll(context)


class FILEBROWSER_UL_dir(UIList):
    def draw_item(self, _context, layout, _data, item, icon, _active_data, _active_propname, _index):
        direntry = item
        # space = context.space_data

        row = layout.row(align=True)
        row.enabled = direntry.is_valid
        # Non-editable entries would show grayed-out, which is bad in this specific case, so switch to mere label.
        if direntry.is_property_readonly("name"):
            row.label(text=direntry.name, icon_value=icon)
        else:
            row.prop(direntry, "name", text="", emboss=False, icon_value=icon)


class FILEBROWSER_PT_bookmarks_volumes(Panel):
    bl_space_type = 'FILE_BROWSER'
    bl_region_type = 'TOOLS'
    bl_category = "Bookmarks"
    bl_label = "Volumes"
    bl_translation_context = i18n_contexts.editor_filebrowser

    @classmethod
    def poll(cls, context):
        return panel_poll_is_upper_region(
            context.region
        ) and not panel_poll_is_asset_browsing(context)

    def draw(self, context):
        layout = self.layout
        space = context.space_data

        if space.system_folders:
            row = layout.row()
            row.template_list(
                "FILEBROWSER_UL_dir",
                "system_folders",
                space,
                "system_folders",
                space,
                "system_folders_active",
                item_dyntip_propname="path",
                rows=1,
                maxrows=10,
            )


class FILEBROWSER_PT_bookmarks_system(Panel):
    bl_space_type = 'FILE_BROWSER'
    bl_region_type = 'TOOLS'
    bl_category = "Bookmarks"
    bl_label = "System"

    @classmethod
    def poll(cls, context):
        return (
            context.preferences.filepaths.show_system_bookmarks
            and panel_poll_is_upper_region(context.region)
            and not panel_poll_is_asset_browsing(context)
        )

    def draw(self, context):
        layout = self.layout
        space = context.space_data

        if space.system_bookmarks:
            row = layout.row()
            row.template_list(
                "FILEBROWSER_UL_dir",
                "system_bookmarks",
                space,
                "system_bookmarks",
                space,
                "system_bookmarks_active",
                item_dyntip_propname="path",
                rows=1,
                maxrows=10,
            )


class FILEBROWSER_MT_bookmarks_context_menu(Menu):
    bl_label = "Bookmarks Specials"

    def draw(self, _context):
        layout = self.layout
        layout.operator("file.bookmark_cleanup", icon="X", text="Cleanup")

        layout.separator()
        layout.operator(
            "file.bookmark_move", icon="TRIA_UP_BAR", text="Move to Top"
        ).direction = "TOP"
        layout.operator(
            "file.bookmark_move", icon="TRIA_DOWN_BAR", text="Move to Bottom"
        ).direction = "BOTTOM"


class FILEBROWSER_PT_bookmarks_favorites(FileBrowserPanel, Panel):
    bl_space_type = 'FILE_BROWSER'
    bl_region_type = 'TOOLS'
    bl_category = "Bookmarks"
    bl_label = "Bookmarks"

    @classmethod
    def poll(cls, context):
        return panel_poll_is_upper_region(
            context.region
        ) and not panel_poll_is_asset_browsing(context)

    def draw(self, context):
        layout = self.layout
        space = context.space_data

        if space.bookmarks:
            row = layout.row()
            num_rows = len(space.bookmarks)
            row.template_list(
<<<<<<< HEAD
                "FILEBROWSER_UL_dir",
                "bookmarks",
                space,
                "bookmarks",
                space,
                "bookmarks_active",
                item_dyntip_propname="path",
                rows=(2 if num_rows < 2 else 4),
                maxrows=10,
            )

            col = row.column(align=True)
            col.operator("file.bookmark_add", icon="ADD", text="")
            col.operator("file.bookmark_delete", icon="REMOVE", text="")
            col.menu(
                "FILEBROWSER_MT_bookmarks_context_menu", icon="DOWNARROW_HLT", text=""
            )
=======
                "FILEBROWSER_UL_dir", "bookmarks", space, "bookmarks",
                space, "bookmarks_active", item_dyntip_propname="path",
                rows=(3 if num_rows < 2 else 5), maxrows=10,
            )

            col = row.column(align=True)
            col.operator("file.bookmark_add", icon='ADD', text="")
            col.operator("file.bookmark_delete", icon='REMOVE', text="")

            col.separator()
            col.menu("FILEBROWSER_MT_bookmarks_context_menu", icon='DOWNARROW_HLT', text="")
>>>>>>> 735ad2cb

            if num_rows > 1:
                col.separator()
                col.operator(
                    "file.bookmark_move", icon="TRIA_UP", text=""
                ).direction = "UP"
                col.operator(
                    "file.bookmark_move", icon="TRIA_DOWN", text=""
                ).direction = "DOWN"
        else:
            layout.operator("file.bookmark_add", icon="ADD")


class FILEBROWSER_MT_bookmarks_recents_specials_menu(Menu):
    bl_label = "Recent Items Specials"

    def draw(self, _context):
        layout = self.layout

        layout.operator("file.reset_recent", icon="X", text="Clear Recent Items")


class FILEBROWSER_PT_bookmarks_recents(Panel):
    bl_space_type = 'FILE_BROWSER'
    bl_region_type = 'TOOLS'
    bl_category = "Bookmarks"
    bl_label = "Recent"

    @classmethod
    def poll(cls, context):
        return (
            context.preferences.filepaths.show_recent_locations
            and panel_poll_is_upper_region(context.region)
            and not panel_poll_is_asset_browsing(context)
        )

    def draw(self, context):
        layout = self.layout
        space = context.space_data

        if space.recent_folders:
            row = layout.row()
            row.template_list(
                "FILEBROWSER_UL_dir", "recent_folders", space, "recent_folders",
                space, "recent_folders_active", item_dyntip_propname="path", rows=1, maxrows=10,
            )

            col = row.column(align=True)
            col.menu("FILEBROWSER_MT_bookmarks_recents_specials_menu", icon='DOWNARROW_HLT', text="")


class FILEBROWSER_PT_advanced_filter(Panel):
    bl_space_type = "FILE_BROWSER"
    bl_region_type = 'TOOL_PROPS'
    bl_category = "Filter"
    bl_label = "Advanced Filter"

    @classmethod
    def poll(cls, context):
        # only useful in append/link (library) context currently...
        return (
            context.space_data.params and
            context.space_data.params.use_library_browsing and
            panel_poll_is_upper_region(context.region) and
            not panel_poll_is_asset_browsing(context)
        )

    def draw(self, context):
        layout = self.layout
        space = context.space_data
        params = space.params

        layout.prop(params, "use_filter_blendid")
        if params.use_filter_blendid:
            layout.separator()
            col = layout.column(align=True)

            col.prop(params, "use_filter_asset_only")

            filter_id = params.filter_id
            for identifier in dir(filter_id):
                if identifier.startswith("filter_"):
                    row = col.row()
                    row.label(icon=filter_id.bl_rna.properties[identifier].icon)
                    row.prop(filter_id, identifier, toggle=False)


def is_option_region_visible(context, space):
    from bpy_extras.asset_utils import SpaceAssetInfo

    if SpaceAssetInfo.is_asset_browser(space):
        pass
    # For the File Browser, there must be an operator for there to be options
    # (irrelevant for the Asset Browser).
    elif not space.active_operator:
        return False

    for region in context.area.regions:
        if region.type == 'TOOL_PROPS' and region.width <= 1:
            return False

    return True


class FILEBROWSER_PT_directory_path(Panel):
    bl_space_type = 'FILE_BROWSER'
    bl_region_type = 'UI'
    bl_label = "Directory Path"
    bl_category = "Attributes"
    bl_options = {'HIDE_HEADER'}

    def is_header_visible(self, context):
        for region in context.area.regions:
            if region.type == 'HEADER' and region.height <= 1:
                return False

        return True

    @classmethod
    def poll(cls, context):
        return context.space_data.params

    def draw(self, context):
        layout = self.layout
        space = context.space_data
        params = space.params

        layout.scale_x = 1.3
        layout.scale_y = 1.3

        row = layout.row()
        flow = row.grid_flow(row_major=True, columns=0, even_columns=False, even_rows=False, align=False)

        subrow = flow.row()

        subsubrow = subrow.row(align=True)
        subsubrow.operator("file.previous", text="", icon="BACK")
        subsubrow.operator("file.next", text="", icon="FORWARD")
        subsubrow.operator("file.parent", text="", icon="FILE_PARENT")
        subsubrow.operator("file.refresh", text="", icon="FILE_REFRESH")

        subsubrow = subrow.row()
        subsubrow.operator_context = 'EXEC_DEFAULT'
        subsubrow.operator("file.directory_new", icon="NEWFOLDER", text="")

        subrow.template_file_select_path(params)

        subrow = flow.row()

        subsubrow = subrow.row()
        subsubrow.scale_x = 0.6
        subsubrow.prop(params, "filter_search", text="", icon="VIEWZOOM")

        subsubrow = subrow.row(align=True)
        subsubrow.prop(params, "display_type", expand=True, icon_only=True)
        subsubrow.popover("FILEBROWSER_PT_display", text="")

        subsubrow = subrow.row(align=True)
        subsubrow.prop(params, "use_filter", toggle=True, icon="FILTER", icon_only=True)
        subsubrow.popover("FILEBROWSER_PT_filter", text="")

        if space.active_operator:
            subrow.operator(
                "screen.region_toggle",
                text="",
                icon="PREFERENCES",
                depress=is_option_region_visible(context, space),
            ).region_type = 'TOOL_PROPS'


class FileBrowserMenu:
    @classmethod
    def poll(cls, context):
        space_data = context.space_data
        return (
            space_data
            and space_data.type == "FILE_BROWSER"
            and space_data.browse_mode == "FILES"
        )


class FILEBROWSER_MT_editor_menus(FileBrowserMenu, Menu):
    bl_idname = "FILEBROWSER_MT_editor_menus"
    bl_label = ""

    def draw(self, _context):
        layout = self.layout

        layout.menu("FILEBROWSER_MT_view")
        layout.menu("FILEBROWSER_MT_select")


class FILEBROWSER_MT_view(FileBrowserMenu, Menu):
    bl_label = "View"

    def draw(self, context):
        layout = self.layout
        st = context.space_data
        params = st.params

        layout.prop(st, "show_region_toolbar", text="Source List")
        layout.prop(st, "show_region_ui", text="File Path")
        layout.operator("file.view_selected", icon="VIEW_SELECTED")

        layout.separator()

        layout.menu("INFO_MT_area")

        layout.menu("FILEBROWSER_MT_view_pie_menus")


class FILEBROWSER_MT_select(FileBrowserMenu, Menu):
    bl_label = "Select"

    def draw(self, _context):
        layout = self.layout

        layout.operator(
            "file.select_all", text="All", icon="SELECT_ALL"
        ).action = "SELECT"
        layout.operator(
            "file.select_all", text="None", icon="SELECT_NONE"
        ).action = "DESELECT"
        layout.operator(
            "file.select_all", text="Invert", icon="INVERSE"
        ).action = "INVERT"

        layout.separator()

        layout.operator("file.select_box", icon="BORDER_RECT")


class FILEBROWSER_MT_context_menu(FileBrowserMenu, Menu):
    bl_label = "Files"

    def draw(self, context):
        layout = self.layout
        st = context.space_data
        params = st.params

        layout.operator("file.previous", text="Back", icon="BACK")
        layout.operator("file.next", text="Forward", icon="FORWARD")
        layout.operator("file.parent", text="Go to Parent", icon="FILE_PARENT")
        layout.operator("file.refresh", text="Refresh", icon="FILE_REFRESH")
        layout.menu("FILEBROWSER_MT_operations_menu")

        layout.separator()

        layout.operator(
            "file.filenum", text="Increase Number", icon="ADD"
        ).increment = 1
        layout.operator(
            "file.filenum", text="Decrease Number", icon="REMOVE"
        ).increment = -1

        layout.separator()

        layout.operator("file.rename", text="Rename", icon="RENAME")
        sub = layout.row()
        sub.operator_context = 'EXEC_DEFAULT'
        sub.operator("file.delete", text="Delete", icon="DELETE")

        layout.separator()

        sub = layout.row()
        sub.operator_context = 'EXEC_DEFAULT'
        sub.operator("file.directory_new", text="New Folder", icon="FILE_FOLDER")
        layout.operator("file.bookmark_add", text="Add Bookmark", icon="BOOKMARKS")

        layout.separator()

        layout.prop_menu_enum(params, "display_type")
        if params.display_type == 'THUMBNAIL':
            layout.prop_menu_enum(params, "display_size_discrete")
        layout.prop_menu_enum(params, "recursion_level", text="Recursions")
        layout.prop_menu_enum(params, "sort_method")


class FILEBROWSER_MT_view_pie(Menu):
    bl_label = "View"
    bl_idname = "FILEBROWSER_MT_view_pie"

    def draw(self, context):
        layout = self.layout

        pie = layout.menu_pie()
        view = context.space_data

        pie.prop_enum(view.params, "display_type", value="LIST_VERTICAL")
        pie.prop_enum(view.params, "display_type", value="LIST_HORIZONTAL")
        pie.prop_enum(view.params, "display_type", value="THUMBNAIL")


class ASSETBROWSER_PT_display(asset_utils.AssetBrowserPanel, Panel):
    bl_region_type = 'HEADER'
    bl_label = "Display Settings"  # Shows as tooltip in popover
    bl_ui_units_x = 10

    def draw(self, context):
        layout = self.layout

        space = context.space_data
        params = space.params

        layout.use_property_split = False
        layout.use_property_decorate = False  # No animation.

        if params.display_type == "THUMBNAIL":
            layout.prop(
                params, "display_size_discrete", text="Text", expand=True
            )  # BFA - added quick thumbnail sizes.
            layout.prop(params, "display_size", text="Preview Size") # BFA - changed to preview size, be consistent with horizontal list.
        elif params.display_type == "LIST_HORIZONTAL":
            layout.prop(
                params, "list_display_size_discrete", text="Text", expand=True
            )  # BFA - added quick horizontal list thumbnail sizes.
            layout.column().prop(params, "list_display_size", text="Preview Size")
            layout.column().prop(params, "list_column_size", text="Column Size")

        layout.label(text="Sort By")  # BFA - added label

        layout.column().prop(params, "sort_method", text="Sort By", expand=True)


class ASSETBROWSER_PT_filter(asset_utils.AssetBrowserPanel, Panel):
    bl_region_type = 'HEADER'
    bl_category = "Filter"
    bl_label = "Filter"

    def draw(self, context):
        layout = self.layout
        space = context.space_data
        params = space.params
        use_extended_browser = (
            context.preferences.experimental.use_extended_asset_browser
        )

        if params.use_filter_blendid:
            col = layout.column(align=True)

            filter_id = params.filter_asset_id
            for identifier in dir(filter_id):
                if identifier.startswith("filter_") or (
                    identifier.startswith("experimental_filter_")
                    and use_extended_browser
                ):
                    row = col.row()
                    row.label(icon=filter_id.bl_rna.properties[identifier].icon)
                    row.prop(filter_id, identifier, toggle=False)


class AssetBrowserMenu:
    @classmethod
    def poll(cls, context):
        from bpy_extras.asset_utils import SpaceAssetInfo
        return SpaceAssetInfo.is_asset_browser_poll(context)


class ASSETBROWSER_MT_editor_menus(AssetBrowserMenu, Menu):
    bl_idname = "ASSETBROWSER_MT_editor_menus"
    bl_label = ""

    def draw(self, _context):
        layout = self.layout

        layout.menu("ASSETBROWSER_MT_view")
        layout.menu("ASSETBROWSER_MT_select")
        layout.menu("ASSETBROWSER_MT_catalog")


class ASSETBROWSER_MT_view(AssetBrowserMenu, Menu):
    bl_label = "View"

    def draw(self, context):
        layout = self.layout
        st = context.space_data
        params = st.params

        layout.prop(st, "show_region_toolbar", text="Source List")
        layout.prop(st, "show_region_tool_props", text="Asset Details")
        layout.operator("file.view_selected", icon="VIEW_SELECTED")

        layout.separator()

        layout.prop_menu_enum(params, "display_size_discrete")

        layout.separator()

        layout.menu("INFO_MT_area")


class FILEBROWSER_MT_view_pie_menus(Menu):
    bl_label = "Pie Menus"

    def draw(self, _context):
        layout = self.layout

        layout.operator(
            "wm.call_menu_pie", text="View", icon="MENU_PANEL"
        ).name = "FILEBROWSER_MT_view_pie"


# BFA - menu
class ASSETBROWSER_MT_select(AssetBrowserMenu, Menu):
    bl_label = "Select"

    def draw(self, _context):
        layout = self.layout

        layout.operator(
            "file.select_all", text="All", icon="SELECT_ALL"
        ).action = "SELECT"
        layout.operator(
            "file.select_all", text="None", icon="SELECT_NONE"
        ).action = "DESELECT"
        layout.operator(
            "file.select_all", text="Inverse", icon="INVERSE"
        ).action = "INVERT"

        layout.separator()

        layout.operator("file.select_box", icon="BORDER_RECT")


class ASSETBROWSER_MT_catalog(AssetBrowserMenu, Menu):
    bl_label = "Catalog"

    def draw(self, _context):
        layout = self.layout

        layout.operator("asset.catalog_undo", text="Undo", icon="UNDO")
        layout.operator("asset.catalog_redo", text="Redo", icon="REDO")

        layout.separator()

        layout.operator(
            "preferences.filepaths_show",
            emboss=False,
            text="Asset Library Paths",
            icon="PREFERENCES",
        )

        layout.separator()
        layout.operator("asset.catalogs_save", icon="FILE_TICK")
        layout.operator("asset.catalog_new", icon="ADD").parent_path = ""


# BFA - not used
class ASSETBROWSER_PT_import_settings(asset_utils.AssetBrowserPanel, Panel):
    bl_idname = "ASSETBROWSER_PT_import_settings"
    bl_region_type = 'HEADER'
    bl_label = "Import Settings"
    bl_options = {'HIDE_HEADER'}
    bl_ui_units_x = 15

    def draw(self, context):
        layout = self.layout
        params = context.space_data.params

        layout.use_property_split = True
        layout.use_property_decorate = False  # No animation.

        layout.prop(params, "import_method", text="Import Method")

        col = layout.column(heading="Collection Instances")
        col.prop(params, "instance_collections_on_link", text="Link")
        col.prop(params, "instance_collections_on_append", text="Append")
        col.prop(params, "drop_instances_to_origin", text="Drop To Origin") # BFA


class ASSETBROWSER_PT_metadata(asset_utils.AssetBrowserPanel, Panel):
    bl_region_type = 'TOOL_PROPS'
    bl_label = "Asset Metadata"
    bl_options = {'HIDE_HEADER'}

    @staticmethod
    def metadata_prop(layout, asset_metadata, propname):
        """
        Only display properties that are either set or can be modified (i.e. the
        asset is in the current file). Empty, non-editable fields are not really useful.
        """
        if getattr(asset_metadata, propname) or not asset_metadata.is_property_readonly(
            propname
        ):
            layout.prop(asset_metadata, propname)

    def draw(self, context):
        layout = self.layout
        wm = context.window_manager
        asset = context.asset

        if asset is None:
            layout.label(text="No active asset", icon="INFO")
            return

        prefs = context.preferences
        show_asset_debug_info = (
            prefs.view.show_developer_ui and prefs.experimental.show_asset_debug_info
        )
        is_local_asset = bool(asset.local_id)

        layout.use_property_split = True
        layout.use_property_decorate = False  # No animation.

        if is_local_asset:
            # If the active file is an ID, use its name directly so renaming is possible from right here.
            layout.prop(asset.local_id, "name")

            if show_asset_debug_info:
                col = layout.column(align=True)
                col.label(text="Asset Catalog:")
                col.prop(asset.local_id.asset_data, "catalog_id", text="UUID")
                col.prop(
                    asset.local_id.asset_data, "catalog_simple_name", text="Simple Name"
                )
        else:
            layout.prop(asset, "name")

            if show_asset_debug_info:
                col = layout.column(align=True)
                col.enabled = False
                col.label(text="Asset Catalog:")
                col.prop(asset.metadata, "catalog_id", text="UUID")
                col.prop(asset.metadata, "catalog_simple_name", text="Simple Name")


# BFA - we made this info into a panel you can collapse
class ASSETBROWSER_PT_metadata_info(asset_utils.AssetMetaDataPanel, Panel):
    bl_label = "Info"
    bl_options = {"DEFAULT_CLOSED"}  # BFA - not needed on first use

    @staticmethod
    def metadata_prop(layout, asset_metadata, propname):
        """
        Only display properties that are either set or can be modified (i.e. the
        asset is in the current file). Empty, non-editable fields are not really useful.
        """
        if getattr(asset_metadata, propname) or not asset_metadata.is_property_readonly(
            propname
        ):
            layout.prop(asset_metadata, propname)

    def draw(self, context):
        layout = self.layout
        wm = context.window_manager
        asset = context.asset

        if asset is None:
            layout.label(text="No active asset", icon="INFO")
            return

        prefs = context.preferences
        show_asset_debug_info = (
            prefs.view.show_developer_ui and prefs.experimental.show_asset_debug_info
        )
        is_local_asset = bool(asset.local_id)

        layout.use_property_split = True
        layout.use_property_decorate = False  # No animation.

        if is_local_asset:
            # If the active file is an ID, use its name directly so renaming is possible from right here.
            # layout.prop(asset.local_id, "name") # BFA - redundant

            if show_asset_debug_info:
                col = layout.column(align=True)
                col.label(text="Asset Catalog:")
                col.prop(asset.local_id.asset_data, "catalog_id", text="UUID")
                col.prop(
                    asset.local_id.asset_data, "catalog_simple_name", text="Simple Name"
                )
        else:
            # layout.prop(asset, "name")  # BFA - redundant

            if show_asset_debug_info:
                col = layout.column(align=True)
                col.enabled = False
                col.label(text="Asset Catalog:")
                col.prop(asset.asset_data, "catalog_id", text="UUID")
                col.prop(asset.asset_data, "catalog_simple_name", text="Simple Name")

        row = layout.row(align=True)
        row.prop(
            wm,
            "asset_path_dummy",
            text="Source",
            icon="CURRENT_FILE" if is_local_asset else "NONE",
        )
        row.operator("asset.open_containing_blend_file", text="", icon="FILE_FOLDER")

        metadata = asset.metadata
        self.metadata_prop(layout, metadata, "description")
        self.metadata_prop(layout, metadata, "license")
        self.metadata_prop(layout, metadata, "copyright")
        self.metadata_prop(layout, metadata, "author")


class ASSETBROWSER_PT_metadata_preview(asset_utils.AssetMetaDataPanel, Panel):
    bl_label = "Preview"

    def draw(self, context):
        layout = self.layout
        active_file = context.active_file

        row = layout.row()
        box = row.box()
        box.template_icon(icon_value=active_file.preview_icon_id, scale=5.0)

        col = row.column(align=True)
        col.operator("ed.lib_id_load_custom_preview", icon="FILEBROWSER", text="")
        col.separator()
        col.operator("ed.lib_id_generate_preview", icon="FILE_REFRESH", text="")
        col.menu("ASSETBROWSER_MT_metadata_preview_menu", icon="DOWNARROW_HLT", text="")


class ASSETBROWSER_MT_metadata_preview_menu(Menu):
    bl_label = "Preview"

    def draw(self, _context):
        layout = self.layout
        layout.operator(
            "ed.lib_id_generate_preview_from_object", text="Render Active Object", icon='RENDER_STILL'
        )
        layout.separator()
        layout.operator("ed.lib_id_remove_preview", icon='REMOVE')
        layout.operator("asset.screenshot_preview", icon='MAKE_SCREENSHOT')


class ASSETBROWSER_PT_metadata_tags(asset_utils.AssetMetaDataPanel, Panel):
    bl_label = "Tags"

    def draw(self, context):
        layout = self.layout
        active_asset = context.asset
        asset_metadata = active_asset.metadata

        # BFA - Custom tags assignment for the shelves
        if context.asset and context.asset.id_type == "NODETREE":
            row = layout.row(align=True)
            row.label(text="Asset Shelf:")
            row.operator(
                "asset.tag_add_shelf", icon="NODE_COMPOSITING", text=""
            ).tag_type = "COMPOSITOR"
            row.operator(
                "asset.tag_add_shelf", icon="GEOMETRY_NODES", text=""
            ).tag_type = "GEOMETRY_NODES"
            if "Geometry Nodes" in context.asset.metadata.tags:
                row.operator(
                    "asset.tag_add_shelf", icon="OBJECT_DATA", text=""
                ).tag_type = "3D_VIEW"
            row.operator(
                "asset.tag_add_shelf", icon="NODE_MATERIAL", text=""
            ).tag_type = "SHADER"

        row = layout.row()
        row.template_list(
            "ASSETBROWSER_UL_metadata_tags", "asset_tags", asset_metadata, "tags",
            asset_metadata, "active_tag", rows=4,
        )

        col = row.column(align=True)
        col.operator("asset.tag_add", icon="ADD", text="")
        col.operator("asset.tag_remove", icon="REMOVE", text="")


class ASSETBROWSER_UL_metadata_tags(UIList):
    def draw_item(
        self,
        _context,
        layout,
        _data,
        item,
        icon,
        _active_data,
        _active_propname,
        _index,
    ):
        tag = item

        row = layout.row(align=True)
        # Non-editable entries would show grayed-out, which is bad in this specific case, so switch to mere label.
        if tag.is_property_readonly("name"):
            row.label(text=tag.name, icon_value=icon, translate=False)
        else:
            row.prop(tag, "name", text="", emboss=False, icon_value=icon)


class ASSETBROWSER_MT_context_menu(AssetBrowserMenu, Menu):
    bl_label = "Assets"

    def draw(self, context):
        layout = self.layout
        st = context.space_data
        params = st.params

        layout.operator("asset.library_refresh", icon="FILE_REFRESH")

        layout.separator()

        sub = layout.column()
        sub.operator_context = 'EXEC_DEFAULT'
        sub.operator(
            "asset.clear", text="Clear Asset", icon="CLEAR"
        ).set_fake_user = False
        sub.operator(
            "asset.clear", text="Clear Asset (Set Fake User)", icon="CLEAR"
        ).set_fake_user = True

        layout.separator()

        layout.operator("asset.open_containing_blend_file", icon="FILE_FOLDER")

        layout.separator()

        if params.display_type == "THUMBNAIL":
            layout.prop_menu_enum(params, "display_size_discrete")
        layout.prop_menu_enum(params, "sort_method")


classes = (
    ALL_MT_editormenu_filebrowser,  # BFA
    FILEBROWSER_HT_header,
    FILEBROWSER_PT_display,
    FILEBROWSER_PT_filter,
    FILEBROWSER_UL_dir,
    FILEBROWSER_MT_bookmarks_context_menu,
    FILEBROWSER_PT_bookmarks_favorites,
    FILEBROWSER_PT_bookmarks_system,
    FILEBROWSER_PT_bookmarks_volumes,
    FILEBROWSER_MT_bookmarks_recents_specials_menu,
    FILEBROWSER_PT_bookmarks_recents,
    FILEBROWSER_PT_advanced_filter,
    FILEBROWSER_PT_directory_path,
    FILEBROWSER_MT_editor_menus,
    FILEBROWSER_MT_view,
    FILEBROWSER_MT_view_pie_menus,  # BFA
    FILEBROWSER_MT_select,
    FILEBROWSER_MT_context_menu,
    FILEBROWSER_MT_view_pie,
    ASSETBROWSER_PT_display,
    ASSETBROWSER_PT_filter,
    ASSETBROWSER_MT_editor_menus,
    ASSETBROWSER_MT_view,
    ASSETBROWSER_MT_select,
    ASSETBROWSER_MT_catalog,
    ASSETBROWSER_PT_import_settings,
    ASSETBROWSER_MT_metadata_preview_menu,
    ASSETBROWSER_PT_metadata,
    ASSETBROWSER_PT_metadata_info,  # BFA
    ASSETBROWSER_PT_metadata_preview,
    ASSETBROWSER_PT_metadata_tags,
    ASSETBROWSER_UL_metadata_tags,
    ASSETBROWSER_MT_context_menu,
)


def asset_path_str_get(_self):
    asset = bpy.context.asset
    if asset is None:
        return ""

    if asset.local_id:
        return "Current File"

    return asset.full_library_path


def register_props():
    from bpy.props import (
        StringProperty,
    )
    from bpy.types import (
        WindowManager,
    )

    # Just a dummy property to be able to show a string in a label button via
    # UILayout.prop().
    WindowManager.asset_path_dummy = StringProperty(
        name="Asset Blend Path",
        description="Full path to the Blender file containing the active asset",
        get=asset_path_str_get,
    )


if __name__ == "__main__":  # only for live edit.
    from bpy.utils import register_class

    for cls in classes:
        register_class(cls)<|MERGE_RESOLUTION|>--- conflicted
+++ resolved
@@ -387,7 +387,6 @@
             row = layout.row()
             num_rows = len(space.bookmarks)
             row.template_list(
-<<<<<<< HEAD
                 "FILEBROWSER_UL_dir",
                 "bookmarks",
                 space,
@@ -395,7 +394,7 @@
                 space,
                 "bookmarks_active",
                 item_dyntip_propname="path",
-                rows=(2 if num_rows < 2 else 4),
+                rows=(3 if num_rows < 2 else 5),
                 maxrows=10,
             )
 
@@ -405,19 +404,6 @@
             col.menu(
                 "FILEBROWSER_MT_bookmarks_context_menu", icon="DOWNARROW_HLT", text=""
             )
-=======
-                "FILEBROWSER_UL_dir", "bookmarks", space, "bookmarks",
-                space, "bookmarks_active", item_dyntip_propname="path",
-                rows=(3 if num_rows < 2 else 5), maxrows=10,
-            )
-
-            col = row.column(align=True)
-            col.operator("file.bookmark_add", icon='ADD', text="")
-            col.operator("file.bookmark_delete", icon='REMOVE', text="")
-
-            col.separator()
-            col.menu("FILEBROWSER_MT_bookmarks_context_menu", icon='DOWNARROW_HLT', text="")
->>>>>>> 735ad2cb
 
             if num_rows > 1:
                 col.separator()
