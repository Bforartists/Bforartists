# SPDX-FileCopyrightText: 2009-2023 Blender Authors
#
# SPDX-License-Identifier: GPL-2.0-or-later

import bpy

from bpy.types import Header, Panel, Menu, UIList

from bpy_extras import (
    asset_utils,
)

from bpy.app.translations import contexts as i18n_contexts


class FILEBROWSER_HT_header(Header):
    bl_space_type = 'FILE_BROWSER'

    def draw_asset_browser_buttons(self, context):
        layout = self.layout

        space_data = context.space_data
        params = space_data.params

        layout.separator_spacer()

        if params.asset_library_reference not in {'LOCAL', 'ESSENTIALS'}:
            layout.row().prop(params, "drop_collections_at_origin", icon_only=True, icon="CENTER") # BFA - drop collections at origin
            layout.row().prop(params, "drop_collections_as_instances", icon_only=True, icon="OUTLINER_OB_GROUP_INSTANCE") #BFA - set collection to instance toggle
            row = layout.row(align=True) #BFA - change to make row of buttons
            row.prop(params, "import_method", text="", expand=True, icon_only=True,) #BFA - change to make row of buttons

        #layout.separator_spacer() #BFA

        # Uses prop_with_popover() as popover() only adds the triangle icon in headers.
        row = layout.row(align=True)
        row.prop(params, "display_type", expand=True, icon_only=True)
        row.prop_with_popover(params, "display_type", panel="ASSETBROWSER_PT_display", text="", icon_only=True,)

        sub = layout.row()
        sub.ui_units_x = 8
        sub.prop(params, "filter_search", text="", icon='VIEWZOOM')

        layout.popover(
            panel="ASSETBROWSER_PT_filter",
            text="",
            icon='FILTER',
        )

        layout.operator(
            "screen.region_toggle",
            text="",
            icon='PREFERENCES',
            depress=is_option_region_visible(context, space_data),
        ).region_type = 'TOOL_PROPS'

    def draw(self, context):
        from bpy_extras.asset_utils import SpaceAssetInfo

        layout = self.layout

        space_data = context.space_data

        if space_data.active_operator is None:
            # layout.template_header()
            ALL_MT_editormenu_filebrowser.draw_hidden(context, layout)  # bfa - show hide the editormenu, editor suffix is needed.

        if SpaceAssetInfo.is_asset_browser(space_data):
            ASSETBROWSER_MT_editor_menus.draw_collapsible(context, layout)
            layout.separator()
            self.draw_asset_browser_buttons(context)
        else:
            FILEBROWSER_MT_editor_menus.draw_collapsible(context, layout)
            layout.separator_spacer()

        if not context.screen.show_statusbar:
            layout.template_running_jobs()


# bfa - show hide the editormenu, editor suffix is needed.
class ALL_MT_editormenu_filebrowser(Menu):
    bl_label = ""

    def draw(self, context):
        self.draw_menus(self.layout, context)

    @staticmethod
    def draw_menus(layout, context):

        row = layout.row(align=True)
        row.template_header()  # editor type menus


class FileBrowserPanel:
    bl_space_type = 'FILE_BROWSER'

    @classmethod
    def poll(cls, context):
        space_data = context.space_data

        # can be None when save/reload with a file selector open
        if space_data.params is None:
            return False

        return space_data and space_data.type == 'FILE_BROWSER' and space_data.browse_mode == 'FILES'


class FILEBROWSER_PT_display(FileBrowserPanel, Panel):
    bl_region_type = 'HEADER'
    bl_label = "Display Settings"  # Shows as tooltip in popover
    bl_ui_units_x = 16

    def draw(self, context):
        layout = self.layout

        space = context.space_data
        params = space.params

        layout.use_property_split = True
        layout.use_property_decorate = False  # No animation.

        if params.display_type == 'THUMBNAIL':
            layout.prop(params, "display_size_discrete", text="Thumbnail Presets", expand=True) # BFA - added quick thumbnail sizes.
            layout.prop(params, "display_size", text="Size")
        else:

            col = layout.column(align=True)
            col.label(text="Columns")
            row = col.row()
            row.use_property_split = False
            row.separator()
            row.prop(params, "show_details_size", text="Size")
            row = col.row()
            row.use_property_split = False
            row.separator()
            row.prop(params, "show_details_datetime", text="Date")

        layout.prop(params, "recursion_level", text="Recursions")

        layout.label(text="Sort By") # BFA - added label

        layout.column().prop(params, "sort_method", text="Sort By", expand=True)
        layout.use_property_split = False
        layout.prop(params, "use_sort_invert")


class FILEBROWSER_PT_filter(FileBrowserPanel, Panel):
    bl_space_type = 'FILE_BROWSER'
    bl_region_type = 'HEADER'
    bl_label = "Filter Settings"  # Shows as tooltip in popover
    bl_ui_units_x = 10

    def draw(self, context):
        layout = self.layout

        space = context.space_data
        params = space.params
        is_lib_browser = params.use_library_browsing

        col = layout.column()
        col.active = params.use_filter

        row = col.row()
        row.label(icon='FILE_FOLDER')
        row.prop(params, "use_filter_folder", text="Folders", toggle=False)

        if params.filter_glob:
            col.label(text=params.filter_glob)
        else:
            row = col.row()
            row.label(icon='FILE_BLEND')
            row.prop(params, "use_filter_blender", text=".blend Files", toggle=False)
            row = col.row()
            row.label(icon='FILE_BACKUP')
            row.prop(params, "use_filter_backup", text="Backup .blend Files", toggle=False)
            row = col.row()
            row.label(icon='FILE_IMAGE')
            row.prop(params, "use_filter_image", text="Image Files", toggle=False)
            row = col.row()
            row.label(icon='FILE_MOVIE')
            row.prop(params, "use_filter_movie", text="Movie Files", toggle=False)
            row = col.row()
            row.label(icon='FILE_SCRIPT')
            row.prop(params, "use_filter_script", text="Script Files", toggle=False)
            row = col.row()
            row.label(icon='FILE_FONT')
            row.prop(params, "use_filter_font", text="Font Files", toggle=False)
            row = col.row()
            row.label(icon='FILE_SOUND')
            row.prop(params, "use_filter_sound", text="Sound Files", toggle=False)
            row = col.row()
            row.label(icon='FILE_TEXT')
            row.prop(params, "use_filter_text", text="Text Files", toggle=False)
            row = col.row()
            row.label(icon='FILE_VOLUME')
            row.prop(params, "use_filter_volume", text="Volume Files", toggle=False)

        col.separator()

        if is_lib_browser:
            row = col.row()
            row.label(icon='BLANK1')  # Indentation
            row.prop(params, "use_filter_blendid", text="Blender IDs", toggle=False)
            if params.use_filter_blendid:
                row = col.row()
                row.label(icon='BLANK1')  # Indentation

                sub = row.column(align=True)

                sub.prop(params, "use_filter_asset_only")

                filter_id = params.filter_id
                for identifier in dir(filter_id):
                    if identifier.startswith("category_"):
                        subrow = sub.row()
                        subrow.label(icon=filter_id.bl_rna.properties[identifier].icon)
                        subrow.prop(filter_id, identifier, toggle=False)

                col.separator()

        layout.prop(params, "show_hidden")


def panel_poll_is_upper_region(region):
    # The upper region is left-aligned, the lower is split into it then.
    # Note that after "Flip Regions" it's right-aligned.
    return region.alignment in {'LEFT', 'RIGHT'}


def panel_poll_is_asset_browsing(context):
    from bpy_extras.asset_utils import SpaceAssetInfo
    return SpaceAssetInfo.is_asset_browser_poll(context)


class FILEBROWSER_UL_dir(UIList):
    def draw_item(self, _context, layout, _data, item, icon, _active_data, _active_propname, _index):
        direntry = item
        # space = context.space_data

        if self.layout_type in {'DEFAULT', 'COMPACT'}:
            row = layout.row(align=True)
            row.enabled = direntry.is_valid
            # Non-editable entries would show grayed-out, which is bad in this specific case, so switch to mere label.
            if direntry.is_property_readonly("name"):
                row.label(text=direntry.name, icon_value=icon)
            else:
                row.prop(direntry, "name", text="", emboss=False, icon_value=icon)

        elif self.layout_type == 'GRID':
            layout.alignment = 'CENTER'
            layout.prop(direntry, "path", text="")


class FILEBROWSER_PT_bookmarks_volumes(Panel):
    bl_space_type = 'FILE_BROWSER'
    bl_region_type = 'TOOLS'
    bl_category = "Bookmarks"
    bl_label = "Volumes"
    bl_translation_context = i18n_contexts.editor_filebrowser

    @classmethod
    def poll(cls, context):
        return panel_poll_is_upper_region(context.region) and not panel_poll_is_asset_browsing(context)

    def draw(self, context):
        layout = self.layout
        space = context.space_data

        if space.system_folders:
            row = layout.row()
            row.template_list(
                "FILEBROWSER_UL_dir", "system_folders", space, "system_folders",
                space, "system_folders_active", item_dyntip_propname="path", rows=1, maxrows=10,
            )


class FILEBROWSER_PT_bookmarks_system(Panel):
    bl_space_type = 'FILE_BROWSER'
    bl_region_type = 'TOOLS'
    bl_category = "Bookmarks"
    bl_label = "System"

    @classmethod
    def poll(cls, context):
        return (
            context.preferences.filepaths.show_system_bookmarks and
            panel_poll_is_upper_region(context.region) and
            not panel_poll_is_asset_browsing(context)
        )

    def draw(self, context):
        layout = self.layout
        space = context.space_data

        if space.system_bookmarks:
            row = layout.row()
            row.template_list(
                "FILEBROWSER_UL_dir", "system_bookmarks", space, "system_bookmarks",
                space, "system_bookmarks_active", item_dyntip_propname="path", rows=1, maxrows=10,
            )


class FILEBROWSER_MT_bookmarks_context_menu(Menu):
    bl_label = "Bookmarks Specials"

    def draw(self, _context):
        layout = self.layout
        layout.operator("file.bookmark_cleanup", icon='X', text="Cleanup")

        layout.separator()
        layout.operator("file.bookmark_move", icon='TRIA_UP_BAR', text="Move to Top").direction = 'TOP'
        layout.operator("file.bookmark_move", icon='TRIA_DOWN_BAR', text="Move to Bottom").direction = 'BOTTOM'


class FILEBROWSER_PT_bookmarks_favorites(FileBrowserPanel, Panel):
    bl_space_type = 'FILE_BROWSER'
    bl_region_type = 'TOOLS'
    bl_category = "Bookmarks"
    bl_label = "Bookmarks"

    @classmethod
    def poll(cls, context):
        return (
            panel_poll_is_upper_region(context.region) and
            not panel_poll_is_asset_browsing(context)
        )

    def draw(self, context):
        layout = self.layout
        space = context.space_data

        if space.bookmarks:
            row = layout.row()
            num_rows = len(space.bookmarks)
            row.template_list(
                "FILEBROWSER_UL_dir", "bookmarks", space, "bookmarks",
                space, "bookmarks_active", item_dyntip_propname="path",
                rows=(2 if num_rows < 2 else 4), maxrows=10,
            )

            col = row.column(align=True)
            col.operator("file.bookmark_add", icon='ADD', text="")
            col.operator("file.bookmark_delete", icon='REMOVE', text="")
            col.menu("FILEBROWSER_MT_bookmarks_context_menu", icon='DOWNARROW_HLT', text="")

            if num_rows > 1:
                col.separator()
                col.operator("file.bookmark_move", icon='TRIA_UP', text="").direction = 'UP'
                col.operator("file.bookmark_move", icon='TRIA_DOWN', text="").direction = 'DOWN'
        else:
            layout.operator("file.bookmark_add", icon='ADD')


class FILEBROWSER_MT_bookmarks_recents_specials_menu(Menu):
    bl_label = "Recent Items Specials"

    def draw(self, _context):
        layout = self.layout

        layout.operator("file.reset_recent", icon='X', text="Clear Recent Items")


class FILEBROWSER_PT_bookmarks_recents(Panel):
    bl_space_type = 'FILE_BROWSER'
    bl_region_type = 'TOOLS'
    bl_category = "Bookmarks"
    bl_label = "Recent"

    @classmethod
    def poll(cls, context):
        return (
            context.preferences.filepaths.show_recent_locations and
            panel_poll_is_upper_region(context.region) and
            not panel_poll_is_asset_browsing(context)
        )

    def draw(self, context):
        layout = self.layout
        space = context.space_data

        if space.recent_folders:
            row = layout.row()
            row.template_list(
                "FILEBROWSER_UL_dir", "recent_folders", space, "recent_folders",
                space, "recent_folders_active", item_dyntip_propname="path", rows=1, maxrows=10,
            )

            col = row.column(align=True)
            col.menu("FILEBROWSER_MT_bookmarks_recents_specials_menu", icon='DOWNARROW_HLT', text="")


class FILEBROWSER_PT_advanced_filter(Panel):
    bl_space_type = 'FILE_BROWSER'
    bl_region_type = 'TOOL_PROPS'
    bl_category = "Filter"
    bl_label = "Advanced Filter"

    @classmethod
    def poll(cls, context):
        # only useful in append/link (library) context currently...
        return (
            context.space_data.params and
            context.space_data.params.use_library_browsing and
            panel_poll_is_upper_region(context.region) and
            not panel_poll_is_asset_browsing(context)
        )

    def draw(self, context):
        layout = self.layout
        space = context.space_data
        params = space.params

        layout.prop(params, "use_filter_blendid")
        if params.use_filter_blendid:
            layout.separator()
            col = layout.column(align=True)

            col.prop(params, "use_filter_asset_only")

            filter_id = params.filter_id
            for identifier in dir(filter_id):
                if identifier.startswith("filter_"):
                    row = col.row()
                    row.label(icon=filter_id.bl_rna.properties[identifier].icon)
                    row.prop(filter_id, identifier, toggle=False)


def is_option_region_visible(context, space):
    from bpy_extras.asset_utils import SpaceAssetInfo

    if SpaceAssetInfo.is_asset_browser(space):
        pass
    # For the File Browser, there must be an operator for there to be options
    # (irrelevant for the Asset Browser).
    elif not space.active_operator:
        return False

    for region in context.area.regions:
        if region.type == 'TOOL_PROPS' and region.width <= 1:
            return False

    return True


class FILEBROWSER_PT_directory_path(Panel):
    bl_space_type = 'FILE_BROWSER'
    bl_region_type = 'UI'
    bl_label = "Directory Path"
    bl_category = "Attributes"
    bl_options = {'HIDE_HEADER'}

    def is_header_visible(self, context):
        for region in context.area.regions:
            if region.type == 'HEADER' and region.height <= 1:
                return False

        return True

    @classmethod
    def poll(cls, context):
        return context.space_data.params

    def draw(self, context):
        layout = self.layout
        space = context.space_data
        params = space.params

        layout.scale_x = 1.3
        layout.scale_y = 1.3

        row = layout.row()
        flow = row.grid_flow(row_major=True, columns=0, even_columns=False, even_rows=False, align=False)

        subrow = flow.row()

        subsubrow = subrow.row(align=True)
        subsubrow.operator("file.previous", text="", icon='BACK')
        subsubrow.operator("file.next", text="", icon='FORWARD')
        subsubrow.operator("file.parent", text="", icon='FILE_PARENT')
        subsubrow.operator("file.refresh", text="", icon='FILE_REFRESH')

        subsubrow = subrow.row()
        subsubrow.operator_context = 'EXEC_DEFAULT'
        subsubrow.operator("file.directory_new", icon='NEWFOLDER', text="")

        subrow.template_file_select_path(params)

        subrow = flow.row()

        subsubrow = subrow.row()
        subsubrow.scale_x = 0.6
        subsubrow.prop(params, "filter_search", text="", icon='VIEWZOOM')

        subsubrow = subrow.row(align=True)
        subsubrow.prop(params, "display_type", expand=True, icon_only=True)
        subsubrow.popover("FILEBROWSER_PT_display", text="")

        subsubrow = subrow.row(align=True)
        subsubrow.prop(params, "use_filter", toggle=True, icon='FILTER', icon_only=True)
        subsubrow.popover("FILEBROWSER_PT_filter", text="")

        if space.active_operator:
            subrow.operator(
                "screen.region_toggle",
                text="",
                icon='PREFERENCES',
                depress=is_option_region_visible(context, space),
            ).region_type = 'TOOL_PROPS'


class FileBrowserMenu:
    @classmethod
    def poll(cls, context):
        space_data = context.space_data
        return space_data and space_data.type == 'FILE_BROWSER' and space_data.browse_mode == 'FILES'


class FILEBROWSER_MT_editor_menus(FileBrowserMenu, Menu):
    bl_idname = "FILEBROWSER_MT_editor_menus"
    bl_label = ""

    def draw(self, _context):
        layout = self.layout

        layout.menu("FILEBROWSER_MT_view")
        layout.menu("FILEBROWSER_MT_select")


class FILEBROWSER_MT_view(FileBrowserMenu, Menu):
    bl_label = "View"

    def draw(self, context):
        layout = self.layout
        st = context.space_data
        params = st.params

        layout.prop(st, "show_region_toolbar", text="Source List")
        layout.prop(st, "show_region_ui", text="File Path")
        layout.operator("file.view_selected", icon="VIEW_SELECTED")

        layout.separator()

        layout.menu("INFO_MT_area")

        layout.menu("FILEBROWSER_MT_view_pie_menus")



class FILEBROWSER_MT_select(FileBrowserMenu, Menu):
    bl_label = "Select"

    def draw(self, _context):
        layout = self.layout

<<<<<<< HEAD
        layout.operator("file.select_all", text="All", icon='SELECT_ALL').action = 'SELECT'
        layout.operator("file.select_all", text="None", icon='SELECT_NONE').action = 'DESELECT'
        layout.operator("file.select_all", text="Inverse", icon='INVERSE').action = 'INVERT'
=======
        layout.operator("file.select_all", text="All").action = 'SELECT'
        layout.operator("file.select_all", text="None").action = 'DESELECT'
        layout.operator("file.select_all", text="Invert").action = 'INVERT'
>>>>>>> b72dc0d1

        layout.separator()

        layout.operator("file.select_box", icon="BORDER_RECT")


class FILEBROWSER_MT_context_menu(FileBrowserMenu, Menu):
    bl_label = "Files"

    def draw(self, context):
        layout = self.layout
        st = context.space_data
        params = st.params

        layout.operator("file.previous", text="Back", icon='BACK')
        layout.operator("file.next", text="Forward", icon='FORWARD')
        layout.operator("file.parent", text="Go to Parent", icon='FILE_PARENT')
        layout.operator("file.refresh", text="Refresh", icon='FILE_REFRESH')
        layout.menu("FILEBROWSER_MT_operations_menu")

        layout.separator()

        layout.operator("file.filenum", text="Increase Number", icon='ADD').increment = 1
        layout.operator("file.filenum", text="Decrease Number", icon='REMOVE').increment = -1

        layout.separator()

        layout.operator("file.rename", text="Rename", icon='RENAME')
        sub = layout.row()
        sub.operator_context = 'EXEC_DEFAULT'
        sub.operator("file.delete", text="Delete", icon='DELETE')

        layout.separator()

        sub = layout.row()
        sub.operator_context = 'EXEC_DEFAULT'
        sub.operator("file.directory_new", text="New Folder", icon='FILE_FOLDER')
        layout.operator("file.bookmark_add", text="Add Bookmark", icon='BOOKMARKS')

        layout.separator()

        layout.prop_menu_enum(params, "display_type")
        if params.display_type == 'THUMBNAIL':
            layout.prop_menu_enum(params, "display_size_discrete")
        layout.prop_menu_enum(params, "recursion_level", text="Recursions")
        layout.prop_menu_enum(params, "sort_method")


class FILEBROWSER_MT_view_pie(Menu):
    bl_label = "View"
    bl_idname = "FILEBROWSER_MT_view_pie"

    def draw(self, context):
        layout = self.layout

        pie = layout.menu_pie()
        view = context.space_data

        pie.prop_enum(view.params, "display_type", value='LIST_VERTICAL')
        pie.prop_enum(view.params, "display_type", value='LIST_HORIZONTAL')
        pie.prop_enum(view.params, "display_type", value='THUMBNAIL')


class ASSETBROWSER_PT_display(asset_utils.AssetBrowserPanel, Panel):
    bl_region_type = 'HEADER'
    bl_label = "Display Settings"  # Shows as tooltip in popover
    bl_ui_units_x = 10

    def draw(self, context):
        layout = self.layout

        space = context.space_data
        params = space.params

        layout.use_property_split = False
        layout.use_property_decorate = False  # No animation.

        if params.display_type == 'THUMBNAIL':
            layout.prop(params, "display_size_discrete", text="Text", expand=True) # BFA - added quick thumbnail sizes.
            layout.prop(params, "display_size", text="Size")
        else:
            col = layout.column(heading="Columns", align=True)
            col.prop(params, "show_details_size", text="Size")
            col.prop(params, "show_details_datetime", text="Date")

        layout.label(text="Sort By") # BFA - added label

        layout.column().prop(params, "sort_method", text="Sort By", expand=True)


class ASSETBROWSER_PT_filter(asset_utils.AssetBrowserPanel, Panel):
    bl_region_type = 'HEADER'
    bl_category = "Filter"
    bl_label = "Filter"

    def draw(self, context):
        layout = self.layout
        space = context.space_data
        params = space.params
        use_extended_browser = context.preferences.experimental.use_extended_asset_browser

        if params.use_filter_blendid:
            col = layout.column(align=True)

            filter_id = params.filter_asset_id
            for identifier in dir(filter_id):
                if (
                        identifier.startswith("filter_") or
                        (identifier.startswith("experimental_filter_") and use_extended_browser)
                ):
                    row = col.row()
                    row.label(icon=filter_id.bl_rna.properties[identifier].icon)
                    row.prop(filter_id, identifier, toggle=False)


class AssetBrowserMenu:
    @classmethod
    def poll(cls, context):
        from bpy_extras.asset_utils import SpaceAssetInfo
        return SpaceAssetInfo.is_asset_browser_poll(context)


class ASSETBROWSER_MT_editor_menus(AssetBrowserMenu, Menu):
    bl_idname = "ASSETBROWSER_MT_editor_menus"
    bl_label = ""

    def draw(self, _context):
        layout = self.layout

        layout.menu("ASSETBROWSER_MT_view")
        layout.menu("ASSETBROWSER_MT_select")
        layout.menu("ASSETBROWSER_MT_catalog")


class ASSETBROWSER_MT_view(AssetBrowserMenu, Menu):
    bl_label = "View"

    def draw(self, context):
        layout = self.layout
        st = context.space_data
        params = st.params

        layout.prop(st, "show_region_toolbar", text="Source List")
        layout.prop(st, "show_region_tool_props", text="Asset Details")
        layout.operator("file.view_selected", icon="VIEW_SELECTED")

        layout.separator()

        layout.prop_menu_enum(params, "display_size_discrete")

        layout.separator()

        layout.menu("INFO_MT_area")


class FILEBROWSER_MT_view_pie_menus(Menu):
    bl_label = "Pie menus"

    def draw(self, _context):
        layout = self.layout

        layout.operator("wm.call_menu_pie", text="View", icon="MENU_PANEL").name = 'FILEBROWSER_MT_view_pie'


class ASSETBROWSER_MT_select(AssetBrowserMenu, Menu):
    bl_label = "Select"

    def draw(self, _context):
        layout = self.layout

        layout.operator("file.select_all", text="All", icon='SELECT_ALL').action = 'SELECT'
        layout.operator("file.select_all", text="None", icon='SELECT_NONE').action = 'DESELECT'
        layout.operator("file.select_all", text="Inverse", icon='INVERSE').action = 'INVERT'

        layout.separator()

        layout.operator("file.select_box", icon="BORDER_RECT")


class ASSETBROWSER_MT_catalog(AssetBrowserMenu, Menu):
    bl_label = "Catalog"

    def draw(self, _context):
        layout = self.layout

        layout.operator("asset.catalog_undo", text="Undo", icon="UNDO")
        layout.operator("asset.catalog_redo", text="Redo", icon="REDO")

        layout.separator()

        layout.operator("preferences.filepaths_show", emboss=False, text="Asset Library Paths", icon='PREFERENCES')

        layout.separator()
        layout.operator("asset.catalogs_save", icon = 'FILE_TICK')
        layout.operator("asset.catalog_new", icon = 'ADD').parent_path = ""


class ASSETBROWSER_PT_metadata(asset_utils.AssetBrowserPanel, Panel):
    bl_region_type = 'TOOL_PROPS'
    bl_label = "Asset Metadata"
    bl_options = {'HIDE_HEADER'}

    @staticmethod
    def metadata_prop(layout, asset_metadata, propname):
        """
        Only display properties that are either set or can be modified (i.e. the
        asset is in the current file). Empty, non-editable fields are not really useful.
        """
        if getattr(asset_metadata, propname) or not asset_metadata.is_property_readonly(propname):
            layout.prop(asset_metadata, propname)

    def draw(self, context):
        layout = self.layout
        wm = context.window_manager
        asset = context.asset

        if asset is None:
            layout.label(text="No active asset", icon='INFO')
            return

        prefs = context.preferences
        show_asset_debug_info = prefs.view.show_developer_ui and prefs.experimental.show_asset_debug_info
        is_local_asset = bool(asset.local_id)

        layout.use_property_split = True
        layout.use_property_decorate = False  # No animation.

        if is_local_asset:
            # If the active file is an ID, use its name directly so renaming is possible from right here.
            layout.prop(asset.local_id, "name")

            if show_asset_debug_info:
                col = layout.column(align=True)
                col.label(text="Asset Catalog:")
                col.prop(asset.local_id.asset_data, "catalog_id", text="UUID")
                col.prop(asset.local_id.asset_data, "catalog_simple_name", text="Simple Name")
        else:
            layout.prop(asset, "name")

            if show_asset_debug_info:
                col = layout.column(align=True)
                col.enabled = False
                col.label(text="Asset Catalog:")
                col.prop(asset.metadata, "catalog_id", text="UUID")
                col.prop(asset.metadata, "catalog_simple_name", text="Simple Name")

# BFA - we made this info into a panel you can collapse
class ASSETBROWSER_PT_metadata_info(asset_utils.AssetMetaDataPanel, Panel):
    bl_label = "Info"
    bl_options = {'DEFAULT_CLOSED'} # BFA - not needed on first use

    @staticmethod
    def metadata_prop(layout, asset_metadata, propname):
        """
        Only display properties that are either set or can be modified (i.e. the
        asset is in the current file). Empty, non-editable fields are not really useful.
        """
        if getattr(asset_metadata, propname) or not asset_metadata.is_property_readonly(propname):
            layout.prop(asset_metadata, propname)

    def draw(self, context):
        layout = self.layout
        wm = context.window_manager
        asset = context.asset

        if asset is None:
            layout.label(text="No active asset", icon='INFO')
            return

        prefs = context.preferences
        show_asset_debug_info = prefs.view.show_developer_ui and prefs.experimental.show_asset_debug_info
        is_local_asset = bool(asset.local_id)

        layout.use_property_split = True
        layout.use_property_decorate = False  # No animation.

        if is_local_asset:
            # If the active file is an ID, use its name directly so renaming is possible from right here.
            #layout.prop(asset.local_id, "name") # BFA - redundant

            if show_asset_debug_info:
                col = layout.column(align=True)
                col.label(text="Asset Catalog:")
                col.prop(asset.local_id.asset_data, "catalog_id", text="UUID")
                col.prop(asset.local_id.asset_data, "catalog_simple_name", text="Simple Name")
        else:
            #layout.prop(asset, "name")  # BFA - redundant

            if show_asset_debug_info:
                col = layout.column(align=True)
                col.enabled = False
                col.label(text="Asset Catalog:")
                col.prop(asset.asset_data, "catalog_id", text="UUID")
                col.prop(asset.asset_data, "catalog_simple_name", text="Simple Name")

        row = layout.row(align=True)
        row.prop(wm, "asset_path_dummy", text="Source", icon='CURRENT_FILE' if is_local_asset else 'NONE')
        row.operator("asset.open_containing_blend_file", text="", icon='FILE_FOLDER')

        metadata = asset.metadata
        self.metadata_prop(layout, metadata, "description")
        self.metadata_prop(layout, metadata, "license")
        self.metadata_prop(layout, metadata, "copyright")
        self.metadata_prop(layout, metadata, "author")


class ASSETBROWSER_PT_metadata_preview(asset_utils.AssetMetaDataPanel, Panel):
    bl_label = "Preview"

    def draw(self, context):
        layout = self.layout
        active_file = context.active_file

        row = layout.row()
        box = row.box()
        box.template_icon(icon_value=active_file.preview_icon_id, scale=5.0)

        col = row.column(align=True)
        col.operator("ed.lib_id_load_custom_preview", icon='FILEBROWSER', text="")
        col.separator()
        col.operator("ed.lib_id_generate_preview", icon='FILE_REFRESH', text="")
        col.menu("ASSETBROWSER_MT_metadata_preview_menu", icon='DOWNARROW_HLT', text="")


class ASSETBROWSER_MT_metadata_preview_menu(Menu):
    bl_label = "Preview"

    def draw(self, _context):
        layout = self.layout
        layout.operator("ed.lib_id_generate_preview_from_object", text="Render Active Object")
        layout.separator()
        layout.operator("ed.lib_id_remove_preview")


class ASSETBROWSER_PT_metadata_tags(asset_utils.AssetMetaDataPanel, Panel):
    bl_label = "Tags"

    def draw(self, context):
        layout = self.layout
        active_asset = context.asset
        asset_metadata = active_asset.metadata

        row = layout.row()
        row.template_list(
            "ASSETBROWSER_UL_metadata_tags", "asset_tags", asset_metadata, "tags",
            asset_metadata, "active_tag", rows=4,
        )

        col = row.column(align=True)
        col.operator("asset.tag_add", icon='ADD', text="")
        col.operator("asset.tag_remove", icon='REMOVE', text="")


class ASSETBROWSER_UL_metadata_tags(UIList):
    def draw_item(self, _context, layout, _data, item, icon, _active_data, _active_propname, _index):
        tag = item

        row = layout.row(align=True)
        # Non-editable entries would show grayed-out, which is bad in this specific case, so switch to mere label.
        if tag.is_property_readonly("name"):
            row.label(text=tag.name, icon_value=icon, translate=False)
        else:
            row.prop(tag, "name", text="", emboss=False, icon_value=icon)


class ASSETBROWSER_MT_context_menu(AssetBrowserMenu, Menu):
    bl_label = "Assets"

    def draw(self, context):
        layout = self.layout
        st = context.space_data
        params = st.params

        layout.operator("asset.library_refresh", icon="FILE_REFRESH")

        layout.separator()

        sub = layout.column()
        sub.operator_context = 'EXEC_DEFAULT'
        sub.operator("asset.clear", text="Clear Asset", icon="CLEAR").set_fake_user = False
        sub.operator("asset.clear", text="Clear Asset (Set Fake User)", icon="CLEAR").set_fake_user = True

        layout.separator()

        layout.operator("asset.open_containing_blend_file", icon="FILE_FOLDER")

        layout.separator()

        if params.display_type == 'THUMBNAIL':
            layout.prop_menu_enum(params, "display_size_discrete")
        layout.prop_menu_enum(params, "sort_method")


classes = (
    ALL_MT_editormenu_filebrowser, # BFA
    FILEBROWSER_HT_header,
    FILEBROWSER_PT_display,
    FILEBROWSER_PT_filter,
    FILEBROWSER_UL_dir,
    FILEBROWSER_MT_bookmarks_context_menu,
    FILEBROWSER_PT_bookmarks_favorites,
    FILEBROWSER_PT_bookmarks_system,
    FILEBROWSER_PT_bookmarks_volumes,
    FILEBROWSER_MT_bookmarks_recents_specials_menu,
    FILEBROWSER_PT_bookmarks_recents,
    FILEBROWSER_PT_advanced_filter,
    FILEBROWSER_PT_directory_path,
    FILEBROWSER_MT_editor_menus,
    FILEBROWSER_MT_view,
    FILEBROWSER_MT_view_pie_menus, # BFA
    FILEBROWSER_MT_select,
    FILEBROWSER_MT_context_menu,
    FILEBROWSER_MT_view_pie,
    ASSETBROWSER_PT_display,
    ASSETBROWSER_PT_filter,
    ASSETBROWSER_MT_editor_menus,
    ASSETBROWSER_MT_view,
    ASSETBROWSER_MT_select,
    ASSETBROWSER_MT_catalog,
    ASSETBROWSER_MT_metadata_preview_menu,
    ASSETBROWSER_PT_metadata,
    ASSETBROWSER_PT_metadata_info, # BFA
    ASSETBROWSER_PT_metadata_preview,
    ASSETBROWSER_PT_metadata_tags,
    ASSETBROWSER_UL_metadata_tags,
    ASSETBROWSER_MT_context_menu,
)


def asset_path_str_get(_self):
    asset = bpy.context.asset
    if asset is None:
        return ""

    if asset.local_id:
        return "Current File"

    return asset.full_library_path


def register_props():
    from bpy.props import (
        StringProperty,
    )
    from bpy.types import (
        WindowManager,
    )

    # Just a dummy property to be able to show a string in a label button via
    # UILayout.prop().
    WindowManager.asset_path_dummy = StringProperty(
        name="Asset Blend Path",
        description="Full path to the Blender file containing the active asset",
        get=asset_path_str_get,
    )


if __name__ == "__main__":  # only for live edit.
    from bpy.utils import register_class

    for cls in classes:
        register_class(cls)<|MERGE_RESOLUTION|>--- conflicted
+++ resolved
@@ -552,15 +552,9 @@
     def draw(self, _context):
         layout = self.layout
 
-<<<<<<< HEAD
         layout.operator("file.select_all", text="All", icon='SELECT_ALL').action = 'SELECT'
         layout.operator("file.select_all", text="None", icon='SELECT_NONE').action = 'DESELECT'
-        layout.operator("file.select_all", text="Inverse", icon='INVERSE').action = 'INVERT'
-=======
-        layout.operator("file.select_all", text="All").action = 'SELECT'
-        layout.operator("file.select_all", text="None").action = 'DESELECT'
-        layout.operator("file.select_all", text="Invert").action = 'INVERT'
->>>>>>> b72dc0d1
+        layout.operator("file.select_all", text="Invert", icon='INVERSE').action = 'INVERT'
 
         layout.separator()
 
