# SPDX-FileCopyrightText: 2009-2023 Blender Authors
#
# SPDX-License-Identifier: GPL-2.0-or-later

import bpy

from bpy.types import Header, Panel, Menu, UIList

from bpy_extras import (
    asset_utils,
)

from bpy.app.translations import contexts as i18n_contexts


class FILEBROWSER_HT_header(Header):
    bl_space_type = 'FILE_BROWSER'

    def draw_asset_browser_buttons(self, context):
        layout = self.layout

        space_data = context.space_data
        params = space_data.params

        layout.separator_spacer()

        if params.asset_library_reference not in {'LOCAL', 'ESSENTIALS'}:
            layout.row().prop(params, "drop_collections_at_origin", icon_only=True, icon="CENTER") # BFA - drop collections at origin
            layout.row().prop(params, "drop_collections_as_instances", icon_only=True, icon="OUTLINER_OB_GROUP_INSTANCE") #BFA - set collection to instance toggle
            row = layout.row(align=True) #BFA - change to make row of buttons
            row.prop(params, "import_method", text="", expand=True, icon_only=True,) #BFA - change to make row of buttons

        #layout.separator_spacer() #BFA

        # Uses prop_with_popover() as popover() only adds the triangle icon in headers.
        row = layout.row(align=True)
        row.prop(params, "display_type", expand=True, icon_only=True)
        row.prop_with_popover(params, "display_type", panel="ASSETBROWSER_PT_display", text="", icon_only=True,)

        sub = layout.row()
        sub.ui_units_x = 8
        sub.prop(params, "filter_search", text="", icon='VIEWZOOM')

        layout.popover(
            panel="ASSETBROWSER_PT_filter",
            text="",
            icon='FILTER',
        )

        layout.operator(
            "screen.region_toggle",
            text="",
            icon='PREFERENCES',
            depress=is_option_region_visible(context, space_data),
        ).region_type = 'TOOL_PROPS'

    def draw(self, context):
        from bpy_extras.asset_utils import SpaceAssetInfo

        layout = self.layout

        space_data = context.space_data

        if space_data.active_operator is None:
            # layout.template_header()
            ALL_MT_editormenu_filebrowser.draw_hidden(context, layout)  # bfa - show hide the editormenu, editor suffix is needed.

        if SpaceAssetInfo.is_asset_browser(space_data):
            ASSETBROWSER_MT_editor_menus.draw_collapsible(context, layout)
            layout.separator()
            self.draw_asset_browser_buttons(context)
        else:
            FILEBROWSER_MT_editor_menus.draw_collapsible(context, layout)
            layout.separator_spacer()

        if not context.screen.show_statusbar:
            layout.template_running_jobs()


# bfa - show hide the editormenu, editor suffix is needed.
class ALL_MT_editormenu_filebrowser(Menu):
    bl_label = ""

    def draw(self, context):
        self.draw_menus(self.layout, context)

    @staticmethod
    def draw_menus(layout, context):

        row = layout.row(align=True)
        row.template_header()  # editor type menus


class FileBrowserPanel:
    bl_space_type = 'FILE_BROWSER'

    @classmethod
    def poll(cls, context):
        space_data = context.space_data

        # can be None when save/reload with a file selector open
        if space_data.params is None:
            return False

        return space_data and space_data.type == 'FILE_BROWSER' and space_data.browse_mode == 'FILES'


class FILEBROWSER_PT_display(FileBrowserPanel, Panel):
    bl_region_type = 'HEADER'
    bl_label = "Display Settings"  # Shows as tooltip in popover
    bl_ui_units_x = 16

    def draw(self, context):
        layout = self.layout

        space = context.space_data
        params = space.params

        layout.use_property_split = True
        layout.use_property_decorate = False  # No animation.

        if params.display_type == 'THUMBNAIL':
            layout.prop(params, "display_size_discrete", text="Thumbnail Presets", expand=True) # BFA - added quick thumbnail sizes.
            layout.prop(params, "display_size", text="Size")
        else:

            col = layout.column(align=True)
            col.label(text="Columns")
            row = col.row()
            row.use_property_split = False
            row.separator()
            row.prop(params, "show_details_size", text="Size")
            row = col.row()
            row.use_property_split = False
            row.separator()
            row.prop(params, "show_details_datetime", text="Date")

        layout.prop(params, "recursion_level", text="Recursions")

        layout.label(text="Sort By") # BFA - added label

        layout.column().prop(params, "sort_method", text="Sort By", expand=True)
        layout.use_property_split = False
        layout.prop(params, "use_sort_invert")


class FILEBROWSER_PT_filter(FileBrowserPanel, Panel):
    bl_space_type = 'FILE_BROWSER'
    bl_region_type = 'HEADER'
    bl_label = "Filter Settings"  # Shows as tooltip in popover
    bl_ui_units_x = 10

    def draw(self, context):
        layout = self.layout

        space = context.space_data
        params = space.params
        is_lib_browser = params.use_library_browsing

        col = layout.column()
        col.active = params.use_filter

        row = col.row()
        row.label(icon='FILE_FOLDER')
        row.prop(params, "use_filter_folder", text="Folders", toggle=False)

        if params.filter_glob:
            col.label(text=params.filter_glob)
        else:
            row = col.row()
            row.label(icon='FILE_BLEND')
            row.prop(params, "use_filter_blender", text=".blend Files", toggle=False)
            row = col.row()
            row.label(icon='FILE_BACKUP')
            row.prop(params, "use_filter_backup", text="Backup .blend Files", toggle=False)
            row = col.row()
            row.label(icon='FILE_IMAGE')
            row.prop(params, "use_filter_image", text="Image Files", toggle=False)
            row = col.row()
            row.label(icon='FILE_MOVIE')
            row.prop(params, "use_filter_movie", text="Movie Files", toggle=False)
            row = col.row()
            row.label(icon='FILE_SCRIPT')
            row.prop(params, "use_filter_script", text="Script Files", toggle=False)
            row = col.row()
            row.label(icon='FILE_FONT')
            row.prop(params, "use_filter_font", text="Font Files", toggle=False)
            row = col.row()
            row.label(icon='FILE_SOUND')
            row.prop(params, "use_filter_sound", text="Sound Files", toggle=False)
            row = col.row()
            row.label(icon='FILE_TEXT')
            row.prop(params, "use_filter_text", text="Text Files", toggle=False)
            row = col.row()
            row.label(icon='FILE_VOLUME')
            row.prop(params, "use_filter_volume", text="Volume Files", toggle=False)

        col.separator()

        if is_lib_browser:
            row = col.row()
            row.label(icon='BLANK1')  # Indentation
            row.prop(params, "use_filter_blendid", text="Blender IDs", toggle=False)
            if params.use_filter_blendid:
                row = col.row()
                row.label(icon='BLANK1')  # Indentation

                sub = row.column(align=True)

                sub.prop(params, "use_filter_asset_only")

                filter_id = params.filter_id
                for identifier in dir(filter_id):
                    if identifier.startswith("category_"):
                        subrow = sub.row()
                        subrow.label(icon=filter_id.bl_rna.properties[identifier].icon)
                        subrow.prop(filter_id, identifier, toggle=False)

                col.separator()

        layout.prop(params, "show_hidden")


def panel_poll_is_upper_region(region):
    # The upper region is left-aligned, the lower is split into it then.
    # Note that after "Flip Regions" it's right-aligned.
    return region.alignment in {'LEFT', 'RIGHT'}


def panel_poll_is_asset_browsing(context):
    from bpy_extras.asset_utils import SpaceAssetInfo
    return SpaceAssetInfo.is_asset_browser_poll(context)


class FILEBROWSER_UL_dir(UIList):
    def draw_item(self, _context, layout, _data, item, icon, _active_data, _active_propname, _index):
        direntry = item
        # space = context.space_data

        if self.layout_type in {'DEFAULT', 'COMPACT'}:
            row = layout.row(align=True)
            row.enabled = direntry.is_valid
            # Non-editable entries would show grayed-out, which is bad in this specific case, so switch to mere label.
            if direntry.is_property_readonly("name"):
                row.label(text=direntry.name, icon_value=icon)
            else:
                row.prop(direntry, "name", text="", emboss=False, icon_value=icon)

        elif self.layout_type == 'GRID':
            layout.alignment = 'CENTER'
            layout.prop(direntry, "path", text="")


class FILEBROWSER_PT_bookmarks_volumes(Panel):
    bl_space_type = 'FILE_BROWSER'
    bl_region_type = 'TOOLS'
    bl_category = "Bookmarks"
    bl_label = "Volumes"
    bl_translation_context = i18n_contexts.editor_filebrowser

    @classmethod
    def poll(cls, context):
        return panel_poll_is_upper_region(context.region) and not panel_poll_is_asset_browsing(context)

    def draw(self, context):
        layout = self.layout
        space = context.space_data

        if space.system_folders:
            row = layout.row()
            row.template_list(
                "FILEBROWSER_UL_dir", "system_folders", space, "system_folders",
                space, "system_folders_active", item_dyntip_propname="path", rows=1, maxrows=10,
            )


class FILEBROWSER_PT_bookmarks_system(Panel):
    bl_space_type = 'FILE_BROWSER'
    bl_region_type = 'TOOLS'
    bl_category = "Bookmarks"
    bl_label = "System"

    @classmethod
    def poll(cls, context):
        return (
            context.preferences.filepaths.show_system_bookmarks and
            panel_poll_is_upper_region(context.region) and
            not panel_poll_is_asset_browsing(context)
        )

    def draw(self, context):
        layout = self.layout
        space = context.space_data

        if space.system_bookmarks:
            row = layout.row()
            row.template_list(
                "FILEBROWSER_UL_dir", "system_bookmarks", space, "system_bookmarks",
                space, "system_bookmarks_active", item_dyntip_propname="path", rows=1, maxrows=10,
            )


class FILEBROWSER_MT_bookmarks_context_menu(Menu):
    bl_label = "Bookmarks Specials"

    def draw(self, _context):
        layout = self.layout
        layout.operator("file.bookmark_cleanup", icon='X', text="Cleanup")

        layout.separator()
        layout.operator("file.bookmark_move", icon='TRIA_UP_BAR', text="Move to Top").direction = 'TOP'
        layout.operator("file.bookmark_move", icon='TRIA_DOWN_BAR', text="Move to Bottom").direction = 'BOTTOM'


class FILEBROWSER_PT_bookmarks_favorites(FileBrowserPanel, Panel):
    bl_space_type = 'FILE_BROWSER'
    bl_region_type = 'TOOLS'
    bl_category = "Bookmarks"
    bl_label = "Bookmarks"

    @classmethod
    def poll(cls, context):
        return (
            panel_poll_is_upper_region(context.region) and
            not panel_poll_is_asset_browsing(context)
        )

    def draw(self, context):
        layout = self.layout
        space = context.space_data

        if space.bookmarks:
            row = layout.row()
            num_rows = len(space.bookmarks)
            row.template_list(
                "FILEBROWSER_UL_dir", "bookmarks", space, "bookmarks",
                space, "bookmarks_active", item_dyntip_propname="path",
                rows=(2 if num_rows < 2 else 4), maxrows=10,
            )

            col = row.column(align=True)
            col.operator("file.bookmark_add", icon='ADD', text="")
            col.operator("file.bookmark_delete", icon='REMOVE', text="")
            col.menu("FILEBROWSER_MT_bookmarks_context_menu", icon='DOWNARROW_HLT', text="")

            if num_rows > 1:
                col.separator()
                col.operator("file.bookmark_move", icon='TRIA_UP', text="").direction = 'UP'
                col.operator("file.bookmark_move", icon='TRIA_DOWN', text="").direction = 'DOWN'
        else:
            layout.operator("file.bookmark_add", icon='ADD')


class FILEBROWSER_MT_bookmarks_recents_specials_menu(Menu):
    bl_label = "Recent Items Specials"

    def draw(self, _context):
        layout = self.layout

        layout.operator("file.reset_recent", icon='X', text="Clear Recent Items")


class FILEBROWSER_PT_bookmarks_recents(Panel):
    bl_space_type = 'FILE_BROWSER'
    bl_region_type = 'TOOLS'
    bl_category = "Bookmarks"
    bl_label = "Recent"

    @classmethod
    def poll(cls, context):
        return (
            context.preferences.filepaths.show_recent_locations and
            panel_poll_is_upper_region(context.region) and
            not panel_poll_is_asset_browsing(context)
        )

    def draw(self, context):
        layout = self.layout
        space = context.space_data

        if space.recent_folders:
            row = layout.row()
            row.template_list(
                "FILEBROWSER_UL_dir", "recent_folders", space, "recent_folders",
                space, "recent_folders_active", item_dyntip_propname="path", rows=1, maxrows=10,
            )

            col = row.column(align=True)
            col.menu("FILEBROWSER_MT_bookmarks_recents_specials_menu", icon='DOWNARROW_HLT', text="")


class FILEBROWSER_PT_advanced_filter(Panel):
    bl_space_type = 'FILE_BROWSER'
    bl_region_type = 'TOOL_PROPS'
    bl_category = "Filter"
    bl_label = "Advanced Filter"

    @classmethod
    def poll(cls, context):
        # only useful in append/link (library) context currently...
        return (
            context.space_data.params and
            context.space_data.params.use_library_browsing and
            panel_poll_is_upper_region(context.region) and
            not panel_poll_is_asset_browsing(context)
        )

    def draw(self, context):
        layout = self.layout
        space = context.space_data
        params = space.params

        layout.prop(params, "use_filter_blendid")
        if params.use_filter_blendid:
            layout.separator()
            col = layout.column(align=True)

            col.prop(params, "use_filter_asset_only")

            filter_id = params.filter_id
            for identifier in dir(filter_id):
                if identifier.startswith("filter_"):
                    row = col.row()
                    row.label(icon=filter_id.bl_rna.properties[identifier].icon)
                    row.prop(filter_id, identifier, toggle=False)


def is_option_region_visible(context, space):
    from bpy_extras.asset_utils import SpaceAssetInfo

    if SpaceAssetInfo.is_asset_browser(space):
        pass
    # For the File Browser, there must be an operator for there to be options
    # (irrelevant for the Asset Browser).
    elif not space.active_operator:
        return False

    for region in context.area.regions:
        if region.type == 'TOOL_PROPS' and region.width <= 1:
            return False

    return True


class FILEBROWSER_PT_directory_path(Panel):
    bl_space_type = 'FILE_BROWSER'
    bl_region_type = 'UI'
    bl_label = "Directory Path"
    bl_category = "Attributes"
    bl_options = {'HIDE_HEADER'}

    def is_header_visible(self, context):
        for region in context.area.regions:
            if region.type == 'HEADER' and region.height <= 1:
                return False

        return True

    @classmethod
    def poll(cls, context):
        return context.space_data.params

    def draw(self, context):
        layout = self.layout
        space = context.space_data
        params = space.params

        layout.scale_x = 1.3
        layout.scale_y = 1.3

        row = layout.row()
        flow = row.grid_flow(row_major=True, columns=0, even_columns=False, even_rows=False, align=False)

        subrow = flow.row()

        subsubrow = subrow.row(align=True)
        subsubrow.operator("file.previous", text="", icon='BACK')
        subsubrow.operator("file.next", text="", icon='FORWARD')
        subsubrow.operator("file.parent", text="", icon='FILE_PARENT')
        subsubrow.operator("file.refresh", text="", icon='FILE_REFRESH')

        subsubrow = subrow.row()
        subsubrow.operator_context = 'EXEC_DEFAULT'
        subsubrow.operator("file.directory_new", icon='NEWFOLDER', text="")

        subrow.template_file_select_path(params)

        subrow = flow.row()

        subsubrow = subrow.row()
        subsubrow.scale_x = 0.6
        subsubrow.prop(params, "filter_search", text="", icon='VIEWZOOM')

        subsubrow = subrow.row(align=True)
        subsubrow.prop(params, "display_type", expand=True, icon_only=True)
        subsubrow.popover("FILEBROWSER_PT_display", text="")

        subsubrow = subrow.row(align=True)
        subsubrow.prop(params, "use_filter", toggle=True, icon='FILTER', icon_only=True)
        subsubrow.popover("FILEBROWSER_PT_filter", text="")

        if space.active_operator:
            subrow.operator(
                "screen.region_toggle",
                text="",
                icon='PREFERENCES',
                depress=is_option_region_visible(context, space),
            ).region_type = 'TOOL_PROPS'


class FileBrowserMenu:
    @classmethod
    def poll(cls, context):
        space_data = context.space_data
        return space_data and space_data.type == 'FILE_BROWSER' and space_data.browse_mode == 'FILES'


class FILEBROWSER_MT_editor_menus(FileBrowserMenu, Menu):
    bl_idname = "FILEBROWSER_MT_editor_menus"
    bl_label = ""

    def draw(self, _context):
        layout = self.layout

        layout.menu("FILEBROWSER_MT_view")
        layout.menu("FILEBROWSER_MT_select")


class FILEBROWSER_MT_view(FileBrowserMenu, Menu):
    bl_label = "View"

    def draw(self, context):
        layout = self.layout
        st = context.space_data
        params = st.params

        layout.prop(st, "show_region_toolbar", text="Source List")
        layout.prop(st, "show_region_ui", text="File Path")
        layout.operator("file.view_selected", icon="VIEW_SELECTED")

        layout.separator()

        layout.menu("INFO_MT_area")

        layout.menu("FILEBROWSER_MT_view_pie_menus")



class FILEBROWSER_MT_select(FileBrowserMenu, Menu):
    bl_label = "Select"

    def draw(self, _context):
        layout = self.layout

        layout.operator("file.select_all", text="All", icon='SELECT_ALL').action = 'SELECT'
        layout.operator("file.select_all", text="None", icon='SELECT_NONE').action = 'DESELECT'
        layout.operator("file.select_all", text="Invert", icon='INVERSE').action = 'INVERT'

        layout.separator()

        layout.operator("file.select_box", icon="BORDER_RECT")


class FILEBROWSER_MT_context_menu(FileBrowserMenu, Menu):
    bl_label = "Files"

    def draw(self, context):
        layout = self.layout
        st = context.space_data
        params = st.params

        layout.operator("file.previous", text="Back", icon='BACK')
        layout.operator("file.next", text="Forward", icon='FORWARD')
        layout.operator("file.parent", text="Go to Parent", icon='FILE_PARENT')
        layout.operator("file.refresh", text="Refresh", icon='FILE_REFRESH')
        layout.menu("FILEBROWSER_MT_operations_menu")

        layout.separator()

        layout.operator("file.filenum", text="Increase Number", icon='ADD').increment = 1
        layout.operator("file.filenum", text="Decrease Number", icon='REMOVE').increment = -1

        layout.separator()

        layout.operator("file.rename", text="Rename", icon='RENAME')
        sub = layout.row()
        sub.operator_context = 'EXEC_DEFAULT'
        sub.operator("file.delete", text="Delete", icon='DELETE')

        layout.separator()

        sub = layout.row()
        sub.operator_context = 'EXEC_DEFAULT'
        sub.operator("file.directory_new", text="New Folder", icon='FILE_FOLDER')
        layout.operator("file.bookmark_add", text="Add Bookmark", icon='BOOKMARKS')

        layout.separator()

        layout.prop_menu_enum(params, "display_type")
        if params.display_type == 'THUMBNAIL':
            layout.prop_menu_enum(params, "display_size_discrete")
        layout.prop_menu_enum(params, "recursion_level", text="Recursions")
        layout.prop_menu_enum(params, "sort_method")


class FILEBROWSER_MT_view_pie(Menu):
    bl_label = "View"
    bl_idname = "FILEBROWSER_MT_view_pie"

    def draw(self, context):
        layout = self.layout

        pie = layout.menu_pie()
        view = context.space_data

        pie.prop_enum(view.params, "display_type", value='LIST_VERTICAL')
        pie.prop_enum(view.params, "display_type", value='LIST_HORIZONTAL')
        pie.prop_enum(view.params, "display_type", value='THUMBNAIL')


class ASSETBROWSER_PT_display(asset_utils.AssetBrowserPanel, Panel):
    bl_region_type = 'HEADER'
    bl_label = "Display Settings"  # Shows as tooltip in popover
    bl_ui_units_x = 10

    def draw(self, context):
        layout = self.layout

        space = context.space_data
        params = space.params

        layout.use_property_split = False
        layout.use_property_decorate = False  # No animation.

        col = layout.column()
        col.prop(params, "display_type", expand=True)

        if params.display_type == 'THUMBNAIL':
<<<<<<< HEAD
            layout.prop(params, "display_size_discrete", text="Text", expand=True) # BFA - added quick thumbnail sizes.
            layout.prop(params, "display_size", text="Size")
=======
            col.prop(params, "display_size", text="Size")
>>>>>>> 94a879d8
        else:
            col.prop(params, "list_display_size", text="Preview Size")
        if params.display_type == 'LIST_HORIZONTAL':
            col.prop(params, "list_column_size", text="Column Size")

<<<<<<< HEAD
        layout.label(text="Sort By") # BFA - added label

        layout.column().prop(params, "sort_method", text="Sort By", expand=True)
=======
        col.separator()

        col.prop(params, "sort_method", text="Sort By", expand=True)
>>>>>>> 94a879d8


class ASSETBROWSER_PT_filter(asset_utils.AssetBrowserPanel, Panel):
    bl_region_type = 'HEADER'
    bl_category = "Filter"
    bl_label = "Filter"

    def draw(self, context):
        layout = self.layout
        space = context.space_data
        params = space.params
        use_extended_browser = context.preferences.experimental.use_extended_asset_browser

        if params.use_filter_blendid:
            col = layout.column(align=True)

            filter_id = params.filter_asset_id
            for identifier in dir(filter_id):
                if (
                        identifier.startswith("filter_") or
                        (identifier.startswith("experimental_filter_") and use_extended_browser)
                ):
                    row = col.row()
                    row.label(icon=filter_id.bl_rna.properties[identifier].icon)
                    row.prop(filter_id, identifier, toggle=False)


class AssetBrowserMenu:
    @classmethod
    def poll(cls, context):
        from bpy_extras.asset_utils import SpaceAssetInfo
        return SpaceAssetInfo.is_asset_browser_poll(context)


class ASSETBROWSER_MT_editor_menus(AssetBrowserMenu, Menu):
    bl_idname = "ASSETBROWSER_MT_editor_menus"
    bl_label = ""

    def draw(self, _context):
        layout = self.layout

        layout.menu("ASSETBROWSER_MT_view")
        layout.menu("ASSETBROWSER_MT_select")
        layout.menu("ASSETBROWSER_MT_catalog")


class ASSETBROWSER_MT_view(AssetBrowserMenu, Menu):
    bl_label = "View"

    def draw(self, context):
        layout = self.layout
        st = context.space_data
        params = st.params

        layout.prop(st, "show_region_toolbar", text="Source List")
        layout.prop(st, "show_region_tool_props", text="Asset Details")
        layout.operator("file.view_selected", icon="VIEW_SELECTED")

        layout.separator()

        layout.prop_menu_enum(params, "display_size_discrete")

        layout.separator()

        layout.menu("INFO_MT_area")


class FILEBROWSER_MT_view_pie_menus(Menu):
    bl_label = "Pie menus"

    def draw(self, _context):
        layout = self.layout

        layout.operator("wm.call_menu_pie", text="View", icon="MENU_PANEL").name = 'FILEBROWSER_MT_view_pie'


class ASSETBROWSER_MT_select(AssetBrowserMenu, Menu):
    bl_label = "Select"

    def draw(self, _context):
        layout = self.layout

        layout.operator("file.select_all", text="All", icon='SELECT_ALL').action = 'SELECT'
        layout.operator("file.select_all", text="None", icon='SELECT_NONE').action = 'DESELECT'
        layout.operator("file.select_all", text="Inverse", icon='INVERSE').action = 'INVERT'

        layout.separator()

        layout.operator("file.select_box", icon="BORDER_RECT")


class ASSETBROWSER_MT_catalog(AssetBrowserMenu, Menu):
    bl_label = "Catalog"

    def draw(self, _context):
        layout = self.layout

        layout.operator("asset.catalog_undo", text="Undo", icon="UNDO")
        layout.operator("asset.catalog_redo", text="Redo", icon="REDO")

        layout.separator()

        layout.operator("preferences.filepaths_show", emboss=False, text="Asset Library Paths", icon='PREFERENCES')

        layout.separator()
        layout.operator("asset.catalogs_save", icon = 'FILE_TICK')
        layout.operator("asset.catalog_new", icon = 'ADD').parent_path = ""


class ASSETBROWSER_PT_metadata(asset_utils.AssetBrowserPanel, Panel):
    bl_region_type = 'TOOL_PROPS'
    bl_label = "Asset Metadata"
    bl_options = {'HIDE_HEADER'}

    @staticmethod
    def metadata_prop(layout, asset_metadata, propname):
        """
        Only display properties that are either set or can be modified (i.e. the
        asset is in the current file). Empty, non-editable fields are not really useful.
        """
        if getattr(asset_metadata, propname) or not asset_metadata.is_property_readonly(propname):
            layout.prop(asset_metadata, propname)

    def draw(self, context):
        layout = self.layout
        wm = context.window_manager
        asset = context.asset

        if asset is None:
            layout.label(text="No active asset", icon='INFO')
            return

        prefs = context.preferences
        show_asset_debug_info = prefs.view.show_developer_ui and prefs.experimental.show_asset_debug_info
        is_local_asset = bool(asset.local_id)

        layout.use_property_split = True
        layout.use_property_decorate = False  # No animation.

        if is_local_asset:
            # If the active file is an ID, use its name directly so renaming is possible from right here.
            layout.prop(asset.local_id, "name")

            if show_asset_debug_info:
                col = layout.column(align=True)
                col.label(text="Asset Catalog:")
                col.prop(asset.local_id.asset_data, "catalog_id", text="UUID")
                col.prop(asset.local_id.asset_data, "catalog_simple_name", text="Simple Name")
        else:
            layout.prop(asset, "name")

            if show_asset_debug_info:
                col = layout.column(align=True)
                col.enabled = False
                col.label(text="Asset Catalog:")
                col.prop(asset.metadata, "catalog_id", text="UUID")
                col.prop(asset.metadata, "catalog_simple_name", text="Simple Name")

# BFA - we made this info into a panel you can collapse
class ASSETBROWSER_PT_metadata_info(asset_utils.AssetMetaDataPanel, Panel):
    bl_label = "Info"
    bl_options = {'DEFAULT_CLOSED'} # BFA - not needed on first use

    @staticmethod
    def metadata_prop(layout, asset_metadata, propname):
        """
        Only display properties that are either set or can be modified (i.e. the
        asset is in the current file). Empty, non-editable fields are not really useful.
        """
        if getattr(asset_metadata, propname) or not asset_metadata.is_property_readonly(propname):
            layout.prop(asset_metadata, propname)

    def draw(self, context):
        layout = self.layout
        wm = context.window_manager
        asset = context.asset

        if asset is None:
            layout.label(text="No active asset", icon='INFO')
            return

        prefs = context.preferences
        show_asset_debug_info = prefs.view.show_developer_ui and prefs.experimental.show_asset_debug_info
        is_local_asset = bool(asset.local_id)

        layout.use_property_split = True
        layout.use_property_decorate = False  # No animation.

        if is_local_asset:
            # If the active file is an ID, use its name directly so renaming is possible from right here.
            #layout.prop(asset.local_id, "name") # BFA - redundant

            if show_asset_debug_info:
                col = layout.column(align=True)
                col.label(text="Asset Catalog:")
                col.prop(asset.local_id.asset_data, "catalog_id", text="UUID")
                col.prop(asset.local_id.asset_data, "catalog_simple_name", text="Simple Name")
        else:
            #layout.prop(asset, "name")  # BFA - redundant

            if show_asset_debug_info:
                col = layout.column(align=True)
                col.enabled = False
                col.label(text="Asset Catalog:")
                col.prop(asset.asset_data, "catalog_id", text="UUID")
                col.prop(asset.asset_data, "catalog_simple_name", text="Simple Name")

        row = layout.row(align=True)
        row.prop(wm, "asset_path_dummy", text="Source", icon='CURRENT_FILE' if is_local_asset else 'NONE')
        row.operator("asset.open_containing_blend_file", text="", icon='FILE_FOLDER')

        metadata = asset.metadata
        self.metadata_prop(layout, metadata, "description")
        self.metadata_prop(layout, metadata, "license")
        self.metadata_prop(layout, metadata, "copyright")
        self.metadata_prop(layout, metadata, "author")


class ASSETBROWSER_PT_metadata_preview(asset_utils.AssetMetaDataPanel, Panel):
    bl_label = "Preview"

    def draw(self, context):
        layout = self.layout
        active_file = context.active_file

        row = layout.row()
        box = row.box()
        box.template_icon(icon_value=active_file.preview_icon_id, scale=5.0)

        col = row.column(align=True)
        col.operator("ed.lib_id_load_custom_preview", icon='FILEBROWSER', text="")
        col.separator()
        col.operator("ed.lib_id_generate_preview", icon='FILE_REFRESH', text="")
        col.menu("ASSETBROWSER_MT_metadata_preview_menu", icon='DOWNARROW_HLT', text="")


class ASSETBROWSER_MT_metadata_preview_menu(Menu):
    bl_label = "Preview"

    def draw(self, _context):
        layout = self.layout
        layout.operator("ed.lib_id_generate_preview_from_object", text="Render Active Object")
        layout.separator()
        layout.operator("ed.lib_id_remove_preview")


class ASSETBROWSER_PT_metadata_tags(asset_utils.AssetMetaDataPanel, Panel):
    bl_label = "Tags"

    def draw(self, context):
        layout = self.layout
        active_asset = context.asset
        asset_metadata = active_asset.metadata

        row = layout.row()
        row.template_list(
            "ASSETBROWSER_UL_metadata_tags", "asset_tags", asset_metadata, "tags",
            asset_metadata, "active_tag", rows=4,
        )

        col = row.column(align=True)
        col.operator("asset.tag_add", icon='ADD', text="")
        col.operator("asset.tag_remove", icon='REMOVE', text="")


class ASSETBROWSER_UL_metadata_tags(UIList):
    def draw_item(self, _context, layout, _data, item, icon, _active_data, _active_propname, _index):
        tag = item

        row = layout.row(align=True)
        # Non-editable entries would show grayed-out, which is bad in this specific case, so switch to mere label.
        if tag.is_property_readonly("name"):
            row.label(text=tag.name, icon_value=icon, translate=False)
        else:
            row.prop(tag, "name", text="", emboss=False, icon_value=icon)


class ASSETBROWSER_MT_context_menu(AssetBrowserMenu, Menu):
    bl_label = "Assets"

    def draw(self, context):
        layout = self.layout
        st = context.space_data
        params = st.params

        layout.operator("asset.library_refresh", icon="FILE_REFRESH")

        layout.separator()

        sub = layout.column()
        sub.operator_context = 'EXEC_DEFAULT'
        sub.operator("asset.clear", text="Clear Asset", icon="CLEAR").set_fake_user = False
        sub.operator("asset.clear", text="Clear Asset (Set Fake User)", icon="CLEAR").set_fake_user = True

        layout.separator()

        layout.operator("asset.open_containing_blend_file", icon="FILE_FOLDER")

        layout.separator()

        if params.display_type == 'THUMBNAIL':
            layout.prop_menu_enum(params, "display_size_discrete")
        layout.prop_menu_enum(params, "sort_method")


classes = (
    ALL_MT_editormenu_filebrowser, # BFA
    FILEBROWSER_HT_header,
    FILEBROWSER_PT_display,
    FILEBROWSER_PT_filter,
    FILEBROWSER_UL_dir,
    FILEBROWSER_MT_bookmarks_context_menu,
    FILEBROWSER_PT_bookmarks_favorites,
    FILEBROWSER_PT_bookmarks_system,
    FILEBROWSER_PT_bookmarks_volumes,
    FILEBROWSER_MT_bookmarks_recents_specials_menu,
    FILEBROWSER_PT_bookmarks_recents,
    FILEBROWSER_PT_advanced_filter,
    FILEBROWSER_PT_directory_path,
    FILEBROWSER_MT_editor_menus,
    FILEBROWSER_MT_view,
    FILEBROWSER_MT_view_pie_menus, # BFA
    FILEBROWSER_MT_select,
    FILEBROWSER_MT_context_menu,
    FILEBROWSER_MT_view_pie,
    ASSETBROWSER_PT_display,
    ASSETBROWSER_PT_filter,
    ASSETBROWSER_MT_editor_menus,
    ASSETBROWSER_MT_view,
    ASSETBROWSER_MT_select,
    ASSETBROWSER_MT_catalog,
    ASSETBROWSER_MT_metadata_preview_menu,
    ASSETBROWSER_PT_metadata,
    ASSETBROWSER_PT_metadata_info, # BFA
    ASSETBROWSER_PT_metadata_preview,
    ASSETBROWSER_PT_metadata_tags,
    ASSETBROWSER_UL_metadata_tags,
    ASSETBROWSER_MT_context_menu,
)


def asset_path_str_get(_self):
    asset = bpy.context.asset
    if asset is None:
        return ""

    if asset.local_id:
        return "Current File"

    return asset.full_library_path


def register_props():
    from bpy.props import (
        StringProperty,
    )
    from bpy.types import (
        WindowManager,
    )

    # Just a dummy property to be able to show a string in a label button via
    # UILayout.prop().
    WindowManager.asset_path_dummy = StringProperty(
        name="Asset Blend Path",
        description="Full path to the Blender file containing the active asset",
        get=asset_path_str_get,
    )


if __name__ == "__main__":  # only for live edit.
    from bpy.utils import register_class

    for cls in classes:
        register_class(cls)<|MERGE_RESOLUTION|>--- conflicted
+++ resolved
@@ -14,7 +14,7 @@
 
 
 class FILEBROWSER_HT_header(Header):
-    bl_space_type = 'FILE_BROWSER'
+    bl_space_type = "FILE_BROWSER"
 
     def draw_asset_browser_buttons(self, context):
         layout = self.layout
@@ -24,35 +24,54 @@
 
         layout.separator_spacer()
 
-        if params.asset_library_reference not in {'LOCAL', 'ESSENTIALS'}:
-            layout.row().prop(params, "drop_collections_at_origin", icon_only=True, icon="CENTER") # BFA - drop collections at origin
-            layout.row().prop(params, "drop_collections_as_instances", icon_only=True, icon="OUTLINER_OB_GROUP_INSTANCE") #BFA - set collection to instance toggle
-            row = layout.row(align=True) #BFA - change to make row of buttons
-            row.prop(params, "import_method", text="", expand=True, icon_only=True,) #BFA - change to make row of buttons
-
-        #layout.separator_spacer() #BFA
+        if params.asset_library_reference not in {"LOCAL", "ESSENTIALS"}:
+            layout.row().prop(
+                params, "drop_collections_at_origin", icon_only=True, icon="CENTER"
+            )  # BFA - drop collections at origin
+            layout.row().prop(
+                params,
+                "drop_collections_as_instances",
+                icon_only=True,
+                icon="OUTLINER_OB_GROUP_INSTANCE",
+            )  # BFA - set collection to instance toggle
+            row = layout.row(align=True)  # BFA - change to make row of buttons
+            row.prop(
+                params,
+                "import_method",
+                text="",
+                expand=True,
+                icon_only=True,
+            )  # BFA - change to make row of buttons
+
+        # layout.separator_spacer() #BFA
 
         # Uses prop_with_popover() as popover() only adds the triangle icon in headers.
         row = layout.row(align=True)
         row.prop(params, "display_type", expand=True, icon_only=True)
-        row.prop_with_popover(params, "display_type", panel="ASSETBROWSER_PT_display", text="", icon_only=True,)
+        row.prop_with_popover(
+            params,
+            "display_type",
+            panel="ASSETBROWSER_PT_display",
+            text="",
+            icon_only=True,
+        )
 
         sub = layout.row()
         sub.ui_units_x = 8
-        sub.prop(params, "filter_search", text="", icon='VIEWZOOM')
+        sub.prop(params, "filter_search", text="", icon="VIEWZOOM")
 
         layout.popover(
             panel="ASSETBROWSER_PT_filter",
             text="",
-            icon='FILTER',
+            icon="FILTER",
         )
 
         layout.operator(
             "screen.region_toggle",
             text="",
-            icon='PREFERENCES',
+            icon="PREFERENCES",
             depress=is_option_region_visible(context, space_data),
-        ).region_type = 'TOOL_PROPS'
+        ).region_type = "TOOL_PROPS"
 
     def draw(self, context):
         from bpy_extras.asset_utils import SpaceAssetInfo
@@ -63,7 +82,9 @@
 
         if space_data.active_operator is None:
             # layout.template_header()
-            ALL_MT_editormenu_filebrowser.draw_hidden(context, layout)  # bfa - show hide the editormenu, editor suffix is needed.
+            ALL_MT_editormenu_filebrowser.draw_hidden(
+                context, layout
+            )  # bfa - show hide the editormenu, editor suffix is needed.
 
         if SpaceAssetInfo.is_asset_browser(space_data):
             ASSETBROWSER_MT_editor_menus.draw_collapsible(context, layout)
@@ -86,13 +107,12 @@
 
     @staticmethod
     def draw_menus(layout, context):
-
         row = layout.row(align=True)
         row.template_header()  # editor type menus
 
 
 class FileBrowserPanel:
-    bl_space_type = 'FILE_BROWSER'
+    bl_space_type = "FILE_BROWSER"
 
     @classmethod
     def poll(cls, context):
@@ -102,11 +122,15 @@
         if space_data.params is None:
             return False
 
-        return space_data and space_data.type == 'FILE_BROWSER' and space_data.browse_mode == 'FILES'
+        return (
+            space_data
+            and space_data.type == "FILE_BROWSER"
+            and space_data.browse_mode == "FILES"
+        )
 
 
 class FILEBROWSER_PT_display(FileBrowserPanel, Panel):
-    bl_region_type = 'HEADER'
+    bl_region_type = "HEADER"
     bl_label = "Display Settings"  # Shows as tooltip in popover
     bl_ui_units_x = 16
 
@@ -119,11 +143,12 @@
         layout.use_property_split = True
         layout.use_property_decorate = False  # No animation.
 
-        if params.display_type == 'THUMBNAIL':
-            layout.prop(params, "display_size_discrete", text="Thumbnail Presets", expand=True) # BFA - added quick thumbnail sizes.
+        if params.display_type == "THUMBNAIL":
+            layout.prop(
+                params, "display_size_discrete", text="Thumbnail Presets", expand=True
+            )  # BFA - added quick thumbnail sizes.
             layout.prop(params, "display_size", text="Size")
         else:
-
             col = layout.column(align=True)
             col.label(text="Columns")
             row = col.row()
@@ -137,7 +162,7 @@
 
         layout.prop(params, "recursion_level", text="Recursions")
 
-        layout.label(text="Sort By") # BFA - added label
+        layout.label(text="Sort By")  # BFA - added label
 
         layout.column().prop(params, "sort_method", text="Sort By", expand=True)
         layout.use_property_split = False
@@ -145,8 +170,8 @@
 
 
 class FILEBROWSER_PT_filter(FileBrowserPanel, Panel):
-    bl_space_type = 'FILE_BROWSER'
-    bl_region_type = 'HEADER'
+    bl_space_type = "FILE_BROWSER"
+    bl_region_type = "HEADER"
     bl_label = "Filter Settings"  # Shows as tooltip in popover
     bl_ui_units_x = 10
 
@@ -161,49 +186,51 @@
         col.active = params.use_filter
 
         row = col.row()
-        row.label(icon='FILE_FOLDER')
+        row.label(icon="FILE_FOLDER")
         row.prop(params, "use_filter_folder", text="Folders", toggle=False)
 
         if params.filter_glob:
             col.label(text=params.filter_glob)
         else:
             row = col.row()
-            row.label(icon='FILE_BLEND')
+            row.label(icon="FILE_BLEND")
             row.prop(params, "use_filter_blender", text=".blend Files", toggle=False)
             row = col.row()
-            row.label(icon='FILE_BACKUP')
-            row.prop(params, "use_filter_backup", text="Backup .blend Files", toggle=False)
+            row.label(icon="FILE_BACKUP")
+            row.prop(
+                params, "use_filter_backup", text="Backup .blend Files", toggle=False
+            )
             row = col.row()
-            row.label(icon='FILE_IMAGE')
+            row.label(icon="FILE_IMAGE")
             row.prop(params, "use_filter_image", text="Image Files", toggle=False)
             row = col.row()
-            row.label(icon='FILE_MOVIE')
+            row.label(icon="FILE_MOVIE")
             row.prop(params, "use_filter_movie", text="Movie Files", toggle=False)
             row = col.row()
-            row.label(icon='FILE_SCRIPT')
+            row.label(icon="FILE_SCRIPT")
             row.prop(params, "use_filter_script", text="Script Files", toggle=False)
             row = col.row()
-            row.label(icon='FILE_FONT')
+            row.label(icon="FILE_FONT")
             row.prop(params, "use_filter_font", text="Font Files", toggle=False)
             row = col.row()
-            row.label(icon='FILE_SOUND')
+            row.label(icon="FILE_SOUND")
             row.prop(params, "use_filter_sound", text="Sound Files", toggle=False)
             row = col.row()
-            row.label(icon='FILE_TEXT')
+            row.label(icon="FILE_TEXT")
             row.prop(params, "use_filter_text", text="Text Files", toggle=False)
             row = col.row()
-            row.label(icon='FILE_VOLUME')
+            row.label(icon="FILE_VOLUME")
             row.prop(params, "use_filter_volume", text="Volume Files", toggle=False)
 
         col.separator()
 
         if is_lib_browser:
             row = col.row()
-            row.label(icon='BLANK1')  # Indentation
+            row.label(icon="BLANK1")  # Indentation
             row.prop(params, "use_filter_blendid", text="Blender IDs", toggle=False)
             if params.use_filter_blendid:
                 row = col.row()
-                row.label(icon='BLANK1')  # Indentation
+                row.label(icon="BLANK1")  # Indentation
 
                 sub = row.column(align=True)
 
@@ -224,20 +251,31 @@
 def panel_poll_is_upper_region(region):
     # The upper region is left-aligned, the lower is split into it then.
     # Note that after "Flip Regions" it's right-aligned.
-    return region.alignment in {'LEFT', 'RIGHT'}
+    return region.alignment in {"LEFT", "RIGHT"}
 
 
 def panel_poll_is_asset_browsing(context):
     from bpy_extras.asset_utils import SpaceAssetInfo
+
     return SpaceAssetInfo.is_asset_browser_poll(context)
 
 
 class FILEBROWSER_UL_dir(UIList):
-    def draw_item(self, _context, layout, _data, item, icon, _active_data, _active_propname, _index):
+    def draw_item(
+        self,
+        _context,
+        layout,
+        _data,
+        item,
+        icon,
+        _active_data,
+        _active_propname,
+        _index,
+    ):
         direntry = item
         # space = context.space_data
 
-        if self.layout_type in {'DEFAULT', 'COMPACT'}:
+        if self.layout_type in {"DEFAULT", "COMPACT"}:
             row = layout.row(align=True)
             row.enabled = direntry.is_valid
             # Non-editable entries would show grayed-out, which is bad in this specific case, so switch to mere label.
@@ -246,21 +284,23 @@
             else:
                 row.prop(direntry, "name", text="", emboss=False, icon_value=icon)
 
-        elif self.layout_type == 'GRID':
-            layout.alignment = 'CENTER'
+        elif self.layout_type == "GRID":
+            layout.alignment = "CENTER"
             layout.prop(direntry, "path", text="")
 
 
 class FILEBROWSER_PT_bookmarks_volumes(Panel):
-    bl_space_type = 'FILE_BROWSER'
-    bl_region_type = 'TOOLS'
+    bl_space_type = "FILE_BROWSER"
+    bl_region_type = "TOOLS"
     bl_category = "Bookmarks"
     bl_label = "Volumes"
     bl_translation_context = i18n_contexts.editor_filebrowser
 
     @classmethod
     def poll(cls, context):
-        return panel_poll_is_upper_region(context.region) and not panel_poll_is_asset_browsing(context)
+        return panel_poll_is_upper_region(
+            context.region
+        ) and not panel_poll_is_asset_browsing(context)
 
     def draw(self, context):
         layout = self.layout
@@ -269,23 +309,30 @@
         if space.system_folders:
             row = layout.row()
             row.template_list(
-                "FILEBROWSER_UL_dir", "system_folders", space, "system_folders",
-                space, "system_folders_active", item_dyntip_propname="path", rows=1, maxrows=10,
+                "FILEBROWSER_UL_dir",
+                "system_folders",
+                space,
+                "system_folders",
+                space,
+                "system_folders_active",
+                item_dyntip_propname="path",
+                rows=1,
+                maxrows=10,
             )
 
 
 class FILEBROWSER_PT_bookmarks_system(Panel):
-    bl_space_type = 'FILE_BROWSER'
-    bl_region_type = 'TOOLS'
+    bl_space_type = "FILE_BROWSER"
+    bl_region_type = "TOOLS"
     bl_category = "Bookmarks"
     bl_label = "System"
 
     @classmethod
     def poll(cls, context):
         return (
-            context.preferences.filepaths.show_system_bookmarks and
-            panel_poll_is_upper_region(context.region) and
-            not panel_poll_is_asset_browsing(context)
+            context.preferences.filepaths.show_system_bookmarks
+            and panel_poll_is_upper_region(context.region)
+            and not panel_poll_is_asset_browsing(context)
         )
 
     def draw(self, context):
@@ -295,8 +342,15 @@
         if space.system_bookmarks:
             row = layout.row()
             row.template_list(
-                "FILEBROWSER_UL_dir", "system_bookmarks", space, "system_bookmarks",
-                space, "system_bookmarks_active", item_dyntip_propname="path", rows=1, maxrows=10,
+                "FILEBROWSER_UL_dir",
+                "system_bookmarks",
+                space,
+                "system_bookmarks",
+                space,
+                "system_bookmarks_active",
+                item_dyntip_propname="path",
+                rows=1,
+                maxrows=10,
             )
 
 
@@ -305,25 +359,28 @@
 
     def draw(self, _context):
         layout = self.layout
-        layout.operator("file.bookmark_cleanup", icon='X', text="Cleanup")
-
-        layout.separator()
-        layout.operator("file.bookmark_move", icon='TRIA_UP_BAR', text="Move to Top").direction = 'TOP'
-        layout.operator("file.bookmark_move", icon='TRIA_DOWN_BAR', text="Move to Bottom").direction = 'BOTTOM'
+        layout.operator("file.bookmark_cleanup", icon="X", text="Cleanup")
+
+        layout.separator()
+        layout.operator(
+            "file.bookmark_move", icon="TRIA_UP_BAR", text="Move to Top"
+        ).direction = "TOP"
+        layout.operator(
+            "file.bookmark_move", icon="TRIA_DOWN_BAR", text="Move to Bottom"
+        ).direction = "BOTTOM"
 
 
 class FILEBROWSER_PT_bookmarks_favorites(FileBrowserPanel, Panel):
-    bl_space_type = 'FILE_BROWSER'
-    bl_region_type = 'TOOLS'
+    bl_space_type = "FILE_BROWSER"
+    bl_region_type = "TOOLS"
     bl_category = "Bookmarks"
     bl_label = "Bookmarks"
 
     @classmethod
     def poll(cls, context):
-        return (
-            panel_poll_is_upper_region(context.region) and
-            not panel_poll_is_asset_browsing(context)
-        )
+        return panel_poll_is_upper_region(
+            context.region
+        ) and not panel_poll_is_asset_browsing(context)
 
     def draw(self, context):
         layout = self.layout
@@ -333,22 +390,34 @@
             row = layout.row()
             num_rows = len(space.bookmarks)
             row.template_list(
-                "FILEBROWSER_UL_dir", "bookmarks", space, "bookmarks",
-                space, "bookmarks_active", item_dyntip_propname="path",
-                rows=(2 if num_rows < 2 else 4), maxrows=10,
+                "FILEBROWSER_UL_dir",
+                "bookmarks",
+                space,
+                "bookmarks",
+                space,
+                "bookmarks_active",
+                item_dyntip_propname="path",
+                rows=(2 if num_rows < 2 else 4),
+                maxrows=10,
             )
 
             col = row.column(align=True)
-            col.operator("file.bookmark_add", icon='ADD', text="")
-            col.operator("file.bookmark_delete", icon='REMOVE', text="")
-            col.menu("FILEBROWSER_MT_bookmarks_context_menu", icon='DOWNARROW_HLT', text="")
+            col.operator("file.bookmark_add", icon="ADD", text="")
+            col.operator("file.bookmark_delete", icon="REMOVE", text="")
+            col.menu(
+                "FILEBROWSER_MT_bookmarks_context_menu", icon="DOWNARROW_HLT", text=""
+            )
 
             if num_rows > 1:
                 col.separator()
-                col.operator("file.bookmark_move", icon='TRIA_UP', text="").direction = 'UP'
-                col.operator("file.bookmark_move", icon='TRIA_DOWN', text="").direction = 'DOWN'
+                col.operator(
+                    "file.bookmark_move", icon="TRIA_UP", text=""
+                ).direction = "UP"
+                col.operator(
+                    "file.bookmark_move", icon="TRIA_DOWN", text=""
+                ).direction = "DOWN"
         else:
-            layout.operator("file.bookmark_add", icon='ADD')
+            layout.operator("file.bookmark_add", icon="ADD")
 
 
 class FILEBROWSER_MT_bookmarks_recents_specials_menu(Menu):
@@ -357,21 +426,21 @@
     def draw(self, _context):
         layout = self.layout
 
-        layout.operator("file.reset_recent", icon='X', text="Clear Recent Items")
+        layout.operator("file.reset_recent", icon="X", text="Clear Recent Items")
 
 
 class FILEBROWSER_PT_bookmarks_recents(Panel):
-    bl_space_type = 'FILE_BROWSER'
-    bl_region_type = 'TOOLS'
+    bl_space_type = "FILE_BROWSER"
+    bl_region_type = "TOOLS"
     bl_category = "Bookmarks"
     bl_label = "Recent"
 
     @classmethod
     def poll(cls, context):
         return (
-            context.preferences.filepaths.show_recent_locations and
-            panel_poll_is_upper_region(context.region) and
-            not panel_poll_is_asset_browsing(context)
+            context.preferences.filepaths.show_recent_locations
+            and panel_poll_is_upper_region(context.region)
+            and not panel_poll_is_asset_browsing(context)
         )
 
     def draw(self, context):
@@ -381,17 +450,28 @@
         if space.recent_folders:
             row = layout.row()
             row.template_list(
-                "FILEBROWSER_UL_dir", "recent_folders", space, "recent_folders",
-                space, "recent_folders_active", item_dyntip_propname="path", rows=1, maxrows=10,
+                "FILEBROWSER_UL_dir",
+                "recent_folders",
+                space,
+                "recent_folders",
+                space,
+                "recent_folders_active",
+                item_dyntip_propname="path",
+                rows=1,
+                maxrows=10,
             )
 
             col = row.column(align=True)
-            col.menu("FILEBROWSER_MT_bookmarks_recents_specials_menu", icon='DOWNARROW_HLT', text="")
+            col.menu(
+                "FILEBROWSER_MT_bookmarks_recents_specials_menu",
+                icon="DOWNARROW_HLT",
+                text="",
+            )
 
 
 class FILEBROWSER_PT_advanced_filter(Panel):
-    bl_space_type = 'FILE_BROWSER'
-    bl_region_type = 'TOOL_PROPS'
+    bl_space_type = "FILE_BROWSER"
+    bl_region_type = "TOOL_PROPS"
     bl_category = "Filter"
     bl_label = "Advanced Filter"
 
@@ -399,10 +479,10 @@
     def poll(cls, context):
         # only useful in append/link (library) context currently...
         return (
-            context.space_data.params and
-            context.space_data.params.use_library_browsing and
-            panel_poll_is_upper_region(context.region) and
-            not panel_poll_is_asset_browsing(context)
+            context.space_data.params
+            and context.space_data.params.use_library_browsing
+            and panel_poll_is_upper_region(context.region)
+            and not panel_poll_is_asset_browsing(context)
         )
 
     def draw(self, context):
@@ -436,22 +516,22 @@
         return False
 
     for region in context.area.regions:
-        if region.type == 'TOOL_PROPS' and region.width <= 1:
+        if region.type == "TOOL_PROPS" and region.width <= 1:
             return False
 
     return True
 
 
 class FILEBROWSER_PT_directory_path(Panel):
-    bl_space_type = 'FILE_BROWSER'
-    bl_region_type = 'UI'
+    bl_space_type = "FILE_BROWSER"
+    bl_region_type = "UI"
     bl_label = "Directory Path"
     bl_category = "Attributes"
-    bl_options = {'HIDE_HEADER'}
+    bl_options = {"HIDE_HEADER"}
 
     def is_header_visible(self, context):
         for region in context.area.regions:
-            if region.type == 'HEADER' and region.height <= 1:
+            if region.type == "HEADER" and region.height <= 1:
                 return False
 
         return True
@@ -469,19 +549,21 @@
         layout.scale_y = 1.3
 
         row = layout.row()
-        flow = row.grid_flow(row_major=True, columns=0, even_columns=False, even_rows=False, align=False)
+        flow = row.grid_flow(
+            row_major=True, columns=0, even_columns=False, even_rows=False, align=False
+        )
 
         subrow = flow.row()
 
         subsubrow = subrow.row(align=True)
-        subsubrow.operator("file.previous", text="", icon='BACK')
-        subsubrow.operator("file.next", text="", icon='FORWARD')
-        subsubrow.operator("file.parent", text="", icon='FILE_PARENT')
-        subsubrow.operator("file.refresh", text="", icon='FILE_REFRESH')
+        subsubrow.operator("file.previous", text="", icon="BACK")
+        subsubrow.operator("file.next", text="", icon="FORWARD")
+        subsubrow.operator("file.parent", text="", icon="FILE_PARENT")
+        subsubrow.operator("file.refresh", text="", icon="FILE_REFRESH")
 
         subsubrow = subrow.row()
-        subsubrow.operator_context = 'EXEC_DEFAULT'
-        subsubrow.operator("file.directory_new", icon='NEWFOLDER', text="")
+        subsubrow.operator_context = "EXEC_DEFAULT"
+        subsubrow.operator("file.directory_new", icon="NEWFOLDER", text="")
 
         subrow.template_file_select_path(params)
 
@@ -489,30 +571,34 @@
 
         subsubrow = subrow.row()
         subsubrow.scale_x = 0.6
-        subsubrow.prop(params, "filter_search", text="", icon='VIEWZOOM')
+        subsubrow.prop(params, "filter_search", text="", icon="VIEWZOOM")
 
         subsubrow = subrow.row(align=True)
         subsubrow.prop(params, "display_type", expand=True, icon_only=True)
         subsubrow.popover("FILEBROWSER_PT_display", text="")
 
         subsubrow = subrow.row(align=True)
-        subsubrow.prop(params, "use_filter", toggle=True, icon='FILTER', icon_only=True)
+        subsubrow.prop(params, "use_filter", toggle=True, icon="FILTER", icon_only=True)
         subsubrow.popover("FILEBROWSER_PT_filter", text="")
 
         if space.active_operator:
             subrow.operator(
                 "screen.region_toggle",
                 text="",
-                icon='PREFERENCES',
+                icon="PREFERENCES",
                 depress=is_option_region_visible(context, space),
-            ).region_type = 'TOOL_PROPS'
+            ).region_type = "TOOL_PROPS"
 
 
 class FileBrowserMenu:
     @classmethod
     def poll(cls, context):
         space_data = context.space_data
-        return space_data and space_data.type == 'FILE_BROWSER' and space_data.browse_mode == 'FILES'
+        return (
+            space_data
+            and space_data.type == "FILE_BROWSER"
+            and space_data.browse_mode == "FILES"
+        )
 
 
 class FILEBROWSER_MT_editor_menus(FileBrowserMenu, Menu):
@@ -545,16 +631,21 @@
         layout.menu("FILEBROWSER_MT_view_pie_menus")
 
 
-
 class FILEBROWSER_MT_select(FileBrowserMenu, Menu):
     bl_label = "Select"
 
     def draw(self, _context):
         layout = self.layout
 
-        layout.operator("file.select_all", text="All", icon='SELECT_ALL').action = 'SELECT'
-        layout.operator("file.select_all", text="None", icon='SELECT_NONE').action = 'DESELECT'
-        layout.operator("file.select_all", text="Invert", icon='INVERSE').action = 'INVERT'
+        layout.operator(
+            "file.select_all", text="All", icon="SELECT_ALL"
+        ).action = "SELECT"
+        layout.operator(
+            "file.select_all", text="None", icon="SELECT_NONE"
+        ).action = "DESELECT"
+        layout.operator(
+            "file.select_all", text="Invert", icon="INVERSE"
+        ).action = "INVERT"
 
         layout.separator()
 
@@ -569,35 +660,39 @@
         st = context.space_data
         params = st.params
 
-        layout.operator("file.previous", text="Back", icon='BACK')
-        layout.operator("file.next", text="Forward", icon='FORWARD')
-        layout.operator("file.parent", text="Go to Parent", icon='FILE_PARENT')
-        layout.operator("file.refresh", text="Refresh", icon='FILE_REFRESH')
+        layout.operator("file.previous", text="Back", icon="BACK")
+        layout.operator("file.next", text="Forward", icon="FORWARD")
+        layout.operator("file.parent", text="Go to Parent", icon="FILE_PARENT")
+        layout.operator("file.refresh", text="Refresh", icon="FILE_REFRESH")
         layout.menu("FILEBROWSER_MT_operations_menu")
 
         layout.separator()
 
-        layout.operator("file.filenum", text="Increase Number", icon='ADD').increment = 1
-        layout.operator("file.filenum", text="Decrease Number", icon='REMOVE').increment = -1
-
-        layout.separator()
-
-        layout.operator("file.rename", text="Rename", icon='RENAME')
+        layout.operator(
+            "file.filenum", text="Increase Number", icon="ADD"
+        ).increment = 1
+        layout.operator(
+            "file.filenum", text="Decrease Number", icon="REMOVE"
+        ).increment = -1
+
+        layout.separator()
+
+        layout.operator("file.rename", text="Rename", icon="RENAME")
         sub = layout.row()
-        sub.operator_context = 'EXEC_DEFAULT'
-        sub.operator("file.delete", text="Delete", icon='DELETE')
+        sub.operator_context = "EXEC_DEFAULT"
+        sub.operator("file.delete", text="Delete", icon="DELETE")
 
         layout.separator()
 
         sub = layout.row()
-        sub.operator_context = 'EXEC_DEFAULT'
-        sub.operator("file.directory_new", text="New Folder", icon='FILE_FOLDER')
-        layout.operator("file.bookmark_add", text="Add Bookmark", icon='BOOKMARKS')
+        sub.operator_context = "EXEC_DEFAULT"
+        sub.operator("file.directory_new", text="New Folder", icon="FILE_FOLDER")
+        layout.operator("file.bookmark_add", text="Add Bookmark", icon="BOOKMARKS")
 
         layout.separator()
 
         layout.prop_menu_enum(params, "display_type")
-        if params.display_type == 'THUMBNAIL':
+        if params.display_type == "THUMBNAIL":
             layout.prop_menu_enum(params, "display_size_discrete")
         layout.prop_menu_enum(params, "recursion_level", text="Recursions")
         layout.prop_menu_enum(params, "sort_method")
@@ -613,13 +708,13 @@
         pie = layout.menu_pie()
         view = context.space_data
 
-        pie.prop_enum(view.params, "display_type", value='LIST_VERTICAL')
-        pie.prop_enum(view.params, "display_type", value='LIST_HORIZONTAL')
-        pie.prop_enum(view.params, "display_type", value='THUMBNAIL')
+        pie.prop_enum(view.params, "display_type", value="LIST_VERTICAL")
+        pie.prop_enum(view.params, "display_type", value="LIST_HORIZONTAL")
+        pie.prop_enum(view.params, "display_type", value="THUMBNAIL")
 
 
 class ASSETBROWSER_PT_display(asset_utils.AssetBrowserPanel, Panel):
-    bl_region_type = 'HEADER'
+    bl_region_type = "HEADER"
     bl_label = "Display Settings"  # Shows as tooltip in popover
     bl_ui_units_x = 10
 
@@ -632,34 +727,23 @@
         layout.use_property_split = False
         layout.use_property_decorate = False  # No animation.
 
-        col = layout.column()
-        col.prop(params, "display_type", expand=True)
-
-        if params.display_type == 'THUMBNAIL':
-<<<<<<< HEAD
-            layout.prop(params, "display_size_discrete", text="Text", expand=True) # BFA - added quick thumbnail sizes.
+        if params.display_type == "THUMBNAIL":
+            layout.prop(
+                params, "display_size_discrete", text="Text", expand=True
+            )  # BFA - added quick thumbnail sizes.
             layout.prop(params, "display_size", text="Size")
-=======
-            col.prop(params, "display_size", text="Size")
->>>>>>> 94a879d8
         else:
-            col.prop(params, "list_display_size", text="Preview Size")
-        if params.display_type == 'LIST_HORIZONTAL':
-            col.prop(params, "list_column_size", text="Column Size")
-
-<<<<<<< HEAD
-        layout.label(text="Sort By") # BFA - added label
+            layout.column().prop(params, "list_display_size", text="Preview Size")
+        if params.display_type == "LIST_HORIZONTAL":
+            layout.column().prop(params, "list_column_size", text="Column Size")
+
+        layout.label(text="Sort By")  # BFA - added label
 
         layout.column().prop(params, "sort_method", text="Sort By", expand=True)
-=======
-        col.separator()
-
-        col.prop(params, "sort_method", text="Sort By", expand=True)
->>>>>>> 94a879d8
 
 
 class ASSETBROWSER_PT_filter(asset_utils.AssetBrowserPanel, Panel):
-    bl_region_type = 'HEADER'
+    bl_region_type = "HEADER"
     bl_category = "Filter"
     bl_label = "Filter"
 
@@ -667,16 +751,18 @@
         layout = self.layout
         space = context.space_data
         params = space.params
-        use_extended_browser = context.preferences.experimental.use_extended_asset_browser
+        use_extended_browser = (
+            context.preferences.experimental.use_extended_asset_browser
+        )
 
         if params.use_filter_blendid:
             col = layout.column(align=True)
 
             filter_id = params.filter_asset_id
             for identifier in dir(filter_id):
-                if (
-                        identifier.startswith("filter_") or
-                        (identifier.startswith("experimental_filter_") and use_extended_browser)
+                if identifier.startswith("filter_") or (
+                    identifier.startswith("experimental_filter_")
+                    and use_extended_browser
                 ):
                     row = col.row()
                     row.label(icon=filter_id.bl_rna.properties[identifier].icon)
@@ -687,6 +773,7 @@
     @classmethod
     def poll(cls, context):
         from bpy_extras.asset_utils import SpaceAssetInfo
+
         return SpaceAssetInfo.is_asset_browser_poll(context)
 
 
@@ -729,7 +816,9 @@
     def draw(self, _context):
         layout = self.layout
 
-        layout.operator("wm.call_menu_pie", text="View", icon="MENU_PANEL").name = 'FILEBROWSER_MT_view_pie'
+        layout.operator(
+            "wm.call_menu_pie", text="View", icon="MENU_PANEL"
+        ).name = "FILEBROWSER_MT_view_pie"
 
 
 class ASSETBROWSER_MT_select(AssetBrowserMenu, Menu):
@@ -738,9 +827,15 @@
     def draw(self, _context):
         layout = self.layout
 
-        layout.operator("file.select_all", text="All", icon='SELECT_ALL').action = 'SELECT'
-        layout.operator("file.select_all", text="None", icon='SELECT_NONE').action = 'DESELECT'
-        layout.operator("file.select_all", text="Inverse", icon='INVERSE').action = 'INVERT'
+        layout.operator(
+            "file.select_all", text="All", icon="SELECT_ALL"
+        ).action = "SELECT"
+        layout.operator(
+            "file.select_all", text="None", icon="SELECT_NONE"
+        ).action = "DESELECT"
+        layout.operator(
+            "file.select_all", text="Inverse", icon="INVERSE"
+        ).action = "INVERT"
 
         layout.separator()
 
@@ -758,17 +853,22 @@
 
         layout.separator()
 
-        layout.operator("preferences.filepaths_show", emboss=False, text="Asset Library Paths", icon='PREFERENCES')
-
-        layout.separator()
-        layout.operator("asset.catalogs_save", icon = 'FILE_TICK')
-        layout.operator("asset.catalog_new", icon = 'ADD').parent_path = ""
+        layout.operator(
+            "preferences.filepaths_show",
+            emboss=False,
+            text="Asset Library Paths",
+            icon="PREFERENCES",
+        )
+
+        layout.separator()
+        layout.operator("asset.catalogs_save", icon="FILE_TICK")
+        layout.operator("asset.catalog_new", icon="ADD").parent_path = ""
 
 
 class ASSETBROWSER_PT_metadata(asset_utils.AssetBrowserPanel, Panel):
-    bl_region_type = 'TOOL_PROPS'
+    bl_region_type = "TOOL_PROPS"
     bl_label = "Asset Metadata"
-    bl_options = {'HIDE_HEADER'}
+    bl_options = {"HIDE_HEADER"}
 
     @staticmethod
     def metadata_prop(layout, asset_metadata, propname):
@@ -776,7 +876,9 @@
         Only display properties that are either set or can be modified (i.e. the
         asset is in the current file). Empty, non-editable fields are not really useful.
         """
-        if getattr(asset_metadata, propname) or not asset_metadata.is_property_readonly(propname):
+        if getattr(asset_metadata, propname) or not asset_metadata.is_property_readonly(
+            propname
+        ):
             layout.prop(asset_metadata, propname)
 
     def draw(self, context):
@@ -785,11 +887,13 @@
         asset = context.asset
 
         if asset is None:
-            layout.label(text="No active asset", icon='INFO')
+            layout.label(text="No active asset", icon="INFO")
             return
 
         prefs = context.preferences
-        show_asset_debug_info = prefs.view.show_developer_ui and prefs.experimental.show_asset_debug_info
+        show_asset_debug_info = (
+            prefs.view.show_developer_ui and prefs.experimental.show_asset_debug_info
+        )
         is_local_asset = bool(asset.local_id)
 
         layout.use_property_split = True
@@ -803,7 +907,9 @@
                 col = layout.column(align=True)
                 col.label(text="Asset Catalog:")
                 col.prop(asset.local_id.asset_data, "catalog_id", text="UUID")
-                col.prop(asset.local_id.asset_data, "catalog_simple_name", text="Simple Name")
+                col.prop(
+                    asset.local_id.asset_data, "catalog_simple_name", text="Simple Name"
+                )
         else:
             layout.prop(asset, "name")
 
@@ -814,10 +920,11 @@
                 col.prop(asset.metadata, "catalog_id", text="UUID")
                 col.prop(asset.metadata, "catalog_simple_name", text="Simple Name")
 
+
 # BFA - we made this info into a panel you can collapse
 class ASSETBROWSER_PT_metadata_info(asset_utils.AssetMetaDataPanel, Panel):
     bl_label = "Info"
-    bl_options = {'DEFAULT_CLOSED'} # BFA - not needed on first use
+    bl_options = {"DEFAULT_CLOSED"}  # BFA - not needed on first use
 
     @staticmethod
     def metadata_prop(layout, asset_metadata, propname):
@@ -825,7 +932,9 @@
         Only display properties that are either set or can be modified (i.e. the
         asset is in the current file). Empty, non-editable fields are not really useful.
         """
-        if getattr(asset_metadata, propname) or not asset_metadata.is_property_readonly(propname):
+        if getattr(asset_metadata, propname) or not asset_metadata.is_property_readonly(
+            propname
+        ):
             layout.prop(asset_metadata, propname)
 
     def draw(self, context):
@@ -834,11 +943,13 @@
         asset = context.asset
 
         if asset is None:
-            layout.label(text="No active asset", icon='INFO')
+            layout.label(text="No active asset", icon="INFO")
             return
 
         prefs = context.preferences
-        show_asset_debug_info = prefs.view.show_developer_ui and prefs.experimental.show_asset_debug_info
+        show_asset_debug_info = (
+            prefs.view.show_developer_ui and prefs.experimental.show_asset_debug_info
+        )
         is_local_asset = bool(asset.local_id)
 
         layout.use_property_split = True
@@ -846,15 +957,17 @@
 
         if is_local_asset:
             # If the active file is an ID, use its name directly so renaming is possible from right here.
-            #layout.prop(asset.local_id, "name") # BFA - redundant
+            # layout.prop(asset.local_id, "name") # BFA - redundant
 
             if show_asset_debug_info:
                 col = layout.column(align=True)
                 col.label(text="Asset Catalog:")
                 col.prop(asset.local_id.asset_data, "catalog_id", text="UUID")
-                col.prop(asset.local_id.asset_data, "catalog_simple_name", text="Simple Name")
+                col.prop(
+                    asset.local_id.asset_data, "catalog_simple_name", text="Simple Name"
+                )
         else:
-            #layout.prop(asset, "name")  # BFA - redundant
+            # layout.prop(asset, "name")  # BFA - redundant
 
             if show_asset_debug_info:
                 col = layout.column(align=True)
@@ -864,8 +977,13 @@
                 col.prop(asset.asset_data, "catalog_simple_name", text="Simple Name")
 
         row = layout.row(align=True)
-        row.prop(wm, "asset_path_dummy", text="Source", icon='CURRENT_FILE' if is_local_asset else 'NONE')
-        row.operator("asset.open_containing_blend_file", text="", icon='FILE_FOLDER')
+        row.prop(
+            wm,
+            "asset_path_dummy",
+            text="Source",
+            icon="CURRENT_FILE" if is_local_asset else "NONE",
+        )
+        row.operator("asset.open_containing_blend_file", text="", icon="FILE_FOLDER")
 
         metadata = asset.metadata
         self.metadata_prop(layout, metadata, "description")
@@ -886,10 +1004,10 @@
         box.template_icon(icon_value=active_file.preview_icon_id, scale=5.0)
 
         col = row.column(align=True)
-        col.operator("ed.lib_id_load_custom_preview", icon='FILEBROWSER', text="")
+        col.operator("ed.lib_id_load_custom_preview", icon="FILEBROWSER", text="")
         col.separator()
-        col.operator("ed.lib_id_generate_preview", icon='FILE_REFRESH', text="")
-        col.menu("ASSETBROWSER_MT_metadata_preview_menu", icon='DOWNARROW_HLT', text="")
+        col.operator("ed.lib_id_generate_preview", icon="FILE_REFRESH", text="")
+        col.menu("ASSETBROWSER_MT_metadata_preview_menu", icon="DOWNARROW_HLT", text="")
 
 
 class ASSETBROWSER_MT_metadata_preview_menu(Menu):
@@ -897,7 +1015,9 @@
 
     def draw(self, _context):
         layout = self.layout
-        layout.operator("ed.lib_id_generate_preview_from_object", text="Render Active Object")
+        layout.operator(
+            "ed.lib_id_generate_preview_from_object", text="Render Active Object"
+        )
         layout.separator()
         layout.operator("ed.lib_id_remove_preview")
 
@@ -912,17 +1032,32 @@
 
         row = layout.row()
         row.template_list(
-            "ASSETBROWSER_UL_metadata_tags", "asset_tags", asset_metadata, "tags",
-            asset_metadata, "active_tag", rows=4,
+            "ASSETBROWSER_UL_metadata_tags",
+            "asset_tags",
+            asset_metadata,
+            "tags",
+            asset_metadata,
+            "active_tag",
+            rows=4,
         )
 
         col = row.column(align=True)
-        col.operator("asset.tag_add", icon='ADD', text="")
-        col.operator("asset.tag_remove", icon='REMOVE', text="")
+        col.operator("asset.tag_add", icon="ADD", text="")
+        col.operator("asset.tag_remove", icon="REMOVE", text="")
 
 
 class ASSETBROWSER_UL_metadata_tags(UIList):
-    def draw_item(self, _context, layout, _data, item, icon, _active_data, _active_propname, _index):
+    def draw_item(
+        self,
+        _context,
+        layout,
+        _data,
+        item,
+        icon,
+        _active_data,
+        _active_propname,
+        _index,
+    ):
         tag = item
 
         row = layout.row(align=True)
@@ -946,9 +1081,13 @@
         layout.separator()
 
         sub = layout.column()
-        sub.operator_context = 'EXEC_DEFAULT'
-        sub.operator("asset.clear", text="Clear Asset", icon="CLEAR").set_fake_user = False
-        sub.operator("asset.clear", text="Clear Asset (Set Fake User)", icon="CLEAR").set_fake_user = True
+        sub.operator_context = "EXEC_DEFAULT"
+        sub.operator(
+            "asset.clear", text="Clear Asset", icon="CLEAR"
+        ).set_fake_user = False
+        sub.operator(
+            "asset.clear", text="Clear Asset (Set Fake User)", icon="CLEAR"
+        ).set_fake_user = True
 
         layout.separator()
 
@@ -956,13 +1095,13 @@
 
         layout.separator()
 
-        if params.display_type == 'THUMBNAIL':
+        if params.display_type == "THUMBNAIL":
             layout.prop_menu_enum(params, "display_size_discrete")
         layout.prop_menu_enum(params, "sort_method")
 
 
 classes = (
-    ALL_MT_editormenu_filebrowser, # BFA
+    ALL_MT_editormenu_filebrowser,  # BFA
     FILEBROWSER_HT_header,
     FILEBROWSER_PT_display,
     FILEBROWSER_PT_filter,
@@ -977,7 +1116,7 @@
     FILEBROWSER_PT_directory_path,
     FILEBROWSER_MT_editor_menus,
     FILEBROWSER_MT_view,
-    FILEBROWSER_MT_view_pie_menus, # BFA
+    FILEBROWSER_MT_view_pie_menus,  # BFA
     FILEBROWSER_MT_select,
     FILEBROWSER_MT_context_menu,
     FILEBROWSER_MT_view_pie,
@@ -989,7 +1128,7 @@
     ASSETBROWSER_MT_catalog,
     ASSETBROWSER_MT_metadata_preview_menu,
     ASSETBROWSER_PT_metadata,
-    ASSETBROWSER_PT_metadata_info, # BFA
+    ASSETBROWSER_PT_metadata_info,  # BFA
     ASSETBROWSER_PT_metadata_preview,
     ASSETBROWSER_PT_metadata_tags,
     ASSETBROWSER_UL_metadata_tags,
