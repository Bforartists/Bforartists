--- conflicted
+++ resolved
@@ -938,13 +938,10 @@
 
         layout.prop(params, "import_method", text="Import Method")
 
-        col = layout.column(heading="Instance Collections")
-        col.prop(params, "instance_collections_on_link", text="When Linking")
-        col.prop(params, "instance_collections_on_append", text="When Appending")
-<<<<<<< HEAD
-        col.prop(params, "drop_instances_to_origin", text="Drop Instances To Origin")
-=======
->>>>>>> 494d3e91
+        col = layout.column(heading="Collection Instances")
+        col.prop(params, "instance_collections_on_link", text="Link")
+        col.prop(params, "instance_collections_on_append", text="Append")
+        col.prop(params, "drop_instances_to_origin", text="Drop To Origin")
 
 
 class ASSETBROWSER_PT_metadata(asset_utils.AssetBrowserPanel, Panel):
