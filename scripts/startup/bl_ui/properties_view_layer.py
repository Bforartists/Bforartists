# SPDX-FileCopyrightText: 2012-2023 Blender Authors
#
# SPDX-License-Identifier: GPL-2.0-or-later

from bpy.types import Menu, Panel, UIList, ViewLayer
from bpy.app.translations import contexts as i18n_contexts

from rna_prop_ui import PropertyPanel


# bfa -  added the render engine prop
class VIEWLAYER_PT_context(Panel):
    bl_space_type = 'PROPERTIES'
    bl_region_type = 'WINDOW'
    bl_context = "view_layer"
    bl_options = {'HIDE_HEADER'}
    bl_label = ""

    @classmethod
    def poll(cls, context):
        return context.scene

    def draw(self, context):
        layout = self.layout
        layout.use_property_split = True
        layout.use_property_decorate = False

        scene = context.scene
        rd = scene.render

        if rd.has_multiple_engines:
            layout.prop(rd, "engine", text="Render Engine")


class VIEWLAYER_UL_aov(UIList):
    def draw_item(self, _context, layout, _data, item, icon, _active_data, _active_propname):
        row = layout.row()
        split = row.split(factor=0.65)
        icon = 'NONE' if item.is_valid else 'ERROR'
        split.row().prop(item, "name", text="", icon=icon, emboss=False)
        split.row().prop(item, "type", text="", emboss=False)


class ViewLayerButtonsPanel:
    bl_space_type = 'PROPERTIES'
    bl_region_type = 'WINDOW'
    bl_context = "view_layer"
    # COMPAT_ENGINES must be defined in each subclass, external engines can add themselves here

    @classmethod
    def poll(cls, context):
        return (context.engine in cls.COMPAT_ENGINES)


class VIEWLAYER_PT_layer(ViewLayerButtonsPanel, Panel):
    bl_label = "View Layer"
    COMPAT_ENGINES = {
        'BLENDER_RENDER',
        'BLENDER_EEVEE_NEXT',
        'BLENDER_WORKBENCH',
    }

    def draw(self, context):
        layout = self.layout
		#BFA - props to create new view layers
        window = context.window
        screen = context.screen
        scene = window.scene

        layout.template_search(
            window,
            "view_layer",
            scene,
            "view_layers",
            new="scene.view_layer_add",
            unlink="scene.view_layer_remove")

        layout.separator()

        layout.use_property_split = True

        scene = context.scene
        rd = scene.render
        layer = context.view_layer
		#BFA - props with float left checkboxes
        col = layout.column(align=True)
        row = col.row()
        row.use_property_split = False
        row.prop(layer, "use", text="Use for Rendering")
        row.prop_decorator(layer, "use")
        row = col.row()
        row.use_property_split = False
        row.prop(rd, "use_single_layer", text="Render Single Layer")


class VIEWLAYER_PT_layer_passes(ViewLayerButtonsPanel, Panel):
    bl_label = "Passes"
    COMPAT_ENGINES = {'BLENDER_EEVEE_NEXT'}

    def draw(self, context):
        pass


<<<<<<< HEAD
class VIEWLAYER_PT_eevee_layer_passes_data(ViewLayerButtonsPanel, Panel):
    bl_label = "Data"
    bl_parent_id = "VIEWLAYER_PT_layer_passes"

    COMPAT_ENGINES = {'BLENDER_EEVEE'}

    def draw(self, context):
        layout = self.layout
        layout.use_property_split = False
        layout.use_property_decorate = False

        view_layer = context.view_layer

        col = layout.column(align=True)
        col.prop(view_layer, "use_pass_combined")
        col.prop(view_layer, "use_pass_z")
        col.prop(view_layer, "use_pass_mist")
        col.prop(view_layer, "use_pass_normal")

# bfa - move mist panel to viewlayers


class VIEWLAYER_PT_eevee_layer_passes_mist(ViewLayerButtonsPanel, Panel):
    bl_label = "Mist Pass"
    bl_parent_id = "VIEWLAYER_PT_layer_passes"
    COMPAT_ENGINES = {'BLENDER_EEVEE'}

    @classmethod
    def poll(cls, context):
        engine = context.engine
        if context.scene.world and (engine in cls.COMPAT_ENGINES):
            for view_layer in context.scene.view_layers:
                if view_layer.use_pass_mist:
                    return True

        return False

    def draw(self, context):
        layout = self.layout
        layout.use_property_split = True

        world = context.scene.world

        col = layout.column(align=True)
        col.prop(world.mist_settings, "start")
        col.prop(world.mist_settings, "depth")

        col = layout.column()
        col.prop(world.mist_settings, "falloff")


=======
>>>>>>> 196a823b
class VIEWLAYER_PT_eevee_next_layer_passes_data(ViewLayerButtonsPanel, Panel):
    bl_label = "Data"
    bl_parent_id = "VIEWLAYER_PT_layer_passes"

    COMPAT_ENGINES = {'BLENDER_EEVEE_NEXT'}

    def draw(self, context):
        layout = self.layout
        layout.use_property_split = False
        layout.use_property_decorate = False

        scene = context.scene
        view_layer = context.view_layer

        col = layout.column(align = True)
        col.prop(view_layer, "use_pass_combined")
        col.prop(view_layer, "use_pass_z")
        col.prop(view_layer, "use_pass_mist")
        col.prop(view_layer, "use_pass_normal")
        col.prop(view_layer, "use_pass_position")
        sub = col.column()
        sub.active = not scene.render.use_motion_blur
        sub.prop(view_layer, "use_pass_vector")


class VIEWLAYER_PT_workbench_layer_passes_data(ViewLayerButtonsPanel, Panel):
    bl_label = "Data"
    bl_parent_id = "VIEWLAYER_PT_layer_passes"

    COMPAT_ENGINES = {'BLENDER_WORKBENCH'}

    def draw(self, context):
        layout = self.layout
        layout.use_property_split = True
        layout.use_property_decorate = False

        view_layer = context.view_layer

        col = layout.column()
        col.prop(view_layer, "use_pass_combined")
        col.prop(view_layer, "use_pass_z")


<<<<<<< HEAD
class VIEWLAYER_PT_eevee_layer_passes_light(ViewLayerButtonsPanel, Panel):
    bl_label = "Light"
    bl_parent_id = "VIEWLAYER_PT_layer_passes"
    COMPAT_ENGINES = {'BLENDER_EEVEE'}

    def draw(self, context):
        layout = self.layout

        layout.use_property_split = True
        layout.use_property_decorate = False

        view_layer = context.view_layer
        view_layer_eevee = view_layer.eevee
		# BFA - changed to a flow grid
        flow = layout.grid_flow(row_major=True, columns=0, even_columns=True, even_rows=False, align=False)

        col = flow.column(align=True)
        col.label(text="Diffuse")
        col.use_property_split = False
        row = col.row()
        row.separator()
        row.prop(view_layer, "use_pass_diffuse_direct", text="Light")
        row = col.row()
        row.separator()
        row.prop(view_layer, "use_pass_diffuse_color", text="Color")

        col = flow.column(align=True)
        col.label(text="Specular")
        col.use_property_split = False
        row = col.row()
        row.separator()
        row.prop(view_layer, "use_pass_glossy_direct", text="Light")
        row = col.row()
        row.separator()
        row.prop(view_layer, "use_pass_glossy_color", text="Color")

        col = flow.column(align=True)
        col.label(text="Volume")
        col.use_property_split = False
        row = col.row()
        row.separator()
        row.prop(view_layer_eevee, "use_pass_volume_direct", text="Light")

        col = flow.column(align=True)
        col.label(text="Other")
        col.use_property_split = False
        row = col.row()
        row.separator()
        row.prop(view_layer, "use_pass_emit", text="Emission")
        row = col.row()
        row.separator()
        row.prop(view_layer, "use_pass_environment")
        row = col.row()
        row.separator()
        row.prop(view_layer, "use_pass_shadow")
        row = col.row()
        row.separator()
        row.prop(view_layer, "use_pass_ambient_occlusion", text="Ambient Occlusion")


=======
>>>>>>> 196a823b
class VIEWLAYER_PT_eevee_next_layer_passes_light(ViewLayerButtonsPanel, Panel):
    bl_label = "Light"
    bl_parent_id = "VIEWLAYER_PT_layer_passes"
    COMPAT_ENGINES = {'BLENDER_EEVEE_NEXT'}

    def draw(self, context):
        layout = self.layout

        layout.use_property_split = False
        layout.use_property_decorate = False

        view_layer = context.view_layer
        view_layer_eevee = view_layer.eevee
		# BFA - changed to a flow grid
        flow = layout.grid_flow(row_major=True, columns=0, even_columns=True, even_rows=False, align=False)

        col = flow.column(align=True)
        col.label(text="Diffuse")
        row = col.row()
        row.separator()
        row.prop(view_layer, "use_pass_diffuse_direct", text="Light")
        row = col.row()
        row.separator()
        row.prop(view_layer, "use_pass_diffuse_color", text="Color")

        col = flow.column(align=True)
        col.label(text="Specular")
        row = col.row()
        row.separator()
        row.prop(view_layer, "use_pass_glossy_direct", text="Light")
        row = col.row()
        row.separator()
        row.prop(view_layer, "use_pass_glossy_color", text="Color")

        col = flow.column(align=True)
        col.label(text="Volume")
        row = col.row()
        row.separator()
        row.prop(view_layer_eevee, "use_pass_volume_direct", text="Light")

        col = layout.column(align=True)
        col.label(text="Other")
        row = col.row()
        row.separator()
        row.prop(view_layer, "use_pass_emit", text="Emission")
        row = col.row()
        row.separator()
        row.prop(view_layer, "use_pass_environment")
        row = col.row()
        row.separator()
        row.prop(view_layer, "use_pass_shadow")

        split = col.split(factor=.4)
        split.use_property_split=False
        row = split.row()
        row.separator()
        row.prop(view_layer, "use_pass_ambient_occlusion", text="Ambient Occlusion")

        split.alignment = 'LEFT'
        if view_layer.use_pass_ambient_occlusion:
            split.label(icon='DISCLOSURE_TRI_DOWN')
        else:
            split.label(icon='DISCLOSURE_TRI_RIGHT')

        if view_layer.use_pass_ambient_occlusion:
            row = col.row()
            row.use_property_split = True
            row.separator(factor = 4)
            row.prop(context.scene.eevee, "gtao_distance", text="Occlusion Distance")

        row = col.row()
        row.separator()
        row.prop(view_layer_eevee, "use_pass_transparent", text="Transparent")

<<<<<<< HEAD
class VIEWLAYER_PT_eevee_layer_passes_effects(ViewLayerButtonsPanel, Panel):
    bl_label = "Effects"
    bl_parent_id = "VIEWLAYER_PT_layer_passes"
    COMPAT_ENGINES = {'BLENDER_EEVEE'}

    def draw(self, context):
        layout = self.layout

        layout.use_property_split = False
        layout.use_property_decorate = False

        view_layer = context.view_layer
        view_layer_eevee = view_layer.eevee
        scene = context.scene
        scene_eevee = scene.eevee

        col = layout.column()
        col.prop(view_layer_eevee, "use_pass_bloom", text="Bloom")
        col.active = scene_eevee.use_bloom

        col = layout.column()
        col.prop(view_layer_eevee, "use_pass_transparent")


=======
>>>>>>> 196a823b
class ViewLayerAOVPanelHelper(ViewLayerButtonsPanel):
    bl_label = "Shader AOV"

    def draw(self, context):
        layout = self.layout

        layout.use_property_split = True
        layout.use_property_decorate = False

        view_layer = context.view_layer

        row = layout.row()
        col = row.column()
        col.template_list("VIEWLAYER_UL_aov", "aovs", view_layer, "aovs", view_layer, "active_aov_index", rows=3)

        col = row.column()
        sub = col.column(align=True)
        sub.operator("scene.view_layer_add_aov", icon='ADD', text="")
        sub.operator("scene.view_layer_remove_aov", icon='REMOVE', text="")

        aov = view_layer.active_aov
        if aov and not aov.is_valid:
            layout.label(text="Conflicts with another render pass with the same name", icon='ERROR')


class VIEWLAYER_PT_layer_passes_aov(ViewLayerAOVPanelHelper, Panel):
    bl_parent_id = "VIEWLAYER_PT_layer_passes"
    COMPAT_ENGINES = {'BLENDER_EEVEE_NEXT'}


class ViewLayerCryptomattePanelHelper(ViewLayerButtonsPanel):
    bl_label = "Cryptomatte"

    def draw(self, context):
        layout = self.layout

        layout.use_property_split = True
        layout.use_property_decorate = False

        view_layer = context.view_layer
		#BFA - added hidden content with drop downs to minimize
        col = layout.column(align=True)
        col.label(text="Include")
        col.use_property_split = False
        row = col.row()
        row.separator()
        row.prop(view_layer, "use_pass_cryptomatte_object", text="Object")
        row = col.row()
        row.separator()
        row.prop(view_layer, "use_pass_cryptomatte_material", text="Material")
        row = col.row()
        row.separator()
        row.prop(view_layer, "use_pass_cryptomatte_asset", text="Asset")

        col = layout.column()
        if (any((view_layer.use_pass_cryptomatte_object,
                 view_layer.use_pass_cryptomatte_material,
                 view_layer.use_pass_cryptomatte_asset))):
            split = layout.split()
            row = split.row()
            row.label(text="Include settings")
            row = split.row()
            row.label(icon="DISCLOSURE_TRI_DOWN")
            col = layout.column()
            row = col.row()
            row.separator()
            row.prop(view_layer, "pass_cryptomatte_depth", text="Levels")

        else:
            split = layout.split()
            row = split.row()
            row.label(text="Include settings")
            row = split.row()
            row.label(icon="DISCLOSURE_TRI_RIGHT")

<<<<<<< HEAD
        if context.engine == 'BLENDER_EEVEE':
            layout.use_property_split = False
            layout.prop(view_layer, "use_pass_cryptomatte_accurate", text="Accurate Mode")

=======
>>>>>>> 196a823b

class VIEWLAYER_PT_layer_passes_cryptomatte(ViewLayerCryptomattePanelHelper, Panel):
    bl_parent_id = "VIEWLAYER_PT_layer_passes"
    COMPAT_ENGINES = {'BLENDER_EEVEE_NEXT'}


class VIEWLAYER_MT_lightgroup_sync(Menu):
    bl_label = "Lightgroup Sync"

    def draw(self, _context):
        layout = self.layout

        layout.operator("scene.view_layer_add_used_lightgroups", icon='ADD')
        layout.operator("scene.view_layer_remove_unused_lightgroups", icon='REMOVE')


class ViewLayerLightgroupsPanelHelper(ViewLayerButtonsPanel):
    bl_label = "Light Groups"

    def draw(self, context):
        layout = self.layout

        layout.use_property_split = True
        layout.use_property_decorate = False

        view_layer = context.view_layer

        row = layout.row()
        col = row.column()
        col.template_list(
            "UI_UL_list", "lightgroups", view_layer,
            "lightgroups", view_layer, "active_lightgroup_index", rows=3,
        )

        col = row.column()
        sub = col.column(align=True)
        sub.operator("scene.view_layer_add_lightgroup", icon='ADD', text="")
        sub.operator("scene.view_layer_remove_lightgroup", icon='REMOVE', text="")
        sub.separator()
        sub.menu("VIEWLAYER_MT_lightgroup_sync", icon='DOWNARROW_HLT', text="")


class VIEWLAYER_PT_layer_passes_lightgroups(ViewLayerLightgroupsPanelHelper, Panel):
    bl_parent_id = "VIEWLAYER_PT_layer_passes"
    COMPAT_ENGINES = {'CYCLES'}


class VIEWLAYER_PT_filter(ViewLayerButtonsPanel, Panel):
    bl_label = "Filter"
    bl_options = {'DEFAULT_CLOSED'}
    COMPAT_ENGINES = {'BLENDER_EEVEE_NEXT'}

    def draw(self, context):
        layout = self.layout
        layout.use_property_split = False
        layout.use_property_decorate = False

        scene = context.scene
        view_layer = context.view_layer

        col = layout.column()
        col.label(text="Include")
        row = col.row()
        row.separator()
        row.prop(view_layer, "use_sky", text="Environment")
        row = col.row()
        row.separator()
        row.prop(view_layer, "use_solid", text="Surfaces")
        row = col.row()
        row.separator()
        row.prop(view_layer, "use_strand", text="Curves")
        row = col.row()
        row.separator()
        row.prop(view_layer, "use_volumes", text="Volumes")

        col = layout.column()
        col.label(text="Use")
        row = col.row()
        row.separator()
        row.prop(view_layer, "use_motion_blur", text="Motion Blur")
        row.active = scene.render.use_motion_blur


class VIEWLAYER_PT_layer_custom_props(PropertyPanel, Panel):
    bl_space_type = 'PROPERTIES'
    bl_region_type = 'WINDOW'
    bl_context = "view_layer"
    _context_path = "view_layer"
    _property_type = ViewLayer


classes = (
    VIEWLAYER_PT_context, # bfa -  added the render engine prop
    VIEWLAYER_MT_lightgroup_sync,
    VIEWLAYER_PT_layer,
    VIEWLAYER_PT_layer_passes,
    VIEWLAYER_PT_workbench_layer_passes_data,
<<<<<<< HEAD
    VIEWLAYER_PT_eevee_layer_passes_data,
    VIEWLAYER_PT_eevee_layer_passes_mist,  # bfa - move mist panel to viewlayers
=======
>>>>>>> 196a823b
    VIEWLAYER_PT_eevee_next_layer_passes_data,
    VIEWLAYER_PT_eevee_next_layer_passes_light,
    VIEWLAYER_PT_layer_passes_cryptomatte,
    VIEWLAYER_PT_layer_passes_aov,
    VIEWLAYER_PT_layer_passes_lightgroups,
    VIEWLAYER_PT_filter,
    VIEWLAYER_PT_layer_custom_props,
    VIEWLAYER_UL_aov,
)

if __name__ == "__main__":  # only for live edit.
    from bpy.utils import register_class
    for cls in classes:
        register_class(cls)<|MERGE_RESOLUTION|>--- conflicted
+++ resolved
@@ -101,7 +101,6 @@
         pass
 
 
-<<<<<<< HEAD
 class VIEWLAYER_PT_eevee_layer_passes_data(ViewLayerButtonsPanel, Panel):
     bl_label = "Data"
     bl_parent_id = "VIEWLAYER_PT_layer_passes"
@@ -127,7 +126,7 @@
 class VIEWLAYER_PT_eevee_layer_passes_mist(ViewLayerButtonsPanel, Panel):
     bl_label = "Mist Pass"
     bl_parent_id = "VIEWLAYER_PT_layer_passes"
-    COMPAT_ENGINES = {'BLENDER_EEVEE'}
+    COMPAT_ENGINES = {'BLENDER_EEVEE_NEXT'}
 
     @classmethod
     def poll(cls, context):
@@ -153,8 +152,6 @@
         col.prop(world.mist_settings, "falloff")
 
 
-=======
->>>>>>> 196a823b
 class VIEWLAYER_PT_eevee_next_layer_passes_data(ViewLayerButtonsPanel, Panel):
     bl_label = "Data"
     bl_parent_id = "VIEWLAYER_PT_layer_passes"
@@ -198,7 +195,6 @@
         col.prop(view_layer, "use_pass_z")
 
 
-<<<<<<< HEAD
 class VIEWLAYER_PT_eevee_layer_passes_light(ViewLayerButtonsPanel, Panel):
     bl_label = "Light"
     bl_parent_id = "VIEWLAYER_PT_layer_passes"
@@ -259,8 +255,6 @@
         row.prop(view_layer, "use_pass_ambient_occlusion", text="Ambient Occlusion")
 
 
-=======
->>>>>>> 196a823b
 class VIEWLAYER_PT_eevee_next_layer_passes_light(ViewLayerButtonsPanel, Panel):
     bl_label = "Light"
     bl_parent_id = "VIEWLAYER_PT_layer_passes"
@@ -335,7 +329,6 @@
         row.separator()
         row.prop(view_layer_eevee, "use_pass_transparent", text="Transparent")
 
-<<<<<<< HEAD
 class VIEWLAYER_PT_eevee_layer_passes_effects(ViewLayerButtonsPanel, Panel):
     bl_label = "Effects"
     bl_parent_id = "VIEWLAYER_PT_layer_passes"
@@ -360,8 +353,6 @@
         col.prop(view_layer_eevee, "use_pass_transparent")
 
 
-=======
->>>>>>> 196a823b
 class ViewLayerAOVPanelHelper(ViewLayerButtonsPanel):
     bl_label = "Shader AOV"
 
@@ -437,13 +428,10 @@
             row = split.row()
             row.label(icon="DISCLOSURE_TRI_RIGHT")
 
-<<<<<<< HEAD
         if context.engine == 'BLENDER_EEVEE':
             layout.use_property_split = False
             layout.prop(view_layer, "use_pass_cryptomatte_accurate", text="Accurate Mode")
 
-=======
->>>>>>> 196a823b
 
 class VIEWLAYER_PT_layer_passes_cryptomatte(ViewLayerCryptomattePanelHelper, Panel):
     bl_parent_id = "VIEWLAYER_PT_layer_passes"
@@ -541,11 +529,8 @@
     VIEWLAYER_PT_layer,
     VIEWLAYER_PT_layer_passes,
     VIEWLAYER_PT_workbench_layer_passes_data,
-<<<<<<< HEAD
     VIEWLAYER_PT_eevee_layer_passes_data,
     VIEWLAYER_PT_eevee_layer_passes_mist,  # bfa - move mist panel to viewlayers
-=======
->>>>>>> 196a823b
     VIEWLAYER_PT_eevee_next_layer_passes_data,
     VIEWLAYER_PT_eevee_next_layer_passes_light,
     VIEWLAYER_PT_layer_passes_cryptomatte,
