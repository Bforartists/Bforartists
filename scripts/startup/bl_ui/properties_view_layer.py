--- conflicted
+++ resolved
@@ -130,18 +130,43 @@
     bl_label = "Data"
     bl_parent_id = "VIEWLAYER_PT_layer_passes"
 
-    COMPAT_ENGINES = {'BLENDER_WORKBENCH_NEXT'}
-
-    def draw(self, context):
-        layout = self.layout
-        layout.use_property_split = True
-        layout.use_property_decorate = False
-
+    COMPAT_ENGINES = {'BLENDER_EEVEE_NEXT'}
+
+    def draw(self, context):
+        layout = self.layout
+        layout.use_property_split = True
+        layout.use_property_decorate = False
+
+        scene = context.scene
         view_layer = context.view_layer
 
         col = layout.column()
         col.prop(view_layer, "use_pass_combined")
         col.prop(view_layer, "use_pass_z")
+        col.prop(view_layer, "use_pass_mist")
+        col.prop(view_layer, "use_pass_normal")
+        col.prop(view_layer, "use_pass_position")
+        sub = col.column()
+        sub.active = not scene.eevee.use_motion_blur
+        sub.prop(view_layer, "use_pass_vector")
+
+
+class VIEWLAYER_PT_eevee_next_layer_passes_data(ViewLayerButtonsPanel, Panel):
+    bl_label = "Data"
+    bl_parent_id = "VIEWLAYER_PT_layer_passes"
+
+    COMPAT_ENGINES = {'BLENDER_WORKBENCH_NEXT'}
+
+    def draw(self, context):
+        layout = self.layout
+        layout.use_property_split = True
+        layout.use_property_decorate = False
+
+        view_layer = context.view_layer
+
+        col = layout.column()
+        col.prop(view_layer, "use_pass_combined")
+        col.prop(view_layer, "use_pass_z")
 
 
 class VIEWLAYER_PT_eevee_layer_passes_light(ViewLayerButtonsPanel, Panel):
@@ -158,7 +183,6 @@
         view_layer = context.view_layer
         view_layer_eevee = view_layer.eevee
 
-<<<<<<< HEAD
         flow = layout.grid_flow(row_major=True, columns=0, even_columns=True, even_rows=False, align=False)
 
         col = flow.column(align=True)
@@ -203,25 +227,6 @@
         row = col.row()
         row.separator()
         row.prop(view_layer, "use_pass_ambient_occlusion", text="Ambient Occlusion")
-=======
-        col = layout.column(heading="Diffuse", align=True)
-        col.prop(view_layer, "use_pass_diffuse_direct", text="Light")
-        col.prop(view_layer, "use_pass_diffuse_color", text="Color")
-
-        col = layout.column(heading="Specular", align=True)
-        col.prop(view_layer, "use_pass_glossy_direct", text="Light")
-        col.prop(view_layer, "use_pass_glossy_color", text="Color")
-
-        col = layout.column(heading="Volume", heading_ctxt=i18n_contexts.id_id, align=True)
-        col.prop(view_layer_eevee, "use_pass_volume_direct", text="Light")
-
-        col = layout.column(heading="Other", align=True)
-        col.prop(view_layer, "use_pass_emit", text="Emission")
-        col.prop(view_layer, "use_pass_environment")
-        col.prop(view_layer, "use_pass_shadow")
-        col.prop(view_layer, "use_pass_ambient_occlusion",
-                 text="Ambient Occlusion")
->>>>>>> 2be540d6
 
 
 class VIEWLAYER_PT_eevee_layer_passes_effects(ViewLayerButtonsPanel, Panel):
