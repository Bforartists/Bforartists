# SPDX-FileCopyrightText: 2012-2023 Blender Authors
#
# SPDX-License-Identifier: GPL-2.0-or-later

from bpy.types import Menu, Panel, UIList, ViewLayer
from bpy.app.translations import contexts as i18n_contexts

from rna_prop_ui import PropertyPanel


# bfa -  added the render engine prop
class VIEWLAYER_PT_context(Panel):
    bl_space_type = 'PROPERTIES'
    bl_region_type = 'WINDOW'
    bl_context = "view_layer"
    bl_options = {"HIDE_HEADER"}
    bl_label = ""

    @classmethod
    def poll(cls, context):
        return context.scene

    def draw(self, context):
        layout = self.layout
        layout.use_property_split = True
        layout.use_property_decorate = False

        scene = context.scene
        rd = scene.render

        if rd.has_multiple_engines:
            layout.prop(rd, "engine", text="Render Engine")


class VIEWLAYER_UL_aov(UIList):
    def draw_item(self, _context, layout, _data, item, icon, _active_data, _active_propname):
        row = layout.row()
        split = row.split(factor=0.65)
        icon = 'NONE' if item.is_valid else 'ERROR'
        split.row().prop(item, "name", text="", icon=icon, emboss=False)
        split.row().prop(item, "type", text="", emboss=False)


class ViewLayerButtonsPanel:
    bl_space_type = 'PROPERTIES'
    bl_region_type = 'WINDOW'
    bl_context = "view_layer"
    # COMPAT_ENGINES must be defined in each subclass, external engines can add themselves here

    @classmethod
    def poll(cls, context):
        return (context.engine in cls.COMPAT_ENGINES)


class VIEWLAYER_PT_layer(ViewLayerButtonsPanel, Panel):
    bl_label = "View Layer"
    COMPAT_ENGINES = {
        'BLENDER_RENDER',
        'BLENDER_EEVEE',
        'BLENDER_WORKBENCH',
    }

    def draw(self, context):
        layout = self.layout
        # BFA - props to create new view layers
        window = context.window
        screen = context.screen
        scene = window.scene

        layout.template_search(
            window,
            "view_layer",
            scene,
            "view_layers",
            new="scene.view_layer_add",
            unlink="scene.view_layer_remove",
        )

        layout.separator()

        layout.use_property_split = True

        scene = context.scene
        rd = scene.render
        layer = context.view_layer
        # BFA - props with float left checkboxes
        col = layout.column(align=True)
        row = col.row()
        row.use_property_split = False
        row.prop(layer, "use", text="Use for Rendering")
        row.prop_decorator(layer, "use")
        row = col.row()
        row.use_property_split = False
        row.prop(rd, "use_single_layer", text="Render Single Layer")


class VIEWLAYER_PT_layer_passes(ViewLayerButtonsPanel, Panel):
    bl_label = "Passes"
    COMPAT_ENGINES = {
        'BLENDER_EEVEE',
        'BLENDER_WORKBENCH',
    }

    def draw(self, context):
        pass


<<<<<<< HEAD
# BFA
class VIEWLAYER_PT_eevee_layer_passes_mist(ViewLayerButtonsPanel, Panel):
    bl_label = "Mist Pass"
    bl_parent_id = "VIEWLAYER_PT_layer_passes"
    COMPAT_ENGINES = {"BLENDER_EEVEE_NEXT"}

    @classmethod
    def poll(cls, context):
        engine = context.engine
        if context.scene.world and (engine in cls.COMPAT_ENGINES):
            for view_layer in context.scene.view_layers:
                if view_layer.use_pass_mist:
                    return True

        return False

    def draw(self, context):
        layout = self.layout
        layout.use_property_split = True

        world = context.scene.world

        col = layout.column(align=True)
        col.prop(world.mist_settings, "start")
        col.prop(world.mist_settings, "depth")

        col = layout.column()
        col.prop(world.mist_settings, "falloff")


class VIEWLAYER_PT_eevee_next_layer_passes_data(ViewLayerButtonsPanel, Panel):
=======
class VIEWLAYER_PT_eevee_layer_passes_data(ViewLayerButtonsPanel, Panel):
>>>>>>> 9a41dc73
    bl_label = "Data"
    bl_parent_id = "VIEWLAYER_PT_layer_passes"

    COMPAT_ENGINES = {'BLENDER_EEVEE'}

    def draw(self, context):
        layout = self.layout
        layout.use_property_split = False
        layout.use_property_decorate = False

        scene = context.scene
        view_layer = context.view_layer

        col = layout.column(align=True)
        col.prop(view_layer, "use_pass_combined")
        col.prop(view_layer, "use_pass_z")
        col.prop(view_layer, "use_pass_mist")
        col.prop(view_layer, "use_pass_normal")
        col.prop(view_layer, "use_pass_position")
        sub = col.column()
        sub.active = not scene.render.use_motion_blur
        sub.prop(view_layer, "use_pass_vector")
        col.prop(view_layer, "use_pass_grease_pencil", text="Grease Pencil")


class VIEWLAYER_PT_workbench_layer_passes_data(ViewLayerButtonsPanel, Panel):
    bl_label = "Data"
    bl_parent_id = "VIEWLAYER_PT_layer_passes"

    COMPAT_ENGINES = {'BLENDER_WORKBENCH'}

    def draw(self, context):
        layout = self.layout
        layout.use_property_split = True
        layout.use_property_decorate = False

        view_layer = context.view_layer

        col = layout.column()
        col.prop(view_layer, "use_pass_combined")
        col.prop(view_layer, "use_pass_z")
        col.prop(view_layer, "use_pass_grease_pencil", text="Grease Pencil")


class VIEWLAYER_PT_eevee_layer_passes_light(ViewLayerButtonsPanel, Panel):
    bl_label = "Light"
    bl_translation_context = i18n_contexts.render_layer
    bl_parent_id = "VIEWLAYER_PT_layer_passes"
    COMPAT_ENGINES = {'BLENDER_EEVEE'}

    def draw(self, context):
        layout = self.layout

        layout.use_property_split = False
        layout.use_property_decorate = False

        view_layer = context.view_layer
        view_layer_eevee = view_layer.eevee
        # BFA - changed to a flow grid
        flow = layout.grid_flow(
            row_major=True, columns=0, even_columns=True, even_rows=False, align=False
        )

        col = flow.column(align=True)
        col.label(text="Diffuse")
        row = col.row()
        row.separator()
        row.prop(view_layer, "use_pass_diffuse_direct", text="Light")
        row = col.row()
        row.separator()
        row.prop(view_layer, "use_pass_diffuse_color", text="Color")

        col = flow.column(align=True)
        col.label(text="Specular")
        row = col.row()
        row.separator()
        row.prop(view_layer, "use_pass_glossy_direct", text="Light")
        row = col.row()
        row.separator()
        row.prop(view_layer, "use_pass_glossy_color", text="Color")

        col = flow.column(align=True)
        col.label(text="Volume")
        row = col.row()
        row.separator()
        row.prop(view_layer_eevee, "use_pass_volume_direct", text="Light")

        col = layout.column(align=True)
        col.label(text="Other")
        row = col.row()
        row.separator()
        row.prop(view_layer, "use_pass_emit", text="Emission")
        row = col.row()
        row.separator()
        row.prop(view_layer, "use_pass_environment")
        row = col.row()
        row.separator()
        row.prop(view_layer, "use_pass_shadow")

        split = col.split(factor=0.4)
        split.use_property_split = False
        row = split.row()
        row.separator()
        row.prop(view_layer, "use_pass_ambient_occlusion", text="Ambient Occlusion")

        split.alignment = "LEFT"
        if view_layer.use_pass_ambient_occlusion:
            split.label(icon="DISCLOSURE_TRI_DOWN")
        else:
            split.label(icon="DISCLOSURE_TRI_RIGHT")

        if view_layer.use_pass_ambient_occlusion:
            row = col.row()
            row.use_property_split = True
            row.separator(factor=4)
            row.prop(context.scene.eevee, "gtao_distance", text="Occlusion Distance")

        row = col.row()
        row.separator()
        row.prop(view_layer_eevee, "use_pass_transparent", text="Transparent")


class VIEWLAYER_PT_eevee_layer_passes_effects(ViewLayerButtonsPanel, Panel):
    bl_label = "Effects"
    bl_parent_id = "VIEWLAYER_PT_layer_passes"
    COMPAT_ENGINES = {"BLENDER_EEVEE"}

    def draw(self, context):
        layout = self.layout

        layout.use_property_split = False
        layout.use_property_decorate = False

        view_layer = context.view_layer
        view_layer_eevee = view_layer.eevee
        scene = context.scene
        scene_eevee = scene.eevee

        col = layout.column()
<<<<<<< HEAD
        col.prop(view_layer_eevee, "use_pass_bloom", text="Bloom")
        col.active = scene_eevee.use_bloom

        col = layout.column()
        col.prop(view_layer_eevee, "use_pass_transparent")
=======
        col.active = view_layer.use_pass_ambient_occlusion
        col.prop(view_layer_eevee, "ambient_occlusion_distance", text="Occlusion Distance")
>>>>>>> 9a41dc73


class ViewLayerAOVPanelHelper(ViewLayerButtonsPanel):
    bl_label = "Shader AOV"

    def draw(self, context):
        layout = self.layout

        layout.use_property_split = True
        layout.use_property_decorate = False

        view_layer = context.view_layer

        row = layout.row()
        col = row.column()
        col.template_list("VIEWLAYER_UL_aov", "aovs", view_layer, "aovs", view_layer, "active_aov_index", rows=3)

        col = row.column()
        sub = col.column(align=True)
        sub.operator("scene.view_layer_add_aov", icon='ADD', text="")
        sub.operator("scene.view_layer_remove_aov", icon='REMOVE', text="")

        aov = view_layer.active_aov
        if aov and not aov.is_valid:
            layout.label(text="Conflicts with another render pass with the same name", icon='ERROR')


class VIEWLAYER_PT_layer_passes_aov(ViewLayerAOVPanelHelper, Panel):
    bl_parent_id = "VIEWLAYER_PT_layer_passes"
    COMPAT_ENGINES = {'BLENDER_EEVEE'}


class ViewLayerCryptomattePanelHelper(ViewLayerButtonsPanel):
    bl_label = "Cryptomatte"

    def draw(self, context):
        layout = self.layout

        layout.use_property_split = True
        layout.use_property_decorate = False

        view_layer = context.view_layer
        # BFA - added hidden content with drop downs to minimize
        col = layout.column(align=True)
        col.label(text="Include")
        col.use_property_split = False
        row = col.row()
        row.separator()
        row.prop(view_layer, "use_pass_cryptomatte_object", text="Object")
        row = col.row()
        row.separator()
        row.prop(view_layer, "use_pass_cryptomatte_material", text="Material")
        row = col.row()
        row.separator()
        row.prop(view_layer, "use_pass_cryptomatte_asset", text="Asset")

        col = layout.column()
        if any(
            (
                view_layer.use_pass_cryptomatte_object,
                view_layer.use_pass_cryptomatte_material,
                view_layer.use_pass_cryptomatte_asset,
            )
        ):
            split = layout.split()
            row = split.row()
            row.label(text="Include settings")
            row = split.row()
            row.label(icon="DISCLOSURE_TRI_DOWN")
            col = layout.column()
            row = col.row()
            row.separator()
            row.prop(view_layer, "pass_cryptomatte_depth", text="Levels")

        else:
            split = layout.split()
            row = split.row()
            row.label(text="Include settings")
            row = split.row()
            row.label(icon="DISCLOSURE_TRI_RIGHT")

        if context.engine == "BLENDER_EEVEE":
            layout.use_property_split = False
            layout.prop(
                view_layer, "use_pass_cryptomatte_accurate", text="Accurate Mode"
            )


class VIEWLAYER_PT_layer_passes_cryptomatte(ViewLayerCryptomattePanelHelper, Panel):
    bl_parent_id = "VIEWLAYER_PT_layer_passes"
    COMPAT_ENGINES = {'BLENDER_EEVEE'}


class VIEWLAYER_MT_lightgroup_sync(Menu):
    bl_label = "Lightgroup Sync"

    def draw(self, _context):
        layout = self.layout

        layout.operator("scene.view_layer_add_used_lightgroups", icon="ADD")
        layout.operator("scene.view_layer_remove_unused_lightgroups", icon="REMOVE")


class ViewLayerLightgroupsPanelHelper(ViewLayerButtonsPanel):
    bl_label = "Light Groups"

    def draw(self, context):
        layout = self.layout

        layout.use_property_split = True
        layout.use_property_decorate = False

        view_layer = context.view_layer

        row = layout.row()
        col = row.column()
        col.template_list(
            "UI_UL_list", "lightgroups", view_layer,
            "lightgroups", view_layer, "active_lightgroup_index", rows=3,
        )

        col = row.column()
        sub = col.column(align=True)
        sub.operator("scene.view_layer_add_lightgroup", icon='ADD', text="")
        sub.operator("scene.view_layer_remove_lightgroup", icon='REMOVE', text="")
        sub.separator()
        sub.menu("VIEWLAYER_MT_lightgroup_sync", icon='DOWNARROW_HLT', text="")


class VIEWLAYER_PT_layer_passes_lightgroups(ViewLayerLightgroupsPanelHelper, Panel):
    bl_parent_id = "VIEWLAYER_PT_layer_passes"
    COMPAT_ENGINES = {'CYCLES'}


class VIEWLAYER_PT_filter(ViewLayerButtonsPanel, Panel):
    bl_label = "Filter"
    bl_options = {'DEFAULT_CLOSED'}
    COMPAT_ENGINES = {'BLENDER_EEVEE'}

    def draw(self, context):
        layout = self.layout
        layout.use_property_split = False
        layout.use_property_decorate = False

        scene = context.scene
        view_layer = context.view_layer

        col = layout.column()
        col.label(text="Include")
        row = col.row()
        row.separator()
        row.prop(view_layer, "use_sky", text="Environment")
        row = col.row()
        row.separator()
        row.prop(view_layer, "use_solid", text="Surfaces")
        row = col.row()
        row.separator()
        row.prop(view_layer, "use_strand", text="Curves")
        row = col.row()
        row.separator()
        row.prop(view_layer, "use_volumes", text="Volumes")
        row = col.row()
        row.separator()
        row.prop(view_layer, "use_grease_pencil", text="Grease Pencil")

        col = layout.column()
        col.label(text="Use")
        row = col.row()
        row.separator()
        row.prop(view_layer, "use_motion_blur", text="Motion Blur")
        row.active = scene.render.use_motion_blur


class VIEWLAYER_PT_override(ViewLayerButtonsPanel, Panel):
    bl_label = "Override"
    bl_options = {'DEFAULT_CLOSED'}
    COMPAT_ENGINES = {
        'BLENDER_EEVEE_NEXT',
        'CYCLES',
    }

    def draw(self, context):
        layout = self.layout
        layout.use_property_split = True
        layout.use_property_decorate = False

        view_layer = context.view_layer

        layout.prop(view_layer, "material_override")
        layout.prop(view_layer, "world_override")
        layout.prop(view_layer, "samples")


class VIEWLAYER_PT_layer_custom_props(PropertyPanel, Panel):
    bl_space_type = 'PROPERTIES'
    bl_region_type = 'WINDOW'
    bl_context = "view_layer"
    _context_path = "view_layer"
    _property_type = ViewLayer


classes = (
    VIEWLAYER_PT_context,  # bfa -  added the render engine prop
    VIEWLAYER_MT_lightgroup_sync,
    VIEWLAYER_PT_layer,
    VIEWLAYER_PT_layer_passes,
    VIEWLAYER_PT_workbench_layer_passes_data,
<<<<<<< HEAD
    VIEWLAYER_PT_eevee_layer_passes_mist,  # bfa - move mist panel to viewlayers
    VIEWLAYER_PT_eevee_next_layer_passes_data,
    VIEWLAYER_PT_eevee_next_layer_passes_light,
=======
    VIEWLAYER_PT_eevee_layer_passes_data,
    VIEWLAYER_PT_eevee_layer_passes_light,
>>>>>>> 9a41dc73
    VIEWLAYER_PT_layer_passes_cryptomatte,
    VIEWLAYER_PT_layer_passes_aov,
    VIEWLAYER_PT_layer_passes_lightgroups,
    VIEWLAYER_PT_filter,
    VIEWLAYER_PT_override,
    VIEWLAYER_PT_layer_custom_props,
    VIEWLAYER_UL_aov,
)

if __name__ == "__main__":  # only for live edit.
    from bpy.utils import register_class
    for cls in classes:
        register_class(cls)<|MERGE_RESOLUTION|>--- conflicted
+++ resolved
@@ -105,12 +105,11 @@
         pass
 
 
-<<<<<<< HEAD
 # BFA
 class VIEWLAYER_PT_eevee_layer_passes_mist(ViewLayerButtonsPanel, Panel):
     bl_label = "Mist Pass"
     bl_parent_id = "VIEWLAYER_PT_layer_passes"
-    COMPAT_ENGINES = {"BLENDER_EEVEE_NEXT"}
+    COMPAT_ENGINES = {'BLENDER_EEVEE'}
 
     @classmethod
     def poll(cls, context):
@@ -136,10 +135,7 @@
         col.prop(world.mist_settings, "falloff")
 
 
-class VIEWLAYER_PT_eevee_next_layer_passes_data(ViewLayerButtonsPanel, Panel):
-=======
 class VIEWLAYER_PT_eevee_layer_passes_data(ViewLayerButtonsPanel, Panel):
->>>>>>> 9a41dc73
     bl_label = "Data"
     bl_parent_id = "VIEWLAYER_PT_layer_passes"
 
@@ -255,40 +251,13 @@
             row = col.row()
             row.use_property_split = True
             row.separator(factor=4)
-            row.prop(context.scene.eevee, "gtao_distance", text="Occlusion Distance")
+            row.prop(view_layer_eevee, "ambient_occlusion_distance", text="Occlusion Distance")
 
         row = col.row()
         row.separator()
         row.prop(view_layer_eevee, "use_pass_transparent", text="Transparent")
 
 
-class VIEWLAYER_PT_eevee_layer_passes_effects(ViewLayerButtonsPanel, Panel):
-    bl_label = "Effects"
-    bl_parent_id = "VIEWLAYER_PT_layer_passes"
-    COMPAT_ENGINES = {"BLENDER_EEVEE"}
-
-    def draw(self, context):
-        layout = self.layout
-
-        layout.use_property_split = False
-        layout.use_property_decorate = False
-
-        view_layer = context.view_layer
-        view_layer_eevee = view_layer.eevee
-        scene = context.scene
-        scene_eevee = scene.eevee
-
-        col = layout.column()
-<<<<<<< HEAD
-        col.prop(view_layer_eevee, "use_pass_bloom", text="Bloom")
-        col.active = scene_eevee.use_bloom
-
-        col = layout.column()
-        col.prop(view_layer_eevee, "use_pass_transparent")
-=======
-        col.active = view_layer.use_pass_ambient_occlusion
-        col.prop(view_layer_eevee, "ambient_occlusion_distance", text="Occlusion Distance")
->>>>>>> 9a41dc73
 
 
 class ViewLayerAOVPanelHelper(ViewLayerButtonsPanel):
@@ -496,14 +465,9 @@
     VIEWLAYER_PT_layer,
     VIEWLAYER_PT_layer_passes,
     VIEWLAYER_PT_workbench_layer_passes_data,
-<<<<<<< HEAD
     VIEWLAYER_PT_eevee_layer_passes_mist,  # bfa - move mist panel to viewlayers
-    VIEWLAYER_PT_eevee_next_layer_passes_data,
-    VIEWLAYER_PT_eevee_next_layer_passes_light,
-=======
     VIEWLAYER_PT_eevee_layer_passes_data,
     VIEWLAYER_PT_eevee_layer_passes_light,
->>>>>>> 9a41dc73
     VIEWLAYER_PT_layer_passes_cryptomatte,
     VIEWLAYER_PT_layer_passes_aov,
     VIEWLAYER_PT_layer_passes_lightgroups,
