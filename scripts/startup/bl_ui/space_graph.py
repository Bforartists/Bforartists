--- conflicted
+++ resolved
@@ -1,8 +1,8 @@
 # SPDX-FileCopyrightText: 2009-2023 Blender Authors
 #
 # SPDX-License-Identifier: GPL-2.0-or-later
-import bpy
-from bpy.types import Header, Menu, Panel
+
+from bpy.types import Header, Menu, Panel, Operator
 from bl_ui.space_dopesheet import (
     DopesheetFilterPopoverBase,
     dopesheet_filter,
@@ -13,7 +13,7 @@
 # The blank button, we don't want to switch to the editor in which we are already.
 
 
-class ANIM_OT_switch_editor_in_graph(bpy.types.Operator):
+class ANIM_OT_switch_editor_in_graph(Operator):
     """You are in Graph Editor"""      # blender will use this as a tooltip for menu items and buttons.
     bl_idname = "wm.switch_editor_in_graph"        # unique identifier for buttons and menu items to reference.
     bl_label = "Graph Editor"         # display name in the interface.
@@ -23,7 +23,7 @@
         return {'FINISHED'}
 
 
-class ANIM_OT_switch_editor_in_driver(bpy.types.Operator):
+class ANIM_OT_switch_editor_in_driver(Operator):
     """You are in Driver Editor"""      # blender will use this as a tooltip for menu items and buttons.
     bl_idname = "wm.switch_editor_in_driver"        # unique identifier for buttons and menu items to reference.
     bl_label = "Driver Editor"         # display name in the interface.
@@ -203,7 +203,7 @@
             layout.operator("anim.show_group_colors_deprecated", icon='CHECKBOX_HLT')
         col.prop(st, "use_auto_merge_keyframes")
         col.prop(st, "use_beauty_drawing")
-        layout.prop(st, "autolock_translation_axis")
+        layout.prop(st, "use_auto_lock_translation_axis")
 
         col = layout.column(align=True)
         col.prop(st, "show_extrapolation")
@@ -266,13 +266,6 @@
         layout.operator("anim.previewrange_clear", icon="CLEAR")
         layout.operator("graph.previewrange_set", icon='BORDER_RECT')
 
-<<<<<<< HEAD
-=======
-        layout.prop(st, "use_realtime_update")
-        layout.prop(st, "show_sliders")
-        layout.prop(st, "use_auto_merge_keyframes")
-        layout.prop(st, "use_auto_lock_translation_axis")
->>>>>>> 6d33f76a
         layout.separator()
 
         layout.operator("view2d.zoom_in", text="Zoom In", icon="ZOOM_IN")
