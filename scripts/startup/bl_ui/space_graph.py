# SPDX-License-Identifier: GPL-2.0-or-later
import bpy
from bpy.types import Header, Menu, Panel
from bl_ui.space_dopesheet import (
    DopesheetFilterPopoverBase,
    dopesheet_filter,
)

################################ Switch between the editors ##########################################

# The blank button, we don't want to switch to the editor in which we are already.


class ANIM_OT_switch_editor_in_graph(bpy.types.Operator):
    """You are in Graph Editor"""      # blender will use this as a tooltip for menu items and buttons.
    bl_idname = "wm.switch_editor_in_graph"        # unique identifier for buttons and menu items to reference.
    bl_label = "Graph Editor"         # display name in the interface.
    bl_options = {'REGISTER', 'UNDO'}  # enable undo for the operator.

    def execute(self, context):        # Blank button, we don't execute anything here.
        return {'FINISHED'}


class ANIM_OT_switch_editor_in_driver(bpy.types.Operator):
    """You are in Driver Editor"""      # blender will use this as a tooltip for menu items and buttons.
    bl_idname = "wm.switch_editor_in_driver"        # unique identifier for buttons and menu items to reference.
    bl_label = "Driver Editor"         # display name in the interface.
    bl_options = {'REGISTER', 'UNDO'}  # enable undo for the operator.

    def execute(self, context):        # Blank button, we don't execute anything here.
        return {'FINISHED'}

##########################################


class GRAPH_HT_header(Header):
    bl_space_type = 'GRAPH_EDITOR'

    def draw(self, context):
        layout = self.layout
        tool_settings = context.tool_settings

        st = context.space_data

        ALL_MT_editormenu.draw_hidden(context, layout)  # bfa - show hide the editormenu

        # Now a exposed as a sub-space type
        # layout.prop(st, "mode", text="")

        # Switch between the editors

        if context.space_data.mode == 'FCURVES':

            # bfa - The tabs to switch between the four animation editors. The classes are in space_dopesheet.py
            row = layout.row(align=True)

            row.operator("wm.switch_editor_to_dopesheet", text="", icon='ACTION')
            row.operator("wm.switch_editor_in_graph", text="", icon='GRAPH_ACTIVE')
            row.operator("wm.switch_editor_to_driver", text="", icon='DRIVER')
            row.operator("wm.switch_editor_to_nla", text="", icon='NLA')

        elif context.space_data.mode == 'DRIVERS':

            # bfa - The tabs to switch between the four animation editors. The classes are in space_dopesheet.py
            row = layout.row(align=True)

            row.operator("wm.switch_editor_to_dopesheet", text="", icon='ACTION')
            row.operator("wm.switch_editor_to_graph", text="", icon='GRAPH')
            row.operator("wm.switch_editor_in_driver", text="", icon='DRIVER_ACTIVE')
            row.operator("wm.switch_editor_to_nla", text="", icon='NLA')

        #############################

        GRAPH_MT_editor_menus.draw_collapsible(context, layout)

        layout.separator_spacer()

        row = layout.row(align=True)
        row.prop(st, "use_normalization", icon='NORMALIZE_FCURVES', text="", toggle=True)
        sub = row.row(align=True)
        if st.use_normalization:
            sub.prop(st, "use_auto_normalization", icon='FILE_REFRESH', text="", toggle=True)

        row = layout.row(align=True)
        if st.has_ghost_curves:
            row.operator("graph.ghost_curves_clear", text="", icon='X')
        else:
            row.operator("graph.ghost_curves_create", text="", icon='FCURVE_SNAPSHOT')

        dopesheet_filter(layout, context)

        layout.popover(panel="GRAPH_PT_filters", text="", icon='FILTER')

        layout.prop(st, "auto_snap", text="")

        row = layout.row(align=True)
        row.prop(tool_settings, "use_proportional_fcurve", text="", icon_only=True)
        sub = row.row(align=True)

        if tool_settings.use_proportional_fcurve:
            sub.prop_with_popover(
                tool_settings,
                "proportional_edit_falloff",
                text="",
                icon_only=True,
                panel="GRAPH_PT_proportional_edit",
            )

        row = layout.row(align=True)

        row.prop(st, "pivot_point", icon_only=True)
        row.operator_menu_enum("graph.easing_type", "type", text="", icon="IPO_EASE_IN_OUT")
        row.operator_menu_enum("graph.handle_type", "type", text="", icon="HANDLE_AUTO")
        row.operator_menu_enum("graph.interpolation_type", "type", text="", icon="INTERPOLATE")

        row = layout.row()
        row.popover(panel="GRAPH_PT_properties_view_options", text="Options")

# bfa - show hide the editormenu


class ALL_MT_editormenu(Menu):
    bl_label = ""

    def draw(self, context):
        self.draw_menus(self.layout, context)

    @staticmethod
    def draw_menus(layout, context):

        row = layout.row(align=True)
        row.template_header()  # editor type menus


class GRAPH_PT_proportional_edit(Panel):
    bl_space_type = 'GRAPH_EDITOR'
    bl_region_type = 'HEADER'
    bl_label = "Proportional Editing"
    bl_ui_units_x = 8

    def draw(self, context):
        layout = self.layout
        tool_settings = context.tool_settings
        col = layout.column()
        col.active = tool_settings.use_proportional_fcurve

        col.prop(tool_settings, "proportional_edit_falloff", expand=True)
        col.prop(tool_settings, "proportional_size")


class GRAPH_PT_filters(DopesheetFilterPopoverBase, Panel):
    bl_space_type = 'GRAPH_EDITOR'
    bl_region_type = 'HEADER'
    bl_label = "Filters"

    def draw(self, context):
        layout = self.layout

        DopesheetFilterPopoverBase.draw_generic_filters(context, layout)
        layout.separator()
        DopesheetFilterPopoverBase.draw_search_filters(context, layout)
        layout.separator()
        DopesheetFilterPopoverBase.draw_standard_filters(context, layout)


class GRAPH_PT_properties_view_options(Panel):
    bl_label = "View Options"
    bl_category = "View"
    bl_space_type = 'GRAPH_EDITOR'
    bl_region_type = 'HEADER'

    def draw(self, context):
        sc = context.scene
        layout = self.layout

        st = context.space_data
        tool_settings = context.tool_settings

        col = layout.column(align=True)
        col.prop(st, "use_realtime_update")
        col.prop(st, "show_seconds")
        col.prop(st, "show_locked_time")

        col = layout.column(align=True)
        col.prop(st, "show_sliders")
        if bpy.app.version < (2, 93):
            layout.operator("anim.show_group_colors_deprecated", icon='CHECKBOX_HLT')
        col.prop(st, "use_auto_merge_keyframes")
        col.prop(st, "use_beauty_drawing")

        col = layout.column(align=True)
        col.prop(st, "show_extrapolation")
        col.prop(st, "show_handles")
        col.prop(st, "use_only_selected_curves_handles")
        col.prop(st, "use_only_selected_keyframe_handles")

        col = layout.column(align=True)
        if st.mode != 'DRIVERS':
            col.prop(st, "show_markers")
        if context.space_data.mode != 'DRIVERS':
            col.prop(tool_settings, "lock_markers")


class GRAPH_MT_editor_menus(Menu):
    bl_idname = "GRAPH_MT_editor_menus"
    bl_label = ""

    def draw(self, context):
        st = context.space_data
        layout = self.layout
        layout.menu("SCREEN_MT_user_menu", text="Quick")  # Quick favourites menu
        layout.menu("GRAPH_MT_view")
        layout.menu("GRAPH_MT_select")
        if st.mode != 'DRIVERS' and st.show_markers:
            layout.menu("GRAPH_MT_marker")
        layout.menu("GRAPH_MT_channel")
        layout.menu("GRAPH_MT_key")


class GRAPH_MT_view(Menu):
    bl_label = "View"

    def draw(self, context):
        layout = self.layout

        st = context.space_data
        layout.prop(st, "show_region_channels")  # bfa - channels
        layout.prop(st, "show_region_ui")
        layout.prop(st, "show_region_hud")

        layout.separator()

        layout.operator("anim.previewrange_set", icon='BORDER_RECT')
        layout.operator("anim.previewrange_clear", icon="CLEAR")
        layout.operator("graph.previewrange_set", icon='BORDER_RECT')

        layout.separator()

        layout.operator("view2d.zoom_in", text="Zoom In", icon="ZOOM_IN")
        layout.operator("view2d.zoom_out", text="Zoom Out", icon="ZOOM_OUT")
        layout.operator("view2d.zoom_border", icon="ZOOM_BORDER")

        layout.separator()

        layout.operator("graph.view_all", icon="VIEWALL")
        layout.operator("graph.view_selected", icon="VIEW_SELECTED")
        layout.operator("graph.view_frame", icon="VIEW_FRAME")

        layout.separator()

        layout.menu("INFO_MT_area")
        layout.menu("GRAPH_MT_view_pie_menus")


class GRAPH_MT_view_pie_menus(Menu):
    bl_label = "Pie menus"

    def draw(self, _context):
        layout = self.layout

        layout.operator("wm.call_menu_pie", text="Pivot", icon="MENU_PANEL").name = 'GRAPH_MT_pivot_pie'
        layout.operator("wm.call_menu_pie", text="Snap", icon="MENU_PANEL").name = 'GRAPH_MT_snap_pie'
        layout.operator("wm.call_menu_pie", text="View", icon="MENU_PANEL").name = 'GRAPH_MT_view_pie'


class GRAPH_MT_select(Menu):
    bl_label = "Select"

    def draw(self, context):
        layout = self.layout

        layout.operator("graph.select_all", text="All", icon='SELECT_ALL').action = 'SELECT'
        layout.operator("graph.select_all", text="None", icon='SELECT_NONE').action = 'DESELECT'
        layout.operator("graph.select_all", text="Invert", icon='INVERSE').action = 'INVERT'

        layout.separator()

        props = layout.operator("graph.select_box", icon='BORDER_RECT')
        props = layout.operator("graph.select_box", text="Box Select (Axis Range)", icon='BORDER_RECT')

        layout.operator("graph.select_circle", icon='CIRCLE_SELECT')
        layout.operator_menu_enum("graph.select_lasso", "mode")

        layout.separator()

        layout.operator("graph.select_column", text="Columns on Selected Keys", icon="COLUMNS_KEYS").mode = 'KEYS'
        layout.operator(
            "graph.select_column",
            text="Column on Current Frame",
            icon="COLUMN_CURRENT_FRAME").mode = 'CFRA'

        # bfa - just in graph editor. Drivers does not have markers. graph editor = FCURVES
        if context.space_data.mode == 'FCURVES':
            layout.operator(
                "graph.select_column",
                text="Columns on Selected Markers",
                icon="COLUMNS_MARKERS").mode = 'MARKERS_COLUMN'
            layout.operator(
                "graph.select_column",
                text="Between Selected Markers",
                icon="BETWEEN_MARKERS").mode = 'MARKERS_BETWEEN'

        layout.separator()

        layout.operator("graph.select_linked", text="Linked", icon="CONNECTED")

        layout.separator()

        props = layout.operator("graph.select_leftright", text="Before Current Frame", icon="BEFORE_CURRENT_FRAME")
        props.extend = False
        props.mode = 'LEFT'
        props = layout.operator("graph.select_leftright", text="After Current Frame", icon="AFTER_CURRENT_FRAME")
        props.extend = False
        props.mode = 'RIGHT'

        layout.separator()

        layout.operator("graph.select_more", text="More", icon="SELECTMORE")
        layout.operator("graph.select_less", text="Less", icon="SELECTLESS")


class GRAPH_MT_marker(Menu):
    bl_label = "Marker"

    def draw(self, context):
        layout = self.layout

        from bl_ui.space_time import marker_menu_generic
        marker_menu_generic(layout, context)

        # TODO: pose markers for action edit mode only?


class GRAPH_MT_channel(Menu):
    bl_label = "Channel"

    def draw(self, context):
        layout = self.layout
        operator_context = layout.operator_context
        layout.operator_context = 'INVOKE_REGION_CHANNELS'

        layout.operator("anim.channels_delete", icon="DELETE")

        if context.space_data.mode == 'DRIVERS':
            layout.operator("graph.driver_delete_invalid", icon="DELETE")

        layout.separator()

        layout.operator("anim.channels_group", icon="NEW_GROUP")
        layout.operator("anim.channels_ungroup", icon="REMOVE_FROM_ALL_GROUPS")

        layout.separator()

        layout.menu("GRAPH_MT_channel_settings_toggle")

        layout.separator()
        layout.operator("anim.channels_editable_toggle", icon="LOCKED")
        layout.menu("GRAPH_MT_channel_extrapolation")
        # To get it to display the hotkey.
        layout.operator_context = operator_context
        layout.operator_menu_enum("graph.fmodifier_add", "type", text="Add F-Curve Modifier").only_active = False
        layout.operator_context = 'INVOKE_REGION_CHANNELS'

        layout.separator()

        layout.operator("graph.reveal", icon="HIDE_OFF")
        layout.operator("graph.hide", text="Hide Selected Curves", icon="HIDE_ON").unselected = False
        layout.operator("graph.hide", text="Hide Unselected Curves", icon="HIDE_UNSELECTED").unselected = True

        layout.separator()

        layout.operator("anim.channels_expand", icon="EXPANDMENU")
        layout.operator("anim.channels_collapse", icon="COLLAPSEMENU")

        layout.separator()

        layout.menu("GRAPH_MT_channel_move")

        layout.separator()

        layout.operator("anim.channels_fcurves_enable", icon="UNLOCKED")


class GRAPH_MT_channel_settings_toggle(Menu):
    bl_label = "Channel Settings"

    def draw(self, context):
        layout = self.layout

        layout.operator("anim.channels_setting_toggle", text="Toggle Protect", icon="LOCKED").type = 'PROTECT'
        layout.operator("anim.channels_setting_toggle", text="Toggle Mute", icon="MUTE_IPO_ON").type = 'MUTE'

        layout.separator()

        layout.operator("anim.channels_setting_enable", text="Enable Protect", icon="LOCKED").type = 'PROTECT'
        layout.operator("anim.channels_setting_enable", text="Enable Mute", icon="MUTE_IPO_ON").type = 'MUTE'

        layout.separator()

        layout.operator("anim.channels_setting_disable", text="Disable Protect", icon="LOCKED").type = 'PROTECT'
        layout.operator("anim.channels_setting_disable", text="Disable Mute", icon="MUTE_IPO_ON").type = 'MUTE'


class GRAPH_MT_channel_extrapolation(Menu):
    bl_label = "Extrapolation Mode"

    def draw(self, context):
        layout = self.layout

        layout.operator(
            "graph.extrapolation_type",
            text="Constant Extrapolation",
            icon="EXTRAPOLATION_CONSTANT").type = 'CONSTANT'
        layout.operator(
            "graph.extrapolation_type",
            text="Linear Extrapolation",
            icon="EXTRAPOLATION_LINEAR").type = 'LINEAR'
        layout.operator(
            "graph.extrapolation_type",
            text="Make Cyclic (F-Modifier)",
            icon="EXTRAPOLATION_CYCLIC").type = 'MAKE_CYCLIC'
        layout.operator("graph.extrapolation_type", text="Clear Cyclic (F-Modifier)",
                        icon="EXTRAPOLATION_CYCLIC_CLEAR").type = 'CLEAR_CYCLIC'


class GRAPH_MT_channel_move(Menu):
    bl_label = "Move"

    def draw(self, context):
        layout = self.layout
        layout.operator("anim.channels_move", text="To Top", icon="MOVE_TO_TOP").direction = 'TOP'
        layout.operator("anim.channels_move", text="Up", icon="MOVE_UP").direction = 'UP'
        layout.operator("anim.channels_move", text="Down", icon="MOVE_DOWN").direction = 'DOWN'
        layout.operator("anim.channels_move", text="To Bottom", icon="MOVE_TO_BOTTOM").direction = 'BOTTOM'

        layout.separator()
        layout.operator("anim.channels_view_selected", icon = "VIEW_SELECTED")


class GRAPH_MT_key_density(Menu):
    bl_label = "Density"

    def draw(self, _context):
        from bl_ui_utils.layout import operator_context
        layout = self.layout
        layout.operator("graph.decimate", text="Decimate (Ratio)").mode = 'RATIO'
        # Using the modal operation doesn't make sense for this variant
        # as we do not have a modal mode for it, so just execute it.
        with operator_context(layout, 'EXEC_REGION_WIN'):
            layout.operator("graph.decimate", text="Decimate (Allowed Change)").mode = 'ERROR'
        layout.operator("graph.sample")

        layout.separator()
        layout.operator("graph.clean").channels = False


class GRAPH_MT_key_blending(Menu):
    bl_label = "Blend"

    def draw(self, _context):
        layout = self.layout
        layout.operator_context = 'INVOKE_DEFAULT'
        layout.operator("graph.breakdown", text="Breakdown")
        layout.operator("graph.blend_to_neighbor", text="Blend to Neighbor")
        layout.operator("graph.blend_to_default", text="Blend to Default Value")
        layout.operator("graph.ease", text="Ease")


class GRAPH_MT_key_smoothing(Menu):
    bl_label = "Smooth"

    def draw(self, _context):
        layout = self.layout
        layout.operator_context = 'INVOKE_DEFAULT'
        layout.operator("graph.gaussian_smooth", text="Smooth (Gaussian)")
        layout.operator("graph.smooth", text="Smooth (Legacy)")


class GRAPH_MT_key(Menu):
    bl_label = "Key"

    def draw(self, _context):
        layout = self.layout

        layout.menu("GRAPH_MT_key_transform", text="Transform")

        layout.menu("GRAPH_MT_key_snap")
        layout.menu("GRAPH_MT_key_mirror")

        layout.separator()

        layout.operator_menu_enum("graph.keyframe_insert", "type")
        layout.operator_menu_enum("graph.fmodifier_add", "type").only_active = False
        layout.operator("graph.sound_bake", icon="BAKE_SOUND")

        layout.separator()

        layout.operator("graph.frame_jump", icon="CENTER")

        layout.separator()

        layout.operator("graph.copy", text="Copy Keyframes", icon='COPYDOWN')
        layout.operator("graph.paste", text="Paste Keyframes", icon='PASTEDOWN')
        layout.operator("graph.paste", text="Paste Flipped", icon='PASTEFLIPDOWN').flipped = True
        layout.operator("graph.duplicate_move", icon="DUPLICATE")
        layout.operator("graph.delete", icon="DELETE")

        layout.separator()

        layout.operator("graph.decimate", text="Decimate (Ratio)", icon="DECIMATE").mode = 'RATIO'

        # Using the modal operation doesn't make sense for this variant
        # as we do not have a modal mode for it, so just execute it.
        with operator_context(layout, 'EXEC_REGION_WIN'):
            layout.operator("graph.decimate", text="Decimate (Allowed Change)", icon="DECIMATE").mode = 'ERROR'

        layout.menu("GRAPH_MT_slider", text="Slider Operators")

        layout.operator("graph.clean", icon="CLEAN_KEYS").channels = False
        layout.operator("graph.clean", text="Clean Channels", icon="CLEAN_CHANNELS").channels = True
        layout.operator("graph.smooth", icon="SMOOTH_KEYFRAMES")
        layout.operator("graph.sample", icon="SAMPLE_KEYFRAMES")
        layout.operator("graph.bake", icon="BAKE_CURVE")
        layout.operator("graph.unbake", icon="CLEAR")

        layout.separator()

        layout.operator("graph.euler_filter", text="Discontinuity (Euler) Filter", icon="DISCONTINUE_EULER")
        # layout.menu("GRAPH_MT_key_density") # bfa we already have this
        layout.menu("GRAPH_MT_key_blending")
        layout.menu("GRAPH_MT_key_smoothing")


class GRAPH_MT_key_mirror(Menu):
    bl_label = "Mirror"

    def draw(self, context):
        layout = self.layout

        layout.operator("graph.mirror", text="By Times over Current Frame", icon="MIRROR_TIME").type = 'CFRA'
        layout.operator("graph.mirror", text="By Values over Cursor Value", icon="MIRROR_CURSORVALUE").type = 'VALUE'
        layout.operator("graph.mirror", text="By Times over Time=0", icon="MIRROR_TIME").type = 'YAXIS'
        layout.operator("graph.mirror", text="By Values over Value=0", icon="MIRROR_CURSORVALUE").type = 'XAXIS'
        layout.operator(
            "graph.mirror",
            text="By Times over First Selected Marker",
            icon="MIRROR_MARKER").type = 'MARKER'


class GRAPH_MT_key_snap(Menu):
    bl_label = "Snap"

    def draw(self, context):
        layout = self.layout

        layout.operator("graph.snap", text="Current Frame", icon="SNAP_CURRENTFRAME").type = 'CFRA'
        layout.operator("graph.snap", text="Cursor Value", icon="SNAP_CURSORVALUE").type = 'VALUE'
        layout.operator("graph.snap", text="Nearest Frame", icon="SNAP_NEARESTFRAME").type = 'NEAREST_FRAME'
        layout.operator("graph.snap", text="Nearest Second", icon="SNAP_NEARESTSECOND").type = 'NEAREST_SECOND'
        layout.operator("graph.snap", text="Nearest Marker", icon="SNAP_NEARESTMARKER").type = 'NEAREST_MARKER'
        layout.operator("graph.snap", text="Flatten Handles", icon="FLATTEN_HANDLER").type = 'HORIZONTAL'
        layout.operator("graph.equalize_handles", text="Equalize Handles", icon="EQUALIZE_HANDLER").side = 'BOTH'
        layout.separator()
        layout.operator("graph.frame_jump", text="Cursor to Selection", icon="JUMP_TO_KEYFRAMES")
        layout.operator("graph.snap_cursor_value", text="Cursor Value to Selection", icon="VALUE_TO_SELECTION")


<<<<<<< HEAD
class GRAPH_MT_slider(Menu):
    bl_label = "Slider Operators"

    def draw(self, _context):
        layout = self.layout
        layout.operator_context = 'INVOKE_DEFAULT'
        layout.operator("graph.breakdown", text = "Breakdown", icon='BREAKDOWNER_POSE')
        layout.operator("graph.blend_to_neighbor", text = "Blend to Neighbor", icon='BLEND_TO_NEIGHBOUR')
        layout.operator("graph.blend_to_default", text = "Blend to Default Value", icon = 'BLEND_TO_DEFAULT')
        layout.operator("graph.ease", text="Ease", icon = 'IPO_EASE_IN_OUT')
        layout.operator("graph.gaussian_smooth", text="Smooth", icon = 'PARTICLEBRUSH_SMOOTH')


class GRAPH_MT_key_transform(Menu):
    bl_label = "Transform"

    def draw(self, _context):
        layout = self.layout

        layout.operator("transform.translate", text="Grab/Move", icon="TRANSFORM_MOVE")
        layout.operator("transform.transform", text="Extend", icon="SHRINK_FATTEN").mode = 'TIME_EXTEND'
        layout.operator("transform.rotate", text="Rotate", icon="TRANSFORM_ROTATE")
        layout.operator("transform.resize", text="Scale", icon="TRANSFORM_SCALE")


=======
>>>>>>> 7f020170
class GRAPH_MT_view_pie(Menu):
    bl_label = "View"

    def draw(self, _context):
        layout = self.layout

        pie = layout.menu_pie()
        pie.operator("graph.view_all")
        pie.operator("graph.view_selected", icon='ZOOM_SELECTED')
        pie.operator("graph.view_frame")


class GRAPH_MT_delete(Menu):
    bl_label = "Delete"

    def draw(self, _context):
        layout = self.layout

        layout.operator("graph.delete", icon="DELETE")

        layout.separator()

        layout.operator("graph.clean").channels = False
        layout.operator("graph.clean", text="Clean Channels").channels = True


class GRAPH_MT_context_menu(Menu):
    bl_label = "F-Curve Context Menu"

    def draw(self, _context):
        layout = self.layout

        layout.operator_context = 'INVOKE_DEFAULT'

        layout.operator("graph.copy", text="Copy", icon='COPYDOWN')
        layout.operator("graph.paste", text="Paste", icon='PASTEDOWN')
        layout.operator("graph.paste", text="Paste Flipped", icon='PASTEFLIPDOWN').flipped = True

        layout.separator()

        layout.operator_menu_enum("graph.handle_type", "type", text="Handle Type")
        layout.operator_menu_enum("graph.interpolation_type", "type", text="Interpolation Mode")
        layout.operator_menu_enum("graph.easing_type", "type", text="Easing Mode")

        layout.separator()

        layout.operator("graph.keyframe_insert", icon="KEYFRAMES_INSERT").type = 'SEL'
        layout.operator("graph.duplicate_move", icon="DUPLICATE")
        layout.operator_context = 'EXEC_REGION_WIN'
        layout.operator("graph.delete", icon="DELETE")

        layout.separator()

        layout.operator_menu_enum("graph.mirror", "type", text="Mirror")
        layout.operator_menu_enum("graph.snap", "type", text="Snap")


class GRAPH_MT_pivot_pie(Menu):
    bl_label = "Pivot Point"

    def draw(self, context):
        layout = self.layout
        pie = layout.menu_pie()

        pie.prop_enum(context.space_data, "pivot_point", value='BOUNDING_BOX_CENTER')
        pie.prop_enum(context.space_data, "pivot_point", value='CURSOR')
        pie.prop_enum(context.space_data, "pivot_point", value='INDIVIDUAL_ORIGINS')


class GRAPH_MT_snap_pie(Menu):
    bl_label = "Snap"

    def draw(self, _context):
        layout = self.layout
        pie = layout.menu_pie()

        pie.operator("graph.snap", text="Current Frame").type = 'CFRA'
        pie.operator("graph.snap", text="Cursor Value").type = 'VALUE'
        pie.operator("graph.snap", text="Nearest Frame").type = 'NEAREST_FRAME'
        pie.operator("graph.snap", text="Nearest Second").type = 'NEAREST_SECOND'
        pie.operator("graph.snap", text="Nearest Marker").type = 'NEAREST_MARKER'
        pie.operator("graph.snap", text="Flatten Handles").type = 'HORIZONTAL'
        pie.operator("graph.frame_jump", text="Cursor to Selection")
        pie.operator("graph.snap_cursor_value", text="Cursor Value to Selection")


class GRAPH_MT_channel_context_menu(Menu):
    bl_label = "F-Curve Channel Context Menu"

    def draw(self, context):
        layout = self.layout
        st = context.space_data

        layout.separator()
        layout.operator("anim.channels_setting_enable", text="Mute Channels", icon='MUTE_IPO_ON').type = 'MUTE'
        layout.operator("anim.channels_setting_disable", text="Unmute Channels", icon='MUTE_IPO_OFF').type = 'MUTE'
        layout.separator()
        layout.operator("anim.channels_setting_enable", text="Protect Channels", icon="LOCKED").type = 'PROTECT'
        layout.operator("anim.channels_setting_disable", text="Unprotect Channels", icon="UNLOCKED").type = 'PROTECT'

        layout.separator()
        layout.operator("anim.channels_group", icon="NEW_GROUP")
        layout.operator("anim.channels_ungroup", icon="REMOVE_FROM_ALL_GROUPS")

        layout.separator()
        layout.operator("anim.channels_editable_toggle", icon='RESTRICT_SELECT_ON')
        layout.operator_menu_enum("graph.extrapolation_type", "type", text="Extrapolation Mode")

        layout.separator()
        layout.operator("graph.hide", text="Hide Selected Curves", icon='HIDE_ON').unselected = False
        layout.operator("graph.hide", text="Hide Unselected Curves", icon='HIDE_UNSELECTED').unselected = True
        layout.operator("graph.reveal", icon='HIDE_OFF')

        layout.separator()
        layout.operator("anim.channels_expand", icon="EXPANDMENU")
        layout.operator("anim.channels_collapse", icon="COLLAPSEMENU")

        layout.separator()
        layout.operator_menu_enum("anim.channels_move", "direction", text="Move...")

        layout.separator()

        layout.operator("anim.channels_delete", icon="DELETE")
        if st.mode == 'DRIVERS':
            layout.operator("graph.driver_delete_invalid", icon="DELETE")


classes = (
    ANIM_OT_switch_editor_in_graph,
    ANIM_OT_switch_editor_in_driver,
    ALL_MT_editormenu,
    GRAPH_HT_header,
    GRAPH_PT_properties_view_options,
    GRAPH_PT_proportional_edit,
    GRAPH_MT_editor_menus,
    GRAPH_MT_view,
    GRAPH_MT_view_pie_menus,
    GRAPH_MT_select,
    GRAPH_MT_marker,
    GRAPH_MT_channel,
    GRAPH_MT_channel_settings_toggle,
    GRAPH_MT_channel_extrapolation,
    GRAPH_MT_channel_move,
    GRAPH_MT_key,
    GRAPH_MT_key_mirror,
    GRAPH_MT_key_density,
    GRAPH_MT_key_transform,
    GRAPH_MT_key_snap,
    GRAPH_MT_key_smoothing,
    GRAPH_MT_key_blending,
    GRAPH_MT_delete,
    GRAPH_MT_context_menu,
    GRAPH_MT_channel_context_menu,
    GRAPH_MT_pivot_pie,
    GRAPH_MT_snap_pie,
    GRAPH_MT_view_pie,
    GRAPH_PT_filters,
)

if __name__ == "__main__":  # only for live edit.
    from bpy.utils import register_class
    for cls in classes:
        register_class(cls)<|MERGE_RESOLUTION|>--- conflicted
+++ resolved
@@ -565,7 +565,6 @@
         layout.operator("graph.snap_cursor_value", text="Cursor Value to Selection", icon="VALUE_TO_SELECTION")
 
 
-<<<<<<< HEAD
 class GRAPH_MT_slider(Menu):
     bl_label = "Slider Operators"
 
@@ -591,8 +590,6 @@
         layout.operator("transform.resize", text="Scale", icon="TRANSFORM_SCALE")
 
 
-=======
->>>>>>> 7f020170
 class GRAPH_MT_view_pie(Menu):
     bl_label = "View"
 
