# SPDX-FileCopyrightText: 2009-2023 Blender Authors
#
# SPDX-License-Identifier: GPL-2.0-or-later
import bpy
from bpy.types import Header, Menu, Panel
from bl_ui.space_dopesheet import (
    DopesheetFilterPopoverBase,
    dopesheet_filter,
)

################################ BFA - Switch between the editors ##########################################

# The blank button, we don't want to switch to the editor in which we are already.


class ANIM_OT_switch_editor_in_graph(bpy.types.Operator):
    """You are in Graph Editor"""      # blender will use this as a tooltip for menu items and buttons.
    bl_idname = "wm.switch_editor_in_graph"        # unique identifier for buttons and menu items to reference.
    bl_label = "Graph Editor"         # display name in the interface.
    bl_options = {'REGISTER', 'UNDO'}  # enable undo for the operator.

    def execute(self, context):        # Blank button, we don't execute anything here.
        return {'FINISHED'}


class ANIM_OT_switch_editor_in_driver(bpy.types.Operator):
    """You are in Driver Editor"""      # blender will use this as a tooltip for menu items and buttons.
    bl_idname = "wm.switch_editor_in_driver"        # unique identifier for buttons and menu items to reference.
    bl_label = "Driver Editor"         # display name in the interface.
    bl_options = {'REGISTER', 'UNDO'}  # enable undo for the operator.

    def execute(self, context):        # Blank button, we don't execute anything here.
        return {'FINISHED'}

##########################################


class GRAPH_HT_header(Header):
    bl_space_type = 'GRAPH_EDITOR'

    def draw(self, context):
        layout = self.layout
        tool_settings = context.tool_settings

        st = context.space_data

        ALL_MT_editormenu.draw_hidden(context, layout)  # bfa - show hide the editormenu

        # Now a exposed as a sub-space type
        # layout.prop(st, "mode", text="")

        # Switch between the editors

        if context.space_data.mode == 'FCURVES':

            # bfa - The tabs to switch between the four animation editors. The classes are in space_dopesheet.py
            row = layout.row(align=True)

            row.operator("wm.switch_editor_to_dopesheet", text="", icon='ACTION')
            row.operator("wm.switch_editor_in_graph", text="", icon='GRAPH_ACTIVE')
            row.operator("wm.switch_editor_to_driver", text="", icon='DRIVER')
            row.operator("wm.switch_editor_to_nla", text="", icon='NLA')

        elif context.space_data.mode == 'DRIVERS':

            # bfa - The tabs to switch between the four animation editors. The classes are in space_dopesheet.py
            row = layout.row(align=True)

            row.operator("wm.switch_editor_to_dopesheet", text="", icon='ACTION')
            row.operator("wm.switch_editor_to_graph", text="", icon='GRAPH')
            row.operator("wm.switch_editor_in_driver", text="", icon='DRIVER_ACTIVE')
            row.operator("wm.switch_editor_to_nla", text="", icon='NLA')

        #############################

        GRAPH_MT_editor_menus.draw_collapsible(context, layout)

        layout.separator_spacer()

        row = layout.row(align=True)
        row.prop(st, "use_normalization", icon='NORMALIZE_FCURVES', text="", toggle=True)
        sub = row.row(align=True)
        if st.use_normalization:
            sub.prop(st, "use_auto_normalization", icon='FILE_REFRESH', text="", toggle=True)

        row = layout.row(align=True)
        if st.has_ghost_curves:
            row.operator("graph.ghost_curves_clear", text="", icon='X')
        else:
            row.operator("graph.ghost_curves_create", text="", icon='FCURVE_SNAPSHOT')

        dopesheet_filter(layout, context)

        #BFA - moved below
        #layout.prop(st, "pivot_point", icon_only=True)

        row = layout.row(align=True)
        row.prop(tool_settings, "use_snap_anim", text="")
        sub = row.row(align=True)
        sub.popover(
            panel="GRAPH_PT_snapping",
            text="",
        )

        row = layout.row(align=True)
        row.prop(tool_settings, "use_proportional_fcurve", text="", icon_only=True)
        sub = row.row(align=True)

        if tool_settings.use_proportional_fcurve:
            sub.prop_with_popover(
                tool_settings,
                "proportional_edit_falloff",
                text="",
                icon_only=True,
                panel="GRAPH_PT_proportional_edit",
            )

        row = layout.row(align=True)

        row.prop(st, "pivot_point", icon_only=True)
        row.operator_menu_enum("graph.easing_type", "type", text="", icon="IPO_EASE_IN_OUT")
        row.operator_menu_enum("graph.handle_type", "type", text="", icon="HANDLE_AUTO")
        row.operator_menu_enum("graph.interpolation_type", "type", text="", icon="INTERPOLATE")

        row = layout.row()
        row.popover(panel="GRAPH_PT_properties_view_options", text="Options")

# bfa - show hide the editormenu


class ALL_MT_editormenu(Menu):
    bl_label = ""

    def draw(self, context):
        self.draw_menus(self.layout, context)

    @staticmethod
    def draw_menus(layout, context):

        row = layout.row(align=True)
        row.template_header()  # editor type menus


class GRAPH_PT_proportional_edit(Panel):
    bl_space_type = 'GRAPH_EDITOR'
    bl_region_type = 'HEADER'
    bl_label = "Proportional Editing"
    bl_ui_units_x = 8

    def draw(self, context):
        layout = self.layout
        tool_settings = context.tool_settings
        col = layout.column()
        col.active = tool_settings.use_proportional_fcurve

        col.prop(tool_settings, "proportional_edit_falloff", expand=True)
        col.prop(tool_settings, "proportional_size")


class GRAPH_PT_filters(DopesheetFilterPopoverBase, Panel):
    bl_space_type = 'GRAPH_EDITOR'
    bl_region_type = 'HEADER'
    bl_label = "Filters"

    def draw(self, context):
        layout = self.layout

        DopesheetFilterPopoverBase.draw_generic_filters(context, layout)
        layout.separator()
        DopesheetFilterPopoverBase.draw_search_filters(context, layout)
        layout.separator()
        DopesheetFilterPopoverBase.draw_standard_filters(context, layout)


class GRAPH_PT_properties_view_options(Panel):
    bl_label = "View Options"
    bl_category = "View"
    bl_space_type = 'GRAPH_EDITOR'
    bl_region_type = 'HEADER'

    def draw(self, context):
        sc = context.scene
        layout = self.layout

        st = context.space_data
        tool_settings = context.tool_settings

        col = layout.column(align=True)
        col.prop(st, "use_realtime_update")
        col.prop(st, "show_seconds")
        col.prop(st, "show_locked_time")

        col = layout.column(align=True)
        col.prop(st, "show_sliders")
        if bpy.app.version < (2, 93):
            layout.operator("anim.show_group_colors_deprecated", icon='CHECKBOX_HLT')
        col.prop(st, "use_auto_merge_keyframes")
        col.prop(st, "use_beauty_drawing")

        col = layout.column(align=True)
        col.prop(st, "show_extrapolation")
        col.prop(st, "show_handles")
        col.prop(st, "use_only_selected_curves_handles")
        col.prop(st, "use_only_selected_keyframe_handles")

        col = layout.column(align=True)
        if st.mode != 'DRIVERS':
            col.prop(st, "show_markers")
        if context.space_data.mode != 'DRIVERS':
            col.prop(tool_settings, "lock_markers")


class GRAPH_PT_snapping(Panel):
    bl_space_type = 'GRAPH_EDITOR'
    bl_region_type = 'HEADER'
    bl_label = "Snapping"

    def draw(self, context):
        layout = self.layout
        col = layout.column()
        col.label(text="Snap To")
        tool_settings = context.tool_settings
        col.prop(tool_settings, "snap_anim_element", expand=True)
        if tool_settings.snap_anim_element not in ('MARKER', ):
            col.prop(tool_settings, "use_snap_time_absolute")


class GRAPH_MT_editor_menus(Menu):
    bl_idname = "GRAPH_MT_editor_menus"
    bl_label = ""

    def draw(self, context):
        st = context.space_data
        layout = self.layout
        layout.menu("SCREEN_MT_user_menu", text="Quick")  # BFA - Quick favourites menu
        layout.menu("GRAPH_MT_view")
        layout.menu("GRAPH_MT_select")
        if st.mode != 'DRIVERS' and st.show_markers:
            layout.menu("GRAPH_MT_marker")
        layout.menu("GRAPH_MT_channel")
        layout.menu("GRAPH_MT_key")


class GRAPH_MT_view(Menu):
    bl_label = "View"

    def draw(self, context):
        layout = self.layout

        st = context.space_data
        layout.prop(st, "show_region_channels")  # BFA - channels
        layout.prop(st, "show_region_ui")
        layout.prop(st, "show_region_hud")

        layout.separator()

        layout.operator("anim.previewrange_set", icon='BORDER_RECT')
        layout.operator("anim.previewrange_clear", icon="CLEAR")
        layout.operator("graph.previewrange_set", icon='BORDER_RECT')

        layout.separator()

        layout.operator("view2d.zoom_in", text="Zoom In", icon="ZOOM_IN")
        layout.operator("view2d.zoom_out", text="Zoom Out", icon="ZOOM_OUT")
        layout.operator("view2d.zoom_border", icon="ZOOM_BORDER")

        layout.separator()

        layout.operator("graph.view_all", icon="VIEWALL")
        layout.operator("graph.view_selected", icon="VIEW_SELECTED")
        layout.operator("graph.view_frame", icon="VIEW_FRAME")

        layout.separator()

        layout.menu("INFO_MT_area")
        layout.menu("GRAPH_MT_view_pie_menus")

        # Add this to show key-binding (reverse action in dope-sheet).
        layout.separator()
        props = layout.operator("wm.context_set_enum", text="Toggle Dope Sheet", icon='ACTION')
        props.data_path = "area.type"
        props.value = 'DOPESHEET_EDITOR'



class GRAPH_MT_view_pie_menus(Menu):
    bl_label = "Pie menus"

    def draw(self, _context):
        layout = self.layout

        layout.operator("wm.call_menu_pie", text="Pivot", icon="MENU_PANEL").name = 'GRAPH_MT_pivot_pie'
        layout.operator("wm.call_menu_pie", text="Snap", icon="MENU_PANEL").name = 'GRAPH_MT_snap_pie'
        layout.operator("wm.call_menu_pie", text="View", icon="MENU_PANEL").name = 'GRAPH_MT_view_pie'


class GRAPH_MT_select(Menu):
    bl_label = "Select"

    def draw(self, _context):
        layout = self.layout

        layout.operator("graph.select_all", text="All", icon='SELECT_ALL').action = 'SELECT'
        layout.operator("graph.select_all", text="None", icon='SELECT_NONE').action = 'DESELECT'
        layout.operator("graph.select_all", text="Invert", icon='INVERSE').action = 'INVERT'

        layout.separator()

        props = layout.operator("graph.select_box", icon='BORDER_RECT')
        props = layout.operator("graph.select_box", text="Box Select (Axis Range)", icon='BORDER_RECT')

        layout.operator("graph.select_circle", icon='CIRCLE_SELECT')
        layout.operator_menu_enum("graph.select_lasso", "mode")

        layout.separator()

        layout.operator("graph.select_column", text="Columns on Selected Keys", icon="COLUMNS_KEYS").mode = 'KEYS'
        layout.operator(
            "graph.select_column",
            text="Column on Current Frame",
            icon="COLUMN_CURRENT_FRAME").mode = 'CFRA'

        # bfa - just in graph editor. Drivers does not have markers. graph editor = FCURVES
        if _context.space_data.mode == 'FCURVES':
            layout.operator(
                "graph.select_column",
                text="Columns on Selected Markers",
                icon="COLUMNS_MARKERS").mode = 'MARKERS_COLUMN'
            layout.operator(
                "graph.select_column",
                text="Between Selected Markers",
                icon="BETWEEN_MARKERS").mode = 'MARKERS_BETWEEN'

        layout.separator()

        layout.operator("graph.select_linked", text="Linked", icon="CONNECTED")

        layout.separator()

        props = layout.operator("graph.select_leftright", text="Before Current Frame", icon="BEFORE_CURRENT_FRAME")
        props.extend = False
        props.mode = 'LEFT'
        props = layout.operator("graph.select_leftright", text="After Current Frame", icon="AFTER_CURRENT_FRAME")
        props.extend = False
        props.mode = 'RIGHT'

        layout.separator()
        props = layout.operator("graph.select_key_handles", text="Select Handles")
        props.left_handle_action = 'SELECT'
        props.right_handle_action = 'SELECT'
        props.key_action = 'KEEP'
        props = layout.operator("graph.select_key_handles", text="Select Key")
        props.left_handle_action = 'DESELECT'
        props.right_handle_action = 'DESELECT'
        props.key_action = 'SELECT'

        layout.separator()
        layout.operator("graph.select_more", text="More", icon="SELECTMORE")
        layout.operator("graph.select_less", text="Less", icon="SELECTLESS")


class GRAPH_MT_marker(Menu):
    bl_label = "Marker"

    def draw(self, context):
        layout = self.layout

        from bl_ui.space_time import marker_menu_generic
        marker_menu_generic(layout, context)

        # TODO: pose markers for action edit mode only?


class GRAPH_MT_channel(Menu):
    bl_label = "Channel"

    def draw(self, context):
        layout = self.layout
        operator_context = layout.operator_context
        layout.operator_context = 'INVOKE_REGION_CHANNELS'

        layout.operator("anim.channels_delete", icon="DELETE")

        if context.space_data.mode == 'DRIVERS':
            layout.operator("graph.driver_delete_invalid", icon="DELETE")

        layout.separator()

        layout.operator("anim.channels_group", icon="NEW_GROUP")
        layout.operator("anim.channels_ungroup", icon="REMOVE_FROM_ALL_GROUPS")

        layout.separator()

        layout.menu("GRAPH_MT_channel_settings_toggle")

        # BFA - Redundant operators now located in GRAPH_MT_channel_settings_toggle
        '''
        layout.separator()

        layout.operator("anim.channels_setting_enable", text="Protect Channels", icon='LOCKED').type = 'PROTECT'
        layout.operator("anim.channels_setting_disable", text="Unprotect Channels", icon='UNLOCKED').type = 'PROTECT'
        layout.operator("anim.channels_editable_toggle", icon="LOCKED")
        '''

        layout.separator()
        layout.menu("GRAPH_MT_channel_extrapolation")
        # To get it to display the hotkey.
        layout.operator_context = operator_context
        layout.operator_menu_enum("graph.fmodifier_add", "type", text="Add F-Curve Modifier").only_active = False
        layout.operator_context = 'INVOKE_REGION_CHANNELS'

        # BFA - Redundant operators now located in GRAPH_MT_channel_settings_toggle
        '''
        layout.separator()

        layout.operator("graph.keys_to_samples", icon="BAKE_CURVE")
        layout.operator("graph.samples_to_keys", icon="CLEAR")
        layout.operator("graph.sound_to_samples", icon="BAKE_SOUND")
        '''

        layout.separator()

        layout.operator("graph.reveal", icon="HIDE_OFF")
        layout.operator("graph.hide", text="Hide Selected Curves", icon="HIDE_ON").unselected = False
        layout.operator("graph.hide", text="Hide Unselected Curves", icon="HIDE_UNSELECTED").unselected = True

        layout.separator()

        layout.operator("anim.channels_expand", icon="EXPANDMENU")
        layout.operator("anim.channels_collapse", icon="COLLAPSEMENU")

        layout.separator()

        layout.menu("GRAPH_MT_channel_move")

        layout.separator()

        layout.operator("anim.channels_fcurves_enable", icon="UNLOCKED")
        layout.operator("graph.euler_filter", text="Discontinuity (Euler) Filter", icon="DISCONTINUE_EULER")


class GRAPH_MT_channel_settings_toggle(Menu):
    bl_label = "Channel Settings"

    def draw(self, context):
        layout = self.layout

        layout.operator("anim.channels_setting_toggle", text="Toggle Protect", icon="LOCKED").type = 'PROTECT'
        layout.operator("anim.channels_setting_toggle", text="Toggle Mute", icon="MUTE_IPO_ON").type = 'MUTE'

        layout.separator()

        layout.operator("anim.channels_setting_disable", text="Enable Protect", icon="LOCKED").type = 'PROTECT'
        layout.operator("anim.channels_setting_disable", text="Disable Protect", icon="UNLOCKED").type = 'PROTECT'
        layout.operator("anim.channels_setting_disable", text="Enable Mute", icon="MUTE_IPO_OFF").type = 'MUTE'
        layout.operator("anim.channels_setting_disable", text="Disable Mute", icon="MUTE_IPO_ON").type = 'MUTE'


class GRAPH_MT_channel_extrapolation(Menu):
    bl_label = "Extrapolation Mode"

    def draw(self, context):
        layout = self.layout

        layout.operator(
            "graph.extrapolation_type",
            text="Constant Extrapolation",
            icon="EXTRAPOLATION_CONSTANT").type = 'CONSTANT'
        layout.operator(
            "graph.extrapolation_type",
            text="Linear Extrapolation",
            icon="EXTRAPOLATION_LINEAR").type = 'LINEAR'
        layout.operator(
            "graph.extrapolation_type",
            text="Make Cyclic (F-Modifier)",
            icon="EXTRAPOLATION_CYCLIC").type = 'MAKE_CYCLIC'
        layout.operator("graph.extrapolation_type", text="Clear Cyclic (F-Modifier)",
                        icon="EXTRAPOLATION_CYCLIC_CLEAR").type = 'CLEAR_CYCLIC'


class GRAPH_MT_channel_move(Menu):
    bl_label = "Move"

    def draw(self, context):
        layout = self.layout
        layout.operator("anim.channels_move", text="To Top", icon="MOVE_TO_TOP").direction = 'TOP'
        layout.operator("anim.channels_move", text="Up", icon="MOVE_UP").direction = 'UP'
        layout.operator("anim.channels_move", text="Down", icon="MOVE_DOWN").direction = 'DOWN'
        layout.operator("anim.channels_move", text="To Bottom", icon="MOVE_TO_BOTTOM").direction = 'BOTTOM'

        layout.separator()
        layout.operator("anim.channels_view_selected", icon="VIEW_SELECTED")


class GRAPH_MT_key_density(Menu):
    bl_label = "Density"

    def draw(self, _context):
        from bl_ui_utils.layout import operator_context
        layout = self.layout
        layout.operator("graph.decimate", text="Decimate (Ratio)", icon="DECIMATE").mode = 'RATIO'
        # Using the modal operation doesn't make sense for this variant
        # as we do not have a modal mode for it, so just execute it.
        with operator_context(layout, 'EXEC_REGION_WIN'):
            layout.operator("graph.decimate", text="Decimate (Allowed Change)", icon="DECIMATE").mode = 'ERROR'
        layout.operator("graph.sample", icon="SAMPLE_KEYFRAMES")

        layout.separator()
        layout.operator("graph.clean", icon="CLEAN_KEYS").channels = False


class GRAPH_MT_key_blending(Menu):
    bl_label = "Blend"

    def draw(self, _context):
        layout = self.layout
        layout.operator_context = 'INVOKE_DEFAULT'
        layout.operator("graph.breakdown", text="Breakdown", icon='BREAKDOWNER_POSE')
        layout.operator("graph.blend_to_neighbor", text="Blend to Neighbor", icon='BLEND_TO_NEIGHBOUR')
        layout.operator("graph.blend_to_default", text="Blend to Default Value", icon='BLEND_TO_DEFAULT')
        layout.operator("graph.ease", text="Ease", icon='IPO_EASE_IN_OUT')
        layout.operator("graph.blend_to_ease", text="Blend to Ease", icon='BLEND_TO_EASE')
        layout.operator("graph.blend_offset", text="Blend Offset", icon='BLEND_OFFSET')
        layout.operator("graph.match_slope", text="Match Slope", icon='SET_CURVE_TILT')
        layout.operator("graph.push_pull", text="Push Pull")
        layout.operator("graph.shear", text="Shear Keys", icon='SHEAR')
        layout.operator("graph.scale_average", text="Scale Average", icon='SCALE_AVERAGE')
        layout.operator("graph.time_offset", text="Time Offset")


class GRAPH_MT_key_smoothing(Menu):
    bl_label = "Smooth"

    def draw(self, _context):
        layout = self.layout
        layout.operator_context = 'INVOKE_DEFAULT'
        layout.operator("graph.gaussian_smooth", text="Smooth (Gaussian)", icon='PARTICLEBRUSH_SMOOTH')
        layout.operator("graph.smooth", text="Smooth (Legacy)", icon='PARTICLEBRUSH_SMOOTH')
        layout.operator("graph.butterworth_smooth", icon='PARTICLEBRUSH_SMOOTH')


class GRAPH_MT_key(Menu):
    bl_label = "Key"

    def draw(self, _context):
        from bl_ui_utils.layout import operator_context
        layout = self.layout

        layout.menu("GRAPH_MT_key_transform", text="Transform")

        layout.menu("GRAPH_MT_key_snap")
        layout.menu("GRAPH_MT_key_mirror")

        layout.separator()

        layout.operator_menu_enum("graph.keyframe_insert", "type")

        layout.separator()

        layout.operator("graph.frame_jump", text="Jump to Selected", icon="CENTER")

        layout.separator()

        layout.operator("graph.copy", text="Copy Keyframes", icon='COPYDOWN')
        layout.operator("graph.paste", text="Paste Keyframes", icon='PASTEDOWN')
        layout.operator("graph.paste", text="Paste Flipped", icon='PASTEFLIPDOWN').flipped = True
        layout.operator("graph.duplicate_move", icon="DUPLICATE")
        layout.operator("graph.delete", icon="DELETE")

        layout.separator()

        layout.operator("graph.decimate", text="Decimate (Ratio)", icon="DECIMATE").mode = 'RATIO'

        # Using the modal operation doesn't make sense for this variant
        # as we do not have a modal mode for it, so just execute it.
        with operator_context(layout, 'EXEC_REGION_WIN'):
            layout.operator("graph.decimate", text="Decimate (Allowed Change)", icon="DECIMATE").mode = 'ERROR'

        layout.menu("GRAPH_MT_slider", text="Slider Operators")

        layout.operator("graph.clean", icon="CLEAN_KEYS").channels = False
        layout.operator("graph.clean", text="Clean Channels", icon="CLEAN_CHANNELS").channels = True
        layout.operator("graph.smooth", icon="SMOOTH_KEYFRAMES")

        # BFA - moved from Channel Settings sub-menu
        layout.separator()
        layout.operator("graph.keys_to_samples", icon="BAKE_CURVE")
        layout.operator("graph.samples_to_keys", icon="SAMPLE_KEYFRAMES")
        layout.operator("graph.sound_to_samples", icon="BAKE_SOUND")

        # BFA - redundant operators and menus
        '''
        layout.separator()

        layout.menu("GRAPH_MT_key_density") # bfa we already have this
        # So hide it from here. But keep the classes for the Blender hotkeys ...
        layout.menu("GRAPH_MT_key_blending")
        layout.menu("GRAPH_MT_key_smoothing")
        '''

class GRAPH_MT_key_mirror(Menu):
    bl_label = "Mirror"

    def draw(self, context):
        layout = self.layout

        layout.operator("graph.mirror", text="By Times over Current Frame", icon="MIRROR_TIME").type = 'CFRA'
        layout.operator("graph.mirror", text="By Values over Cursor Value", icon="MIRROR_CURSORVALUE").type = 'VALUE'
        layout.operator("graph.mirror", text="By Times over Time=0", icon="MIRROR_TIME").type = 'YAXIS'
        layout.operator("graph.mirror", text="By Values over Value=0", icon="MIRROR_CURSORVALUE").type = 'XAXIS'
        layout.operator(
            "graph.mirror",
            text="By Times over First Selected Marker",
            icon="MIRROR_MARKER").type = 'MARKER'


class GRAPH_MT_key_snap(Menu):
    bl_label = "Snap"

    def draw(self, context):
        layout = self.layout

        layout.operator("graph.snap", text="Current Frame", icon="SNAP_CURRENTFRAME").type = 'CFRA'
        layout.operator("graph.snap", text="Cursor Value", icon="SNAP_CURSORVALUE").type = 'VALUE'
        layout.operator("graph.snap", text="Nearest Frame", icon="SNAP_NEARESTFRAME").type = 'NEAREST_FRAME'
        layout.operator("graph.snap", text="Nearest Second", icon="SNAP_NEARESTSECOND").type = 'NEAREST_SECOND'
        layout.operator("graph.snap", text="Nearest Marker", icon="SNAP_NEARESTMARKER").type = 'NEAREST_MARKER'
        layout.operator("graph.snap", text="Flatten Handles", icon="FLATTEN_HANDLER").type = 'HORIZONTAL'
        layout.operator("graph.equalize_handles", text="Equalize Handles", icon="EQUALIZE_HANDLER").side = 'BOTH'
        layout.separator()
        layout.operator("graph.frame_jump", text="Cursor to Selection", icon="JUMP_TO_KEYFRAMES")
        layout.operator("graph.snap_cursor_value", text="Cursor Value to Selection", icon="VALUE_TO_SELECTION")


class GRAPH_MT_slider(Menu):
    bl_label = "Slider Operators"

    def draw(self, _context):
        layout = self.layout
        layout.operator_context = 'INVOKE_DEFAULT'
        layout.operator("graph.breakdown", text="Breakdown", icon='BREAKDOWNER_POSE')
        layout.operator("graph.blend_to_neighbor", text="Blend to Neighbor", icon='BLEND_TO_NEIGHBOUR')
        layout.operator("graph.blend_to_default", text="Blend to Default Value", icon='BLEND_TO_DEFAULT')
        layout.operator("graph.ease", text="Ease", icon='IPO_EASE_IN_OUT')
        layout.operator("graph.blend_to_ease", text="Blend to Ease", icon='BLEND_TO_EASE')
        layout.operator("graph.blend_offset", text="Blend Offset", icon='BLEND_OFFSET')
        layout.operator("graph.match_slope", text="Match Slope", icon='SET_CURVE_TILT')
        layout.operator("graph.shear", text="Shear", icon='SHEAR')
        layout.operator("graph.scale_average", text="Scale Average", icon='SCALE_AVERAGE')

        layout.separator()

        layout.operator("graph.gaussian_smooth", text="Smooth (Gaussian)", icon='PARTICLEBRUSH_SMOOTH')
        layout.operator("graph.smooth", text="Smooth (Legacy)", icon='PARTICLEBRUSH_SMOOTH')
        layout.operator("graph.butterworth_smooth", icon='PARTICLEBRUSH_SMOOTH')


class GRAPH_MT_key_transform(Menu):
    bl_label = "Transform"

    def draw(self, _context):
        layout = self.layout

        layout.operator("transform.translate", text="Grab/Move", icon="TRANSFORM_MOVE")
        layout.operator("transform.transform", text="Extend", icon="SHRINK_FATTEN").mode = 'TIME_EXTEND'
        layout.operator("transform.rotate", text="Rotate", icon="TRANSFORM_ROTATE")
        layout.operator("transform.resize", text="Scale", icon="TRANSFORM_SCALE")


class GRAPH_MT_view_pie(Menu):
    bl_label = "View"

    def draw(self, _context):
        layout = self.layout

        pie = layout.menu_pie()
        pie.operator("graph.view_all", icon="VIEWALL")
        pie.operator("graph.view_selected", icon='ZOOM_SELECTED')
        pie.operator("graph.view_frame", icon="VIEW_FRAME")


class GRAPH_MT_delete(Menu):
    bl_label = "Delete"

    def draw(self, _context):
        layout = self.layout

        layout.operator("graph.delete", icon="DELETE")

        layout.separator()

        layout.operator("graph.clean", icon="CLEAN_KEYS").channels = False
        layout.operator("graph.clean", text="Clean Channels", icon="CLEAN_CHANNELS").channels = True


class GRAPH_MT_context_menu(Menu):
    bl_label = "F-Curve"

    def draw(self, _context):
        layout = self.layout

        layout.operator_context = 'INVOKE_DEFAULT'

        layout.operator("graph.copy", text="Copy", icon='COPYDOWN')
        layout.operator("graph.paste", text="Paste", icon='PASTEDOWN')
        layout.operator("graph.paste", text="Paste Flipped", icon='PASTEFLIPDOWN').flipped = True

        layout.separator()

        layout.operator_menu_enum("graph.handle_type", "type", text="Handle Type")
        layout.operator_menu_enum("graph.interpolation_type", "type", text="Interpolation Mode")
        layout.operator_menu_enum("graph.easing_type", "type", text="Easing Mode")

        layout.separator()

        layout.operator("graph.keyframe_insert", icon="KEYFRAMES_INSERT").type = 'SEL'
        layout.operator("graph.duplicate_move", icon="DUPLICATE")
        layout.operator_context = 'EXEC_REGION_WIN'
        layout.operator("graph.delete", icon="DELETE")

        layout.separator()

        layout.operator_menu_enum("graph.mirror", "type", text="Mirror")
        layout.operator_menu_enum("graph.snap", "type", text="Snap")


class GRAPH_MT_pivot_pie(Menu):
    bl_label = "Pivot Point"

    def draw(self, context):
        layout = self.layout
        pie = layout.menu_pie()

        pie.prop_enum(context.space_data, "pivot_point", value='BOUNDING_BOX_CENTER')
        pie.prop_enum(context.space_data, "pivot_point", value='CURSOR')
        pie.prop_enum(context.space_data, "pivot_point", value='INDIVIDUAL_ORIGINS')


class GRAPH_MT_snap_pie(Menu):
    bl_label = "Snap"

    def draw(self, _context):
        layout = self.layout
        pie = layout.menu_pie()

        pie.operator("graph.snap", text="Current Frame").type = 'CFRA'
        pie.operator("graph.snap", text="Cursor Value").type = 'VALUE'
        pie.operator("graph.snap", text="Nearest Frame").type = 'NEAREST_FRAME'
        pie.operator("graph.snap", text="Nearest Second").type = 'NEAREST_SECOND'
        pie.operator("graph.snap", text="Nearest Marker").type = 'NEAREST_MARKER'
        pie.operator("graph.snap", text="Flatten Handles").type = 'HORIZONTAL'
        pie.operator("graph.frame_jump", text="Cursor to Selection")
        pie.operator("graph.snap_cursor_value", text="Cursor Value to Selection")


<<<<<<< HEAD
class GRAPH_MT_channel_context_menu(Menu):
    bl_label = "F-Curve Channel Context Menu"

    def draw(self, context):
        layout = self.layout
        st = context.space_data

        layout.separator()
        layout.operator("anim.channels_setting_enable", text="Mute Channels", icon='MUTE_IPO_ON').type = 'MUTE'
        layout.operator("anim.channels_setting_disable", text="Unmute Channels", icon='MUTE_IPO_OFF').type = 'MUTE'
        layout.separator()
        layout.operator("anim.channels_setting_enable", text="Protect Channels", icon="LOCKED").type = 'PROTECT'
        layout.operator("anim.channels_setting_disable", text="Unprotect Channels", icon="UNLOCKED").type = 'PROTECT'
        layout.operator("anim.channels_editable_toggle", icon="LOCKED")

        layout.separator()
        layout.operator("anim.channels_group", icon="NEW_GROUP")
        layout.operator("anim.channels_ungroup", icon="REMOVE_FROM_ALL_GROUPS")

        layout.separator()
        layout.operator_menu_enum("graph.extrapolation_type", "type", text="Extrapolation Mode")
        # To get it to display the hotkey.
        layout.operator_context = operator_context
        layout.operator_menu_enum("graph.fmodifier_add", "type", text="Add F-Curve Modifier").only_active = False
        layout.operator_context = 'INVOKE_REGION_CHANNELS'

        layout.separator()
        layout.operator("graph.hide", text="Hide Selected Curves", icon='HIDE_ON').unselected = False
        layout.operator("graph.hide", text="Hide Unselected Curves", icon='HIDE_UNSELECTED').unselected = True
        layout.operator("graph.reveal", icon='HIDE_OFF')

        layout.separator()
        layout.operator("anim.channels_expand", icon="EXPANDMENU")
        layout.operator("anim.channels_collapse", icon="COLLAPSEMENU")

        layout.separator()
        layout.operator_menu_enum("anim.channels_move", "direction", text="Move...")

        layout.separator()

        layout.operator("anim.channels_delete", icon="DELETE")
        if st.mode == 'DRIVERS':
            layout.operator("graph.driver_delete_invalid", icon="DELETE")


=======
>>>>>>> 6f9fb776
classes = (
    ANIM_OT_switch_editor_in_graph,
    ANIM_OT_switch_editor_in_driver,
    ALL_MT_editormenu,
    GRAPH_HT_header,
    GRAPH_PT_properties_view_options,
    GRAPH_PT_proportional_edit,
    GRAPH_MT_editor_menus,
    GRAPH_MT_view,
    GRAPH_MT_view_pie_menus,
    GRAPH_MT_select,
    GRAPH_MT_marker,
    GRAPH_MT_channel,
    GRAPH_MT_channel_settings_toggle,
    GRAPH_MT_channel_extrapolation,
    GRAPH_MT_channel_move,
    GRAPH_MT_key,
    GRAPH_MT_key_mirror,
    GRAPH_MT_key_density,
    GRAPH_MT_key_transform,
    GRAPH_MT_key_snap,
    GRAPH_MT_key_smoothing,
    GRAPH_MT_key_blending,
    GRAPH_MT_delete,
    GRAPH_MT_context_menu,
    GRAPH_MT_pivot_pie,
    GRAPH_MT_snap_pie,
    GRAPH_MT_view_pie,
    GRAPH_PT_filters,
    GRAPH_MT_slider,
    GRAPH_PT_snapping,
)

if __name__ == "__main__":  # only for live edit.
    from bpy.utils import register_class
    for cls in classes:
        register_class(cls)<|MERGE_RESOLUTION|>--- conflicted
+++ resolved
@@ -753,54 +753,6 @@
         pie.operator("graph.snap_cursor_value", text="Cursor Value to Selection")
 
 
-<<<<<<< HEAD
-class GRAPH_MT_channel_context_menu(Menu):
-    bl_label = "F-Curve Channel Context Menu"
-
-    def draw(self, context):
-        layout = self.layout
-        st = context.space_data
-
-        layout.separator()
-        layout.operator("anim.channels_setting_enable", text="Mute Channels", icon='MUTE_IPO_ON').type = 'MUTE'
-        layout.operator("anim.channels_setting_disable", text="Unmute Channels", icon='MUTE_IPO_OFF').type = 'MUTE'
-        layout.separator()
-        layout.operator("anim.channels_setting_enable", text="Protect Channels", icon="LOCKED").type = 'PROTECT'
-        layout.operator("anim.channels_setting_disable", text="Unprotect Channels", icon="UNLOCKED").type = 'PROTECT'
-        layout.operator("anim.channels_editable_toggle", icon="LOCKED")
-
-        layout.separator()
-        layout.operator("anim.channels_group", icon="NEW_GROUP")
-        layout.operator("anim.channels_ungroup", icon="REMOVE_FROM_ALL_GROUPS")
-
-        layout.separator()
-        layout.operator_menu_enum("graph.extrapolation_type", "type", text="Extrapolation Mode")
-        # To get it to display the hotkey.
-        layout.operator_context = operator_context
-        layout.operator_menu_enum("graph.fmodifier_add", "type", text="Add F-Curve Modifier").only_active = False
-        layout.operator_context = 'INVOKE_REGION_CHANNELS'
-
-        layout.separator()
-        layout.operator("graph.hide", text="Hide Selected Curves", icon='HIDE_ON').unselected = False
-        layout.operator("graph.hide", text="Hide Unselected Curves", icon='HIDE_UNSELECTED').unselected = True
-        layout.operator("graph.reveal", icon='HIDE_OFF')
-
-        layout.separator()
-        layout.operator("anim.channels_expand", icon="EXPANDMENU")
-        layout.operator("anim.channels_collapse", icon="COLLAPSEMENU")
-
-        layout.separator()
-        layout.operator_menu_enum("anim.channels_move", "direction", text="Move...")
-
-        layout.separator()
-
-        layout.operator("anim.channels_delete", icon="DELETE")
-        if st.mode == 'DRIVERS':
-            layout.operator("graph.driver_delete_invalid", icon="DELETE")
-
-
-=======
->>>>>>> 6f9fb776
 classes = (
     ANIM_OT_switch_editor_in_graph,
     ANIM_OT_switch_editor_in_driver,
