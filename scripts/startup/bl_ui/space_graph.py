# SPDX-FileCopyrightText: 2009-2023 Blender Authors
#
# SPDX-License-Identifier: GPL-2.0-or-later
import bpy
from bpy.types import Header, Menu, Panel
from bl_ui.space_dopesheet import (
    DopesheetFilterPopoverBase,
    dopesheet_filter,
)

################################ Switch between the editors ##########################################

# The blank button, we don't want to switch to the editor in which we are already.


class ANIM_OT_switch_editor_in_graph(bpy.types.Operator):
    """You are in Graph Editor"""      # blender will use this as a tooltip for menu items and buttons.
    bl_idname = "wm.switch_editor_in_graph"        # unique identifier for buttons and menu items to reference.
    bl_label = "Graph Editor"         # display name in the interface.
    bl_options = {'REGISTER', 'UNDO'}  # enable undo for the operator.

    def execute(self, context):        # Blank button, we don't execute anything here.
        return {'FINISHED'}


class ANIM_OT_switch_editor_in_driver(bpy.types.Operator):
    """You are in Driver Editor"""      # blender will use this as a tooltip for menu items and buttons.
    bl_idname = "wm.switch_editor_in_driver"        # unique identifier for buttons and menu items to reference.
    bl_label = "Driver Editor"         # display name in the interface.
    bl_options = {'REGISTER', 'UNDO'}  # enable undo for the operator.

    def execute(self, context):        # Blank button, we don't execute anything here.
        return {'FINISHED'}

##########################################


class GRAPH_HT_header(Header):
    bl_space_type = 'GRAPH_EDITOR'

    def draw(self, context):
        layout = self.layout
        tool_settings = context.tool_settings

        st = context.space_data

        ALL_MT_editormenu.draw_hidden(context, layout)  # bfa - show hide the editormenu

        # Now a exposed as a sub-space type
        # layout.prop(st, "mode", text="")

        # Switch between the editors

        if context.space_data.mode == 'FCURVES':

            # bfa - The tabs to switch between the four animation editors. The classes are in space_dopesheet.py
            row = layout.row(align=True)

            row.operator("wm.switch_editor_to_dopesheet", text="", icon='ACTION')
            row.operator("wm.switch_editor_in_graph", text="", icon='GRAPH_ACTIVE')
            row.operator("wm.switch_editor_to_driver", text="", icon='DRIVER')
            row.operator("wm.switch_editor_to_nla", text="", icon='NLA')

        elif context.space_data.mode == 'DRIVERS':

            # bfa - The tabs to switch between the four animation editors. The classes are in space_dopesheet.py
            row = layout.row(align=True)

            row.operator("wm.switch_editor_to_dopesheet", text="", icon='ACTION')
            row.operator("wm.switch_editor_to_graph", text="", icon='GRAPH')
            row.operator("wm.switch_editor_in_driver", text="", icon='DRIVER_ACTIVE')
            row.operator("wm.switch_editor_to_nla", text="", icon='NLA')

        #############################

        GRAPH_MT_editor_menus.draw_collapsible(context, layout)

        layout.separator_spacer()

        row = layout.row(align=True)
        row.prop(st, "use_normalization", icon='NORMALIZE_FCURVES', text="", toggle=True)
        sub = row.row(align=True)
        if st.use_normalization:
            sub.prop(st, "use_auto_normalization", icon='FILE_REFRESH', text="", toggle=True)

        row = layout.row(align=True)
        if st.has_ghost_curves:
            row.operator("graph.ghost_curves_clear", text="", icon='X')
        else:
            row.operator("graph.ghost_curves_create", text="", icon='FCURVE_SNAPSHOT')

        dopesheet_filter(layout, context)

        layout.popover(panel="GRAPH_PT_filters", text="", icon='FILTER')

        row = layout.row(align=True)
        row.prop(tool_settings, "use_snap_anim", text="")
        sub = row.row(align=True)
        sub.popover(
            panel="GRAPH_PT_snapping",
            icon='NONE',
            text="Modes",
        )

        row = layout.row(align=True)
        row.prop(tool_settings, "use_proportional_fcurve", text="", icon_only=True)
        sub = row.row(align=True)

        if tool_settings.use_proportional_fcurve:
            sub.prop_with_popover(
                tool_settings,
                "proportional_edit_falloff",
                text="",
                icon_only=True,
                panel="GRAPH_PT_proportional_edit",
            )

        row = layout.row(align=True)

        row.prop(st, "pivot_point", icon_only=True)
        row.operator_menu_enum("graph.easing_type", "type", text="", icon="IPO_EASE_IN_OUT")
        row.operator_menu_enum("graph.handle_type", "type", text="", icon="HANDLE_AUTO")
        row.operator_menu_enum("graph.interpolation_type", "type", text="", icon="INTERPOLATE")

        row = layout.row()
        row.popover(panel="GRAPH_PT_properties_view_options", text="Options")

# bfa - show hide the editormenu


class ALL_MT_editormenu(Menu):
    bl_label = ""

    def draw(self, context):
        self.draw_menus(self.layout, context)

    @staticmethod
    def draw_menus(layout, context):

        row = layout.row(align=True)
        row.template_header()  # editor type menus


class GRAPH_PT_proportional_edit(Panel):
    bl_space_type = 'GRAPH_EDITOR'
    bl_region_type = 'HEADER'
    bl_label = "Proportional Editing"
    bl_ui_units_x = 8

    def draw(self, context):
        layout = self.layout
        tool_settings = context.tool_settings
        col = layout.column()
        col.active = tool_settings.use_proportional_fcurve

        col.prop(tool_settings, "proportional_edit_falloff", expand=True)
        col.prop(tool_settings, "proportional_size")


class GRAPH_PT_filters(DopesheetFilterPopoverBase, Panel):
    bl_space_type = 'GRAPH_EDITOR'
    bl_region_type = 'HEADER'
    bl_label = "Filters"

    def draw(self, context):
        layout = self.layout

        DopesheetFilterPopoverBase.draw_generic_filters(context, layout)
        layout.separator()
        DopesheetFilterPopoverBase.draw_search_filters(context, layout)
        layout.separator()
        DopesheetFilterPopoverBase.draw_standard_filters(context, layout)


<<<<<<< HEAD
class GRAPH_PT_properties_view_options(Panel):
    bl_label = "View Options"
    bl_category = "View"
    bl_space_type = 'GRAPH_EDITOR'
    bl_region_type = 'HEADER'

    def draw(self, context):
        sc = context.scene
        layout = self.layout

        st = context.space_data
        tool_settings = context.tool_settings

        col = layout.column(align=True)
        col.prop(st, "use_realtime_update")
        col.prop(st, "show_seconds")
        col.prop(st, "show_locked_time")

        col = layout.column(align=True)
        col.prop(st, "show_sliders")
        if bpy.app.version < (2, 93):
            layout.operator("anim.show_group_colors_deprecated", icon='CHECKBOX_HLT')
        col.prop(st, "use_auto_merge_keyframes")
        col.prop(st, "use_beauty_drawing")

        col = layout.column(align=True)
        col.prop(st, "show_extrapolation")
        col.prop(st, "show_handles")
        col.prop(st, "use_only_selected_curves_handles")
        col.prop(st, "use_only_selected_keyframe_handles")

        col = layout.column(align=True)
        if st.mode != 'DRIVERS':
            col.prop(st, "show_markers")
        if context.space_data.mode != 'DRIVERS':
            col.prop(tool_settings, "lock_markers")
=======
class GRAPH_PT_snapping(Panel):
    bl_space_type = 'GRAPH_EDITOR'
    bl_region_type = 'HEADER'
    bl_label = "Snapping"

    def draw(self, context):
        layout = self.layout
        col = layout.column()
        col.label(text="Snap To")
        tool_settings = context.tool_settings
        col.prop(tool_settings, "snap_anim_element", expand=True)
        if tool_settings.snap_anim_element not in ('MARKER', ):
            col.prop(tool_settings, "use_snap_time_absolute")
>>>>>>> 1fae2549


class GRAPH_MT_editor_menus(Menu):
    bl_idname = "GRAPH_MT_editor_menus"
    bl_label = ""

    def draw(self, context):
        st = context.space_data
        layout = self.layout
        layout.menu("SCREEN_MT_user_menu", text="Quick")  # Quick favourites menu
        layout.menu("GRAPH_MT_view")
        layout.menu("GRAPH_MT_select")
        if st.mode != 'DRIVERS' and st.show_markers:
            layout.menu("GRAPH_MT_marker")
        layout.menu("GRAPH_MT_channel")
        layout.menu("GRAPH_MT_key")


class GRAPH_MT_view(Menu):
    bl_label = "View"

    def draw(self, context):
        layout = self.layout

        st = context.space_data
        layout.prop(st, "show_region_channels")  # bfa - channels
        layout.prop(st, "show_region_ui")
        layout.prop(st, "show_region_hud")

        layout.separator()

        layout.operator("anim.previewrange_set", icon='BORDER_RECT')
        layout.operator("anim.previewrange_clear", icon="CLEAR")
        layout.operator("graph.previewrange_set", icon='BORDER_RECT')

        layout.separator()

        layout.operator("view2d.zoom_in", text="Zoom In", icon="ZOOM_IN")
        layout.operator("view2d.zoom_out", text="Zoom Out", icon="ZOOM_OUT")
        layout.operator("view2d.zoom_border", icon="ZOOM_BORDER")

        layout.separator()

        layout.operator("graph.view_all", icon="VIEWALL")
        layout.operator("graph.view_selected", icon="VIEW_SELECTED")
        layout.operator("graph.view_frame", icon="VIEW_FRAME")

        layout.separator()

        layout.menu("INFO_MT_area")
        layout.menu("GRAPH_MT_view_pie_menus")


class GRAPH_MT_view_pie_menus(Menu):
    bl_label = "Pie menus"

    def draw(self, _context):
        layout = self.layout

        layout.operator("wm.call_menu_pie", text="Pivot", icon="MENU_PANEL").name = 'GRAPH_MT_pivot_pie'
        layout.operator("wm.call_menu_pie", text="Snap", icon="MENU_PANEL").name = 'GRAPH_MT_snap_pie'
        layout.operator("wm.call_menu_pie", text="View", icon="MENU_PANEL").name = 'GRAPH_MT_view_pie'


class GRAPH_MT_select(Menu):
    bl_label = "Select"

    def draw(self, context):
        layout = self.layout

        layout.operator("graph.select_all", text="All", icon='SELECT_ALL').action = 'SELECT'
        layout.operator("graph.select_all", text="None", icon='SELECT_NONE').action = 'DESELECT'
        layout.operator("graph.select_all", text="Invert", icon='INVERSE').action = 'INVERT'

        layout.separator()

        props = layout.operator("graph.select_box", icon='BORDER_RECT')
        props = layout.operator("graph.select_box", text="Box Select (Axis Range)", icon='BORDER_RECT')

        layout.operator("graph.select_circle", icon='CIRCLE_SELECT')
        layout.operator_menu_enum("graph.select_lasso", "mode")

        layout.separator()

        layout.operator("graph.select_column", text="Columns on Selected Keys", icon="COLUMNS_KEYS").mode = 'KEYS'
        layout.operator(
            "graph.select_column",
            text="Column on Current Frame",
            icon="COLUMN_CURRENT_FRAME").mode = 'CFRA'

        # bfa - just in graph editor. Drivers does not have markers. graph editor = FCURVES
        if context.space_data.mode == 'FCURVES':
            layout.operator(
                "graph.select_column",
                text="Columns on Selected Markers",
                icon="COLUMNS_MARKERS").mode = 'MARKERS_COLUMN'
            layout.operator(
                "graph.select_column",
                text="Between Selected Markers",
                icon="BETWEEN_MARKERS").mode = 'MARKERS_BETWEEN'

        layout.separator()

        layout.operator("graph.select_linked", text="Linked", icon="CONNECTED")

        layout.separator()

        props = layout.operator("graph.select_leftright", text="Before Current Frame", icon="BEFORE_CURRENT_FRAME")
        props.extend = False
        props.mode = 'LEFT'
        props = layout.operator("graph.select_leftright", text="After Current Frame", icon="AFTER_CURRENT_FRAME")
        props.extend = False
        props.mode = 'RIGHT'

        layout.separator()

        layout.operator("graph.select_more", text="More", icon="SELECTMORE")
        layout.operator("graph.select_less", text="Less", icon="SELECTLESS")


class GRAPH_MT_marker(Menu):
    bl_label = "Marker"

    def draw(self, context):
        layout = self.layout

        from bl_ui.space_time import marker_menu_generic
        marker_menu_generic(layout, context)

        # TODO: pose markers for action edit mode only?


class GRAPH_MT_channel(Menu):
    bl_label = "Channel"

    def draw(self, context):
        layout = self.layout
        operator_context = layout.operator_context
        layout.operator_context = 'INVOKE_REGION_CHANNELS'

        layout.operator("anim.channels_delete", icon="DELETE")

        if context.space_data.mode == 'DRIVERS':
            layout.operator("graph.driver_delete_invalid", icon="DELETE")

        layout.separator()

        layout.operator("anim.channels_group", icon="NEW_GROUP")
        layout.operator("anim.channels_ungroup", icon="REMOVE_FROM_ALL_GROUPS")

        layout.separator()

        layout.menu("GRAPH_MT_channel_settings_toggle")

        layout.separator()
        layout.operator("anim.channels_setting_enable", text="Protect Channels", icon='LOCKED').type = 'PROTECT'
        layout.operator("anim.channels_setting_disable", text="Unprotect Channels", icon='UNLOCKED').type = 'PROTECT'
        layout.operator("anim.channels_editable_toggle", icon="LOCKED")

        layout.separator()
        layout.menu("GRAPH_MT_channel_extrapolation")
        # To get it to display the hotkey.
        layout.operator_context = operator_context
        layout.operator_menu_enum("graph.fmodifier_add", "type", text="Add F-Curve Modifier").only_active = False
        layout.operator_context = 'INVOKE_REGION_CHANNELS'
        layout.operator("graph.sound_bake", icon="BAKE_SOUND")

        layout.separator()

        layout.operator("graph.bake", icon="BAKE_CURVE")
        layout.operator("graph.unbake", icon="CLEAR")

        layout.separator()

        layout.operator("graph.reveal", icon="HIDE_OFF")
        layout.operator("graph.hide", text="Hide Selected Curves", icon="HIDE_ON").unselected = False
        layout.operator("graph.hide", text="Hide Unselected Curves", icon="HIDE_UNSELECTED").unselected = True

        layout.separator()

        layout.operator("anim.channels_expand", icon="EXPANDMENU")
        layout.operator("anim.channels_collapse", icon="COLLAPSEMENU")

        layout.separator()

        layout.menu("GRAPH_MT_channel_move")

        layout.separator()

        layout.operator("anim.channels_fcurves_enable", icon="UNLOCKED")
        layout.operator("graph.euler_filter", text="Discontinuity (Euler) Filter", icon="DISCONTINUE_EULER")


class GRAPH_MT_channel_settings_toggle(Menu):
    bl_label = "Channel Settings"

    def draw(self, context):
        layout = self.layout

        layout.operator("anim.channels_setting_toggle", text="Toggle Protect", icon="LOCKED").type = 'PROTECT'
        layout.operator("anim.channels_setting_toggle", text="Toggle Mute", icon="MUTE_IPO_ON").type = 'MUTE'

        layout.separator()
<<<<<<< HEAD

        layout.operator("anim.channels_setting_enable", text="Enable Protect", icon="LOCKED").type = 'PROTECT'
        layout.operator("anim.channels_setting_enable", text="Enable Mute", icon="MUTE_IPO_ON").type = 'MUTE'
=======
        layout.operator("graph.keys_to_samples")
        layout.operator("graph.samples_to_keys")
        layout.operator("graph.sound_bake")
>>>>>>> 1fae2549

        layout.separator()

        layout.operator("anim.channels_setting_disable", text="Disable Protect", icon="LOCKED").type = 'PROTECT'
        layout.operator("anim.channels_setting_disable", text="Disable Mute", icon="MUTE_IPO_ON").type = 'MUTE'


class GRAPH_MT_channel_extrapolation(Menu):
    bl_label = "Extrapolation Mode"

    def draw(self, context):
        layout = self.layout

        layout.operator(
            "graph.extrapolation_type",
            text="Constant Extrapolation",
            icon="EXTRAPOLATION_CONSTANT").type = 'CONSTANT'
        layout.operator(
            "graph.extrapolation_type",
            text="Linear Extrapolation",
            icon="EXTRAPOLATION_LINEAR").type = 'LINEAR'
        layout.operator(
            "graph.extrapolation_type",
            text="Make Cyclic (F-Modifier)",
            icon="EXTRAPOLATION_CYCLIC").type = 'MAKE_CYCLIC'
        layout.operator("graph.extrapolation_type", text="Clear Cyclic (F-Modifier)",
                        icon="EXTRAPOLATION_CYCLIC_CLEAR").type = 'CLEAR_CYCLIC'


class GRAPH_MT_channel_move(Menu):
    bl_label = "Move"

    def draw(self, context):
        layout = self.layout
        layout.operator("anim.channels_move", text="To Top", icon="MOVE_TO_TOP").direction = 'TOP'
        layout.operator("anim.channels_move", text="Up", icon="MOVE_UP").direction = 'UP'
        layout.operator("anim.channels_move", text="Down", icon="MOVE_DOWN").direction = 'DOWN'
        layout.operator("anim.channels_move", text="To Bottom", icon="MOVE_TO_BOTTOM").direction = 'BOTTOM'

        layout.separator()
        layout.operator("anim.channels_view_selected", icon = "VIEW_SELECTED")


class GRAPH_MT_key_density(Menu):
    bl_label = "Density"

    def draw(self, _context):
        from bl_ui_utils.layout import operator_context
        layout = self.layout
        layout.operator("graph.decimate", text="Decimate (Ratio)").mode = 'RATIO'
        # Using the modal operation doesn't make sense for this variant
        # as we do not have a modal mode for it, so just execute it.
        with operator_context(layout, 'EXEC_REGION_WIN'):
            layout.operator("graph.decimate", text="Decimate (Allowed Change)").mode = 'ERROR'
        layout.operator("graph.sample")

        layout.separator()
        layout.operator("graph.clean").channels = False


class GRAPH_MT_key_blending(Menu):
    bl_label = "Blend"

    def draw(self, _context):
        layout = self.layout
        layout.operator_context = 'INVOKE_DEFAULT'
        layout.operator("graph.breakdown", text="Breakdown", icon='BREAKDOWNER_POSE')
        layout.operator("graph.blend_to_neighbor", text="Blend to Neighbor", icon='BLEND_TO_NEIGHBOUR')
        layout.operator("graph.blend_to_default", text="Blend to Default Value", icon = 'BLEND_TO_DEFAULT')
        layout.operator("graph.ease", text="Ease", icon = 'IPO_EASE_IN_OUT')
        layout.operator("graph.blend_to_ease", text="Blend to Ease", icon = 'BLEND_TO_EASE')
        layout.operator("graph.blend_offset", text="Blend Offset", icon = 'BLEND_OFFSET')
        layout.operator("graph.match_slope", text="Match Slope")
        layout.operator("graph.shear", text="Shear Keys")
        layout.operator("graph.scale_average", text="Scale Average")


class GRAPH_MT_key_smoothing(Menu):
    bl_label = "Smooth"

    def draw(self, _context):
        layout = self.layout
        layout.operator_context = 'INVOKE_DEFAULT'
        layout.operator("graph.gaussian_smooth", text="Smooth (Gaussian)", icon = 'PARTICLEBRUSH_SMOOTH')
        layout.operator("graph.smooth", text="Smooth (Legacy)", icon = 'PARTICLEBRUSH_SMOOTH')
        layout.operator("graph.butterworth_smooth", icon = 'PARTICLEBRUSH_SMOOTH')


class GRAPH_MT_key(Menu):
    bl_label = "Key"

    def draw(self, _context):
        from bl_ui_utils.layout import operator_context
        layout = self.layout

        layout.menu("GRAPH_MT_key_transform", text="Transform")

        layout.menu("GRAPH_MT_key_snap")
        layout.menu("GRAPH_MT_key_mirror")

        layout.separator()

        layout.operator_menu_enum("graph.keyframe_insert", "type")

        layout.separator()

        layout.operator("graph.frame_jump", text= "Jump to Selected", icon="CENTER")

        layout.separator()

        layout.operator("graph.copy", text="Copy Keyframes", icon='COPYDOWN')
        layout.operator("graph.paste", text="Paste Keyframes", icon='PASTEDOWN')
        layout.operator("graph.paste", text="Paste Flipped", icon='PASTEFLIPDOWN').flipped = True
        layout.operator("graph.duplicate_move", icon="DUPLICATE")
        layout.operator("graph.delete", icon="DELETE")

        layout.separator()

        layout.operator("graph.decimate", text="Decimate (Ratio)", icon="DECIMATE").mode = 'RATIO'

        # Using the modal operation doesn't make sense for this variant
        # as we do not have a modal mode for it, so just execute it.
        with operator_context(layout, 'EXEC_REGION_WIN'):
            layout.operator("graph.decimate", text="Decimate (Allowed Change)", icon="DECIMATE").mode = 'ERROR'

        layout.menu("GRAPH_MT_slider", text="Slider Operators")

        layout.operator("graph.clean", icon="CLEAN_KEYS").channels = False
        layout.operator("graph.clean", text="Clean Channels", icon="CLEAN_CHANNELS").channels = True
        layout.operator("graph.smooth", icon="SMOOTH_KEYFRAMES")
        layout.operator("graph.sample", icon="SAMPLE_KEYFRAMES")

        #layout.separator()

        # layout.menu("GRAPH_MT_key_density") # bfa we already have this
        # So hide it from here. But keep the classes for the Blender hotkeys ...
        # layout.menu("GRAPH_MT_key_blending")
        # layout.menu("GRAPH_MT_key_smoothing")


class GRAPH_MT_key_mirror(Menu):
    bl_label = "Mirror"

    def draw(self, context):
        layout = self.layout

        layout.operator("graph.mirror", text="By Times over Current Frame", icon="MIRROR_TIME").type = 'CFRA'
        layout.operator("graph.mirror", text="By Values over Cursor Value", icon="MIRROR_CURSORVALUE").type = 'VALUE'
        layout.operator("graph.mirror", text="By Times over Time=0", icon="MIRROR_TIME").type = 'YAXIS'
        layout.operator("graph.mirror", text="By Values over Value=0", icon="MIRROR_CURSORVALUE").type = 'XAXIS'
        layout.operator(
            "graph.mirror",
            text="By Times over First Selected Marker",
            icon="MIRROR_MARKER").type = 'MARKER'


class GRAPH_MT_key_snap(Menu):
    bl_label = "Snap"

    def draw(self, context):
        layout = self.layout

        layout.operator("graph.snap", text="Current Frame", icon="SNAP_CURRENTFRAME").type = 'CFRA'
        layout.operator("graph.snap", text="Cursor Value", icon="SNAP_CURSORVALUE").type = 'VALUE'
        layout.operator("graph.snap", text="Nearest Frame", icon="SNAP_NEARESTFRAME").type = 'NEAREST_FRAME'
        layout.operator("graph.snap", text="Nearest Second", icon="SNAP_NEARESTSECOND").type = 'NEAREST_SECOND'
        layout.operator("graph.snap", text="Nearest Marker", icon="SNAP_NEARESTMARKER").type = 'NEAREST_MARKER'
        layout.operator("graph.snap", text="Flatten Handles", icon="FLATTEN_HANDLER").type = 'HORIZONTAL'
        layout.operator("graph.equalize_handles", text="Equalize Handles", icon="EQUALIZE_HANDLER").side = 'BOTH'
        layout.separator()
        layout.operator("graph.frame_jump", text="Cursor to Selection", icon="JUMP_TO_KEYFRAMES")
        layout.operator("graph.snap_cursor_value", text="Cursor Value to Selection", icon="VALUE_TO_SELECTION")


class GRAPH_MT_slider(Menu):
    bl_label = "Slider Operators"

    def draw(self, _context):
        layout = self.layout
        layout.operator_context = 'INVOKE_DEFAULT'
        layout.operator("graph.breakdown", text = "Breakdown", icon='BREAKDOWNER_POSE')
        layout.operator("graph.blend_to_neighbor", text = "Blend to Neighbor", icon='BLEND_TO_NEIGHBOUR')
        layout.operator("graph.blend_to_default", text = "Blend to Default Value", icon = 'BLEND_TO_DEFAULT')
        layout.operator("graph.ease", text="Ease", icon = 'IPO_EASE_IN_OUT')
        layout.operator("graph.blend_to_ease", text="Blend to Ease", icon = 'BLEND_TO_EASE')
        layout.operator("graph.blend_offset", text="Blend Offset", icon = 'BLEND_OFFSET')
        layout.operator("graph.match_slope", text="Match Slope", icon = 'SET_CURVE_TILT')
        layout.operator("graph.shear", text="Shear", icon = 'SHEAR')


        layout.separator()

        layout.operator("graph.gaussian_smooth", text="Smooth (Gaussian)", icon = 'PARTICLEBRUSH_SMOOTH')
        layout.operator("graph.smooth", text="Smooth (Legacy)", icon = 'PARTICLEBRUSH_SMOOTH')
        layout.operator("graph.butterworth_smooth", icon = 'PARTICLEBRUSH_SMOOTH')


class GRAPH_MT_key_transform(Menu):
    bl_label = "Transform"

    def draw(self, _context):
        layout = self.layout

        layout.operator("transform.translate", text="Grab/Move", icon="TRANSFORM_MOVE")
        layout.operator("transform.transform", text="Extend", icon="SHRINK_FATTEN").mode = 'TIME_EXTEND'
        layout.operator("transform.rotate", text="Rotate", icon="TRANSFORM_ROTATE")
        layout.operator("transform.resize", text="Scale", icon="TRANSFORM_SCALE")


class GRAPH_MT_view_pie(Menu):
    bl_label = "View"

    def draw(self, _context):
        layout = self.layout

        pie = layout.menu_pie()
        pie.operator("graph.view_all")
        pie.operator("graph.view_selected", icon='ZOOM_SELECTED')
        pie.operator("graph.view_frame")


class GRAPH_MT_delete(Menu):
    bl_label = "Delete"

    def draw(self, _context):
        layout = self.layout

        layout.operator("graph.delete", icon="DELETE")

        layout.separator()

        layout.operator("graph.clean").channels = False
        layout.operator("graph.clean", text="Clean Channels").channels = True


class GRAPH_MT_context_menu(Menu):
    bl_label = "F-Curve Context Menu"

    def draw(self, _context):
        layout = self.layout

        layout.operator_context = 'INVOKE_DEFAULT'

        layout.operator("graph.copy", text="Copy", icon='COPYDOWN')
        layout.operator("graph.paste", text="Paste", icon='PASTEDOWN')
        layout.operator("graph.paste", text="Paste Flipped", icon='PASTEFLIPDOWN').flipped = True

        layout.separator()

        layout.operator_menu_enum("graph.handle_type", "type", text="Handle Type")
        layout.operator_menu_enum("graph.interpolation_type", "type", text="Interpolation Mode")
        layout.operator_menu_enum("graph.easing_type", "type", text="Easing Mode")

        layout.separator()

        layout.operator("graph.keyframe_insert", icon="KEYFRAMES_INSERT").type = 'SEL'
        layout.operator("graph.duplicate_move", icon="DUPLICATE")
        layout.operator_context = 'EXEC_REGION_WIN'
        layout.operator("graph.delete", icon="DELETE")

        layout.separator()

        layout.operator_menu_enum("graph.mirror", "type", text="Mirror")
        layout.operator_menu_enum("graph.snap", "type", text="Snap")


class GRAPH_MT_pivot_pie(Menu):
    bl_label = "Pivot Point"

    def draw(self, context):
        layout = self.layout
        pie = layout.menu_pie()

        pie.prop_enum(context.space_data, "pivot_point", value='BOUNDING_BOX_CENTER')
        pie.prop_enum(context.space_data, "pivot_point", value='CURSOR')
        pie.prop_enum(context.space_data, "pivot_point", value='INDIVIDUAL_ORIGINS')


class GRAPH_MT_snap_pie(Menu):
    bl_label = "Snap"

    def draw(self, _context):
        layout = self.layout
        pie = layout.menu_pie()

        pie.operator("graph.snap", text="Current Frame").type = 'CFRA'
        pie.operator("graph.snap", text="Cursor Value").type = 'VALUE'
        pie.operator("graph.snap", text="Nearest Frame").type = 'NEAREST_FRAME'
        pie.operator("graph.snap", text="Nearest Second").type = 'NEAREST_SECOND'
        pie.operator("graph.snap", text="Nearest Marker").type = 'NEAREST_MARKER'
        pie.operator("graph.snap", text="Flatten Handles").type = 'HORIZONTAL'
        pie.operator("graph.frame_jump", text="Cursor to Selection")
        pie.operator("graph.snap_cursor_value", text="Cursor Value to Selection")


class GRAPH_MT_channel_context_menu(Menu):
    bl_label = "F-Curve Channel Context Menu"

    def draw(self, context):
        layout = self.layout
        st = context.space_data

        layout.separator()
        layout.operator("anim.channels_setting_enable", text="Mute Channels", icon='MUTE_IPO_ON').type = 'MUTE'
        layout.operator("anim.channels_setting_disable", text="Unmute Channels", icon='MUTE_IPO_OFF').type = 'MUTE'
        layout.separator()
        layout.operator("anim.channels_setting_enable", text="Protect Channels", icon="LOCKED").type = 'PROTECT'
        layout.operator("anim.channels_setting_disable", text="Unprotect Channels", icon="UNLOCKED").type = 'PROTECT'
        layout.operator("anim.channels_editable_toggle", icon="LOCKED")

        layout.separator()
        layout.operator("anim.channels_group", icon="NEW_GROUP")
        layout.operator("anim.channels_ungroup", icon="REMOVE_FROM_ALL_GROUPS")

        layout.separator()
        layout.operator_menu_enum("graph.extrapolation_type", "type", text="Extrapolation Mode")
        # To get it to display the hotkey.
        layout.operator_context = operator_context
        layout.operator_menu_enum("graph.fmodifier_add", "type", text="Add F-Curve Modifier").only_active = False
        layout.operator_context = 'INVOKE_REGION_CHANNELS'

        layout.separator()
        layout.operator("graph.hide", text="Hide Selected Curves", icon='HIDE_ON').unselected = False
        layout.operator("graph.hide", text="Hide Unselected Curves", icon='HIDE_UNSELECTED').unselected = True
        layout.operator("graph.reveal", icon='HIDE_OFF')

        layout.separator()
        layout.operator("anim.channels_expand", icon="EXPANDMENU")
        layout.operator("anim.channels_collapse", icon="COLLAPSEMENU")

        layout.separator()
        layout.operator_menu_enum("anim.channels_move", "direction", text="Move...")

        layout.separator()

        layout.operator("anim.channels_delete", icon="DELETE")
        if st.mode == 'DRIVERS':
            layout.operator("graph.driver_delete_invalid", icon="DELETE")


classes = (
    ANIM_OT_switch_editor_in_graph,
    ANIM_OT_switch_editor_in_driver,
    ALL_MT_editormenu,
    GRAPH_HT_header,
    GRAPH_PT_properties_view_options,
    GRAPH_PT_proportional_edit,
    GRAPH_MT_editor_menus,
    GRAPH_MT_view,
    GRAPH_MT_view_pie_menus,
    GRAPH_MT_select,
    GRAPH_MT_marker,
    GRAPH_MT_channel,
    GRAPH_MT_channel_settings_toggle,
    GRAPH_MT_channel_extrapolation,
    GRAPH_MT_channel_move,
    GRAPH_MT_key,
    GRAPH_MT_key_mirror,
    GRAPH_MT_key_density,
    GRAPH_MT_key_transform,
    GRAPH_MT_key_snap,
    GRAPH_MT_key_smoothing,
    GRAPH_MT_key_blending,
    GRAPH_MT_delete,
    GRAPH_MT_context_menu,
    GRAPH_MT_channel_context_menu,
    GRAPH_MT_pivot_pie,
    GRAPH_MT_snap_pie,
    GRAPH_MT_view_pie,
    GRAPH_PT_filters,
<<<<<<< HEAD
    GRAPH_MT_slider,
=======
    GRAPH_PT_snapping,
>>>>>>> 1fae2549
)

if __name__ == "__main__":  # only for live edit.
    from bpy.utils import register_class
    for cls in classes:
        register_class(cls)<|MERGE_RESOLUTION|>--- conflicted
+++ resolved
@@ -172,7 +172,6 @@
         DopesheetFilterPopoverBase.draw_standard_filters(context, layout)
 
 
-<<<<<<< HEAD
 class GRAPH_PT_properties_view_options(Panel):
     bl_label = "View Options"
     bl_category = "View"
@@ -209,7 +208,8 @@
             col.prop(st, "show_markers")
         if context.space_data.mode != 'DRIVERS':
             col.prop(tool_settings, "lock_markers")
-=======
+
+
 class GRAPH_PT_snapping(Panel):
     bl_space_type = 'GRAPH_EDITOR'
     bl_region_type = 'HEADER'
@@ -223,7 +223,6 @@
         col.prop(tool_settings, "snap_anim_element", expand=True)
         if tool_settings.snap_anim_element not in ('MARKER', ):
             col.prop(tool_settings, "use_snap_time_absolute")
->>>>>>> 1fae2549
 
 
 class GRAPH_MT_editor_menus(Menu):
@@ -393,8 +392,8 @@
 
         layout.separator()
 
-        layout.operator("graph.bake", icon="BAKE_CURVE")
-        layout.operator("graph.unbake", icon="CLEAR")
+        layout.operator("graph.keys_to_samples", icon="BAKE_CURVE")
+        layout.operator("graph.samples_to_keys", icon="CLEAR")
 
         layout.separator()
 
@@ -427,15 +426,9 @@
         layout.operator("anim.channels_setting_toggle", text="Toggle Mute", icon="MUTE_IPO_ON").type = 'MUTE'
 
         layout.separator()
-<<<<<<< HEAD
 
         layout.operator("anim.channels_setting_enable", text="Enable Protect", icon="LOCKED").type = 'PROTECT'
         layout.operator("anim.channels_setting_enable", text="Enable Mute", icon="MUTE_IPO_ON").type = 'MUTE'
-=======
-        layout.operator("graph.keys_to_samples")
-        layout.operator("graph.samples_to_keys")
-        layout.operator("graph.sound_bake")
->>>>>>> 1fae2549
 
         layout.separator()
 
@@ -476,7 +469,7 @@
         layout.operator("anim.channels_move", text="To Bottom", icon="MOVE_TO_BOTTOM").direction = 'BOTTOM'
 
         layout.separator()
-        layout.operator("anim.channels_view_selected", icon = "VIEW_SELECTED")
+        layout.operator("anim.channels_view_selected", icon="VIEW_SELECTED")
 
 
 class GRAPH_MT_key_density(Menu):
@@ -504,10 +497,10 @@
         layout.operator_context = 'INVOKE_DEFAULT'
         layout.operator("graph.breakdown", text="Breakdown", icon='BREAKDOWNER_POSE')
         layout.operator("graph.blend_to_neighbor", text="Blend to Neighbor", icon='BLEND_TO_NEIGHBOUR')
-        layout.operator("graph.blend_to_default", text="Blend to Default Value", icon = 'BLEND_TO_DEFAULT')
-        layout.operator("graph.ease", text="Ease", icon = 'IPO_EASE_IN_OUT')
-        layout.operator("graph.blend_to_ease", text="Blend to Ease", icon = 'BLEND_TO_EASE')
-        layout.operator("graph.blend_offset", text="Blend Offset", icon = 'BLEND_OFFSET')
+        layout.operator("graph.blend_to_default", text="Blend to Default Value", icon='BLEND_TO_DEFAULT')
+        layout.operator("graph.ease", text="Ease", icon='IPO_EASE_IN_OUT')
+        layout.operator("graph.blend_to_ease", text="Blend to Ease", icon='BLEND_TO_EASE')
+        layout.operator("graph.blend_offset", text="Blend Offset", icon='BLEND_OFFSET')
         layout.operator("graph.match_slope", text="Match Slope")
         layout.operator("graph.shear", text="Shear Keys")
         layout.operator("graph.scale_average", text="Scale Average")
@@ -519,9 +512,9 @@
     def draw(self, _context):
         layout = self.layout
         layout.operator_context = 'INVOKE_DEFAULT'
-        layout.operator("graph.gaussian_smooth", text="Smooth (Gaussian)", icon = 'PARTICLEBRUSH_SMOOTH')
-        layout.operator("graph.smooth", text="Smooth (Legacy)", icon = 'PARTICLEBRUSH_SMOOTH')
-        layout.operator("graph.butterworth_smooth", icon = 'PARTICLEBRUSH_SMOOTH')
+        layout.operator("graph.gaussian_smooth", text="Smooth (Gaussian)", icon='PARTICLEBRUSH_SMOOTH')
+        layout.operator("graph.smooth", text="Smooth (Legacy)", icon='PARTICLEBRUSH_SMOOTH')
+        layout.operator("graph.butterworth_smooth", icon='PARTICLEBRUSH_SMOOTH')
 
 
 class GRAPH_MT_key(Menu):
@@ -542,7 +535,7 @@
 
         layout.separator()
 
-        layout.operator("graph.frame_jump", text= "Jump to Selected", icon="CENTER")
+        layout.operator("graph.frame_jump", text="Jump to Selected", icon="CENTER")
 
         layout.separator()
 
@@ -568,7 +561,7 @@
         layout.operator("graph.smooth", icon="SMOOTH_KEYFRAMES")
         layout.operator("graph.sample", icon="SAMPLE_KEYFRAMES")
 
-        #layout.separator()
+        # layout.separator()
 
         # layout.menu("GRAPH_MT_key_density") # bfa we already have this
         # So hide it from here. But keep the classes for the Blender hotkeys ...
@@ -616,21 +609,20 @@
     def draw(self, _context):
         layout = self.layout
         layout.operator_context = 'INVOKE_DEFAULT'
-        layout.operator("graph.breakdown", text = "Breakdown", icon='BREAKDOWNER_POSE')
-        layout.operator("graph.blend_to_neighbor", text = "Blend to Neighbor", icon='BLEND_TO_NEIGHBOUR')
-        layout.operator("graph.blend_to_default", text = "Blend to Default Value", icon = 'BLEND_TO_DEFAULT')
-        layout.operator("graph.ease", text="Ease", icon = 'IPO_EASE_IN_OUT')
-        layout.operator("graph.blend_to_ease", text="Blend to Ease", icon = 'BLEND_TO_EASE')
-        layout.operator("graph.blend_offset", text="Blend Offset", icon = 'BLEND_OFFSET')
-        layout.operator("graph.match_slope", text="Match Slope", icon = 'SET_CURVE_TILT')
-        layout.operator("graph.shear", text="Shear", icon = 'SHEAR')
-
-
-        layout.separator()
-
-        layout.operator("graph.gaussian_smooth", text="Smooth (Gaussian)", icon = 'PARTICLEBRUSH_SMOOTH')
-        layout.operator("graph.smooth", text="Smooth (Legacy)", icon = 'PARTICLEBRUSH_SMOOTH')
-        layout.operator("graph.butterworth_smooth", icon = 'PARTICLEBRUSH_SMOOTH')
+        layout.operator("graph.breakdown", text="Breakdown", icon='BREAKDOWNER_POSE')
+        layout.operator("graph.blend_to_neighbor", text="Blend to Neighbor", icon='BLEND_TO_NEIGHBOUR')
+        layout.operator("graph.blend_to_default", text="Blend to Default Value", icon='BLEND_TO_DEFAULT')
+        layout.operator("graph.ease", text="Ease", icon='IPO_EASE_IN_OUT')
+        layout.operator("graph.blend_to_ease", text="Blend to Ease", icon='BLEND_TO_EASE')
+        layout.operator("graph.blend_offset", text="Blend Offset", icon='BLEND_OFFSET')
+        layout.operator("graph.match_slope", text="Match Slope", icon='SET_CURVE_TILT')
+        layout.operator("graph.shear", text="Shear", icon='SHEAR')
+
+        layout.separator()
+
+        layout.operator("graph.gaussian_smooth", text="Smooth (Gaussian)", icon='PARTICLEBRUSH_SMOOTH')
+        layout.operator("graph.smooth", text="Smooth (Legacy)", icon='PARTICLEBRUSH_SMOOTH')
+        layout.operator("graph.butterworth_smooth", icon='PARTICLEBRUSH_SMOOTH')
 
 
 class GRAPH_MT_key_transform(Menu):
@@ -806,11 +798,8 @@
     GRAPH_MT_snap_pie,
     GRAPH_MT_view_pie,
     GRAPH_PT_filters,
-<<<<<<< HEAD
     GRAPH_MT_slider,
-=======
     GRAPH_PT_snapping,
->>>>>>> 1fae2549
 )
 
 if __name__ == "__main__":  # only for live edit.
