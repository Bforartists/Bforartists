# SPDX-FileCopyrightText: 2009-2023 Blender Authors
#
# SPDX-License-Identifier: GPL-2.0-or-later

from bpy.types import Header, Menu, Panel, Operator
from bl_ui.space_dopesheet import (
    DopesheetFilterPopoverBase,
    dopesheet_filter,
)

################################ BFA - Switch between the editors ##########################################

# The blank button, we don't want to switch to the editor in which we are already.


class ANIM_OT_switch_editor_in_graph(Operator):
    """You are in Graph Editor"""      # blender will use this as a tooltip for menu items and buttons.
    bl_idname = "wm.switch_editor_in_graph"        # unique identifier for buttons and menu items to reference.
    bl_label = "Graph Editor"         # display name in the interface.
    bl_options = {'REGISTER', 'UNDO'}  # enable undo for the operator.

    def execute(self, context):        # Blank button, we don't execute anything here.
        return {'FINISHED'}


class ANIM_OT_switch_editor_in_driver(Operator):
    """You are in Driver Editor"""      # blender will use this as a tooltip for menu items and buttons.
    bl_idname = "wm.switch_editor_in_driver"        # unique identifier for buttons and menu items to reference.
    bl_label = "Driver Editor"         # display name in the interface.
    bl_options = {'REGISTER', 'UNDO'}  # enable undo for the operator.

    def execute(self, context):        # Blank button, we don't execute anything here.
        return {'FINISHED'}

##########################################


class GRAPH_HT_header(Header):
    bl_space_type = 'GRAPH_EDITOR'

    def draw(self, context):
        layout = self.layout
        tool_settings = context.tool_settings

        st = context.space_data

        ALL_MT_editormenu_graph.draw_hidden(context, layout)  # bfa - show hide the editormenu, editor suffix is needed.

        # Now a exposed as a sub-space type
        # layout.prop(st, "mode", text="")

        # Switch between the editors

        if context.space_data.mode == 'FCURVES':

            # bfa - The tabs to switch between the four animation editors. The classes are in space_dopesheet.py
            row = layout.row(align=True)

            row.operator("wm.switch_editor_to_dopesheet", text="", icon='ACTION')
            row.operator("wm.switch_editor_in_graph", text="", icon='GRAPH_ACTIVE')
            row.operator("wm.switch_editor_to_driver", text="", icon='DRIVER')
            row.operator("wm.switch_editor_to_nla", text="", icon='NLA')

        elif context.space_data.mode == 'DRIVERS':

            # bfa - The tabs to switch between the four animation editors. The classes are in space_dopesheet.py
            row = layout.row(align=True)

            row.operator("wm.switch_editor_to_dopesheet", text="", icon='ACTION')
            row.operator("wm.switch_editor_to_graph", text="", icon='GRAPH')
            row.operator("wm.switch_editor_in_driver", text="", icon='DRIVER_ACTIVE')
            row.operator("wm.switch_editor_to_nla", text="", icon='NLA')

        #############################

        GRAPH_MT_editor_menus.draw_collapsible(context, layout)

        layout.separator_spacer()

        row = layout.row(align=True)
        row.prop(st, "use_normalization", icon='NORMALIZE_FCURVES', text="", toggle=True)
        sub = row.row(align=True)
        if st.use_normalization:
            sub.prop(st, "use_auto_normalization", icon='FILE_REFRESH', text="", toggle=True)

        row = layout.row(align=True)
        if st.has_ghost_curves:
            row.operator("graph.ghost_curves_clear", text="", icon='X')
        else:
            row.operator("graph.ghost_curves_create", text="", icon='FCURVE_SNAPSHOT')

        dopesheet_filter(layout, context)

        layout.popover(panel="GRAPH_PT_filters", text="", icon='FILTER')

        row = layout.row(align=True)
        row.prop(tool_settings, "use_snap_anim", text="")
        sub = row.row(align=True)
        sub.popover( panel="GRAPH_PT_snapping",text="")

        row = layout.row(align=True)
        row.prop(tool_settings, "use_proportional_fcurve", text="", icon_only=True)
        sub = row.row(align=True)

        if tool_settings.use_proportional_fcurve:
            sub.prop_with_popover(
                tool_settings,
                "proportional_edit_falloff",
                text="",
                icon_only=True,
                panel="GRAPH_PT_proportional_edit",
            )

        row = layout.row(align=True)

        row.prop(st, "pivot_point", icon_only=True)
        row.operator_menu_enum("graph.easing_type", "type", text="", icon="IPO_EASE_IN_OUT")
        row.operator_menu_enum("graph.handle_type", "type", text="", icon="HANDLE_AUTO")
        row.operator_menu_enum("graph.interpolation_type", "type", text="", icon="INTERPOLATE")

        row = layout.row()
        row.popover(panel="GRAPH_PT_properties_view_options", text="Options")

# bfa - show hide the editormenu, editor suffix is needed.


class ALL_MT_editormenu_graph(Menu):
    bl_label = ""

    def draw(self, context):
        self.draw_menus(self.layout, context)

    @staticmethod
    def draw_menus(layout, context):

        row = layout.row(align=True)
        row.template_header()  # editor type menus


class GRAPH_PT_proportional_edit(Panel):
    bl_space_type = 'GRAPH_EDITOR'
    bl_region_type = 'HEADER'
    bl_label = "Proportional Editing"
    bl_ui_units_x = 8

    def draw(self, context):
        layout = self.layout
        tool_settings = context.tool_settings
        col = layout.column()
        col.active = tool_settings.use_proportional_fcurve

        col.prop(tool_settings, "proportional_edit_falloff", expand=True)
        col.prop(tool_settings, "proportional_size")


class GRAPH_PT_filters(DopesheetFilterPopoverBase, Panel):
    bl_space_type = 'GRAPH_EDITOR'
    bl_region_type = 'HEADER'
    bl_label = "Filters"

    def draw(self, context):
        layout = self.layout
        st = context.space_data

        # bfa - we have the props in the header already
        # DopesheetFilterPopoverBase.draw_generic_filters(context, layout)
        # layout.separator()
        DopesheetFilterPopoverBase.draw_search_filters(context, layout)
        layout.separator()
        DopesheetFilterPopoverBase.draw_standard_filters(context, layout)

        if st.mode == 'DRIVERS':
            layout.separator()
            col = layout.column(align=True)
            col.label(text="Drivers:")
            col.prop(st.dopesheet, "show_driver_fallback_as_error")


class GRAPH_PT_properties_view_options(Panel):
    bl_label = "View Options"
    bl_category = "View"
    bl_space_type = 'GRAPH_EDITOR'
    bl_region_type = 'HEADER'

    def draw(self, context):
        sc = context.scene
        layout = self.layout

        st = context.space_data
        tool_settings = context.tool_settings

        col = layout.column(align=True)
        col.prop(st, "use_realtime_update")
        col.prop(st, "show_seconds")
        col.prop(st, "show_locked_time")

        col = layout.column(align=True)
        col.prop(st, "show_sliders")
        col.prop(st, "use_auto_merge_keyframes")
        layout.prop(st, "use_auto_lock_translation_axis")

        col = layout.column(align=True)
        col.prop(st, "show_extrapolation")
        col.prop(st, "show_handles")
        col.prop(st, "use_only_selected_keyframe_handles")

        col = layout.column(align=True)
        if st.mode != 'DRIVERS':
            col.prop(st, "show_markers")
        if context.space_data.mode != 'DRIVERS':
            col.prop(tool_settings, "lock_markers")


class GRAPH_PT_snapping(Panel):
    bl_space_type = 'GRAPH_EDITOR'
    bl_region_type = 'HEADER'
    bl_label = "Snapping"

    def draw(self, context):
        layout = self.layout
        col = layout.column()
        col.label(text="Snap To")
        tool_settings = context.tool_settings
        col.prop(tool_settings, "snap_anim_element", expand=True)
        if tool_settings.snap_anim_element != 'MARKER':
            col.prop(tool_settings, "use_snap_time_absolute")


class GRAPH_MT_editor_menus(Menu):
    bl_idname = "GRAPH_MT_editor_menus"
    bl_label = ""

    def draw(self, context):
        st = context.space_data
        layout = self.layout
        layout.menu("SCREEN_MT_user_menu", text="Quick")  # BFA - Quick favourites menu
        layout.menu("GRAPH_MT_view")
        layout.menu("GRAPH_MT_select")
        if st.mode != 'DRIVERS' and st.show_markers:
            layout.menu("GRAPH_MT_marker")
        layout.menu("GRAPH_MT_channel")
        layout.menu("GRAPH_MT_key")


class GRAPH_MT_view(Menu):
    bl_label = "View"

    def draw(self, context):
        layout = self.layout

        st = context.space_data
        layout.prop(st, "show_region_channels")  # BFA - channels
        layout.prop(st, "show_region_ui")
        layout.prop(st, "show_region_hud")
        layout.separator()

<<<<<<< HEAD
        layout.operator("anim.previewrange_set", icon='BORDER_RECT')
        layout.operator("anim.previewrange_clear", icon="CLEAR")
        layout.operator("graph.previewrange_set", icon='BORDER_RECT')
=======
        layout.operator("graph.view_selected")
        layout.operator("graph.view_all")
        if context.scene.use_preview_range:
            layout.operator("anim.scene_range_frame", text="Frame Preview Range")
        else:
            layout.operator("anim.scene_range_frame", text="Frame Scene Range")
        layout.operator("graph.view_frame")
        layout.separator()
>>>>>>> c76fd012

        layout.separator()

        layout.operator("view2d.zoom_in", text="Zoom In", icon="ZOOM_IN")
        layout.operator("view2d.zoom_out", text="Zoom Out", icon="ZOOM_OUT")
        layout.operator("view2d.zoom_border", icon="ZOOM_BORDER")

        layout.separator()

        layout.operator("graph.view_all", icon="VIEWALL")
        layout.operator("graph.view_selected", icon="VIEW_SELECTED")
        layout.operator("graph.view_frame", icon="VIEW_FRAME")

        layout.operator("anim.view_curve_in_graph_editor", icon="VIEW_GRAPH")

        layout.separator()

        layout.menu("INFO_MT_area")
        layout.menu("GRAPH_MT_view_pie_menus")

        # Add this to show key-binding (reverse action in dope-sheet).
        layout.separator()
        props = layout.operator("wm.context_set_enum", text="Toggle Dope Sheet", icon='ACTION')
        props.data_path = "area.type"
        props.value = 'DOPESHEET_EDITOR'



class GRAPH_MT_view_pie_menus(Menu):
    bl_label = "Pie menus"

    def draw(self, _context):
        layout = self.layout

        layout.operator("wm.call_menu_pie", text="Pivot", icon="MENU_PANEL").name = 'GRAPH_MT_pivot_pie'
        layout.operator("wm.call_menu_pie", text="Snap", icon="MENU_PANEL").name = 'GRAPH_MT_snap_pie'
        layout.operator("wm.call_menu_pie", text="View", icon="MENU_PANEL").name = 'GRAPH_MT_view_pie'


class GRAPH_MT_select(Menu):
    bl_label = "Select"

    def draw(self, _context):
        layout = self.layout

        layout.operator("graph.select_all", text="All", icon='SELECT_ALL').action = 'SELECT'
        layout.operator("graph.select_all", text="None", icon='SELECT_NONE').action = 'DESELECT'
        layout.operator("graph.select_all", text="Invert", icon='INVERSE').action = 'INVERT'

        layout.separator()

        layout.operator("graph.select_box", icon='BORDER_RECT')
        props = layout.operator("graph.select_box", text="Box Select (Axis Range)", icon='BORDER_RECT')
        props.axis_range = True
        props = layout.operator("graph.select_box", text="Box Select (Include Handles)", icon='BORDER_RECT')
        props.include_handles = True
        layout.operator("graph.select_circle", icon='CIRCLE_SELECT')
        layout.operator_menu_enum("graph.select_lasso", "mode")
		# BFA - column selection moved upwards for consistency with others
        layout.separator()

        layout.operator("graph.select_column", text="Columns on Selected Keys", icon="COLUMNS_KEYS").mode = 'KEYS'
        layout.operator("graph.select_column", text="Column on Current Frame", icon="COLUMN_CURRENT_FRAME").mode = 'CFRA'

        # BFA - just in graph editor. Drivers does not have markers. graph editor = FCURVES
        if _context.space_data.mode == 'FCURVES':
            layout.operator("graph.select_column", text="Columns on Selected Markers", icon="COLUMNS_MARKERS").mode = 'MARKERS_COLUMN'
            layout.operator("graph.select_column", text="Between Selected Markers", icon="BETWEEN_MARKERS").mode = 'MARKERS_BETWEEN'

        layout.separator()
        layout.operator("graph.select_linked", text="Linked", icon="CONNECTED")

        layout.separator()

        props = layout.operator("graph.select_leftright", text="Before Current Frame", icon="BEFORE_CURRENT_FRAME")
        props.extend = False
        props.mode = 'LEFT'
        props = layout.operator("graph.select_leftright", text="After Current Frame", icon="AFTER_CURRENT_FRAME")
        props.extend = False
        props.mode = 'RIGHT'

        layout.separator()
        props = layout.operator("graph.select_key_handles", text="Select Handles", icon="SELECT_HANDLETYPE")
        props.left_handle_action = 'SELECT'
        props.right_handle_action = 'SELECT'
        props.key_action = 'KEEP'
        props = layout.operator("graph.select_key_handles", text="Select Key", icon="SELECT_KEY")
        props.left_handle_action = 'DESELECT'
        props.right_handle_action = 'DESELECT'
        props.key_action = 'SELECT'

        layout.separator()
        layout.operator("graph.select_more", text="More", icon="SELECTMORE")
        layout.operator("graph.select_less", text="Less", icon="SELECTLESS")



class GRAPH_MT_marker(Menu):
    bl_label = "Marker"

    def draw(self, context):
        layout = self.layout

        from bl_ui.space_time import marker_menu_generic
        marker_menu_generic(layout, context)

        # TODO: pose markers for action edit mode only?


class GRAPH_MT_channel(Menu):
    bl_label = "Channel"

    def draw(self, context):
        layout = self.layout
        operator_context = layout.operator_context
        layout.operator_context = 'INVOKE_REGION_CHANNELS'

        layout.operator("anim.channels_delete", icon="DELETE")

        if context.space_data.mode == 'DRIVERS':
            layout.operator("graph.driver_delete_invalid", icon="DELETE")

        layout.separator()

        layout.operator("anim.channels_group", icon="NEW_GROUP")
        layout.operator("anim.channels_ungroup", icon="REMOVE_FROM_ALL_GROUPS")

        layout.separator()

        layout.menu("GRAPH_MT_channel_settings_toggle")

        # BFA - Redundant operators now located in GRAPH_MT_channel_settings_toggle
        '''
        layout.separator()

        layout.operator("anim.channels_setting_enable", text="Protect Channels", icon='LOCKED').type = 'PROTECT'
        layout.operator("anim.channels_setting_disable", text="Unprotect Channels", icon='UNLOCKED').type = 'PROTECT'
        layout.operator("anim.channels_editable_toggle", icon="LOCKED")
        '''

        layout.separator()
        layout.menu("GRAPH_MT_channel_extrapolation")
        # To get it to display the hotkey.
        layout.operator_context = operator_context
        layout.operator_menu_enum("graph.fmodifier_add", "type", text="Add F-Curve Modifier").only_active = False
        layout.operator_context = 'INVOKE_REGION_CHANNELS'

        # BFA - Redundant operators now located in GRAPH_MT_channel_settings_toggle
        '''
        layout.separator()

        layout.operator("graph.keys_to_samples", icon="BAKE_CURVE")
        layout.operator("graph.samples_to_keys", icon="SAMPLE_KEYFRAMES")
        layout.operator("graph.sound_to_samples", icon="BAKE_SOUND")
        layout.operator("anim.channels_bake", icon="BAKE_ACTION")
        '''

        layout.separator()

        layout.operator("graph.reveal", icon="HIDE_OFF")
        layout.operator("graph.hide", text="Hide Selected Curves", icon="HIDE_ON").unselected = False
        layout.operator("graph.hide", text="Hide Unselected Curves", icon="HIDE_UNSELECTED").unselected = True

        layout.separator()

        layout.operator("anim.channels_expand", icon="EXPANDMENU")
        layout.operator("anim.channels_collapse", icon="COLLAPSEMENU")

        layout.separator()

        layout.menu("GRAPH_MT_channel_move")

        layout.separator()

        layout.operator("anim.channels_fcurves_enable", icon="UNLOCKED")
        layout.operator("graph.euler_filter", text="Discontinuity (Euler) Filter", icon="DISCONTINUE_EULER")


class GRAPH_MT_channel_settings_toggle(Menu):
    bl_label = "Channel Settings"

    def draw(self, context):
        layout = self.layout

        layout.operator("anim.channels_setting_toggle", text="Toggle Protect", icon="LOCKED").type = 'PROTECT'
        layout.operator("anim.channels_setting_toggle", text="Toggle Mute", icon="MUTE_IPO_ON").type = 'MUTE'

        layout.separator()

        layout.operator("anim.channels_setting_disable", text="Enable Protect", icon="LOCKED").type = 'PROTECT'
        layout.operator("anim.channels_setting_disable", text="Disable Protect", icon="UNLOCKED").type = 'PROTECT'
        layout.operator("anim.channels_setting_disable", text="Enable Mute", icon="MUTE_IPO_OFF").type = 'MUTE'
        layout.operator("anim.channels_setting_disable", text="Disable Mute", icon="MUTE_IPO_ON").type = 'MUTE'


class GRAPH_MT_channel_extrapolation(Menu):
    bl_label = "Extrapolation Mode"

    def draw(self, context):
        layout = self.layout

        layout.operator(
            "graph.extrapolation_type",
            text="Constant Extrapolation",
            icon="EXTRAPOLATION_CONSTANT").type = 'CONSTANT'
        layout.operator(
            "graph.extrapolation_type",
            text="Linear Extrapolation",
            icon="EXTRAPOLATION_LINEAR").type = 'LINEAR'
        layout.operator(
            "graph.extrapolation_type",
            text="Make Cyclic (F-Modifier)",
            icon="EXTRAPOLATION_CYCLIC").type = 'MAKE_CYCLIC'
        layout.operator("graph.extrapolation_type", text="Clear Cyclic (F-Modifier)",
                        icon="EXTRAPOLATION_CYCLIC_CLEAR").type = 'CLEAR_CYCLIC'


class GRAPH_MT_channel_move(Menu):
    bl_label = "Move"

    def draw(self, context):
        layout = self.layout
        layout.operator("anim.channels_move", text="To Top", icon="MOVE_TO_TOP").direction = 'TOP'
        layout.operator("anim.channels_move", text="Up", icon="MOVE_UP").direction = 'UP'
        layout.operator("anim.channels_move", text="Down", icon="MOVE_DOWN").direction = 'DOWN'
        layout.operator("anim.channels_move", text="To Bottom", icon="MOVE_TO_BOTTOM").direction = 'BOTTOM'

        layout.separator()
        layout.operator("anim.channels_view_selected", icon="VIEW_SELECTED")


class GRAPH_MT_key_density(Menu):
    bl_label = "Density"

    def draw(self, _context):
        from bl_ui_utils.layout import operator_context
        layout = self.layout
        layout.operator("graph.decimate", text="Decimate (Ratio)", icon="DECIMATE").mode = 'RATIO'
        # Using the modal operation doesn't make sense for this variant
        # as we do not have a modal mode for it, so just execute it.
        with operator_context(layout, 'EXEC_REGION_WIN'):
            layout.operator("graph.decimate", text="Decimate (Allowed Change)", icon="DECIMATE").mode = 'ERROR'
        layout.operator("graph.bake_keys", icon = 'BAKE_ACTION')

        layout.separator()
        layout.operator("graph.clean", icon="CLEAN_KEYS").channels = False


class GRAPH_MT_key_blending(Menu):
    bl_label = "Blend"

    def draw(self, _context):
        layout = self.layout
        layout.operator_context = 'INVOKE_DEFAULT'
        layout.operator("graph.breakdown", text="Breakdown", icon='BREAKDOWNER_POSE')
        layout.operator("graph.blend_to_neighbor", text="Blend to Neighbor", icon='BLEND_TO_NEIGHBOUR')
        layout.operator("graph.blend_to_default", text="Blend to Default Value", icon='BLEND_TO_DEFAULT')
        layout.operator("graph.ease", text="Ease", icon='IPO_EASE_IN_OUT')
        layout.operator("graph.blend_to_ease", text="Blend to Ease", icon='BLEND_TO_EASE')
        layout.operator("graph.blend_offset", text="Blend Offset", icon='BLEND_OFFSET')
        layout.operator("graph.match_slope", text="Match Slope", icon='SET_CURVE_TILT')
        layout.operator("graph.push_pull", text="Push Pull", icon='PUSH_PULL')
        layout.operator("graph.shear", text="Shear Keys", icon='SHEAR')
        layout.operator("graph.scale_average", text="Scale Average", icon='SCALE_AVERAGE')
        layout.operator("graph.scale_from_neighbor", text="Scale from Neighbor", icon='MAN_SCALE')
        layout.operator("graph.time_offset", text="Time Offset", icon='MOD_TIME')


class GRAPH_MT_key_smoothing(Menu):
    bl_label = "Smooth"

    def draw(self, _context):
        layout = self.layout
        layout.operator_context = 'INVOKE_DEFAULT'
        layout.operator("graph.gaussian_smooth", text="Smooth (Gaussian)", icon='PARTICLEBRUSH_SMOOTH')
        layout.operator("graph.smooth", text="Smooth (Legacy)", icon='PARTICLEBRUSH_SMOOTH')
        layout.operator("graph.butterworth_smooth", icon='PARTICLEBRUSH_SMOOTH')


class GRAPH_MT_key(Menu):
    bl_label = "Key"

    def draw(self, _context):
        from bl_ui_utils.layout import operator_context
        layout = self.layout

        layout.menu("GRAPH_MT_key_transform", text="Transform")

        layout.menu("GRAPH_MT_key_snap")
        layout.menu("GRAPH_MT_key_mirror")

        layout.separator()

        layout.operator_menu_enum("graph.keyframe_insert", "type")

        layout.separator()

        layout.operator("graph.frame_jump", text="Jump to Selected", icon="CENTER")

        layout.separator()

        layout.operator("graph.copy", text="Copy Keyframes", icon='COPYDOWN')
        layout.operator("graph.paste", text="Paste Keyframes", icon='PASTEDOWN')
        layout.operator("graph.paste", text="Paste Flipped", icon='PASTEFLIPDOWN').flipped = True
        layout.operator("graph.duplicate_move", icon="DUPLICATE")
        layout.operator("graph.delete", icon="DELETE")

        layout.separator()

        layout.operator("graph.smooth", icon="SMOOTH_KEYFRAMES")

        # BFA - moved from Channel Settings sub-menu
        layout.separator()
        layout.operator("graph.keys_to_samples", icon="BAKE_CURVE")
        layout.operator("graph.samples_to_keys", icon="SAMPLE_KEYFRAMES")
        layout.operator("graph.sound_to_samples", icon="BAKE_SOUND")
        layout.operator("anim.channels_bake", icon="BAKE_ACTION")

        # BFA - redundant operators and menus

        layout.separator()

        layout.menu("GRAPH_MT_key_density")
        layout.menu("GRAPH_MT_key_blending")
        layout.menu("GRAPH_MT_key_smoothing")


class GRAPH_MT_key_mirror(Menu):
    bl_label = "Mirror"

    def draw(self, context):
        layout = self.layout

        layout.operator("graph.mirror", text="By Times over Current Frame", icon="MIRROR_TIME").type = 'CFRA'
        layout.operator("graph.mirror", text="By Values over Cursor Value", icon="MIRROR_CURSORVALUE").type = 'VALUE'
        layout.operator("graph.mirror", text="By Times over Time=0", icon="MIRROR_TIME").type = 'YAXIS'
        layout.operator("graph.mirror", text="By Values over Value=0", icon="MIRROR_CURSORVALUE").type = 'XAXIS'
        layout.operator(
            "graph.mirror",
            text="By Times over First Selected Marker",
            icon="MIRROR_MARKER").type = 'MARKER'


class GRAPH_MT_key_snap(Menu):
    bl_label = "Snap"

    def draw(self, context):
        layout = self.layout

        layout.operator("graph.snap", text="Current Frame", icon="SNAP_CURRENTFRAME").type = 'CFRA'
        layout.operator("graph.snap", text="Cursor Value", icon="SNAP_CURSORVALUE").type = 'VALUE'
        layout.operator("graph.snap", text="Nearest Frame", icon="SNAP_NEARESTFRAME").type = 'NEAREST_FRAME'
        layout.operator("graph.snap", text="Nearest Second", icon="SNAP_NEARESTSECOND").type = 'NEAREST_SECOND'
        layout.operator("graph.snap", text="Nearest Marker", icon="SNAP_NEARESTMARKER").type = 'NEAREST_MARKER'
        layout.operator("graph.snap", text="Flatten Handles", icon="FLATTEN_HANDLER").type = 'HORIZONTAL'
        layout.operator("graph.equalize_handles", text="Equalize Handles", icon="EQUALIZE_HANDLER").side = 'BOTH'
        layout.separator()
        layout.operator("graph.frame_jump", text="Cursor to Selection", icon="JUMP_TO_KEYFRAMES")
        layout.operator("graph.snap_cursor_value", text="Cursor Value to Selection", icon="VALUE_TO_SELECTION")


class GRAPH_MT_key_transform(Menu):
    bl_label = "Transform"

    def draw(self, _context):
        layout = self.layout

        layout.operator("transform.translate", text="Grab/Move", icon="TRANSFORM_MOVE")
        layout.operator("transform.transform", text="Extend", icon="SHRINK_FATTEN").mode = 'TIME_EXTEND'
        layout.operator("transform.rotate", text="Rotate", icon="TRANSFORM_ROTATE")
        layout.operator("transform.resize", text="Scale", icon="TRANSFORM_SCALE")


class GRAPH_MT_view_pie(Menu):
    bl_label = "View"

    def draw(self, context):
        layout = self.layout

        pie = layout.menu_pie()
        pie.operator("graph.view_all", icon="VIEWALL")
        pie.operator("graph.view_selected", icon='ZOOM_SELECTED')
<<<<<<< HEAD
        pie.operator("graph.view_frame", icon="VIEW_FRAME")
=======
        pie.operator("graph.view_frame")
        if context.scene.use_preview_range:
            pie.operator("anim.scene_range_frame", text="Frame Preview Range")
        else:
            pie.operator("anim.scene_range_frame", text="Frame Scene Range")
>>>>>>> c76fd012


class GRAPH_MT_delete(Menu):
    bl_label = "Delete"

    def draw(self, _context):
        layout = self.layout

        layout.operator("graph.delete", icon="DELETE")

        layout.separator()

        layout.operator("graph.clean", icon="CLEAN_KEYS").channels = False
        layout.operator("graph.clean", text="Clean Channels", icon="CLEAN_CHANNELS").channels = True


class GRAPH_MT_context_menu(Menu):
    bl_label = "F-Curve"

    def draw(self, _context):
        layout = self.layout

        layout.operator_context = 'INVOKE_DEFAULT'

        layout.operator("graph.copy", text="Copy", icon='COPYDOWN')
        layout.operator("graph.paste", text="Paste", icon='PASTEDOWN')
        layout.operator("graph.paste", text="Paste Flipped", icon='PASTEFLIPDOWN').flipped = True

        layout.separator()

        layout.operator_menu_enum("graph.handle_type", "type", text="Handle Type")
        layout.operator_menu_enum("graph.interpolation_type", "type", text="Interpolation Mode")
        layout.operator_menu_enum("graph.easing_type", "type", text="Easing Mode")

        layout.separator()

        layout.operator("graph.keyframe_insert", icon="KEYFRAMES_INSERT").type = 'SEL'
        layout.operator("graph.duplicate_move", icon="DUPLICATE")
        layout.operator_context = 'EXEC_REGION_WIN'
        layout.operator("graph.delete", icon="DELETE")

        layout.separator()

        layout.operator_menu_enum("graph.mirror", "type", text="Mirror")
        layout.operator_menu_enum("graph.snap", "type", text="Snap")


class GRAPH_MT_pivot_pie(Menu):
    bl_label = "Pivot Point"

    def draw(self, context):
        layout = self.layout
        pie = layout.menu_pie()

        pie.prop_enum(context.space_data, "pivot_point", value='BOUNDING_BOX_CENTER')
        pie.prop_enum(context.space_data, "pivot_point", value='CURSOR')
        pie.prop_enum(context.space_data, "pivot_point", value='INDIVIDUAL_ORIGINS')


class GRAPH_MT_snap_pie(Menu):
    bl_label = "Snap"

    def draw(self, _context):
        layout = self.layout
        pie = layout.menu_pie()

        pie.operator("graph.snap", text="Current Frame").type = 'CFRA'
        pie.operator("graph.snap", text="Cursor Value").type = 'VALUE'
        pie.operator("graph.snap", text="Nearest Frame").type = 'NEAREST_FRAME'
        pie.operator("graph.snap", text="Nearest Second").type = 'NEAREST_SECOND'
        pie.operator("graph.snap", text="Nearest Marker").type = 'NEAREST_MARKER'
        pie.operator("graph.snap", text="Flatten Handles").type = 'HORIZONTAL'
        pie.operator("graph.frame_jump", text="Cursor to Selection")
        pie.operator("graph.snap_cursor_value", text="Cursor Value to Selection")


classes = (
    ANIM_OT_switch_editor_in_graph,
    ANIM_OT_switch_editor_in_driver,
    ALL_MT_editormenu_graph,
    GRAPH_HT_header,
    GRAPH_PT_properties_view_options,
    GRAPH_PT_proportional_edit,
    GRAPH_MT_editor_menus,
    GRAPH_MT_view,
    GRAPH_MT_view_pie_menus,
    GRAPH_MT_select,
    GRAPH_MT_marker,
    GRAPH_MT_channel,
    GRAPH_MT_channel_settings_toggle,
    GRAPH_MT_channel_extrapolation,
    GRAPH_MT_channel_move,
    GRAPH_MT_key,
    GRAPH_MT_key_mirror,
    GRAPH_MT_key_density,
    GRAPH_MT_key_transform,
    GRAPH_MT_key_snap,
    GRAPH_MT_key_smoothing,
    GRAPH_MT_key_blending,
    GRAPH_MT_delete,
    GRAPH_MT_context_menu,
    GRAPH_MT_pivot_pie,
    GRAPH_MT_snap_pie,
    GRAPH_MT_view_pie,
    GRAPH_PT_filters,
    GRAPH_PT_snapping,
)

if __name__ == "__main__":  # only for live edit.
    from bpy.utils import register_class
    for cls in classes:
        register_class(cls)<|MERGE_RESOLUTION|>--- conflicted
+++ resolved
@@ -254,20 +254,13 @@
         layout.prop(st, "show_region_hud")
         layout.separator()
 
-<<<<<<< HEAD
         layout.operator("anim.previewrange_set", icon='BORDER_RECT')
         layout.operator("anim.previewrange_clear", icon="CLEAR")
         layout.operator("graph.previewrange_set", icon='BORDER_RECT')
-=======
-        layout.operator("graph.view_selected")
-        layout.operator("graph.view_all")
         if context.scene.use_preview_range:
             layout.operator("anim.scene_range_frame", text="Frame Preview Range")
         else:
             layout.operator("anim.scene_range_frame", text="Frame Scene Range")
-        layout.operator("graph.view_frame")
-        layout.separator()
->>>>>>> c76fd012
 
         layout.separator()
 
@@ -650,15 +643,11 @@
         pie = layout.menu_pie()
         pie.operator("graph.view_all", icon="VIEWALL")
         pie.operator("graph.view_selected", icon='ZOOM_SELECTED')
-<<<<<<< HEAD
         pie.operator("graph.view_frame", icon="VIEW_FRAME")
-=======
-        pie.operator("graph.view_frame")
         if context.scene.use_preview_range:
             pie.operator("anim.scene_range_frame", text="Frame Preview Range")
         else:
             pie.operator("anim.scene_range_frame", text="Frame Scene Range")
->>>>>>> c76fd012
 
 
 class GRAPH_MT_delete(Menu):
