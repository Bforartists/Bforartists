--- conflicted
+++ resolved
@@ -473,19 +473,12 @@
     def draw(self, _context):
         layout = self.layout
         layout.operator_context = 'INVOKE_DEFAULT'
-<<<<<<< HEAD
-        layout.operator("graph.breakdown", text = "Breakdown", icon='BREAKDOWNER_POSE')
-        layout.operator("graph.blend_to_neighbor", text = "Blend to Neighbor", icon='BLEND_TO_NEIGHBOUR')
-        layout.operator("graph.blend_to_default", text = "Blend to Default Value", icon = 'BLEND_TO_DEFAULT')
+        layout.operator("graph.breakdown", text="Breakdown", icon='BREAKDOWNER_POSE')
+        layout.operator("graph.blend_to_neighbor", text="Blend to Neighbor", icon='BLEND_TO_NEIGHBOUR')
+        layout.operator("graph.blend_to_default", text="Blend to Default Value", icon = 'BLEND_TO_DEFAULT')
         layout.operator("graph.ease", text="Ease", icon = 'IPO_EASE_IN_OUT')
-=======
-        layout.operator("graph.breakdown", text="Breakdown")
-        layout.operator("graph.blend_to_neighbor", text="Blend to Neighbor")
-        layout.operator("graph.blend_to_default", text="Blend to Default Value")
-        layout.operator("graph.ease", text="Ease")
         layout.operator("graph.blend_offset", text="Blend Offset")
         layout.operator("graph.blend_to_ease", text="Blend to Ease")
->>>>>>> c8e21c84
 
 
 class GRAPH_MT_key_smoothing(Menu):
