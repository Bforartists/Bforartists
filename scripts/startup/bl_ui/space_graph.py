# SPDX-FileCopyrightText: 2009-2023 Blender Authors
#
# SPDX-License-Identifier: GPL-2.0-or-later

from bpy.types import Header, Menu, Panel, Operator
from bpy.app.translations import (
    pgettext_iface as iface_,
    contexts as i18n_contexts,
)
from bl_ui.space_dopesheet import (
    DopesheetFilterPopoverBase,
    dopesheet_filter,
)
from bl_ui.space_time import playback_controls

# BFA - WIP - to be removed: from bl_ui.space_toolsystem_common import PlayheadSnappingPanel

# BFA - Added icons and floated properties left, also moved options to it's own menu,
# BFA - and made header menus consistent with other editors

################################ BFA - Switch between the editors ##########################################

# The blank button, we don't want to switch to the editor in which we are already.


class ANIM_OT_switch_editor_in_graph(Operator):
    """You are in Graph Editor"""  # blender will use this as a tooltip for menu items and buttons.

    bl_idname = "wm.switch_editor_in_graph"  # unique identifier for buttons and menu items to reference.
    bl_label = "Graph Editor"  # display name in the interface.
    bl_options = {"INTERNAL"}  # use internal so it can not be searchable

    def execute(self, context):  # Blank button, we don't execute anything here.
        return {"FINISHED"}


class ANIM_OT_switch_editor_in_driver(Operator):
    """You are in Driver Editor"""  # blender will use this as a tooltip for menu items and buttons.

    bl_idname = "wm.switch_editor_in_driver"  # unique identifier for buttons and menu items to reference.
    bl_label = "Driver Editor"  # display name in the interface.
    bl_options = {"INTERNAL"}  # use internal so it can not be searchable

    def execute(self, context):  # Blank button, we don't execute anything here.
        return {"FINISHED"}


##########################################


class GRAPH_PT_playhead_snapping(Panel):
    bl_space_type = "GRAPH_EDITOR"


def drivers_editor_footer(layout, context):
    act_fcurve = context.active_editable_fcurve
    if not act_fcurve:
        return

    act_driver = act_fcurve.driver
    if not act_driver:
        return

    layout.separator_spacer()
    layout.label(
        text=iface_("Driver: {:s} ({:s})").format(act_fcurve.id_data.name, act_fcurve.data_path), translate=False
    )

    if act_driver.variables:
        layout.separator(type="LINE")
        layout.label(text=iface_("Variables: {:d}").format(len(act_driver.variables)), translate=False)

    if act_driver.type == "SCRIPTED" and act_driver.expression:
        layout.separator(type="LINE")
        layout.label(text=iface_("Expression: {:s}").format(act_driver.expression), translate=False)


class GRAPH_HT_header(Header):
    bl_space_type = "GRAPH_EDITOR"

    def draw(self, context):
        self.draw_editor_type_menu(context)

        layout = self.layout
        tool_settings = context.tool_settings

        st = context.space_data

        # Now a exposed as a sub-space type
        # layout.prop(st, "mode", text="")

        # Switch between the editors

        if context.space_data.mode == "FCURVES":
            # bfa - The tabs to switch between the four animation editors. The classes are in space_dopesheet.py
            row = layout.row(align=True)

            row.operator("wm.switch_editor_to_dopesheet", text="", icon="ACTION")
            row.operator("wm.switch_editor_in_graph", text="", icon="GRAPH_ACTIVE")
            row.operator("wm.switch_editor_to_driver", text="", icon="DRIVER")
            row.operator("wm.switch_editor_to_nla", text="", icon="NLA")

        elif context.space_data.mode == "DRIVERS":
            # bfa - The tabs to switch between the four animation editors. The classes are in space_dopesheet.py
            row = layout.row(align=True)

            row.operator("wm.switch_editor_to_dopesheet", text="", icon="ACTION")
            row.operator("wm.switch_editor_to_graph", text="", icon="GRAPH")
            row.operator("wm.switch_editor_in_driver", text="", icon="DRIVER_ACTIVE")
            row.operator("wm.switch_editor_to_nla", text="", icon="NLA")

        #############################

        GRAPH_MT_editor_menus.draw_collapsible(context, layout)

        layout.separator_spacer()

        row = layout.row(align=True)
        row.prop(st, "use_normalization", icon="NORMALIZE_FCURVES", text="", toggle=True)
        sub = row.row(align=True)
        if st.use_normalization:
            sub.prop(st, "use_auto_normalization", icon="FILE_REFRESH", text="", toggle=True)

        row = layout.row(align=True)
        if st.has_ghost_curves:
            row.operator("graph.ghost_curves_clear", text="", icon="X")
        else:
            row.operator("graph.ghost_curves_create", text="", icon="FCURVE_SNAPSHOT")

        dopesheet_filter(layout, context)

        layout.popover(panel="GRAPH_PT_filters", text="", icon="FILTER")

        if context.space_data.mode == "DRIVERS":
            row.prop(tool_settings, "use_snap_driver", text="")
            sub = row.row(align=True)
            sub.popover(
                panel="GRAPH_PT_driver_snapping",
                text="",
            )
        else:
            row.prop(tool_settings, "use_snap_anim", text="")
            sub = row.row(align=True)
            sub.popover(
                panel="GRAPH_PT_snapping",
                text="",
            )

        row = layout.row(align=True)
        row.prop(tool_settings, "use_proportional_fcurve", text="", icon_only=True)
        sub = row.row(align=True)

        if tool_settings.use_proportional_fcurve:
            sub.prop_with_popover(
                tool_settings,
                "proportional_edit_falloff",
                text="",
                icon_only=True,
                panel="GRAPH_PT_proportional_edit",
            )

        row = layout.row(align=True)

        row.prop(st, "pivot_point", icon_only=True)
        row.operator_menu_enum("graph.easing_type", "type", text="", icon="IPO_EASE_IN_OUT")
        row.operator_menu_enum("graph.handle_type", "type", text="", icon="HANDLE_AUTO")
        row.operator_menu_enum("graph.interpolation_type", "type", text="", icon="INTERPOLATE")

        row = layout.row()
        row.popover(panel="GRAPH_PT_properties_view_options", text="Options")


class GRAPH_HT_playback_controls(Header):
    bl_space_type = "GRAPH_EDITOR"
    bl_region_type = "FOOTER"

    def draw(self, context):
        layout = self.layout
        is_drivers_editor = context.space_data.mode == "DRIVERS"

        if is_drivers_editor:
            drivers_editor_footer(layout, context)
        else:
            playback_controls(layout, context)


class GRAPH_PT_proportional_edit(Panel):
    bl_space_type = "GRAPH_EDITOR"
    bl_region_type = "HEADER"
    bl_label = "Proportional Editing"
    bl_ui_units_x = 8

    def draw(self, context):
        layout = self.layout
        tool_settings = context.tool_settings
        col = layout.column()
        col.active = tool_settings.use_proportional_fcurve

        col.prop(tool_settings, "proportional_edit_falloff", expand=True)
        col.prop(tool_settings, "proportional_size")


class GRAPH_PT_filters(DopesheetFilterPopoverBase, Panel):
    bl_space_type = "GRAPH_EDITOR"
    bl_region_type = "HEADER"
    bl_label = "Filters"

    def draw(self, context):
        layout = self.layout
        st = context.space_data

        # bfa - we have the props in the header already
        # DopesheetFilterPopoverBase.draw_generic_filters(context, layout)
        # layout.separator()
        DopesheetFilterPopoverBase.draw_search_filters(context, layout)
        layout.separator()
        DopesheetFilterPopoverBase.draw_standard_filters(context, layout)

        if st.mode == "DRIVERS":
            layout.separator()
            col = layout.column(align=True)
            col.label(text="Drivers:")
            col.prop(st.dopesheet, "show_driver_fallback_as_error")


# BFA - menu
class GRAPH_PT_properties_view_options(Panel):
    bl_label = "View Options"
    bl_category = "View"
    bl_space_type = "GRAPH_EDITOR"
    bl_region_type = "HEADER"

    def draw(self, context):
        sc = context.scene
        layout = self.layout

        st = context.space_data
        tool_settings = context.tool_settings

        col = layout.column(align=True)
        col.prop(st, "use_realtime_update")
        col.prop(st, "show_seconds")
        col.prop(st, "show_locked_time")

        col = layout.column(align=True)
        col.prop(st, "show_sliders")
        col.prop(st, "use_auto_merge_keyframes")
        layout.prop(st, "use_auto_lock_translation_axis")

        col = layout.column(align=True)
        col.prop(st, "show_extrapolation")
        col.prop(st, "show_handles")
        col.prop(st, "use_only_selected_keyframe_handles")

        col = layout.column(align=True)
        if st.mode != "DRIVERS":
            col.prop(st, "show_markers")
        if context.space_data.mode != "DRIVERS":
            col.prop(tool_settings, "lock_markers")


class GRAPH_PT_snapping(Panel):
    bl_space_type = "GRAPH_EDITOR"
    bl_region_type = "HEADER"
    bl_label = "Snapping"

    def draw(self, context):
        layout = self.layout
        col = layout.column()
        col.label(text="Snap To")
        tool_settings = context.tool_settings
        col.prop(tool_settings, "snap_anim_element", expand=True)
        if tool_settings.snap_anim_element != "MARKER":
            col.prop(tool_settings, "use_snap_time_absolute")


class GRAPH_PT_driver_snapping(Panel):
    bl_space_type = "GRAPH_EDITOR"
    bl_region_type = "HEADER"
    bl_label = "Snapping"

    def draw(self, context):
        layout = self.layout
        col = layout.column()
        tool_settings = context.tool_settings
        col.prop(tool_settings, "use_snap_driver_absolute")


class GRAPH_MT_editor_menus(Menu):
    bl_idname = "GRAPH_MT_editor_menus"
    bl_label = ""

    def draw(self, context):
        st = context.space_data
        layout = self.layout
        layout.menu("SCREEN_MT_user_menu", text="Quick")  # BFA - Quick favourites menu
        layout.menu("GRAPH_MT_view")
        layout.menu("GRAPH_MT_select")
        if st.mode != "DRIVERS" and st.show_markers:
            layout.menu("GRAPH_MT_marker")
        layout.menu("GRAPH_MT_channel")
        layout.menu("GRAPH_MT_key")


class GRAPH_MT_view(Menu):
    bl_label = "View"

    def draw(self, context):
        layout = self.layout

        st = context.space_data
        layout.prop(st, "show_region_channels")  # BFA - channels
        layout.prop(st, "show_region_ui")
        layout.prop(st, "show_region_hud")
<<<<<<< HEAD
        layout.prop(st, "show_region_footer")
=======
        layout.prop(st, "show_region_channels")
        layout.prop(st, "show_region_footer", text="Playback Controls")
>>>>>>> ea43fa08
        layout.separator()

        layout.operator("anim.previewrange_set", icon="BORDER_RECT")
        layout.operator("anim.previewrange_clear", icon="CLEAR")
        layout.operator("graph.previewrange_set", icon="BORDER_RECT")
        if context.scene.use_preview_range:
            layout.operator(
                "anim.scene_range_frame",
                text="Frame Preview Range",
                icon="FRAME_PREVIEW_RANGE",
            )
        else:
            layout.operator(
                "anim.scene_range_frame",
                text="Frame Scene Range",
                icon="FRAME_SCENE_RANGE",
            )

        layout.separator()

        layout.operator("view2d.zoom_in", text="Zoom In", icon="ZOOM_IN")
        layout.operator("view2d.zoom_out", text="Zoom Out", icon="ZOOM_OUT")
        layout.operator("view2d.zoom_border", icon="ZOOM_BORDER")

        layout.separator()

        layout.operator("graph.view_all", icon="VIEWALL")
        layout.operator("graph.view_selected", icon="VIEW_SELECTED")
        layout.operator("graph.view_frame", icon="VIEW_FRAME")

        layout.operator("anim.view_curve_in_graph_editor", icon="VIEW_GRAPH")

        layout.separator()

        layout.menu("INFO_MT_area")
        layout.menu("GRAPH_MT_view_pie_menus")

        # Add this to show key-binding (reverse action in dope-sheet).
        layout.separator()
        props = layout.operator("wm.context_set_enum", text="Toggle Dope Sheet", icon="ACTION")
        props.data_path = "area.type"
        props.value = "DOPESHEET_EDITOR"


# BFA - menu
class GRAPH_MT_view_pie_menus(Menu):
    bl_label = "Pie Menus"

    def draw(self, _context):
        layout = self.layout

        layout.operator("wm.call_menu_pie", text="Pivot", icon="MENU_PANEL").name = "GRAPH_MT_pivot_pie"
        layout.operator("wm.call_menu_pie", text="Snap", icon="MENU_PANEL").name = "GRAPH_MT_snap_pie"
        layout.operator("wm.call_menu_pie", text="View", icon="MENU_PANEL").name = "GRAPH_MT_view_pie"


# BFA - menu
class GRAPH_MT_select(Menu):
    bl_label = "Select"

    def draw(self, _context):
        layout = self.layout

        layout.operator("graph.select_all", text="All", icon="SELECT_ALL").action = "SELECT"
        layout.operator("graph.select_all", text="None", icon="SELECT_NONE").action = "DESELECT"
        layout.operator("graph.select_all", text="Invert", icon="INVERSE").action = "INVERT"

        layout.separator()

        layout.operator("graph.select_box", icon="BORDER_RECT")
        props = layout.operator("graph.select_box", text="Box Select (Axis Range)", icon="BORDER_RECT")
        props.axis_range = True
        props = layout.operator("graph.select_box", text="Box Select (Include Handles)", icon="BORDER_RECT")
        props.include_handles = True
        layout.operator("graph.select_circle", icon="CIRCLE_SELECT")
        layout.operator_menu_enum("graph.select_lasso", "mode")
        # BFA - column selection moved upwards for consistency with others
        layout.separator()

        layout.operator("graph.select_column", text="Columns on Selected Keys", icon="COLUMNS_KEYS").mode = "KEYS"
        layout.operator(
            "graph.select_column",
            text="Column on Current Frame",
            icon="COLUMN_CURRENT_FRAME",
        ).mode = "CFRA"

        # BFA - just in graph editor. Drivers does not have markers. graph editor = FCURVES
        if _context.space_data.mode == "FCURVES":
            layout.operator(
                "graph.select_column",
                text="Columns on Selected Markers",
                icon="COLUMNS_MARKERS",
            ).mode = "MARKERS_COLUMN"
            layout.operator(
                "graph.select_column",
                text="Between Selected Markers",
                icon="BETWEEN_MARKERS",
            ).mode = "MARKERS_BETWEEN"

        layout.separator()
        layout.operator("graph.select_linked", text="Linked", icon="CONNECTED")

        layout.separator()

        props = layout.operator(
            "graph.select_leftright",
            text="Before Current Frame",
            icon="BEFORE_CURRENT_FRAME",
        )
        props.extend = False
        props.mode = "LEFT"
        props = layout.operator(
            "graph.select_leftright",
            text="After Current Frame",
            icon="AFTER_CURRENT_FRAME",
        )
        props.extend = False
        props.mode = "RIGHT"

        layout.separator()
        props = layout.operator("graph.select_key_handles", text="Handles", icon="SELECT_HANDLETYPE")
        props.left_handle_action = "SELECT"
        props.right_handle_action = "SELECT"
        props.key_action = "KEEP"
        props = layout.operator("graph.select_key_handles", text="Key", icon="SELECT_KEY")
        props.left_handle_action = "DESELECT"
        props.right_handle_action = "DESELECT"
        props.key_action = "SELECT"

        layout.separator()
        layout.menu("GRAPH_MT_select_more_less")


# BFA menu
class GRAPH_MT_select_more_less(Menu):
    bl_label = "More/Less"

    def draw(self, _context):
        layout = self.layout

        layout.operator("graph.select_more", text="More", icon="SELECTMORE")
        layout.operator("graph.select_less", text="Less", icon="SELECTLESS")


class GRAPH_MT_marker(Menu):
    bl_label = "Marker"

    def draw(self, context):
        layout = self.layout

        from bl_ui.space_time import marker_menu_generic

        marker_menu_generic(layout, context)

        # TODO: pose markers for action edit mode only?


class GRAPH_MT_channel(Menu):
    bl_label = "Channel"

    def draw(self, context):
        layout = self.layout
        operator_context = layout.operator_context
        layout.operator_context = "INVOKE_REGION_CHANNELS"

        layout.operator("anim.channels_delete", icon="DELETE")

        if context.space_data.mode == "DRIVERS":
            layout.operator("graph.driver_delete_invalid", icon="DELETE")

        layout.separator()

        layout.operator("anim.channels_group", icon="NEW_GROUP")
        layout.operator("anim.channels_ungroup", icon="REMOVE_FROM_ALL_GROUPS")

        layout.separator()

        layout.menu("GRAPH_MT_channel_settings_toggle")

        # BFA - Redundant operators now located in GRAPH_MT_channel_settings_toggle
        """
        layout.separator()

        layout.operator("anim.channels_setting_enable", text="Protect Channels", icon='LOCKED').type = 'PROTECT'
        layout.operator("anim.channels_setting_disable", text="Unprotect Channels", icon='UNLOCKED').type = 'PROTECT'
        layout.operator("anim.channels_editable_toggle", icon="LOCKED")
        """

        layout.separator()
        layout.menu("GRAPH_MT_channel_extrapolation")
        # To get it to display the hotkey.
        layout.operator_context = operator_context
        layout.operator_menu_enum("graph.fmodifier_add", "type", text="Add F-Curve Modifier").only_active = False
        layout.operator_context = "INVOKE_REGION_CHANNELS"

        # BFA - Redundant operators now located in GRAPH_MT_channel_settings_toggle
        """
        layout.separator()

        layout.operator("graph.keys_to_samples", icon="BAKE_CURVE")
        layout.operator("graph.samples_to_keys", icon="SAMPLE_KEYFRAMES")
        layout.operator("graph.sound_to_samples", icon="BAKE_SOUND")
        layout.operator("anim.channels_bake", icon="BAKE_ACTION")
        """

        layout.separator()

        layout.operator("graph.reveal", icon="HIDE_OFF")
        layout.operator("graph.hide", text="Hide Selected Curves", icon="HIDE_ON").unselected = False
        layout.operator("graph.hide", text="Hide Unselected Curves", icon="HIDE_UNSELECTED").unselected = True

        layout.separator()

        layout.operator("anim.channels_expand", icon="EXPANDMENU")
        layout.operator("anim.channels_collapse", icon="COLLAPSEMENU")

        layout.separator()

        layout.menu("GRAPH_MT_channel_move")

        layout.separator()

        layout.operator("anim.channels_fcurves_enable", icon="UNLOCKED")
        layout.operator(
            "graph.euler_filter",
            text="Discontinuity (Euler) Filter",
            icon="DISCONTINUE_EULER",
        )


class GRAPH_MT_channel_settings_toggle(Menu):
    bl_label = "Channel Settings"

    def draw(self, context):
        layout = self.layout

        layout.operator("anim.channels_setting_toggle", text="Toggle Protect", icon="LOCKED").type = "PROTECT"
        layout.operator("anim.channels_setting_toggle", text="Toggle Mute", icon="MUTE_IPO_ON").type = "MUTE"

        layout.separator()

        layout.operator("anim.channels_setting_disable", text="Enable Protect", icon="LOCKED").type = "PROTECT"
        layout.operator("anim.channels_setting_disable", text="Disable Protect", icon="UNLOCKED").type = "PROTECT"
        layout.operator("anim.channels_setting_disable", text="Enable Mute", icon="MUTE_IPO_OFF").type = "MUTE"
        layout.operator("anim.channels_setting_disable", text="Disable Mute", icon="MUTE_IPO_ON").type = "MUTE"


class GRAPH_MT_channel_extrapolation(Menu):
    bl_label = "Extrapolation Mode"

    def draw(self, context):
        layout = self.layout

        layout.operator(
            "graph.extrapolation_type",
            text="Constant Extrapolation",
            icon="EXTRAPOLATION_CONSTANT",
        ).type = "CONSTANT"
        layout.operator(
            "graph.extrapolation_type",
            text="Linear Extrapolation",
            icon="EXTRAPOLATION_LINEAR",
        ).type = "LINEAR"
        layout.operator(
            "graph.extrapolation_type",
            text="Make Cyclic (F-Modifier)",
            icon="EXTRAPOLATION_CYCLIC",
        ).type = "MAKE_CYCLIC"
        layout.operator(
            "graph.extrapolation_type",
            text="Clear Cyclic (F-Modifier)",
            icon="EXTRAPOLATION_CYCLIC_CLEAR",
        ).type = "CLEAR_CYCLIC"


class GRAPH_MT_channel_move(Menu):
    bl_label = "Move"

    def draw(self, context):
        layout = self.layout
        layout.operator("anim.channels_move", text="To Top", icon="MOVE_TO_TOP").direction = "TOP"
        layout.operator("anim.channels_move", text="Up", icon="MOVE_UP").direction = "UP"
        layout.operator("anim.channels_move", text="Down", icon="MOVE_DOWN").direction = "DOWN"
        layout.operator("anim.channels_move", text="To Bottom", icon="MOVE_TO_BOTTOM").direction = "BOTTOM"

        layout.separator()
        layout.operator("anim.channels_view_selected", icon="VIEW_SELECTED")


class GRAPH_MT_key_density(Menu):
    bl_label = "Density"

    def draw(self, _context):
        from bl_ui_utils.layout import operator_context

        layout = self.layout
        layout.operator("graph.decimate", text="Decimate (Ratio)", icon="DECIMATE").mode = "RATIO"
        # Using the modal operation doesn't make sense for this variant
        # as we do not have a modal mode for it, so just execute it.
        with operator_context(layout, "EXEC_REGION_WIN"):
            layout.operator("graph.decimate", text="Decimate (Allowed Change)", icon="DECIMATE").mode = "ERROR"
        layout.operator("graph.bake_keys", icon="BAKE_ACTION")

        layout.separator()
        layout.operator("graph.clean", icon="CLEAN_KEYS").channels = False


class GRAPH_MT_key_blending(Menu):
    bl_label = "Blend"
    bl_translation_context = i18n_contexts.operator_default

    def draw(self, _context):
        layout = self.layout
        layout.operator_context = "INVOKE_DEFAULT"
        layout.operator("graph.breakdown", text="Breakdown", icon="BREAKDOWNER_POSE")
        layout.operator(
            "graph.blend_to_neighbor",
            text="Blend to Neighbor",
            icon="BLEND_TO_NEIGHBOUR",
        )
        layout.operator(
            "graph.blend_to_default",
            text="Blend to Default Value",
            icon="BLEND_TO_DEFAULT",
        )
        layout.operator("graph.ease", text="Ease", icon="IPO_EASE_IN_OUT")
        layout.operator("graph.blend_to_ease", text="Blend to Ease", icon="BLEND_TO_EASE")
        layout.operator("graph.blend_offset", text="Blend Offset", icon="BLEND_OFFSET")
        layout.operator("graph.match_slope", text="Match Slope", icon="SET_CURVE_TILT")
        layout.operator("graph.push_pull", text="Push Pull", icon="PUSH_PULL")
        layout.operator("graph.shear", text="Shear Keys", icon="SHEAR")
        layout.operator("graph.scale_average", text="Scale Average", icon="SCALE_AVERAGE")
        layout.operator("graph.scale_from_neighbor", text="Scale from Neighbor", icon="MAN_SCALE")
        layout.operator("graph.time_offset", text="Time Offset", icon="MOD_TIME")


class GRAPH_MT_key_smoothing(Menu):
    bl_label = "Smooth"
    bl_translation_context = i18n_contexts.operator_default

    def draw(self, _context):
        layout = self.layout
        layout.operator_context = "INVOKE_DEFAULT"
        layout.operator(
            "graph.gaussian_smooth",
            text="Smooth (Gaussian)",
            icon="PARTICLEBRUSH_SMOOTH",
        )
        layout.operator("graph.smooth", text="Smooth (Legacy)", icon="PARTICLEBRUSH_SMOOTH")
        layout.operator("graph.butterworth_smooth", icon="PARTICLEBRUSH_SMOOTH")


class GRAPH_MT_key(Menu):
    bl_label = "Key"

    def draw(self, _context):
        from bl_ui_utils.layout import operator_context

        layout = self.layout

        layout.menu("GRAPH_MT_key_transform", text="Transform")

        layout.menu("GRAPH_MT_key_snap")
        layout.menu("GRAPH_MT_key_mirror")

        layout.separator()

        layout.operator_menu_enum("graph.keyframe_insert", "type")

        layout.separator()

        layout.operator("graph.frame_jump", text="Jump to Selected", icon="CENTER")

        layout.separator()

        layout.operator("graph.copy", text="Copy Keyframes", icon="COPYDOWN")
        layout.operator("graph.paste", text="Paste Keyframes", icon="PASTEDOWN")
        layout.operator("graph.paste", text="Paste Flipped", icon="PASTEFLIPDOWN").flipped = True
        layout.operator("graph.duplicate_move", icon="DUPLICATE")
        layout.operator("graph.delete", icon="DELETE")

        layout.separator()

        layout.operator("graph.smooth", icon="SMOOTH_KEYFRAMES")

        # BFA - moved from Channel Settings sub-menu
        layout.separator()
        layout.operator("graph.keys_to_samples", icon="BAKE_CURVE")
        layout.operator("graph.samples_to_keys", icon="SAMPLE_KEYFRAMES")
        layout.operator("graph.sound_to_samples", icon="BAKE_SOUND")
        layout.operator("anim.channels_bake", icon="BAKE_ACTION")

        # BFA - redundant operators and menus

        layout.separator()

        layout.menu("GRAPH_MT_key_density")
        layout.menu("GRAPH_MT_key_blending")
        layout.menu("GRAPH_MT_key_smoothing")


class GRAPH_MT_key_mirror(Menu):
    bl_label = "Mirror"

    def draw(self, context):
        layout = self.layout

        layout.operator("graph.mirror", text="By Times over Current Frame", icon="MIRROR_TIME").type = "CFRA"
        layout.operator(
            "graph.mirror",
            text="By Values over Cursor Value",
            icon="MIRROR_CURSORVALUE",
        ).type = "VALUE"
        layout.operator("graph.mirror", text="By Times over Time=0", icon="MIRROR_TIME").type = "YAXIS"
        layout.operator("graph.mirror", text="By Values over Value=0", icon="MIRROR_CURSORVALUE").type = "XAXIS"
        layout.operator(
            "graph.mirror",
            text="By Times over First Selected Marker",
            icon="MIRROR_MARKER",
        ).type = "MARKER"


class GRAPH_MT_key_snap(Menu):
    bl_label = "Snap"

    def draw(self, context):
        layout = self.layout

        layout.operator("graph.snap", text="Current Frame", icon="SNAP_CURRENTFRAME").type = "CFRA"
        layout.operator("graph.snap", text="Cursor Value", icon="SNAP_CURSORVALUE").type = "VALUE"
        layout.operator("graph.snap", text="Nearest Frame", icon="SNAP_NEARESTFRAME").type = "NEAREST_FRAME"
        layout.operator("graph.snap", text="Nearest Second", icon="SNAP_NEARESTSECOND").type = "NEAREST_SECOND"
        layout.operator("graph.snap", text="Nearest Marker", icon="SNAP_NEARESTMARKER").type = "NEAREST_MARKER"
        layout.operator("graph.snap", text="Flatten Handles", icon="FLATTEN_HANDLER").type = "HORIZONTAL"
        layout.operator("graph.equalize_handles", text="Equalize Handles", icon="EQUALIZE_HANDLER").side = "BOTH"
        layout.separator()
        layout.operator("graph.frame_jump", text="Cursor to Selection", icon="JUMP_TO_KEYFRAMES")
        layout.operator(
            "graph.snap_cursor_value",
            text="Cursor Value to Selection",
            icon="VALUE_TO_SELECTION",
        )


class GRAPH_MT_key_transform(Menu):
    bl_label = "Transform"

    def draw(self, _context):
        layout = self.layout

        layout.operator("transform.translate", text="Grab/Move", icon="TRANSFORM_MOVE")
        layout.operator("transform.transform", text="Extend", icon="SHRINK_FATTEN").mode = "TIME_EXTEND"
        layout.operator("transform.rotate", text="Rotate", icon="TRANSFORM_ROTATE")
        layout.operator("transform.resize", text="Scale", icon="TRANSFORM_SCALE")


class GRAPH_MT_view_pie(Menu):
    bl_label = "View"

    def draw(self, context):
        layout = self.layout

        pie = layout.menu_pie()
        pie.operator("graph.view_all", icon="VIEWALL")
        pie.operator("graph.view_selected", icon="ZOOM_SELECTED")
        pie.operator("graph.view_frame", icon="VIEW_FRAME")
        if context.scene.use_preview_range:
            pie.operator("anim.scene_range_frame", text="Frame Preview Range")
        else:
            pie.operator("anim.scene_range_frame", text="Frame Scene Range")


class GRAPH_MT_delete(Menu):
    bl_label = "Delete"

    def draw(self, _context):
        layout = self.layout

        layout.operator("graph.delete", icon="DELETE")

        layout.separator()

        layout.operator("graph.clean", icon="CLEAN_KEYS").channels = False
        layout.operator("graph.clean", text="Clean Channels", icon="CLEAN_CHANNELS").channels = True


class GRAPH_MT_context_menu(Menu):
    bl_label = "F-Curve"

    def draw(self, _context):
        layout = self.layout

        layout.operator_context = "INVOKE_DEFAULT"

        layout.operator("graph.copy", text="Copy", icon="COPYDOWN")
        layout.operator("graph.paste", text="Paste", icon="PASTEDOWN")
        layout.operator("graph.paste", text="Paste Flipped", icon="PASTEFLIPDOWN").flipped = True

        layout.separator()

        layout.operator_menu_enum("graph.handle_type", "type", text="Handle Type")
        layout.operator_menu_enum("graph.interpolation_type", "type", text="Interpolation Mode")
        layout.operator_menu_enum("graph.easing_type", "type", text="Easing Mode")

        layout.separator()

        layout.operator("graph.keyframe_insert", icon="KEYFRAMES_INSERT").type = "SEL"
        layout.operator("graph.duplicate_move", icon="DUPLICATE")
        layout.operator_context = "EXEC_REGION_WIN"
        layout.operator("graph.delete", icon="DELETE")

        layout.separator()

        layout.operator_menu_enum("graph.mirror", "type", text="Mirror")
        layout.operator_menu_enum("graph.snap", "type", text="Snap")


class GRAPH_MT_pivot_pie(Menu):
    bl_label = "Pivot Point"

    def draw(self, context):
        layout = self.layout
        pie = layout.menu_pie()

        pie.prop_enum(context.space_data, "pivot_point", value="BOUNDING_BOX_CENTER")
        pie.prop_enum(context.space_data, "pivot_point", value="CURSOR")
        pie.prop_enum(context.space_data, "pivot_point", value="INDIVIDUAL_ORIGINS")


class GRAPH_MT_snap_pie(Menu):
    bl_label = "Snap"

    def draw(self, _context):
        layout = self.layout
        pie = layout.menu_pie()

        pie.operator("graph.snap", text="Current Frame").type = "CFRA"
        pie.operator("graph.snap", text="Cursor Value").type = "VALUE"
        pie.operator("graph.snap", text="Nearest Frame").type = "NEAREST_FRAME"
        pie.operator("graph.snap", text="Nearest Second").type = "NEAREST_SECOND"
        pie.operator("graph.snap", text="Nearest Marker").type = "NEAREST_MARKER"
        pie.operator("graph.snap", text="Flatten Handles").type = "HORIZONTAL"
        pie.operator("graph.frame_jump", text="Cursor to Selection")
        pie.operator("graph.snap_cursor_value", text="Cursor Value to Selection")


classes = (
    ANIM_OT_switch_editor_in_graph,  # BFA - menu
    ANIM_OT_switch_editor_in_driver,  # BFA - menu
    GRAPH_HT_header,
    GRAPH_PT_properties_view_options,  # BFA - menu
    GRAPH_HT_playback_controls,
    GRAPH_PT_proportional_edit,
    GRAPH_MT_editor_menus,
    GRAPH_MT_view,
    GRAPH_MT_view_pie_menus,  # BFA - menu
    GRAPH_MT_select,
    GRAPH_MT_select_more_less,  # BFA menu
    GRAPH_MT_marker,
    GRAPH_MT_channel,
    GRAPH_MT_channel_settings_toggle,  # BFA - menu
    GRAPH_MT_channel_extrapolation,  # BFA - menu
    GRAPH_MT_channel_move,  # BFA - menu
    GRAPH_MT_key,
    GRAPH_MT_key_mirror,  # BFA - menu
    GRAPH_MT_key_density,
    GRAPH_MT_key_transform,
    GRAPH_MT_key_snap,
    GRAPH_MT_key_smoothing,
    GRAPH_MT_key_blending,
    GRAPH_MT_delete,
    GRAPH_MT_context_menu,
    GRAPH_MT_pivot_pie,
    GRAPH_MT_snap_pie,
    GRAPH_MT_view_pie,
    GRAPH_PT_filters,
    GRAPH_PT_snapping,
    GRAPH_PT_driver_snapping,
)

if __name__ == "__main__":  # only for live edit.
    from bpy.utils import register_class

    for cls in classes:
        register_class(cls)<|MERGE_RESOLUTION|>--- conflicted
+++ resolved
@@ -312,12 +312,7 @@
         layout.prop(st, "show_region_channels")  # BFA - channels
         layout.prop(st, "show_region_ui")
         layout.prop(st, "show_region_hud")
-<<<<<<< HEAD
-        layout.prop(st, "show_region_footer")
-=======
-        layout.prop(st, "show_region_channels")
         layout.prop(st, "show_region_footer", text="Playback Controls")
->>>>>>> ea43fa08
         layout.separator()
 
         layout.operator("anim.previewrange_set", icon="BORDER_RECT")
