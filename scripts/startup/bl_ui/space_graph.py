--- conflicted
+++ resolved
@@ -9,7 +9,8 @@
     dopesheet_filter,
 )
 
-<<<<<<< HEAD
+from bl_ui.space_toolsystem_common import PlayheadSnappingPanel
+
 ################################ BFA - Switch between the editors ##########################################
 
 # The blank button, we don't want to switch to the editor in which we are already.
@@ -38,14 +39,9 @@
 
 
 ##########################################
-=======
-from bl_ui.space_toolsystem_common import PlayheadSnappingPanel
-
 
 class GRAPH_PT_playhead_snapping(PlayheadSnappingPanel, Panel):
     bl_space_type = 'GRAPH_EDITOR'
->>>>>>> f812af9b
-
 
 class GRAPH_HT_header(Header):
     bl_space_type = "GRAPH_EDITOR"
