--- conflicted
+++ resolved
@@ -441,24 +441,13 @@
         layout.operator("graph.delete", icon="DELETE")
 
         layout.separator()
-<<<<<<< HEAD
-
-        operator_context = layout.operator_context
-=======
->>>>>>> 8e5d12a8
 
         layout.operator("graph.decimate", text="Decimate (Ratio)", icon="DECIMATE").mode = 'RATIO'
 
         # Using the modal operation doesn't make sense for this variant
         # as we do not have a modal mode for it, so just execute it.
-<<<<<<< HEAD
-        layout.operator_context = 'EXEC_REGION_WIN'
-        layout.operator("graph.decimate", text="Decimate (Allowed Change)", icon="DECIMATE").mode = 'ERROR'
-        layout.operator_context = operator_context
-=======
         with operator_context(layout, 'EXEC_REGION_WIN'):
-            layout.operator("graph.decimate", text="Decimate (Allowed Change)").mode = 'ERROR'
->>>>>>> 8e5d12a8
+            layout.operator("graph.decimate", text="Decimate (Allowed Change)", icon="DECIMATE").mode = 'ERROR'
 
         layout.menu("GRAPH_MT_slider", text="Slider Operators")
 
