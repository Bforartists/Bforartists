# SPDX-FileCopyrightText: 2009-2023 Blender Authors
#
# SPDX-License-Identifier: GPL-2.0-or-later

from bpy.types import Header, Menu, Panel, Operator
from bl_ui.space_dopesheet import (
    DopesheetFilterPopoverBase,
    dopesheet_filter,
)

################################ BFA - Switch between the editors ##########################################

# The blank button, we don't want to switch to the editor in which we are already.


class ANIM_OT_switch_editor_in_graph(Operator):
    """You are in Graph Editor"""      # blender will use this as a tooltip for menu items and buttons.
    bl_idname = "wm.switch_editor_in_graph"        # unique identifier for buttons and menu items to reference.
    bl_label = "Graph Editor"         # display name in the interface.
    bl_options = {'REGISTER', 'UNDO'}  # enable undo for the operator.

    def execute(self, context):        # Blank button, we don't execute anything here.
        return {'FINISHED'}


class ANIM_OT_switch_editor_in_driver(Operator):
    """You are in Driver Editor"""      # blender will use this as a tooltip for menu items and buttons.
    bl_idname = "wm.switch_editor_in_driver"        # unique identifier for buttons and menu items to reference.
    bl_label = "Driver Editor"         # display name in the interface.
    bl_options = {'REGISTER', 'UNDO'}  # enable undo for the operator.

    def execute(self, context):        # Blank button, we don't execute anything here.
        return {'FINISHED'}

##########################################


class GRAPH_HT_header(Header):
    bl_space_type = 'GRAPH_EDITOR'

    def draw(self, context):
        layout = self.layout
        tool_settings = context.tool_settings

        st = context.space_data

        ALL_MT_editormenu_graph.draw_hidden(context, layout)  # bfa - show hide the editormenu, editor suffix is needed.

        # Now a exposed as a sub-space type
        # layout.prop(st, "mode", text="")

        # Switch between the editors

        if context.space_data.mode == 'FCURVES':

            # bfa - The tabs to switch between the four animation editors. The classes are in space_dopesheet.py
            row = layout.row(align=True)

            row.operator("wm.switch_editor_to_dopesheet", text="", icon='ACTION')
            row.operator("wm.switch_editor_in_graph", text="", icon='GRAPH_ACTIVE')
            row.operator("wm.switch_editor_to_driver", text="", icon='DRIVER')
            row.operator("wm.switch_editor_to_nla", text="", icon='NLA')

        elif context.space_data.mode == 'DRIVERS':

            # bfa - The tabs to switch between the four animation editors. The classes are in space_dopesheet.py
            row = layout.row(align=True)

            row.operator("wm.switch_editor_to_dopesheet", text="", icon='ACTION')
            row.operator("wm.switch_editor_to_graph", text="", icon='GRAPH')
            row.operator("wm.switch_editor_in_driver", text="", icon='DRIVER_ACTIVE')
            row.operator("wm.switch_editor_to_nla", text="", icon='NLA')

        #############################

        GRAPH_MT_editor_menus.draw_collapsible(context, layout)

        layout.separator_spacer()

        row = layout.row(align=True)
        row.prop(st, "use_normalization", icon='NORMALIZE_FCURVES', text="", toggle=True)
        sub = row.row(align=True)
        if st.use_normalization:
            sub.prop(st, "use_auto_normalization", icon='FILE_REFRESH', text="", toggle=True)

        row = layout.row(align=True)
        if st.has_ghost_curves:
            row.operator("graph.ghost_curves_clear", text="", icon='X')
        else:
            row.operator("graph.ghost_curves_create", text="", icon='FCURVE_SNAPSHOT')

        dopesheet_filter(layout, context)

        layout.popover(panel="GRAPH_PT_filters", text="", icon='FILTER')

        row = layout.row(align=True)
        row.prop(tool_settings, "use_snap_anim", text="")
        sub = row.row(align=True)
        sub.popover( panel="GRAPH_PT_snapping",text="")

        row = layout.row(align=True)
        row.prop(tool_settings, "use_proportional_fcurve", text="", icon_only=True)
        sub = row.row(align=True)

        if tool_settings.use_proportional_fcurve:
            sub.prop_with_popover(
                tool_settings,
                "proportional_edit_falloff",
                text="",
                icon_only=True,
                panel="GRAPH_PT_proportional_edit",
            )

        row = layout.row(align=True)

        row.prop(st, "pivot_point", icon_only=True)
        row.operator_menu_enum("graph.easing_type", "type", text="", icon="IPO_EASE_IN_OUT")
        row.operator_menu_enum("graph.handle_type", "type", text="", icon="HANDLE_AUTO")
        row.operator_menu_enum("graph.interpolation_type", "type", text="", icon="INTERPOLATE")

        row = layout.row()
        row.popover(panel="GRAPH_PT_properties_view_options", text="Options")

# bfa - show hide the editormenu, editor suffix is needed.


class ALL_MT_editormenu_graph(Menu):
    bl_label = ""

    def draw(self, context):
        self.draw_menus(self.layout, context)

    @staticmethod
    def draw_menus(layout, context):

        row = layout.row(align=True)
        row.template_header()  # editor type menus


class GRAPH_PT_proportional_edit(Panel):
    bl_space_type = 'GRAPH_EDITOR'
    bl_region_type = 'HEADER'
    bl_label = "Proportional Editing"
    bl_ui_units_x = 8

    def draw(self, context):
        layout = self.layout
        tool_settings = context.tool_settings
        col = layout.column()
        col.active = tool_settings.use_proportional_fcurve

        col.prop(tool_settings, "proportional_edit_falloff", expand=True)
        col.prop(tool_settings, "proportional_size")


class GRAPH_PT_filters(DopesheetFilterPopoverBase, Panel):
    bl_space_type = 'GRAPH_EDITOR'
    bl_region_type = 'HEADER'
    bl_label = "Filters"

    def draw(self, context):
        layout = self.layout
        st = context.space_data

        # bfa - we have the props in the header already
        # DopesheetFilterPopoverBase.draw_generic_filters(context, layout)
        # layout.separator()
        DopesheetFilterPopoverBase.draw_search_filters(context, layout)
        layout.separator()
        DopesheetFilterPopoverBase.draw_standard_filters(context, layout)

        if st.mode == 'DRIVERS':
            layout.separator()
            col = layout.column(align=True)
            col.label(text="Drivers:")
            col.prop(st.dopesheet, "show_driver_fallback_as_error")


class GRAPH_PT_properties_view_options(Panel):
    bl_label = "View Options"
    bl_category = "View"
    bl_space_type = 'GRAPH_EDITOR'
    bl_region_type = 'HEADER'

    def draw(self, context):
        sc = context.scene
        layout = self.layout

        st = context.space_data
        tool_settings = context.tool_settings

        col = layout.column(align=True)
        col.prop(st, "use_realtime_update")
        col.prop(st, "show_seconds")
        col.prop(st, "show_locked_time")

        col = layout.column(align=True)
        col.prop(st, "show_sliders")
        col.prop(st, "use_auto_merge_keyframes")
        layout.prop(st, "use_auto_lock_translation_axis")

        col = layout.column(align=True)
        col.prop(st, "show_extrapolation")
        col.prop(st, "show_handles")
        col.prop(st, "use_only_selected_keyframe_handles")

        col = layout.column(align=True)
        if st.mode != 'DRIVERS':
            col.prop(st, "show_markers")
        if context.space_data.mode != 'DRIVERS':
            col.prop(tool_settings, "lock_markers")


class GRAPH_PT_snapping(Panel):
    bl_space_type = 'GRAPH_EDITOR'
    bl_region_type = 'HEADER'
    bl_label = "Snapping"

    def draw(self, context):
        layout = self.layout
        col = layout.column()
        col.label(text="Snap To")
        tool_settings = context.tool_settings
        col.prop(tool_settings, "snap_anim_element", expand=True)
        if tool_settings.snap_anim_element != 'MARKER':
            col.prop(tool_settings, "use_snap_time_absolute")


class GRAPH_MT_editor_menus(Menu):
    bl_idname = "GRAPH_MT_editor_menus"
    bl_label = ""

    def draw(self, context):
        st = context.space_data
        layout = self.layout
        layout.menu("SCREEN_MT_user_menu", text="Quick")  # BFA - Quick favourites menu
        layout.menu("GRAPH_MT_view")
        layout.menu("GRAPH_MT_select")
        if st.mode != 'DRIVERS' and st.show_markers:
            layout.menu("GRAPH_MT_marker")
        layout.menu("GRAPH_MT_channel")
        layout.menu("GRAPH_MT_key")


class GRAPH_MT_view(Menu):
    bl_label = "View"

    def draw(self, context):
        layout = self.layout

        st = context.space_data
        layout.prop(st, "show_region_channels")  # BFA - channels
        layout.prop(st, "show_region_ui")
        layout.prop(st, "show_region_hud")
        layout.separator()

        layout.operator("anim.previewrange_set", icon='BORDER_RECT')
        layout.operator("anim.previewrange_clear", icon="CLEAR")
        layout.operator("graph.previewrange_set", icon='BORDER_RECT')

        layout.separator()

        layout.operator("view2d.zoom_in", text="Zoom In", icon="ZOOM_IN")
        layout.operator("view2d.zoom_out", text="Zoom Out", icon="ZOOM_OUT")
        layout.operator("view2d.zoom_border", icon="ZOOM_BORDER")

        layout.separator()

        layout.operator("graph.view_all", icon="VIEWALL")
        layout.operator("graph.view_selected", icon="VIEW_SELECTED")
        layout.operator("graph.view_frame", icon="VIEW_FRAME")

        layout.operator("anim.view_curve_in_graph_editor", icon="VIEW_GRAPH")

        layout.separator()

        layout.menu("INFO_MT_area")
        layout.menu("GRAPH_MT_view_pie_menus")

        # Add this to show key-binding (reverse action in dope-sheet).
        layout.separator()
        props = layout.operator("wm.context_set_enum", text="Toggle Dope Sheet", icon='ACTION')
        props.data_path = "area.type"
        props.value = 'DOPESHEET_EDITOR'



class GRAPH_MT_view_pie_menus(Menu):
    bl_label = "Pie menus"

    def draw(self, _context):
        layout = self.layout

        layout.operator("wm.call_menu_pie", text="Pivot", icon="MENU_PANEL").name = 'GRAPH_MT_pivot_pie'
        layout.operator("wm.call_menu_pie", text="Snap", icon="MENU_PANEL").name = 'GRAPH_MT_snap_pie'
        layout.operator("wm.call_menu_pie", text="View", icon="MENU_PANEL").name = 'GRAPH_MT_view_pie'


class GRAPH_MT_select(Menu):
    bl_label = "Select"

    def draw(self, _context):
        layout = self.layout

        layout.operator("graph.select_all", text="All", icon='SELECT_ALL').action = 'SELECT'
        layout.operator("graph.select_all", text="None", icon='SELECT_NONE').action = 'DESELECT'
        layout.operator("graph.select_all", text="Invert", icon='INVERSE').action = 'INVERT'

        layout.separator()

<<<<<<< HEAD
        props = layout.operator("graph.select_box", icon='BORDER_RECT')
        props = layout.operator("graph.select_box", text="Box Select (Axis Range)", icon='BORDER_RECT')

        layout.operator("graph.select_circle", icon='CIRCLE_SELECT')
        layout.operator_menu_enum("graph.select_lasso", "mode")

        layout.separator()
=======
        layout.operator("graph.select_box")
        props = layout.operator("graph.select_box", text="Box Select (Axis Range)")
        props.axis_range = True
        props = layout.operator("graph.select_box", text="Box Select (Include Handles)")
        props.include_handles = True
        layout.operator("graph.select_circle")
        layout.operator_menu_enum("graph.select_lasso", "mode")

        layout.separator()
        layout.operator("graph.select_more", text="More")
        layout.operator("graph.select_less", text="Less")

        layout.separator()
        layout.operator("graph.select_linked")

        layout.separator()
        layout.operator("graph.select_column", text="Columns on Selected Keys").mode = 'KEYS'
        layout.operator("graph.select_column", text="Column on Current Frame").mode = 'CFRA'
>>>>>>> a31a447e

        layout.operator("graph.select_column", text="Columns on Selected Keys", icon="COLUMNS_KEYS").mode = 'KEYS'
        layout.operator(
            "graph.select_column",
            text="Column on Current Frame",
            icon="COLUMN_CURRENT_FRAME").mode = 'CFRA'

        # bfa - just in graph editor. Drivers does not have markers. graph editor = FCURVES
        if _context.space_data.mode == 'FCURVES':
            layout.operator(
                "graph.select_column",
                text="Columns on Selected Markers",
                icon="COLUMNS_MARKERS").mode = 'MARKERS_COLUMN'
            layout.operator(
                "graph.select_column",
                text="Between Selected Markers",
                icon="BETWEEN_MARKERS").mode = 'MARKERS_BETWEEN'

        layout.separator()

        layout.operator("graph.select_linked", text="Linked", icon="CONNECTED")

        layout.separator()

        props = layout.operator("graph.select_leftright", text="Before Current Frame", icon="BEFORE_CURRENT_FRAME")
        props.extend = False
        props.mode = 'LEFT'
        props = layout.operator("graph.select_leftright", text="After Current Frame", icon="AFTER_CURRENT_FRAME")
        props.extend = False
        props.mode = 'RIGHT'

        layout.separator()
        props = layout.operator("graph.select_key_handles", text="Select Handles", icon="SELECT_HANDLETYPE")
        props.left_handle_action = 'SELECT'
        props.right_handle_action = 'SELECT'
        props.key_action = 'KEEP'
        props = layout.operator("graph.select_key_handles", text="Select Key", icon="SELECT_KEY")
        props.left_handle_action = 'DESELECT'
        props.right_handle_action = 'DESELECT'
        props.key_action = 'SELECT'

<<<<<<< HEAD
        layout.separator()
        layout.operator("graph.select_more", text="More", icon="SELECTMORE")
        layout.operator("graph.select_less", text="Less", icon="SELECTLESS")

=======
>>>>>>> a31a447e

class GRAPH_MT_marker(Menu):
    bl_label = "Marker"

    def draw(self, context):
        layout = self.layout

        from bl_ui.space_time import marker_menu_generic
        marker_menu_generic(layout, context)

        # TODO: pose markers for action edit mode only?


class GRAPH_MT_channel(Menu):
    bl_label = "Channel"

    def draw(self, context):
        layout = self.layout
        operator_context = layout.operator_context
        layout.operator_context = 'INVOKE_REGION_CHANNELS'

        layout.operator("anim.channels_delete", icon="DELETE")

        if context.space_data.mode == 'DRIVERS':
            layout.operator("graph.driver_delete_invalid", icon="DELETE")

        layout.separator()

        layout.operator("anim.channels_group", icon="NEW_GROUP")
        layout.operator("anim.channels_ungroup", icon="REMOVE_FROM_ALL_GROUPS")

        layout.separator()

        layout.menu("GRAPH_MT_channel_settings_toggle")

        # BFA - Redundant operators now located in GRAPH_MT_channel_settings_toggle
        '''
        layout.separator()

        layout.operator("anim.channels_setting_enable", text="Protect Channels", icon='LOCKED').type = 'PROTECT'
        layout.operator("anim.channels_setting_disable", text="Unprotect Channels", icon='UNLOCKED').type = 'PROTECT'
        layout.operator("anim.channels_editable_toggle", icon="LOCKED")
        '''

        layout.separator()
        layout.menu("GRAPH_MT_channel_extrapolation")
        # To get it to display the hotkey.
        layout.operator_context = operator_context
        layout.operator_menu_enum("graph.fmodifier_add", "type", text="Add F-Curve Modifier").only_active = False
        layout.operator_context = 'INVOKE_REGION_CHANNELS'

        # BFA - Redundant operators now located in GRAPH_MT_channel_settings_toggle
        '''
        layout.separator()

        layout.operator("graph.keys_to_samples", icon="BAKE_CURVE")
        layout.operator("graph.samples_to_keys", icon="SAMPLE_KEYFRAMES")
        layout.operator("graph.sound_to_samples", icon="BAKE_SOUND")
        layout.operator("anim.channels_bake", icon="BAKE_ACTION")
        '''

        layout.separator()

        layout.operator("graph.reveal", icon="HIDE_OFF")
        layout.operator("graph.hide", text="Hide Selected Curves", icon="HIDE_ON").unselected = False
        layout.operator("graph.hide", text="Hide Unselected Curves", icon="HIDE_UNSELECTED").unselected = True

        layout.separator()

        layout.operator("anim.channels_expand", icon="EXPANDMENU")
        layout.operator("anim.channels_collapse", icon="COLLAPSEMENU")

        layout.separator()

        layout.menu("GRAPH_MT_channel_move")

        layout.separator()

        layout.operator("anim.channels_fcurves_enable", icon="UNLOCKED")
        layout.operator("graph.euler_filter", text="Discontinuity (Euler) Filter", icon="DISCONTINUE_EULER")


class GRAPH_MT_channel_settings_toggle(Menu):
    bl_label = "Channel Settings"

    def draw(self, context):
        layout = self.layout

        layout.operator("anim.channels_setting_toggle", text="Toggle Protect", icon="LOCKED").type = 'PROTECT'
        layout.operator("anim.channels_setting_toggle", text="Toggle Mute", icon="MUTE_IPO_ON").type = 'MUTE'

        layout.separator()

        layout.operator("anim.channels_setting_disable", text="Enable Protect", icon="LOCKED").type = 'PROTECT'
        layout.operator("anim.channels_setting_disable", text="Disable Protect", icon="UNLOCKED").type = 'PROTECT'
        layout.operator("anim.channels_setting_disable", text="Enable Mute", icon="MUTE_IPO_OFF").type = 'MUTE'
        layout.operator("anim.channels_setting_disable", text="Disable Mute", icon="MUTE_IPO_ON").type = 'MUTE'


class GRAPH_MT_channel_extrapolation(Menu):
    bl_label = "Extrapolation Mode"

    def draw(self, context):
        layout = self.layout

        layout.operator(
            "graph.extrapolation_type",
            text="Constant Extrapolation",
            icon="EXTRAPOLATION_CONSTANT").type = 'CONSTANT'
        layout.operator(
            "graph.extrapolation_type",
            text="Linear Extrapolation",
            icon="EXTRAPOLATION_LINEAR").type = 'LINEAR'
        layout.operator(
            "graph.extrapolation_type",
            text="Make Cyclic (F-Modifier)",
            icon="EXTRAPOLATION_CYCLIC").type = 'MAKE_CYCLIC'
        layout.operator("graph.extrapolation_type", text="Clear Cyclic (F-Modifier)",
                        icon="EXTRAPOLATION_CYCLIC_CLEAR").type = 'CLEAR_CYCLIC'


class GRAPH_MT_channel_move(Menu):
    bl_label = "Move"

    def draw(self, context):
        layout = self.layout
        layout.operator("anim.channels_move", text="To Top", icon="MOVE_TO_TOP").direction = 'TOP'
        layout.operator("anim.channels_move", text="Up", icon="MOVE_UP").direction = 'UP'
        layout.operator("anim.channels_move", text="Down", icon="MOVE_DOWN").direction = 'DOWN'
        layout.operator("anim.channels_move", text="To Bottom", icon="MOVE_TO_BOTTOM").direction = 'BOTTOM'

        layout.separator()
        layout.operator("anim.channels_view_selected", icon="VIEW_SELECTED")


class GRAPH_MT_key_density(Menu):
    bl_label = "Density"

    def draw(self, _context):
        from bl_ui_utils.layout import operator_context
        layout = self.layout
        layout.operator("graph.decimate", text="Decimate (Ratio)", icon="DECIMATE").mode = 'RATIO'
        # Using the modal operation doesn't make sense for this variant
        # as we do not have a modal mode for it, so just execute it.
        with operator_context(layout, 'EXEC_REGION_WIN'):
            layout.operator("graph.decimate", text="Decimate (Allowed Change)", icon="DECIMATE").mode = 'ERROR'
        layout.operator("graph.bake_keys", icon = 'BAKE_ACTION')

        layout.separator()
        layout.operator("graph.clean", icon="CLEAN_KEYS").channels = False


class GRAPH_MT_key_blending(Menu):
    bl_label = "Blend"

    def draw(self, _context):
        layout = self.layout
        layout.operator_context = 'INVOKE_DEFAULT'
        layout.operator("graph.breakdown", text="Breakdown", icon='BREAKDOWNER_POSE')
        layout.operator("graph.blend_to_neighbor", text="Blend to Neighbor", icon='BLEND_TO_NEIGHBOUR')
        layout.operator("graph.blend_to_default", text="Blend to Default Value", icon='BLEND_TO_DEFAULT')
        layout.operator("graph.ease", text="Ease", icon='IPO_EASE_IN_OUT')
        layout.operator("graph.blend_to_ease", text="Blend to Ease", icon='BLEND_TO_EASE')
        layout.operator("graph.blend_offset", text="Blend Offset", icon='BLEND_OFFSET')
        layout.operator("graph.match_slope", text="Match Slope", icon='SET_CURVE_TILT')
        layout.operator("graph.push_pull", text="Push Pull", icon='PUSH_PULL')
        layout.operator("graph.shear", text="Shear Keys", icon='SHEAR')
        layout.operator("graph.scale_average", text="Scale Average", icon='SCALE_AVERAGE')
        layout.operator("graph.scale_from_neighbor", text="Scale from Neighbor", icon='MAN_SCALE')
        layout.operator("graph.time_offset", text="Time Offset", icon='MOD_TIME')


class GRAPH_MT_key_smoothing(Menu):
    bl_label = "Smooth"

    def draw(self, _context):
        layout = self.layout
        layout.operator_context = 'INVOKE_DEFAULT'
        layout.operator("graph.gaussian_smooth", text="Smooth (Gaussian)", icon='PARTICLEBRUSH_SMOOTH')
        layout.operator("graph.smooth", text="Smooth (Legacy)", icon='PARTICLEBRUSH_SMOOTH')
        layout.operator("graph.butterworth_smooth", icon='PARTICLEBRUSH_SMOOTH')


class GRAPH_MT_key(Menu):
    bl_label = "Key"

    def draw(self, _context):
        from bl_ui_utils.layout import operator_context
        layout = self.layout

        layout.menu("GRAPH_MT_key_transform", text="Transform")

        layout.menu("GRAPH_MT_key_snap")
        layout.menu("GRAPH_MT_key_mirror")

        layout.separator()

        layout.operator_menu_enum("graph.keyframe_insert", "type")

        layout.separator()

        layout.operator("graph.frame_jump", text="Jump to Selected", icon="CENTER")

        layout.separator()

        layout.operator("graph.copy", text="Copy Keyframes", icon='COPYDOWN')
        layout.operator("graph.paste", text="Paste Keyframes", icon='PASTEDOWN')
        layout.operator("graph.paste", text="Paste Flipped", icon='PASTEFLIPDOWN').flipped = True
        layout.operator("graph.duplicate_move", icon="DUPLICATE")
        layout.operator("graph.delete", icon="DELETE")

        layout.separator()

        layout.operator("graph.smooth", icon="SMOOTH_KEYFRAMES")

        # BFA - moved from Channel Settings sub-menu
        layout.separator()
        layout.operator("graph.keys_to_samples", icon="BAKE_CURVE")
        layout.operator("graph.samples_to_keys", icon="SAMPLE_KEYFRAMES")
        layout.operator("graph.sound_to_samples", icon="BAKE_SOUND")
        layout.operator("anim.channels_bake", icon="BAKE_ACTION")

        # BFA - redundant operators and menus

        layout.separator()

        layout.menu("GRAPH_MT_key_density")
        layout.menu("GRAPH_MT_key_blending")
        layout.menu("GRAPH_MT_key_smoothing")


class GRAPH_MT_key_mirror(Menu):
    bl_label = "Mirror"

    def draw(self, context):
        layout = self.layout

        layout.operator("graph.mirror", text="By Times over Current Frame", icon="MIRROR_TIME").type = 'CFRA'
        layout.operator("graph.mirror", text="By Values over Cursor Value", icon="MIRROR_CURSORVALUE").type = 'VALUE'
        layout.operator("graph.mirror", text="By Times over Time=0", icon="MIRROR_TIME").type = 'YAXIS'
        layout.operator("graph.mirror", text="By Values over Value=0", icon="MIRROR_CURSORVALUE").type = 'XAXIS'
        layout.operator(
            "graph.mirror",
            text="By Times over First Selected Marker",
            icon="MIRROR_MARKER").type = 'MARKER'


class GRAPH_MT_key_snap(Menu):
    bl_label = "Snap"

    def draw(self, context):
        layout = self.layout

        layout.operator("graph.snap", text="Current Frame", icon="SNAP_CURRENTFRAME").type = 'CFRA'
        layout.operator("graph.snap", text="Cursor Value", icon="SNAP_CURSORVALUE").type = 'VALUE'
        layout.operator("graph.snap", text="Nearest Frame", icon="SNAP_NEARESTFRAME").type = 'NEAREST_FRAME'
        layout.operator("graph.snap", text="Nearest Second", icon="SNAP_NEARESTSECOND").type = 'NEAREST_SECOND'
        layout.operator("graph.snap", text="Nearest Marker", icon="SNAP_NEARESTMARKER").type = 'NEAREST_MARKER'
        layout.operator("graph.snap", text="Flatten Handles", icon="FLATTEN_HANDLER").type = 'HORIZONTAL'
        layout.operator("graph.equalize_handles", text="Equalize Handles", icon="EQUALIZE_HANDLER").side = 'BOTH'
        layout.separator()
        layout.operator("graph.frame_jump", text="Cursor to Selection", icon="JUMP_TO_KEYFRAMES")
        layout.operator("graph.snap_cursor_value", text="Cursor Value to Selection", icon="VALUE_TO_SELECTION")


class GRAPH_MT_key_transform(Menu):
    bl_label = "Transform"

    def draw(self, _context):
        layout = self.layout

        layout.operator("transform.translate", text="Grab/Move", icon="TRANSFORM_MOVE")
        layout.operator("transform.transform", text="Extend", icon="SHRINK_FATTEN").mode = 'TIME_EXTEND'
        layout.operator("transform.rotate", text="Rotate", icon="TRANSFORM_ROTATE")
        layout.operator("transform.resize", text="Scale", icon="TRANSFORM_SCALE")


class GRAPH_MT_view_pie(Menu):
    bl_label = "View"

    def draw(self, _context):
        layout = self.layout

        pie = layout.menu_pie()
        pie.operator("graph.view_all", icon="VIEWALL")
        pie.operator("graph.view_selected", icon='ZOOM_SELECTED')
        pie.operator("graph.view_frame", icon="VIEW_FRAME")


class GRAPH_MT_delete(Menu):
    bl_label = "Delete"

    def draw(self, _context):
        layout = self.layout

        layout.operator("graph.delete", icon="DELETE")

        layout.separator()

        layout.operator("graph.clean", icon="CLEAN_KEYS").channels = False
        layout.operator("graph.clean", text="Clean Channels", icon="CLEAN_CHANNELS").channels = True


class GRAPH_MT_context_menu(Menu):
    bl_label = "F-Curve"

    def draw(self, _context):
        layout = self.layout

        layout.operator_context = 'INVOKE_DEFAULT'

        layout.operator("graph.copy", text="Copy", icon='COPYDOWN')
        layout.operator("graph.paste", text="Paste", icon='PASTEDOWN')
        layout.operator("graph.paste", text="Paste Flipped", icon='PASTEFLIPDOWN').flipped = True

        layout.separator()

        layout.operator_menu_enum("graph.handle_type", "type", text="Handle Type")
        layout.operator_menu_enum("graph.interpolation_type", "type", text="Interpolation Mode")
        layout.operator_menu_enum("graph.easing_type", "type", text="Easing Mode")

        layout.separator()

        layout.operator("graph.keyframe_insert", icon="KEYFRAMES_INSERT").type = 'SEL'
        layout.operator("graph.duplicate_move", icon="DUPLICATE")
        layout.operator_context = 'EXEC_REGION_WIN'
        layout.operator("graph.delete", icon="DELETE")

        layout.separator()

        layout.operator_menu_enum("graph.mirror", "type", text="Mirror")
        layout.operator_menu_enum("graph.snap", "type", text="Snap")


class GRAPH_MT_pivot_pie(Menu):
    bl_label = "Pivot Point"

    def draw(self, context):
        layout = self.layout
        pie = layout.menu_pie()

        pie.prop_enum(context.space_data, "pivot_point", value='BOUNDING_BOX_CENTER')
        pie.prop_enum(context.space_data, "pivot_point", value='CURSOR')
        pie.prop_enum(context.space_data, "pivot_point", value='INDIVIDUAL_ORIGINS')


class GRAPH_MT_snap_pie(Menu):
    bl_label = "Snap"

    def draw(self, _context):
        layout = self.layout
        pie = layout.menu_pie()

        pie.operator("graph.snap", text="Current Frame").type = 'CFRA'
        pie.operator("graph.snap", text="Cursor Value").type = 'VALUE'
        pie.operator("graph.snap", text="Nearest Frame").type = 'NEAREST_FRAME'
        pie.operator("graph.snap", text="Nearest Second").type = 'NEAREST_SECOND'
        pie.operator("graph.snap", text="Nearest Marker").type = 'NEAREST_MARKER'
        pie.operator("graph.snap", text="Flatten Handles").type = 'HORIZONTAL'
        pie.operator("graph.frame_jump", text="Cursor to Selection")
        pie.operator("graph.snap_cursor_value", text="Cursor Value to Selection")


classes = (
    ANIM_OT_switch_editor_in_graph,
    ANIM_OT_switch_editor_in_driver,
    ALL_MT_editormenu_graph,
    GRAPH_HT_header,
    GRAPH_PT_properties_view_options,
    GRAPH_PT_proportional_edit,
    GRAPH_MT_editor_menus,
    GRAPH_MT_view,
    GRAPH_MT_view_pie_menus,
    GRAPH_MT_select,
    GRAPH_MT_marker,
    GRAPH_MT_channel,
    GRAPH_MT_channel_settings_toggle,
    GRAPH_MT_channel_extrapolation,
    GRAPH_MT_channel_move,
    GRAPH_MT_key,
    GRAPH_MT_key_mirror,
    GRAPH_MT_key_density,
    GRAPH_MT_key_transform,
    GRAPH_MT_key_snap,
    GRAPH_MT_key_smoothing,
    GRAPH_MT_key_blending,
    GRAPH_MT_delete,
    GRAPH_MT_context_menu,
    GRAPH_MT_pivot_pie,
    GRAPH_MT_snap_pie,
    GRAPH_MT_view_pie,
    GRAPH_PT_filters,
    GRAPH_PT_snapping,
)

if __name__ == "__main__":  # only for live edit.
    from bpy.utils import register_class
    for cls in classes:
        register_class(cls)<|MERGE_RESOLUTION|>--- conflicted
+++ resolved
@@ -308,54 +308,25 @@
 
         layout.separator()
 
-<<<<<<< HEAD
-        props = layout.operator("graph.select_box", icon='BORDER_RECT')
+        layout.operator("graph.select_box", icon='BORDER_RECT')
         props = layout.operator("graph.select_box", text="Box Select (Axis Range)", icon='BORDER_RECT')
-
+        props.axis_range = True
+        props = layout.operator("graph.select_box", text="Box Select (Include Handles)", icon='BORDER_RECT')
+        props.include_handles = True
         layout.operator("graph.select_circle", icon='CIRCLE_SELECT')
         layout.operator_menu_enum("graph.select_lasso", "mode")
-
-        layout.separator()
-=======
-        layout.operator("graph.select_box")
-        props = layout.operator("graph.select_box", text="Box Select (Axis Range)")
-        props.axis_range = True
-        props = layout.operator("graph.select_box", text="Box Select (Include Handles)")
-        props.include_handles = True
-        layout.operator("graph.select_circle")
-        layout.operator_menu_enum("graph.select_lasso", "mode")
-
-        layout.separator()
-        layout.operator("graph.select_more", text="More")
-        layout.operator("graph.select_less", text="Less")
-
-        layout.separator()
-        layout.operator("graph.select_linked")
-
-        layout.separator()
-        layout.operator("graph.select_column", text="Columns on Selected Keys").mode = 'KEYS'
-        layout.operator("graph.select_column", text="Column on Current Frame").mode = 'CFRA'
->>>>>>> a31a447e
+		# BFA - column selection moved upwards for consistency with others
+        layout.separator()
 
         layout.operator("graph.select_column", text="Columns on Selected Keys", icon="COLUMNS_KEYS").mode = 'KEYS'
-        layout.operator(
-            "graph.select_column",
-            text="Column on Current Frame",
-            icon="COLUMN_CURRENT_FRAME").mode = 'CFRA'
-
-        # bfa - just in graph editor. Drivers does not have markers. graph editor = FCURVES
+        layout.operator("graph.select_column", text="Column on Current Frame", icon="COLUMN_CURRENT_FRAME").mode = 'CFRA'
+
+        # BFA - just in graph editor. Drivers does not have markers. graph editor = FCURVES
         if _context.space_data.mode == 'FCURVES':
-            layout.operator(
-                "graph.select_column",
-                text="Columns on Selected Markers",
-                icon="COLUMNS_MARKERS").mode = 'MARKERS_COLUMN'
-            layout.operator(
-                "graph.select_column",
-                text="Between Selected Markers",
-                icon="BETWEEN_MARKERS").mode = 'MARKERS_BETWEEN'
-
-        layout.separator()
-
+            layout.operator("graph.select_column", text="Columns on Selected Markers", icon="COLUMNS_MARKERS").mode = 'MARKERS_COLUMN'
+            layout.operator("graph.select_column", text="Between Selected Markers", icon="BETWEEN_MARKERS").mode = 'MARKERS_BETWEEN'
+
+        layout.separator()
         layout.operator("graph.select_linked", text="Linked", icon="CONNECTED")
 
         layout.separator()
@@ -377,13 +348,11 @@
         props.right_handle_action = 'DESELECT'
         props.key_action = 'SELECT'
 
-<<<<<<< HEAD
         layout.separator()
         layout.operator("graph.select_more", text="More", icon="SELECTMORE")
         layout.operator("graph.select_less", text="Less", icon="SELECTLESS")
 
-=======
->>>>>>> a31a447e
+
 
 class GRAPH_MT_marker(Menu):
     bl_label = "Marker"
