--- conflicted
+++ resolved
@@ -333,17 +333,11 @@
         prefs = context.preferences
         view = prefs.view
 
-<<<<<<< HEAD
         flow = layout.grid_flow(row_major=False, columns=0, even_columns=True, even_rows=False, align=False) # BFA
 
         flow.prop(view, "render_display_type", text="Render In") # BFA
         flow.prop(view, "filebrowser_display_type", text="File Browser") # BFA
-=======
-        col = layout.column()
-        col.prop(view, "render_display_type", text="Render In")
-        col.prop(view, "filebrowser_display_type", text="File Browser")
-        col.prop(view, "preferences_display_type", text="Preferences")
->>>>>>> 990f0863
+        flow.prop(view, "preferences_display_type", text="Preferences")  # BFA
 
 
 class USERPREF_PT_interface_statusbar(InterfacePanel, CenterAlignMixIn, Panel):
