--- conflicted
+++ resolved
@@ -121,18 +121,15 @@
         app_template = prefs.app_template
         if app_template:
             display_name = bpy.path.display_name(iface_(app_template))
-            layout.operator("wm.read_factory_userpref", text="Load Factory Preferences", icon="LOAD_FACTORY")
+            layout.operator("wm.read_factory_userpref", text="Load Factory Preferences", icon="LOAD_FACTORY") # BFA - added icon
             props = layout.operator("wm.read_factory_userpref",
-<<<<<<< HEAD
-                                    text=iface_("Load Factory %s Preferences") % display_name, icon="LOAD_FACTORY",
-=======
                                     text=iface_("Load Factory {:s} Preferences").format(display_name),
->>>>>>> 928b568c
-                                    translate=False)
+                                    translate=False,
+                                    icon="LOAD_FACTORY") # BFA - added icon
             props.use_factory_startup_app_template_only = True
             del display_name
         else:
-            layout.operator("wm.read_factory_userpref", text="Load Factory Preferences", icon="LOAD_FACTORY")
+            layout.operator("wm.read_factory_userpref", text="Load Factory Preferences", icon="LOAD_FACTORY") # BFA - added icon
 
 
 class USERPREF_PT_save_preferences(Panel):
