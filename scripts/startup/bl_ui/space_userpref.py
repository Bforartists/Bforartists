--- conflicted
+++ resolved
@@ -114,31 +114,28 @@
         # the user preferences themselves would need to have a `factory_startup` state.
         # Since showing an active menu item whenever factory-startup is used is not such a problem, leave this as-is.
         sub_revert.active = prefs.is_dirty or bpy.app.factory_startup
-        sub_revert.operator("wm.read_userpref", text="Revert to Saved Preferences", icon = "UNDO")
+        sub_revert.operator("wm.read_userpref", text="Revert to Saved Preferences", icon="UNDO")
 
         layout.operator_context = 'INVOKE_AREA'
 
         app_template = prefs.app_template
         if app_template:
             display_name = bpy.path.display_name(iface_(app_template))
-<<<<<<< HEAD
-            layout.operator("wm.read_factory_userpref", text="Load Factory Preferences", icon="LOAD_FACTORY") # BFA - added icon
+            layout.operator(
+                "wm.read_factory_userpref",
+                text="Load Factory Preferences",
+                icon="LOAD_FACTORY")  # BFA - added icon
             props = layout.operator("wm.read_factory_userpref",
                                     text=iface_("Load Factory {:s} Preferences").format(display_name),
                                     translate=False,
-                                    icon="LOAD_FACTORY") # BFA - added icon
-=======
-            layout.operator("wm.read_factory_userpref", text="Load Factory Blender Preferences")
-            props = layout.operator(
-                "wm.read_factory_userpref",
-                text=iface_("Load Factory {:s} Preferences").format(display_name),
-                translate=False,
-            )
->>>>>>> 6697d3fa
+                                    icon="LOAD_FACTORY")  # BFA - added icon
             props.use_factory_startup_app_template_only = True
             del display_name
         else:
-            layout.operator("wm.read_factory_userpref", text="Load Factory Preferences", icon="LOAD_FACTORY") # BFA - added icon
+            layout.operator(
+                "wm.read_factory_userpref",
+                text="Load Factory Preferences",
+                icon="LOAD_FACTORY")  # BFA - added icon
 
 
 class USERPREF_PT_save_preferences(Panel):
@@ -219,14 +216,14 @@
 
         flow.prop(view, "ui_scale", text="Resolution Scale")
         flow.prop(view, "ui_line_width", text="Line Width")
-        flow.prop(view, "viewport_line_width", text="Viewport Line Width") # BFA - GooEngine
+        flow.prop(view, "viewport_line_width", text="Viewport Line Width")  # BFA - GooEngine
 
         layout.separator()
 
         flow = layout.grid_flow(row_major=False, columns=0, even_columns=True, even_rows=False, align=False)
 
         flow.use_property_split = False
-        flow.prop(view, "show_splash", text ="Splash Screen")
+        flow.prop(view, "show_splash", text="Splash Screen")
         flow.prop(view, "show_tooltips")
         if view.show_tooltips:
             flow.prop(view, "show_tooltips_python")
@@ -278,7 +275,7 @@
 
         col.label(text="Translate", heading_ctxt=i18n_contexts.editor_preferences)
         col.active = (bpy.app.translations.locale != "en_US")
-        col.use_property_split = False #BFA - Left align checkboxes
+        col.use_property_split = False  # BFA - Left align checkboxes
 
         row = col.row()
         row.separator()
@@ -339,7 +336,7 @@
         view = prefs.view
 
         col = layout.column()
-        col.label(text = "Show:")
+        col.label(text="Show:")
 
         flow = layout.grid_flow(row_major=False, columns=0, even_columns=True, even_rows=False, align=False)
 
@@ -637,6 +634,7 @@
         row.prop(edit, "use_keyframe_insert_needed", text="Manual", toggle=1)
         row.prop(edit, "use_auto_keyframe_insert_needed", text="Auto", toggle=1)
 
+
 class USERPREF_PT_animation_autokey(AnimationPanel, CenterAlignMixIn, Panel):
     bl_label = "Auto-Keyframing"
     bl_parent_id = "USERPREF_PT_animation_keyframes"
@@ -753,14 +751,9 @@
 
         return True
 
-<<<<<<< HEAD
-        if associate_supported:
+    def draw_centered(self, context, layout):
+        if self._draw_associate_supported_or_label(context, layout):
             layout.label(text="Open blend files with this Bforartists version")
-=======
-    def draw_centered(self, context, layout):
-        if self._draw_associate_supported_or_label(context, layout):
-            layout.label(text="Open blend files with this Blender version")
->>>>>>> 6697d3fa
             split = layout.split(factor=0.5)
             split.alignment = 'LEFT'
             split.operator("preferences.associate_blend", text="Register")
@@ -858,7 +851,7 @@
         prefs = context.preferences
         view = prefs.view
 
-        layout.label(text = "Text Info Overlay")
+        layout.label(text="Text Info Overlay")
 
         col = layout.column()
 
@@ -905,7 +898,7 @@
         layout.separator()
         col = layout.column()
         col.use_property_split = False
-        col.prop(view, "use_fresnel_edit", text = "Fresnel in Edit Mode")
+        col.prop(view, "use_fresnel_edit", text="Fresnel in Edit Mode")
 
 
 class USERPREF_PT_viewport_quality(ViewportPanel, CenterAlignMixIn, Panel):
@@ -960,7 +953,7 @@
     def draw_centered(self, context, layout):
         prefs = context.preferences
         system = prefs.system
-        layout.use_property_split = False # bfa: align left
+        layout.use_property_split = False  # bfa: align left
         layout.prop(system, "use_gpu_subdivision")
 
 
@@ -1448,7 +1441,6 @@
                 "wcol": wcol,
             })
 
-
     @staticmethod
     def generate_theme_area_child_panel_classes(parent_id, rna_type, theme_area, datapath):
         def generate_child_panel_classes_recurse(parent_id, rna_type, theme_area, datapath):
@@ -1794,12 +1786,12 @@
         flow.prop(paths, "use_file_compression")
         flow.prop(paths, "use_load_ui")
 
-        split = flow.split(factor = 0.5)
+        split = flow.split(factor=0.5)
         row = split.row()
-        row.label(text = "File Preview")
+        row.label(text="File Preview")
         row = split.row()
         row.use_property_split = False
-        row.prop(paths, "file_preview_type", text = "")
+        row.prop(paths, "file_preview_type", text="")
 
         flow.prop(paths, "use_tabs_as_spaces")
         flow.prop(view, "use_save_prompt")
@@ -2096,7 +2088,7 @@
     @staticmethod
     def draw_settings(layout, props, show_3dview_settings=True):
 
-        #layout.use_property_split = False
+        # layout.use_property_split = False
 
         col = layout.column()
         col.prop(props, "ndof_sensitivity", text="Pan Sensitivity")
@@ -2112,13 +2104,13 @@
 
             layout.separator()
 
-        col = layout.column(align = True)
+        col = layout.column(align=True)
         col.use_property_split = False
         if show_3dview_settings:
             col.prop(props, "ndof_show_guide")
         col.prop(props, "ndof_zoom_invert")
 
-        col.label(text = "Pan")
+        col.label(text="Pan")
         row = col.row()
         row.separator()
         row.prop(props, "ndof_lock_camera_pan_zoom")
@@ -2147,9 +2139,9 @@
 
             layout.separator()
 
-            col = layout.column(align = True)
+            col = layout.column(align=True)
             col.use_property_split = False
-            col.label(text = "Fly/Walk")
+            col.label(text="Fly/Walk")
             row = col.row()
             row.separator()
             row.prop(props, "ndof_lock_horizon")
@@ -2819,6 +2811,7 @@
         )
 """
 
+
 class USERPREF_PT_experimental_ui(ExperimentalPanel, Panel):
     bl_label = "UI"
 
