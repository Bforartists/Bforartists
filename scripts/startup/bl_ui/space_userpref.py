# SPDX-FileCopyrightText: 2009-2023 Blender Authors
#
# SPDX-License-Identifier: GPL-2.0-or-later

import bpy
from bpy.types import (
    Header,
    Menu,
    Panel,
    UIList,
)
from bpy.app.translations import (
    contexts as i18n_contexts,
    pgettext_iface as iface_,
    pgettext_rpt as rpt_,
)
from bl_ui.utils import PresetPanel


# -----------------------------------------------------------------------------
# Main Header

class USERPREF_HT_header(Header):
    bl_space_type = 'PREFERENCES'

    @staticmethod
    def draw_buttons(layout, context):
        prefs = context.preferences

        layout.operator_context = 'EXEC_AREA'

        if prefs.use_preferences_save and (not bpy.app.use_userpref_skip_save_on_exit):
            pass
        else:
            # Show '*' to let users know the preferences have been modified.
            layout.operator(
                "wm.save_userpref",
                text=iface_("Save Preferences") + (" *" if prefs.is_dirty else ""),
                translate=False,
            )

    def draw(self, context):
        layout = self.layout
        layout.operator_context = 'EXEC_AREA'

        layout.template_header()

        USERPREF_MT_editor_menus.draw_collapsible(context, layout)

        layout.separator_spacer()

        self.draw_buttons(layout, context)


# -----------------------------------------------------------------------------
# Main Navigation Bar

class USERPREF_PT_navigation_bar(Panel):
    bl_label = "Preferences Navigation"
    bl_space_type = 'PREFERENCES'
    bl_region_type = 'NAVIGATION_BAR'
    bl_options = {'HIDE_HEADER'}

    def draw(self, context):
        layout = self.layout

        prefs = context.preferences

        col = layout.column()

        col.scale_x = 1.3
        col.scale_y = 1.3
        col.prop(prefs, "active_section", expand=True)


class USERPREF_MT_editor_menus(Menu):
    bl_idname = "USERPREF_MT_editor_menus"
    bl_label = ""

    def draw(self, _context):
        layout = self.layout
        layout.menu("USERPREF_MT_view")
        layout.menu("USERPREF_MT_save_load", text="Preferences")


class USERPREF_MT_view(Menu):
    bl_label = "View"

    def draw(self, _context):
        layout = self.layout

        layout.menu("INFO_MT_area")


class USERPREF_MT_save_load(Menu):
    bl_label = "Save & Load"

    def draw(self, context):
        layout = self.layout

        prefs = context.preferences

        row = layout.row()
        row.active = not bpy.app.use_userpref_skip_save_on_exit
        row.prop(prefs, "use_preferences_save", text="Auto-Save Preferences")

        layout.separator()

        layout.operator_context = 'EXEC_AREA'
        if prefs.use_preferences_save:
            layout.operator("wm.save_userpref", text="Save Preferences", icon='SAVE_PREFS') # BFA - added icon
        sub_revert = layout.column(align=True)
        # NOTE: regarding `factory_startup`. To correctly show the active state of this menu item,
        # the user preferences themselves would need to have a `factory_startup` state.
        # Since showing an active menu item whenever factory-startup is used is not such a problem, leave this as-is.
        sub_revert.active = prefs.is_dirty or bpy.app.factory_startup
        sub_revert.operator("wm.read_userpref", text="Revert to Saved Preferences", icon="UNDO") # BFA - added icon

        layout.operator_context = 'INVOKE_AREA'

        app_template = prefs.app_template
        if app_template:
            display_name = bpy.path.display_name(iface_(app_template))
            layout.operator(
                "wm.read_factory_userpref",
                text="Load Factory Preferences",
                icon="LOAD_FACTORY")  # BFA - added icon
            props = layout.operator("wm.read_factory_userpref",
                                    text=iface_("Load Factory {:s} Preferences").format(display_name),
                                    translate=False,
                                    icon="LOAD_FACTORY")  # BFA - added icon
            props.use_factory_startup_app_template_only = True
            del display_name
        else:
            layout.operator(
                "wm.read_factory_userpref",
                text="Load Factory Preferences",
                icon="LOAD_FACTORY")  # BFA - added icon


class USERPREF_PT_save_preferences(Panel):
    bl_label = "Save Preferences"
    bl_space_type = 'PREFERENCES'
    bl_region_type = 'EXECUTE'
    bl_options = {'HIDE_HEADER'}

    @classmethod
    def poll(cls, context):
        # Hide when header is visible
        for region in context.area.regions:
            if region.type == 'HEADER' and region.height <= 1:
                return True

        return False

    def draw(self, context):
        layout = self.layout.row()
        layout.operator_context = 'EXEC_AREA'

        layout.menu("USERPREF_MT_save_load", text="", icon='COLLAPSEMENU')

        USERPREF_HT_header.draw_buttons(layout, context)


# -----------------------------------------------------------------------------
# Min-In Helpers

# Panel mix-in.
class CenterAlignMixIn:
    """
    Base class for panels to center align contents with some horizontal margin.
    Deriving classes need to implement a ``draw_centered(context, layout)`` function.
    """

    def draw(self, context):
        layout = self.layout
        width = context.region.width
        ui_scale = context.preferences.system.ui_scale
        # No horizontal margin if region is rather small.
        is_wide = width > (350 * ui_scale)

        layout.use_property_split = True
        layout.use_property_decorate = False  # No animation.

        row = layout.row()
        if is_wide:
            row.label()  # Needed so col below is centered.

        col = row.column()
        col.ui_units_x = 50

        # Implemented by sub-classes.
        self.draw_centered(context, col)

        if is_wide:
            row.label()  # Needed so col above is centered.


# -----------------------------------------------------------------------------
# Interface Panels

class InterfacePanel:
    bl_space_type = 'PREFERENCES'
    bl_region_type = 'WINDOW'
    bl_context = "interface"


class USERPREF_PT_interface_display(InterfacePanel, CenterAlignMixIn, Panel):
    bl_label = "Display"

    def draw_centered(self, context, layout):
        prefs = context.preferences
        view = prefs.view

        flow = layout.grid_flow(row_major=False, columns=0, even_columns=True, even_rows=False, align=False)

        flow.prop(view, "ui_scale", text="Resolution Scale")
        flow.prop(view, "ui_line_width", text="Line Width")
        flow.prop(view, "viewport_line_width", text="Viewport Line Width")  # BFA - GooEngine

        layout.separator()

        flow = layout.grid_flow(row_major=False, columns=0, even_columns=True, even_rows=False, align=False)

        flow.use_property_split = False
        flow.prop(view, "show_splash", text="Splash Screen")
        flow.prop(view, "show_tooltips")
        if view.show_tooltips:
            flow.prop(view, "show_tooltips_python")
        flow.prop(view, "show_developer_ui")

        layout.separator()

        flow = layout.grid_flow(row_major=False, columns=0, even_columns=True, even_rows=False, align=False)
        flow.use_property_split = False
        flow.prop(prefs, "use_recent_searches", text="Sort search by Most Recent")
        # bfa - gooengine disable_search_on_keypress
        flow.prop(prefs, "disable_search_on_keypress", text="Disable search on Key press")
        # bfa - gooengine disable_material_icon
        flow.prop(prefs, "disable_material_icon", text="Disable Material Icon Rendering")


class USERPREF_PT_interface_text(InterfacePanel, CenterAlignMixIn, Panel):
    bl_label = "Text Rendering"
    bl_options = {'DEFAULT_CLOSED'}

    def draw_centered(self, context, layout):
        prefs = context.preferences
        view = prefs.view

        flow = layout.grid_flow(row_major=False, columns=0, even_columns=True, even_rows=False, align=False)

        flow.use_property_split = False
        flow.prop(view, "use_text_antialiasing", text="Anti-Aliasing")
        flow.use_property_split = True
        sub = flow.column()
        sub.active = view.use_text_antialiasing
        sub.prop(view, "use_text_render_subpixelaa", text="Subpixel Anti-Aliasing")
        sub.prop(view, "text_hinting", text="Hinting")

        flow.prop(view, "font_path_ui")
        flow.prop(view, "font_path_ui_mono")


class USERPREF_PT_interface_translation(InterfacePanel, CenterAlignMixIn, Panel):
    bl_label = "Language"
    bl_translation_context = i18n_contexts.id_windowmanager

    @classmethod
    def poll(cls, _context):
        return bpy.app.build_options.international

    def draw_centered(self, context, layout):
        prefs = context.preferences
        view = prefs.view

        layout.prop(view, "language")
        col = layout.column()

        col.label(text="Translate", text_ctxt=i18n_contexts.editor_preferences)
        col.active = (bpy.app.translations.locale != "en_US")
        col.use_property_split = False  # BFA - Left align checkboxes

        row = col.row()
        row.separator()
        row.prop(view, "use_translate_tooltips", text="Tooltips")
        row = col.row()
        row.separator()
        row.prop(view, "use_translate_interface", text="Interface")
        row = col.row()
        row.separator()
        row.prop(view, "use_translate_reports", text="Reports")
        row = col.row()
        row.separator()
        row.prop(view, "use_translate_new_dataname", text="New Data")


class USERPREF_PT_interface_editors(InterfacePanel, CenterAlignMixIn, Panel):
    bl_label = "Editors"

    def draw_centered(self, context, layout):
        prefs = context.preferences
        view = prefs.view
        system = prefs.system

        flow = layout.grid_flow(row_major=False, columns=0, even_columns=True, even_rows=False, align=False)

        flow.use_property_split = False
        flow.prop(system, "use_region_overlap")
        flow.prop(view, "show_navigate_ui")

        flow.use_property_split = True
        flow.prop(view, "color_picker_type")
        flow.row().prop(view, "header_align")
        flow.prop(view, "factor_display_type")


class USERPREF_PT_interface_temporary_windows(InterfacePanel, CenterAlignMixIn, Panel):
    bl_label = "Temporary Editors"
    bl_parent_id = "USERPREF_PT_interface_editors"
    bl_options = {'DEFAULT_CLOSED'}

    def draw_centered(self, context, layout):
        prefs = context.preferences
        view = prefs.view

        flow = layout.grid_flow(row_major=False, columns=0, even_columns=True, even_rows=False, align=False) # BFA

        flow.prop(view, "render_display_type", text="Render In") # BFA
        flow.prop(view, "filebrowser_display_type", text="File Browser") # BFA


class USERPREF_PT_interface_statusbar(InterfacePanel, CenterAlignMixIn, Panel):
    bl_label = "Status Bar"
    bl_parent_id = "USERPREF_PT_interface_editors"
    bl_options = {'DEFAULT_CLOSED'}

    def draw_centered(self, context, layout):
        prefs = context.preferences
        view = prefs.view

        col = layout.column()
        col.label(text="Show:")

        flow = layout.grid_flow(row_major=False, columns=0, even_columns=True, even_rows=False, align=False)

        flow.use_property_split = False
        flow.prop(view, "show_statusbar_stats", text="Scene Statistics")
        flow.prop(view, "show_statusbar_scene_duration", text="Scene Duration")
        flow.prop(view, "show_statusbar_memory", text="System Memory")
        flow.prop(view, "show_statusbar_vram", text="Video Memory")
        flow.prop(view, "show_extensions_updates", text="Extensions Updates")
        flow.prop(view, "show_statusbar_version", text="Bforartists Version") # BFA - not Blender


class USERPREF_PT_interface_menus(InterfacePanel, Panel):
    bl_label = "Menus"
    bl_options = {'DEFAULT_CLOSED'}

    def draw(self, context):
        pass


class USERPREF_PT_interface_menus_mouse_over(InterfacePanel, CenterAlignMixIn, Panel):
    bl_label = "Open on Mouse Over"
    bl_parent_id = "USERPREF_PT_interface_menus"

    def draw_header(self, context):
        prefs = context.preferences
        view = prefs.view

        self.layout.prop(view, "use_mouse_over_open", text="")

    def draw_centered(self, context, layout):
        prefs = context.preferences
        view = prefs.view

        layout.active = view.use_mouse_over_open

        flow = layout.grid_flow(row_major=False, columns=0, even_columns=True, even_rows=False, align=False)

        flow.prop(view, "open_toplevel_delay", text="Top Level")
        flow.prop(view, "open_sublevel_delay", text="Sub Level")


class USERPREF_PT_interface_menus_pie(InterfacePanel, CenterAlignMixIn, Panel):
    bl_label = "Pie Menus"
    bl_parent_id = "USERPREF_PT_interface_menus"

    def draw_centered(self, context, layout):
        prefs = context.preferences
        view = prefs.view

        flow = layout.grid_flow(row_major=False, columns=0, even_columns=True, even_rows=False, align=False)

        flow.prop(view, "pie_animation_timeout")
        flow.prop(view, "pie_tap_timeout")
        flow.prop(view, "pie_initial_timeout")
        flow.prop(view, "pie_menu_radius")
        flow.prop(view, "pie_menu_threshold")
        flow.prop(view, "pie_menu_confirm")


# -----------------------------------------------------------------------------
# Editing Panels

class EditingPanel:
    bl_space_type = 'PREFERENCES'
    bl_region_type = 'WINDOW'
    bl_context = "editing"


class USERPREF_PT_edit_objects(EditingPanel, Panel):
    bl_label = "Objects"

    def draw(self, context):
        pass


class USERPREF_PT_edit_objects_new(EditingPanel, CenterAlignMixIn, Panel):
    bl_label = "New Objects"
    bl_parent_id = "USERPREF_PT_edit_objects"

    def draw_centered(self, context, layout):
        prefs = context.preferences
        edit = prefs.edit

        flow = layout.grid_flow(row_major=False, columns=0, even_columns=True, even_rows=False, align=False)

        flow.prop(edit, "material_link", text="Link Materials To")
        flow.prop(edit, "object_align", text="Align To")

        flow.use_property_split = False
        flow.prop(edit, "use_enter_edit_mode", text="Enter Edit Mode")
        flow.use_property_split = True
        flow.prop(edit, "collection_instance_empty_size", text="Instance Empty Size")


class USERPREF_PT_edit_objects_duplicate_data(EditingPanel, CenterAlignMixIn, Panel):
    bl_label = "Copy on Duplicate"
    bl_parent_id = "USERPREF_PT_edit_objects"
    bl_options = {'DEFAULT_CLOSED'}

    def draw_centered(self, context, layout):
        prefs = context.preferences
        edit = prefs.edit
        layout.use_property_split = False

        flow = layout.grid_flow(row_major=False, columns=0, even_columns=True, even_rows=False, align=True)

        datablock_types = (
            ("use_duplicate_action", "Action", 'ACTION', ""),
            ("use_duplicate_armature", "Armature", 'OUTLINER_DATA_ARMATURE', ""),
            ("use_duplicate_camera", "Camera", 'OUTLINER_DATA_CAMERA', ""),
            ("use_duplicate_curve", "Curve", 'OUTLINER_DATA_CURVE', ""),
            ("use_duplicate_curves", "Curves", 'OUTLINER_OB_CURVES', ""),
            ("use_duplicate_grease_pencil", "Grease Pencil", 'OUTLINER_OB_GREASEPENCIL', ""),
            ("use_duplicate_lattice", "Lattice", 'OUTLINER_DATA_LATTICE', ""),
            (None, None, None, None),
            ("use_duplicate_light", "Light", 'OUTLINER_DATA_LIGHT', ""),
            ("use_duplicate_lightprobe", "Light Probe", 'OUTLINER_DATA_LIGHTPROBE', ""),
            ("use_duplicate_material", "Material", 'MATERIAL_DATA', ""),
            ("use_duplicate_mesh", "Mesh", 'OUTLINER_DATA_MESH', ""),
            ("use_duplicate_metaball", "Metaball", 'OUTLINER_DATA_META', ""),
            ("use_duplicate_node_tree", "Node Tree", 'NODETREE', ""),
            ("use_duplicate_particle", "Particle", 'PARTICLES', ""),
            (None, None, None, None),
            ("use_duplicate_pointcloud", "Point Cloud", 'OUTLINER_DATA_POINTCLOUD', ""),
            ("use_duplicate_speaker", "Speaker", 'OUTLINER_DATA_SPEAKER', ""),
            ("use_duplicate_surface", "Surface", 'OUTLINER_DATA_SURFACE', ""),
            ("use_duplicate_text", "Text", 'OUTLINER_DATA_FONT', ""),
            ("use_duplicate_volume", "Volume", 'OUTLINER_DATA_VOLUME', "i18n_contexts.id_id"),
        )

        col = flow.column()

        for prop, type_name, type_icon, type_ctx in datablock_types:
            if prop is None:
                col = flow.column()
                continue

            row = col.row()

            row_checkbox = row.row()
            row_checkbox.prop(edit, prop, text="", text_ctxt=type_ctx)

            row_label = row.row()
            row_label.label(text=type_name, icon=type_icon)


class USERPREF_PT_edit_cursor(EditingPanel, CenterAlignMixIn, Panel):
    bl_label = "3D Cursor"

    def draw_centered(self, context, layout):
        prefs = context.preferences
        edit = prefs.edit

        flow = layout.grid_flow(row_major=False, columns=0, even_columns=True, even_rows=False, align=False)
        flow.use_property_split = False
        flow.prop(edit, "use_mouse_depth_cursor", text="Surface Project")
        flow.prop(edit, "use_cursor_lock_adjust", text="Lock Adjust")


class USERPREF_PT_edit_gpencil(EditingPanel, CenterAlignMixIn, Panel):
    bl_label = "Grease Pencil"
    bl_options = {'DEFAULT_CLOSED'}

    def draw_centered(self, context, layout):
        prefs = context.preferences
        edit = prefs.edit

        flow = layout.grid_flow(row_major=False, columns=0, even_columns=True, even_rows=False, align=False)

        flow.prop(edit, "grease_pencil_manhattan_distance", text="Manhattan Distance")
        flow.prop(edit, "grease_pencil_euclidean_distance", text="Euclidean Distance")


class USERPREF_PT_edit_annotations(EditingPanel, CenterAlignMixIn, Panel):
    bl_label = "Annotations"

    def draw_centered(self, context, layout):
        prefs = context.preferences
        edit = prefs.edit

        flow = layout.grid_flow(row_major=False, columns=0, even_columns=True, even_rows=False, align=False)

        flow.prop(edit, "grease_pencil_default_color", text="Default Color")
        flow.prop(edit, "grease_pencil_eraser_radius", text="Eraser Radius")


class USERPREF_PT_edit_weight_paint(EditingPanel, CenterAlignMixIn, Panel):
    bl_label = "Weight Paint"
    bl_options = {'DEFAULT_CLOSED'}

    def draw_centered(self, context, layout):
        prefs = context.preferences
        view = prefs.view

        layout.use_property_split = False
        layout.prop(view, "use_weight_color_range", text="Use Custom Colors")
        layout.use_property_split = True

        col = layout.column()
        col.active = view.use_weight_color_range
        col.template_color_ramp(view, "weight_color_range", expand=True)


class USERPREF_PT_edit_text_editor(EditingPanel, CenterAlignMixIn, Panel):
    bl_label = "Text Editor"
    bl_options = {'DEFAULT_CLOSED'}

    def draw_centered(self, context, layout):
        prefs = context.preferences
        edit = prefs.edit

        layout.use_property_split = False
        layout.prop(edit, "use_text_edit_auto_close")


class USERPREF_PT_edit_node_editor(EditingPanel, CenterAlignMixIn, Panel):
    bl_label = "Node Editor"
    bl_options = {'DEFAULT_CLOSED'}

    def draw_centered(self, context, layout):
        prefs = context.preferences
        edit = prefs.edit

        col = layout.column()
        col.use_property_split = False
        col.prop(edit, "node_use_insert_offset", text="Auto-Offset")
        col.use_property_split = True
        if edit.node_use_insert_offset:
            col.prop(edit, "node_margin", text="Auto-Offset Margin")
        col.prop(edit, "node_preview_resolution", text="Preview Resolution")


class USERPREF_PT_edit_sequence_editor(EditingPanel, CenterAlignMixIn, Panel):
    bl_label = "Video Sequencer"
    bl_options = {'DEFAULT_CLOSED'}

    def draw_centered(self, context, layout):
        prefs = context.preferences
        edit = prefs.edit
        layout.use_property_split = False

        layout.prop(edit, "use_sequencer_simplified_tweaking")
        layout.prop(edit, "connect_strips_by_default") # BFA - wip


class USERPREF_PT_edit_outliner_editor(EditingPanel, CenterAlignMixIn, Panel):
    bl_label = "Outliner"
    bl_options = {'DEFAULT_CLOSED'}

    def draw_centered(self, context, layout):
        prefs = context.preferences
        edit = prefs.edit
        layout.use_property_split = False

        layout.prop(edit, "outliner_colored_collection_rows") # BFA - colored collection rows


class USERPREF_PT_edit_misc(EditingPanel, CenterAlignMixIn, Panel):
    bl_label = "Miscellaneous"
    bl_options = {'DEFAULT_CLOSED'}

    def draw_centered(self, context, layout):
        prefs = context.preferences
        edit = prefs.edit

        col = layout.column()
        col.prop(edit, "sculpt_paint_overlay_color", text="Sculpt Overlay Color")


# -----------------------------------------------------------------------------
# Animation Panels

class AnimationPanel:
    bl_space_type = 'PREFERENCES'
    bl_region_type = 'WINDOW'
    bl_context = "animation"


class USERPREF_PT_animation_timeline(AnimationPanel, CenterAlignMixIn, Panel):
    bl_label = "Timeline"

    def draw_centered(self, context, layout):
        prefs = context.preferences
        view = prefs.view
        edit = prefs.edit

        flow = layout.grid_flow(row_major=False, columns=0, even_columns=True, even_rows=False, align=False)
        flow.use_property_split = False
        flow.prop(edit, "use_negative_frames")
        flow.use_property_split = True

        layout.separator()

        flow = layout.grid_flow(row_major=False, columns=0, even_columns=True, even_rows=False, align=False)

        flow.prop(view, "view2d_grid_spacing_min", text="Minimum Grid Spacing")
        flow.prop(view, "timecode_style")
        flow.prop(view, "view_frame_type")
        if view.view_frame_type == 'SECONDS':
            flow.prop(view, "view_frame_seconds")
        elif view.view_frame_type == 'KEYFRAMES':
            flow.prop(view, "view_frame_keyframes")


class USERPREF_PT_animation_keyframes(AnimationPanel, CenterAlignMixIn, Panel):
    bl_label = "Keyframes"

    def draw_centered(self, context, layout):
        prefs = context.preferences
        edit = prefs.edit

        col = layout.column()
        col.prop(edit, "key_insert_channels", expand=True)
        col.use_property_split = False
        col.prop(edit, "use_visual_keying")

        row = layout.row(align=True, heading="Only Insert Needed")
        row.prop(edit, "use_keyframe_insert_needed", text="Manual", toggle=1)
        row.prop(edit, "use_auto_keyframe_insert_needed", text="Auto", toggle=1)

# BFA - custom menu
class USERPREF_PT_animation_autokey(AnimationPanel, CenterAlignMixIn, Panel):
    bl_label = "Auto-Keyframing"
    bl_parent_id = "USERPREF_PT_animation_keyframes"

    def draw_centered(self, context, layout):
        prefs = context.preferences
        edit = prefs.edit

        flow = layout.grid_flow(row_major=False, columns=0, even_columns=True, even_rows=False, align=False)

        flow.use_property_split = False
        flow.prop(edit, "use_auto_keying_warning", text="Show Warning")
        flow.prop(edit, "use_keyframe_insert_available", text="Only Insert Available")
        flow.prop(edit, "use_auto_keying", text="Enable in New Scenes")


class USERPREF_PT_animation_fcurves(AnimationPanel, CenterAlignMixIn, Panel):
    bl_label = "F-Curves"

    def draw_centered(self, context, layout):
        prefs = context.preferences
        edit = prefs.edit

        flow = layout.grid_flow(row_major=False, columns=0, even_columns=True, even_rows=False, align=False)

        flow.prop(edit, "fcurve_unselected_alpha", text="Unselected Opacity")
        flow.prop(edit, "fcurve_new_auto_smoothing", text="Default Smoothing Mode")
        flow.prop(edit, "keyframe_new_interpolation_type", text="Default Interpolation")
        flow.prop(edit, "keyframe_new_handle_type", text="Default Handles")
        flow.use_property_split = False
        flow.prop(edit, "use_insertkey_xyz_to_rgb", text="XYZ to RGB")
        flow.prop(edit, "use_anim_channel_group_colors")
        flow.prop(edit, "show_only_selected_curve_keyframes")
        flow.prop(edit, "use_fcurve_high_quality_drawing")


# -----------------------------------------------------------------------------
# System Panels

class SystemPanel:
    bl_space_type = 'PREFERENCES'
    bl_region_type = 'WINDOW'
    bl_context = "system"


class USERPREF_PT_system_sound(SystemPanel, CenterAlignMixIn, Panel):
    bl_label = "Sound"

    def draw_centered(self, context, layout):
        prefs = context.preferences
        system = prefs.system

        layout.prop(system, "audio_device", expand=False)

        sub = layout.grid_flow(row_major=False, columns=0, even_columns=False, even_rows=False, align=False)
        sub.active = system.audio_device not in {'NONE', 'None'}
        sub.prop(system, "audio_channels", text="Channels")
        sub.prop(system, "audio_mixing_buffer", text="Mixing Buffer")
        sub.prop(system, "audio_sample_rate", text="Sample Rate")
        sub.prop(system, "audio_sample_format", text="Sample Format")


class USERPREF_PT_system_cycles_devices(SystemPanel, CenterAlignMixIn, Panel):
    bl_label = "Cycles Render Devices"

    def draw_centered(self, context, layout):
        prefs = context.preferences

        col = layout.column()
        col.use_property_split = False

        if bpy.app.build_options.cycles:
            addon = prefs.addons.get("cycles")
            if addon is None:
                layout.label(text="Enable Cycles Render Engine add-on to use Cycles", icon='INFO')
            else:
                addon.preferences.draw_impl(col, context)
            del addon
        else:
            layout.label(text="Cycles is disabled in this build", icon='INFO')


class USERPREF_PT_system_display_graphics(SystemPanel, CenterAlignMixIn, Panel):
    bl_label = "Display Graphics"

    @classmethod
    def poll(cls, _context):
        import platform
        return platform.system() != 'Darwin'

    def draw_centered(self, context, layout):
        prefs = context.preferences
        system = prefs.system

        col = layout.column()
        col.prop(system, "gpu_backend", text="Backend")

        import gpu
        if system.gpu_backend != gpu.platform.backend_type_get():
            layout.label(text="A restart of Blender is required", icon='INFO')

        if system.gpu_backend == gpu.platform.backend_type_get() == 'VULKAN':
            col = layout.column()
            col.prop(system, "gpu_preferred_device")

        if system.gpu_backend == 'VULKAN':
            col = layout.column()
            col.label(text="The Vulkan backend is experimental:", icon='INFO')
            col.label(text="\u2022 OpenXR and GPU subdivision are not supported", icon='BLANK1')
            col.label(text="\u2022 Expect reduced performance", icon='BLANK1')


class USERPREF_PT_system_os_settings(SystemPanel, CenterAlignMixIn, Panel):
    bl_label = "Operating System Settings"

    @classmethod
    def poll(cls, _context):
        # macOS isn't supported.
        from sys import platform
        if platform == "darwin":
            return False
        return True

    @staticmethod
    def _draw_associate_supported_or_label(context, layout):
        from sys import platform
        if platform[:3] == "win":
            if context.preferences.system.is_microsoft_store_install:
                layout.label(text="Microsoft Store installation")
                layout.label(text="Use Windows 'Default Apps' to associate with blend files")
                return False
        else:
            # Linux.
            if not bpy.app.portable:
                layout.label(text="System Installation")
                layout.label(text="File association is handled by the package manager")
                return False

            import os
            if os.environ.get("SNAP"):
                layout.label(text="Snap Package Installation")
                layout.label(text="File association is handled by the package manager")
                return False

        return True

    def draw_centered(self, context, layout):
        if self._draw_associate_supported_or_label(context, layout):
            layout.label(text="Open blend files with this Bforartists version")
            split = layout.split(factor=0.5)
            split.alignment = 'LEFT'
            split.operator("preferences.associate_blend", text="Register")
            split.operator("preferences.unassociate_blend", text="Unregister")
            layout.use_property_split = False
            layout.prop(bpy.context.preferences.system, "register_all_users", text="For All Users")


class USERPREF_PT_system_network(SystemPanel, CenterAlignMixIn, Panel):
    bl_label = "Network"

    def draw_centered(self, context, layout):
        prefs = context.preferences
        system = prefs.system

        row = layout.row()
        row.use_property_split = False # bfa: align left
        row.prop(system, "use_online_access", text="Allow Online Access")

        # Show when the preference has been overridden and doesn't match the current preference.
        runtime_online_access = bpy.app.online_access
        if system.use_online_access != runtime_online_access:
            row = layout.split(factor=0.4)
            row.label(text="")
            if runtime_online_access:
                text = iface_("Enabled on startup, overriding the preference.")
            else:
                text = iface_("Disabled on startup, overriding the preference.")
            row.label(text=text, translate=False)

        layout.row().prop(system, "network_timeout", text="Time Out")
        layout.row().prop(system, "network_connection_limit", text="Connection Limit")


class USERPREF_PT_system_memory(SystemPanel, CenterAlignMixIn, Panel):
    bl_label = "Memory & Limits"

    def draw_centered(self, context, layout):
        import sys

        prefs = context.preferences
        system = prefs.system
        edit = prefs.edit

        flow = layout.grid_flow(row_major=False, columns=0, even_columns=True, even_rows=False, align=False)

        flow.prop(edit, "undo_steps", text="Undo Steps")
        flow.prop(edit, "undo_memory_limit", text="Undo Memory Limit")

        flow.use_property_split = False
        flow.prop(edit, "use_global_undo")

        flow = layout.grid_flow(row_major=False, columns=0, even_columns=True, even_rows=False, align=False)

        flow.prop(system, "scrollback", text="Console Scrollback Lines")

        flow = layout.grid_flow(row_major=False, columns=0, even_columns=True, even_rows=False, align=False)

        layout.separator()

        flow = layout.grid_flow(row_major=False, columns=0, even_columns=True, even_rows=False, align=False)

        flow.prop(system, "texture_time_out", text="Texture Time Out")
        flow.prop(system, "texture_collection_rate", text="Garbage Collection Rate")

        layout.separator()

        flow = layout.grid_flow(row_major=False, columns=0, even_columns=True, even_rows=False, align=False)

        flow.prop(system, "vbo_time_out", text="VBO Time Out")
        flow.prop(system, "vbo_collection_rate", text="Garbage Collection Rate")

        if sys.platform != "darwin":
            layout.separator()
            col = layout.column()
            col.prop(system, "max_shader_compilation_subprocesses")


class USERPREF_PT_system_video_sequencer(SystemPanel, CenterAlignMixIn, Panel):
    bl_label = "Video Sequencer"

    def draw_centered(self, context, layout):
        prefs = context.preferences
        system = prefs.system
        # edit = prefs.edit

        layout.prop(system, "memory_cache_limit")

        flow = layout.grid_flow(row_major=False, columns=0, even_columns=True, even_rows=False, align=False)

        split = flow.split()
        col = split.column()
        col.use_property_split = False
        col.prop(system, "use_sequencer_disk_cache", text="Disk Cache")
        col = split.column()
        if system.use_sequencer_disk_cache:
            col.label(icon='DISCLOSURE_TRI_DOWN')
            row = flow.row()
            row.separator()
            row.prop(system, "sequencer_disk_cache_dir")
            row = flow.row()
            row.separator()
            row.prop(system, "sequencer_disk_cache_size_limit")
            row = flow.row()
            row.separator()
            row.prop(system, "sequencer_disk_cache_compression")
        else:
            col.label(icon='DISCLOSURE_TRI_RIGHT')

        layout.separator()

        layout.prop(system, "sequencer_proxy_setup")


# -----------------------------------------------------------------------------
# Viewport Panels

class ViewportPanel:
    bl_space_type = 'PREFERENCES'
    bl_region_type = 'WINDOW'
    bl_context = "viewport"


class USERPREF_PT_viewport_display(ViewportPanel, CenterAlignMixIn, Panel):
    bl_label = "Display"

    def draw_centered(self, context, layout):
        prefs = context.preferences
        view = prefs.view

        layout.label(text="Text Info Overlay")

        col = layout.column()

        col.use_property_split = False
        row = col.row()
        row.separator()
        row.prop(view, "show_object_info", text="Object Info")
        row = col.row()
        row.separator()
        row.prop(view, "show_view_name", text="View Name")
        row = col.row()
        row.separator()

        split = row.split()
        col = split.column()
        col.use_property_split = False
        col.prop(view, "show_playback_fps", text="Playback Frame Rate (FPS)")

        if view.show_playback_fps:
            split.prop(view, "playback_fps_samples", text="Samples")
        else:
            split.label(icon='DISCLOSURE_TRI_RIGHT')

        layout.separator()

        flow = layout.grid_flow(row_major=False, columns=0, even_columns=True, even_rows=False, align=False)

        col = flow.column()
        col.prop(view, "gizmo_size")
        col.prop(view, "lookdev_sphere_size")

        flow.separator()

        col = flow.column()
        col.prop(view, "mini_axis_type", text="3D Viewport Axes")

        if view.mini_axis_type == 'MINIMAL':
            col.prop(view, "mini_axis_size", text="Size")
            col.prop(view, "mini_axis_brightness", text="Brightness")

        if view.mini_axis_type == 'GIZMO':
            col.prop(view, "gizmo_size_navigate_v3d", text="Size")

        layout.separator()
        col = layout.column()
        col.use_property_split = False
        col.prop(view, "use_fresnel_edit", text="Fresnel in Edit Mode")


class USERPREF_PT_viewport_quality(ViewportPanel, CenterAlignMixIn, Panel):
    bl_label = "Quality"

    def draw_centered(self, context, layout):
        prefs = context.preferences
        system = prefs.system

        flow = layout.grid_flow(row_major=False, columns=0, even_columns=True, even_rows=False, align=False)

        flow.prop(system, "viewport_aa")

        flow.use_property_split = False
        flow.prop(system, "use_overlay_smooth_wire")
        flow.prop(system, "use_edit_mode_smooth_wire")


class USERPREF_PT_viewport_textures(ViewportPanel, CenterAlignMixIn, Panel):
    bl_label = "Textures"

    def draw_centered(self, context, layout):
        prefs = context.preferences
        system = prefs.system

        flow = layout.grid_flow(row_major=False, columns=0, even_columns=True, even_rows=False, align=False)

        flow.prop(system, "gl_texture_limit", text="Limit Size")
        flow.prop(system, "anisotropic_filter")
        flow.prop(system, "gl_clip_alpha", slider=True)
        flow.prop(system, "image_draw_method", text="Image Display Method")


class USERPREF_PT_viewport_selection(ViewportPanel, CenterAlignMixIn, Panel):
    bl_label = "Selection"
    bl_options = {'DEFAULT_CLOSED'}

    def draw_centered(self, context, layout):
        prefs = context.preferences
        system = prefs.system

        flow = layout.grid_flow(row_major=False, columns=0, even_columns=True, even_rows=False, align=False)

        flow.use_property_split = False
        flow.prop(system, "use_select_pick_depth")


class USERPREF_PT_viewport_subdivision(ViewportPanel, CenterAlignMixIn, Panel):
    bl_label = "Subdivision"
    bl_options = {'DEFAULT_CLOSED'}

    @classmethod
    def poll(cls, context):
        import gpu
        backend = gpu.platform.backend_type_get()
        return backend == 'OPENGL'

    def draw_centered(self, context, layout):
        prefs = context.preferences
        system = prefs.system
        layout.use_property_split = False  # bfa: align left
        layout.prop(system, "use_gpu_subdivision")


# -----------------------------------------------------------------------------
# Theme Panels

class ThemePanel:
    bl_space_type = 'PREFERENCES'
    bl_region_type = 'WINDOW'
    bl_context = "themes"


class USERPREF_MT_interface_theme_presets(Menu):
    bl_label = "Presets"
    preset_subdir = "interface_theme"
    preset_operator = "script.execute_preset"
    preset_type = 'XML'
    preset_xml_map = (
        ("preferences.themes[0]", "Theme"),
        ("preferences.ui_styles[0]", "ThemeStyle"),
    )
    # Prevent untrusted XML files "escaping" from these types.
    preset_xml_secure_types = {
        "Theme",
        "ThemeAssetShelf",
        "ThemeBoneColorSet",
        "ThemeClipEditor",
        "ThemeCollectionColor",
        "ThemeConsole",
        "ThemeDopeSheet",
        "ThemeFileBrowser",
        "ThemeFontStyle",
        "ThemeGradientColors",
        "ThemeGraphEditor",
        "ThemeImageEditor",
        "ThemeInfo",
        "ThemeNLAEditor",
        "ThemeNodeEditor",
        "ThemeOutliner",
        "ThemePanelColors",
        "ThemePreferences",
        "ThemeProperties",
        "ThemeSequenceEditor",
        "ThemeSpaceGeneric",
        "ThemeSpaceGradient",
        "ThemeSpaceListGeneric",
        "ThemeSpreadsheet",
        "ThemeStatusBar",
        "ThemeStripColor",
        "ThemeStyle",
        "ThemeTextEditor",
        "ThemeTopBar",
        "ThemeUserInterface",
        "ThemeView3D",
        "ThemeWidgetColors",
        "ThemeWidgetStateColors",
    }

    draw = Menu.draw_preset

    @staticmethod
    def reset_cb(_context, _filepath):
        bpy.ops.preferences.reset_default_theme()

    @staticmethod
    def post_cb(context, filepath):
        context.preferences.themes[0].filepath = filepath


class USERPREF_PT_theme(ThemePanel, Panel):
    bl_label = "Themes"
    bl_options = {'HIDE_HEADER'}

    def draw(self, context):
        import os

        layout = self.layout

        split = layout.split(factor=0.6)

        row = split.row(align=True)

        # Unlike most presets (which use the classes bl_label),
        # themes store the path, use this when set.
        if filepath := context.preferences.themes[0].filepath:
            preset_label = bpy.path.display_name(os.path.basename(filepath))
        else:
            preset_label = USERPREF_MT_interface_theme_presets.bl_label

        row.menu("USERPREF_MT_interface_theme_presets", text=preset_label)
        del filepath, preset_label

        row.operator("wm.interface_theme_preset_add", text="", icon='ADD')
        row.operator("wm.interface_theme_preset_remove", text="", icon='REMOVE')
        row.operator("wm.interface_theme_preset_save", text="", icon='FILE_TICK')

        row = split.row(align=True)
        row.operator("preferences.theme_install", text="Install...", icon='IMPORT')
        row.operator("preferences.reset_default_theme", text="Reset", icon='LOOP_BACK')


class USERPREF_PT_theme_user_interface(ThemePanel, CenterAlignMixIn, Panel):
    bl_label = "User Interface"
    bl_options = {'DEFAULT_CLOSED'}

    def draw_header(self, _context):
        layout = self.layout

        layout.label(icon='WORKSPACE')

    def draw(self, context):
        pass


# Base class for dynamically defined widget color panels.
# This is not registered.
class PreferenceThemeWidgetColorPanel:
    bl_parent_id = "USERPREF_PT_theme_user_interface"

    def draw(self, context):
        theme = context.preferences.themes[0]
        ui = theme.user_interface
        widget_style = getattr(ui, self.wcol)
        layout = self.layout

        layout.use_property_split = True

        flow = layout.grid_flow(row_major=False, columns=2, even_columns=True, even_rows=False, align=False)

        col = flow.column(align=True)
        col.prop(widget_style, "text")
        col.prop(widget_style, "text_sel", text="Selected")
        col.prop(widget_style, "item", slider=True)

        col = flow.column(align=True)
        col.prop(widget_style, "inner", slider=True)
        col.prop(widget_style, "inner_sel", text="Selected", slider=True)
        col.prop(widget_style, "outline")

        col.separator()

        col.prop(widget_style, "roundness")


# Base class for dynamically defined widget color panels.
# This is not registered.
class PreferenceThemeWidgetShadePanel:

    def draw(self, context):
        theme = context.preferences.themes[0]
        ui = theme.user_interface
        widget_style = getattr(ui, self.wcol)
        layout = self.layout

        layout.use_property_split = True

        col = layout.column(align=True)
        col.active = widget_style.show_shaded
        col.prop(widget_style, "shadetop", text="Shade Top")
        col.prop(widget_style, "shadedown", text="Down")

    def draw_header(self, context):
        theme = context.preferences.themes[0]
        ui = theme.user_interface
        widget_style = getattr(ui, self.wcol)

        self.layout.prop(widget_style, "show_shaded", text="")


class USERPREF_PT_theme_interface_state(ThemePanel, CenterAlignMixIn, Panel):
    bl_label = "State"
    bl_options = {'DEFAULT_CLOSED'}
    bl_parent_id = "USERPREF_PT_theme_user_interface"

    def draw_centered(self, context, layout):
        theme = context.preferences.themes[0]
        ui_state = theme.user_interface.wcol_state

        flow = layout.grid_flow(row_major=False, columns=0, even_columns=True, even_rows=False, align=False)

        col = flow.column(align=True)
        col.prop(ui_state, "inner_anim")
        col.prop(ui_state, "inner_anim_sel", text="Selected")

        col = flow.column(align=True)
        col.prop(ui_state, "inner_driven")
        col.prop(ui_state, "inner_driven_sel", text="Selected")

        col = flow.column(align=True)
        col.prop(ui_state, "inner_key")
        col.prop(ui_state, "inner_key_sel", text="Selected")

        col = flow.column(align=True)
        col.prop(ui_state, "inner_overridden")
        col.prop(ui_state, "inner_overridden_sel", text="Selected")

        col = flow.column(align=True)
        col.prop(ui_state, "inner_changed")
        col.prop(ui_state, "inner_changed_sel", text="Selected")

        col = flow.column(align=True)
        col.prop(ui_state, "blend")


class USERPREF_PT_theme_interface_styles(ThemePanel, CenterAlignMixIn, Panel):
    bl_label = "Styles"
    bl_options = {'DEFAULT_CLOSED'}
    bl_parent_id = "USERPREF_PT_theme_user_interface"

    def draw_centered(self, context, layout):
        theme = context.preferences.themes[0]
        ui = theme.user_interface

        flow = layout.grid_flow(row_major=False, columns=0, even_columns=True, even_rows=False, align=False)

        col = flow.column(align=True)
        col.prop(ui, "editor_border")
        col.prop(ui, "editor_outline")
        col.prop(ui, "editor_outline_active")

        col = flow.column()
        col.prop(ui, "widget_text_cursor")

        col = flow.column(align=True)
        col.prop(ui, "icon_alpha")
        col.prop(ui, "icon_saturation", text="Saturation")

        col = flow.column(align=True)
        col.prop(ui, "menu_shadow_fac")
        col.prop(ui, "menu_shadow_width", text="Shadow Width")

        col = flow.column()
        col.prop(ui, "widget_emboss")
        col.prop(ui, "panel_roundness")


class USERPREF_PT_theme_interface_transparent_checker(ThemePanel, CenterAlignMixIn, Panel):
    bl_label = "Transparent Checkerboard"
    bl_options = {'DEFAULT_CLOSED'}
    bl_parent_id = "USERPREF_PT_theme_user_interface"

    def draw_centered(self, context, layout):
        theme = context.preferences.themes[0]
        ui = theme.user_interface

        flow = layout.grid_flow(row_major=False, columns=0, even_columns=True, even_rows=False, align=False)

        col = flow.column(align=True)
        col.prop(ui, "transparent_checker_primary")
        col.prop(ui, "transparent_checker_secondary")

        col = flow.column()
        col.prop(ui, "transparent_checker_size")


class USERPREF_PT_theme_interface_gizmos(ThemePanel, CenterAlignMixIn, Panel):
    bl_label = "Axis & Gizmo Colors"
    bl_options = {'DEFAULT_CLOSED'}
    bl_parent_id = "USERPREF_PT_theme_user_interface"

    def draw_centered(self, context, layout):
        theme = context.preferences.themes[0]
        ui = theme.user_interface

        flow = layout.grid_flow(row_major=False, columns=0, even_columns=True, even_rows=True, align=False)

        col = flow.column(align=True)
        col.prop(ui, "axis_x", text="Axis X")
        col.prop(ui, "axis_y", text="Y")
        col.prop(ui, "axis_z", text="Z")

        col = flow.column()
        col.prop(ui, "gizmo_primary")
        col.prop(ui, "gizmo_secondary", text="Secondary")
        col.prop(ui, "gizmo_view_align", text="View Align")

        col = flow.column()
        col.prop(ui, "gizmo_a")
        col.prop(ui, "gizmo_b", text="B")


class USERPREF_PT_theme_interface_icons(ThemePanel, CenterAlignMixIn, Panel):
    bl_label = "Icon Colors"
    bl_options = {'DEFAULT_CLOSED'}
    bl_parent_id = "USERPREF_PT_theme_user_interface"

    def draw_centered(self, context, layout):
        theme = context.preferences.themes[0]
        ui = theme.user_interface

        flow = layout.grid_flow(row_major=False, columns=0, even_columns=True, even_rows=False, align=False)

        flow.prop(ui, "icon_scene")
        flow.prop(ui, "icon_collection")
        flow.prop(ui, "icon_object")
        flow.prop(ui, "icon_object_data")
        flow.prop(ui, "icon_modifier")
        flow.prop(ui, "icon_shading")
        flow.prop(ui, "icon_folder")
        flow.prop(ui, "icon_autokey")
        flow.prop(ui, "icon_border_intensity")


class USERPREF_PT_theme_text_style(ThemePanel, CenterAlignMixIn, Panel):
    bl_label = "Text Style"
    bl_options = {'DEFAULT_CLOSED'}

    @staticmethod
    def _ui_font_style(layout, font_style):
        layout.use_property_split = True
        flow = layout.grid_flow(row_major=False, columns=0, even_columns=True, even_rows=False, align=False)

        col = flow.column()
        col.prop(font_style, "points")
        col.prop(font_style, "character_weight", text="Weight", text_ctxt=i18n_contexts.id_text)

        col = flow.column(align=True)
        col.prop(font_style, "shadow_offset_x", text="Shadow Offset X")
        col.prop(font_style, "shadow_offset_y", text="Y")

        col = flow.column(align=True)
        col.prop(font_style, "shadow")
        col.prop(font_style, "shadow_alpha", text="Alpha")
        col.prop(font_style, "shadow_value", text="Brightness")

    def draw_header(self, _context):
        layout = self.layout

        layout.label(icon='FONTPREVIEW')

    def draw_centered(self, context, layout):
        style = context.preferences.ui_styles[0]

        layout.label(text="Panel Title")
        self._ui_font_style(layout, style.panel_title)

        layout.separator()

        layout.label(text="Widget")
        self._ui_font_style(layout, style.widget)

        layout.separator()

        layout.label(text="Tooltip")
        self._ui_font_style(layout, style.tooltip)


class USERPREF_PT_theme_bone_color_sets(ThemePanel, CenterAlignMixIn, Panel):
    bl_label = "Bone Color Sets"
    bl_options = {'DEFAULT_CLOSED'}

    def draw_header(self, _context):
        layout = self.layout

        layout.label(icon='COLOR')

    def draw_centered(self, context, layout):
        theme = context.preferences.themes[0]

        layout.use_property_split = True

        for i, ui in enumerate(theme.bone_color_sets, 1):
            layout.label(text=iface_("Color Set {:d}").format(i), translate=False)

            flow = layout.grid_flow(row_major=False, columns=0, even_columns=True, even_rows=False, align=True)

            flow.prop(ui, "normal")
            flow.prop(ui, "select", text="Selected")
            flow.prop(ui, "active")
            flow.prop(ui, "show_colored_constraints")


class USERPREF_PT_theme_collection_colors(ThemePanel, CenterAlignMixIn, Panel):
    bl_label = "Collection Colors"
    bl_options = {'DEFAULT_CLOSED'}

    def draw_header(self, _context):
        layout = self.layout

        layout.label(icon='GROUP')

    def draw_centered(self, context, layout):
        theme = context.preferences.themes[0]

        layout.use_property_split = True

        flow = layout.grid_flow(row_major=False, columns=2, even_columns=True, even_rows=False, align=False)
        for i, ui in enumerate(theme.collection_color, 1):
            flow.prop(ui, "color", text=iface_("Color {:d}").format(i), translate=False)


class USERPREF_PT_theme_strip_colors(ThemePanel, CenterAlignMixIn, Panel):
    bl_label = "Strip Color Tags"
    bl_options = {'DEFAULT_CLOSED'}

    def draw_header(self, _context):
        layout = self.layout

        layout.label(icon='SEQ_STRIP_DUPLICATE')

    def draw_centered(self, context, layout):
        theme = context.preferences.themes[0]

        layout.use_property_split = True

        flow = layout.grid_flow(row_major=False, columns=2, even_columns=True, even_rows=False, align=False)
        for i, ui in enumerate(theme.strip_color, 1):
            flow.prop(ui, "color", text=iface_("Color {:d}").format(i), translate=False)


# Base class for dynamically defined theme-space panels.
# This is not registered.
class PreferenceThemeSpacePanel:
    @staticmethod
    def _theme_generic(layout, themedata):

        layout.use_property_split = True

        flow = layout.grid_flow(row_major=False, columns=0, even_columns=True, even_rows=False, align=False)

        props_type = {}

        for prop in themedata.rna_type.properties:
            if prop.identifier == "rna_type":
                continue

            props_type.setdefault((prop.type, prop.subtype), []).append(prop)

        for props_type, props_ls in sorted(props_type.items()):
            if props_type[0] == 'POINTER':
                continue

            for prop in props_ls:
                flow.prop(themedata, prop.identifier)

    def draw_header(self, _context):
        icon = getattr(self, "icon", 'NONE')
        if icon != 'NONE':
            layout = self.layout
            layout.label(icon=icon)

    def draw(self, context):
        layout = self.layout
        theme = context.preferences.themes[0]

        datapath_list = self.datapath.split(".")
        data = theme
        for datapath_item in datapath_list:
            data = getattr(data, datapath_item)
        PreferenceThemeSpacePanel._theme_generic(layout, data)


class ThemeGenericClassGenerator:

    @staticmethod
    def generate_panel_classes_for_wcols():
        wcols = [
            ("Box", "wcol_box"),
            ("List Item", "wcol_list_item"),
            ("Menu", "wcol_menu"),
            ("Menu Background", "wcol_menu_back"),
            ("Menu Item", "wcol_menu_item"),
            ("Number Field", "wcol_num"),
            ("Option", "wcol_option"),
            ("Pie Menu", "wcol_pie_menu"),
            ("Progress Bar", "wcol_progress"),
            ("Pulldown", "wcol_pulldown"),
            ("Radio Buttons", "wcol_radio"),
            ("Regular", "wcol_regular"),
            ("Scroll Bar", "wcol_scroll"),
            ("Tab", "wcol_tab"),
            ("Text", "wcol_text"),
            ("Toggle", "wcol_toggle"),
            ("Tool", "wcol_tool"),
            ("Toolbar Item", "wcol_toolbar_item"),
            ("Tooltip", "wcol_tooltip"),
            ("Value Slider", "wcol_numslider"),
        ]

        for (name, wcol) in wcols:
            panel_id = "USERPREF_PT_theme_interface_" + wcol
            yield type(panel_id, (PreferenceThemeWidgetColorPanel, ThemePanel, Panel), {
                "bl_label": name,
                "bl_options": {'DEFAULT_CLOSED'},
                "draw": PreferenceThemeWidgetColorPanel.draw,
                "wcol": wcol,
            })

            panel_shade_id = "USERPREF_PT_theme_interface_shade_" + wcol
            yield type(panel_shade_id, (PreferenceThemeWidgetShadePanel, ThemePanel, Panel), {
                "bl_label": "Shaded",
                "bl_options": {'DEFAULT_CLOSED'},
                "bl_parent_id": panel_id,
                "draw": PreferenceThemeWidgetShadePanel.draw,
                "wcol": wcol,
            })

    @staticmethod
    def generate_theme_area_child_panel_classes(parent_id, rna_type, theme_area, datapath):
        def generate_child_panel_classes_recurse(parent_id, rna_type, theme_area, datapath):
            props_type = {}

            for prop in rna_type.properties:
                if prop.identifier == "rna_type":
                    continue

                props_type.setdefault((prop.type, prop.subtype), []).append(prop)

            for props_type, props_ls in sorted(props_type.items()):
                if props_type[0] == 'POINTER':
                    for prop in props_ls:
                        new_datapath = datapath + "." + prop.identifier if datapath else prop.identifier
                        panel_id = parent_id + "_" + prop.identifier
                        yield type(panel_id, (PreferenceThemeSpacePanel, ThemePanel, Panel), {
                            "bl_label": rna_type.properties[prop.identifier].name,
                            "bl_parent_id": parent_id,
                            "bl_options": {'DEFAULT_CLOSED'},
                            "draw": PreferenceThemeSpacePanel.draw,
                            "theme_area": theme_area.identifier,
                            "datapath": new_datapath,
                        })

                        yield from generate_child_panel_classes_recurse(panel_id, prop.fixed_type, theme_area, new_datapath,)

        yield from generate_child_panel_classes_recurse(parent_id, rna_type, theme_area, datapath)

    @staticmethod
    def generate_panel_classes_from_theme_areas():
        from bpy.types import Theme

        for theme_area in Theme.bl_rna.properties["theme_area"].enum_items_static:
            if theme_area.identifier in {'USER_INTERFACE', 'STYLE', 'BONE_COLOR_SETS'}:
                continue

            panel_id = "USERPREF_PT_theme_" + theme_area.identifier.lower()
            # Generate panel-class from theme_area
            yield type(panel_id, (PreferenceThemeSpacePanel, ThemePanel, Panel), {
                "bl_label": theme_area.name,
                "bl_options": {'DEFAULT_CLOSED'},
                "draw_header": PreferenceThemeSpacePanel.draw_header,
                "draw": PreferenceThemeSpacePanel.draw,
                "theme_area": theme_area.identifier,
                "icon": theme_area.icon,
                "datapath": theme_area.identifier.lower(),
            })

            yield from ThemeGenericClassGenerator.generate_theme_area_child_panel_classes(
                panel_id, Theme.bl_rna.properties[theme_area.identifier.lower()].fixed_type,
                theme_area, theme_area.identifier.lower())


# -----------------------------------------------------------------------------
# File Paths Panels

# Panel mix-in.
class FilePathsPanel:
    bl_space_type = 'PREFERENCES'
    bl_region_type = 'WINDOW'
    bl_context = "file_paths"


class USERPREF_PT_file_paths_data(FilePathsPanel, Panel):
    bl_label = "Data"

    def draw(self, context):
        layout = self.layout
        layout.use_property_split = True
        layout.use_property_decorate = False

        paths = context.preferences.filepaths

        col = self.layout.column()
        col.prop(paths, "font_directory", text="Fonts")
        col.prop(paths, "texture_directory", text="Textures")
        col.prop(paths, "sound_directory", text="Sounds")
        col.prop(paths, "temporary_directory", text="Temporary Files")


class USERPREF_PT_file_paths_script_directories(FilePathsPanel, Panel):
    bl_label = "Script Directories"

    def draw(self, context):
        layout = self.layout

        paths = context.preferences.filepaths

        if len(paths.script_directories) == 0:
            layout.operator("preferences.script_directory_add", text="Add", icon='ADD')
            return

        layout.use_property_split = False
        layout.use_property_decorate = False

        box = layout.box()
        split = box.split(factor=0.35)
        name_col = split.column()
        path_col = split.column()

        row = name_col.row(align=True)  # Padding
        row.separator()
        row.label(text="Name")

        row = path_col.row(align=True)  # Padding
        row.separator()
        row.label(text="Path", text_ctxt=i18n_contexts.editor_filebrowser)

        row.operator("preferences.script_directory_add", text="", icon='ADD', emboss=False)

        for i, script_directory in enumerate(paths.script_directories):
            row = name_col.row()
            row.alert = not script_directory.name
            row.prop(script_directory, "name", text="")

            row = path_col.row()
            subrow = row.row()
            subrow.alert = not script_directory.directory
            subrow.prop(script_directory, "directory", text="")
            row.operator("preferences.script_directory_remove", text="", icon='X', emboss=False).index = i


class USERPREF_PT_file_paths_render(FilePathsPanel, Panel):
    bl_label = "Render"
    bl_parent_id = "USERPREF_PT_file_paths_data"

    def draw(self, context):
        layout = self.layout
        layout.use_property_split = True
        layout.use_property_decorate = False

        paths = context.preferences.filepaths

        col = self.layout.column()
        col.prop(paths, "render_output_directory", text="Render Output")
        col.prop(paths, "render_cache_directory", text="Render Cache")


class USERPREF_PT_text_editor_presets(PresetPanel, Panel):
    bl_label = "Text Editor Presets"
    preset_subdir = "text_editor"
    preset_operator = "script.execute_preset"
    preset_add_operator = "text_editor.preset_add"


class USERPREF_PT_file_paths_applications(FilePathsPanel, Panel):
    bl_label = "Applications"
    bl_options = {'DEFAULT_CLOSED'}

    def draw(self, context):
        layout = self.layout
        layout.use_property_split = True
        layout.use_property_decorate = False

        paths = context.preferences.filepaths

        col = layout.column()
        col.prop(paths, "image_editor", text="Image Editor")
        col.prop(paths, "animation_player_preset", text="Animation Player")
        if paths.animation_player_preset == 'CUSTOM':
            col.prop(paths, "animation_player", text="Player")


class USERPREF_PT_text_editor(FilePathsPanel, Panel):
    bl_label = "Text Editor"
    bl_parent_id = "USERPREF_PT_file_paths_applications"

    def draw_header_preset(self, _context):
        USERPREF_PT_text_editor_presets.draw_panel_header(self.layout)

    def draw(self, context):
        layout = self.layout
        layout.use_property_split = True
        layout.use_property_decorate = False

        paths = context.preferences.filepaths

        col = layout.column()
        col.prop(paths, "text_editor", text="Program")
        col.prop(paths, "text_editor_args", text="Arguments")


class USERPREF_PT_file_paths_development(FilePathsPanel, Panel):
    bl_label = "Development"
    bl_options = {'DEFAULT_CLOSED'}

    @classmethod
    def poll(cls, context):
        prefs = context.preferences
        return prefs.view.show_developer_ui

    def draw(self, context):
        layout = self.layout
        layout.use_property_split = True
        layout.use_property_decorate = False

        paths = context.preferences.filepaths
        layout.prop(paths, "i18n_branches_directory", text="I18n Branches")


class USERPREF_PT_saveload_autorun(FilePathsPanel, Panel):
    bl_label = "Auto Run Python Scripts"
    bl_parent_id = "USERPREF_PT_saveload_blend"

    def draw_header(self, context):
        prefs = context.preferences
        paths = prefs.filepaths

        self.layout.prop(paths, "use_scripts_auto_execute", text="")

    def draw(self, context):
        layout = self.layout
        prefs = context.preferences
        paths = prefs.filepaths

        layout.use_property_split = True
        layout.use_property_decorate = False  # No animation.

        layout.active = paths.use_scripts_auto_execute

        box = layout.box()
        row = box.row()
        row.label(text="Excluded Paths")
        row.operator("preferences.autoexec_path_add", text="", icon='ADD', emboss=False)
        for i, path_cmp in enumerate(prefs.autoexec_paths):
            row = box.row()
            row.prop(path_cmp, "path", text="")
            row.prop(path_cmp, "use_glob", text="", icon='FILTER')
            row.operator("preferences.autoexec_path_remove", text="", icon='X', emboss=False).index = i


class USERPREF_PT_file_paths_asset_libraries(FilePathsPanel, Panel):
    bl_label = "Asset Libraries"

    def draw(self, context):
        layout = self.layout
        layout.use_property_split = False
        layout.use_property_decorate = False

        paths = context.preferences.filepaths
        active_library_index = paths.active_asset_library

        row = layout.row()

        row.template_list(
            "USERPREF_UL_asset_libraries", "user_asset_libraries",
            paths, "asset_libraries",
            paths, "active_asset_library",
        )

        col = row.column(align=True)
        col.operator("preferences.asset_library_add", text="", icon='ADD')
        props = col.operator("preferences.asset_library_remove", text="", icon='REMOVE')
        props.index = active_library_index

        try:
            active_library = None if active_library_index < 0 else paths.asset_libraries[active_library_index]
        except IndexError:
            active_library = None

        if active_library is None:
            return

        layout.separator()

        layout.prop(active_library, "path")
        layout.prop(active_library, "import_method", text="Import Method")
        layout.prop(active_library, "use_relative_path")


class USERPREF_UL_asset_libraries(UIList):
    def draw_item(self, _context, layout, _data, item, icon, _active_data, _active_propname, _index):
        asset_library = item

        if self.layout_type in {'DEFAULT', 'COMPACT'}:
            layout.prop(asset_library, "name", text="", emboss=False)
        elif self.layout_type == 'GRID':
            layout.alignment = 'CENTER'
            layout.prop(asset_library, "name", text="", emboss=False)


class USERPREF_UL_extension_repos(UIList):
    def draw_item(self, _context, layout, _data, item, icon, _active_data, _active_propname, _index):
        repo = item
        icon = 'INTERNET' if repo.use_remote_url else 'DISK_DRIVE'
        if self.layout_type in {'DEFAULT', 'COMPACT'}:
            layout.prop(repo, "name", text="", icon=icon, emboss=False)
        elif self.layout_type == 'GRID':
            layout.alignment = 'CENTER'
            layout.prop(repo, "name", text="", icon=icon, emboss=False)

        # Show an error icon if this repository has unusable settings.
        if repo.enabled:
            if (
                    (repo.use_custom_directory and repo.custom_directory == "") or
                    (repo.use_remote_url and repo.remote_url == "")
            ):
                layout.label(text="", icon='ERROR')

        layout.prop(repo, "enabled", text="", emboss=False, icon='CHECKBOX_HLT' if repo.enabled else 'CHECKBOX_DEHLT')

    def filter_items(self, _context, data, propname):
        # Repositories has no index, converting to a list.
        items = list(getattr(data, propname))

        flags = [self.bitflag_filter_item] * len(items)

        indices = [None] * len(items)
        for index, orig_index in enumerate(sorted(
            range(len(items)),
            key=lambda i: (
                # Order [Remote, User, System].
                0 if (repo := items[i]).use_remote_url else (1 if (repo.source != 'SYSTEM') else 2),
                repo.name.casefold(),
            )
        )):
            indices[orig_index] = index

        return flags, indices


# -----------------------------------------------------------------------------
# Save/Load Panels

class SaveLoadPanel:
    bl_space_type = 'PREFERENCES'
    bl_region_type = 'WINDOW'
    bl_context = "save_load"


class USERPREF_PT_saveload_blend(SaveLoadPanel, CenterAlignMixIn, Panel):
    bl_label = "Blend Files"

    def draw_centered(self, context, layout):
        prefs = context.preferences
        paths = prefs.filepaths
        view = prefs.view

        flow = layout.grid_flow(row_major=False, columns=0, even_columns=True, even_rows=False, align=False)

        flow.use_property_split = False
        flow.prop(paths, "use_relative_paths")
        flow.prop(paths, "use_file_compression")
        flow.prop(paths, "use_load_ui")

        split = flow.split(factor=0.5)
        row = split.row()
        row.label(text="File Preview")
        row = split.row()
        row.use_property_split = False
        row.prop(paths, "file_preview_type", text="")

        flow.prop(paths, "use_tabs_as_spaces")
        flow.prop(view, "use_save_prompt")

        layout.separator()

        flow = layout.grid_flow(row_major=False, columns=0, even_columns=True, even_rows=False, align=False)

        flow.use_property_split = True
        flow.prop(paths, "save_version")
        flow.prop(paths, "recent_files")

# BFA - custom menu
class USERPREF_PT_saveload_blend_autosave(SaveLoadPanel, CenterAlignMixIn, Panel):
    bl_label = "Auto Save"
    bl_parent_id = "USERPREF_PT_saveload_blend"

    def draw_centered(self, context, layout):
        prefs = context.preferences
        paths = prefs.filepaths

        flow = layout.grid_flow(row_major=False, columns=0, even_columns=True, even_rows=False, align=False)

        flow.use_property_split = False
        flow.prop(paths, "use_auto_save_temporary_files")
        sub = flow.column()
        sub.active = paths.use_auto_save_temporary_files
        sub.prop(paths, "auto_save_time", text="Timer (Minutes)")


class USERPREF_PT_saveload_file_browser(SaveLoadPanel, CenterAlignMixIn, Panel):
    bl_label = "File Browser"

    def draw_centered(self, context, layout):
        prefs = context.preferences
        paths = prefs.filepaths

        flow = layout.grid_flow(row_major=False, columns=0, even_columns=True, even_rows=False, align=False)

        flow.use_property_split = False
        flow.prop(paths, "use_filter_files")
        flow.prop(paths, "show_hidden_files_datablocks")
        flow.prop(paths, "show_recent_locations")
        flow.prop(paths, "show_system_bookmarks")


# -----------------------------------------------------------------------------
# Input Panels

class InputPanel:
    bl_space_type = 'PREFERENCES'
    bl_region_type = 'WINDOW'
    bl_context = "input"


class USERPREF_PT_input_keyboard(InputPanel, CenterAlignMixIn, Panel):
    bl_label = "Keyboard"

    def draw_centered(self, context, layout):
        prefs = context.preferences
        inputs = prefs.inputs

        layout.use_property_split = False
        layout.prop(inputs, "use_emulate_numpad")
        layout.prop(inputs, "use_numeric_input_advanced")


class USERPREF_PT_input_mouse(InputPanel, CenterAlignMixIn, Panel):
    bl_label = "Mouse"

    def draw_centered(self, context, layout):
        import sys
        prefs = context.preferences
        inputs = prefs.inputs

        flow = layout.grid_flow(row_major=False, columns=0, even_columns=True, even_rows=False, align=False)

        flow.use_property_split = False
        flow.prop(inputs, "use_mouse_emulate_3_button")
        if sys.platform[:3] != "win":
            rowsub = flow.row()
            rowsub.active = inputs.use_mouse_emulate_3_button
            rowsub.prop(inputs, "mouse_emulate_3_button_modifier")
        flow.prop(inputs, "use_mouse_continuous")
        flow.prop(inputs, "use_drag_immediately")

        flow.use_property_split = True
        flow.prop(inputs, "mouse_double_click_time", text="Double Click Speed")
        flow.prop(inputs, "drag_threshold_mouse")
        flow.prop(inputs, "drag_threshold_tablet")
        flow.prop(inputs, "drag_threshold")
        flow.prop(inputs, "move_threshold")


class USERPREF_PT_input_touchpad(InputPanel, CenterAlignMixIn, Panel):
    bl_label = "Touchpad"
    bl_options = {'DEFAULT_CLOSED'}

    @classmethod
    def poll(cls, context):
        import sys
        if sys.platform[:3] == "win" or sys.platform == "darwin":
            return True

        # WAYLAND supports multi-touch, X11 and SDL don't.
        from _bpy import _ghost_backend
        if _ghost_backend() == 'WAYLAND':
            return True

        return False

    def draw_centered(self, context, layout):
        prefs = context.preferences
        inputs = prefs.inputs

        layout.use_property_split = False

        col = layout.column()
        col.prop(inputs, "use_multitouch_gestures")

        from _bpy import _wm_capabilities
        capabilities = _wm_capabilities()
        if not capabilities['TRACKPAD_PHYSICAL_DIRECTION']:

            layout.use_property_split = True # BFA - float left
            col = layout.column() # BFA - float left

            row = col.row()
            row.active = inputs.use_multitouch_gestures
            row.prop(inputs, "touchpad_scroll_direction", text="Scroll Direction")


class USERPREF_PT_input_tablet(InputPanel, CenterAlignMixIn, Panel):
    bl_label = "Tablet"

    def draw_centered(self, context, layout):
        prefs = context.preferences
        inputs = prefs.inputs

        import sys
        if sys.platform[:3] == "win":
            layout.prop(inputs, "tablet_api")
            layout.separator()

        flow = layout.grid_flow(row_major=False, columns=0, even_columns=True, even_rows=False, align=False)

        flow.prop(inputs, "pressure_threshold_max")
        flow.prop(inputs, "pressure_softness")


class USERPREF_PT_input_ndof(InputPanel, CenterAlignMixIn, Panel):
    bl_label = "NDOF"
    bl_options = {'DEFAULT_CLOSED'}

    @classmethod
    def poll(cls, context):
        return bpy.app.build_options.input_ndof

    def draw_centered(self, context, layout):
        prefs = context.preferences
        inputs = prefs.inputs

        USERPREF_PT_ndof_settings.draw_settings(layout, inputs)


# -----------------------------------------------------------------------------
# Navigation Panels

class NavigationPanel:
    bl_space_type = 'PREFERENCES'
    bl_region_type = 'WINDOW'
    bl_context = "navigation"


class USERPREF_PT_navigation_orbit(NavigationPanel, CenterAlignMixIn, Panel):
    bl_label = "Orbit & Pan"

    def draw_centered(self, context, layout):
        prefs = context.preferences
        inputs = prefs.inputs
        view = prefs.view

        flow = layout.grid_flow(row_major=False, columns=0, even_columns=True, even_rows=False, align=False)

        flow.row().prop(inputs, "view_rotate_method", expand=True)
        if inputs.view_rotate_method == 'TURNTABLE':
            flow.prop(inputs, "view_rotate_sensitivity_turntable")
        else:
            flow.prop(inputs, "view_rotate_sensitivity_trackball")

        flow.use_property_split = False
        flow.prop(inputs, "use_rotate_around_active")
        flow.prop(inputs, "use_auto_perspective")
        flow.prop(inputs, "use_mouse_depth_navigate")

        flow.separator()

        flow.use_property_split = True
        flow.prop(view, "smooth_view")
        flow.prop(view, "rotation_angle")


class USERPREF_PT_navigation_zoom(NavigationPanel, CenterAlignMixIn, Panel):
    bl_label = "Zoom"

    def draw_centered(self, context, layout):
        prefs = context.preferences
        inputs = prefs.inputs

        flow = layout.grid_flow(row_major=False, columns=0, even_columns=True, even_rows=False, align=False)

        flow.row().prop(inputs, "view_zoom_method", text="Zoom Method")
        if inputs.view_zoom_method in {'DOLLY', 'CONTINUE'}:
            flow.row().prop(inputs, "view_zoom_axis")
            flow.use_property_split = False
            flow.prop(inputs, "invert_mouse_zoom", text="Invert Mouse Zoom Direction")

        flow.use_property_split = False
        flow.prop(inputs, "invert_zoom_wheel", text="Invert Wheel Zoom Direction")
        flow.prop(inputs, "use_zoom_to_mouse")


class USERPREF_PT_navigation_fly_walk(NavigationPanel, CenterAlignMixIn, Panel):
    bl_label = "Fly & Walk"

    def draw_centered(self, context, layout):
        prefs = context.preferences
        inputs = prefs.inputs

        layout.row().prop(inputs, "navigation_mode", expand=True)


class USERPREF_PT_navigation_fly_walk_navigation(NavigationPanel, CenterAlignMixIn, Panel):
    bl_label = "Walk"
    bl_parent_id = "USERPREF_PT_navigation_fly_walk"
    bl_options = {'DEFAULT_CLOSED'}

    @classmethod
    def poll(cls, context):
        prefs = context.preferences
        return prefs.inputs.navigation_mode == 'WALK'

    def draw_centered(self, context, layout):
        prefs = context.preferences
        inputs = prefs.inputs
        walk = inputs.walk_navigation

        flow = layout.grid_flow(row_major=False, columns=0, even_columns=True, even_rows=False, align=False)

        flow.use_property_split = False
        flow.prop(walk, "use_mouse_reverse")
        flow.prop(walk, "use_airblock", text="Horizontal Lock") #BFA - Airblock mode
        flow.use_property_split = True
        flow.prop(walk, "mouse_speed")
        flow.prop(walk, "teleport_time")

        sub = flow.column(align=True)
        sub.prop(walk, "walk_speed")
        sub.prop(walk, "walk_speed_factor")


class USERPREF_PT_navigation_fly_walk_gravity(NavigationPanel, CenterAlignMixIn, Panel):
    bl_label = "Gravity"
    bl_parent_id = "USERPREF_PT_navigation_fly_walk"
    bl_options = {'DEFAULT_CLOSED'}

    @classmethod
    def poll(cls, context):
        prefs = context.preferences
        return prefs.inputs.navigation_mode == 'WALK'

    def draw_header(self, context):
        prefs = context.preferences
        inputs = prefs.inputs
        walk = inputs.walk_navigation

        self.layout.prop(walk, "use_gravity", text="")

    def draw_centered(self, context, layout):
        prefs = context.preferences
        inputs = prefs.inputs
        walk = inputs.walk_navigation

        layout.active = walk.use_gravity

        flow = layout.grid_flow(row_major=False, columns=0, even_columns=True, even_rows=False, align=False)

        flow.prop(walk, "view_height")
        flow.prop(walk, "jump_height")


# Special case, this is only exposed as a popover.
class USERPREF_PT_ndof_settings(Panel):
    bl_label = "3D Mouse Settings"
    bl_space_type = 'TOPBAR'  # dummy.
    bl_region_type = 'HEADER'
    bl_ui_units_x = 12

    @staticmethod
    def draw_settings(layout, props, show_3dview_settings=True):

        # layout.use_property_split = False

        col = layout.column()
        col.prop(props, "ndof_sensitivity", text="Pan Sensitivity")
        col.prop(props, "ndof_orbit_sensitivity")
        col.prop(props, "ndof_deadzone")

        layout.separator()

        if show_3dview_settings:
            col = layout.column()
            col.row().prop(props, "ndof_view_navigate_method", expand=True, text="Navigation")
            col.row().prop(props, "ndof_view_rotate_method", expand=True, text="Rotation")

            layout.separator()

<<<<<<< HEAD
        col = layout.column(align=True)
        col.use_property_split = False
=======
>>>>>>> 644238aa
        if show_3dview_settings:
            col = layout.column(heading="Show Guides")
            col.prop(props, "ndof_show_guide_orbit_axis", text="Orbit Axis")
            col.prop(props, "ndof_show_guide_orbit_center", text="Orbit Center")

            col = layout.column(heading="Orbit Center")
            col.prop(props, "ndof_orbit_center_auto")
            colsub = col.column()
            colsub.prop(props, "ndof_orbit_center_selected")
            colsub.enabled = props.ndof_orbit_center_auto
            del colsub
            col.separator()

        col = layout.column(heading="Zoom")
        col.prop(props, "ndof_zoom_invert")

        col.label(text="Pan")
        row = col.row()
        row.separator()
        row.prop(props, "ndof_lock_camera_pan_zoom")
        row = col.row()
        row.separator()
        row.prop(props, "ndof_pan_yz_swap_axis", text="Swap Y and Z Axes")

        layout.separator()

        row = layout.row(heading=("Invert Axis Pan" if show_3dview_settings else "Invert Pan Axis"))
        for text, attr in (
                ("X", "ndof_panx_invert_axis"),
                ("Y", "ndof_pany_invert_axis"),
                ("Z", "ndof_panz_invert_axis"),
        ):
            row.prop(props, attr, text=text, toggle=True)

        if show_3dview_settings:
            row = layout.row(heading="Orbit")
            for text, attr in (
                    ("X", "ndof_rotx_invert_axis"),
                    ("Y", "ndof_roty_invert_axis"),
                    ("Z", "ndof_rotz_invert_axis"),
            ):
                row.prop(props, attr, text=text, toggle=True)

            layout.separator()

            col = layout.column(align=True)
            col.use_property_split = False
            col.label(text="Fly/Walk")
            row = col.row()
            row.separator()
            row.prop(props, "ndof_lock_horizon")
            row = col.row()
            row.separator()
            row.prop(props, "ndof_fly_helicopter")

    def draw(self, context):
        layout = self.layout
        layout.use_property_split = True
        layout.use_property_decorate = False  # No animation.

        input_prefs = context.preferences.inputs
        is_view3d = context.space_data.type == 'VIEW_3D'
        self.draw_settings(layout, input_prefs, is_view3d)

# -----------------------------------------------------------------------------
# Key-Map Editor Panels


class KeymapPanel:
    bl_space_type = 'PREFERENCES'
    bl_region_type = 'WINDOW'
    bl_context = "keymap"


class USERPREF_MT_keyconfigs(Menu):
    bl_label = "KeyPresets"
    preset_subdir = "keyconfig"
    preset_operator = "preferences.keyconfig_activate"

    def draw(self, context):
        Menu.draw_preset(self, context)


class USERPREF_PT_keymap(KeymapPanel, Panel):
    bl_label = "Keymap"
    bl_options = {'HIDE_HEADER'}

    def draw(self, context):
        from rna_keymap_ui import draw_keymaps

        layout = self.layout

        # import time

        # start = time.time()

        # Keymap Settings
        draw_keymaps(context, layout)

        # print("runtime", time.time() - start)


# -----------------------------------------------------------------------------
# Extension Panels


class USERPREF_MT_extensions_active_repo(Menu):
    bl_label = "Active Repository"

    def draw(self, _context):
        # Add-ons may extend.
        pass


class USERPREF_MT_extensions_active_repo_remove(Menu):
    bl_label = "Remove Extension Repository"

    def draw(self, context):
        layout = self.layout

        extensions = context.preferences.extensions
        active_repo_index = extensions.active_repo

        try:
            active_repo = None if active_repo_index < 0 else extensions.repos[active_repo_index]
        except IndexError:
            active_repo = None

        is_system_repo = (active_repo.use_remote_url is False) and (active_repo.source == 'SYSTEM')

        props = layout.operator("preferences.extension_repo_remove", text="Remove Repository", icon = 'DELETE')
        props.index = active_repo_index

        if not is_system_repo:
            props = layout.operator("preferences.extension_repo_remove", text="Remove Repository & Files", icon = 'DELETE')
            props.index = active_repo_index
            props.remove_files = True


class USERPREF_PT_extensions_repos(Panel):
    bl_label = "Repositories"
    bl_options = {'HIDE_HEADER'}

    bl_space_type = 'TOPBAR'  # dummy.
    bl_region_type = 'HEADER'

    # Show wider than most panels so the URL & directory aren't overly clipped.
    bl_ui_units_x = 16

    def draw(self, context):
        layout = self.layout
        layout.use_property_split = False
        layout.use_property_decorate = False

        extensions = context.preferences.extensions
        active_repo_index = extensions.active_repo

        row = layout.row()

        row.template_list(
            "USERPREF_UL_extension_repos", "user_extension_repos",
            extensions, "repos",
            extensions, "active_repo",
        )

        col = row.column(align=True)
        col.operator_menu_enum("preferences.extension_repo_add", "type", text="", icon='ADD')
        col.menu("USERPREF_MT_extensions_active_repo_remove", text="", icon='REMOVE')

        col.separator()

        col.menu_contents("USERPREF_MT_extensions_active_repo")

        try:
            active_repo = None if active_repo_index < 0 else extensions.repos[active_repo_index]
        except IndexError:
            active_repo = None

        if active_repo is None:
            return

        # NOTE: changing repositories from remote to local & vice versa could be supported but is obscure enough
        # that it can be hidden entirely. If there is a some justification to show this, it can be exposed.
        # For now it can be accessed from Python if someone is.
        # `layout.prop(active_repo, "use_remote_url", text="Use Remote URL")`

        use_remote_url = active_repo.use_remote_url
        if use_remote_url:
            row = layout.row()
            split = row.split(factor=0.936)
            if active_repo.remote_url == "":
                split.alert = True
            split.prop(active_repo, "remote_url", text="", icon='INTERNET', placeholder="Repository URL")
            split = row.split()

            if active_repo.use_access_token:
                access_token_icon = 'LOCKED' if active_repo.access_token else 'UNLOCKED'
                row = layout.row()
                split = row.split(factor=0.936)
                split.prop(active_repo, "access_token", icon=access_token_icon)
                split = row.split()

            layout.prop(active_repo, "use_sync_on_startup")

        layout_header, layout_panel = layout.panel("advanced", default_closed=True)
        layout_header.label(text="Advanced")

        if layout_panel:
            layout_panel.use_property_split = False
            use_custom_directory = active_repo.use_custom_directory

            col = layout_panel.column(align=False)
            col.prop(active_repo, "use_custom_directory", text="Custom Directory")
            row = col.row(align=True)
            sub = row.row(align=True)
            sub = sub.row(align=True)
            sub.active = use_custom_directory
            if use_custom_directory:
                if active_repo.custom_directory == "":
                    sub.alert = True
                sub.prop(active_repo, "custom_directory", text="")
            else:
                # Show the read-only directory property.
                # Apart from being consistent with the custom directory UI,
                # prefer a read-only property over a label because this is not necessarily
                # valid UTF-8 which will raise a Python exception when passed in as text.
                sub.separator(factor = 2.0)
                sub.prop(active_repo, "directory", text="")

            if use_remote_url:
                col = layout.column(align = True) # BFA
                col.label(text = "Authentication") # BFA
                row = col.row() # BFA
                row.separator() # BFA
                row.prop(active_repo, "use_access_token")

                row = col.row() # BFA
                row.separator() # BFA
                row.prop(active_repo, "use_cache") # BFA
            else:
                row = col.row() # BFA
                row.separator() # BFA
                row.prop(active_repo, "source")

            col = layout.column() # BFA
            col.prop(active_repo, "module") # BFA


# -----------------------------------------------------------------------------
# Extensions Panels

class ExtensionsPanel:
    bl_space_type = 'PREFERENCES'
    bl_region_type = 'WINDOW'
    bl_context = "extensions"


class USERPREF_PT_extensions(ExtensionsPanel, Panel):
    bl_label = "Extensions"
    bl_options = {'HIDE_HEADER'}

    def draw(self, context):
        pass


# -----------------------------------------------------------------------------
# Add-on Panels

# Only a popover.
class USERPREF_PT_addons_filter(Panel):
    bl_label = "Add-ons Filter"

    bl_space_type = 'TOPBAR'  # dummy.
    bl_region_type = 'HEADER'
    bl_ui_units_x = 12

    def draw(self, context):
        USERPREF_PT_addons._draw_addon_header_for_extensions_popover(self.layout, context)


class AddOnPanel:
    bl_space_type = 'PREFERENCES'
    bl_region_type = 'WINDOW'
    bl_context = "addons"


class USERPREF_PT_addons(AddOnPanel, Panel):
    bl_label = "Add-ons"
    bl_options = {'HIDE_HEADER'}

    _support_icon_mapping = {
        'OFFICIAL': 'BLENDER',
        'COMMUNITY': 'COMMUNITY',
        'TESTING': 'EXPERIMENTAL',
    }

    @staticmethod
    def is_user_addon(mod, user_addon_paths):
        import os

        if not user_addon_paths:
            for path in (
                    bpy.utils.script_path_user(),
                    *bpy.utils.script_paths_pref(),
            ):
                if path is not None:
                    user_addon_paths.append(os.path.join(path, "addons"))

        for path in user_addon_paths:
            if bpy.path.is_subdir(mod.__file__, path):
                return True
        return False

    @staticmethod
    def draw_addon_preferences(layout, context, addon_preferences):
        if (draw := getattr(addon_preferences, "draw", None)) is None:
            return

        addon_preferences_class = type(addon_preferences)
        layout.label(text=" Preferences")
        box_prefs = layout.box()
        addon_preferences_class.layout = box_prefs
        try:
            draw(context)
        except Exception:
            import traceback
            traceback.print_exc()
            box_prefs.label(text="Error (see console)", icon='ERROR')
        del addon_preferences_class.layout

    @staticmethod
    def draw_error(layout, message):
        lines = message.split("\n")
        box = layout.box()
        sub = box.row()
        sub.label(text=lines[0])
        sub.label(icon='ERROR')
        for line in lines[1:]:
            box.label(text=line)

    @staticmethod
    def _draw_addon_header(layout, prefs, wm):
        split = layout.split(factor=0.6)

        row = split.row()
        row.prop(wm, "addon_support", expand=True)

        row = split.row(align=True)
        row.operator("preferences.addon_install", icon='IMPORT', text="Install...")
        row.operator("preferences.addon_refresh", icon='FILE_REFRESH', text="Refresh")

        row = layout.row()
        row.prop(prefs.view, "show_addons_enabled_only")
        row.prop(wm, "addon_filter", text="")
        row.prop(wm, "addon_search", text="", icon='VIEWZOOM')

    @staticmethod
    def _draw_addon_header_for_extensions_popover(layout, context):

        wm = context.window_manager
        prefs = context.preferences

        row = layout.row()
        row.prop(wm, "addon_support", expand=True)

        row = layout.row()
        row.prop(prefs.view, "show_addons_enabled_only")

        # Not filter, we could expose elsewhere.
        row = layout.row()
        row.operator("preferences.addon_install", icon='IMPORT', text="Install...")
        row.operator("preferences.addon_refresh", icon='FILE_REFRESH', text="Refresh")

    def draw(self, context):
        import os
        import addon_utils

        prefs = context.preferences

        if self.is_extended():
            # Rely on the draw function being appended to by the extensions add-on.
            return

        layout = self.layout
        wm = context.window_manager

        used_addon_module_name_map = {addon.module: addon for addon in prefs.addons}

        addon_user_dirs = tuple(
            p for p in (
                *[os.path.join(pref_p, "addons") for pref_p in bpy.utils.script_paths_pref()],
                bpy.utils.user_resource('SCRIPTS', path="addons"),
            )
            if p
        )

        self._draw_addon_header(layout, prefs, wm)

        layout_topmost = layout.column()

        col = layout.column()

        # set in addon_utils.modules_refresh()
        if addon_utils.error_duplicates:
            box = col.box()
            row = box.row()
            row.label(text="Multiple add-ons with the same name found!")
            row.label(icon='ERROR')
            box.label(text="Delete one of each pair to resolve:")
            for (addon_name, addon_file, addon_path) in addon_utils.error_duplicates:
                box.separator()
                sub_col = box.column(align=True)
                sub_col.label(text=addon_name + ":")

                sub_row = sub_col.row()
                sub_row.label(text="    " + addon_file)
                sub_row.operator("wm.path_open", text="", icon='FILE_FOLDER').filepath = os.path.dirname(addon_file)

                sub_row = sub_col.row()
                sub_row.label(text="    " + addon_path)
                sub_row.operator("wm.path_open", text="", icon='FILE_FOLDER').filepath = os.path.dirname(addon_path)

        if addon_utils.error_encoding:
            self.draw_error(
                col,
                "One or more addons do not have UTF-8 encoding\n"
                "(see console for details)",
            )

        show_enabled_only = prefs.view.show_addons_enabled_only
        filter = wm.addon_filter
        search = wm.addon_search.casefold()
        support = wm.addon_support

        module_names = set()

        # initialized on demand
        user_addon_paths = []

        for mod in addon_utils.modules(refresh=False):
            module_names.add(addon_module_name := mod.__name__)
            bl_info = addon_utils.module_bl_info(mod)

            is_enabled = addon_module_name in used_addon_module_name_map

            if bl_info["support"] not in support:
                continue

            # check if addon should be visible with current filters
            is_visible = (
                (filter == "All") or
                (filter == bl_info["category"]) or
                (filter == "User" and (mod.__file__.startswith(addon_user_dirs)))
            )
            if show_enabled_only:
                is_visible = is_visible and is_enabled

            if not is_visible:
                continue

            if search and not (
                    (search in bl_info["name"].casefold() or
                     search in iface_(bl_info["name"]).casefold()) or
                    (bl_info["author"] and (search in bl_info["author"].casefold())) or
                    ((filter == "All") and (search in bl_info["category"].casefold() or
                                            search in iface_(bl_info["category"]).casefold()))
            ):
                continue

            # Addon UI Code
            col_box = col.column()
            box = col_box.box()
            colsub = box.column()
            row = colsub.row(align=True)

            row.operator(
                "preferences.addon_expand",
                icon='DISCLOSURE_TRI_DOWN' if bl_info["show_expanded"] else 'DISCLOSURE_TRI_RIGHT',
                emboss=False,
            ).module = addon_module_name

            row.operator(
                "preferences.addon_disable" if is_enabled else "preferences.addon_enable",
                icon='CHECKBOX_HLT' if is_enabled else 'CHECKBOX_DEHLT', text="",
                emboss=False,
            ).module = addon_module_name

            sub = row.row()
            sub.active = is_enabled
            sub.label(text="{:s}: {:s}".format(iface_(bl_info["category"]), iface_(bl_info["name"])))

            if bl_info["warning"]:
                sub.label(icon='ERROR')

            # icon showing support level.
            sub.label(icon=self._support_icon_mapping.get(bl_info["support"], 'QUESTION'))

            # Expanded UI (only if additional bl_info is available)
            if bl_info["show_expanded"]:
                if value := bl_info["description"]:
                    split = colsub.row().split(factor=0.15)
                    split.label(text="Description:")
                    split.label(text=iface_(value))
                if value := bl_info["location"]:
                    split = colsub.row().split(factor=0.15)
                    split.label(text="Location:")
                    split.label(text=iface_(value))
                if mod:
                    split = colsub.row().split(factor=0.15)
                    split.label(text="File:")
                    split.label(text=mod.__file__, translate=False)
                if value := bl_info["author"]:
                    split = colsub.row().split(factor=0.15)
                    split.label(text="Author:")
                    split.label(text=value, translate=False)
                if value := bl_info["version"]:
                    split = colsub.row().split(factor=0.15)
                    split.label(text="Version:")
                    split.label(text=".".join(str(x) for x in value), translate=False)
                if value := bl_info["warning"]:
                    split = colsub.row().split(factor=0.15)
                    split.label(text="Warning:")
                    split.label(text="  " + iface_(value), icon='ERROR')
                del value

                user_addon = USERPREF_PT_addons.is_user_addon(mod, user_addon_paths)
                if bl_info["doc_url"] or bl_info.get("tracker_url"):
                    split = colsub.row().split(factor=0.15)
                    split.label(text="Internet:")
                    sub = split.row()
                    if bl_info["doc_url"]:
                        sub.operator(
                            "wm.url_open", text="Documentation", icon='HELP',
                        ).url = bl_info["doc_url"]
                    # Only add "Report a Bug" button if tracker_url is set.
                    # None of the core add-ons are expected to have tracker info (glTF is the exception).
                    if bl_info.get("tracker_url"):
                        sub.operator(
                            "wm.url_open", text="Report a Bug", icon='URL',
                        ).url = bl_info["tracker_url"]

                if user_addon:
                    split = colsub.row().split(factor=0.15)
                    split.label(text="User:")
                    split.operator(
                        "preferences.addon_remove", text="Remove", icon='CANCEL',
                    ).module = mod.__name__

                # Show addon user preferences
                if is_enabled:
                    if (addon_preferences := used_addon_module_name_map[addon_module_name].preferences) is not None:
                        self.draw_addon_preferences(col_box, context, addon_preferences)

        if filter in {"All", "Enabled"}:
            # Append missing scripts
            # First collect scripts that are used but have no script file.
            missing_modules = {
                addon_module_name for addon_module_name in used_addon_module_name_map
                if addon_module_name not in module_names
            }

            if missing_modules:
                layout_topmost.column().separator()
                layout_topmost.column().label(text="Missing script files")

                for addon_module_name in sorted(missing_modules):
                    is_enabled = addon_module_name in used_addon_module_name_map
                    # Addon UI Code
                    box = layout_topmost.column().box()
                    colsub = box.column()
                    row = colsub.row(align=True)

                    row.label(text="", icon='ERROR')

                    if is_enabled:
                        row.operator(
                            "preferences.addon_disable", icon='CHECKBOX_HLT', text="", emboss=False,
                        ).module = addon_module_name

                    row.label(text=addon_module_name, translate=False)


# -----------------------------------------------------------------------------
# Studio Light Panels


class StudioLightPanel:
    bl_space_type = 'PREFERENCES'
    bl_region_type = 'WINDOW'
    bl_context = "lights"


class StudioLightPanelMixin:

    def _get_lights(self, prefs):
        return [light for light in prefs.studio_lights if light.is_user_defined and light.type == self.sl_type]

    def draw(self, context):
        layout = self.layout
        prefs = context.preferences
        lights = self._get_lights(prefs)

        self.draw_light_list(layout, lights)

    def draw_light_list(self, layout, lights):
        if lights:
            flow = layout.grid_flow(row_major=False, columns=4, even_columns=True, even_rows=True, align=False)
            for studio_light in lights:
                self.draw_studio_light(flow, studio_light)
        else:
            layout.label(text=self.get_error_message())

    def get_error_message(self):
        return rpt_("No custom {:s} configured").format(self.bl_label)

    def draw_studio_light(self, layout, studio_light):
        box = layout.box()
        row = box.row()

        row.template_icon(layout.icon(studio_light), scale=3.0)
        col = row.column()
        props = col.operator("preferences.studiolight_uninstall", text="", icon='REMOVE')
        props.index = studio_light.index

        if studio_light.type == 'STUDIO':
            props = col.operator("preferences.studiolight_copy_settings", text="", icon='IMPORT')
            props.index = studio_light.index

        box.label(text=studio_light.name)


class USERPREF_PT_studiolight_matcaps(StudioLightPanel, StudioLightPanelMixin, Panel):
    bl_label = "MatCaps"
    sl_type = 'MATCAP'

    def draw_header_preset(self, _context):
        layout = self.layout
        layout.operator("preferences.studiolight_install", icon='IMPORT', text="Install...").type = 'MATCAP'
        layout.separator()

    def get_error_message(self):
        return rpt_("No custom MatCaps configured")


class USERPREF_PT_studiolight_world(StudioLightPanel, StudioLightPanelMixin, Panel):
    bl_label = "HDRIs"
    sl_type = 'WORLD'

    def draw_header_preset(self, _context):
        layout = self.layout
        layout.operator("preferences.studiolight_install", icon='IMPORT', text="Install...").type = 'WORLD'
        layout.separator()

    def get_error_message(self):
        return rpt_("No custom HDRIs configured")


class USERPREF_PT_studiolight_lights(StudioLightPanel, StudioLightPanelMixin, Panel):
    bl_label = "Studio Lights"
    sl_type = 'STUDIO'

    def draw_header_preset(self, _context):
        layout = self.layout
        props = layout.operator("preferences.studiolight_install", icon='IMPORT', text="Install...")
        props.type = 'STUDIO'
        props.filter_glob = ".sl"
        layout.separator()

    def get_error_message(self):
        return rpt_("No custom Studio Lights configured")


class USERPREF_PT_studiolight_light_editor(StudioLightPanel, Panel):
    bl_label = "Editor"
    bl_parent_id = "USERPREF_PT_studiolight_lights"
    bl_options = {'DEFAULT_CLOSED'}

    @staticmethod
    def opengl_light_buttons(layout, light):
        col = layout.column()
        box = col.box()
        box.active = light.use

        box.use_property_split = False # BFA
        box.prop(light, "use", text="Use Light")
        box.use_property_split = True # BFA
        box.prop(light, "diffuse_color", text="Diffuse")
        box.prop(light, "specular_color", text="Specular")
        box.prop(light, "smooth")
        box.prop(light, "direction")

        box.separator() # BFA

    def draw(self, context):
        layout = self.layout

        prefs = context.preferences
        system = prefs.system

        row = layout.row()
        row.prop(system, "use_studio_light_edit", toggle=True)
        row.operator("preferences.studiolight_new", text="Save as Studio light", icon='FILE_TICK')

        layout.separator()

        layout.use_property_split = True

        flow = layout.grid_flow(row_major=True, columns=2, even_rows=True, even_columns=True)
        flow.active = system.use_studio_light_edit

        for light in system.solid_lights:
            self.opengl_light_buttons(flow, light)

        layout.prop(system, "light_ambient")


# -----------------------------------------------------------------------------
# Experimental Panels

class ExperimentalPanel:
    bl_space_type = 'PREFERENCES'
    bl_region_type = 'WINDOW'
    bl_context = "experimental"

    url_prefix = "https://projects.blender.org/"

    @classmethod
    def poll(cls, _context):
        return bpy.app.version_cycle == "alpha"

    def _draw_items(self, context, items):
        prefs = context.preferences
        experimental = prefs.experimental

        layout = self.layout
        layout.use_property_split = False
        layout.use_property_decorate = False

        for prop_keywords, reference in items:
            split = layout.split(factor=0.66)
            col = split.split()
            col.prop(experimental, **prop_keywords)

            if reference:
                if type(reference) is tuple:
                    url_ext = reference[0]
                    text = reference[1]
                else:
                    url_ext = reference
                    text = reference

                col = split.split()
                col.operator("wm.url_open", text=text, icon='URL').url = self.url_prefix + url_ext


"""
# Example panel, leave it here so we always have a template to follow even
# after the features are gone from the experimental panel.

class USERPREF_PT_experimental_virtual_reality(ExperimentalPanel, Panel):
    bl_label = "Virtual Reality"

    def draw(self, context):
        self._draw_items(
            context, (
                ({"property": "use_virtual_reality_scene_inspection"}, ("blender/blender/issues/71347", "#71347")),
                ({"property": "use_virtual_reality_immersive_drawing"}, ("blender/blender/issues/71348", "#71348")),
            ),
        )
"""


class USERPREF_PT_experimental_new_features(ExperimentalPanel, Panel):
    bl_label = "New Features"

    def draw(self, context):
        self._draw_items(
            context, (
                ({"property": "use_sculpt_tools_tilt"}, ("blender/blender/issues/82877", "#82877")),
                ({"property": "use_extended_asset_browser"},
                 ("blender/blender/projects/10", "Pipeline, Assets & IO Project Page")),
                ({"property": "use_new_volume_nodes"}, ("blender/blender/issues/103248", "#103248")),
                ({"property": "use_new_file_import_nodes"}, ("blender/blender/issues/122846", "#122846")),
                ({"property": "use_shader_node_previews"}, ("blender/blender/issues/110353", "#110353")),
            ),
        )


class USERPREF_PT_experimental_prototypes(ExperimentalPanel, Panel):
    bl_label = "Prototypes"

    def draw(self, context):
        self._draw_items(
            context, (
                ({"property": "use_new_curves_tools"}, ("blender/blender/issues/68981", "#68981")),
                ({"property": "use_new_point_cloud_type"}, ("blender/blender/issues/75717", "#75717")),
                ({"property": "use_sculpt_texture_paint"}, ("blender/blender/issues/96225", "#96225")),
            ),
        )


# Keep this as tweaks can be useful to restore.
"""
class USERPREF_PT_experimental_tweaks(ExperimentalPanel, Panel):
    bl_label = "Tweaks"

    def draw(self, context):
        self._draw_items(
            context, (
                ({"property": "use_select_nearest_on_first_click"}, ("blender/blender/issues/96752", "#96752")),
            ),
        )

"""


class USERPREF_PT_experimental_debugging(ExperimentalPanel, Panel):
    bl_label = "Debugging"

    @classmethod
    def poll(cls, _context):
        # Unlike the other experimental panels, the debugging one is always visible
        # even in beta or release.
        return True

    def draw(self, context):
        self._draw_items(
            context, (
                ({"property": "use_undo_legacy"}, ("blender/blender/issues/60695", "#60695")),
                ({"property": "override_auto_resync"}, ("blender/blender/issues/83811", "#83811")),
                ({"property": "use_all_linked_data_direct"}, None),
                ({"property": "use_recompute_usercount_on_save_debug"}, None),
                ({"property": "use_cycles_debug"}, None),
                ({"property": "show_asset_debug_info"}, None),
                ({"property": "use_asset_indexing"}, None),
                ({"property": "use_viewport_debug"}, None),
                ({"property": "use_eevee_debug"}, None),
                ({"property": "use_extensions_debug"}, ("/blender/blender/issues/119521", "#119521")),
            ),
        )


# -----------------------------------------------------------------------------
# Class Registration

# Order of registration defines order in UI,
# so dynamically generated classes are "injected" in the intended order.
classes = (
    USERPREF_PT_theme_user_interface,
    *ThemeGenericClassGenerator.generate_panel_classes_for_wcols(),
    USERPREF_HT_header,
    USERPREF_PT_navigation_bar,
    USERPREF_PT_save_preferences,
    USERPREF_MT_editor_menus,
    USERPREF_MT_view,
    USERPREF_MT_save_load,

    USERPREF_PT_interface_display,
    USERPREF_PT_interface_editors,
    USERPREF_PT_interface_temporary_windows,
    USERPREF_PT_interface_statusbar,
    USERPREF_PT_interface_translation,
    USERPREF_PT_interface_text,
    USERPREF_PT_interface_menus,
    USERPREF_PT_interface_menus_mouse_over,
    USERPREF_PT_interface_menus_pie,

    USERPREF_PT_viewport_display,
    USERPREF_PT_viewport_quality,
    USERPREF_PT_viewport_textures,
    USERPREF_PT_viewport_selection,
    USERPREF_PT_viewport_subdivision,

    USERPREF_PT_edit_objects,
    USERPREF_PT_edit_objects_new,
    USERPREF_PT_edit_objects_duplicate_data,
    USERPREF_PT_edit_cursor,
    USERPREF_PT_edit_annotations,
    USERPREF_PT_edit_weight_paint,
    USERPREF_PT_edit_gpencil,
    USERPREF_PT_edit_text_editor,
    USERPREF_PT_edit_node_editor,
    USERPREF_PT_edit_sequence_editor,
    USERPREF_PT_edit_outliner_editor,
    USERPREF_PT_edit_misc,

    USERPREF_PT_animation_timeline,
    USERPREF_PT_animation_keyframes,
    USERPREF_PT_animation_autokey, # BFA - custom menu
    USERPREF_PT_animation_fcurves,

    USERPREF_PT_system_cycles_devices,
    USERPREF_PT_system_display_graphics,
    USERPREF_PT_system_os_settings,
    USERPREF_PT_system_network,
    USERPREF_PT_system_memory,
    USERPREF_PT_system_video_sequencer,
    USERPREF_PT_system_sound,

    USERPREF_MT_interface_theme_presets,
    USERPREF_PT_theme,
    USERPREF_PT_theme_interface_gizmos,
    USERPREF_PT_theme_interface_icons,
    USERPREF_PT_theme_interface_state,
    USERPREF_PT_theme_interface_styles,
    USERPREF_PT_theme_interface_transparent_checker,
    USERPREF_PT_theme_text_style,
    USERPREF_PT_theme_bone_color_sets,
    USERPREF_PT_theme_collection_colors,
    USERPREF_PT_theme_strip_colors,

    USERPREF_PT_file_paths_data,
    USERPREF_PT_file_paths_render,
    USERPREF_PT_file_paths_asset_libraries,
    USERPREF_PT_file_paths_script_directories,
    USERPREF_PT_file_paths_applications,
    USERPREF_PT_text_editor,
    USERPREF_PT_text_editor_presets,
    USERPREF_PT_file_paths_development,

    USERPREF_PT_saveload_blend,
    USERPREF_PT_saveload_blend_autosave, # BFA - custom menu
    USERPREF_PT_saveload_autorun,
    USERPREF_PT_saveload_file_browser,

    USERPREF_MT_keyconfigs,

    USERPREF_PT_input_keyboard,
    USERPREF_PT_input_mouse,
    USERPREF_PT_input_tablet,
    USERPREF_PT_input_touchpad,
    USERPREF_PT_input_ndof,
    USERPREF_PT_navigation_orbit,
    USERPREF_PT_navigation_zoom,
    USERPREF_PT_navigation_fly_walk,
    USERPREF_PT_navigation_fly_walk_navigation,
    USERPREF_PT_navigation_fly_walk_gravity,

    USERPREF_PT_keymap,

    USERPREF_PT_extensions,
    USERPREF_PT_addons,

    USERPREF_MT_extensions_active_repo,
    USERPREF_MT_extensions_active_repo_remove,
    USERPREF_PT_extensions_repos,

    USERPREF_PT_studiolight_lights,
    USERPREF_PT_studiolight_light_editor,
    USERPREF_PT_studiolight_matcaps,
    USERPREF_PT_studiolight_world,

    # Popovers.
    USERPREF_PT_ndof_settings,
    USERPREF_PT_addons_filter,

    USERPREF_PT_experimental_new_features,
    USERPREF_PT_experimental_prototypes,
    # USERPREF_PT_experimental_tweaks,
    USERPREF_PT_experimental_debugging,

    # UI lists
    USERPREF_UL_asset_libraries,
    USERPREF_UL_extension_repos,

    # Add dynamically generated editor theme panels last,
    # so they show up last in the theme section.
    *ThemeGenericClassGenerator.generate_panel_classes_from_theme_areas(),
)

if __name__ == "__main__":  # only for live edit.
    from bpy.utils import register_class
    for cls in classes:
        register_class(cls)<|MERGE_RESOLUTION|>--- conflicted
+++ resolved
@@ -2217,13 +2217,9 @@
 
             layout.separator()
 
-<<<<<<< HEAD
-        col = layout.column(align=True)
-        col.use_property_split = False
-=======
->>>>>>> 644238aa
         if show_3dview_settings:
-            col = layout.column(heading="Show Guides")
+            col = layout.column(heading="Show Guides", align=True)
+            col.use_property_split = False
             col.prop(props, "ndof_show_guide_orbit_axis", text="Orbit Axis")
             col.prop(props, "ndof_show_guide_orbit_center", text="Orbit Center")
 
@@ -2235,7 +2231,8 @@
             del colsub
             col.separator()
 
-        col = layout.column(heading="Zoom")
+        col = layout.column(heading="Zoom", align=True)
+        col.use_property_split = False
         col.prop(props, "ndof_zoom_invert")
 
         col.label(text="Pan")
