# SPDX-FileCopyrightText: 2009-2023 Blender Authors
#
# SPDX-License-Identifier: GPL-2.0-or-later

import bpy
from bpy.types import (
    Header,
    Menu,
    Panel,
)
from bpy.app.translations import (
    contexts as i18n_contexts,
    pgettext_iface as iface_,
    pgettext_tip as tip_,
)
from bl_ui.utils import PresetPanel


# -----------------------------------------------------------------------------
# Main Header

class USERPREF_HT_header(Header):
    bl_space_type = 'PREFERENCES'

    @staticmethod
    def draw_buttons(layout, context):
        prefs = context.preferences

        layout.operator_context = 'EXEC_AREA'

        if prefs.use_preferences_save and (not bpy.app.use_userpref_skip_save_on_exit):
            pass
        else:
            # Show '*' to let users know the preferences have been modified.
            layout.operator(
                "wm.save_userpref",
                text=iface_("Save Preferences") + (" *" if prefs.is_dirty else ""),
                translate=False,
            )

    def draw(self, context):
        layout = self.layout
        layout.operator_context = 'EXEC_AREA'

        layout.template_header()

        USERPREF_MT_editor_menus.draw_collapsible(context, layout)

        layout.separator_spacer()

        self.draw_buttons(layout, context)


# -----------------------------------------------------------------------------
# Main Navigation Bar

class USERPREF_PT_navigation_bar(Panel):
    bl_label = "Preferences Navigation"
    bl_space_type = 'PREFERENCES'
    bl_region_type = 'NAVIGATION_BAR'
    bl_options = {'HIDE_HEADER'}

    def draw(self, context):
        layout = self.layout

        prefs = context.preferences

        col = layout.column()

        col.scale_x = 1.3
        col.scale_y = 1.3
        col.prop(prefs, "active_section", expand=True)


class USERPREF_MT_editor_menus(Menu):
    bl_idname = "USERPREF_MT_editor_menus"
    bl_label = ""

    def draw(self, _context):
        layout = self.layout
        layout.menu("USERPREF_MT_view")
        layout.menu("USERPREF_MT_save_load", text="Preferences")


class USERPREF_MT_view(Menu):
    bl_label = "View"

    def draw(self, _context):
        layout = self.layout

        layout.menu("INFO_MT_area")


class USERPREF_MT_save_load(Menu):
    bl_label = "Save & Load"

    def draw(self, context):
        layout = self.layout

        prefs = context.preferences

        row = layout.row()
        row.active = not bpy.app.use_userpref_skip_save_on_exit
        row.prop(prefs, "use_preferences_save", text="Auto-Save Preferences")

        layout.separator()

        layout.operator_context = 'EXEC_AREA'
        if prefs.use_preferences_save:
            layout.operator("wm.save_userpref", text="Save Preferences", icon='SAVE_PREFS')
        sub_revert = layout.column(align=True)
        sub_revert.active = prefs.is_dirty
        sub_revert.operator("wm.read_userpref", text="Revert to Saved Preferences", icon = "UNDO")

        layout.operator_context = 'INVOKE_AREA'

        app_template = prefs.app_template
        if app_template:
            display_name = bpy.path.display_name(iface_(app_template))
            layout.operator("wm.read_factory_userpref", text="Load Factory Preferences", icon="LOAD_FACTORY")
            props = layout.operator("wm.read_factory_userpref",
                                    text=iface_("Load Factory %s Preferences") % display_name, icon="LOAD_FACTORY",
                                    translate=False)
            props.use_factory_startup_app_template_only = True
            del display_name
        else:
            layout.operator("wm.read_factory_userpref", text="Load Factory Preferences", icon="LOAD_FACTORY")


class USERPREF_PT_save_preferences(Panel):
    bl_label = "Save Preferences"
    bl_space_type = 'PREFERENCES'
    bl_region_type = 'EXECUTE'
    bl_options = {'HIDE_HEADER'}

    @classmethod
    def poll(cls, context):
        # Hide when header is visible
        for region in context.area.regions:
            if region.type == 'HEADER' and region.height <= 1:
                return True

        return False

    def draw(self, context):
        layout = self.layout.row()
        layout.operator_context = 'EXEC_AREA'

        layout.menu("USERPREF_MT_save_load", text="", icon='COLLAPSEMENU')

        USERPREF_HT_header.draw_buttons(layout, context)


# -----------------------------------------------------------------------------
# Min-In Helpers

# Panel mix-in.
class CenterAlignMixIn:
    """
    Base class for panels to center align contents with some horizontal margin.
    Deriving classes need to implement a ``draw_centered(context, layout)`` function.
    """

    def draw(self, context):
        layout = self.layout
        width = context.region.width
        ui_scale = context.preferences.system.ui_scale
        # No horizontal margin if region is rather small.
        is_wide = width > (350 * ui_scale)

        layout.use_property_split = True
        layout.use_property_decorate = False  # No animation.

        row = layout.row()
        if is_wide:
            row.label()  # Needed so col below is centered.

        col = row.column()
        col.ui_units_x = 50

        # Implemented by sub-classes.
        self.draw_centered(context, col)

        if is_wide:
            row.label()  # Needed so col above is centered.


# -----------------------------------------------------------------------------
# Interface Panels

class InterfacePanel:
    bl_space_type = 'PREFERENCES'
    bl_region_type = 'WINDOW'
    bl_context = "interface"


class USERPREF_PT_interface_display(InterfacePanel, CenterAlignMixIn, Panel):
    bl_label = "Display"

    def draw_centered(self, context, layout):
        prefs = context.preferences
        view = prefs.view

        flow = layout.grid_flow(row_major=False, columns=0, even_columns=True, even_rows=False, align=False)

        flow.prop(view, "ui_scale", text="Resolution Scale")
        flow.prop(view, "ui_line_width", text="Line Width")
        flow.prop(view, "viewport_line_width", text="Viewport Line Width") # BFA - GooEngine

        layout.separator()

        flow = layout.grid_flow(row_major=False, columns=0, even_columns=True, even_rows=False, align=False)

        flow.use_property_split = False
        flow.prop(view, "show_splash", text ="Splash Screen")
        flow.prop(view, "show_tooltips")
        if view.show_tooltips:
            flow.prop(view, "show_tooltips_python")
        flow.prop(view, "show_developer_ui")


class USERPREF_PT_interface_text(InterfacePanel, CenterAlignMixIn, Panel):
    bl_label = "Text Rendering"
    bl_options = {'DEFAULT_CLOSED'}

    def draw_centered(self, context, layout):
        prefs = context.preferences
        view = prefs.view

        flow = layout.grid_flow(row_major=False, columns=0, even_columns=True, even_rows=False, align=False)

        flow.use_property_split = False
        flow.prop(view, "use_text_antialiasing", text="Anti-Aliasing")
        flow.use_property_split = True
        sub = flow.column()
        sub.active = view.use_text_antialiasing
        sub.prop(view, "text_hinting", text="Hinting")

        flow.prop(view, "font_path_ui")
        flow.prop(view, "font_path_ui_mono")


class USERPREF_PT_interface_translation(InterfacePanel, CenterAlignMixIn, Panel):
    bl_label = "Translation"
    bl_translation_context = i18n_contexts.id_windowmanager

    @classmethod
    def poll(cls, _context):
        return bpy.app.build_options.international

    def draw_centered(self, context, layout):
        prefs = context.preferences
        view = prefs.view

        layout.prop(view, "language")

        flow = layout.grid_flow(row_major=False, columns=0, even_columns=True, even_rows=False, align=False)
        flow.active = (bpy.app.translations.locale != 'en_US')

        flow.use_property_split = False
        flow.prop(view, "use_translate_tooltips", text="Tooltips")
        flow.prop(view, "use_translate_interface", text="Interface")
        flow.prop(view, "use_translate_new_dataname", text="New Data")


class USERPREF_PT_interface_editors(InterfacePanel, CenterAlignMixIn, Panel):
    bl_label = "Editors"

    def draw_centered(self, context, layout):
        prefs = context.preferences
        view = prefs.view
        system = prefs.system

        flow = layout.grid_flow(row_major=False, columns=0, even_columns=True, even_rows=False, align=False)

        flow.use_property_split = False
        flow.prop(system, "use_region_overlap")
        flow.prop(view, "show_navigate_ui")

        flow.use_property_split = True
        flow.prop(view, "color_picker_type")
        flow.row().prop(view, "header_align")
        flow.prop(view, "factor_display_type")


class USERPREF_PT_interface_temporary_windows(InterfacePanel, CenterAlignMixIn, Panel):
    bl_label = "Temporary Editors"
    bl_parent_id = "USERPREF_PT_interface_editors"
    bl_options = {'DEFAULT_CLOSED'}

    def draw_centered(self, context, layout):
        prefs = context.preferences
        view = prefs.view

        flow = layout.grid_flow(row_major=False, columns=0, even_columns=True, even_rows=False, align=False)

        flow.prop(view, "render_display_type", text="Render In")
        flow.prop(view, "filebrowser_display_type", text="File Browser")


class USERPREF_PT_interface_statusbar(InterfacePanel, CenterAlignMixIn, Panel):
    bl_label = "Status Bar"
    bl_parent_id = "USERPREF_PT_interface_editors"
    bl_options = {'DEFAULT_CLOSED'}

    def draw_centered(self, context, layout):
        prefs = context.preferences
        view = prefs.view

        col = layout.column()
        col.label(text = "Show:")

        flow = layout.grid_flow(row_major=False, columns=0, even_columns=True, even_rows=False, align=False)

        flow.use_property_split = False
        flow.prop(view, "show_statusbar_stats", text="Scene Statistics")
        flow.prop(view, "show_statusbar_scene_duration", text="Scene Duration")
        flow.prop(view, "show_statusbar_memory", text="System Memory")
        flow.prop(view, "show_statusbar_vram", text="Video Memory")
        flow.prop(view, "show_statusbar_version", text="Bforartists Version")


class USERPREF_PT_interface_menus(InterfacePanel, Panel):
    bl_label = "Menus"
    bl_options = {'DEFAULT_CLOSED'}

    def draw(self, context):
        pass


class USERPREF_PT_interface_menus_mouse_over(InterfacePanel, CenterAlignMixIn, Panel):
    bl_label = "Open on Mouse Over"
    bl_parent_id = "USERPREF_PT_interface_menus"

    def draw_header(self, context):
        prefs = context.preferences
        view = prefs.view

        self.layout.prop(view, "use_mouse_over_open", text="")

    def draw_centered(self, context, layout):
        prefs = context.preferences
        view = prefs.view

        layout.active = view.use_mouse_over_open

        flow = layout.grid_flow(row_major=False, columns=0, even_columns=True, even_rows=False, align=False)

        flow.prop(view, "open_toplevel_delay", text="Top Level")
        flow.prop(view, "open_sublevel_delay", text="Sub Level")


class USERPREF_PT_interface_menus_pie(InterfacePanel, CenterAlignMixIn, Panel):
    bl_label = "Pie Menus"
    bl_parent_id = "USERPREF_PT_interface_menus"

    def draw_centered(self, context, layout):
        prefs = context.preferences
        view = prefs.view

        flow = layout.grid_flow(row_major=False, columns=0, even_columns=True, even_rows=False, align=False)

        flow.prop(view, "pie_animation_timeout")
        flow.prop(view, "pie_tap_timeout")
        flow.prop(view, "pie_initial_timeout")
        flow.prop(view, "pie_menu_radius")
        flow.prop(view, "pie_menu_threshold")
        flow.prop(view, "pie_menu_confirm")


# -----------------------------------------------------------------------------
# Editing Panels

class EditingPanel:
    bl_space_type = 'PREFERENCES'
    bl_region_type = 'WINDOW'
    bl_context = "editing"


class USERPREF_PT_edit_objects(EditingPanel, Panel):
    bl_label = "Objects"

    def draw(self, context):
        pass


class USERPREF_PT_edit_objects_new(EditingPanel, CenterAlignMixIn, Panel):
    bl_label = "New Objects"
    bl_parent_id = "USERPREF_PT_edit_objects"

    def draw_centered(self, context, layout):
        prefs = context.preferences
        edit = prefs.edit

        flow = layout.grid_flow(row_major=False, columns=0, even_columns=True, even_rows=False, align=False)

        flow.prop(edit, "material_link", text="Link Materials To")
        flow.prop(edit, "object_align", text="Align To")

        flow.use_property_split = False
        flow.prop(edit, "use_enter_edit_mode", text="Enter Edit Mode")
        flow.use_property_split = True
        flow.prop(edit, "collection_instance_empty_size", text="Instance Empty Size")


class USERPREF_PT_edit_objects_duplicate_data(EditingPanel, CenterAlignMixIn, Panel):
    bl_label = "Copy on Duplicate"
    bl_parent_id = "USERPREF_PT_edit_objects"
    bl_options = {'DEFAULT_CLOSED'}

    def draw_centered(self, context, layout):
        prefs = context.preferences
        edit = prefs.edit
        layout.use_property_split = False

        flow = layout.grid_flow(row_major=False, columns=0, even_columns=True, even_rows=False, align=True)

        datablock_types = (
            ("use_duplicate_action", "Action", 'ACTION', ''),
            ("use_duplicate_armature", "Armature", 'OUTLINER_DATA_ARMATURE', ''),
            ("use_duplicate_camera", "Camera", 'OUTLINER_DATA_CAMERA', ''),
            ("use_duplicate_curve", "Curve", 'OUTLINER_DATA_CURVE', ''),
            ("use_duplicate_curves", "Curves", 'OUTLINER_DATA_CURVES', ''),
            ("use_duplicate_grease_pencil", "Grease Pencil", 'OUTLINER_OB_GREASEPENCIL', ''),
            ("use_duplicate_lattice", "Lattice", 'OUTLINER_DATA_LATTICE', ''),
            (None, None, None, None),
            ("use_duplicate_light", "Light", 'OUTLINER_DATA_LIGHT', ''),
            ("use_duplicate_lightprobe", "Light Probe", 'OUTLINER_DATA_LIGHTPROBE', ''),
            ("use_duplicate_material", "Material", 'MATERIAL_DATA', ''),
            ("use_duplicate_mesh", "Mesh", 'OUTLINER_DATA_MESH', ''),
            ("use_duplicate_metaball", "Metaball", 'OUTLINER_DATA_META', ''),
            ("use_duplicate_node_tree", "Node Tree", 'NODETREE', ''),
            ("use_duplicate_particle", "Particle", 'PARTICLES', ''),
            (None, None, None, None),
            ("use_duplicate_pointcloud", "Point Cloud", 'OUTLINER_DATA_POINTCLOUD', ''),
            ("use_duplicate_speaker", "Speaker", 'OUTLINER_DATA_SPEAKER', ''),
            ("use_duplicate_surface", "Surface", 'OUTLINER_DATA_SURFACE', ''),
            ("use_duplicate_text", "Text", 'OUTLINER_DATA_FONT', ''),
            ("use_duplicate_volume", "Volume", 'OUTLINER_DATA_VOLUME', 'i18n_contexts.id_id'),
        )

        col = flow.column()

        for prop, type_name, type_icon, type_ctx in datablock_types:
            if prop is None:
                col = flow.column()
                continue

            row = col.row()

            row_checkbox = row.row()
            row_checkbox.prop(edit, prop, text="", text_ctxt=type_ctx)

            row_label = row.row()
            row_label.label(text=type_name, icon=type_icon)

            row_label.active = getattr(edit, prop)


class USERPREF_PT_edit_cursor(EditingPanel, CenterAlignMixIn, Panel):
    bl_label = "3D Cursor"

    def draw_centered(self, context, layout):
        prefs = context.preferences
        edit = prefs.edit

<<<<<<< HEAD
        flow = layout.grid_flow(row_major=False, columns=0, even_columns=True, even_rows=False, align=False)

        flow.use_property_split = False
        flow.prop(edit, "use_mouse_depth_cursor")
        flow.prop(edit, "use_cursor_lock_adjust")
=======
        col = layout.column(heading="Cursor")
        col.prop(edit, "use_mouse_depth_cursor", text="Surface Project")
        col.prop(edit, "use_cursor_lock_adjust", text="Lock Adjust")
>>>>>>> 407e2b9f


class USERPREF_PT_edit_gpencil(EditingPanel, CenterAlignMixIn, Panel):
    bl_label = "Grease Pencil"
    bl_options = {'DEFAULT_CLOSED'}

    def draw_centered(self, context, layout):
        prefs = context.preferences
        edit = prefs.edit

        flow = layout.grid_flow(row_major=False, columns=0, even_columns=True, even_rows=False, align=False)

        flow.prop(edit, "grease_pencil_manhattan_distance", text="Manhattan Distance")
        flow.prop(edit, "grease_pencil_euclidean_distance", text="Euclidean Distance")


class USERPREF_PT_edit_annotations(EditingPanel, CenterAlignMixIn, Panel):
    bl_label = "Annotations"

    def draw_centered(self, context, layout):
        prefs = context.preferences
        edit = prefs.edit

        flow = layout.grid_flow(row_major=False, columns=0, even_columns=True, even_rows=False, align=False)

        flow.prop(edit, "grease_pencil_default_color", text="Default Color")
        flow.prop(edit, "grease_pencil_eraser_radius", text="Eraser Radius")


class USERPREF_PT_edit_weight_paint(EditingPanel, CenterAlignMixIn, Panel):
    bl_label = "Weight Paint"
    bl_options = {'DEFAULT_CLOSED'}

    def draw_centered(self, context, layout):
        prefs = context.preferences
        view = prefs.view

        layout.use_property_split = False
<<<<<<< HEAD
        layout.prop(view, "use_weight_color_range", text="Use Custom Colors")
        layout.use_property_split = True
=======

        layout.prop(view, "use_weight_color_range", text="Custom Gradient")
>>>>>>> 407e2b9f

        col = layout.column()
        col.active = view.use_weight_color_range
        col.template_color_ramp(view, "weight_color_range", expand=True)


class USERPREF_PT_edit_text_editor(EditingPanel, CenterAlignMixIn, Panel):
    bl_label = "Text Editor"
    bl_options = {'DEFAULT_CLOSED'}

    def draw_centered(self, context, layout):
        prefs = context.preferences
        edit = prefs.edit

        layout.use_property_split = False
        layout.prop(edit, "use_text_edit_auto_close")


class USERPREF_PT_edit_node_editor(EditingPanel, CenterAlignMixIn, Panel):
    bl_label = "Node Editor"
    bl_options = {'DEFAULT_CLOSED'}

    def draw_centered(self, context, layout):
        prefs = context.preferences
        edit = prefs.edit

<<<<<<< HEAD
        col = layout.column()
        col.use_property_split = False
        col.prop(edit, "node_use_insert_offset", text="Auto-Offset")
        col.use_property_split = True
        col.prop(edit, "node_margin", text="Auto-Offset Margin")
        col.prop(edit, "node_preview_resolution", text="Preview Resolution")
=======
        col = layout.column(heading="Auto-Offset")
        row = col.row()
        row.prop(edit, "node_use_insert_offset", text="")
        subrow = row.row()
        subrow.prop(edit, "node_margin", text="")
        subrow.active = edit.node_use_insert_offset

        layout.prop(edit, "node_preview_resolution", text="Preview Resolution")
>>>>>>> 407e2b9f


class USERPREF_PT_edit_misc(EditingPanel, CenterAlignMixIn, Panel):
    bl_label = "Miscellaneous"
    bl_options = {'DEFAULT_CLOSED'}

    def draw_centered(self, context, layout):
        prefs = context.preferences
        edit = prefs.edit

        col = layout.column()
        col.prop(edit, "sculpt_paint_overlay_color", text="Sculpt Overlay Color")


# -----------------------------------------------------------------------------
# Animation Panels

class AnimationPanel:
    bl_space_type = 'PREFERENCES'
    bl_region_type = 'WINDOW'
    bl_context = "animation"


class USERPREF_PT_animation_timeline(AnimationPanel, CenterAlignMixIn, Panel):
    bl_label = "Timeline"

    def draw_centered(self, context, layout):
        prefs = context.preferences
        view = prefs.view
        edit = prefs.edit

        flow = layout.grid_flow(row_major=False, columns=0, even_columns=True, even_rows=False, align=False)
        flow.use_property_split = False
        flow.prop(edit, "use_negative_frames")
        flow.use_property_split = True

        layout.separator()

        flow = layout.grid_flow(row_major=False, columns=0, even_columns=True, even_rows=False, align=False)

        flow.prop(view, "view2d_grid_spacing_min", text="Minimum Grid Spacing")
        flow.prop(view, "timecode_style")
        flow.prop(view, "view_frame_type")
        if view.view_frame_type == 'SECONDS':
            flow.prop(view, "view_frame_seconds")
        elif view.view_frame_type == 'KEYFRAMES':
            flow.prop(view, "view_frame_keyframes")


class USERPREF_PT_animation_keyframes(AnimationPanel, CenterAlignMixIn, Panel):
    bl_label = "Keyframes"

    def draw_centered(self, context, layout):
        prefs = context.preferences
        edit = prefs.edit

        flow = layout.grid_flow(row_major=False, columns=0, even_columns=True, even_rows=False, align=False)

        flow.use_property_split = False
        flow.prop(edit, "use_visual_keying")
        flow.prop(edit, "use_keyframe_insert_needed", text="Only Insert Needed")


class USERPREF_PT_animation_autokey(AnimationPanel, CenterAlignMixIn, Panel):
    bl_label = "Auto-Keyframing"
    bl_parent_id = "USERPREF_PT_animation_keyframes"

    def draw_centered(self, context, layout):
        prefs = context.preferences
        edit = prefs.edit

        flow = layout.grid_flow(row_major=False, columns=0, even_columns=True, even_rows=False, align=False)

        flow.use_property_split = False
        flow.prop(edit, "use_auto_keying_warning", text="Show Warning")
        flow.prop(edit, "use_keyframe_insert_available", text="Only Insert Available")
        flow.prop(edit, "use_auto_keying", text="Enable in New Scenes")


class USERPREF_PT_animation_fcurves(AnimationPanel, CenterAlignMixIn, Panel):
    bl_label = "F-Curves"

    def draw_centered(self, context, layout):
        prefs = context.preferences
        edit = prefs.edit

        flow = layout.grid_flow(row_major=False, columns=0, even_columns=True, even_rows=False, align=False)

        flow.prop(edit, "fcurve_unselected_alpha", text="Unselected Opacity")
        flow.prop(edit, "fcurve_new_auto_smoothing", text="Default Smoothing Mode")
        flow.prop(edit, "keyframe_new_interpolation_type", text="Default Interpolation")
        flow.prop(edit, "keyframe_new_handle_type", text="Default Handles")
        flow.use_property_split = False
        flow.prop(edit, "use_insertkey_xyz_to_rgb", text="XYZ to RGB")
        flow.prop(edit, "use_anim_channel_group_colors")
        flow.prop(edit, "show_only_selected_curve_keyframes")
        flow.prop(edit, "use_fcurve_high_quality_drawing")


# -----------------------------------------------------------------------------
# System Panels

class SystemPanel:
    bl_space_type = 'PREFERENCES'
    bl_region_type = 'WINDOW'
    bl_context = "system"


class USERPREF_PT_system_sound(SystemPanel, CenterAlignMixIn, Panel):
    bl_label = "Sound"

    def draw_centered(self, context, layout):
        prefs = context.preferences
        system = prefs.system

        layout.prop(system, "audio_device", expand=False)

        sub = layout.grid_flow(row_major=False, columns=0, even_columns=False, even_rows=False, align=False)
        sub.active = system.audio_device not in {'NONE', 'None'}
        sub.prop(system, "audio_channels", text="Channels")
        sub.prop(system, "audio_mixing_buffer", text="Mixing Buffer")
        sub.prop(system, "audio_sample_rate", text="Sample Rate")
        sub.prop(system, "audio_sample_format", text="Sample Format")


class USERPREF_PT_system_cycles_devices(SystemPanel, CenterAlignMixIn, Panel):
    bl_label = "Cycles Render Devices"

    def draw_centered(self, context, layout):
        prefs = context.preferences

        col = layout.column()
        col.use_property_split = False

        if bpy.app.build_options.cycles:
            addon = prefs.addons.get("cycles")
            if addon is not None:
                addon.preferences.draw_impl(col, context)
            del addon


class USERPREF_PT_system_os_settings(SystemPanel, CenterAlignMixIn, Panel):
    bl_label = "Operating System Settings"

    @classmethod
    def poll(cls, _context):
        # Only for Windows so far
        import sys
        return sys.platform[:3] == "win"

    def draw_centered(self, _context, layout):
        if _context.preferences.system.is_microsoft_store_install:
            layout.label(text="Microsoft Store installation")
            layout.label(text="Use Windows 'Default Apps' to associate with blend files")
        else:
            layout.label(text="Open blend files with this Bforartists version")
            split = layout.split(factor=0.5)
            split.alignment = 'LEFT'
            split.operator("preferences.associate_blend", text="Register")
            split.operator("preferences.unassociate_blend", text="Unregister")
            layout.use_property_split = False
            layout.prop(bpy.context.preferences.system, "register_all_users", text="For All Users")


class USERPREF_PT_system_memory(SystemPanel, CenterAlignMixIn, Panel):
    bl_label = "Memory & Limits"

    def draw_centered(self, context, layout):
        prefs = context.preferences
        system = prefs.system
        edit = prefs.edit

        flow = layout.grid_flow(row_major=False, columns=0, even_columns=True, even_rows=False, align=False)

        flow.prop(edit, "undo_steps", text="Undo Steps")
        flow.prop(edit, "undo_memory_limit", text="Undo Memory Limit")

        flow.use_property_split = False
        flow.prop(edit, "use_global_undo")

        flow = layout.grid_flow(row_major=False, columns=0, even_columns=True, even_rows=False, align=False)

        flow.prop(system, "scrollback", text="Console Scrollback Lines")

        flow = layout.grid_flow(row_major=False, columns=0, even_columns=True, even_rows=False, align=False)

        layout.separator()

        flow = layout.grid_flow(row_major=False, columns=0, even_columns=True, even_rows=False, align=False)

        flow.prop(system, "texture_time_out", text="Texture Time Out")
        flow.prop(system, "texture_collection_rate", text="Garbage Collection Rate")

        layout.separator()

        flow = layout.grid_flow(row_major=False, columns=0, even_columns=True, even_rows=False, align=False)

        flow.prop(system, "vbo_time_out", text="VBO Time Out")
        flow.prop(system, "vbo_collection_rate", text="Garbage Collection Rate")


class USERPREF_PT_system_video_sequencer(SystemPanel, CenterAlignMixIn, Panel):
    bl_label = "Video Sequencer"

    def draw_centered(self, context, layout):
        prefs = context.preferences
        system = prefs.system
        # edit = prefs.edit

        layout.prop(system, "memory_cache_limit")

        flow = layout.grid_flow(row_major=False, columns=0, even_columns=True, even_rows=False, align=False)

        split = flow.split()
        col = split.column()
        col.use_property_split = False
        col.prop(system, "use_sequencer_disk_cache", text="Disk Cache")
        col = split.column()
        if system.use_sequencer_disk_cache:
            col.label(icon='DISCLOSURE_TRI_DOWN')
            row = flow.row()
            row.separator()
            row.prop(system, "sequencer_disk_cache_dir")
            row = flow.row()
            row.separator()
            row.prop(system, "sequencer_disk_cache_size_limit")
            row = flow.row()
            row.separator()
            row.prop(system, "sequencer_disk_cache_compression")
        else:
            col.label(icon='DISCLOSURE_TRI_RIGHT')

        layout.separator()

        layout.prop(system, "sequencer_proxy_setup")


# -----------------------------------------------------------------------------
# Viewport Panels

class ViewportPanel:
    bl_space_type = 'PREFERENCES'
    bl_region_type = 'WINDOW'
    bl_context = "viewport"


class USERPREF_PT_viewport_display(ViewportPanel, CenterAlignMixIn, Panel):
    bl_label = "Display"

    def draw_centered(self, context, layout):
        prefs = context.preferences
        view = prefs.view

<<<<<<< HEAD
        layout.label(text = "Text Info Overlay")

        col = layout.column()

        col.use_property_split = False
        row = col.row()
        row.separator()
        row.prop(view, "show_object_info", text="Object Info")
        row = col.row()
        row.separator()
        row.prop(view, "show_view_name", text="View Name")
        row = col.row()
        row.separator()
        row.prop(view, "show_playback_fps", text="Playback Frame Rate (FPS)")
=======
        col = layout.column(heading="Text Info Overlay")
        col.prop(view, "show_object_info", text="Object Info")
        col.prop(view, "show_view_name", text="View Name")

        col = layout.column(heading="Playback Frame Rate (FPS)")
>>>>>>> 407e2b9f
        row = col.row()
        row.prop(view, "show_playback_fps", text="")
        subrow = row.row()
        subrow.active = view.show_playback_fps
        subrow.prop(view, "playback_fps_samples", text="Samples")

        flow = layout.grid_flow(row_major=False, columns=0, even_columns=True, even_rows=False, align=False)


        layout.separator()

        flow = layout.grid_flow(row_major=False, columns=0, even_columns=True, even_rows=False, align=False)

        col = flow.column()
        col.prop(view, "gizmo_size")
        col.prop(view, "lookdev_sphere_size")

        flow.separator()

        col = flow.column()
        col.prop(view, "mini_axis_type", text="3D Viewport Axes")

        if view.mini_axis_type == 'MINIMAL':
            col.prop(view, "mini_axis_size", text="Size")
            col.prop(view, "mini_axis_brightness", text="Brightness")

        if view.mini_axis_type == 'GIZMO':
            col.prop(view, "gizmo_size_navigate_v3d", text="Size")

        layout.separator()
        col = layout.column()
        col.use_property_split = False
        col.prop(view, "use_fresnel_edit", text = "Fresnel in Edit Mode")


class USERPREF_PT_viewport_quality(ViewportPanel, CenterAlignMixIn, Panel):
    bl_label = "Quality"

    def draw_centered(self, context, layout):
        prefs = context.preferences
        system = prefs.system

        flow = layout.grid_flow(row_major=False, columns=0, even_columns=True, even_rows=False, align=False)

        flow.prop(system, "viewport_aa")

        flow.use_property_split = False
        flow.prop(system, "use_overlay_smooth_wire")
        flow.prop(system, "use_edit_mode_smooth_wire")


class USERPREF_PT_viewport_textures(ViewportPanel, CenterAlignMixIn, Panel):
    bl_label = "Textures"

    def draw_centered(self, context, layout):
        prefs = context.preferences
        system = prefs.system

        flow = layout.grid_flow(row_major=False, columns=0, even_columns=True, even_rows=False, align=False)

        flow.prop(system, "gl_texture_limit", text="Limit Size")
        flow.prop(system, "anisotropic_filter")
        flow.prop(system, "gl_clip_alpha", slider=True)
        flow.prop(system, "image_draw_method", text="Image Display Method")


class USERPREF_PT_viewport_selection(ViewportPanel, CenterAlignMixIn, Panel):
    bl_label = "Selection"
    bl_options = {'DEFAULT_CLOSED'}

    def draw_centered(self, context, layout):
        prefs = context.preferences
        system = prefs.system

        flow = layout.grid_flow(row_major=False, columns=0, even_columns=True, even_rows=False, align=False)

        flow.use_property_split = False
        flow.prop(system, "use_select_pick_depth")


class USERPREF_PT_viewport_subdivision(ViewportPanel, CenterAlignMixIn, Panel):
    bl_label = "Subdivision"
    bl_options = {'DEFAULT_CLOSED'}

    def draw_centered(self, context, layout):
        prefs = context.preferences
        system = prefs.system
        layout.use_property_split = False # bfa: align left
        layout.prop(system, "use_gpu_subdivision")


# -----------------------------------------------------------------------------
# Theme Panels

class ThemePanel:
    bl_space_type = 'PREFERENCES'
    bl_region_type = 'WINDOW'
    bl_context = "themes"


class USERPREF_MT_interface_theme_presets(Menu):
    bl_label = "Presets"
    preset_subdir = "interface_theme"
    preset_operator = "script.execute_preset"
    preset_type = 'XML'
    preset_xml_map = (
        ("preferences.themes[0]", "Theme"),
        ("preferences.ui_styles[0]", "ThemeStyle"),
    )
    draw = Menu.draw_preset

    @staticmethod
    def reset_cb(context):
        bpy.ops.preferences.reset_default_theme()


class USERPREF_PT_theme(ThemePanel, Panel):
    bl_label = "Themes"
    bl_options = {'HIDE_HEADER'}

    def draw(self, _context):
        layout = self.layout

        split = layout.split(factor=0.6)

        row = split.row(align=True)
        row.menu("USERPREF_MT_interface_theme_presets", text=USERPREF_MT_interface_theme_presets.bl_label)
        row.operator("wm.interface_theme_preset_add", text="", icon='ADD')
        row.operator("wm.interface_theme_preset_add", text="", icon='REMOVE').remove_active = True

        row = split.row(align=True)
        row.operator("preferences.theme_install", text="Install...", icon='IMPORT')
        row.operator("preferences.reset_default_theme", text="Reset", icon='LOOP_BACK')


class USERPREF_PT_theme_user_interface(ThemePanel, CenterAlignMixIn, Panel):
    bl_label = "User Interface"
    bl_options = {'DEFAULT_CLOSED'}

    def draw_header(self, _context):
        layout = self.layout

        layout.label(icon='WORKSPACE')

    def draw(self, context):
        pass


# Base class for dynamically defined widget color panels.
# This is not registered.
class PreferenceThemeWidgetColorPanel:
    bl_parent_id = "USERPREF_PT_theme_user_interface"

    def draw(self, context):
        theme = context.preferences.themes[0]
        ui = theme.user_interface
        widget_style = getattr(ui, self.wcol)
        layout = self.layout

        layout.use_property_split = True

        flow = layout.grid_flow(row_major=False, columns=2, even_columns=True, even_rows=False, align=False)

        col = flow.column(align=True)
        col.prop(widget_style, "text")
        col.prop(widget_style, "text_sel", text="Selected")
        col.prop(widget_style, "item", slider=True)

        col = flow.column(align=True)
        col.prop(widget_style, "inner", slider=True)
        col.prop(widget_style, "inner_sel", text="Selected", slider=True)
        col.prop(widget_style, "outline")

        col.separator()

        col.prop(widget_style, "roundness")


# Base class for dynamically defined widget color panels.
# This is not registered.
class PreferenceThemeWidgetShadePanel:

    def draw(self, context):
        theme = context.preferences.themes[0]
        ui = theme.user_interface
        widget_style = getattr(ui, self.wcol)
        layout = self.layout

        layout.use_property_split = True

        col = layout.column(align=True)
        col.active = widget_style.show_shaded
        col.prop(widget_style, "shadetop", text="Shade Top")
        col.prop(widget_style, "shadedown", text="Down")

    def draw_header(self, context):
        theme = context.preferences.themes[0]
        ui = theme.user_interface
        widget_style = getattr(ui, self.wcol)

        self.layout.prop(widget_style, "show_shaded", text="")


class USERPREF_PT_theme_interface_state(ThemePanel, CenterAlignMixIn, Panel):
    bl_label = "State"
    bl_options = {'DEFAULT_CLOSED'}
    bl_parent_id = "USERPREF_PT_theme_user_interface"

    def draw_centered(self, context, layout):
        theme = context.preferences.themes[0]
        ui_state = theme.user_interface.wcol_state

        flow = layout.grid_flow(row_major=False, columns=0, even_columns=True, even_rows=False, align=False)

        col = flow.column(align=True)
        col.prop(ui_state, "inner_anim")
        col.prop(ui_state, "inner_anim_sel", text="Selected")

        col = flow.column(align=True)
        col.prop(ui_state, "inner_driven")
        col.prop(ui_state, "inner_driven_sel", text="Selected")

        col = flow.column(align=True)
        col.prop(ui_state, "inner_key")
        col.prop(ui_state, "inner_key_sel", text="Selected")

        col = flow.column(align=True)
        col.prop(ui_state, "inner_overridden")
        col.prop(ui_state, "inner_overridden_sel", text="Selected")

        col = flow.column(align=True)
        col.prop(ui_state, "inner_changed")
        col.prop(ui_state, "inner_changed_sel", text="Selected")

        col = flow.column(align=True)
        col.prop(ui_state, "blend")


class USERPREF_PT_theme_interface_styles(ThemePanel, CenterAlignMixIn, Panel):
    bl_label = "Styles"
    bl_options = {'DEFAULT_CLOSED'}
    bl_parent_id = "USERPREF_PT_theme_user_interface"

    def draw_centered(self, context, layout):
        theme = context.preferences.themes[0]
        ui = theme.user_interface

        flow = layout.grid_flow(row_major=False, columns=0, even_columns=True, even_rows=False, align=False)

        col = flow.column(align=True)
        col.prop(ui, "menu_shadow_fac")
        col.prop(ui, "menu_shadow_width", text="Shadow Width")

        col = flow.column(align=True)
        col.prop(ui, "icon_alpha")
        col.prop(ui, "icon_saturation", text="Saturation")

        col = flow.column()
        col.prop(ui, "widget_text_cursor")
        col.prop(ui, "editor_outline")
        col.prop(ui, "widget_emboss")
        col.prop(ui, "panel_roundness")


class USERPREF_PT_theme_interface_transparent_checker(ThemePanel, CenterAlignMixIn, Panel):
    bl_label = "Transparent Checkerboard"
    bl_options = {'DEFAULT_CLOSED'}
    bl_parent_id = "USERPREF_PT_theme_user_interface"

    def draw_centered(self, context, layout):
        theme = context.preferences.themes[0]
        ui = theme.user_interface

        flow = layout.grid_flow(
            row_major=False, columns=0, even_columns=True, even_rows=False, align=False)

        col = flow.column(align=True)
        col.prop(ui, "transparent_checker_primary")
        col.prop(ui, "transparent_checker_secondary")

        col = flow.column()
        col.prop(ui, "transparent_checker_size")


class USERPREF_PT_theme_interface_gizmos(ThemePanel, CenterAlignMixIn, Panel):
    bl_label = "Axis & Gizmo Colors"
    bl_options = {'DEFAULT_CLOSED'}
    bl_parent_id = "USERPREF_PT_theme_user_interface"

    def draw_centered(self, context, layout):
        theme = context.preferences.themes[0]
        ui = theme.user_interface

        flow = layout.grid_flow(row_major=False, columns=0, even_columns=True, even_rows=True, align=False)

        col = flow.column(align=True)
        col.prop(ui, "axis_x", text="Axis X")
        col.prop(ui, "axis_y", text="Y")
        col.prop(ui, "axis_z", text="Z")

        col = flow.column()
        col.prop(ui, "gizmo_primary")
        col.prop(ui, "gizmo_secondary", text="Secondary")
        col.prop(ui, "gizmo_view_align", text="View Align")

        col = flow.column()
        col.prop(ui, "gizmo_a")
        col.prop(ui, "gizmo_b", text="B")


class USERPREF_PT_theme_interface_icons(ThemePanel, CenterAlignMixIn, Panel):
    bl_label = "Icon Colors"
    bl_options = {'DEFAULT_CLOSED'}
    bl_parent_id = "USERPREF_PT_theme_user_interface"

    def draw_centered(self, context, layout):
        theme = context.preferences.themes[0]
        ui = theme.user_interface

        flow = layout.grid_flow(row_major=False, columns=0, even_columns=True, even_rows=False, align=False)

        flow.prop(ui, "icon_scene")
        flow.prop(ui, "icon_collection")
        flow.prop(ui, "icon_object")
        flow.prop(ui, "icon_object_data")
        flow.prop(ui, "icon_modifier")
        flow.prop(ui, "icon_shading")
        flow.prop(ui, "icon_folder")
        flow.prop(ui, "icon_border_intensity")


class USERPREF_PT_theme_text_style(ThemePanel, CenterAlignMixIn, Panel):
    bl_label = "Text Style"
    bl_options = {'DEFAULT_CLOSED'}

    @staticmethod
    def _ui_font_style(layout, font_style):
        layout.use_property_split = True
        flow = layout.grid_flow(row_major=False, columns=0, even_columns=True, even_rows=False, align=False)

        col = flow.column()
        col.prop(font_style, "points")

        col = flow.column(align=True)
        col.prop(font_style, "shadow_offset_x", text="Shadow Offset X")
        col.prop(font_style, "shadow_offset_y", text="Y")

        col = flow.column(align=True)
        col.prop(font_style, "shadow")
        col.prop(font_style, "shadow_alpha", text="Alpha")
        col.prop(font_style, "shadow_value", text="Brightness")

    def draw_header(self, _context):
        layout = self.layout

        layout.label(icon='FONTPREVIEW')

    def draw_centered(self, context, layout):
        style = context.preferences.ui_styles[0]

        layout.label(text="Panel Title")
        self._ui_font_style(layout, style.panel_title)

        layout.separator()

        layout.label(text="Widget")
        self._ui_font_style(layout, style.widget)

        layout.separator()

        layout.label(text="Widget Label")
        self._ui_font_style(layout, style.widget_label)


class USERPREF_PT_theme_bone_color_sets(ThemePanel, CenterAlignMixIn, Panel):
    bl_label = "Bone Color Sets"
    bl_options = {'DEFAULT_CLOSED'}

    def draw_header(self, _context):
        layout = self.layout

        layout.label(icon='COLOR')

    def draw_centered(self, context, layout):
        theme = context.preferences.themes[0]

        layout.use_property_split = True

        for i, ui in enumerate(theme.bone_color_sets, 1):
            layout.label(text=iface_("Color Set %d") % i, translate=False)

            flow = layout.grid_flow(row_major=False, columns=0, even_columns=True, even_rows=False, align=True)

            flow.prop(ui, "normal")
            flow.prop(ui, "select", text="Selected")
            flow.prop(ui, "active")
            flow.prop(ui, "show_colored_constraints")


class USERPREF_PT_theme_collection_colors(ThemePanel, CenterAlignMixIn, Panel):
    bl_label = "Collection Colors"
    bl_options = {'DEFAULT_CLOSED'}

    def draw_header(self, _context):
        layout = self.layout

        layout.label(icon='GROUP')

    def draw_centered(self, context, layout):
        theme = context.preferences.themes[0]

        layout.use_property_split = True

        flow = layout.grid_flow(row_major=False, columns=2, even_columns=True, even_rows=False, align=False)
        for i, ui in enumerate(theme.collection_color, 1):
            flow.prop(ui, "color", text=iface_("Color %d") % i, translate=False)


class USERPREF_PT_theme_strip_colors(ThemePanel, CenterAlignMixIn, Panel):
    bl_label = "Strip Colors"
    bl_options = {'DEFAULT_CLOSED'}

    def draw_header(self, _context):
        layout = self.layout

        layout.label(icon='SEQ_STRIP_DUPLICATE')

    def draw_centered(self, context, layout):
        theme = context.preferences.themes[0]

        layout.use_property_split = True

        flow = layout.grid_flow(row_major=False, columns=2, even_columns=True, even_rows=False, align=False)
        for i, ui in enumerate(theme.strip_color, 1):
            flow.prop(ui, "color", text=iface_("Color %d") % i, translate=False)


# Base class for dynamically defined theme-space panels.
# This is not registered.
class PreferenceThemeSpacePanel:

    # not essential, hard-coded UI delimiters for the theme layout
    ui_delimiters = {
        'VIEW_3D': {
            "text_grease_pencil",
            "text_keyframe",
            "speaker",
            "freestyle_face_mark",
            "split_normal",
            "bone_solid",
            "bone_locked_weight",
            "paint_curve_pivot",
        },
        'GRAPH_EDITOR': {
            "handle_vertex_select",
        },
        'IMAGE_EDITOR': {
            "paint_curve_pivot",
        },
        'NODE_EDITOR': {
            "layout_node",
        },
        'CLIP_EDITOR': {
            "handle_vertex_select",
        },
    }

    # TODO theme_area should be deprecated
    @staticmethod
    def _theme_generic(layout, themedata, theme_area):

        layout.use_property_split = True

        flow = layout.grid_flow(row_major=False, columns=0, even_columns=True, even_rows=False, align=False)

        props_type = {}

        for prop in themedata.rna_type.properties:
            if prop.identifier == "rna_type":
                continue

            props_type.setdefault((prop.type, prop.subtype), []).append(prop)

        th_delimiters = PreferenceThemeSpacePanel.ui_delimiters.get(theme_area)
        for props_type, props_ls in sorted(props_type.items()):
            if props_type[0] == 'POINTER':
                continue

            if th_delimiters is None:
                # simple, no delimiters
                for prop in props_ls:
                    flow.prop(themedata, prop.identifier)
            else:

                for prop in props_ls:
                    flow.prop(themedata, prop.identifier)

    def draw_header(self, _context):
        if hasattr(self, "icon") and self.icon != 'NONE':
            layout = self.layout
            layout.label(icon=self.icon)

    def draw(self, context):
        layout = self.layout
        theme = context.preferences.themes[0]

        datapath_list = self.datapath.split(".")
        data = theme
        for datapath_item in datapath_list:
            data = getattr(data, datapath_item)
        PreferenceThemeSpacePanel._theme_generic(layout, data, self.theme_area)


class ThemeGenericClassGenerator:

    @staticmethod
    def generate_panel_classes_for_wcols():
        wcols = [
            ("Box", "wcol_box"),
            ("List Item", "wcol_list_item"),
            ("Menu", "wcol_menu"),
            ("Menu Background", "wcol_menu_back"),
            ("Menu Item", "wcol_menu_item"),
            ("Number Field", "wcol_num"),
            ("Option", "wcol_option"),
            ("Pie Menu", "wcol_pie_menu"),
            ("Progress Bar", "wcol_progress"),
            ("Pulldown", "wcol_pulldown"),
            ("Radio Buttons", "wcol_radio"),
            ("Regular", "wcol_regular"),
            ("Scroll Bar", "wcol_scroll"),
            ("Tab", "wcol_tab"),
            ("Text", "wcol_text"),
            ("Toggle", "wcol_toggle"),
            ("Tool", "wcol_tool"),
            ("Toolbar Item", "wcol_toolbar_item"),
            ("Tooltip", "wcol_tooltip"),
            ("Value Slider", "wcol_numslider"),
        ]

        for (name, wcol) in wcols:
            panel_id = "USERPREF_PT_theme_interface_" + wcol
            yield type(panel_id, (PreferenceThemeWidgetColorPanel, ThemePanel, Panel), {
                "bl_label": name,
                "bl_options": {'DEFAULT_CLOSED'},
                "draw": PreferenceThemeWidgetColorPanel.draw,
                "wcol": wcol,
            })

            panel_shade_id = "USERPREF_PT_theme_interface_shade_" + wcol
            yield type(panel_shade_id, (PreferenceThemeWidgetShadePanel, ThemePanel, Panel), {
                "bl_label": "Shaded",
                "bl_options": {'DEFAULT_CLOSED'},
                "bl_parent_id": panel_id,
                "draw": PreferenceThemeWidgetShadePanel.draw,
                "wcol": wcol,
            })


    @staticmethod
    def generate_theme_area_child_panel_classes(parent_id, rna_type, theme_area, datapath):
        def generate_child_panel_classes_recurse(parent_id, rna_type, theme_area, datapath):
            props_type = {}

            for prop in rna_type.properties:
                if prop.identifier == "rna_type":
                    continue

                props_type.setdefault((prop.type, prop.subtype), []).append(prop)

            for props_type, props_ls in sorted(props_type.items()):
                if props_type[0] == 'POINTER':
                    for prop in props_ls:
                        new_datapath = datapath + "." + prop.identifier if datapath else prop.identifier
                        panel_id = parent_id + "_" + prop.identifier
                        yield type(panel_id, (PreferenceThemeSpacePanel, ThemePanel, Panel), {
                            "bl_label": rna_type.properties[prop.identifier].name,
                            "bl_parent_id": parent_id,
                            "bl_options": {'DEFAULT_CLOSED'},
                            "draw": PreferenceThemeSpacePanel.draw,
                            "theme_area": theme_area.identifier,
                            "datapath": new_datapath,
                        })

                        yield from generate_child_panel_classes_recurse(panel_id, prop.fixed_type, theme_area, new_datapath,)

        yield from generate_child_panel_classes_recurse(parent_id, rna_type, theme_area, datapath)

    @staticmethod
    def generate_panel_classes_from_theme_areas():
        from bpy.types import Theme

        for theme_area in Theme.bl_rna.properties["theme_area"].enum_items_static:
            if theme_area.identifier in {'USER_INTERFACE', 'STYLE', 'BONE_COLOR_SETS'}:
                continue

            panel_id = "USERPREF_PT_theme_" + theme_area.identifier.lower()
            # Generate panel-class from theme_area
            yield type(panel_id, (PreferenceThemeSpacePanel, ThemePanel, Panel), {
                "bl_label": theme_area.name,
                "bl_options": {'DEFAULT_CLOSED'},
                "draw_header": PreferenceThemeSpacePanel.draw_header,
                "draw": PreferenceThemeSpacePanel.draw,
                "theme_area": theme_area.identifier,
                "icon": theme_area.icon,
                "datapath": theme_area.identifier.lower(),
            })

            yield from ThemeGenericClassGenerator.generate_theme_area_child_panel_classes(
                panel_id, Theme.bl_rna.properties[theme_area.identifier.lower()].fixed_type,
                theme_area, theme_area.identifier.lower())


# -----------------------------------------------------------------------------
# File Paths Panels

# Panel mix-in.
class FilePathsPanel:
    bl_space_type = 'PREFERENCES'
    bl_region_type = 'WINDOW'
    bl_context = "file_paths"


class USERPREF_PT_file_paths_data(FilePathsPanel, Panel):
    bl_label = "Data"

    def draw(self, context):
        layout = self.layout
        layout.use_property_split = True
        layout.use_property_decorate = False

        paths = context.preferences.filepaths

        col = self.layout.column()
        col.prop(paths, "font_directory", text="Fonts")
        col.prop(paths, "texture_directory", text="Textures")
        col.prop(paths, "sound_directory", text="Sounds")
        col.prop(paths, "temporary_directory", text="Temporary Files")


class USERPREF_PT_file_paths_script_directories(FilePathsPanel, Panel):
    bl_label = "Script Directories"

    def draw(self, context):
        layout = self.layout

        paths = context.preferences.filepaths

        if len(paths.script_directories) == 0:
            layout.operator("preferences.script_directory_add", text="Add", icon='ADD')
            return

        layout.use_property_split = False
        layout.use_property_decorate = False

        box = layout.box()
        split = box.split(factor=0.35)
        name_col = split.column()
        path_col = split.column()

        row = name_col.row(align=True)  # Padding
        row.separator()
        row.label(text="Name")

        row = path_col.row(align=True)  # Padding
        row.separator()
        row.label(text="Path", text_ctxt=i18n_contexts.editor_filebrowser)

        row.operator("preferences.script_directory_add", text="", icon='ADD', emboss=False)

        for i, script_directory in enumerate(paths.script_directories):
            row = name_col.row()
            row.alert = not script_directory.name
            row.prop(script_directory, "name", text="")

            row = path_col.row()
            subrow = row.row()
            subrow.alert = not script_directory.directory
            subrow.prop(script_directory, "directory", text="")
            row.operator("preferences.script_directory_remove", text="", icon='X', emboss=False).index = i


class USERPREF_PT_file_paths_render(FilePathsPanel, Panel):
    bl_label = "Render"
    bl_parent_id = "USERPREF_PT_file_paths_data"

    def draw(self, context):
        layout = self.layout
        layout.use_property_split = True
        layout.use_property_decorate = False

        paths = context.preferences.filepaths

        col = self.layout.column()
        col.prop(paths, "render_output_directory", text="Render Output")
        col.prop(paths, "render_cache_directory", text="Render Cache")


class USERPREF_PT_text_editor_presets(PresetPanel, Panel):
    bl_label = "Text Editor Presets"
    preset_subdir = "text_editor"
    preset_operator = "script.execute_preset"
    preset_add_operator = "text_editor.preset_add"


class USERPREF_PT_file_paths_applications(FilePathsPanel, Panel):
    bl_label = "Applications"
    bl_options = {'DEFAULT_CLOSED'}

    def draw(self, context):
        layout = self.layout
        layout.use_property_split = True
        layout.use_property_decorate = False

        paths = context.preferences.filepaths

        col = layout.column()
        col.prop(paths, "image_editor", text="Image Editor")
        col.prop(paths, "animation_player_preset", text="Animation Player")
        if paths.animation_player_preset == 'CUSTOM':
            col.prop(paths, "animation_player", text="Player")


class USERPREF_PT_text_editor(FilePathsPanel, Panel):
    bl_label = "Text Editor"
    bl_parent_id = "USERPREF_PT_file_paths_applications"

    def draw_header_preset(self, _context):
        USERPREF_PT_text_editor_presets.draw_panel_header(self.layout)

    def draw(self, context):
        layout = self.layout
        layout.use_property_split = True
        layout.use_property_decorate = False

        paths = context.preferences.filepaths

        col = layout.column()
        col.prop(paths, "text_editor", text="Program")
        col.prop(paths, "text_editor_args", text="Arguments")


class USERPREF_PT_file_paths_development(FilePathsPanel, Panel):
    bl_label = "Development"
    bl_options = {'DEFAULT_CLOSED'}

    @classmethod
    def poll(cls, context):
        prefs = context.preferences
        return prefs.view.show_developer_ui

    def draw(self, context):
        layout = self.layout
        layout.use_property_split = True
        layout.use_property_decorate = False

        paths = context.preferences.filepaths
        layout.prop(paths, "i18n_branches_directory", text="I18n Branches")


class USERPREF_PT_saveload_autorun(FilePathsPanel, Panel):
    bl_label = "Auto Run Python Scripts"
    bl_parent_id = "USERPREF_PT_saveload_blend"

    def draw_header(self, context):
        prefs = context.preferences
        paths = prefs.filepaths

        self.layout.prop(paths, "use_scripts_auto_execute", text="")

    def draw(self, context):
        layout = self.layout
        prefs = context.preferences
        paths = prefs.filepaths

        layout.use_property_split = True
        layout.use_property_decorate = False  # No animation.

        layout.active = paths.use_scripts_auto_execute

        box = layout.box()
        row = box.row()
        row.label(text="Excluded Paths")
        row.operator("preferences.autoexec_path_add", text="", icon='ADD', emboss=False)
        for i, path_cmp in enumerate(prefs.autoexec_paths):
            row = box.row()
            row.prop(path_cmp, "path", text="")
            row.prop(path_cmp, "use_glob", text="", icon='FILTER')
            row.operator("preferences.autoexec_path_remove", text="", icon='X', emboss=False).index = i


class USERPREF_PT_file_paths_asset_libraries(FilePathsPanel, Panel):
    bl_label = "Asset Libraries"

    def draw(self, context):
        layout = self.layout
        layout.use_property_split = False
        layout.use_property_decorate = False

        paths = context.preferences.filepaths
        active_library_index = paths.active_asset_library

        row = layout.row()

        row.template_list(
            "USERPREF_UL_asset_libraries", "user_asset_libraries",
            paths, "asset_libraries",
            paths, "active_asset_library"
        )

        col = row.column(align=True)
        col.operator("preferences.asset_library_add", text="", icon='ADD')
        props = col.operator("preferences.asset_library_remove", text="", icon='REMOVE')
        props.index = active_library_index

        try:
            active_library = None if active_library_index < 0 else paths.asset_libraries[active_library_index]
        except IndexError:
            active_library = None

        if active_library is None:
            return

        layout.separator()

        layout.prop(active_library, "path")
        layout.prop(active_library, "import_method", text="Import Method")
        layout.prop(active_library, "use_relative_path")


class USERPREF_UL_asset_libraries(bpy.types.UIList):
    def draw_item(self, _context, layout, _data, item, icon, _active_data, _active_propname, _index):
        asset_library = item

        if self.layout_type in {'DEFAULT', 'COMPACT'}:
            layout.prop(asset_library, "name", text="", emboss=False)
        elif self.layout_type == 'GRID':
            layout.alignment = 'CENTER'
            layout.prop(asset_library, "name", text="", emboss=False)


class USERPREF_PT_file_paths_extension_repos(FilePathsPanel, Panel):
    bl_label = "Extension Repositories"

    @classmethod
    def poll(cls, context):
        return context.preferences.experimental.use_extension_repos

    def draw(self, context):
        layout = self.layout
        layout.use_property_split = False
        layout.use_property_decorate = False

        paths = context.preferences.filepaths
        active_library_index = paths.active_extension_repo

        row = layout.row()

        row.template_list(
            "USERPREF_UL_extension_repos", "user_extension_repos",
            paths, "extension_repos",
            paths, "active_extension_repo"
        )

        col = row.column(align=True)
        col.operator("preferences.extension_repo_add", text="", icon='ADD')
        props = col.operator("preferences.extension_repo_remove", text="", icon='REMOVE')
        props.index = active_library_index

        try:
            active_repo = None if active_library_index < 0 else paths.extension_repos[active_library_index]
        except IndexError:
            active_repo = None

        if active_repo is None:
            return

        layout.separator()

        layout.prop(active_repo, "directory")
        layout.prop(active_repo, "remote_path")
        row = layout.row()
        row.prop(active_repo, "use_cache")
        row.prop(active_repo, "module")


class USERPREF_UL_extension_repos(bpy.types.UIList):
    def draw_item(self, _context, layout, _data, item, icon, _active_data, _active_propname, _index):
        repo = item

        if self.layout_type in {'DEFAULT', 'COMPACT'}:
            layout.prop(repo, "name", text="", emboss=False)
        elif self.layout_type == 'GRID':
            layout.alignment = 'CENTER'
            layout.prop(repo, "name", text="", emboss=False)


# -----------------------------------------------------------------------------
# Save/Load Panels

class SaveLoadPanel:
    bl_space_type = 'PREFERENCES'
    bl_region_type = 'WINDOW'
    bl_context = "save_load"


class USERPREF_PT_saveload_blend(SaveLoadPanel, CenterAlignMixIn, Panel):
    bl_label = "Blend Files"

    def draw_centered(self, context, layout):
        prefs = context.preferences
        paths = prefs.filepaths
        view = prefs.view

<<<<<<< HEAD
        flow = layout.grid_flow(row_major=False, columns=0, even_columns=True, even_rows=False, align=False)

        flow.use_property_split = False
        flow.prop(paths, "use_relative_paths")
        flow.prop(paths, "use_file_compression")
        flow.prop(paths, "use_load_ui")

        split = flow.split(factor = 0.5)
        row = split.row()
        row.label(text = "File Preview")
        row = split.row()
        row.use_property_split = False
        row.prop(paths, "file_preview_type", text = "")

        flow.prop(paths, "use_tabs_as_spaces")
        flow.prop(view, "use_save_prompt")

        layout.separator()
=======
        col = layout.column(heading="Save")
        col.prop(view, "use_save_prompt")
>>>>>>> 407e2b9f

        flow = layout.grid_flow(row_major=False, columns=0, even_columns=True, even_rows=False, align=False)

        flow.use_property_split = True
        flow.prop(paths, "save_version")
        flow.prop(paths, "recent_files")

        layout.separator()

        col = layout.column(heading="Auto-Save")
        row = col.row()
        row.prop(paths, "use_auto_save_temporary_files", text="")
        subrow = row.row()
        subrow.active = paths.use_auto_save_temporary_files
        subrow.prop(paths, "auto_save_time", text="Timer (Minutes)")

<<<<<<< HEAD
    def draw_centered(self, context, layout):
        prefs = context.preferences
        paths = prefs.filepaths

        flow = layout.grid_flow(row_major=False, columns=0, even_columns=True, even_rows=False, align=False)

        flow.use_property_split = False
        flow.prop(paths, "use_auto_save_temporary_files")
        sub = flow.column()
        sub.active = paths.use_auto_save_temporary_files
        sub.prop(paths, "auto_save_time", text="Timer (Minutes)")
=======
        layout.separator()

        layout.prop(paths, "file_preview_type")

        layout.separator()

        layout.separator()

        col = layout.column(heading="Default To")
        col.prop(paths, "use_relative_paths")
        col.prop(paths, "use_file_compression")
        col.prop(paths, "use_load_ui")

        col = layout.column(heading="Text Files")
        col.prop(paths, "use_tabs_as_spaces")
>>>>>>> 407e2b9f


class USERPREF_PT_saveload_file_browser(SaveLoadPanel, CenterAlignMixIn, Panel):
    bl_label = "File Browser"

    def draw_centered(self, context, layout):
        prefs = context.preferences
        paths = prefs.filepaths

        flow = layout.grid_flow(row_major=False, columns=0, even_columns=True, even_rows=False, align=False)

        flow.use_property_split = False
        flow.prop(paths, "use_filter_files")
        flow.prop(paths, "show_hidden_files_datablocks")
        flow.prop(paths, "show_recent_locations")
        flow.prop(paths, "show_system_bookmarks")


# -----------------------------------------------------------------------------
# Input Panels

class InputPanel:
    bl_space_type = 'PREFERENCES'
    bl_region_type = 'WINDOW'
    bl_context = "input"


class USERPREF_PT_input_keyboard(InputPanel, CenterAlignMixIn, Panel):
    bl_label = "Keyboard"

    def draw_centered(self, context, layout):
        prefs = context.preferences
        inputs = prefs.inputs

        layout.use_property_split = False
        layout.prop(inputs, "use_emulate_numpad")
        layout.prop(inputs, "use_numeric_input_advanced")


class USERPREF_PT_input_mouse(InputPanel, CenterAlignMixIn, Panel):
    bl_label = "Mouse"

    def draw_centered(self, context, layout):
        import sys
        prefs = context.preferences
        inputs = prefs.inputs

        flow = layout.grid_flow(row_major=False, columns=0, even_columns=True, even_rows=False, align=False)

<<<<<<< HEAD
        flow.use_property_split = False
        flow.prop(inputs, "use_mouse_emulate_3_button")
        if sys.platform[:3] != "win":
            rowsub = flow.row()
            rowsub.active = inputs.use_mouse_emulate_3_button
            rowsub.prop(inputs, "mouse_emulate_3_button_modifier")
=======
        if sys.platform[:3] == "win":
            flow.prop(inputs, "use_mouse_emulate_3_button")
        else:
            col = flow.column(heading="Emulate 3 Button Mouse")
            row = col.row()
            row.prop(inputs, "use_mouse_emulate_3_button", text="")
            subrow = row.row()
            subrow.prop(inputs, "mouse_emulate_3_button_modifier", text="")
            subrow.active = inputs.use_mouse_emulate_3_button

>>>>>>> 407e2b9f
        flow.prop(inputs, "use_mouse_continuous")
        flow.prop(inputs, "use_drag_immediately")

        flow.use_property_split = True
        flow.prop(inputs, "mouse_double_click_time", text="Double Click Speed")
        flow.prop(inputs, "drag_threshold_mouse")
        flow.prop(inputs, "drag_threshold_tablet")
        flow.prop(inputs, "drag_threshold")
        flow.prop(inputs, "move_threshold")


class USERPREF_PT_input_touchpad(InputPanel, CenterAlignMixIn, Panel):
    bl_label = "Touchpad"
    bl_options = {'DEFAULT_CLOSED'}

    @classmethod
    def poll(cls, context):
        import sys
        return sys.platform[:3] == "win" or sys.platform == "darwin"

    def draw_centered(self, context, layout):
        prefs = context.preferences
        inputs = prefs.inputs

        layout.use_property_split = False

        col = layout.column()
        col.prop(inputs, "use_multitouch_gestures")


class USERPREF_PT_input_tablet(InputPanel, CenterAlignMixIn, Panel):
    bl_label = "Tablet"

    def draw_centered(self, context, layout):
        prefs = context.preferences
        inputs = prefs.inputs

        import sys
        if sys.platform[:3] == "win":
            layout.prop(inputs, "tablet_api")
            layout.separator()

        flow = layout.grid_flow(row_major=False, columns=0, even_columns=True, even_rows=False, align=False)

        flow.prop(inputs, "pressure_threshold_max")
        flow.prop(inputs, "pressure_softness")


class USERPREF_PT_input_ndof(InputPanel, CenterAlignMixIn, Panel):
    bl_label = "NDOF"
    bl_options = {'DEFAULT_CLOSED'}

    @classmethod
    def poll(cls, context):
        prefs = context.preferences
        inputs = prefs.inputs
        return inputs.use_ndof

    def draw_centered(self, context, layout):
        prefs = context.preferences
        inputs = prefs.inputs

        USERPREF_PT_ndof_settings.draw_settings(layout, inputs)


# -----------------------------------------------------------------------------
# Navigation Panels

class NavigationPanel:
    bl_space_type = 'PREFERENCES'
    bl_region_type = 'WINDOW'
    bl_context = "navigation"


class USERPREF_PT_navigation_orbit(NavigationPanel, CenterAlignMixIn, Panel):
    bl_label = "Orbit & Pan"

    def draw_centered(self, context, layout):
        prefs = context.preferences
        inputs = prefs.inputs
        view = prefs.view

        flow = layout.grid_flow(row_major=False, columns=0, even_columns=True, even_rows=False, align=False)

        flow.row().prop(inputs, "view_rotate_method", expand=True)
        if inputs.view_rotate_method == 'TURNTABLE':
            flow.prop(inputs, "view_rotate_sensitivity_turntable")
        else:
            flow.prop(inputs, "view_rotate_sensitivity_trackball")

        flow.use_property_split = False
        flow.prop(inputs, "use_rotate_around_active")
        flow.prop(inputs, "use_auto_perspective")
        flow.prop(inputs, "use_mouse_depth_navigate")

        flow.separator()

        flow.use_property_split = True
        flow.prop(view, "smooth_view")
        flow.prop(view, "rotation_angle")


class USERPREF_PT_navigation_zoom(NavigationPanel, CenterAlignMixIn, Panel):
    bl_label = "Zoom"

    def draw_centered(self, context, layout):
        prefs = context.preferences
        inputs = prefs.inputs

        flow = layout.grid_flow(row_major=False, columns=0, even_columns=True, even_rows=False, align=False)

        flow.row().prop(inputs, "view_zoom_method", text="Zoom Method")
        if inputs.view_zoom_method in {'DOLLY', 'CONTINUE'}:
            flow.row().prop(inputs, "view_zoom_axis")
            flow.use_property_split = False
            flow.prop(inputs, "invert_mouse_zoom", text="Invert Mouse Zoom Direction")

        flow.use_property_split = False
        flow.prop(inputs, "invert_zoom_wheel", text="Invert Wheel Zoom Direction")
        flow.prop(inputs, "use_zoom_to_mouse")


class USERPREF_PT_navigation_fly_walk(NavigationPanel, CenterAlignMixIn, Panel):
    bl_label = "Fly & Walk"

    def draw_centered(self, context, layout):
        prefs = context.preferences
        inputs = prefs.inputs

        layout.row().prop(inputs, "navigation_mode", expand=True)


class USERPREF_PT_navigation_fly_walk_navigation(NavigationPanel, CenterAlignMixIn, Panel):
    bl_label = "Walk"
    bl_parent_id = "USERPREF_PT_navigation_fly_walk"
    bl_options = {'DEFAULT_CLOSED'}

    @classmethod
    def poll(cls, context):
        prefs = context.preferences
        return prefs.inputs.navigation_mode == 'WALK'

    def draw_centered(self, context, layout):
        prefs = context.preferences
        inputs = prefs.inputs
        walk = inputs.walk_navigation

        flow = layout.grid_flow(row_major=False, columns=0, even_columns=True, even_rows=False, align=False)

        flow.use_property_split = False
        flow.prop(walk, "use_mouse_reverse")
        flow.use_property_split = True
        flow.prop(walk, "mouse_speed")
        flow.prop(walk, "teleport_time")

        sub = flow.column(align=True)
        sub.prop(walk, "walk_speed")
        sub.prop(walk, "walk_speed_factor")


class USERPREF_PT_navigation_fly_walk_gravity(NavigationPanel, CenterAlignMixIn, Panel):
    bl_label = "Gravity"
    bl_parent_id = "USERPREF_PT_navigation_fly_walk"
    bl_options = {'DEFAULT_CLOSED'}

    @classmethod
    def poll(cls, context):
        prefs = context.preferences
        return prefs.inputs.navigation_mode == 'WALK'

    def draw_header(self, context):
        prefs = context.preferences
        inputs = prefs.inputs
        walk = inputs.walk_navigation

        self.layout.prop(walk, "use_gravity", text="")

    def draw_centered(self, context, layout):
        prefs = context.preferences
        inputs = prefs.inputs
        walk = inputs.walk_navigation

        layout.active = walk.use_gravity

        flow = layout.grid_flow(row_major=False, columns=0, even_columns=True, even_rows=False, align=False)

        flow.prop(walk, "view_height")
        flow.prop(walk, "jump_height")


# Special case, this is only exposed as a popover.
class USERPREF_PT_ndof_settings(Panel):
    bl_label = "3D Mouse Settings"
    bl_space_type = 'TOPBAR'  # dummy.
    bl_region_type = 'HEADER'
    bl_ui_units_x = 12

    @staticmethod
    def draw_settings(layout, props, show_3dview_settings=True):

        #layout.use_property_split = False

        col = layout.column()
        col.prop(props, "ndof_sensitivity", text="Pan Sensitivity")
        col.prop(props, "ndof_orbit_sensitivity")
        col.prop(props, "ndof_deadzone")

        layout.separator()

        if show_3dview_settings:
            col = layout.column()
            col.row().prop(props, "ndof_view_navigate_method", expand=True, text="Navigation")
            col.row().prop(props, "ndof_view_rotate_method", expand=True, text="Rotation")

            layout.separator()

        col = layout.column(align = True)
        col.use_property_split = False
        if show_3dview_settings:
            col.prop(props, "ndof_show_guide")
        col.prop(props, "ndof_zoom_invert")

        col.label(text = "Pan")
        row = col.row()
        row.separator()
        row.prop(props, "ndof_lock_camera_pan_zoom")
        row = col.row()
        row.separator()
        row.prop(props, "ndof_pan_yz_swap_axis", text="Swap Y and Z Axes")

        layout.separator()

        row = layout.row(heading=("Invert Axis Pan" if show_3dview_settings else "Invert Pan Axis"))
        for text, attr in (
                ("X", "ndof_panx_invert_axis"),
                ("Y", "ndof_pany_invert_axis"),
                ("Z", "ndof_panz_invert_axis"),
        ):
            row.prop(props, attr, text=text, toggle=True)

        if show_3dview_settings:
            row = layout.row(heading="Orbit")
            for text, attr in (
                    ("X", "ndof_rotx_invert_axis"),
                    ("Y", "ndof_roty_invert_axis"),
                    ("Z", "ndof_rotz_invert_axis"),
            ):
                row.prop(props, attr, text=text, toggle=True)

            layout.separator()

            col = layout.column(align = True)
            col.use_property_split = False
            col.label(text = "Fly/Walk")
            row = col.row()
            row.separator()
            row.prop(props, "ndof_lock_horizon")
            row = col.row()
            row.separator()
            row.prop(props, "ndof_fly_helicopter")

    def draw(self, context):
        layout = self.layout
        layout.use_property_split = True
        layout.use_property_decorate = False  # No animation.

        input_prefs = context.preferences.inputs
        is_view3d = context.space_data.type == 'VIEW_3D'
        self.draw_settings(layout, input_prefs, is_view3d)

# -----------------------------------------------------------------------------
# Key-Map Editor Panels


class KeymapPanel:
    bl_space_type = 'PREFERENCES'
    bl_region_type = 'WINDOW'
    bl_context = "keymap"


class USERPREF_MT_keyconfigs(Menu):
    bl_label = "KeyPresets"
    preset_subdir = "keyconfig"
    preset_operator = "preferences.keyconfig_activate"

    def draw(self, context):
        Menu.draw_preset(self, context)


class USERPREF_PT_keymap(KeymapPanel, Panel):
    bl_label = "Keymap"
    bl_options = {'HIDE_HEADER'}

    def draw(self, context):
        from rna_keymap_ui import draw_keymaps

        layout = self.layout

        # import time

        # start = time.time()

        # Keymap Settings
        draw_keymaps(context, layout)

        # print("runtime", time.time() - start)


# -----------------------------------------------------------------------------
# Extension Panels

class ExtensionsPanel:
    bl_space_type = 'PREFERENCES'
    bl_region_type = 'WINDOW'
    bl_context = "extensions"


class USERPREF_PT_extensions(ExtensionsPanel, Panel):
    bl_label = "Extensions"
    bl_options = {'HIDE_HEADER'}

    # NOTE: currently disabled by an add-on when used.
    unused = True

    @classmethod
    def poll(cls, _context):
        return cls.unused

    def draw(self, context):
        layout = self.layout

        row = layout.row()
        row.label(text="The add-on to use extensions is disabled! See:")
        row.operator(
            "wm.url_open", text="Extension Add-on Repo", icon='URL',
        ).url = "https://projects.blender.org/ideasman42/bl_ext"


# -----------------------------------------------------------------------------
# Add-On Panels

class AddOnPanel:
    bl_space_type = 'PREFERENCES'
    bl_region_type = 'WINDOW'
    bl_context = "addons"


class USERPREF_PT_addons(AddOnPanel, Panel):
    bl_label = "Add-ons"
    bl_options = {'HIDE_HEADER'}

    _support_icon_mapping = {
        'OFFICIAL': 'BLENDER',
        'COMMUNITY': 'COMMUNITY',
        'TESTING': 'EXPERIMENTAL',
    }

    @staticmethod
    def is_user_addon(mod, user_addon_paths):
        import os

        if not user_addon_paths:
            for path in (
                    bpy.utils.script_path_user(),
                    *bpy.utils.script_paths_pref(),
            ):
                if path is not None:
                    user_addon_paths.append(os.path.join(path, "addons"))

        for path in user_addon_paths:
            if bpy.path.is_subdir(mod.__file__, path):
                return True
        return False

    @staticmethod
    def draw_error(layout, message):
        lines = message.split("\n")
        box = layout.box()
        sub = box.row()
        sub.label(text=lines[0])
        sub.label(icon='ERROR')
        for l in lines[1:]:
            box.label(text=l)

    def draw(self, context):
        import os
        import addon_utils

        layout = self.layout

        wm = context.window_manager
        prefs = context.preferences
        used_ext = {ext.module for ext in prefs.addons}

        addon_user_dirs = tuple(
            p for p in (
                *[os.path.join(pref_p, "addons") for pref_p in bpy.utils.script_paths_pref()],
                bpy.utils.user_resource('SCRIPTS', path="addons"),
            )
            if p
        )

        # collect the categories that can be filtered on
        addons = [
            (mod, addon_utils.module_bl_info(mod))
            for mod in addon_utils.modules(refresh=False)
        ]

        split = layout.split(factor=0.6)

        row = split.row()
        row.prop(wm, "addon_support", expand=True)

        row = split.row(align=True)
        row.operator("preferences.addon_install", icon='IMPORT', text="Install...")
        row.operator("preferences.addon_refresh", icon='FILE_REFRESH', text="Refresh")

        row = layout.row()
        row.prop(prefs.view, "show_addons_enabled_only")
        row.prop(wm, "addon_filter", text="")
        row.prop(wm, "addon_search", text="", icon='VIEWZOOM')

        col = layout.column()

        # set in addon_utils.modules_refresh()
        if addon_utils.error_duplicates:
            box = col.box()
            row = box.row()
            row.label(text="Multiple add-ons with the same name found!")
            row.label(icon='ERROR')
            box.label(text="Delete one of each pair to resolve:")
            for (addon_name, addon_file, addon_path) in addon_utils.error_duplicates:
                box.separator()
                sub_col = box.column(align=True)
                sub_col.label(text=addon_name + ":")
                sub_col.label(text="    " + addon_file)
                sub_col.label(text="    " + addon_path)

        if addon_utils.error_encoding:
            self.draw_error(
                col,
                "One or more addons do not have UTF-8 encoding\n"
                "(see console for details)",
            )

        show_enabled_only = prefs.view.show_addons_enabled_only
        filter = wm.addon_filter
        search = wm.addon_search.lower()
        support = wm.addon_support

        # initialized on demand
        user_addon_paths = []

        for mod, info in addons:
            module_name = mod.__name__

            is_enabled = module_name in used_ext

            if info["support"] not in support:
                continue

            # check if addon should be visible with current filters
            is_visible = (
                (filter == "All") or
                (filter == info["category"]) or
                (filter == "User" and (mod.__file__.startswith(addon_user_dirs)))
            )
            if show_enabled_only:
                is_visible = is_visible and is_enabled

            if is_visible:
                if search and not (
                        (search in info["name"].lower() or
                         search in iface_(info["name"]).lower()) or
                        (info["author"] and (search in info["author"].lower())) or
                        ((filter == "All") and (search in info["category"].lower() or
                                                search in iface_(info["category"]).lower()))
                ):
                    continue

                # Addon UI Code
                col_box = col.column()
                box = col_box.box()
                colsub = box.column()
                row = colsub.row(align=True)

                row.operator(
                    "preferences.addon_expand",
                    icon='DISCLOSURE_TRI_DOWN' if info["show_expanded"] else 'DISCLOSURE_TRI_RIGHT',
                    emboss=False,
                ).module = module_name

                row.operator(
                    "preferences.addon_disable" if is_enabled else "preferences.addon_enable",
                    icon='CHECKBOX_HLT' if is_enabled else 'CHECKBOX_DEHLT', text="",
                    emboss=False,
                ).module = module_name

                sub = row.row()
                sub.active = is_enabled
                sub.label(text=iface_("%s: %s") % (iface_(info["category"]), iface_(info["name"])))

                if info["warning"]:
                    sub.label(icon='ERROR')

                # icon showing support level.
                sub.label(icon=self._support_icon_mapping.get(info["support"], 'QUESTION'))

                # Expanded UI (only if additional info is available)
                if info["show_expanded"]:
                    if info["description"]:
                        split = colsub.row().split(factor=0.15)
                        split.label(text="Description:")
                        split.label(text=tip_(info["description"]))
                    if info["location"]:
                        split = colsub.row().split(factor=0.15)
                        split.label(text="Location:")
                        split.label(text=tip_(info["location"]))
                    if mod:
                        split = colsub.row().split(factor=0.15)
                        split.label(text="File:")
                        split.label(text=mod.__file__, translate=False)
                    if info["author"]:
                        split = colsub.row().split(factor=0.15)
                        split.label(text="Author:")
                        split.label(text=info["author"], translate=False)
                    if info["version"]:
                        split = colsub.row().split(factor=0.15)
                        split.label(text="Version:")
                        split.label(text=".".join(str(x) for x in info["version"]), translate=False)
                    if info["warning"]:
                        split = colsub.row().split(factor=0.15)
                        split.label(text="Warning:")
                        split.label(text="  " + info["warning"], icon='ERROR')

                    user_addon = USERPREF_PT_addons.is_user_addon(mod, user_addon_paths)
                    if info["doc_url"] or info.get("tracker_url"):
                        split = colsub.row().split(factor=0.15)
                        split.label(text="Internet:")
                        sub = split.row()
                        if info["doc_url"]:
                            sub.operator(
                                "wm.url_open", text="Documentation", icon='HELP',
                            ).url = info["doc_url"]
                        # Only add "Report a Bug" button if tracker_url is set
                        # or the add-on is bundled (use official tracker then).
                        if info.get("tracker_url"):
                            sub.operator(
                                "wm.url_open", text="Report a Bug", icon='URL',
                            ).url = info["tracker_url"]
                        elif not user_addon:
                            addon_info = (
                                "Name: %s %s\n"
                                "Author: %s\n"
                            ) % (info["name"], str(info["version"]), info["author"])
                            props = sub.operator(
                                "wm.url_open_preset", text="Report a Bug", icon='URL',
                            )
                            props.type = 'BUG_ADDON'
                            props.id = addon_info

                    if user_addon:
                        split = colsub.row().split(factor=0.15)
                        split.label(text="User:")
                        split.operator(
                            "preferences.addon_remove", text="Remove", icon='CANCEL',
                        ).module = mod.__name__

                    # Show addon user preferences
                    if is_enabled:
                        addon_preferences = prefs.addons[module_name].preferences
                        if addon_preferences is not None:
                            draw = getattr(addon_preferences, "draw", None)
                            if draw is not None:
                                addon_preferences_class = type(addon_preferences)
                                box_prefs = col_box.box()
                                box_prefs.label(text="Preferences:")
                                addon_preferences_class.layout = box_prefs
                                try:
                                    draw(context)
                                except BaseException:
                                    import traceback
                                    traceback.print_exc()
                                    box_prefs.label(text="Error (see console)", icon='ERROR')
                                del addon_preferences_class.layout

        # Append missing scripts
        # First collect scripts that are used but have no script file.
        module_names = {mod.__name__ for mod, info in addons}
        missing_modules = {ext for ext in used_ext if ext not in module_names}

        if missing_modules and filter in {"All", "Enabled"}:
            col.column().separator()
            col.column().label(text="Missing script files")

            module_names = {mod.__name__ for mod, info in addons}
            for module_name in sorted(missing_modules):
                is_enabled = module_name in used_ext
                # Addon UI Code
                box = col.column().box()
                colsub = box.column()
                row = colsub.row(align=True)

                row.label(text="", icon='ERROR')

                if is_enabled:
                    row.operator(
                        "preferences.addon_disable", icon='CHECKBOX_HLT', text="", emboss=False,
                    ).module = module_name

                row.label(text=module_name, translate=False)


# -----------------------------------------------------------------------------
# Studio Light Panels


class StudioLightPanel:
    bl_space_type = 'PREFERENCES'
    bl_region_type = 'WINDOW'
    bl_context = "lights"


class StudioLightPanelMixin:

    def _get_lights(self, prefs):
        return [light for light in prefs.studio_lights if light.is_user_defined and light.type == self.sl_type]

    def draw(self, context):
        layout = self.layout
        prefs = context.preferences
        lights = self._get_lights(prefs)

        self.draw_light_list(layout, lights)

    def draw_light_list(self, layout, lights):
        if lights:
            flow = layout.grid_flow(row_major=False, columns=4, even_columns=True, even_rows=True, align=False)
            for studio_light in lights:
                self.draw_studio_light(flow, studio_light)
        else:
            layout.label(text=self.get_error_message())

    def get_error_message(self):
        return tip_("No custom %s configured") % self.bl_label

    def draw_studio_light(self, layout, studio_light):
        box = layout.box()
        row = box.row()

        row.template_icon(layout.icon(studio_light), scale=3.0)
        col = row.column()
        props = col.operator("preferences.studiolight_uninstall", text="", icon='REMOVE')
        props.index = studio_light.index

        if studio_light.type == 'STUDIO':
            props = col.operator("preferences.studiolight_copy_settings", text="", icon='IMPORT')
            props.index = studio_light.index

        box.label(text=studio_light.name)


class USERPREF_PT_studiolight_matcaps(StudioLightPanel, StudioLightPanelMixin, Panel):
    bl_label = "MatCaps"
    sl_type = 'MATCAP'

    def draw_header_preset(self, _context):
        layout = self.layout
        layout.operator("preferences.studiolight_install", icon='IMPORT', text="Install...").type = 'MATCAP'
        layout.separator()

    def get_error_message(self):
        return tip_("No custom MatCaps configured")


class USERPREF_PT_studiolight_world(StudioLightPanel, StudioLightPanelMixin, Panel):
    bl_label = "HDRIs"
    sl_type = 'WORLD'

    def draw_header_preset(self, _context):
        layout = self.layout
        layout.operator("preferences.studiolight_install", icon='IMPORT', text="Install...").type = 'WORLD'
        layout.separator()

    def get_error_message(self):
        return tip_("No custom HDRIs configured")


class USERPREF_PT_studiolight_lights(StudioLightPanel, StudioLightPanelMixin, Panel):
    bl_label = "Studio Lights"
    sl_type = 'STUDIO'

    def draw_header_preset(self, _context):
        layout = self.layout
        props = layout.operator("preferences.studiolight_install", icon='IMPORT', text="Install...")
        props.type = 'STUDIO'
        props.filter_glob = ".sl"
        layout.separator()

    def get_error_message(self):
        return tip_("No custom Studio Lights configured")


class USERPREF_PT_studiolight_light_editor(StudioLightPanel, Panel):
    bl_label = "Editor"
    bl_parent_id = "USERPREF_PT_studiolight_lights"
    bl_options = {'DEFAULT_CLOSED'}

    @staticmethod
    def opengl_light_buttons(layout, light):

        col = layout.column()
        col.active = light.use

        col.use_property_split = False
        col.prop(light, "use", text="Use Light")
        col.use_property_split = True
        col.prop(light, "diffuse_color", text="Diffuse")
        col.prop(light, "specular_color", text="Specular")
        col.prop(light, "smooth")
        col.prop(light, "direction")

    def draw(self, context):
        layout = self.layout

        prefs = context.preferences
        system = prefs.system

        row = layout.row()
        row.prop(system, "use_studio_light_edit", toggle=True)
        row.operator("preferences.studiolight_new", text="Save as Studio light", icon='FILE_TICK')

        layout.separator()

        layout.use_property_split = True
        column = layout.split()
        column.active = system.use_studio_light_edit

        light = system.solid_lights[0]
        colsplit = column.split(factor=0.85)
        self.opengl_light_buttons(colsplit, light)

        light = system.solid_lights[1]
        colsplit = column.split(factor=0.85)
        self.opengl_light_buttons(colsplit, light)

        light = system.solid_lights[2]
        colsplit = column.split(factor=0.85)
        self.opengl_light_buttons(colsplit, light)

        light = system.solid_lights[3]
        self.opengl_light_buttons(column, light)

        layout.separator()

        layout.prop(system, "light_ambient")


# -----------------------------------------------------------------------------
# Experimental Panels

class ExperimentalPanel:
    bl_space_type = 'PREFERENCES'
    bl_region_type = 'WINDOW'
    bl_context = "experimental"

    url_prefix = "https://projects.blender.org/"

    @classmethod
    def poll(cls, _context):
        return bpy.app.version_cycle == 'alpha'

    def _draw_items(self, context, items):
        prefs = context.preferences
        experimental = prefs.experimental

        layout = self.layout
        layout.use_property_split = False
        layout.use_property_decorate = False

        for prop_keywords, reference in items:
            split = layout.split(factor=0.66)
            col = split.split()
            col.prop(experimental, **prop_keywords)

            if reference:
                if type(reference) is tuple:
                    url_ext = reference[0]
                    text = reference[1]
                else:
                    url_ext = reference
                    text = reference

                col = split.split()
                col.operator("wm.url_open", text=text, icon='URL').url = self.url_prefix + url_ext


"""
# Example panel, leave it here so we always have a template to follow even
# after the features are gone from the experimental panel.

class USERPREF_PT_experimental_virtual_reality(ExperimentalPanel, Panel):
    bl_label = "Virtual Reality"

    def draw(self, context):
        self._draw_items(
            context, (
                ({"property": "use_virtual_reality_scene_inspection"}, ("blender/blender/issues/71347", "#71347")),
                ({"property": "use_virtual_reality_immersive_drawing"}, ("blender/blender/issues/71348", "#71348")),
            ),
        )
"""

class USERPREF_PT_experimental_ui(ExperimentalPanel, Panel):
    bl_label = "UI"

    def draw(self, context):
        self._draw_items(
            context, (
                ({"property": "use_menu_search"}, "T74157"),
            ),
        )


class USERPREF_PT_experimental_new_features(ExperimentalPanel, Panel):
    bl_label = "New Features"

    def draw(self, context):
        self._draw_items(
            context, (
                ({"property": "use_sculpt_tools_tilt"}, ("blender/blender/issues/82877", "#82877")),
                ({"property": "use_extended_asset_browser"},
                 ("blender/blender/projects/10", "Pipeline, Assets & IO Project Page")),
                ({"property": "use_override_templates"}, ("blender/blender/issues/73318", "Milestone 4")),
                ({"property": "use_new_volume_nodes"}, ("blender/blender/issues/103248", "#103248")),
                ({"property": "use_node_group_operators"}, ("/blender/blender/issues/101778", "#101778")),
                ({"property": "use_shader_node_previews"}, ("blender/blender/issues/110353", "#110353")),
            ),
        )


class USERPREF_PT_experimental_prototypes(ExperimentalPanel, Panel):
    bl_label = "Prototypes"

    def draw(self, context):
        self._draw_items(
            context, (
                ({"property": "use_new_curves_tools"}, ("blender/blender/issues/68981", "#68981")),
                ({"property": "use_new_point_cloud_type"}, ("blender/blender/issues/75717", "#75717")),
                ({"property": "use_sculpt_texture_paint"}, ("blender/blender/issues/96225", "#96225")),
                ({"property": "use_experimental_compositors"}, ("blender/blender/issues/88150", "#88150")),
                ({"property": "enable_eevee_next"}, ("blender/blender/issues/93220", "#93220")),
                ({"property": "use_grease_pencil_version3"}, ("blender/blender/projects/6", "Grease Pencil 3.0")),
                ({"property": "enable_overlay_next"}, ("blender/blender/issues/102179", "#102179")),
                ({"property": "use_extension_repos"}, ("/blender/blender/issues/106254", "#106254")),
            ),
        )


# Keep this as tweaks can be useful to restore.
"""
class USERPREF_PT_experimental_tweaks(ExperimentalPanel, Panel):
    bl_label = "Tweaks"

    def draw(self, context):
        self._draw_items(
            context, (
                ({"property": "use_select_nearest_on_first_click"}, ("blender/blender/issues/96752", "#96752")),
            ),
        )

"""


class USERPREF_PT_experimental_debugging(ExperimentalPanel, Panel):
    bl_label = "Debugging"

    @classmethod
    def poll(cls, _context):
        # Unlike the other experimental panels, the debugging one is always visible
        # even in beta or release.
        return True

    def draw(self, context):
        self._draw_items(
            context, (
                ({"property": "use_undo_legacy"}, ("blender/blender/issues/60695", "#60695")),
                ({"property": "override_auto_resync"}, ("blender/blender/issues/83811", "#83811")),
                ({"property": "use_cycles_debug"}, None),
                ({"property": "show_asset_debug_info"}, None),
                ({"property": "use_asset_indexing"}, None),
                ({"property": "use_viewport_debug"}, None),
                ({"property": "use_eevee_debug"}, None),
            ),
        )


# -----------------------------------------------------------------------------
# Class Registration

# Order of registration defines order in UI,
# so dynamically generated classes are 'injected' in the intended order.
classes = (
    USERPREF_PT_theme_user_interface,
    *ThemeGenericClassGenerator.generate_panel_classes_for_wcols(),
    USERPREF_HT_header,
    USERPREF_PT_navigation_bar,
    USERPREF_PT_save_preferences,
    USERPREF_MT_editor_menus,
    USERPREF_MT_view,
    USERPREF_MT_save_load,

    USERPREF_PT_interface_display,
    USERPREF_PT_interface_editors,
    USERPREF_PT_interface_temporary_windows,
    USERPREF_PT_interface_statusbar,
    USERPREF_PT_interface_translation,
    USERPREF_PT_interface_text,
    USERPREF_PT_interface_menus,
    USERPREF_PT_interface_menus_mouse_over,
    USERPREF_PT_interface_menus_pie,

    USERPREF_PT_viewport_display,
    USERPREF_PT_viewport_quality,
    USERPREF_PT_viewport_textures,
    USERPREF_PT_viewport_selection,
    USERPREF_PT_viewport_subdivision,

    USERPREF_PT_edit_objects,
    USERPREF_PT_edit_objects_new,
    USERPREF_PT_edit_objects_duplicate_data,
    USERPREF_PT_edit_cursor,
    USERPREF_PT_edit_annotations,
    USERPREF_PT_edit_weight_paint,
    USERPREF_PT_edit_gpencil,
    USERPREF_PT_edit_text_editor,
    USERPREF_PT_edit_node_editor,
    USERPREF_PT_edit_misc,

    USERPREF_PT_animation_timeline,
    USERPREF_PT_animation_keyframes,
    USERPREF_PT_animation_autokey,
    USERPREF_PT_animation_fcurves,

    USERPREF_PT_system_cycles_devices,
    USERPREF_PT_system_os_settings,
    USERPREF_PT_system_memory,
    USERPREF_PT_system_video_sequencer,
    USERPREF_PT_system_sound,

    USERPREF_MT_interface_theme_presets,
    USERPREF_PT_theme,
    USERPREF_PT_theme_interface_gizmos,
    USERPREF_PT_theme_interface_icons,
    USERPREF_PT_theme_interface_state,
    USERPREF_PT_theme_interface_styles,
    USERPREF_PT_theme_interface_transparent_checker,
    USERPREF_PT_theme_text_style,
    USERPREF_PT_theme_bone_color_sets,
    USERPREF_PT_theme_collection_colors,
    USERPREF_PT_theme_strip_colors,

    USERPREF_PT_file_paths_data,
    USERPREF_PT_file_paths_render,
    USERPREF_PT_file_paths_asset_libraries,
    USERPREF_PT_file_paths_script_directories,
    USERPREF_PT_file_paths_extension_repos,
    USERPREF_PT_file_paths_applications,
    USERPREF_PT_text_editor,
    USERPREF_PT_text_editor_presets,
    USERPREF_PT_file_paths_development,

    USERPREF_PT_saveload_blend,
    USERPREF_PT_saveload_autorun,
    USERPREF_PT_saveload_file_browser,

    USERPREF_MT_keyconfigs,

    USERPREF_PT_input_keyboard,
    USERPREF_PT_input_mouse,
    USERPREF_PT_input_tablet,
    USERPREF_PT_input_touchpad,
    USERPREF_PT_input_ndof,
    USERPREF_PT_navigation_orbit,
    USERPREF_PT_navigation_zoom,
    USERPREF_PT_navigation_fly_walk,
    USERPREF_PT_navigation_fly_walk_navigation,
    USERPREF_PT_navigation_fly_walk_gravity,

    USERPREF_PT_keymap,

    USERPREF_PT_extensions,
    USERPREF_PT_addons,

    USERPREF_PT_studiolight_lights,
    USERPREF_PT_studiolight_light_editor,
    USERPREF_PT_studiolight_matcaps,
    USERPREF_PT_studiolight_world,

    # Popovers.
    USERPREF_PT_ndof_settings,

    USERPREF_PT_experimental_new_features,
    USERPREF_PT_experimental_prototypes,
    # USERPREF_PT_experimental_tweaks,
    USERPREF_PT_experimental_debugging,

    # UI lists
    USERPREF_UL_asset_libraries,
    USERPREF_UL_extension_repos,

    # Add dynamically generated editor theme panels last,
    # so they show up last in the theme section.
    *ThemeGenericClassGenerator.generate_panel_classes_from_theme_areas(),
)

if __name__ == "__main__":  # only for live edit.
    from bpy.utils import register_class
    for cls in classes:
        register_class(cls)<|MERGE_RESOLUTION|>--- conflicted
+++ resolved
@@ -464,17 +464,10 @@
         prefs = context.preferences
         edit = prefs.edit
 
-<<<<<<< HEAD
-        flow = layout.grid_flow(row_major=False, columns=0, even_columns=True, even_rows=False, align=False)
-
+        flow = layout.grid_flow(row_major=False, columns=0, even_columns=True, even_rows=False, align=False)
         flow.use_property_split = False
-        flow.prop(edit, "use_mouse_depth_cursor")
-        flow.prop(edit, "use_cursor_lock_adjust")
-=======
-        col = layout.column(heading="Cursor")
-        col.prop(edit, "use_mouse_depth_cursor", text="Surface Project")
-        col.prop(edit, "use_cursor_lock_adjust", text="Lock Adjust")
->>>>>>> 407e2b9f
+        flow.prop(edit, "use_mouse_depth_cursor", text="Surface Project")
+        flow.prop(edit, "use_cursor_lock_adjust", text="Lock Adjust")
 
 
 class USERPREF_PT_edit_gpencil(EditingPanel, CenterAlignMixIn, Panel):
@@ -513,13 +506,8 @@
         view = prefs.view
 
         layout.use_property_split = False
-<<<<<<< HEAD
         layout.prop(view, "use_weight_color_range", text="Use Custom Colors")
         layout.use_property_split = True
-=======
-
-        layout.prop(view, "use_weight_color_range", text="Custom Gradient")
->>>>>>> 407e2b9f
 
         col = layout.column()
         col.active = view.use_weight_color_range
@@ -546,23 +534,13 @@
         prefs = context.preferences
         edit = prefs.edit
 
-<<<<<<< HEAD
         col = layout.column()
         col.use_property_split = False
         col.prop(edit, "node_use_insert_offset", text="Auto-Offset")
         col.use_property_split = True
-        col.prop(edit, "node_margin", text="Auto-Offset Margin")
+        if edit.node_use_insert_offset:
+            col.prop(edit, "node_margin", text="Auto-Offset Margin")
         col.prop(edit, "node_preview_resolution", text="Preview Resolution")
-=======
-        col = layout.column(heading="Auto-Offset")
-        row = col.row()
-        row.prop(edit, "node_use_insert_offset", text="")
-        subrow = row.row()
-        subrow.prop(edit, "node_margin", text="")
-        subrow.active = edit.node_use_insert_offset
-
-        layout.prop(edit, "node_preview_resolution", text="Preview Resolution")
->>>>>>> 407e2b9f
 
 
 class USERPREF_PT_edit_misc(EditingPanel, CenterAlignMixIn, Panel):
@@ -816,7 +794,6 @@
         prefs = context.preferences
         view = prefs.view
 
-<<<<<<< HEAD
         layout.label(text = "Text Info Overlay")
 
         col = layout.column()
@@ -831,13 +808,6 @@
         row = col.row()
         row.separator()
         row.prop(view, "show_playback_fps", text="Playback Frame Rate (FPS)")
-=======
-        col = layout.column(heading="Text Info Overlay")
-        col.prop(view, "show_object_info", text="Object Info")
-        col.prop(view, "show_view_name", text="View Name")
-
-        col = layout.column(heading="Playback Frame Rate (FPS)")
->>>>>>> 407e2b9f
         row = col.row()
         row.prop(view, "show_playback_fps", text="")
         subrow = row.row()
@@ -1752,7 +1722,6 @@
         paths = prefs.filepaths
         view = prefs.view
 
-<<<<<<< HEAD
         flow = layout.grid_flow(row_major=False, columns=0, even_columns=True, even_rows=False, align=False)
 
         flow.use_property_split = False
@@ -1771,10 +1740,6 @@
         flow.prop(view, "use_save_prompt")
 
         layout.separator()
-=======
-        col = layout.column(heading="Save")
-        col.prop(view, "use_save_prompt")
->>>>>>> 407e2b9f
 
         flow = layout.grid_flow(row_major=False, columns=0, even_columns=True, even_rows=False, align=False)
 
@@ -1782,16 +1747,11 @@
         flow.prop(paths, "save_version")
         flow.prop(paths, "recent_files")
 
-        layout.separator()
-
-        col = layout.column(heading="Auto-Save")
-        row = col.row()
-        row.prop(paths, "use_auto_save_temporary_files", text="")
-        subrow = row.row()
-        subrow.active = paths.use_auto_save_temporary_files
-        subrow.prop(paths, "auto_save_time", text="Timer (Minutes)")
-
-<<<<<<< HEAD
+
+class USERPREF_PT_saveload_blend_autosave(SaveLoadPanel, CenterAlignMixIn, Panel):
+    bl_label = "Auto Save"
+    bl_parent_id = "USERPREF_PT_saveload_blend"
+
     def draw_centered(self, context, layout):
         prefs = context.preferences
         paths = prefs.filepaths
@@ -1803,23 +1763,6 @@
         sub = flow.column()
         sub.active = paths.use_auto_save_temporary_files
         sub.prop(paths, "auto_save_time", text="Timer (Minutes)")
-=======
-        layout.separator()
-
-        layout.prop(paths, "file_preview_type")
-
-        layout.separator()
-
-        layout.separator()
-
-        col = layout.column(heading="Default To")
-        col.prop(paths, "use_relative_paths")
-        col.prop(paths, "use_file_compression")
-        col.prop(paths, "use_load_ui")
-
-        col = layout.column(heading="Text Files")
-        col.prop(paths, "use_tabs_as_spaces")
->>>>>>> 407e2b9f
 
 
 class USERPREF_PT_saveload_file_browser(SaveLoadPanel, CenterAlignMixIn, Panel):
@@ -1869,25 +1812,12 @@
 
         flow = layout.grid_flow(row_major=False, columns=0, even_columns=True, even_rows=False, align=False)
 
-<<<<<<< HEAD
         flow.use_property_split = False
         flow.prop(inputs, "use_mouse_emulate_3_button")
         if sys.platform[:3] != "win":
             rowsub = flow.row()
             rowsub.active = inputs.use_mouse_emulate_3_button
             rowsub.prop(inputs, "mouse_emulate_3_button_modifier")
-=======
-        if sys.platform[:3] == "win":
-            flow.prop(inputs, "use_mouse_emulate_3_button")
-        else:
-            col = flow.column(heading="Emulate 3 Button Mouse")
-            row = col.row()
-            row.prop(inputs, "use_mouse_emulate_3_button", text="")
-            subrow = row.row()
-            subrow.prop(inputs, "mouse_emulate_3_button_modifier", text="")
-            subrow.active = inputs.use_mouse_emulate_3_button
-
->>>>>>> 407e2b9f
         flow.prop(inputs, "use_mouse_continuous")
         flow.prop(inputs, "use_drag_immediately")
 
