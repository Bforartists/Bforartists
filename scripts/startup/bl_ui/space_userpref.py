# SPDX-FileCopyrightText: 2009-2023 Blender Authors
#
# SPDX-License-Identifier: GPL-2.0-or-later

import bpy
from bpy.types import (
    Header,
    Menu,
    Panel,
    UIList,
)
from bpy.app.translations import (
    contexts as i18n_contexts,
    pgettext_iface as iface_,
    pgettext_rpt as rpt_,
)
from bl_ui.utils import PresetPanel


# -----------------------------------------------------------------------------
# Main Header

class USERPREF_HT_header(Header):
    bl_space_type = 'PREFERENCES'

    @staticmethod
    def draw_buttons(layout, context):
        prefs = context.preferences

        layout.operator_context = 'EXEC_AREA'

        if prefs.use_preferences_save and (not bpy.app.use_userpref_skip_save_on_exit):
            pass
        else:
            # Show '*' to let users know the preferences have been modified.
            layout.operator(
                "wm.save_userpref",
<<<<<<< HEAD
                text=iface_("Save Preferences") + (" *" if prefs.is_dirty else ""), icon="SAVE_PREFS",
                # BFA - WIP - Make the save indicator more explicity with the icon (button gets cut off)
                # text=iface_("Save Preferences") + (" *" if prefs.is_dirty else ""),
                # icon = "FILE_TICK" if prefs.is_dirty else "SAVE_PREFS",
=======
                text=("* " if prefs.is_dirty else "") + iface_("Save Preferences"),
>>>>>>> 43a75f6a
                translate=False,
            )

    def draw(self, context):
        layout = self.layout
        layout.operator_context = 'EXEC_AREA'

        self.draw_editor_type_menu(context)

        USERPREF_MT_editor_menus.draw_collapsible(context, layout)

        layout.separator_spacer()

        self.draw_buttons(layout, context)


# -----------------------------------------------------------------------------
# Main Navigation Bar

class USERPREF_PT_navigation_bar(Panel):
    bl_label = "Preferences Navigation"
    bl_space_type = 'PREFERENCES'
    bl_region_type = 'UI'
    bl_category = "Navigation"
    bl_options = {'HIDE_HEADER'}

    def draw(self, context):
        layout = self.layout

        prefs = context.preferences

        col = layout.column()

        col.scale_x = 1.3
        col.scale_y = 1.3
        col.prop(prefs, "active_section", expand=True)


class USERPREF_MT_editor_menus(Menu):
    bl_idname = "USERPREF_MT_editor_menus"
    bl_label = ""

    def draw(self, _context):
        layout = self.layout
        layout.menu("USERPREF_MT_view")
        layout.menu("USERPREF_MT_save_load", text="Preferences")


class USERPREF_MT_view(Menu):
    bl_label = "View"

    def draw(self, context):
        layout = self.layout
        view = context.space_data

        layout.prop(view, "show_region_ui")
        layout.separator()

        layout.menu("INFO_MT_area")


class USERPREF_MT_save_load(Menu):
    bl_label = "Save & Load"

    def draw(self, context):
        layout = self.layout

        prefs = context.preferences

        row = layout.row()
        row.active = not bpy.app.use_userpref_skip_save_on_exit
        row.prop(prefs, "use_preferences_save", text="Auto-Save Preferences")

        layout.separator()

        layout.operator_context = 'EXEC_AREA'
        if prefs.use_preferences_save:
            layout.operator("wm.save_userpref", text="Save Preferences", icon='SAVE_PREFS')  # BFA - added icon
        sub_revert = layout.column(align=True)
        # NOTE: regarding `factory_startup`. To correctly show the active state of this menu item,
        # the user preferences themselves would need to have a `factory_startup` state.
        # Since showing an active menu item whenever factory-startup is used is not such a problem, leave this as-is.
        sub_revert.active = prefs.is_dirty or bpy.app.factory_startup
        sub_revert.operator("wm.read_userpref", text="Revert to Saved Preferences", icon="UNDO")  # BFA - added icon

        layout.operator_context = 'INVOKE_AREA'

        app_template = prefs.app_template
        if app_template:
            display_name = bpy.path.display_name(iface_(app_template))
            layout.operator(
                "wm.read_factory_userpref",
                text="Load Factory Preferences",
                icon="LOAD_FACTORY")  # BFA - added icon
            props = layout.operator("wm.read_factory_userpref",
                                    text=iface_("Load Factory {:s} Preferences").format(display_name),
                                    translate=False,
                                    icon="LOAD_FACTORY")  # BFA - added icon
            props.use_factory_startup_app_template_only = True
            del display_name
        else:
            layout.operator(
                "wm.read_factory_userpref",
                text="Load Factory Preferences",
                icon="LOAD_FACTORY")  # BFA - added icon


class USERPREF_PT_save_preferences(Panel):
    bl_label = "Save Preferences"
    bl_space_type = 'PREFERENCES'
    bl_region_type = 'EXECUTE'
    bl_options = {'HIDE_HEADER'}

    @classmethod
    def poll(cls, context):
        # Hide when header is visible
        for region in context.area.regions:
            if region.type == 'HEADER' and region.height <= 1:
                return True

        return False

    def draw(self, context):
        layout = self.layout.row()
        layout.operator_context = 'EXEC_AREA'

        layout.menu("USERPREF_MT_save_load", text="", icon='COLLAPSEMENU')

        USERPREF_HT_header.draw_buttons(layout, context)


# -----------------------------------------------------------------------------
# Min-In Helpers

# Panel mix-in.
class CenterAlignMixIn:
    """
    Base class for panels to center align contents with some horizontal margin.
    Deriving classes need to implement a ``draw_centered(context, layout)`` function.
    """

    def draw(self, context):
        layout = self.layout
        width = context.region.width
        ui_scale = context.preferences.system.ui_scale
        # No horizontal margin if region is rather small.
        is_wide = width > (350 * ui_scale)

        layout.use_property_split = True
        layout.use_property_decorate = False  # No animation.

        row = layout.row()
        if is_wide:
            row.label()  # Needed so col below is centered.

        col = row.column()
        col.ui_units_x = 50

        # Implemented by sub-classes.
        self.draw_centered(context, col)

        if is_wide:
            row.label()  # Needed so col above is centered.


# -----------------------------------------------------------------------------
# Interface Panels

class InterfacePanel:
    bl_space_type = 'PREFERENCES'
    bl_region_type = 'WINDOW'
    bl_context = "interface"


class USERPREF_PT_interface_display(InterfacePanel, CenterAlignMixIn, Panel):
    bl_label = "Display"

    def draw_centered(self, context, layout):
        prefs = context.preferences
        view = prefs.view

        flow = layout.grid_flow(row_major=False, columns=0, even_columns=True, even_rows=False, align=False)

        flow.prop(view, "ui_scale", text="Resolution Scale")
        flow.prop(view, "ui_line_width", text="Line Width")
        flow.prop(view, "viewport_line_width", text="Viewport Line Width")  # BFA - GooEngine

        layout.separator()

        flow = layout.grid_flow(row_major=False, columns=0, even_columns=True, even_rows=False, align=False)

        flow.use_property_split = False
        flow.prop(view, "show_splash", text="Splash Screen")
        flow.prop(view, "show_tooltips")
        if view.show_tooltips:
            flow.prop(view, "show_tooltips_python")
        flow.prop(view, "show_developer_ui")

        layout.separator()

        flow = layout.grid_flow(row_major=False, columns=0, even_columns=True, even_rows=False, align=False)
        flow.use_property_split = False
        flow.prop(prefs, "use_recent_searches", text="Sort Search by Most Recent")
        # bfa - gooengine disable_search_on_keypress
        flow.prop(prefs, "disable_search_on_keypress", text="Disable Search on Key Press")
        # bfa - gooengine disable_material_icon
        flow.prop(prefs, "disable_material_icon", text="Disable Material Icon Rendering")


class USERPREF_PT_interface_text(InterfacePanel, CenterAlignMixIn, Panel):
    bl_label = "Text Rendering"
    bl_options = {'DEFAULT_CLOSED'}

    def draw_centered(self, context, layout):
        prefs = context.preferences
        view = prefs.view

        flow = layout.grid_flow(row_major=False, columns=0, even_columns=True, even_rows=False, align=False)

        flow.use_property_split = False
        flow.prop(view, "use_text_antialiasing", text="Anti-Aliasing")
        flow.use_property_split = True
        sub = flow.column()
        sub.active = view.use_text_antialiasing

        # BFA - Align property left
        sub.use_property_split = False
        sub.prop(view, "use_text_render_subpixelaa", text="Subpixel Anti-Aliasing")
        sub.use_property_split = True

        sub.prop(view, "text_hinting", text="Hinting")

        flow.prop(view, "font_path_ui")
        flow.prop(view, "font_path_ui_mono")


class USERPREF_PT_interface_translation(InterfacePanel, CenterAlignMixIn, Panel):
    bl_label = "Language"
    bl_translation_context = i18n_contexts.id_windowmanager

    @classmethod
    def poll(cls, _context):
        return bpy.app.build_options.international

    def draw_centered(self, context, layout):
        prefs = context.preferences
        view = prefs.view

        layout.prop(view, "language")
        col = layout.column()

        col.label(text="Translate", text_ctxt=i18n_contexts.editor_preferences)
        col.active = (bpy.app.translations.locale != "en_US")
        col.use_property_split = False  # BFA - Left align checkboxes

        row = col.row()
        row.separator()
        row.prop(view, "use_translate_tooltips", text="Tooltips")
        row = col.row()
        row.separator()
        row.prop(view, "use_translate_interface", text="Interface")
        row = col.row()
        row.separator()
        row.prop(view, "use_translate_reports", text="Reports")
        row = col.row()
        row.separator()
        row.prop(view, "use_translate_new_dataname", text="New Data")


class USERPREF_PT_interface_accessibility(InterfacePanel, CenterAlignMixIn, Panel):
    bl_label = "Accessibility"
    bl_options = {'DEFAULT_CLOSED'}

    def draw_centered(self, context, layout):
        prefs = context.preferences
        view = prefs.view

        flow = layout.grid_flow(row_major=False, columns=0, even_columns=True, even_rows=False, align=False)

        flow.use_property_split = False # BFA - Align bool property left
        flow.prop(view, "use_reduce_motion")


class USERPREF_PT_interface_editors(InterfacePanel, CenterAlignMixIn, Panel):
    bl_label = "Editors"

    def draw_centered(self, context, layout):
        prefs = context.preferences
        view = prefs.view
        system = prefs.system

        flow = layout.grid_flow(row_major=False, columns=0, even_columns=True, even_rows=False, align=False)

        flow.use_property_split = False
        flow.prop(system, "use_region_overlap")

        # col = flow.column(heading="Show", align=True) # TODO week36
        flow.prop(view, "show_area_handle")
        flow.prop(view, "show_number_arrows", text="Numeric Input Arrows")
        flow.prop(view, "show_navigate_ui")

        flow.use_property_split = True
        flow.prop(view, "border_width")
        flow.prop(view, "color_picker_type")
        flow.row().prop(view, "header_align")
        flow.prop(view, "factor_display_type")


class USERPREF_PT_interface_temporary_windows(InterfacePanel, CenterAlignMixIn, Panel):
    bl_label = "Temporary Editors"
    bl_parent_id = "USERPREF_PT_interface_editors"
    bl_options = {'DEFAULT_CLOSED'}

    def draw_centered(self, context, layout):
        prefs = context.preferences
        view = prefs.view

        flow = layout.grid_flow(row_major=False, columns=0, even_columns=True, even_rows=False, align=False)  # BFA

        flow.prop(view, "render_display_type", text="Render In")  # BFA
        flow.prop(view, "filebrowser_display_type", text="File Browser")  # BFA
        flow.prop(view, "preferences_display_type", text="Preferences")  # BFA


class USERPREF_PT_interface_statusbar(InterfacePanel, CenterAlignMixIn, Panel):
    bl_label = "Status Bar"
    bl_parent_id = "USERPREF_PT_interface_editors"
    bl_options = {'DEFAULT_CLOSED'}

    def draw_centered(self, context, layout):
        prefs = context.preferences
        view = prefs.view

        col = layout.column()
        col.label(text="Show:")

        flow = layout.grid_flow(row_major=False, columns=0, even_columns=True, even_rows=False, align=False)

        flow.use_property_split = False
        flow.prop(view, "show_statusbar_stats", text="Scene Statistics")
        flow.prop(view, "show_statusbar_scene_duration", text="Scene Duration")
        flow.prop(view, "show_statusbar_memory", text="System Memory")
        flow.prop(view, "show_statusbar_vram", text="Video Memory")
        flow.prop(view, "show_extensions_updates", text="Extensions Updates")
        flow.prop(view, "show_statusbar_blender_version", text="Base Blender Version")  # BFA
        flow.prop(view, "show_statusbar_version", text="Bforartists Version")  # BFA - not Blender


class USERPREF_PT_interface_menus(InterfacePanel, CenterAlignMixIn, Panel):
    bl_label = "Menus"
    bl_options = {'DEFAULT_CLOSED'}

    def draw_centered(self, context, layout):
        prefs = context.preferences
        view = prefs.view
        col = layout.column()
        col.use_property_split = False # BFA - Align bool property left
        col.prop(view, "menu_close_leave")


class USERPREF_PT_interface_menus_mouse_over(InterfacePanel, CenterAlignMixIn, Panel):
    bl_label = "Open on Mouse Over"
    bl_parent_id = "USERPREF_PT_interface_menus"

    def draw_header(self, context):
        prefs = context.preferences
        view = prefs.view

        self.layout.prop(view, "use_mouse_over_open", text="")

    def draw_centered(self, context, layout):
        prefs = context.preferences
        view = prefs.view

        layout.active = view.use_mouse_over_open

        flow = layout.grid_flow(row_major=False, columns=0, even_columns=True, even_rows=False, align=False)

        flow.prop(view, "open_toplevel_delay", text="Top Level")
        flow.prop(view, "open_sublevel_delay", text="Sub Level")


class USERPREF_PT_interface_menus_pie(InterfacePanel, CenterAlignMixIn, Panel):
    bl_label = "Pie Menus"
    bl_parent_id = "USERPREF_PT_interface_menus"

    def draw_centered(self, context, layout):
        prefs = context.preferences
        view = prefs.view

        flow = layout.grid_flow(row_major=False, columns=0, even_columns=True, even_rows=False, align=False)

        flow.prop(view, "pie_animation_timeout")
        flow.prop(view, "pie_tap_timeout")
        flow.prop(view, "pie_initial_timeout")
        flow.prop(view, "pie_menu_radius")
        flow.prop(view, "pie_menu_threshold")
        flow.prop(view, "pie_menu_confirm")


# -----------------------------------------------------------------------------
# Editing Panels

class EditingPanel:
    bl_space_type = 'PREFERENCES'
    bl_region_type = 'WINDOW'
    bl_context = "editing"


class USERPREF_PT_edit_objects(EditingPanel, Panel):
    bl_label = "Objects"

    def draw(self, context):
        pass


class USERPREF_PT_edit_objects_new(EditingPanel, CenterAlignMixIn, Panel):
    bl_label = "New Objects"
    bl_parent_id = "USERPREF_PT_edit_objects"

    def draw_centered(self, context, layout):
        prefs = context.preferences
        edit = prefs.edit

        flow = layout.grid_flow(row_major=False, columns=0, even_columns=True, even_rows=False, align=False)

        flow.prop(edit, "material_link", text="Link Materials To")
        flow.prop(edit, "object_align", text="Align To")

        flow.use_property_split = False
        flow.prop(edit, "use_enter_edit_mode", text="Enter Edit Mode")
        flow.use_property_split = True
        flow.prop(edit, "collection_instance_empty_size", text="Instance Empty Size")


class USERPREF_PT_edit_objects_duplicate_data(EditingPanel, CenterAlignMixIn, Panel):
    bl_label = "Copy on Duplicate"
    bl_parent_id = "USERPREF_PT_edit_objects"
    bl_options = {'DEFAULT_CLOSED'}

    def draw_centered(self, context, layout):
        prefs = context.preferences
        edit = prefs.edit

        layout.use_property_split = False

        flow = layout.grid_flow(row_major=False, columns=0, even_columns=True, even_rows=False, align=True)

        datablock_types = (
            ("use_duplicate_action", "Action", 'ACTION', ""),
            ("use_duplicate_armature", "Armature", 'OUTLINER_DATA_ARMATURE', ""),
            ("use_duplicate_camera", "Camera", 'OUTLINER_DATA_CAMERA', ""),
            ("use_duplicate_curve", "Curve", 'OUTLINER_DATA_CURVE', ""),
            ("use_duplicate_curves", "Curves", 'OUTLINER_OB_CURVES', ""),
            ("use_duplicate_grease_pencil", "Grease Pencil", 'OUTLINER_OB_GREASEPENCIL', ""),
            ("use_duplicate_lattice", "Lattice", 'OUTLINER_DATA_LATTICE', ""),
            (None, None, None, None),
            ("use_duplicate_light", "Light", 'OUTLINER_DATA_LIGHT', ""),
            ("use_duplicate_lightprobe", "Light Probe", 'OUTLINER_DATA_LIGHTPROBE', ""),
            ("use_duplicate_material", "Material", 'MATERIAL_DATA', ""),
            ("use_duplicate_mesh", "Mesh", 'OUTLINER_DATA_MESH', ""),
            ("use_duplicate_metaball", "Metaball", 'OUTLINER_DATA_META', ""),
            ("use_duplicate_node_tree", "Node Tree", 'NODETREE', ""),
            ("use_duplicate_particle", "Particle", 'PARTICLES', ""),
            (None, None, None, None),
            ("use_duplicate_pointcloud", "Point Cloud", 'OUTLINER_DATA_POINTCLOUD', ""),
            ("use_duplicate_speaker", "Speaker", 'OUTLINER_DATA_SPEAKER', ""),
            ("use_duplicate_surface", "Surface", 'OUTLINER_DATA_SURFACE', ""),
            ("use_duplicate_text", "Text", 'OUTLINER_DATA_FONT', ""),
            ("use_duplicate_volume", "Volume", 'OUTLINER_DATA_VOLUME', "i18n_contexts.id_id"),
        )

        col = flow.column()

        for prop, type_name, type_icon, type_ctx in datablock_types:
            if prop is None:
                col = flow.column()
                continue

            row = col.row()

            row_checkbox = row.row()
            row_checkbox.prop(edit, prop, text="", text_ctxt=type_ctx)

            row_label = row.row()
            row_label.label(text=type_name, icon=type_icon)


class USERPREF_PT_edit_cursor(EditingPanel, CenterAlignMixIn, Panel):
    bl_label = "3D Cursor"

    def draw_centered(self, context, layout):
        prefs = context.preferences
        edit = prefs.edit

        flow = layout.grid_flow(row_major=False, columns=0, even_columns=True, even_rows=False, align=False)
        flow.use_property_split = False
        flow.prop(edit, "use_mouse_depth_cursor", text="Surface Project")
        flow.prop(edit, "use_cursor_lock_adjust", text="Lock Adjust")


class USERPREF_PT_edit_gpencil(EditingPanel, CenterAlignMixIn, Panel):
    bl_label = "Grease Pencil"
    bl_options = {'DEFAULT_CLOSED'}

    def draw_centered(self, context, layout):
        prefs = context.preferences
        edit = prefs.edit

        flow = layout.grid_flow(row_major=False, columns=0, even_columns=True, even_rows=False, align=False)

        flow.prop(edit, "grease_pencil_manhattan_distance", text="Manhattan Distance")
        flow.prop(edit, "grease_pencil_euclidean_distance", text="Euclidean Distance")


class USERPREF_PT_edit_annotations(EditingPanel, CenterAlignMixIn, Panel):
    bl_label = "Annotations"

    def draw_centered(self, context, layout):
        prefs = context.preferences
        edit = prefs.edit

        flow = layout.grid_flow(row_major=False, columns=0, even_columns=True, even_rows=False, align=False)

        flow.prop(edit, "grease_pencil_default_color", text="Default Color")
        flow.prop(edit, "grease_pencil_eraser_radius", text="Eraser Radius")


class USERPREF_PT_edit_weight_paint(EditingPanel, CenterAlignMixIn, Panel):
    bl_label = "Weight Paint"
    bl_options = {'DEFAULT_CLOSED'}

    def draw_centered(self, context, layout):
        prefs = context.preferences
        view = prefs.view

        layout.use_property_split = False
        layout.prop(view, "use_weight_color_range", text="Use Custom Colors")
        layout.use_property_split = True

        col = layout.column()
        col.active = view.use_weight_color_range
        col.template_color_ramp(view, "weight_color_range", expand=True)


class USERPREF_PT_edit_text_editor(EditingPanel, CenterAlignMixIn, Panel):
    bl_label = "Text Editor"
    bl_options = {'DEFAULT_CLOSED'}

    def draw_centered(self, context, layout):
        prefs = context.preferences
        edit = prefs.edit

        layout.use_property_split = False
        layout.prop(edit, "use_text_edit_auto_close")


class USERPREF_PT_edit_node_editor(EditingPanel, CenterAlignMixIn, Panel):
    bl_label = "Node Editor"
    bl_options = {'DEFAULT_CLOSED'}

    def draw_centered(self, context, layout):
        prefs = context.preferences
        edit = prefs.edit

        col = layout.column()
        col.use_property_split = False
        col.prop(edit, "node_use_insert_offset", text="Auto-Offset")
        col.use_property_split = True
        if edit.node_use_insert_offset:
            col.prop(edit, "node_margin", text="Auto-Offset Margin")
        col.prop(edit, "node_preview_resolution", text="Preview Resolution")

        col.use_property_split = False
        col.prop(edit, "node_use_autoposition_viewer")  # BFA - Toggle Viewer Auto-positioning
        col.prop(edit, "node_color_blend", text="Node Color Blend")  # BFA - Node Color Blend


class USERPREF_PT_edit_sequence_editor(EditingPanel, CenterAlignMixIn, Panel):
    bl_label = "Video Sequencer"
    bl_options = {'DEFAULT_CLOSED'}

    def draw_centered(self, context, layout):
        prefs = context.preferences
        edit = prefs.edit
        layout.use_property_split = False

        layout.prop(edit, "connect_strips_by_default")  # BFA - wip


# BFA - menu
class USERPREF_PT_edit_outliner_editor(EditingPanel, CenterAlignMixIn, Panel):
    bl_label = "Outliner"
    bl_options = {'DEFAULT_CLOSED'}

    def draw_centered(self, context, layout):
        prefs = context.preferences
        edit = prefs.edit
        layout.use_property_split = False

        layout.prop(edit, "outliner_colored_collection_rows")  # BFA - colored collection rows


class USERPREF_PT_edit_misc(EditingPanel, CenterAlignMixIn, Panel):
    bl_label = "Miscellaneous"
    bl_options = {'DEFAULT_CLOSED'}

    def draw_centered(self, context, layout):
        prefs = context.preferences
        edit = prefs.edit

        col = layout.column()
        col.prop(edit, "sculpt_paint_overlay_color", text="Sculpt Overlay Color")


# -----------------------------------------------------------------------------
# Animation Panels

class AnimationPanel:
    bl_space_type = 'PREFERENCES'
    bl_region_type = 'WINDOW'
    bl_context = "animation"


class USERPREF_PT_animation_timeline(AnimationPanel, CenterAlignMixIn, Panel):
    bl_label = "Timeline"

    def draw_centered(self, context, layout):
        prefs = context.preferences
        view = prefs.view
        edit = prefs.edit

        flow = layout.grid_flow(row_major=False, columns=0, even_columns=True, even_rows=False, align=False)
        flow.use_property_split = False
        flow.prop(edit, "use_negative_frames")
        flow.use_property_split = True

        layout.separator()

        flow = layout.grid_flow(row_major=False, columns=0, even_columns=True, even_rows=False, align=False)

        flow.prop(view, "view2d_grid_spacing_min", text="Minimum Grid Spacing")
        flow.prop(view, "timecode_style")
        flow.prop(view, "view_frame_type")
        if view.view_frame_type == 'SECONDS':
            flow.prop(view, "view_frame_seconds")
        elif view.view_frame_type == 'KEYFRAMES':
            flow.prop(view, "view_frame_keyframes")


class USERPREF_PT_animation_keyframes(AnimationPanel, CenterAlignMixIn, Panel):
    bl_label = "Keyframes"

    def draw_centered(self, context, layout):
        prefs = context.preferences
        edit = prefs.edit

        col = layout.column()
        col.prop(edit, "key_insert_channels", expand=True)
        col.use_property_split = False
        col.prop(edit, "use_visual_keying")

        row = layout.row(align=True, heading="Only Insert Needed")
        row.prop(edit, "use_keyframe_insert_needed", text="Manual", toggle=1)
        row.prop(edit, "use_auto_keyframe_insert_needed", text="Auto", toggle=1)

# BFA - custom menu


class USERPREF_PT_animation_autokey(AnimationPanel, CenterAlignMixIn, Panel):
    bl_label = "Auto-Keyframing"
    bl_parent_id = "USERPREF_PT_animation_keyframes"

    def draw_centered(self, context, layout):
        prefs = context.preferences
        edit = prefs.edit

        flow = layout.grid_flow(row_major=False, columns=0, even_columns=True, even_rows=False, align=False)

        flow.use_property_split = False
        flow.prop(edit, "use_auto_keying_warning", text="Show Warning")
        flow.prop(edit, "use_keyframe_insert_available", text="Only Insert Available")
        flow.prop(edit, "use_auto_keying", text="Enable in New Scenes")


class USERPREF_PT_animation_fcurves(AnimationPanel, CenterAlignMixIn, Panel):
    bl_label = "F-Curves"

    def draw_centered(self, context, layout):
        prefs = context.preferences
        edit = prefs.edit

        flow = layout.grid_flow(row_major=False, columns=0, even_columns=True, even_rows=False, align=False)

        flow.prop(edit, "fcurve_unselected_alpha", text="Unselected Opacity")
        flow.prop(edit, "fcurve_new_auto_smoothing", text="Default Smoothing Mode")
        flow.prop(edit, "keyframe_new_interpolation_type", text="Default Interpolation")
        flow.prop(edit, "keyframe_new_handle_type", text="Default Handles")
        flow.use_property_split = False
        flow.prop(edit, "use_insertkey_xyz_to_rgb", text="XYZ to RGB")
        flow.prop(edit, "use_anim_channel_group_colors")
        flow.prop(edit, "show_only_selected_curve_keyframes")
        flow.prop(edit, "use_fcurve_high_quality_drawing")


# -----------------------------------------------------------------------------
# System Panels

class SystemPanel:
    bl_space_type = 'PREFERENCES'
    bl_region_type = 'WINDOW'
    bl_context = "system"


class USERPREF_PT_system_sound(SystemPanel, CenterAlignMixIn, Panel):
    bl_label = "Sound"
    bl_options = {'DEFAULT_CLOSED'}

    def draw_centered(self, context, layout):
        prefs = context.preferences
        system = prefs.system

        layout.prop(system, "audio_device", expand=False)

        sub = layout.grid_flow(row_major=False, columns=0, even_columns=False, even_rows=False, align=False)
        sub.active = system.audio_device not in {'NONE', 'None'}
        sub.prop(system, "audio_channels", text="Channels")
        sub.prop(system, "audio_mixing_buffer", text="Mixing Buffer")
        sub.prop(system, "audio_sample_rate", text="Sample Rate")
        sub.prop(system, "audio_sample_format", text="Sample Format")


class USERPREF_PT_system_cycles_devices(SystemPanel, CenterAlignMixIn, Panel):
    bl_label = "Cycles Render Devices"

    def draw_centered(self, context, layout):
        prefs = context.preferences

        col = layout.column()
        col.use_property_split = False

        if bpy.app.build_options.cycles:
            addon = prefs.addons.get("cycles")
            if addon is None:
                layout.label(text="Enable Cycles Render Engine add-on to use Cycles", icon='INFO')
            else:
                addon.preferences.draw_impl(col, context)
            del addon
        else:
            layout.label(text="Cycles is disabled in this build", icon='INFO')


class USERPREF_PT_system_display_graphics(SystemPanel, CenterAlignMixIn, Panel):
    bl_label = "Display Graphics"

    @classmethod
    def poll(cls, _context):
        import platform
        return platform.system() != "Darwin"

    def draw_centered(self, context, layout):
        prefs = context.preferences
        system = prefs.system
        import gpu
        import sys

        col = layout.column()
        col.prop(system, "gpu_backend", text="Backend")
        if system.gpu_backend == 'VULKAN':
            col = layout.column()
            col.enabled = gpu.platform.backend_type_get() == 'VULKAN'
            col.prop(system, "gpu_preferred_device")

        if system.gpu_backend != gpu.platform.backend_type_get():
            layout.label(text="A restart of Blender is required", icon='INFO')

        if system.gpu_backend == 'VULKAN':
            col = layout.column()
            col.label(text="Current Vulkan backend limitations:", icon='INFO')
            col.label(text="\u2022 Low performance in VR", icon='BLANK1')
            if sys.platform == "win32" and gpu.platform.device_type_get() == 'QUALCOMM':
                col.label(text="\u2022 Windows on ARM requires driver 31.0.112.0 or higher", icon='BLANK1')


class USERPREF_PT_system_os_settings(SystemPanel, CenterAlignMixIn, Panel):
    bl_label = "Operating System Settings"

    @classmethod
    def poll(cls, _context):
        # macOS isn't supported.
        from sys import platform
        if platform == "darwin":
            return False
        return True

    @staticmethod
    def _draw_associate_supported_or_label(context, layout):
        from sys import platform
        if platform[:3] == "win":
            if context.preferences.system.is_microsoft_store_install:
                layout.label(text="Microsoft Store installation")
                layout.label(text="Use Windows 'Default Apps' to associate with blend files")
                return False
        else:
            # Linux.
            if not bpy.app.portable:
                layout.label(text="System Installation")
                layout.label(text="File association is handled by the package manager")
                return False

            import os
            if os.environ.get("SNAP"):
                layout.label(text="Snap Package Installation")
                layout.label(text="File association is handled by the package manager")
                return False

        return True

    def draw_centered(self, context, layout):
        if self._draw_associate_supported_or_label(context, layout):
            layout.label(text="Open blend files with this Bforartists version")
            split = layout.split(factor=0.5)
            split.alignment = 'LEFT'
            split.operator("preferences.associate_blend", text="Register")
            split.operator("preferences.unassociate_blend", text="Unregister")
            layout.use_property_split = False
            layout.prop(bpy.context.preferences.system, "register_all_users", text="For All Users")


class USERPREF_PT_system_network(SystemPanel, CenterAlignMixIn, Panel):
    bl_label = "Network"

    def draw_centered(self, context, layout):
        prefs = context.preferences
        system = prefs.system

        row = layout.row()
        row.use_property_split = False  # bfa: align left
        row.prop(system, "use_online_access", text="Allow Online Access")

        # Show when the preference has been overridden and doesn't match the current preference.
        runtime_online_access = bpy.app.online_access
        if system.use_online_access != runtime_online_access:
            row = layout.split(factor=0.4)
            row.label(text="")
            if runtime_online_access:
                text = iface_("Enabled on startup, overriding the preference.")
            else:
                text = iface_("Disabled on startup, overriding the preference.")
            row.label(text=text, translate=False)

        layout.row().prop(system, "network_timeout", text="Time Out")
        layout.row().prop(system, "network_connection_limit", text="Connection Limit")


class USERPREF_PT_system_memory(SystemPanel, CenterAlignMixIn, Panel):
    bl_label = "Memory & Limits"

    def draw_centered(self, context, layout):
        import sys

        prefs = context.preferences
        system = prefs.system
        edit = prefs.edit

        flow = layout.grid_flow(row_major=False, columns=0, even_columns=True, even_rows=False, align=False)

        flow.prop(edit, "undo_steps", text="Undo Steps")
        flow.prop(edit, "undo_memory_limit", text="Undo Memory Limit")

        flow.use_property_split = False
        flow.prop(edit, "use_global_undo")

        flow = layout.grid_flow(row_major=False, columns=0, even_columns=True, even_rows=False, align=False)

        flow.prop(system, "scrollback", text="Console Scrollback Lines")

        flow = layout.grid_flow(row_major=False, columns=0, even_columns=True, even_rows=False, align=False)

        layout.separator()

        flow = layout.grid_flow(row_major=False, columns=0, even_columns=True, even_rows=False, align=False)

        flow.prop(system, "texture_time_out", text="Texture Time Out")
        flow.prop(system, "texture_collection_rate", text="Garbage Collection Rate")

        layout.separator()

        flow = layout.grid_flow(row_major=False, columns=0, even_columns=True, even_rows=False, align=False)

        flow.prop(system, "vbo_time_out", text="VBO Time Out")
        flow.prop(system, "vbo_collection_rate", text="Garbage Collection Rate")

        if sys.platform != "darwin":
            layout.separator()
            col = layout.column(align=True)
            col.active = system.gpu_backend != 'VULKAN'
            col.row().prop(system, "shader_compilation_method", expand=True)
            label = iface_("Threads") if system.shader_compilation_method == 'THREAD' else iface_("Subprocesses")
            col.prop(system, "gpu_shader_workers", text=label, translate=False)


class USERPREF_PT_system_video_sequencer(SystemPanel, CenterAlignMixIn, Panel):
    bl_label = "Video Sequencer"

    def draw_centered(self, context, layout):
        prefs = context.preferences
        system = prefs.system

        layout.prop(system, "memory_cache_limit")

        layout.separator()

        layout.prop(system, "sequencer_proxy_setup")


# -----------------------------------------------------------------------------
# Viewport Panels

class ViewportPanel:
    bl_space_type = 'PREFERENCES'
    bl_region_type = 'WINDOW'
    bl_context = "viewport"


class USERPREF_PT_viewport_display(ViewportPanel, CenterAlignMixIn, Panel):
    bl_label = "Display"

    def draw_centered(self, context, layout):
        prefs = context.preferences
        view = prefs.view

        layout.label(text="Text Info Overlay")

        col = layout.column()

        col.use_property_split = False
        row = col.row()
        row.separator()
        row.prop(view, "show_object_info", text="Object Info")
        row = col.row()
        row.separator()
        row.prop(view, "show_view_name", text="View Name")
        row = col.row()
        row.separator()

        split = row.split()
        col = split.column()
        col.use_property_split = False
        col.prop(view, "show_playback_fps", text="Playback Frame Rate (FPS)")

        if view.show_playback_fps:
            split.prop(view, "playback_fps_samples", text="Samples")
        else:
            split.label(icon='DISCLOSURE_TRI_RIGHT')

        layout.separator()

        flow = layout.grid_flow(row_major=False, columns=0, even_columns=True, even_rows=False, align=False)

        col = flow.column()
        col.prop(view, "gizmo_size")
        col.prop(view, "lookdev_sphere_size")

        flow.separator()

        col = flow.column()
        col.prop(view, "mini_axis_type", text="3D Viewport Axes")

        if view.mini_axis_type == 'MINIMAL':
            col.prop(view, "mini_axis_size", text="Size")
            col.prop(view, "mini_axis_brightness", text="Brightness")

        if view.mini_axis_type == 'GIZMO':
            col.prop(view, "gizmo_size_navigate_v3d", text="Size")

        layout.separator()
        col = layout.column()
        col.use_property_split = False
        col.prop(view, "use_fresnel_edit", text="Fresnel in Edit Mode")


class USERPREF_PT_viewport_quality(ViewportPanel, CenterAlignMixIn, Panel):
    bl_label = "Quality"

    def draw_centered(self, context, layout):
        prefs = context.preferences
        system = prefs.system

        flow = layout.grid_flow(row_major=False, columns=0, even_columns=True, even_rows=False, align=False)

        flow.prop(system, "viewport_aa")

        flow.use_property_split = False
        flow.prop(system, "use_overlay_smooth_wire")
        flow.prop(system, "use_edit_mode_smooth_wire")


class USERPREF_PT_viewport_textures(ViewportPanel, CenterAlignMixIn, Panel):
    bl_label = "Textures"

    def draw_centered(self, context, layout):
        prefs = context.preferences
        system = prefs.system

        flow = layout.grid_flow(row_major=False, columns=0, even_columns=True, even_rows=False, align=False)

        flow.prop(system, "gl_texture_limit", text="Limit Size")
        flow.prop(system, "anisotropic_filter")
        flow.prop(system, "gl_clip_alpha", slider=True)
        flow.prop(system, "image_draw_method", text="Image Display Method")


class USERPREF_PT_viewport_subdivision(ViewportPanel, CenterAlignMixIn, Panel):
    bl_label = "Subdivision"
    bl_options = {'DEFAULT_CLOSED'}

    def draw_centered(self, context, layout):
        prefs = context.preferences
        system = prefs.system
        layout.use_property_split = False  # bfa: align left
        layout.prop(system, "use_gpu_subdivision")


# -----------------------------------------------------------------------------
# Theme Panels

class ThemePanel:
    bl_space_type = 'PREFERENCES'
    bl_region_type = 'WINDOW'
    bl_context = "themes"


class USERPREF_MT_interface_theme_presets(Menu):
    # NOTE: this label is currently not used, see: !134844.
    bl_label = "Presets"

    preset_subdir = "interface_theme"
    preset_operator = "script.execute_preset"
    preset_type = 'XML'
    preset_xml_map = (
        ("preferences.themes[0]", "Theme"),
        ("preferences.ui_styles[0]", "ThemeStyle"),
    )
    # Prevent untrusted XML files "escaping" from these types.
    preset_xml_secure_types = {
        "Theme",
        "ThemeBoneColorSet",
        "ThemeClipEditor",
        "ThemeCollectionColor",
        "ThemeCommon",
        "ThemeCommonAnim",
        "ThemeCommonCurves",
        "ThemeConsole",
        "ThemeDopeSheet",
        "ThemeFileBrowser",
        "ThemeFontStyle",
        "ThemeGradientColors",
        "ThemeGraphEditor",
        "ThemeImageEditor",
        "ThemeInfo",
        "ThemeNLAEditor",
        "ThemeNodeEditor",
        "ThemeOutliner",
        "ThemePreferences",
        "ThemeProperties",
        "ThemeRegions",
        "ThemeRegionsAssetShelf",
        "ThemeRegionsChannels",
        "ThemeRegionsScrubbing",
        "ThemeRegionsSidebars",
        "ThemeSequenceEditor",
        "ThemeSpaceGeneric",
        "ThemeSpaceGradient",
        "ThemeSpaceListGeneric",
        "ThemeSpreadsheet",
        "ThemeStatusBar",
        "ThemeStripColor",
        "ThemeStyle",
        "ThemeTextEditor",
        "ThemeTopBar",
        "ThemeUserInterface",
        "ThemeView3D",
        "ThemeWidgetColors",
        "ThemeWidgetStateColors",
    }

    draw = Menu.draw_preset

    @staticmethod
    def reset_cb(_context, _filepath):
        bpy.ops.preferences.reset_default_theme()

    @staticmethod
    def post_cb(context, filepath):
        context.preferences.themes[0].filepath = filepath


class USERPREF_PT_theme(ThemePanel, Panel):
    bl_label = "Themes"
    bl_options = {'HIDE_HEADER'}

    def draw(self, context):
        import os

        layout = self.layout

        split = layout.split(factor=0.6)

        row = split.row(align=True)

        # Unlike most presets (which use the classes bl_label),
        # themes store the path, use this when set.
        if filepath := context.preferences.themes[0].filepath:
            preset_label = bpy.path.display_name(os.path.basename(filepath))
        else:
            # If the `filepath` is empty, assume the theme was reset and use the default theme name as a label.
            # This would typically be:
            # `preset_label = USERPREF_MT_interface_theme_presets.bl_label`
            # However the operator to reset the preferences doesn't clear the value,
            # so it's simplest to hard-code "Presets" here.
            preset_label = "Presets"

        row.menu("USERPREF_MT_interface_theme_presets", text=preset_label)
        del filepath, preset_label

        row.operator("wm.interface_theme_preset_add", text="", icon='ADD')
        row.operator("wm.interface_theme_preset_remove", text="", icon='REMOVE')
        row.operator("wm.interface_theme_preset_save", text="", icon='FILE_TICK')

        row = split.row(align=True)
        row.operator("preferences.theme_install", text="Install...", icon='IMPORT')
        row.operator("preferences.reset_default_theme", text="Reset", icon='LOOP_BACK')


class USERPREF_PT_theme_user_interface(ThemePanel, CenterAlignMixIn, Panel):
    bl_label = "User Interface"
    bl_options = {'DEFAULT_CLOSED'}

    def draw_header(self, _context):
        layout = self.layout

        layout.label(icon='WORKSPACE')

    def draw(self, context):
        pass


# Base class for dynamically defined widget color panels.
# This is not registered.
class PreferenceThemeWidgetColorPanel:
    bl_parent_id = "USERPREF_PT_theme_user_interface"

    def draw(self, context):
        theme = context.preferences.themes[0]
        ui = theme.user_interface
        widget_style = getattr(ui, self.wcol)
        layout = self.layout

        layout.use_property_split = True

        flow = layout.grid_flow(row_major=False, columns=0, even_columns=True, even_rows=False, align=False)

        col = flow.column(align=True)
        col.prop(widget_style, "text")
        col.prop(widget_style, "text_sel", text="Selected")
        col.prop(widget_style, "item", slider=True)

        col = flow.column(align=True)
        col.prop(widget_style, "inner", slider=True)
        col.prop(widget_style, "inner_sel", text="Selected", slider=True)

        col = flow.column(align=True)
        col.prop(widget_style, "outline")
        col.prop(widget_style, "outline_sel", text="Selected", slider=True)

        col.separator()

        col.prop(widget_style, "roundness")


# Base class for dynamically defined widget color panels.
# This is not registered.
class PreferenceThemeWidgetShadePanel:

    def draw(self, context):
        theme = context.preferences.themes[0]
        ui = theme.user_interface
        widget_style = getattr(ui, self.wcol)
        layout = self.layout

        layout.use_property_split = True

        col = layout.column(align=True)
        col.active = widget_style.show_shaded
        col.prop(widget_style, "shadetop", text="Shade Top")
        col.prop(widget_style, "shadedown", text="Down")

    def draw_header(self, context):
        theme = context.preferences.themes[0]
        ui = theme.user_interface
        widget_style = getattr(ui, self.wcol)

        self.layout.prop(widget_style, "show_shaded", text="")


class USERPREF_PT_theme_interface_panel(ThemePanel, CenterAlignMixIn, Panel):
    bl_label = "Panel"
    bl_options = {'DEFAULT_CLOSED'}
    bl_parent_id = "USERPREF_PT_theme_user_interface"

    def draw_centered(self, context, layout):
        theme = context.preferences.themes[0]
        ui = theme.user_interface

        flow = layout.grid_flow(row_major=False, columns=2, even_columns=True, even_rows=False, align=False)

        col = flow.column()
        col.prop(ui, "panel_header", text="Header")

        col = col.column(align=True)
        col.prop(ui, "panel_back", text="Background")
        col.prop(ui, "panel_sub_back", text="Sub-Panel")

        col = col.column()
        col.prop(ui, "panel_active", text="Active")

        col = flow.column(align=True)
        col.prop(ui, "panel_title", text="Title")
        col.prop(ui, "panel_text", text="Text")

        col = col.column()
        col.prop(ui, "panel_outline", text="Outline")
        col.prop(ui, "panel_roundness", text="Roundness")


class USERPREF_PT_theme_interface_state(ThemePanel, CenterAlignMixIn, Panel):
    bl_label = "State"
    bl_options = {'DEFAULT_CLOSED'}
    bl_parent_id = "USERPREF_PT_theme_user_interface"

    def draw_centered(self, context, layout):
        theme = context.preferences.themes[0]
        ui_state = theme.user_interface.wcol_state

        flow = layout.grid_flow(row_major=False, columns=0, even_columns=True, even_rows=False, align=False)

        col = flow.column(align=True)

        col.prop(ui_state, "error")
        col.prop(ui_state, "warning")
        col.prop(ui_state, "info")
        col.prop(ui_state, "success")

        col = flow.column(align=True)
        col.prop(ui_state, "inner_anim")
        col.prop(ui_state, "inner_anim_sel", text="Selected")

        col = flow.column(align=True)
        col.prop(ui_state, "inner_driven")
        col.prop(ui_state, "inner_driven_sel", text="Selected")

        col = flow.column(align=True)
        col.prop(ui_state, "inner_key")
        col.prop(ui_state, "inner_key_sel", text="Selected")

        col = flow.column(align=True)
        col.prop(ui_state, "inner_overridden")
        col.prop(ui_state, "inner_overridden_sel", text="Selected")

        col = flow.column(align=True)
        col.prop(ui_state, "inner_changed")
        col.prop(ui_state, "inner_changed_sel", text="Selected")

        col = flow.column(align=True)
        col.prop(ui_state, "blend")


class USERPREF_PT_theme_interface_styles(ThemePanel, CenterAlignMixIn, Panel):
    bl_label = "Styles"
    bl_options = {'DEFAULT_CLOSED'}
    bl_parent_id = "USERPREF_PT_theme_user_interface"

    def draw_centered(self, context, layout):
        theme = context.preferences.themes[0]
        ui = theme.user_interface

        flow = layout.grid_flow(row_major=False, columns=0, even_columns=True, even_rows=False, align=False)

        col = flow.column(align=True)
        col.prop(ui, "editor_border")
        col.prop(ui, "editor_outline")
        col.prop(ui, "editor_outline_active")

        col = flow.column()
        col.prop(ui, "widget_text_cursor")

        col = flow.column(align=True)
        col.prop(ui, "icon_alpha")
        col.prop(ui, "icon_saturation", text="Saturation")

        flow.separator()

        col = flow.column()
        col.prop(ui, "widget_emboss")

        col = flow.column(align=True)
        col.prop(ui, "menu_shadow_fac")
        col.prop(ui, "menu_shadow_width", text="Shadow Width")


class USERPREF_PT_theme_interface_transparent_checker(ThemePanel, CenterAlignMixIn, Panel):
    bl_label = "Transparent Checkerboard"
    bl_options = {'DEFAULT_CLOSED'}
    bl_parent_id = "USERPREF_PT_theme_user_interface"

    def draw_centered(self, context, layout):
        theme = context.preferences.themes[0]
        ui = theme.user_interface

        flow = layout.grid_flow(row_major=False, columns=0, even_columns=True, even_rows=False, align=False)

        col = flow.column(align=True)
        col.prop(ui, "transparent_checker_primary")
        col.prop(ui, "transparent_checker_secondary")

        col = flow.column()
        col.prop(ui, "transparent_checker_size")


class USERPREF_PT_theme_interface_gizmos(ThemePanel, CenterAlignMixIn, Panel):
    bl_label = "Axis & Gizmo Colors"
    bl_options = {'DEFAULT_CLOSED'}
    bl_parent_id = "USERPREF_PT_theme_user_interface"

    def draw_centered(self, context, layout):
        theme = context.preferences.themes[0]
        ui = theme.user_interface

        flow = layout.grid_flow(row_major=False, columns=0, even_columns=True, even_rows=True, align=False)

        col = flow.column(align=True)
        col.prop(ui, "axis_x", text="Axis X")
        col.prop(ui, "axis_y", text="Y")
        col.prop(ui, "axis_z", text="Z")
        col.prop(ui, "axis_w", text="W")

        col = flow.column()
        col.prop(ui, "gizmo_primary")
        col.prop(ui, "gizmo_secondary", text="Secondary")
        col.prop(ui, "gizmo_view_align", text="View Align")

        col = flow.column()
        col.prop(ui, "gizmo_a")
        col.prop(ui, "gizmo_b", text="B")


class USERPREF_PT_theme_interface_icons(ThemePanel, CenterAlignMixIn, Panel):
    bl_label = "Icon Colors"
    bl_options = {'DEFAULT_CLOSED'}
    bl_parent_id = "USERPREF_PT_theme_user_interface"

    def draw_centered(self, context, layout):
        theme = context.preferences.themes[0]
        ui = theme.user_interface

        flow = layout.grid_flow(row_major=False, columns=0, even_columns=True, even_rows=False, align=False)

        flow.prop(ui, "icon_scene")
        flow.prop(ui, "icon_collection")
        flow.prop(ui, "icon_object")
        flow.prop(ui, "icon_object_data")
        flow.prop(ui, "icon_modifier")
        flow.prop(ui, "icon_shading")
        flow.prop(ui, "icon_folder")
        flow.prop(ui, "icon_autokey")
        flow.prop(ui, "icon_border_intensity")


class USERPREF_PT_theme_text_style(ThemePanel, CenterAlignMixIn, Panel):
    bl_label = "Text Style"
    bl_options = {'DEFAULT_CLOSED'}

    @staticmethod
    def _ui_font_style(layout, font_style):
        layout.use_property_split = True
        flow = layout.grid_flow(row_major=False, columns=0, even_columns=True, even_rows=False, align=False)

        col = flow.column()
        col.prop(font_style, "points")
        col.prop(font_style, "character_weight", text="Weight", text_ctxt=i18n_contexts.id_text)

        col = flow.column(align=True)
        col.prop(font_style, "shadow_offset_x", text="Shadow Offset X")
        col.prop(font_style, "shadow_offset_y", text="Y")

        col = flow.column(align=True)
        col.prop(font_style, "shadow")
        col.prop(font_style, "shadow_alpha", text="Alpha")
        col.prop(font_style, "shadow_value", text="Brightness")

    def draw_header(self, _context):
        layout = self.layout

        layout.label(icon='FONTPREVIEW')

    def draw_centered(self, context, layout):
        style = context.preferences.ui_styles[0]

        layout.label(text="Panel Title")
        self._ui_font_style(layout, style.panel_title)

        layout.separator()

        layout.label(text="Widget")
        self._ui_font_style(layout, style.widget)

        layout.separator()

        layout.label(text="Tooltip")
        self._ui_font_style(layout, style.tooltip)


class USERPREF_PT_theme_bone_color_sets(ThemePanel, CenterAlignMixIn, Panel):
    bl_label = "Bone Color Sets"
    bl_options = {'DEFAULT_CLOSED'}

    def draw_header(self, _context):
        layout = self.layout

        layout.label(icon='COLOR')

    def draw_centered(self, context, layout):
        theme = context.preferences.themes[0]

        layout.use_property_split = True

        for i, ui in enumerate(theme.bone_color_sets, 1):
            layout.label(text=iface_("Color Set {:d}").format(i), translate=False)

            flow = layout.grid_flow(row_major=False, columns=0, even_columns=True, even_rows=False, align=True)

            flow.prop(ui, "normal")
            flow.prop(ui, "select", text="Selected")
            flow.prop(ui, "active")
            flow.prop(ui, "show_colored_constraints")


class USERPREF_PT_theme_collection_colors(ThemePanel, CenterAlignMixIn, Panel):
    bl_label = "Collection Colors"
    bl_options = {'DEFAULT_CLOSED'}

    def draw_header(self, _context):
        layout = self.layout

        layout.label(icon='GROUP')

    def draw_centered(self, context, layout):
        theme = context.preferences.themes[0]

        layout.use_property_split = True

        flow = layout.grid_flow(row_major=False, columns=2, even_columns=True, even_rows=False, align=False)
        for i, ui in enumerate(theme.collection_color, 1):
            flow.prop(ui, "color", text=iface_("Color {:d}").format(i), translate=False)


class USERPREF_PT_theme_strip_colors(ThemePanel, CenterAlignMixIn, Panel):
    bl_label = "Strip Color Tags"
    bl_options = {'DEFAULT_CLOSED'}

    def draw_header(self, _context):
        layout = self.layout

        layout.label(icon='SEQ_STRIP_DUPLICATE')

    def draw_centered(self, context, layout):
        theme = context.preferences.themes[0]

        layout.use_property_split = True

        flow = layout.grid_flow(row_major=False, columns=2, even_columns=True, even_rows=False, align=False)
        for i, ui in enumerate(theme.strip_color, 1):
            flow.prop(ui, "color", text=iface_("Color {:d}").format(i), translate=False)


# Base class for dynamically defined theme-space panels.
# This is not registered.
class PreferenceThemeSpacePanel:
    @staticmethod
    def _theme_generic(layout, themedata):

        layout.use_property_split = True

        flow = layout.grid_flow(row_major=False, columns=0, even_columns=True, even_rows=False, align=False)

        props_type = {}

        for prop in themedata.rna_type.properties:
            if prop.identifier == "rna_type":
                continue

            props_type.setdefault((prop.type, prop.subtype), []).append(prop)

        for props_type, props_ls in sorted(props_type.items()):
            if props_type[0] == 'POINTER':
                continue

            for prop in props_ls:
                flow.prop(themedata, prop.identifier)

    def draw_header(self, _context):
        icon = getattr(self, "icon", 'NONE')
        if icon != 'NONE':
            layout = self.layout
            layout.label(icon=icon)

    def draw(self, context):
        layout = self.layout
        theme = context.preferences.themes[0]

        datapath_list = self.datapath.split(".")
        data = theme
        for datapath_item in datapath_list:
            data = getattr(data, datapath_item)
        PreferenceThemeSpacePanel._theme_generic(layout, data)


class ThemeGenericClassGenerator:

    @staticmethod
    def generate_panel_classes_for_wcols():
        wcols = [
            ("Box", "wcol_box"),
            ("Curve", "wcol_curve"),
            ("List Item", "wcol_list_item"),
            ("Menu", "wcol_menu"),
            ("Menu Background", "wcol_menu_back"),
            ("Menu Item", "wcol_menu_item"),
            ("Number Field", "wcol_num"),
            ("Option", "wcol_option"),
            ("Pie Menu", "wcol_pie_menu"),
            ("Progress Bar", "wcol_progress"),
            ("Pulldown", "wcol_pulldown"),
            ("Radio Buttons", "wcol_radio"),
            ("Regular", "wcol_regular"),
            ("Scroll Bar", "wcol_scroll"),
            ("Tab", "wcol_tab"),
            ("Text", "wcol_text"),
            ("Toggle", "wcol_toggle"),
            ("Tool", "wcol_tool"),
            ("Toolbar Item", "wcol_toolbar_item"),
            ("Tooltip", "wcol_tooltip"),
            ("Value Slider", "wcol_numslider"),
        ]

        for (name, wcol) in wcols:
            panel_id = "USERPREF_PT_theme_interface_" + wcol
            yield type(panel_id, (PreferenceThemeWidgetColorPanel, ThemePanel, Panel), {
                "bl_label": name,
                "bl_options": {'DEFAULT_CLOSED'},
                "draw": PreferenceThemeWidgetColorPanel.draw,
                "wcol": wcol,
            })

            panel_shade_id = "USERPREF_PT_theme_interface_shade_" + wcol
            yield type(panel_shade_id, (PreferenceThemeWidgetShadePanel, ThemePanel, Panel), {
                "bl_label": "Shaded",
                "bl_options": {'DEFAULT_CLOSED'},
                "bl_parent_id": panel_id,
                "draw": PreferenceThemeWidgetShadePanel.draw,
                "wcol": wcol,
            })

    @staticmethod
    def generate_theme_area_child_panel_classes(parent_id, rna_type, theme_area, datapath):
        def generate_child_panel_classes_recurse(parent_id, rna_type, theme_area, datapath):
            props_type = {}

            for prop in rna_type.properties:
                if prop.identifier == "rna_type":
                    continue

                props_type.setdefault((prop.type, prop.subtype), []).append(prop)

            for props_type, props_ls in sorted(props_type.items()):
                if props_type[0] == 'POINTER':
                    for prop in props_ls:
                        new_datapath = datapath + "." + prop.identifier if datapath else prop.identifier
                        panel_id = parent_id + "_" + prop.identifier
                        yield type(panel_id, (PreferenceThemeSpacePanel, ThemePanel, Panel), {
                            "bl_label": rna_type.properties[prop.identifier].name,
                            "bl_parent_id": parent_id,
                            "bl_options": {'DEFAULT_CLOSED'},
                            "draw": PreferenceThemeSpacePanel.draw,
                            "theme_area": theme_area.identifier,
                            "datapath": new_datapath,
                        })

                        yield from generate_child_panel_classes_recurse(
                            panel_id,
                            prop.fixed_type,
                            theme_area,
                            new_datapath,
                        )

        yield from generate_child_panel_classes_recurse(parent_id, rna_type, theme_area, datapath)

    @staticmethod
    def generate_panel_classes_from_theme_areas():
        from bpy.types import Theme

        for theme_area in Theme.bl_rna.properties["theme_area"].enum_items_static:
            if theme_area.identifier in {'USER_INTERFACE', 'STYLE', 'BONE_COLOR_SETS'}:
                continue

            panel_id = "USERPREF_PT_theme_" + theme_area.identifier.lower()
            # Generate panel-class from theme_area
            yield type(panel_id, (PreferenceThemeSpacePanel, ThemePanel, Panel), {
                "bl_label": theme_area.name,
                "bl_options": {'DEFAULT_CLOSED'},
                "draw_header": PreferenceThemeSpacePanel.draw_header,
                "draw": PreferenceThemeSpacePanel.draw,
                "theme_area": theme_area.identifier,
                "icon": theme_area.icon,
                "datapath": theme_area.identifier.lower(),
            })

            yield from ThemeGenericClassGenerator.generate_theme_area_child_panel_classes(
                panel_id, Theme.bl_rna.properties[theme_area.identifier.lower()].fixed_type,
                theme_area, theme_area.identifier.lower())


# -----------------------------------------------------------------------------
# File Paths Panels

# Panel mix-in.
class FilePathsPanel:
    bl_space_type = 'PREFERENCES'
    bl_region_type = 'WINDOW'
    bl_context = "file_paths"


class USERPREF_PT_file_paths_data(FilePathsPanel, Panel):
    bl_label = "Data"

    def draw(self, context):
        layout = self.layout
        layout.use_property_split = True
        layout.use_property_decorate = False

        paths = context.preferences.filepaths

        col = self.layout.column()
        col.prop(paths, "font_directory", text="Fonts")
        col.prop(paths, "texture_directory", text="Textures")
        col.prop(paths, "sound_directory", text="Sounds")
        col.prop(paths, "temporary_directory", text="Temporary Files")


class USERPREF_PT_file_paths_script_directories(FilePathsPanel, Panel):
    bl_label = "Script Directories"

    def draw(self, context):
        layout = self.layout

        paths = context.preferences.filepaths

        if len(paths.script_directories) == 0:
            layout.operator("preferences.script_directory_add", text="Add", icon='ADD')
            return

        layout.use_property_split = False
        layout.use_property_decorate = False

        box = layout.box()
        split = box.split(factor=0.35)
        name_col = split.column()
        path_col = split.column()

        row = name_col.row(align=True)  # Padding
        row.separator()
        row.label(text="Name")

        row = path_col.row(align=True)  # Padding
        row.separator()
        row.label(text="Path", text_ctxt=i18n_contexts.editor_filebrowser)

        row.operator("preferences.script_directory_add", text="", icon='ADD', emboss=False)

        for i, script_directory in enumerate(paths.script_directories):
            row = name_col.row()
            row.alert = not script_directory.name
            row.prop(script_directory, "name", text="")

            row = path_col.row()
            subrow = row.row()
            subrow.alert = not script_directory.directory
            subrow.prop(script_directory, "directory", text="")
            row.operator("preferences.script_directory_remove", text="", icon='X', emboss=False).index = i


class USERPREF_PT_file_paths_render(FilePathsPanel, Panel):
    bl_label = "Render"
    bl_parent_id = "USERPREF_PT_file_paths_data"

    def draw(self, context):
        layout = self.layout
        layout.use_property_split = True
        layout.use_property_decorate = False

        paths = context.preferences.filepaths

        col = self.layout.column()
        col.prop(paths, "render_output_directory", text="Render Output")
        col.prop(paths, "render_cache_directory", text="Render Cache")


class USERPREF_PT_text_editor_presets(PresetPanel, Panel):
    bl_label = "Text Editor Presets"
    preset_subdir = "text_editor"
    preset_operator = "script.execute_preset"
    preset_add_operator = "text_editor.preset_add"


class USERPREF_PT_file_paths_applications(FilePathsPanel, Panel):
    bl_label = "Applications"
    bl_options = {'DEFAULT_CLOSED'}

    def draw(self, context):
        layout = self.layout
        layout.use_property_split = True
        layout.use_property_decorate = False

        paths = context.preferences.filepaths

        col = layout.column()
        col.prop(paths, "image_editor", text="Image Editor")
        col.prop(paths, "animation_player_preset", text="Animation Player")
        if paths.animation_player_preset == 'CUSTOM':
            col.prop(paths, "animation_player", text="Player")


class USERPREF_PT_text_editor(FilePathsPanel, Panel):
    bl_label = "Text Editor"
    bl_parent_id = "USERPREF_PT_file_paths_applications"

    def draw_header_preset(self, _context):
        USERPREF_PT_text_editor_presets.draw_panel_header(self.layout)

    def draw(self, context):
        layout = self.layout
        layout.use_property_split = True
        layout.use_property_decorate = False

        paths = context.preferences.filepaths

        col = layout.column()
        col.prop(paths, "text_editor", text="Program")
        col.prop(paths, "text_editor_args", text="Arguments")


class USERPREF_PT_file_paths_development(FilePathsPanel, Panel):
    bl_label = "Development"
    bl_options = {'DEFAULT_CLOSED'}

    @classmethod
    def poll(cls, context):
        prefs = context.preferences
        return prefs.view.show_developer_ui

    def draw(self, context):
        layout = self.layout
        layout.use_property_split = True
        layout.use_property_decorate = False

        paths = context.preferences.filepaths
        layout.prop(paths, "i18n_branches_directory", text="I18n Branches")


class USERPREF_PT_saveload_autorun(FilePathsPanel, Panel):
    bl_label = "Auto Run Python Scripts"
    bl_parent_id = "USERPREF_PT_saveload_blend"

    def draw_header(self, context):
        prefs = context.preferences
        paths = prefs.filepaths

        self.layout.prop(paths, "use_scripts_auto_execute", text="")

    def draw(self, context):
        layout = self.layout
        prefs = context.preferences
        paths = prefs.filepaths

        layout.use_property_split = True
        layout.use_property_decorate = False  # No animation.

        layout.active = paths.use_scripts_auto_execute

        box = layout.box()
        row = box.row()
        row.label(text="Excluded Paths")
        row.operator("preferences.autoexec_path_add", text="", icon='ADD', emboss=False)
        for i, path_cmp in enumerate(prefs.autoexec_paths):
            row = box.row()
            row.prop(path_cmp, "path", text="")
            row.prop(path_cmp, "use_glob", text="", icon='FILTER')
            row.operator("preferences.autoexec_path_remove", text="", icon='X', emboss=False).index = i


class USERPREF_PT_file_paths_asset_libraries(FilePathsPanel, Panel):
    bl_label = "Asset Libraries"

    def draw(self, context):
        layout = self.layout
        layout.use_property_split = False
        layout.use_property_decorate = False

        paths = context.preferences.filepaths
        active_library_index = paths.active_asset_library

        row = layout.row()

        row.template_list(
            "USERPREF_UL_asset_libraries", "user_asset_libraries",
            paths, "asset_libraries",
            paths, "active_asset_library",
        )

        col = row.column(align=True)
        col.operator("preferences.asset_library_add", text="", icon='ADD')
        props = col.operator("preferences.asset_library_remove", text="", icon='REMOVE')
        props.index = active_library_index

        # BFA - custom operators to move libraries up and down
        col.separator()
        col.operator("preferences.asset_library_move", text="", icon='TRIA_UP').direction = 'UP'
        col.operator("preferences.asset_library_move", text="", icon='TRIA_DOWN').direction = 'DOWN'

        try:
            active_library = None if active_library_index < 0 else paths.asset_libraries[active_library_index]
        except IndexError:
            active_library = None

        if active_library is None:
            return

        layout.separator()

        layout.prop(active_library, "path")
        layout.prop(active_library, "import_method", text="Import Method")
        layout.prop(active_library, "use_relative_path")


class USERPREF_UL_asset_libraries(UIList):
    def draw_item(self, _context, layout, _data, item, _icon, _active_data, _active_propname, _index):
        asset_library = item
        layout.prop(asset_library, "name", text="", emboss=False)


class USERPREF_UL_extension_repos(UIList):
    def draw_item(self, _context, layout, _data, item, icon, _active_data, _active_propname, _index):
        repo = item
        icon = 'INTERNET' if repo.use_remote_url else 'DISK_DRIVE'
        layout.prop(repo, "name", text="", icon=icon, emboss=False)

        # Show an error icon if this repository has unusable settings.
        if repo.enabled:
            if (
                    (repo.use_custom_directory and repo.custom_directory == "") or
                    (repo.use_remote_url and repo.remote_url == "")
            ):
                layout.label(text="", icon='ERROR')

        layout.prop(repo, "enabled", text="", emboss=False, icon='CHECKBOX_HLT' if repo.enabled else 'CHECKBOX_DEHLT')

    def filter_items(self, _context, data, propname):
        # Repositories has no index, converting to a list.
        items = list(getattr(data, propname))

        flags = [self.bitflag_filter_item] * len(items)

        indices = [None] * len(items)
        for index, orig_index in enumerate(sorted(
            range(len(items)),
            key=lambda i: (
                # Order [Remote, User, System].
                0 if (repo := items[i]).use_remote_url else (1 if (repo.source != 'SYSTEM') else 2),
                repo.name.casefold(),
            )
        )):
            indices[orig_index] = index

        return flags, indices


# -----------------------------------------------------------------------------
# Save/Load Panels

class SaveLoadPanel:
    bl_space_type = 'PREFERENCES'
    bl_region_type = 'WINDOW'
    bl_context = "save_load"


class USERPREF_PT_saveload_blend(SaveLoadPanel, CenterAlignMixIn, Panel):
    bl_label = "Blend Files"

    def draw_centered(self, context, layout):
        prefs = context.preferences
        paths = prefs.filepaths
        view = prefs.view

        flow = layout.grid_flow(row_major=False, columns=0, even_columns=True, even_rows=False, align=False)

        flow.use_property_split = False
        flow.prop(paths, "use_relative_paths")
        flow.prop(paths, "use_file_compression")
        flow.prop(paths, "use_load_ui")

        split = flow.split(factor=0.5)
        row = split.row()
        row.label(text="File Preview")
        row = split.row()
        row.use_property_split = False
        row.prop(paths, "file_preview_type", text="")

        flow.prop(paths, "use_tabs_as_spaces")
        flow.prop(view, "use_save_prompt")

        layout.separator()

        flow = layout.grid_flow(row_major=False, columns=0, even_columns=True, even_rows=False, align=False)

        flow.use_property_split = True
        flow.prop(paths, "save_version")
        flow.prop(paths, "recent_files")


# BFA - custom menu
class USERPREF_PT_saveload_blend_autosave(SaveLoadPanel, CenterAlignMixIn, Panel):
    bl_label = "Auto Save"
    bl_parent_id = "USERPREF_PT_saveload_blend"

    def draw_centered(self, context, layout):
        prefs = context.preferences
        paths = prefs.filepaths

        flow = layout.grid_flow(row_major=False, columns=0, even_columns=True, even_rows=False, align=False)

        flow.use_property_split = False
        flow.prop(paths, "use_auto_save_temporary_files")
        sub = flow.column()
        sub.active = paths.use_auto_save_temporary_files
        sub.prop(paths, "auto_save_time", text="Timer (Minutes)")


class USERPREF_PT_saveload_file_browser(SaveLoadPanel, CenterAlignMixIn, Panel):
    bl_label = "File Browser"

    def draw_centered(self, context, layout):
        prefs = context.preferences
        paths = prefs.filepaths

        flow = layout.grid_flow(row_major=False, columns=0, even_columns=True, even_rows=False, align=False)

        flow.use_property_split = False
        flow.prop(paths, "use_filter_files")
        flow.prop(paths, "show_hidden_files_datablocks")
        flow.prop(paths, "show_recent_locations")
        flow.prop(paths, "show_system_bookmarks")


# -----------------------------------------------------------------------------
# Input Panels

class InputPanel:
    bl_space_type = 'PREFERENCES'
    bl_region_type = 'WINDOW'
    bl_context = "input"


class USERPREF_PT_input_keyboard(InputPanel, CenterAlignMixIn, Panel):
    bl_label = "Keyboard"

    def draw_centered(self, context, layout):
        prefs = context.preferences
        inputs = prefs.inputs

        layout.use_property_split = False
        layout.prop(inputs, "use_emulate_numpad")
        layout.prop(inputs, "use_numeric_input_advanced")


class USERPREF_PT_input_mouse(InputPanel, CenterAlignMixIn, Panel):
    bl_label = "Mouse"

    def draw_centered(self, context, layout):
        import sys
        prefs = context.preferences
        inputs = prefs.inputs

        flow = layout.grid_flow(row_major=False, columns=0, even_columns=True, even_rows=False, align=False)

        flow.use_property_split = False
        flow.prop(inputs, "use_mouse_emulate_3_button")
        if sys.platform[:3] != "win":
            rowsub = flow.row()
            rowsub.active = inputs.use_mouse_emulate_3_button
            rowsub.prop(inputs, "mouse_emulate_3_button_modifier")
        flow.prop(inputs, "use_mouse_continuous")
        flow.prop(inputs, "use_drag_immediately")

        flow.use_property_split = True
        flow.prop(inputs, "mouse_double_click_time", text="Double Click Speed")
        flow.prop(inputs, "drag_threshold_mouse")
        flow.prop(inputs, "drag_threshold_tablet")
        flow.prop(inputs, "drag_threshold")
        flow.prop(inputs, "move_threshold")


class USERPREF_PT_input_touchpad(InputPanel, CenterAlignMixIn, Panel):
    bl_label = "Touchpad"
    bl_options = {'DEFAULT_CLOSED'}

    @classmethod
    def poll(cls, context):
        import sys
        if sys.platform[:3] == "win" or sys.platform == "darwin":
            return True

        # WAYLAND supports multi-touch, X11 and SDL don't.
        from _bpy import _ghost_backend
        if _ghost_backend() == 'WAYLAND':
            return True

        return False

    def draw_centered(self, context, layout):
        prefs = context.preferences
        inputs = prefs.inputs

        layout.use_property_split = False

        col = layout.column()
        col.prop(inputs, "use_multitouch_gestures")

        from _bpy import _wm_capabilities
        capabilities = _wm_capabilities()
        if not capabilities['TRACKPAD_PHYSICAL_DIRECTION']:

            layout.use_property_split = True  # BFA - float left
            col = layout.column()  # BFA - float left

            row = col.row()
            row.active = inputs.use_multitouch_gestures
            row.prop(inputs, "touchpad_scroll_direction", text="Scroll Direction")


class USERPREF_PT_input_tablet(InputPanel, CenterAlignMixIn, Panel):
    bl_label = "Tablet"

    def draw_centered(self, context, layout):
        prefs = context.preferences
        inputs = prefs.inputs

        import sys
        if sys.platform[:3] == "win":
            layout.prop(inputs, "tablet_api")
            layout.separator()

        flow = layout.grid_flow(row_major=False, columns=0, even_columns=True, even_rows=False, align=False)

        flow.prop(inputs, "pressure_threshold_max")
        flow.prop(inputs, "pressure_softness")


class USERPREF_PT_input_ndof(InputPanel, CenterAlignMixIn, Panel):
    bl_label = "NDOF"
    bl_options = {'DEFAULT_CLOSED'}

    @classmethod
    def poll(cls, context):
        return bpy.app.build_options.input_ndof

    def draw_centered(self, context, layout):
        prefs = context.preferences
        inputs = prefs.inputs

        USERPREF_PT_ndof_settings.draw_settings(layout, inputs)


# -----------------------------------------------------------------------------
# Navigation Panels

class NavigationPanel:
    bl_space_type = 'PREFERENCES'
    bl_region_type = 'WINDOW'
    bl_context = "navigation"


class USERPREF_PT_navigation_orbit(NavigationPanel, CenterAlignMixIn, Panel):
    bl_label = "Orbit & Pan"

    def draw_centered(self, context, layout):
        prefs = context.preferences
        inputs = prefs.inputs
        view = prefs.view

        flow = layout.grid_flow(row_major=False, columns=0, even_columns=True, even_rows=False, align=False)

        flow.row().prop(inputs, "view_rotate_method", expand=True)
        if inputs.view_rotate_method == 'TURNTABLE':
            flow.prop(inputs, "view_rotate_sensitivity_turntable")
        else:
            flow.prop(inputs, "view_rotate_sensitivity_trackball")

        flow.use_property_split = False
        flow.prop(inputs, "use_rotate_around_active")
        flow.prop(inputs, "use_auto_perspective")
        flow.prop(inputs, "use_mouse_depth_navigate")

        flow.separator()

        flow.use_property_split = True
        flow.prop(view, "smooth_view")
        flow.prop(view, "rotation_angle")


class USERPREF_PT_navigation_zoom(NavigationPanel, CenterAlignMixIn, Panel):
    bl_label = "Zoom"

    def draw_centered(self, context, layout):
        prefs = context.preferences
        inputs = prefs.inputs

        flow = layout.grid_flow(row_major=False, columns=0, even_columns=True, even_rows=False, align=False)

        flow.row().prop(inputs, "view_zoom_method", text="Zoom Method")
        if inputs.view_zoom_method in {'DOLLY', 'CONTINUE'}:
            flow.row().prop(inputs, "view_zoom_axis")
            flow.use_property_split = False
            flow.prop(inputs, "invert_mouse_zoom", text="Invert Mouse Zoom Direction")

        flow.use_property_split = False
        flow.prop(inputs, "invert_zoom_wheel", text="Invert Wheel Zoom Direction")
        flow.prop(inputs, "use_zoom_to_mouse")


class USERPREF_PT_navigation_fly_walk(NavigationPanel, CenterAlignMixIn, Panel):
    bl_label = "Fly & Walk"

    def draw_centered(self, context, layout):
        prefs = context.preferences
        inputs = prefs.inputs

        layout.row().prop(inputs, "navigation_mode", expand=True)


class USERPREF_PT_navigation_fly_walk_navigation(NavigationPanel, CenterAlignMixIn, Panel):
    bl_label = "Walk"
    bl_parent_id = "USERPREF_PT_navigation_fly_walk"
    bl_options = {'DEFAULT_CLOSED'}

    @classmethod
    def poll(cls, context):
        prefs = context.preferences
        return prefs.inputs.navigation_mode == 'WALK'

    def draw_centered(self, context, layout):
        prefs = context.preferences
        inputs = prefs.inputs
        walk = inputs.walk_navigation

        flow = layout.grid_flow(row_major=False, columns=0, even_columns=True, even_rows=False, align=False)

        flow.use_property_split = False
        flow.prop(walk, "use_mouse_reverse")
        flow.prop(walk, "use_airblock", text="Horizontal Lock")  # BFA - Airblock mode
        flow.use_property_split = True
        flow.prop(walk, "mouse_speed")
        flow.prop(walk, "teleport_time")

        sub = flow.column(align=True)
        sub.prop(walk, "walk_speed")
        sub.prop(walk, "walk_speed_factor")


class USERPREF_PT_navigation_fly_walk_gravity(NavigationPanel, CenterAlignMixIn, Panel):
    bl_label = "Gravity"
    bl_parent_id = "USERPREF_PT_navigation_fly_walk"
    bl_options = {'DEFAULT_CLOSED'}

    @classmethod
    def poll(cls, context):
        prefs = context.preferences
        return prefs.inputs.navigation_mode == 'WALK'

    def draw_header(self, context):
        prefs = context.preferences
        inputs = prefs.inputs
        walk = inputs.walk_navigation

        self.layout.prop(walk, "use_gravity", text="")

    def draw_centered(self, context, layout):
        prefs = context.preferences
        inputs = prefs.inputs
        walk = inputs.walk_navigation

        layout.active = walk.use_gravity

        flow = layout.grid_flow(row_major=False, columns=0, even_columns=True, even_rows=False, align=False)

        flow.prop(walk, "view_height")
        flow.prop(walk, "jump_height")


# Special case, this is only exposed as a popover.
class USERPREF_PT_ndof_settings(Panel):
    bl_label = "3D Mouse Settings"
    bl_space_type = 'TOPBAR'  # dummy.
    bl_region_type = 'HEADER'
    bl_ui_units_x = 12

    @staticmethod
    def draw_settings(layout, props, show_3dview_settings=True):

        # layout.use_property_split = False

        col = layout.column()
        col.prop(props, "ndof_sensitivity", text="Pan Sensitivity")
        col.prop(props, "ndof_orbit_sensitivity")
        col.prop(props, "ndof_deadzone")

        # Include this setting as it impacts 2D views as well (inverting translation).
        col = layout.column()
        col.row().prop(props, "ndof_navigation_mode", text="Navigation Mode")

        if show_3dview_settings:
            col = layout.column()
            col.prop(props, "ndof_lock_horizon", text="Lock Horizon")

            layout.separator()

        if show_3dview_settings:
            col = layout.column(heading="Show Guides", align=True)
            col.use_property_split = False
            col.prop(props, "ndof_show_guide_orbit_axis", text="Orbit Axis")
            colsub = col.column()
            colsub.active = props.ndof_navigation_mode == 'OBJECT'
            colsub.prop(props, "ndof_show_guide_orbit_center", text="Orbit Center")

            col = layout.column(heading="Orbit Center")
            col.active = props.ndof_navigation_mode == 'OBJECT'
            col.prop(props, "ndof_orbit_center_auto")
            colsub = col.column()
            colsub.active = props.ndof_orbit_center_auto
            colsub.prop(props, "ndof_orbit_center_selected")
            del colsub
            col.separator()

        col = layout.column(heading="Zoom", align=True)
        col.use_property_split = False
        col.prop(props, "ndof_zoom_invert")

        col.label(text="Pan")
        row = col.row()
        row.separator()
        row.prop(props, "ndof_lock_camera_pan_zoom")
        row = col.row()
        row.separator()
        row.prop(props, "ndof_pan_yz_swap_axis", text="Swap Y and Z Axes")

        layout.separator()

        layout_header, layout_advanced = layout.panel("NDOF_advanced", default_closed=True)
        layout_header.label(text="Advanced")
        if layout_advanced:
            col = layout_advanced.column()
            col.prop(props, "ndof_translation_sensitivity")
            col.prop(props, "ndof_rotation_sensitivity")
            col.prop(props, "ndof_deadzone")

            col.separator()
            col.row().prop(props, "ndof_zoom_direction", expand=True)
            col.separator()

            row = col.row(heading=("Invert Pan" if show_3dview_settings else "Invert Pan Axis"))
            for text, attr in (
                    ("X", "ndof_panx_invert_axis"),
                    ("Y", "ndof_pany_invert_axis"),
                    ("Z", "ndof_panz_invert_axis"),
            ):
                row.prop(props, attr, text=text, toggle=True)

            layout.separator()

            col = layout.column(align=True)
            col.use_property_split = False
            col.label(text="Fly/Walk")
            row = col.row()
            row.separator()
            row.prop(props, "ndof_lock_horizon")  # BFA
            row = col.row()
            row.separator()
            row.prop(props, "ndof_fly_helicopter")

    def draw(self, context):
        layout = self.layout
        layout.use_property_split = True
        layout.use_property_decorate = False  # No animation.

        input_prefs = context.preferences.inputs
        is_view3d = context.space_data.type == 'VIEW_3D'
        self.draw_settings(layout, input_prefs, is_view3d)

# -----------------------------------------------------------------------------
# Key-Map Editor Panels


class KeymapPanel:
    bl_space_type = 'PREFERENCES'
    bl_region_type = 'WINDOW'
    bl_context = "keymap"


class USERPREF_MT_keyconfigs(Menu):
    bl_label = "KeyPresets"
    preset_subdir = "keyconfig"
    preset_operator = "preferences.keyconfig_activate"

    def draw(self, context):
        Menu.draw_preset(self, context)


class USERPREF_PT_keymap(KeymapPanel, Panel):
    bl_label = "Keymap"
    bl_options = {'HIDE_HEADER'}

    def draw(self, context):
        from rna_keymap_ui import draw_keymaps

        layout = self.layout

        # import time

        # start = time.time()

        # Keymap Settings
        draw_keymaps(context, layout)

        # print("runtime", time.time() - start)


# -----------------------------------------------------------------------------
# Extension Panels


class USERPREF_MT_extensions_active_repo(Menu):
    bl_label = "Active Repository"

    def draw(self, _context):
        # Add-ons may extend.
        pass


class USERPREF_MT_extensions_active_repo_remove(Menu):
    bl_label = "Remove Extension Repository"

    def draw(self, context):
        layout = self.layout

        extensions = context.preferences.extensions
        active_repo_index = extensions.active_repo

        try:
            active_repo = None if active_repo_index < 0 else extensions.repos[active_repo_index]
        except IndexError:
            active_repo = None

        is_system_repo = (active_repo.use_remote_url is False) and (active_repo.source == 'SYSTEM')

        props = layout.operator("preferences.extension_repo_remove", text="Remove Repository", icon='DELETE')
        props.index = active_repo_index

        if not is_system_repo:
            props = layout.operator(
                "preferences.extension_repo_remove",
                text="Remove Repository & Files",
                icon='DELETE')
            props.index = active_repo_index
            props.remove_files = True


class USERPREF_PT_extensions_repos(Panel):
    bl_label = "Repositories"
    bl_options = {'HIDE_HEADER'}

    bl_space_type = 'TOPBAR'  # dummy.
    bl_region_type = 'HEADER'

    # Show wider than most panels so the URL & directory aren't overly clipped.
    bl_ui_units_x = 16

    def draw(self, context):
        layout = self.layout
        layout.use_property_split = False
        layout.use_property_decorate = False

        extensions = context.preferences.extensions
        active_repo_index = extensions.active_repo

        row = layout.row()

        row.template_list(
            "USERPREF_UL_extension_repos", "user_extension_repos",
            extensions, "repos",
            extensions, "active_repo",
        )

        col = row.column(align=True)
        col.operator_menu_enum("preferences.extension_repo_add", "type", text="", icon='ADD')
        col.menu("USERPREF_MT_extensions_active_repo_remove", text="", icon='REMOVE')

        col.separator()

        col.menu_contents("USERPREF_MT_extensions_active_repo")

        try:
            active_repo = None if active_repo_index < 0 else extensions.repos[active_repo_index]
        except IndexError:
            active_repo = None

        if active_repo is None:
            return

        # NOTE: changing repositories from remote to local & vice versa could be supported but is obscure enough
        # that it can be hidden entirely. If there is a some justification to show this, it can be exposed.
        # For now it can be accessed from Python if someone is.
        # `layout.prop(active_repo, "use_remote_url", text="Use Remote URL")`

        use_remote_url = active_repo.use_remote_url
        if use_remote_url:
            row = layout.row()
            split = row.split(factor=0.936)
            if active_repo.remote_url == "":
                split.alert = True
            split.prop(active_repo, "remote_url", text="", icon='INTERNET', placeholder="Repository URL")
            split = row.split()

            if active_repo.use_access_token:
                access_token_icon = 'LOCKED' if active_repo.access_token else 'UNLOCKED'
                row = layout.row()
                split = row.split(factor=0.936)
                split.prop(active_repo, "access_token", icon=access_token_icon)
                split = row.split()

            layout.prop(active_repo, "use_sync_on_startup")

        layout_header, layout_panel = layout.panel("advanced", default_closed=True)
        layout_header.label(text="Advanced")

        if layout_panel:
            layout_panel.use_property_split = False
            use_custom_directory = active_repo.use_custom_directory

            col = layout_panel.column(align=False)
            col.prop(active_repo, "use_custom_directory", text="Custom Directory")
            row = col.row(align=True)
            sub = row.row(align=True)
            sub = sub.row(align=True)
            sub.active = use_custom_directory
            if use_custom_directory:
                if active_repo.custom_directory == "":
                    sub.alert = True
                sub.prop(active_repo, "custom_directory", text="")
            else:
                # Show the read-only directory property.
                # Apart from being consistent with the custom directory UI,
                # prefer a read-only property over a label because this is not necessarily
                # valid UTF-8 which will raise a Python exception when passed in as text.
                sub.separator(factor=2.0)
                sub.prop(active_repo, "directory", text="")

            if use_remote_url:
                col = layout.column(align=True)  # BFA
                col.label(text="Authentication")  # BFA
                row = col.row()  # BFA
                row.separator()  # BFA
                row.prop(active_repo, "use_access_token")

                row = col.row()  # BFA
                row.separator()  # BFA
                row.prop(active_repo, "use_cache")  # BFA
            else:
                row = col.row()  # BFA
                row.separator()  # BFA
                row.prop(active_repo, "source")

            col = layout.column()  # BFA
            col.prop(active_repo, "module")  # BFA


# -----------------------------------------------------------------------------
# Extensions Panels

class ExtensionsPanel:
    bl_space_type = 'PREFERENCES'
    bl_region_type = 'WINDOW'
    bl_context = "extensions"


class USERPREF_PT_extensions(ExtensionsPanel, Panel):
    bl_label = "Extensions"
    bl_options = {'HIDE_HEADER'}

    def draw(self, context):
        pass


# -----------------------------------------------------------------------------
# Add-on Panels

# Only a popover.
class USERPREF_PT_addons_filter(Panel):
    bl_label = "Add-ons Filter"

    bl_space_type = 'TOPBAR'  # dummy.
    bl_region_type = 'HEADER'
    bl_ui_units_x = 12

    def draw(self, context):
        USERPREF_PT_addons._draw_addon_header_for_extensions_popover(self.layout, context)


class AddOnPanel:
    bl_space_type = 'PREFERENCES'
    bl_region_type = 'WINDOW'
    bl_context = "addons"


class USERPREF_PT_addons(AddOnPanel, Panel):
    bl_label = "Add-ons"
    bl_options = {'HIDE_HEADER'}

    _support_icon_mapping = {
        'OFFICIAL': 'BLENDER',
        'COMMUNITY': 'COMMUNITY',
        'TESTING': 'EXPERIMENTAL',
    }

    @staticmethod
    def is_user_addon(mod, user_addon_paths):
        import os

        if not user_addon_paths:
            for path in (
                    bpy.utils.script_path_user(),
                    *bpy.utils.script_paths_pref(),
            ):
                if path is not None:
                    user_addon_paths.append(os.path.join(path, "addons"))

        for path in user_addon_paths:
            if bpy.path.is_subdir(mod.__file__, path):
                return True
        return False

    @staticmethod
    def draw_addon_preferences(layout, context, addon_preferences):
        if (draw := getattr(addon_preferences, "draw", None)) is None:
            return

        addon_preferences_class = type(addon_preferences)
        layout.label(text=" Preferences")
        box_prefs = layout.box()
        addon_preferences_class.layout = box_prefs
        try:
            draw(context)
        except Exception:
            import traceback
            traceback.print_exc()
            box_prefs.label(text="Error (see console)", icon='ERROR')
        del addon_preferences_class.layout

    @staticmethod
    def draw_error(layout, message):
        lines = message.split("\n")
        box = layout.box()
        sub = box.row()
        sub.label(text=lines[0])
        sub.label(icon='ERROR')
        for line in lines[1:]:
            box.label(text=line)

    @staticmethod
    def _draw_addon_header(layout, prefs, wm):
        split = layout.split(factor=0.6)

        row = split.row()
        row.prop(wm, "addon_support", expand=True)

        row = split.row(align=True)
        row.operator("preferences.addon_install", icon='IMPORT', text="Install...")
        row.operator("preferences.addon_refresh", icon='FILE_REFRESH', text="Refresh")

        row = layout.row()
        row.prop(prefs.view, "show_addons_enabled_only")
        row.prop(wm, "addon_filter", text="")
        row.prop(wm, "addon_search", text="", icon='VIEWZOOM')

    @staticmethod
    def _draw_addon_header_for_extensions_popover(layout, context):

        wm = context.window_manager
        prefs = context.preferences

        row = layout.row()
        row.prop(wm, "addon_support", expand=True)

        row = layout.row()
        row.prop(prefs.view, "show_addons_enabled_only")

        # Not filter, we could expose elsewhere.
        row = layout.row()
        row.operator("preferences.addon_install", icon='IMPORT', text="Install...")
        row.operator("preferences.addon_refresh", icon='FILE_REFRESH', text="Refresh")

    def draw(self, context):
        import os
        import addon_utils

        prefs = context.preferences

        if self.is_extended():
            # Rely on the draw function being extended by the extensions add-on (`bl_pkg`).
            return

        layout = self.layout
        wm = context.window_manager

        used_addon_module_name_map = {addon.module: addon for addon in prefs.addons}

        addon_user_dirs = tuple(
            p for p in (
                *[os.path.join(pref_p, "addons") for pref_p in bpy.utils.script_paths_pref()],
                bpy.utils.user_resource('SCRIPTS', path="addons"),
            )
            if p
        )

        self._draw_addon_header(layout, prefs, wm)

        layout_topmost = layout.column()

        col = layout.column()

        # set in addon_utils.modules_refresh()
        if addon_utils.error_duplicates:
            box = col.box()
            row = box.row()
            row.label(text="Multiple add-ons with the same name found!")
            row.label(icon='ERROR')
            box.label(text="Delete one of each pair to resolve:")
            for (addon_name, addon_file, addon_path) in addon_utils.error_duplicates:
                box.separator()
                sub_col = box.column(align=True)
                sub_col.label(text=addon_name + ":")

                sub_row = sub_col.row()
                sub_row.label(text="    " + addon_file)
                sub_row.operator("wm.path_open", text="", icon='FILE_FOLDER').filepath = os.path.dirname(addon_file)

                sub_row = sub_col.row()
                sub_row.label(text="    " + addon_path)
                sub_row.operator("wm.path_open", text="", icon='FILE_FOLDER').filepath = os.path.dirname(addon_path)

        if addon_utils.error_encoding:
            self.draw_error(
                col,
                "One or more addons do not have UTF-8 encoding\n"
                "(see console for details)",
            )

        show_enabled_only = prefs.view.show_addons_enabled_only
        filter = wm.addon_filter
        search = wm.addon_search.casefold()
        support = wm.addon_support

        module_names = set()

        # initialized on demand
        user_addon_paths = []

        for mod in addon_utils.modules(refresh=False):
            module_names.add(addon_module_name := mod.__name__)
            bl_info = addon_utils.module_bl_info(mod)

            is_enabled = addon_module_name in used_addon_module_name_map

            if bl_info["support"] not in support:
                continue

            # check if addon should be visible with current filters
            is_visible = (
                (filter == "All") or
                (filter == bl_info["category"]) or
                (filter == "User" and (mod.__file__.startswith(addon_user_dirs)))
            )
            if show_enabled_only:
                is_visible = is_visible and is_enabled

            if not is_visible:
                continue

            if search and not (
                    (search in bl_info["name"].casefold() or
                     search in iface_(bl_info["name"]).casefold()) or
                    (bl_info["author"] and (search in bl_info["author"].casefold())) or
                    ((filter == "All") and (
                        search in bl_info["category"].casefold() or
                        search in iface_(bl_info["category"]).casefold()
                    ))
            ):
                continue

            # Addon UI Code
            col_box = col.column()
            box = col_box.box()
            colsub = box.column()
            row = colsub.row(align=True)

            row.operator(
                "preferences.addon_expand",
                icon='DISCLOSURE_TRI_DOWN' if bl_info["show_expanded"] else 'DISCLOSURE_TRI_RIGHT',
                emboss=False,
            ).module = addon_module_name

            row.operator(
                "preferences.addon_disable" if is_enabled else "preferences.addon_enable",
                icon='CHECKBOX_HLT' if is_enabled else 'CHECKBOX_DEHLT', text="",
                emboss=False,
            ).module = addon_module_name

            sub = row.row()
            sub.active = is_enabled
            sub.label(text="{:s}: {:s}".format(iface_(bl_info["category"]), iface_(bl_info["name"])))

            if bl_info["warning"]:
                sub.label(icon='ERROR')

            # icon showing support level.
            sub.label(icon=self._support_icon_mapping.get(bl_info["support"], 'QUESTION'))

            # Expanded UI (only if additional bl_info is available)
            if bl_info["show_expanded"]:
                if value := bl_info["description"]:
                    split = colsub.row().split(factor=0.15)
                    split.label(text="Description:")
                    split.label(text=iface_(value))
                if value := bl_info["location"]:
                    split = colsub.row().split(factor=0.15)
                    split.label(text="Location:")
                    split.label(text=iface_(value))
                if mod:
                    split = colsub.row().split(factor=0.15)
                    split.label(text="File:")
                    split.label(text=mod.__file__, translate=False)
                if value := bl_info["author"]:
                    split = colsub.row().split(factor=0.15)
                    split.label(text="Author:")
                    split.label(text=value, translate=False)
                if value := bl_info["version"]:
                    split = colsub.row().split(factor=0.15)
                    split.label(text="Version:")
                    split.label(text=".".join(str(x) for x in value), translate=False)
                if value := bl_info["warning"]:
                    split = colsub.row().split(factor=0.15)
                    split.label(text="Warning:")
                    split.label(text="  " + iface_(value), icon='ERROR')
                del value

                user_addon = USERPREF_PT_addons.is_user_addon(mod, user_addon_paths)
                if bl_info["doc_url"] or bl_info.get("tracker_url"):
                    split = colsub.row().split(factor=0.15)
                    split.label(text="Internet:")
                    sub = split.row()
                    if bl_info["doc_url"]:
                        sub.operator(
                            "wm.url_open", text="Documentation", icon='HELP',
                        ).url = bl_info["doc_url"]
                    # Only add "Report a Bug" button if tracker_url is set.
                    # None of the core add-ons are expected to have tracker info (glTF is the exception).
                    if bl_info.get("tracker_url"):
                        sub.operator(
                            "wm.url_open", text="Report a Bug", icon='URL',
                        ).url = bl_info["tracker_url"]

                if user_addon:
                    split = colsub.row().split(factor=0.15)
                    split.label(text="User:")
                    split.operator(
                        "preferences.addon_remove", text="Remove", icon='CANCEL',
                    ).module = mod.__name__

                # Show addon user preferences
                if is_enabled:
                    if (addon_preferences := used_addon_module_name_map[addon_module_name].preferences) is not None:
                        self.draw_addon_preferences(col_box, context, addon_preferences)

        if filter in {"All", "Enabled"}:
            # Append missing scripts
            # First collect scripts that are used but have no script file.
            missing_modules = {
                addon_module_name for addon_module_name in used_addon_module_name_map
                if addon_module_name not in module_names
            }

            if missing_modules:
                layout_topmost.column().separator()
                layout_topmost.column().label(text="Missing script files")

                for addon_module_name in sorted(missing_modules):
                    is_enabled = addon_module_name in used_addon_module_name_map
                    # Addon UI Code
                    box = layout_topmost.column().box()
                    colsub = box.column()
                    row = colsub.row(align=True)

                    row.label(text="", icon='ERROR')

                    if is_enabled:
                        row.operator(
                            "preferences.addon_disable", icon='CHECKBOX_HLT', text="", emboss=False,
                        ).module = addon_module_name

                    row.label(text=addon_module_name, translate=False)


# -----------------------------------------------------------------------------
# Studio Light Panels


class StudioLightPanel:
    bl_space_type = 'PREFERENCES'
    bl_region_type = 'WINDOW'
    bl_context = "lights"


class StudioLightPanelMixin:

    def _get_lights(self, prefs):
        return [light for light in prefs.studio_lights if light.is_user_defined and light.type == self.sl_type]

    def draw(self, context):
        layout = self.layout
        prefs = context.preferences
        lights = self._get_lights(prefs)

        self.draw_light_list(layout, lights)

    def draw_light_list(self, layout, lights):
        if lights:
            flow = layout.grid_flow(row_major=False, columns=4, even_columns=True, even_rows=True, align=False)
            for studio_light in lights:
                self.draw_studio_light(flow, studio_light)
        else:
            layout.label(text=self.get_error_message())

    def get_error_message(self):
        return rpt_("No custom {:s} configured").format(self.bl_label)

    def draw_studio_light(self, layout, studio_light):
        box = layout.box()
        row = box.row()

        row.template_icon(layout.icon(studio_light), scale=3.0)
        col = row.column()
        props = col.operator("preferences.studiolight_uninstall", text="", icon='REMOVE')
        props.index = studio_light.index

        if studio_light.type == 'STUDIO':
            props = col.operator("preferences.studiolight_copy_settings", text="", icon='IMPORT')
            props.index = studio_light.index

        box.label(text=studio_light.name)


class USERPREF_PT_studiolight_matcaps(StudioLightPanel, StudioLightPanelMixin, Panel):
    bl_label = "MatCaps"
    sl_type = 'MATCAP'

    def draw_header_preset(self, _context):
        layout = self.layout
        layout.operator("preferences.studiolight_install", icon='IMPORT', text="Install...").type = 'MATCAP'
        layout.separator()

    def get_error_message(self):
        return rpt_("No custom MatCaps configured")


class USERPREF_PT_studiolight_world(StudioLightPanel, StudioLightPanelMixin, Panel):
    bl_label = "HDRIs"
    sl_type = 'WORLD'

    def draw_header_preset(self, _context):
        layout = self.layout
        layout.operator("preferences.studiolight_install", icon='IMPORT', text="Install...").type = 'WORLD'
        layout.separator()

    def get_error_message(self):
        return rpt_("No custom HDRIs configured")


class USERPREF_PT_studiolight_lights(StudioLightPanel, StudioLightPanelMixin, Panel):
    bl_label = "Studio Lights"
    sl_type = 'STUDIO'

    def draw_header_preset(self, _context):
        layout = self.layout
        props = layout.operator("preferences.studiolight_install", icon='IMPORT', text="Install...")
        props.type = 'STUDIO'
        props.filter_glob = ".sl"
        layout.separator()

    def get_error_message(self):
        return rpt_("No custom Studio Lights configured")


class USERPREF_PT_studiolight_light_editor(StudioLightPanel, Panel):
    bl_label = "Editor"
    bl_parent_id = "USERPREF_PT_studiolight_lights"
    bl_options = {'DEFAULT_CLOSED'}

    @staticmethod
    def opengl_light_buttons(layout, light):
        col = layout.column()
        box = col.box()
        box.active = light.use

        box.use_property_split = False  # BFA
        box.prop(light, "use", text="Use Light")
        box.use_property_split = True  # BFA
        box.prop(light, "diffuse_color", text="Diffuse")
        box.prop(light, "specular_color", text="Specular")
        box.prop(light, "smooth")
        box.prop(light, "direction")

        box.separator()  # BFA

    def draw(self, context):
        layout = self.layout

        prefs = context.preferences
        system = prefs.system

        row = layout.row()
        row.prop(system, "use_studio_light_edit", toggle=True)
        row.operator("preferences.studiolight_new", text="Save as Studio light", icon='FILE_TICK')

        layout.separator()

        layout.use_property_split = True

        flow = layout.grid_flow(row_major=True, columns=2, even_rows=True, even_columns=True)
        flow.active = system.use_studio_light_edit

        for light in system.solid_lights:
            self.opengl_light_buttons(flow, light)

        layout.prop(system, "light_ambient")


# -----------------------------------------------------------------------------
# Experimental Panels

# Also used for "Developer Tools" which are stored in `preferences.experimental` too.
def _draw_experimental_items(layout, preferences, items, url_prefix="https://projects.blender.org/"):
    experimental = preferences.experimental

    layout.use_property_split = False
    layout.use_property_decorate = False

    for prop_keywords, reference in items:
        split = layout.split(factor=0.66)
        col = split.split()
        col.prop(experimental, **prop_keywords)

        if reference:
            if type(reference) is tuple:
                url_ext = reference[0]
                text = reference[1]
            else:
                url_ext = reference
                text = reference

            col = split.split()
            col.operator("wm.url_open", text=text, icon='URL').url = url_prefix + url_ext


class USERPREF_PT_developer_tools(Panel):
    bl_space_type = 'PREFERENCES'
    bl_region_type = 'WINDOW'
    bl_context = "developer_tools"
    bl_label = "Debug"

    @classmethod
    def poll(cls, context):
        return context.preferences.view.show_developer_ui

    def draw(self, context):
        _draw_experimental_items(
            self.layout,
            context.preferences,
            (
                ({"property": "use_undo_legacy"}, ("blender/blender/issues/60695", "#60695")),
                ({"property": "override_auto_resync"}, ("blender/blender/issues/83811", "#83811")),
                ({"property": "use_all_linked_data_direct"}, None),
                ({"property": "use_recompute_usercount_on_save_debug"}, None),
                ({"property": "use_cycles_debug"}, None),
                ({"property": "show_asset_debug_info"}, None),
                ({"property": "use_asset_indexing"}, None),
                ({"property": "use_viewport_debug"}, None),
                ({"property": "use_eevee_debug"}, None),
                ({"property": "use_extensions_debug"}, ("/blender/blender/issues/119521", "#119521")),
                ({"property": "no_data_block_packing"}, ("/blender/blender/issues/132167", "#132167")),
            ),
        )


class ExperimentalPanel:
    bl_space_type = 'PREFERENCES'
    bl_region_type = 'WINDOW'
    bl_context = "experimental"

    @classmethod
    def poll(cls, _context):
        return bpy.app.version_cycle == "alpha"


"""
# Example panel, leave it here so we always have a template to follow even
# after the features are gone from the experimental panel.

class USERPREF_PT_experimental_virtual_reality(ExperimentalPanel, Panel):
    bl_label = "Virtual Reality"

    def draw(self, context):
        _draw_experimental_items(
            self.layout,
            context.preferences,
            (
                ({"property": "use_virtual_reality_scene_inspection"}, ("blender/blender/issues/71347", "#71347")),
                ({"property": "use_virtual_reality_immersive_drawing"}, ("blender/blender/issues/71348", "#71348")),
            ),
        )
"""


class USERPREF_PT_experimental_new_features(ExperimentalPanel, Panel):
    bl_label = "New Features"

    def draw(self, context):
        _draw_experimental_items(
            self.layout,
            context.preferences,
            (
                ({"property": "use_extended_asset_browser"},
                 ("blender/blender/projects/10", "Pipeline, Assets & IO Project Page")),
                ({"property": "use_shader_node_previews"}, ("blender/blender/issues/110353", "#110353")),
                ({"property": "use_geometry_nodes_lists"}, ("blender/blender/issues/140918", "#140918")),
            ),
        )


class USERPREF_PT_experimental_prototypes(ExperimentalPanel, Panel):
    bl_label = "Prototypes"

    def draw(self, context):
        _draw_experimental_items(
            self.layout,
            context.preferences,
            (
                ({"property": "use_new_curves_tools"}, ("blender/blender/issues/68981", "#68981")),
                ({"property": "use_sculpt_texture_paint"}, ("blender/blender/issues/96225", "#96225")),
                ({"property": "write_legacy_blend_file_format"}, ("/blender/blender/issues/129309", "#129309")),
            ),
        )


# Keep this as tweaks can be useful to restore.
"""
class USERPREF_PT_experimental_tweaks(ExperimentalPanel, Panel):
    bl_label = "Tweaks"

    def draw(self, context):
        _draw_experimental_items(
            self.layout,
            context.preferences,
            (
                ({"property": "use_select_nearest_on_first_click"}, ("blender/blender/issues/96752", "#96752")),
            ),
        )

"""

# -----------------------------------------------------------------------------
# Class Registration

# Order of registration defines order in UI,
# so dynamically generated classes are "injected" in the intended order.
classes = (
    USERPREF_PT_theme_user_interface,
    *ThemeGenericClassGenerator.generate_panel_classes_for_wcols(),
    USERPREF_HT_header,
    USERPREF_PT_navigation_bar,
    USERPREF_PT_save_preferences,
    USERPREF_MT_editor_menus,
    USERPREF_MT_view,
    USERPREF_MT_save_load,

    USERPREF_PT_interface_display,
    USERPREF_PT_interface_editors,
    USERPREF_PT_interface_temporary_windows,
    USERPREF_PT_interface_statusbar,
    USERPREF_PT_interface_translation,
    USERPREF_PT_interface_accessibility,
    USERPREF_PT_interface_text,
    USERPREF_PT_interface_menus,
    USERPREF_PT_interface_menus_mouse_over,
    USERPREF_PT_interface_menus_pie,

    USERPREF_PT_viewport_display,
    USERPREF_PT_viewport_quality,
    USERPREF_PT_viewport_textures,
    USERPREF_PT_viewport_subdivision,

    USERPREF_PT_edit_objects,
    USERPREF_PT_edit_objects_new,
    USERPREF_PT_edit_objects_duplicate_data,
    USERPREF_PT_edit_cursor,
    USERPREF_PT_edit_annotations,
    USERPREF_PT_edit_weight_paint,
    USERPREF_PT_edit_gpencil,
    USERPREF_PT_edit_text_editor,
    USERPREF_PT_edit_node_editor,
    USERPREF_PT_edit_sequence_editor,
    USERPREF_PT_edit_outliner_editor,  # BFA - panel
    USERPREF_PT_edit_misc,

    USERPREF_PT_animation_timeline,
    USERPREF_PT_animation_keyframes,
    USERPREF_PT_animation_autokey,  # BFA - custom menu
    USERPREF_PT_animation_fcurves,

    USERPREF_PT_system_cycles_devices,
    USERPREF_PT_system_display_graphics,
    USERPREF_PT_system_os_settings,
    USERPREF_PT_system_network,
    USERPREF_PT_system_memory,
    USERPREF_PT_system_video_sequencer,
    USERPREF_PT_system_sound,

    USERPREF_MT_interface_theme_presets,
    USERPREF_PT_theme,
    USERPREF_PT_theme_interface_panel,
    USERPREF_PT_theme_interface_gizmos,
    USERPREF_PT_theme_interface_icons,
    USERPREF_PT_theme_interface_state,
    USERPREF_PT_theme_interface_styles,
    USERPREF_PT_theme_interface_transparent_checker,
    USERPREF_PT_theme_text_style,
    USERPREF_PT_theme_bone_color_sets,
    USERPREF_PT_theme_collection_colors,
    USERPREF_PT_theme_strip_colors,

    USERPREF_PT_file_paths_data,
    USERPREF_PT_file_paths_render,
    USERPREF_PT_file_paths_asset_libraries,
    USERPREF_PT_file_paths_script_directories,
    USERPREF_PT_file_paths_applications,
    USERPREF_PT_text_editor,
    USERPREF_PT_text_editor_presets,
    USERPREF_PT_file_paths_development,

    USERPREF_PT_saveload_blend,
    USERPREF_PT_saveload_blend_autosave,  # BFA - custom menu
    USERPREF_PT_saveload_autorun,
    USERPREF_PT_saveload_file_browser,

    USERPREF_MT_keyconfigs,

    USERPREF_PT_input_keyboard,
    USERPREF_PT_input_mouse,
    USERPREF_PT_input_tablet,
    USERPREF_PT_input_touchpad,
    USERPREF_PT_input_ndof,
    USERPREF_PT_navigation_orbit,
    USERPREF_PT_navigation_zoom,
    USERPREF_PT_navigation_fly_walk,
    USERPREF_PT_navigation_fly_walk_navigation,
    USERPREF_PT_navigation_fly_walk_gravity,

    USERPREF_PT_keymap,

    USERPREF_PT_extensions,
    USERPREF_PT_addons,

    USERPREF_MT_extensions_active_repo,
    USERPREF_MT_extensions_active_repo_remove,
    USERPREF_PT_extensions_repos,

    USERPREF_PT_studiolight_lights,
    USERPREF_PT_studiolight_light_editor,
    USERPREF_PT_studiolight_matcaps,
    USERPREF_PT_studiolight_world,

    # Popovers.
    USERPREF_PT_ndof_settings,
    USERPREF_PT_addons_filter,

    USERPREF_PT_experimental_new_features,
    USERPREF_PT_experimental_prototypes,
    # USERPREF_PT_experimental_tweaks,

    USERPREF_PT_developer_tools,

    # UI lists
    USERPREF_UL_asset_libraries,
    USERPREF_UL_extension_repos,

    # Add dynamically generated editor theme panels last,
    # so they show up last in the theme section.
    *ThemeGenericClassGenerator.generate_panel_classes_from_theme_areas(),
)

if __name__ == "__main__":  # only for live edit.
    from bpy.utils import register_class
    for cls in classes:
        register_class(cls)<|MERGE_RESOLUTION|>--- conflicted
+++ resolved
@@ -35,15 +35,9 @@
             # Show '*' to let users know the preferences have been modified.
             layout.operator(
                 "wm.save_userpref",
-<<<<<<< HEAD
-                text=iface_("Save Preferences") + (" *" if prefs.is_dirty else ""), icon="SAVE_PREFS",
-                # BFA - WIP - Make the save indicator more explicity with the icon (button gets cut off)
-                # text=iface_("Save Preferences") + (" *" if prefs.is_dirty else ""),
-                # icon = "FILE_TICK" if prefs.is_dirty else "SAVE_PREFS",
-=======
                 text=("* " if prefs.is_dirty else "") + iface_("Save Preferences"),
->>>>>>> 43a75f6a
                 translate=False,
+                icon="SAVE_PREFS"
             )
 
     def draw(self, context):
@@ -322,7 +316,7 @@
 
         flow = layout.grid_flow(row_major=False, columns=0, even_columns=True, even_rows=False, align=False)
 
-        flow.use_property_split = False # BFA - Align bool property left
+        flow.use_property_split = False  # BFA - Align bool property left
         flow.prop(view, "use_reduce_motion")
 
 
@@ -399,7 +393,7 @@
         prefs = context.preferences
         view = prefs.view
         col = layout.column()
-        col.use_property_split = False # BFA - Align bool property left
+        col.use_property_split = False  # BFA - Align bool property left
         col.prop(view, "menu_close_leave")
 
 
