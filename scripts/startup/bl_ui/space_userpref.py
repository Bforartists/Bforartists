# SPDX-License-Identifier: GPL-2.0-or-later
import bpy
from bpy.types import (
    Header,
    Menu,
    Panel,
)
from bpy.app.translations import (
    contexts as i18n_contexts,
    pgettext_iface as iface_,
    pgettext_tip as tip_,
)


# -----------------------------------------------------------------------------
# Main Header

class USERPREF_HT_header(Header):
    bl_space_type = 'PREFERENCES'

    @staticmethod
    def draw_buttons(layout, context):
        prefs = context.preferences

        layout.operator_context = 'EXEC_AREA'

        if prefs.use_preferences_save and (not bpy.app.use_userpref_skip_save_on_exit):
            pass
        else:
            # Show '*' to let users know the preferences have been modified.
            layout.operator(
                "wm.save_userpref",
                text=iface_("Save Preferences") + (" *" if prefs.is_dirty else ""),
                translate=False,
            )

    def draw(self, context):
        layout = self.layout
        layout.operator_context = 'EXEC_AREA'

        layout.template_header()

        USERPREF_MT_editor_menus.draw_collapsible(context, layout)

        layout.separator_spacer()

        self.draw_buttons(layout, context)


# -----------------------------------------------------------------------------
# Main Navigation Bar

class USERPREF_PT_navigation_bar(Panel):
    bl_label = "Preferences Navigation"
    bl_space_type = 'PREFERENCES'
    bl_region_type = 'NAVIGATION_BAR'
    bl_options = {'HIDE_HEADER'}

    def draw(self, context):
        layout = self.layout

        prefs = context.preferences

        col = layout.column()

        col.scale_x = 1.3
        col.scale_y = 1.3
        col.prop(prefs, "active_section", expand=True)


class USERPREF_MT_editor_menus(Menu):
    bl_idname = "USERPREF_MT_editor_menus"
    bl_label = ""

    def draw(self, _context):
        layout = self.layout
        layout.menu("USERPREF_MT_view")
        layout.menu("USERPREF_MT_save_load", text="Preferences")


class USERPREF_MT_view(Menu):
    bl_label = "View"

    def draw(self, _context):
        layout = self.layout

        layout.menu("INFO_MT_area")


class USERPREF_MT_save_load(Menu):
    bl_label = "Save & Load"

    def draw(self, context):
        layout = self.layout

        prefs = context.preferences

        row = layout.row()
        row.active = not bpy.app.use_userpref_skip_save_on_exit
        row.prop(prefs, "use_preferences_save", text="Auto-Save Preferences")

        layout.separator()

        layout.operator_context = 'EXEC_AREA'
        if prefs.use_preferences_save:
            layout.operator("wm.save_userpref", text="Save Preferences", icon='SAVE_PREFS')
        sub_revert = layout.column(align=True)
        sub_revert.active = prefs.is_dirty
        sub_revert.operator("wm.read_userpref", text="Revert to Saved Preferences", icon = "UNDO")

        layout.operator_context = 'INVOKE_AREA'

        app_template = prefs.app_template
        if app_template:
            display_name = bpy.path.display_name(iface_(app_template))
            layout.operator("wm.read_factory_userpref", text="Load Factory Preferences", icon="LOAD_FACTORY")
            props = layout.operator("wm.read_factory_userpref",
                                    text=iface_("Load Factory %s Preferences") % display_name, icon="LOAD_FACTORY",
                                    translate=False)
            props.use_factory_startup_app_template_only = True
            del display_name
        else:
            layout.operator("wm.read_factory_userpref", text="Load Factory Preferences", icon="LOAD_FACTORY")


class USERPREF_PT_save_preferences(Panel):
    bl_label = "Save Preferences"
    bl_space_type = 'PREFERENCES'
    bl_region_type = 'EXECUTE'
    bl_options = {'HIDE_HEADER'}

    @classmethod
    def poll(cls, context):
        # Hide when header is visible
        for region in context.area.regions:
            if region.type == 'HEADER' and region.height <= 1:
                return True

        return False

    def draw(self, context):
        layout = self.layout.row()
        layout.operator_context = 'EXEC_AREA'

        layout.menu("USERPREF_MT_save_load", text="", icon='COLLAPSEMENU')

        USERPREF_HT_header.draw_buttons(layout, context)


# -----------------------------------------------------------------------------
# Min-In Helpers

# Panel mix-in.
class CenterAlignMixIn:
    """
    Base class for panels to center align contents with some horizontal margin.
    Deriving classes need to implement a ``draw_centered(context, layout)`` function.
    """

    def draw(self, context):
        layout = self.layout
        width = context.region.width
        ui_scale = context.preferences.system.ui_scale
        # No horizontal margin if region is rather small.
        is_wide = width > (350 * ui_scale)

        layout.use_property_split = True
        layout.use_property_decorate = False  # No animation.

        row = layout.row()
        if is_wide:
            row.label()  # Needed so col below is centered.

        col = row.column()
        col.ui_units_x = 50

        # Implemented by sub-classes.
        self.draw_centered(context, col)

        if is_wide:
            row.label()  # Needed so col above is centered.


# -----------------------------------------------------------------------------
# Interface Panels

class InterfacePanel:
    bl_space_type = 'PREFERENCES'
    bl_region_type = 'WINDOW'
    bl_context = "interface"


class USERPREF_PT_interface_display(InterfacePanel, CenterAlignMixIn, Panel):
    bl_label = "Display"

    def draw_centered(self, context, layout):
        prefs = context.preferences
        view = prefs.view

        flow = layout.grid_flow(row_major=False, columns=0, even_columns=True, even_rows=False, align=False)

        flow.prop(view, "ui_scale", text="Resolution Scale")
        flow.prop(view, "ui_line_width", text="Line Width")

        layout.separator()

        flow = layout.grid_flow(row_major=False, columns=0, even_columns=True, even_rows=False, align=False)

        flow.use_property_split = False
        flow.prop(view, "show_splash", text ="Splash Screen")
        flow.prop(view, "show_tooltips")
        if view.show_tooltips:
            flow.prop(view, "show_tooltips_python")
        flow.prop(view, "show_developer_ui")


class USERPREF_PT_interface_text(InterfacePanel, CenterAlignMixIn, Panel):
    bl_label = "Text Rendering"
    bl_options = {'DEFAULT_CLOSED'}

    def draw_centered(self, context, layout):
        prefs = context.preferences
        view = prefs.view

        flow = layout.grid_flow(row_major=False, columns=0, even_columns=True, even_rows=False, align=False)

        flow.use_property_split = False
        flow.prop(view, "use_text_antialiasing", text="Anti-Aliasing")
        flow.use_property_split = True
        sub = flow.column()
        sub.active = view.use_text_antialiasing
        sub.prop(view, "text_hinting", text="Hinting")

        flow.prop(view, "font_path_ui")
        flow.prop(view, "font_path_ui_mono")


class USERPREF_PT_interface_translation(InterfacePanel, CenterAlignMixIn, Panel):
    bl_label = "Translation"
    bl_translation_context = i18n_contexts.id_windowmanager

    @classmethod
    def poll(cls, _context):
        return bpy.app.build_options.international

    def draw_centered(self, context, layout):
        prefs = context.preferences
        view = prefs.view

        layout.prop(view, "language")

        flow = layout.grid_flow(row_major=False, columns=0, even_columns=True, even_rows=False, align=False)
        flow.active = (bpy.app.translations.locale != 'en_US')

        flow.use_property_split = False
        flow.prop(view, "use_translate_tooltips", text="Tooltips")
        flow.prop(view, "use_translate_interface", text="Interface")
        flow.prop(view, "use_translate_new_dataname", text="New Data")


class USERPREF_PT_interface_editors(InterfacePanel, CenterAlignMixIn, Panel):
    bl_label = "Editors"

    def draw_centered(self, context, layout):
        prefs = context.preferences
        view = prefs.view
        system = prefs.system

        flow = layout.grid_flow(row_major=False, columns=0, even_columns=True, even_rows=False, align=False)

        flow.use_property_split = False
        flow.prop(system, "use_region_overlap")
        flow.prop(view, "show_navigate_ui")

        flow.use_property_split = True
        flow.prop(view, "color_picker_type")
        flow.row().prop(view, "header_align")
        flow.prop(view, "factor_display_type")


class USERPREF_PT_interface_temporary_windows(InterfacePanel, CenterAlignMixIn, Panel):
    bl_label = "Temporary Editors"
    bl_parent_id = "USERPREF_PT_interface_editors"
    bl_options = {'DEFAULT_CLOSED'}

    def draw_centered(self, context, layout):
        prefs = context.preferences
        view = prefs.view

        flow = layout.grid_flow(row_major=False, columns=0, even_columns=True, even_rows=False, align=False)

        flow.prop(view, "render_display_type", text="Render In")
        flow.prop(view, "filebrowser_display_type", text="File Browser")


class USERPREF_PT_interface_statusbar(InterfacePanel, CenterAlignMixIn, Panel):
    bl_label = "Status Bar"
    bl_parent_id = "USERPREF_PT_interface_editors"
    bl_options = {'DEFAULT_CLOSED'}

    def draw_centered(self, context, layout):
        prefs = context.preferences
        view = prefs.view

        col = layout.column()
        col.label(text = "Show:")

        flow = layout.grid_flow(row_major=False, columns=0, even_columns=True, even_rows=False, align=False)

        flow.use_property_split = False
        flow.prop(view, "show_statusbar_stats", text="Scene Statistics")
        flow.prop(view, "show_statusbar_memory", text="System Memory")
        flow.prop(view, "show_statusbar_vram", text="Video Memory")
        flow.prop(view, "show_statusbar_version", text="Bforartists Version")


class USERPREF_PT_interface_menus(InterfacePanel, Panel):
    bl_label = "Menus"
    bl_options = {'DEFAULT_CLOSED'}

    def draw(self, context):
        pass


class USERPREF_PT_interface_menus_mouse_over(InterfacePanel, CenterAlignMixIn, Panel):
    bl_label = "Open on Mouse Over"
    bl_parent_id = "USERPREF_PT_interface_menus"

    def draw_header(self, context):
        prefs = context.preferences
        view = prefs.view

        self.layout.prop(view, "use_mouse_over_open", text="")

    def draw_centered(self, context, layout):
        prefs = context.preferences
        view = prefs.view

        layout.active = view.use_mouse_over_open

        flow = layout.grid_flow(row_major=False, columns=0, even_columns=True, even_rows=False, align=False)

        flow.prop(view, "open_toplevel_delay", text="Top Level")
        flow.prop(view, "open_sublevel_delay", text="Sub Level")


class USERPREF_PT_interface_menus_pie(InterfacePanel, CenterAlignMixIn, Panel):
    bl_label = "Pie Menus"
    bl_parent_id = "USERPREF_PT_interface_menus"

    def draw_centered(self, context, layout):
        prefs = context.preferences
        view = prefs.view

        flow = layout.grid_flow(row_major=False, columns=0, even_columns=True, even_rows=False, align=False)

        flow.prop(view, "pie_animation_timeout")
        flow.prop(view, "pie_tap_timeout")
        flow.prop(view, "pie_initial_timeout")
        flow.prop(view, "pie_menu_radius")
        flow.prop(view, "pie_menu_threshold")
        flow.prop(view, "pie_menu_confirm")


# -----------------------------------------------------------------------------
# Editing Panels

class EditingPanel:
    bl_space_type = 'PREFERENCES'
    bl_region_type = 'WINDOW'
    bl_context = "editing"


class USERPREF_PT_edit_objects(EditingPanel, Panel):
    bl_label = "Objects"

    def draw(self, context):
        pass


class USERPREF_PT_edit_objects_new(EditingPanel, CenterAlignMixIn, Panel):
    bl_label = "New Objects"
    bl_parent_id = "USERPREF_PT_edit_objects"

    def draw_centered(self, context, layout):
        prefs = context.preferences
        edit = prefs.edit

        flow = layout.grid_flow(row_major=False, columns=0, even_columns=True, even_rows=False, align=False)

        flow.prop(edit, "material_link", text="Link Materials To")
        flow.prop(edit, "object_align", text="Align To")

        flow.use_property_split = False
        flow.prop(edit, "use_enter_edit_mode", text="Enter Edit Mode")
        flow.use_property_split = True
        flow.prop(edit, "collection_instance_empty_size", text="Instance Empty Size")


class USERPREF_PT_edit_objects_duplicate_data(EditingPanel, CenterAlignMixIn, Panel):
    bl_label = "Duplicate Data"
    bl_parent_id = "USERPREF_PT_edit_objects"

    def draw_centered(self, context, layout):
        prefs = context.preferences
        edit = prefs.edit
        layout.use_property_split = False

        flow = layout.grid_flow(row_major=False, columns=0, even_columns=True, even_rows=False, align=True)

        col = flow.column()
        col.prop(edit, "use_duplicate_action", text="Action")
        col.prop(edit, "use_duplicate_armature", text="Armature")
        col.prop(edit, "use_duplicate_camera", text="Camera")
        col.prop(edit, "use_duplicate_curve", text="Curve")
        # col.prop(edit, "use_duplicate_fcurve", text="F-Curve")  # Not implemented.
        col.prop(edit, "use_duplicate_curves", text="Curves")
        col.prop(edit, "use_duplicate_grease_pencil", text="Grease Pencil")
        col.prop(edit, "use_duplicate_lattice", text="Lattice")

        col = flow.column()
        col.prop(edit, "use_duplicate_light", text="Light")
        col.prop(edit, "use_duplicate_lightprobe", text="Light Probe")
        col.prop(edit, "use_duplicate_material", text="Material")
        col.prop(edit, "use_duplicate_mesh", text="Mesh")
        col.prop(edit, "use_duplicate_metaball", text="Metaball")
        col.prop(edit, "use_duplicate_node_tree", text="Node Tree")
        col.prop(edit, "use_duplicate_particle", text="Particle")

        col = flow.column()
        if hasattr(edit, "use_duplicate_pointcloud"):
            col.prop(edit, "use_duplicate_pointcloud", text="Point Cloud")
        col.prop(edit, "use_duplicate_speaker", text="Speaker")
        col.prop(edit, "use_duplicate_surface", text="Surface")
        col.prop(edit, "use_duplicate_text", text="Text")
        # col.prop(edit, "use_duplicate_texture", text="Texture")  # Not implemented.
        col.prop(edit, "use_duplicate_volume", text="Volume")


class USERPREF_PT_edit_cursor(EditingPanel, CenterAlignMixIn, Panel):
    bl_label = "3D Cursor"

    def draw_centered(self, context, layout):
        prefs = context.preferences
        edit = prefs.edit

        flow = layout.grid_flow(row_major=False, columns=0, even_columns=True, even_rows=False, align=False)

        flow.use_property_split = False
        flow.prop(edit, "use_mouse_depth_cursor")
        flow.prop(edit, "use_cursor_lock_adjust")


class USERPREF_PT_edit_gpencil(EditingPanel, CenterAlignMixIn, Panel):
    bl_label = "Grease Pencil"
    bl_options = {'DEFAULT_CLOSED'}

    def draw_centered(self, context, layout):
        prefs = context.preferences
        edit = prefs.edit

        flow = layout.grid_flow(row_major=False, columns=0, even_columns=True, even_rows=False, align=False)

        flow.prop(edit, "grease_pencil_manhattan_distance", text="Manhattan Distance")
        flow.prop(edit, "grease_pencil_euclidean_distance", text="Euclidean Distance")


class USERPREF_PT_edit_annotations(EditingPanel, CenterAlignMixIn, Panel):
    bl_label = "Annotations"

    def draw_centered(self, context, layout):
        prefs = context.preferences
        edit = prefs.edit

        flow = layout.grid_flow(row_major=False, columns=0, even_columns=True, even_rows=False, align=False)

        flow.prop(edit, "grease_pencil_default_color", text="Default Color")
        flow.prop(edit, "grease_pencil_eraser_radius", text="Eraser Radius")


class USERPREF_PT_edit_weight_paint(EditingPanel, CenterAlignMixIn, Panel):
    bl_label = "Weight Paint"
    bl_options = {'DEFAULT_CLOSED'}

    def draw_centered(self, context, layout):
        prefs = context.preferences
        view = prefs.view

        layout.use_property_split = False
        layout.prop(view, "use_weight_color_range", text="Use Custom Colors")
        layout.use_property_split = True

        col = layout.column()
        col.active = view.use_weight_color_range
        col.template_color_ramp(view, "weight_color_range", expand=True)


class USERPREF_PT_edit_text_editor(EditingPanel, CenterAlignMixIn, Panel):
    bl_label = "Text Editor"
    bl_options = {'DEFAULT_CLOSED'}

    def draw_centered(self, context, layout):
        prefs = context.preferences
        edit = prefs.edit

        layout.prop(edit, "use_text_edit_auto_close")


class USERPREF_PT_edit_misc(EditingPanel, CenterAlignMixIn, Panel):
    bl_label = "Miscellaneous"
    bl_options = {'DEFAULT_CLOSED'}

    def draw_centered(self, context, layout):
        prefs = context.preferences
        edit = prefs.edit

        flow = layout.grid_flow(row_major=False, columns=0, even_columns=True, even_rows=False, align=False)

        flow.prop(edit, "sculpt_paint_overlay_color", text="Sculpt Overlay Color")
        flow.prop(edit, "node_margin", text="Node Auto-Offset Margin")


# -----------------------------------------------------------------------------
# Animation Panels

class AnimationPanel:
    bl_space_type = 'PREFERENCES'
    bl_region_type = 'WINDOW'
    bl_context = "animation"


class USERPREF_PT_animation_timeline(AnimationPanel, CenterAlignMixIn, Panel):
    bl_label = "Timeline"

    def draw_centered(self, context, layout):
        prefs = context.preferences
        view = prefs.view
        edit = prefs.edit

        flow = layout.grid_flow(row_major=False, columns=0, even_columns=True, even_rows=False, align=False)
        flow.use_property_split = False
        flow.prop(edit, "use_negative_frames")
        flow.use_property_split = True

        layout.separator()

        flow = layout.grid_flow(row_major=False, columns=0, even_columns=True, even_rows=False, align=False)

        flow.prop(view, "view2d_grid_spacing_min", text="Minimum Grid Spacing")
        flow.prop(view, "timecode_style")
        flow.prop(view, "view_frame_type")
        if view.view_frame_type == 'SECONDS':
            flow.prop(view, "view_frame_seconds")
        elif view.view_frame_type == 'KEYFRAMES':
            flow.prop(view, "view_frame_keyframes")


class USERPREF_PT_animation_keyframes(AnimationPanel, CenterAlignMixIn, Panel):
    bl_label = "Keyframes"

    def draw_centered(self, context, layout):
        prefs = context.preferences
        edit = prefs.edit

        flow = layout.grid_flow(row_major=False, columns=0, even_columns=True, even_rows=False, align=False)

        flow.use_property_split = False
        flow.prop(edit, "use_visual_keying")
        flow.prop(edit, "use_keyframe_insert_needed", text="Only Insert Needed")


class USERPREF_PT_animation_autokey(AnimationPanel, CenterAlignMixIn, Panel):
    bl_label = "Auto-Keyframing"
    bl_parent_id = "USERPREF_PT_animation_keyframes"

    def draw_centered(self, context, layout):
        prefs = context.preferences
        edit = prefs.edit

        flow = layout.grid_flow(row_major=False, columns=0, even_columns=True, even_rows=False, align=False)

        flow.use_property_split = False
        flow.prop(edit, "use_auto_keying_warning", text="Show Warning")
        flow.prop(edit, "use_keyframe_insert_available", text="Only Insert Available")
        flow.prop(edit, "use_auto_keying", text="Enable in New Scenes")


class USERPREF_PT_animation_fcurves(AnimationPanel, CenterAlignMixIn, Panel):
    bl_label = "F-Curves"

    def draw_centered(self, context, layout):
        prefs = context.preferences
        edit = prefs.edit

        flow = layout.grid_flow(row_major=False, columns=0, even_columns=True, even_rows=False, align=False)

        flow.prop(edit, "fcurve_unselected_alpha", text="Unselected Opacity")
        flow.prop(edit, "fcurve_new_auto_smoothing", text="Default Smoothing Mode")
        flow.prop(edit, "keyframe_new_interpolation_type", text="Default Interpolation")
        flow.prop(edit, "keyframe_new_handle_type", text="Default Handles")
        flow.use_property_split = False
        flow.prop(edit, "use_insertkey_xyz_to_rgb", text="XYZ to RGB")
        flow.prop(edit, "use_anim_channel_group_colors")
        flow.prop(edit, "show_only_selected_curve_keyframes")
        flow.prop(edit, "use_fcurve_high_quality_drawing")


# -----------------------------------------------------------------------------
# System Panels

class SystemPanel:
    bl_space_type = 'PREFERENCES'
    bl_region_type = 'WINDOW'
    bl_context = "system"


class USERPREF_PT_system_sound(SystemPanel, CenterAlignMixIn, Panel):
    bl_label = "Sound"

    def draw_centered(self, context, layout):
        prefs = context.preferences
        system = prefs.system

        layout.prop(system, "audio_device", expand=False)

        sub = layout.grid_flow(row_major=False, columns=0, even_columns=False, even_rows=False, align=False)
        sub.active = system.audio_device not in {'NONE', 'None'}
        sub.prop(system, "audio_channels", text="Channels")
        sub.prop(system, "audio_mixing_buffer", text="Mixing Buffer")
        sub.prop(system, "audio_sample_rate", text="Sample Rate")
        sub.prop(system, "audio_sample_format", text="Sample Format")


class USERPREF_PT_system_cycles_devices(SystemPanel, CenterAlignMixIn, Panel):
    bl_label = "Cycles Render Devices"

    def draw_centered(self, context, layout):
        prefs = context.preferences

        col = layout.column()
        col.use_property_split = False

        if bpy.app.build_options.cycles:
            addon = prefs.addons.get("cycles")
            if addon is not None:
                addon.preferences.draw_impl(col, context)
            del addon


class USERPREF_PT_system_gpu_backend(SystemPanel, CenterAlignMixIn, Panel):
    bl_label = "GPU Backend"

    @classmethod
    def poll(cls, _context):
        # Only for Apple so far
        import sys
        return sys.platform == "darwin"

    def draw_centered(self, context, layout):
        import gpu
        prefs = context.preferences
        system = prefs.system

        col = layout.column()
        col.prop(system, "gpu_backend")

        if system.gpu_backend != gpu.platform.backend_type_get():
            layout.label(text="Requires a restart of Blender to take effect", icon='INFO')


class USERPREF_PT_system_os_settings(SystemPanel, CenterAlignMixIn, Panel):
    bl_label = "Operating System Settings"

    @classmethod
    def poll(cls, _context):
        # Only for Windows so far
        import sys
        return sys.platform[:3] == "win"

    def draw_centered(self, _context, layout):
        layout.label(text="Make this installation your default Bforartists")
        split = layout.split(factor=0.4)
        split.alignment = 'RIGHT'
        split.label(text="")
        split.operator("preferences.associate_blend", text="Make Default")


class USERPREF_PT_system_memory(SystemPanel, CenterAlignMixIn, Panel):
    bl_label = "Memory & Limits"

    def draw_centered(self, context, layout):
        prefs = context.preferences
        system = prefs.system
        edit = prefs.edit

        flow = layout.grid_flow(row_major=False, columns=0, even_columns=True, even_rows=False, align=False)

        flow.prop(edit, "undo_steps", text="Undo Steps")
        flow.prop(edit, "undo_memory_limit", text="Undo Memory Limit")

        flow.use_property_split = False
        flow.prop(edit, "use_global_undo")

        flow = layout.grid_flow(row_major=False, columns=0, even_columns=True, even_rows=False, align=False)

        flow.prop(system, "scrollback", text="Console Scrollback Lines")

        flow = layout.grid_flow(row_major=False, columns=0, even_columns=True, even_rows=False, align=False)

        layout.separator()

        flow = layout.grid_flow(row_major=False, columns=0, even_columns=True, even_rows=False, align=False)

        flow.prop(system, "texture_time_out", text="Texture Time Out")
        flow.prop(system, "texture_collection_rate", text="Garbage Collection Rate")

        layout.separator()

        flow = layout.grid_flow(row_major=False, columns=0, even_columns=True, even_rows=False, align=False)

        flow.prop(system, "vbo_time_out", text="VBO Time Out")
        flow.prop(system, "vbo_collection_rate", text="Garbage Collection Rate")


class USERPREF_PT_system_video_sequencer(SystemPanel, CenterAlignMixIn, Panel):
    bl_label = "Video Sequencer"

    def draw_centered(self, context, layout):
        prefs = context.preferences
        system = prefs.system
        # edit = prefs.edit

        layout.prop(system, "memory_cache_limit")

        flow = layout.grid_flow(row_major=False, columns=0, even_columns=True, even_rows=False, align=False)

        split = flow.split()
        col = split.column()
        col.use_property_split = False
        col.prop(system, "use_sequencer_disk_cache", text="Disk Cache")
        col = split.column()
        if system.use_sequencer_disk_cache:
            col.label(icon='DISCLOSURE_TRI_DOWN')
            row = flow.row()
            row.separator()
            row.prop(system, "sequencer_disk_cache_dir")
            row = flow.row()
            row.separator()
            row.prop(system, "sequencer_disk_cache_size_limit")
            row = flow.row()
            row.separator()
            row.prop(system, "sequencer_disk_cache_compression")
        else:
            col.label(icon='DISCLOSURE_TRI_RIGHT')

        layout.separator()

        layout.prop(system, "sequencer_proxy_setup")


# -----------------------------------------------------------------------------
# Viewport Panels

class ViewportPanel:
    bl_space_type = 'PREFERENCES'
    bl_region_type = 'WINDOW'
    bl_context = "viewport"


class USERPREF_PT_viewport_display(ViewportPanel, CenterAlignMixIn, Panel):
    bl_label = "Display"

    def draw_centered(self, context, layout):
        prefs = context.preferences
        view = prefs.view

        layout.label(text = "Text Info Overlay")

        col = layout.column()

        col.use_property_split = False
        row = col.row()
        row.separator()
        row.prop(view, "show_object_info", text="Object Info")
        row = col.row()
        row.separator()
        row.prop(view, "show_view_name", text="View Name")
        row = col.row()
        row.separator()
        row.prop(view, "show_playback_fps", text="Playback Frame Rate (FPS)")

        flow = layout.grid_flow(row_major=False, columns=0, even_columns=True, even_rows=False, align=False)


        layout.separator()

        flow = layout.grid_flow(row_major=False, columns=0, even_columns=True, even_rows=False, align=False)

        col = flow.column()
        col.prop(view, "gizmo_size")
        col.prop(view, "lookdev_sphere_size")

        flow.separator()

<<<<<<< HEAD
        col = flow.column()
        col.prop(view, "mini_axis_type", text="3D Viewport Axis")
=======
        col.prop(view, "mini_axis_type", text="3D Viewport Axes")
>>>>>>> 9dfa4bd7

        if view.mini_axis_type == 'MINIMAL':
            col.prop(view, "mini_axis_size", text="Size")
            col.prop(view, "mini_axis_brightness", text="Brightness")

        if view.mini_axis_type == 'GIZMO':
            col.prop(view, "gizmo_size_navigate_v3d", text="Size")


class USERPREF_PT_viewport_quality(ViewportPanel, CenterAlignMixIn, Panel):
    bl_label = "Quality"

    def draw_centered(self, context, layout):
        prefs = context.preferences
        system = prefs.system

        flow = layout.grid_flow(row_major=False, columns=0, even_columns=True, even_rows=False, align=False)

        flow.prop(system, "viewport_aa")

        flow.use_property_split = False
        flow.prop(system, "use_overlay_smooth_wire")
        flow.prop(system, "use_edit_mode_smooth_wire")


class USERPREF_PT_viewport_textures(ViewportPanel, CenterAlignMixIn, Panel):
    bl_label = "Textures"

    def draw_centered(self, context, layout):
        prefs = context.preferences
        system = prefs.system

        flow = layout.grid_flow(row_major=False, columns=0, even_columns=True, even_rows=False, align=False)

        flow.prop(system, "gl_texture_limit", text="Limit Size")
        flow.prop(system, "anisotropic_filter")
        flow.prop(system, "gl_clip_alpha", slider=True)
        flow.prop(system, "image_draw_method", text="Image Display Method")


class USERPREF_PT_viewport_selection(ViewportPanel, CenterAlignMixIn, Panel):
    bl_label = "Selection"
    bl_options = {'DEFAULT_CLOSED'}

    def draw_centered(self, context, layout):
        prefs = context.preferences
        system = prefs.system

        flow = layout.grid_flow(row_major=False, columns=0, even_columns=True, even_rows=False, align=False)

        flow.use_property_split = False
        flow.prop(system, "use_select_pick_depth")


class USERPREF_PT_viewport_subdivision(ViewportPanel, CenterAlignMixIn, Panel):
    bl_label = "Subdivision"
    bl_options = {'DEFAULT_CLOSED'}

    def draw_centered(self, context, layout):
        prefs = context.preferences
        system = prefs.system
        layout.use_property_split = False # bfa: align left
        layout.prop(system, "use_gpu_subdivision")


# -----------------------------------------------------------------------------
# Theme Panels

class ThemePanel:
    bl_space_type = 'PREFERENCES'
    bl_region_type = 'WINDOW'
    bl_context = "themes"


class USERPREF_MT_interface_theme_presets(Menu):
    bl_label = "Presets"
    preset_subdir = "interface_theme"
    preset_operator = "script.execute_preset"
    preset_type = 'XML'
    preset_xml_map = (
        ("preferences.themes[0]", "Theme"),
        ("preferences.ui_styles[0]", "ThemeStyle"),
    )
    draw = Menu.draw_preset

    @staticmethod
    def reset_cb(context):
        bpy.ops.preferences.reset_default_theme()


class USERPREF_PT_theme(ThemePanel, Panel):
    bl_label = "Themes"
    bl_options = {'HIDE_HEADER'}

    def draw(self, _context):
        layout = self.layout

        split = layout.split(factor=0.6)

        row = split.row(align=True)
        row.menu("USERPREF_MT_interface_theme_presets", text=USERPREF_MT_interface_theme_presets.bl_label)
        row.operator("wm.interface_theme_preset_add", text="", icon='ADD')
        row.operator("wm.interface_theme_preset_add", text="", icon='REMOVE').remove_active = True

        row = split.row(align=True)
        row.operator("preferences.theme_install", text="Install...", icon='IMPORT')
        row.operator("preferences.reset_default_theme", text="Reset", icon='LOOP_BACK')


class USERPREF_PT_theme_user_interface(ThemePanel, CenterAlignMixIn, Panel):
    bl_label = "User Interface"
    bl_options = {'DEFAULT_CLOSED'}

    def draw_header(self, _context):
        layout = self.layout

        layout.label(icon='WORKSPACE')

    def draw(self, context):
        pass


# Base class for dynamically defined widget color panels.
# This is not registered.
class PreferenceThemeWidgetColorPanel:
    bl_parent_id = "USERPREF_PT_theme_user_interface"

    def draw(self, context):
        theme = context.preferences.themes[0]
        ui = theme.user_interface
        widget_style = getattr(ui, self.wcol)
        layout = self.layout

        layout.use_property_split = True

        flow = layout.grid_flow(row_major=False, columns=2, even_columns=True, even_rows=False, align=False)

        col = flow.column(align=True)
        col.prop(widget_style, "text")
        col.prop(widget_style, "text_sel", text="Selected")
        col.prop(widget_style, "item", slider=True)

        col = flow.column(align=True)
        col.prop(widget_style, "inner", slider=True)
        col.prop(widget_style, "inner_sel", text="Selected", slider=True)
        col.prop(widget_style, "outline")

        col.separator()

        col.prop(widget_style, "roundness")


# Base class for dynamically defined widget color panels.
# This is not registered.
class PreferenceThemeWidgetShadePanel:

    def draw(self, context):
        theme = context.preferences.themes[0]
        ui = theme.user_interface
        widget_style = getattr(ui, self.wcol)
        layout = self.layout

        layout.use_property_split = True

        col = layout.column(align=True)
        col.active = widget_style.show_shaded
        col.prop(widget_style, "shadetop", text="Shade Top")
        col.prop(widget_style, "shadedown", text="Down")

    def draw_header(self, context):
        theme = context.preferences.themes[0]
        ui = theme.user_interface
        widget_style = getattr(ui, self.wcol)

        self.layout.prop(widget_style, "show_shaded", text="")


class USERPREF_PT_theme_interface_state(ThemePanel, CenterAlignMixIn, Panel):
    bl_label = "State"
    bl_options = {'DEFAULT_CLOSED'}
    bl_parent_id = "USERPREF_PT_theme_user_interface"

    def draw_centered(self, context, layout):
        theme = context.preferences.themes[0]
        ui_state = theme.user_interface.wcol_state

        flow = layout.grid_flow(row_major=False, columns=0, even_columns=True, even_rows=False, align=False)

        col = flow.column(align=True)
        col.prop(ui_state, "inner_anim")
        col.prop(ui_state, "inner_anim_sel")

        col = flow.column(align=True)
        col.prop(ui_state, "inner_driven")
        col.prop(ui_state, "inner_driven_sel")

        col = flow.column(align=True)
        col.prop(ui_state, "inner_key")
        col.prop(ui_state, "inner_key_sel")

        col = flow.column(align=True)
        col.prop(ui_state, "inner_overridden")
        col.prop(ui_state, "inner_overridden_sel")

        col = flow.column(align=True)
        col.prop(ui_state, "inner_changed")
        col.prop(ui_state, "inner_changed_sel")

        col = flow.column(align=True)
        col.prop(ui_state, "blend")


class USERPREF_PT_theme_interface_styles(ThemePanel, CenterAlignMixIn, Panel):
    bl_label = "Styles"
    bl_options = {'DEFAULT_CLOSED'}
    bl_parent_id = "USERPREF_PT_theme_user_interface"

    def draw_centered(self, context, layout):
        theme = context.preferences.themes[0]
        ui = theme.user_interface

        flow = layout.grid_flow(row_major=False, columns=0, even_columns=True, even_rows=False, align=False)

        flow.prop(ui, "menu_shadow_fac")
        flow.prop(ui, "menu_shadow_width")
        flow.prop(ui, "icon_alpha")
        flow.prop(ui, "icon_saturation")
        flow.prop(ui, "editor_outline")
        flow.prop(ui, "widget_text_cursor")
        flow.prop(ui, "widget_emboss")
        flow.prop(ui, "panel_roundness")


class USERPREF_PT_theme_interface_transparent_checker(ThemePanel, CenterAlignMixIn, Panel):
    bl_label = "Transparent Checkerboard"
    bl_options = {'DEFAULT_CLOSED'}
    bl_parent_id = "USERPREF_PT_theme_user_interface"

    def draw_centered(self, context, layout):
        theme = context.preferences.themes[0]
        ui = theme.user_interface

        flow = layout.grid_flow(
            row_major=False, columns=0, even_columns=True, even_rows=False, align=False)

        flow.prop(ui, "transparent_checker_primary")
        flow.prop(ui, "transparent_checker_secondary")
        flow.prop(ui, "transparent_checker_size")


class USERPREF_PT_theme_interface_gizmos(ThemePanel, CenterAlignMixIn, Panel):
    bl_label = "Axis & Gizmo Colors"
    bl_options = {'DEFAULT_CLOSED'}
    bl_parent_id = "USERPREF_PT_theme_user_interface"

    def draw_centered(self, context, layout):
        theme = context.preferences.themes[0]
        ui = theme.user_interface

        flow = layout.grid_flow(row_major=False, columns=0, even_columns=True, even_rows=True, align=False)

        col = flow.column(align=True)
        col.prop(ui, "axis_x", text="Axis X")
        col.prop(ui, "axis_y", text="Y")
        col.prop(ui, "axis_z", text="Z")

        col = flow.column()
        col.prop(ui, "gizmo_primary")
        col.prop(ui, "gizmo_secondary")
        col.prop(ui, "gizmo_view_align")

        col = flow.column()
        col.prop(ui, "gizmo_a")
        col.prop(ui, "gizmo_b")


class USERPREF_PT_theme_interface_icons(ThemePanel, CenterAlignMixIn, Panel):
    bl_label = "Icon Colors"
    bl_options = {'DEFAULT_CLOSED'}
    bl_parent_id = "USERPREF_PT_theme_user_interface"

    def draw_centered(self, context, layout):
        theme = context.preferences.themes[0]
        ui = theme.user_interface

        flow = layout.grid_flow(row_major=False, columns=0, even_columns=True, even_rows=False, align=False)

        flow.prop(ui, "icon_scene")
        flow.prop(ui, "icon_collection")
        flow.prop(ui, "icon_object")
        flow.prop(ui, "icon_object_data")
        flow.prop(ui, "icon_modifier")
        flow.prop(ui, "icon_shading")
        flow.prop(ui, "icon_folder")
        flow.prop(ui, "icon_border_intensity")


class USERPREF_PT_theme_text_style(ThemePanel, CenterAlignMixIn, Panel):
    bl_label = "Text Style"
    bl_options = {'DEFAULT_CLOSED'}

    @staticmethod
    def _ui_font_style(layout, font_style):
        layout.use_property_split = True
        flow = layout.grid_flow(row_major=False, columns=0, even_columns=True, even_rows=False, align=True)

        col = flow.column()
        col.prop(font_style, "points")

        col = flow.column(align=True)
        col.prop(font_style, "shadow_offset_x", text="Shadow Offset X")
        col.prop(font_style, "shadow_offset_y", text="Y")

        col = flow.column()
        col.prop(font_style, "shadow")
        col.prop(font_style, "shadow_alpha")
        col.prop(font_style, "shadow_value")

    def draw_header(self, _context):
        layout = self.layout

        layout.label(icon='FONTPREVIEW')

    def draw_centered(self, context, layout):
        style = context.preferences.ui_styles[0]

        layout.label(text="Panel Title")
        self._ui_font_style(layout, style.panel_title)

        layout.separator()

        layout.label(text="Widget")
        self._ui_font_style(layout, style.widget)

        layout.separator()

        layout.label(text="Widget Label")
        self._ui_font_style(layout, style.widget_label)


class USERPREF_PT_theme_bone_color_sets(ThemePanel, CenterAlignMixIn, Panel):
    bl_label = "Bone Color Sets"
    bl_options = {'DEFAULT_CLOSED'}

    def draw_header(self, _context):
        layout = self.layout

        layout.label(icon='COLOR')

    def draw_centered(self, context, layout):
        theme = context.preferences.themes[0]

        layout.use_property_split = True

        for i, ui in enumerate(theme.bone_color_sets, 1):
            layout.label(text=iface_("Color Set %d") % i, translate=False)

            flow = layout.grid_flow(row_major=False, columns=0, even_columns=True, even_rows=False, align=False)

            flow.prop(ui, "normal")
            flow.prop(ui, "select")
            flow.prop(ui, "active")
            flow.prop(ui, "show_colored_constraints")


class USERPREF_PT_theme_collection_colors(ThemePanel, CenterAlignMixIn, Panel):
    bl_label = "Collection Colors"
    bl_options = {'DEFAULT_CLOSED'}

    def draw_header(self, _context):
        layout = self.layout

        layout.label(icon='GROUP')

    def draw_centered(self, context, layout):
        theme = context.preferences.themes[0]

        layout.use_property_split = True

        flow = layout.grid_flow(row_major=False, columns=0, even_columns=True, even_rows=False, align=False)
        for i, ui in enumerate(theme.collection_color, 1):
            flow.prop(ui, "color", text=iface_("Color %d") % i, translate=False)


class USERPREF_PT_theme_strip_colors(ThemePanel, CenterAlignMixIn, Panel):
    bl_label = "Strip Colors"
    bl_options = {'DEFAULT_CLOSED'}

    def draw_header(self, _context):
        layout = self.layout

        layout.label(icon='SEQ_STRIP_DUPLICATE')

    def draw_centered(self, context, layout):
        theme = context.preferences.themes[0]

        layout.use_property_split = True

        flow = layout.grid_flow(row_major=False, columns=0, even_columns=True, even_rows=False, align=False)
        for i, ui in enumerate(theme.strip_color, 1):
            flow.prop(ui, "color", text=iface_("Color %d") % i, translate=False)


# Base class for dynamically defined theme-space panels.
# This is not registered.
class PreferenceThemeSpacePanel:

    # not essential, hard-coded UI delimiters for the theme layout
    ui_delimiters = {
        'VIEW_3D': {
            "text_grease_pencil",
            "text_keyframe",
            "speaker",
            "freestyle_face_mark",
            "split_normal",
            "bone_solid",
            "bone_locked_weight",
            "paint_curve_pivot",
        },
        'GRAPH_EDITOR': {
            "handle_vertex_select",
        },
        'IMAGE_EDITOR': {
            "paint_curve_pivot",
        },
        'NODE_EDITOR': {
            "layout_node",
        },
        'CLIP_EDITOR': {
            "handle_vertex_select",
        },
    }

    # TODO theme_area should be deprecated
    @staticmethod
    def _theme_generic(layout, themedata, theme_area):

        layout.use_property_split = True

        flow = layout.grid_flow(row_major=False, columns=0, even_columns=True, even_rows=False, align=False)

        props_type = {}

        for prop in themedata.rna_type.properties:
            if prop.identifier == "rna_type":
                continue

            props_type.setdefault((prop.type, prop.subtype), []).append(prop)

        th_delimiters = PreferenceThemeSpacePanel.ui_delimiters.get(theme_area)
        for props_type, props_ls in sorted(props_type.items()):
            if props_type[0] == 'POINTER':
                continue

            if th_delimiters is None:
                # simple, no delimiters
                for prop in props_ls:
                    flow.prop(themedata, prop.identifier)
            else:

                for prop in props_ls:
                    flow.prop(themedata, prop.identifier)

    def draw_header(self, _context):
        if hasattr(self, "icon") and self.icon != 'NONE':
            layout = self.layout
            layout.label(icon=self.icon)

    def draw(self, context):
        layout = self.layout
        theme = context.preferences.themes[0]

        datapath_list = self.datapath.split(".")
        data = theme
        for datapath_item in datapath_list:
            data = getattr(data, datapath_item)
        PreferenceThemeSpacePanel._theme_generic(layout, data, self.theme_area)


class ThemeGenericClassGenerator:

    @staticmethod
    def generate_panel_classes_for_wcols():
        wcols = [
            ("Regular", "wcol_regular"),
            ("Tool", "wcol_tool"),
            ("Toolbar Item", "wcol_toolbar_item"),
            ("Radio Buttons", "wcol_radio"),
            ("Text", "wcol_text"),
            ("Option", "wcol_option"),
            ("Toggle", "wcol_toggle"),
            ("Number Field", "wcol_num"),
            ("Value Slider", "wcol_numslider"),
            ("Box", "wcol_box"),
            ("Menu", "wcol_menu"),
            ("Pie Menu", "wcol_pie_menu"),
            ("Pulldown", "wcol_pulldown"),
            ("Menu Back", "wcol_menu_back"),
            ("Tooltip", "wcol_tooltip"),
            ("Menu Item", "wcol_menu_item"),
            ("Scroll Bar", "wcol_scroll"),
            ("Progress Bar", "wcol_progress"),
            ("List Item", "wcol_list_item"),
            # Not used yet, so hide this from the UI.
            # ("Data-View Item", "wcol_view_item"),
            ("Tab", "wcol_tab"),
        ]

        for (name, wcol) in wcols:
            panel_id = "USERPREF_PT_theme_interface_" + wcol
            yield type(panel_id, (PreferenceThemeWidgetColorPanel, ThemePanel, Panel), {
                "bl_label": name,
                "bl_options": {'DEFAULT_CLOSED'},
                "draw": PreferenceThemeWidgetColorPanel.draw,
                "wcol": wcol,
            })

            panel_shade_id = "USERPREF_PT_theme_interface_shade_" + wcol
            yield type(panel_shade_id, (PreferenceThemeWidgetShadePanel, ThemePanel, Panel), {
                "bl_label": "Shaded",
                "bl_options": {'DEFAULT_CLOSED'},
                "bl_parent_id": panel_id,
                "draw": PreferenceThemeWidgetShadePanel.draw,
                "wcol": wcol,
            })


    @staticmethod
    def generate_theme_area_child_panel_classes(parent_id, rna_type, theme_area, datapath):
        def generate_child_panel_classes_recurse(parent_id, rna_type, theme_area, datapath):
            props_type = {}

            for prop in rna_type.properties:
                if prop.identifier == "rna_type":
                    continue

                props_type.setdefault((prop.type, prop.subtype), []).append(prop)

            for props_type, props_ls in sorted(props_type.items()):
                if props_type[0] == 'POINTER':
                    for prop in props_ls:
                        new_datapath = datapath + "." + prop.identifier if datapath else prop.identifier
                        panel_id = parent_id + "_" + prop.identifier
                        yield type(panel_id, (PreferenceThemeSpacePanel, ThemePanel, Panel), {
                            "bl_label": rna_type.properties[prop.identifier].name,
                            "bl_parent_id": parent_id,
                            "bl_options": {'DEFAULT_CLOSED'},
                            "draw": PreferenceThemeSpacePanel.draw,
                            "theme_area": theme_area.identifier,
                            "datapath": new_datapath,
                        })

                        yield from generate_child_panel_classes_recurse(panel_id, prop.fixed_type, theme_area, new_datapath,)

        yield from generate_child_panel_classes_recurse(parent_id, rna_type, theme_area, datapath)

    @staticmethod
    def generate_panel_classes_from_theme_areas():
        from bpy.types import Theme

        for theme_area in Theme.bl_rna.properties["theme_area"].enum_items_static:
            if theme_area.identifier in {'USER_INTERFACE', 'STYLE', 'BONE_COLOR_SETS'}:
                continue

            panel_id = "USERPREF_PT_theme_" + theme_area.identifier.lower()
            # Generate panel-class from theme_area
            yield type(panel_id, (PreferenceThemeSpacePanel, ThemePanel, Panel), {
                "bl_label": theme_area.name,
                "bl_options": {'DEFAULT_CLOSED'},
                "draw_header": PreferenceThemeSpacePanel.draw_header,
                "draw": PreferenceThemeSpacePanel.draw,
                "theme_area": theme_area.identifier,
                "icon": theme_area.icon,
                "datapath": theme_area.identifier.lower(),
            })

            yield from ThemeGenericClassGenerator.generate_theme_area_child_panel_classes(
                panel_id, Theme.bl_rna.properties[theme_area.identifier.lower()].fixed_type,
                theme_area, theme_area.identifier.lower())


# -----------------------------------------------------------------------------
# File Paths Panels

# Panel mix-in.
class FilePathsPanel:
    bl_space_type = 'PREFERENCES'
    bl_region_type = 'WINDOW'
    bl_context = "file_paths"


class USERPREF_PT_file_paths_data(FilePathsPanel, Panel):
    bl_label = "Data"

    def draw(self, context):
        layout = self.layout
        layout.use_property_split = True
        layout.use_property_decorate = False

        paths = context.preferences.filepaths

        col = self.layout.column()
        col.prop(paths, "font_directory", text="Fonts")
        col.prop(paths, "texture_directory", text="Textures")
        col.prop(paths, "script_directory", text="Scripts")
        col.prop(paths, "sound_directory", text="Sounds")
        col.prop(paths, "temporary_directory", text="Temporary Files")


class USERPREF_PT_file_paths_render(FilePathsPanel, Panel):
    bl_label = "Render"

    def draw(self, context):
        layout = self.layout
        layout.use_property_split = True
        layout.use_property_decorate = False

        paths = context.preferences.filepaths

        col = self.layout.column()
        col.prop(paths, "render_output_directory", text="Render Output")
        col.prop(paths, "render_cache_directory", text="Render Cache")


class USERPREF_PT_file_paths_applications(FilePathsPanel, Panel):
    bl_label = "Applications"

    def draw(self, context):
        layout = self.layout
        layout.use_property_split = True
        layout.use_property_decorate = False

        paths = context.preferences.filepaths

        col = layout.column()
        col.prop(paths, "image_editor", text="Image Editor")
        col.prop(paths, "animation_player_preset", text="Animation Player")
        if paths.animation_player_preset == 'CUSTOM':
            col.prop(paths, "animation_player", text="Player")


class USERPREF_PT_file_paths_development(FilePathsPanel, Panel):
    bl_label = "Development"

    @classmethod
    def poll(cls, context):
        prefs = context.preferences
        return prefs.view.show_developer_ui

    def draw(self, context):
        layout = self.layout
        layout.use_property_split = True
        layout.use_property_decorate = False

        paths = context.preferences.filepaths
        layout.prop(paths, "i18n_branches_directory", text="I18n Branches")


class USERPREF_PT_saveload_autorun(FilePathsPanel, Panel):
    bl_label = "Auto Run Python Scripts"
    bl_parent_id = "USERPREF_PT_saveload_blend"

    def draw_header(self, context):
        prefs = context.preferences
        paths = prefs.filepaths

        self.layout.prop(paths, "use_scripts_auto_execute", text="")

    def draw(self, context):
        layout = self.layout
        prefs = context.preferences
        paths = prefs.filepaths

        layout.use_property_split = True
        layout.use_property_decorate = False  # No animation.

        layout.active = paths.use_scripts_auto_execute

        box = layout.box()
        row = box.row()
        row.label(text="Excluded Paths")
        row.operator("preferences.autoexec_path_add", text="", icon='ADD', emboss=False)
        for i, path_cmp in enumerate(prefs.autoexec_paths):
            row = box.row()
            row.prop(path_cmp, "path", text="")
            row.prop(path_cmp, "use_glob", text="", icon='FILTER')
            row.operator("preferences.autoexec_path_remove", text="", icon='X', emboss=False).index = i


class USERPREF_PT_file_paths_asset_libraries(FilePathsPanel, Panel):
    bl_label = "Asset Libraries"

    def draw(self, context):
        layout = self.layout
        layout.use_property_split = False
        layout.use_property_decorate = False

        paths = context.preferences.filepaths
        active_library_index = paths.active_asset_library

        row = layout.row()

        row.template_list(
            "USERPREF_UL_asset_libraries", "user_asset_libraries",
            paths, "asset_libraries",
            paths, "active_asset_library"
        )

        col = row.column(align=True)
        col.operator("preferences.asset_library_add", text="", icon='ADD')
        props = col.operator("preferences.asset_library_remove", text="", icon='REMOVE')
        props.index = active_library_index

        if active_library_index < 0:
            return

        layout.separator()

        active_library = paths.asset_libraries[active_library_index]
        layout.prop(active_library, "path")
        layout.prop(active_library, "import_method", text="Import Method")


class USERPREF_UL_asset_libraries(bpy.types.UIList):
    def draw_item(self, _context, layout, _data, item, icon, _active_data, _active_propname, _index):
        asset_library = item

        if self.layout_type in {'DEFAULT', 'COMPACT'}:
            layout.prop(asset_library, "name", text="", emboss=False)
        elif self.layout_type == 'GRID':
            layout.alignment = 'CENTER'
            layout.prop(asset_library, "name", text="", emboss=False)


# -----------------------------------------------------------------------------
# Save/Load Panels

class SaveLoadPanel:
    bl_space_type = 'PREFERENCES'
    bl_region_type = 'WINDOW'
    bl_context = "save_load"


class USERPREF_PT_saveload_blend(SaveLoadPanel, CenterAlignMixIn, Panel):
    bl_label = "Blend Files"

    def draw_centered(self, context, layout):
        prefs = context.preferences
        paths = prefs.filepaths
        view = prefs.view

        flow = layout.grid_flow(row_major=False, columns=0, even_columns=True, even_rows=False, align=False)

        flow.use_property_split = False
        flow.prop(paths, "use_relative_paths")
        flow.prop(paths, "use_file_compression")
        flow.prop(paths, "use_load_ui")

        split = flow.split(factor = 0.5)
        row = split.row()
        row.label(text = "File Preview")
        row = split.row()
        row.use_property_split = False
        row.prop(paths, "file_preview_type", text = "")

        flow.prop(paths, "use_tabs_as_spaces")
        flow.prop(view, "use_save_prompt")

        layout.separator()

        flow = layout.grid_flow(row_major=False, columns=0, even_columns=True, even_rows=False, align=False)

        flow.use_property_split = True
        flow.prop(paths, "save_version")
        flow.prop(paths, "recent_files")


class USERPREF_PT_saveload_blend_autosave(SaveLoadPanel, CenterAlignMixIn, Panel):
    bl_label = "Auto Save"
    bl_parent_id = "USERPREF_PT_saveload_blend"

    def draw_centered(self, context, layout):
        prefs = context.preferences
        paths = prefs.filepaths

        flow = layout.grid_flow(row_major=False, columns=0, even_columns=True, even_rows=False, align=False)

        flow.use_property_split = False
        flow.prop(paths, "use_auto_save_temporary_files")
        sub = flow.column()
        sub.active = paths.use_auto_save_temporary_files
        sub.prop(paths, "auto_save_time", text="Timer (Minutes)")


class USERPREF_PT_saveload_file_browser(SaveLoadPanel, CenterAlignMixIn, Panel):
    bl_label = "File Browser"

    def draw_centered(self, context, layout):
        prefs = context.preferences
        paths = prefs.filepaths

        flow = layout.grid_flow(row_major=False, columns=0, even_columns=True, even_rows=False, align=False)

        flow.use_property_split = False
        flow.prop(paths, "use_filter_files")
        flow.prop(paths, "show_hidden_files_datablocks")
        flow.prop(paths, "show_recent_locations")
        flow.prop(paths, "show_system_bookmarks")


# -----------------------------------------------------------------------------
# Input Panels

class InputPanel:
    bl_space_type = 'PREFERENCES'
    bl_region_type = 'WINDOW'
    bl_context = "input"


class USERPREF_PT_input_keyboard(InputPanel, CenterAlignMixIn, Panel):
    bl_label = "Keyboard"

    def draw_centered(self, context, layout):
        prefs = context.preferences
        inputs = prefs.inputs

        layout.use_property_split = False
        layout.prop(inputs, "use_emulate_numpad")
        layout.prop(inputs, "use_numeric_input_advanced")


class USERPREF_PT_input_mouse(InputPanel, CenterAlignMixIn, Panel):
    bl_label = "Mouse"

    def draw_centered(self, context, layout):
        import sys
        prefs = context.preferences
        inputs = prefs.inputs

        flow = layout.grid_flow(row_major=False, columns=0, even_columns=True, even_rows=False, align=False)

        flow.use_property_split = False
        flow.prop(inputs, "use_mouse_emulate_3_button")
        if sys.platform[:3] != "win":
            rowsub = flow.row()
            rowsub.active = inputs.use_mouse_emulate_3_button
            rowsub.prop(inputs, "mouse_emulate_3_button_modifier")
        flow.prop(inputs, "use_mouse_continuous")
        flow.prop(inputs, "use_drag_immediately")

        flow.use_property_split = True
        flow.prop(inputs, "mouse_double_click_time", text="Double Click Speed")
        flow.prop(inputs, "drag_threshold_mouse")
        flow.prop(inputs, "drag_threshold_tablet")
        flow.prop(inputs, "drag_threshold")
        flow.prop(inputs, "move_threshold")


class USERPREF_PT_input_touchpad(InputPanel, CenterAlignMixIn, Panel):
    bl_label = "Touchpad"
    bl_options = {'DEFAULT_CLOSED'}

    @classmethod
    def poll(cls, context):
        import sys
        return sys.platform[:3] == "win" or sys.platform == "darwin"

    def draw_centered(self, context, layout):
        prefs = context.preferences
        inputs = prefs.inputs

        layout.use_property_split = False

        col = layout.column()
        col.prop(inputs, "use_multitouch_gestures")


class USERPREF_PT_input_tablet(InputPanel, CenterAlignMixIn, Panel):
    bl_label = "Tablet"

    def draw_centered(self, context, layout):
        prefs = context.preferences
        inputs = prefs.inputs

        import sys
        if sys.platform[:3] == "win":
            layout.prop(inputs, "tablet_api")
            layout.separator()

        flow = layout.grid_flow(row_major=False, columns=0, even_columns=True, even_rows=False, align=False)

        flow.prop(inputs, "pressure_threshold_max")
        flow.prop(inputs, "pressure_softness")


class USERPREF_PT_input_ndof(InputPanel, CenterAlignMixIn, Panel):
    bl_label = "NDOF"
    bl_options = {'DEFAULT_CLOSED'}

    @classmethod
    def poll(cls, context):
        prefs = context.preferences
        inputs = prefs.inputs
        return inputs.use_ndof

    def draw_centered(self, context, layout):
        prefs = context.preferences
        inputs = prefs.inputs

        USERPREF_PT_ndof_settings.draw_settings(layout, inputs)


# -----------------------------------------------------------------------------
# Navigation Panels

class NavigationPanel:
    bl_space_type = 'PREFERENCES'
    bl_region_type = 'WINDOW'
    bl_context = "navigation"


class USERPREF_PT_navigation_orbit(NavigationPanel, CenterAlignMixIn, Panel):
    bl_label = "Orbit & Pan"

    def draw_centered(self, context, layout):
        prefs = context.preferences
        inputs = prefs.inputs
        view = prefs.view

        flow = layout.grid_flow(row_major=False, columns=0, even_columns=True, even_rows=False, align=False)

        flow.row().prop(inputs, "view_rotate_method", expand=True)
        if inputs.view_rotate_method == 'TURNTABLE':
            flow.prop(inputs, "view_rotate_sensitivity_turntable")
        else:
            flow.prop(inputs, "view_rotate_sensitivity_trackball")

        flow.use_property_split = False
        flow.prop(inputs, "use_rotate_around_active")
        flow.prop(inputs, "use_auto_perspective")
        flow.prop(inputs, "use_mouse_depth_navigate")

        flow.separator()

        flow.use_property_split = True
        flow.prop(view, "smooth_view")
        flow.prop(view, "rotation_angle")


class USERPREF_PT_navigation_zoom(NavigationPanel, CenterAlignMixIn, Panel):
    bl_label = "Zoom"

    def draw_centered(self, context, layout):
        prefs = context.preferences
        inputs = prefs.inputs

        flow = layout.grid_flow(row_major=False, columns=0, even_columns=True, even_rows=False, align=False)

        flow.row().prop(inputs, "view_zoom_method", text="Zoom Method")
        if inputs.view_zoom_method in {'DOLLY', 'CONTINUE'}:
            flow.row().prop(inputs, "view_zoom_axis")
            flow.use_property_split = False
            flow.prop(inputs, "invert_mouse_zoom", text="Invert Mouse Zoom Direction")

        flow.use_property_split = False
        flow.prop(inputs, "invert_zoom_wheel", text="Invert Wheel Zoom Direction")
        flow.prop(inputs, "use_zoom_to_mouse")


class USERPREF_PT_navigation_fly_walk(NavigationPanel, CenterAlignMixIn, Panel):
    bl_label = "Fly & Walk"

    def draw_centered(self, context, layout):
        prefs = context.preferences
        inputs = prefs.inputs

        layout.row().prop(inputs, "navigation_mode", expand=True)


class USERPREF_PT_navigation_fly_walk_navigation(NavigationPanel, CenterAlignMixIn, Panel):
    bl_label = "Walk"
    bl_parent_id = "USERPREF_PT_navigation_fly_walk"
    bl_options = {'DEFAULT_CLOSED'}

    @classmethod
    def poll(cls, context):
        prefs = context.preferences
        return prefs.inputs.navigation_mode == 'WALK'

    def draw_centered(self, context, layout):
        prefs = context.preferences
        inputs = prefs.inputs
        walk = inputs.walk_navigation

        flow = layout.grid_flow(row_major=False, columns=0, even_columns=True, even_rows=False, align=False)

        flow.use_property_split = False
        flow.prop(walk, "use_mouse_reverse")
        flow.use_property_split = True
        flow.prop(walk, "mouse_speed")
        flow.prop(walk, "teleport_time")

        sub = flow.column(align=True)
        sub.prop(walk, "walk_speed")
        sub.prop(walk, "walk_speed_factor")


class USERPREF_PT_navigation_fly_walk_gravity(NavigationPanel, CenterAlignMixIn, Panel):
    bl_label = "Gravity"
    bl_parent_id = "USERPREF_PT_navigation_fly_walk"
    bl_options = {'DEFAULT_CLOSED'}

    @classmethod
    def poll(cls, context):
        prefs = context.preferences
        return prefs.inputs.navigation_mode == 'WALK'

    def draw_header(self, context):
        prefs = context.preferences
        inputs = prefs.inputs
        walk = inputs.walk_navigation

        self.layout.prop(walk, "use_gravity", text="")

    def draw_centered(self, context, layout):
        prefs = context.preferences
        inputs = prefs.inputs
        walk = inputs.walk_navigation

        layout.active = walk.use_gravity

        flow = layout.grid_flow(row_major=False, columns=0, even_columns=True, even_rows=False, align=False)

        flow.prop(walk, "view_height")
        flow.prop(walk, "jump_height")


# Special case, this is only exposed as a popover.
class USERPREF_PT_ndof_settings(Panel):
    bl_label = "3D Mouse Settings"
    bl_space_type = 'TOPBAR'  # dummy.
    bl_region_type = 'HEADER'
    bl_ui_units_x = 12

    @staticmethod
    def draw_settings(layout, props, show_3dview_settings=True):

        #layout.use_property_split = False

        col = layout.column()
        col.prop(props, "ndof_sensitivity", text="Pan Sensitivity")
        col.prop(props, "ndof_orbit_sensitivity")
        col.prop(props, "ndof_deadzone")

        layout.separator()

        if show_3dview_settings:
            col = layout.column()
            col.row().prop(props, "ndof_view_navigate_method", expand=True, text="Navigation")
            col.row().prop(props, "ndof_view_rotate_method", expand=True, text="Rotation")

            layout.separator()

        col = layout.column(align = True)
        col.use_property_split = False
        if show_3dview_settings:
            col.prop(props, "ndof_show_guide")
        col.prop(props, "ndof_zoom_invert")

        col.label(text = "Pan")
        row = col.row()
        row.separator()
        row.prop(props, "ndof_lock_camera_pan_zoom")
        row = col.row()
        row.separator()
        row.prop(props, "ndof_pan_yz_swap_axis", text="Swap Y and Z Axes")

        layout.separator()

        row = layout.row(heading=("Invert Axis Pan" if show_3dview_settings else "Invert Pan Axis"))
        for text, attr in (
                ("X", "ndof_panx_invert_axis"),
                ("Y", "ndof_pany_invert_axis"),
                ("Z", "ndof_panz_invert_axis"),
        ):
            row.prop(props, attr, text=text, toggle=True)

        if show_3dview_settings:
            row = layout.row(heading="Orbit")
            for text, attr in (
                    ("X", "ndof_rotx_invert_axis"),
                    ("Y", "ndof_roty_invert_axis"),
                    ("Z", "ndof_rotz_invert_axis"),
            ):
                row.prop(props, attr, text=text, toggle=True)

            layout.separator()

            col = layout.column(align = True)
            col.use_property_split = False
            col.label(text = "Fly/Walk")
            row = col.row()
            row.separator()
            row.prop(props, "ndof_lock_horizon")
            row = col.row()
            row.separator()
            row.prop(props, "ndof_fly_helicopter")

    def draw(self, context):
        layout = self.layout
        layout.use_property_split = True
        layout.use_property_decorate = False  # No animation.

        input_prefs = context.preferences.inputs
        is_view3d = context.space_data.type == 'VIEW_3D'
        self.draw_settings(layout, input_prefs, is_view3d)

# -----------------------------------------------------------------------------
# Key-Map Editor Panels


class KeymapPanel:
    bl_space_type = 'PREFERENCES'
    bl_region_type = 'WINDOW'
    bl_context = "keymap"


class USERPREF_MT_keyconfigs(Menu):
    bl_label = "KeyPresets"
    preset_subdir = "keyconfig"
    preset_operator = "preferences.keyconfig_activate"

    def draw(self, context):
        Menu.draw_preset(self, context)


class USERPREF_PT_keymap(KeymapPanel, Panel):
    bl_label = "Keymap"
    bl_options = {'HIDE_HEADER'}

    def draw(self, context):
        from rna_keymap_ui import draw_keymaps

        layout = self.layout

        # import time

        # start = time.time()

        # Keymap Settings
        draw_keymaps(context, layout)

        # print("runtime", time.time() - start)


# -----------------------------------------------------------------------------
# Add-On Panels

class AddOnPanel:
    bl_space_type = 'PREFERENCES'
    bl_region_type = 'WINDOW'
    bl_context = "addons"


class USERPREF_PT_addons(AddOnPanel, Panel):
    bl_label = "Add-ons"
    bl_options = {'HIDE_HEADER'}

    _support_icon_mapping = {
        'OFFICIAL': 'BLENDER',
        'COMMUNITY': 'COMMUNITY',
        'TESTING': 'EXPERIMENTAL',
    }

    @staticmethod
    def is_user_addon(mod, user_addon_paths):
        import os

        if not user_addon_paths:
            for path in (
                    bpy.utils.script_path_user(),
                    bpy.utils.script_path_pref(),
            ):
                if path is not None:
                    user_addon_paths.append(os.path.join(path, "addons"))

        for path in user_addon_paths:
            if bpy.path.is_subdir(mod.__file__, path):
                return True
        return False

    @staticmethod
    def draw_error(layout, message):
        lines = message.split("\n")
        box = layout.box()
        sub = box.row()
        sub.label(text=lines[0])
        sub.label(icon='ERROR')
        for l in lines[1:]:
            box.label(text=l)

    def draw(self, context):
        import os
        import addon_utils

        layout = self.layout

        wm = context.window_manager
        prefs = context.preferences
        used_ext = {ext.module for ext in prefs.addons}

        addon_user_dirs = tuple(
            p for p in (
                os.path.join(prefs.filepaths.script_directory, "addons"),
                bpy.utils.user_resource('SCRIPTS', path="addons"),
            )
            if p
        )

        # collect the categories that can be filtered on
        addons = [
            (mod, addon_utils.module_bl_info(mod))
            for mod in addon_utils.modules(refresh=False)
        ]

        split = layout.split(factor=0.6)

        row = split.row()
        row.prop(wm, "addon_support", expand=True)

        row = split.row(align=True)
        row.operator("preferences.addon_install", icon='IMPORT', text="Install...")
        row.operator("preferences.addon_refresh", icon='FILE_REFRESH', text="Refresh")

        row = layout.row()
        row.prop(prefs.view, "show_addons_enabled_only")
        row.prop(wm, "addon_filter", text="")
        row.prop(wm, "addon_search", text="", icon='VIEWZOOM')

        col = layout.column()

        # set in addon_utils.modules_refresh()
        if addon_utils.error_duplicates:
            box = col.box()
            row = box.row()
            row.label(text="Multiple add-ons with the same name found!")
            row.label(icon='ERROR')
            box.label(text="Delete one of each pair to resolve:")
            for (addon_name, addon_file, addon_path) in addon_utils.error_duplicates:
                box.separator()
                sub_col = box.column(align=True)
                sub_col.label(text=addon_name + ":")
                sub_col.label(text="    " + addon_file)
                sub_col.label(text="    " + addon_path)

        if addon_utils.error_encoding:
            self.draw_error(
                col,
                "One or more addons do not have UTF-8 encoding\n"
                "(see console for details)",
            )

        show_enabled_only = prefs.view.show_addons_enabled_only
        filter = wm.addon_filter
        search = wm.addon_search.lower()
        support = wm.addon_support

        # initialized on demand
        user_addon_paths = []

        for mod, info in addons:
            module_name = mod.__name__

            is_enabled = module_name in used_ext

            if info["support"] not in support:
                continue

            # check if addon should be visible with current filters
            is_visible = (
                (filter == "All") or
                (filter == info["category"]) or
                (filter == "User" and (mod.__file__.startswith(addon_user_dirs)))
            )
            if show_enabled_only:
                is_visible = is_visible and is_enabled

            if is_visible:
                if search and not (
                        (search in info["name"].lower() or
                         search in iface_(info["name"]).lower()) or
                        (info["author"] and (search in info["author"].lower())) or
                        ((filter == "All") and (search in info["category"].lower() or
                                                search in iface_(info["category"]).lower()))
                ):
                    continue

                # Addon UI Code
                col_box = col.column()
                box = col_box.box()
                colsub = box.column()
                row = colsub.row(align=True)

                row.operator(
                    "preferences.addon_expand",
                    icon='DISCLOSURE_TRI_DOWN' if info["show_expanded"] else 'DISCLOSURE_TRI_RIGHT',
                    emboss=False,
                ).module = module_name

                row.operator(
                    "preferences.addon_disable" if is_enabled else "preferences.addon_enable",
                    icon='CHECKBOX_HLT' if is_enabled else 'CHECKBOX_DEHLT', text="",
                    emboss=False,
                ).module = module_name

                sub = row.row()
                sub.active = is_enabled
                sub.label(text=iface_("%s: %s") % (iface_(info["category"]), iface_(info["name"])))

                if info["warning"]:
                    sub.label(icon='ERROR')

                # icon showing support level.
                sub.label(icon=self._support_icon_mapping.get(info["support"], 'QUESTION'))

                # Expanded UI (only if additional info is available)
                if info["show_expanded"]:
                    if info["description"]:
                        split = colsub.row().split(factor=0.15)
                        split.label(text="Description:")
                        split.label(text=tip_(info["description"]))
                    if info["location"]:
                        split = colsub.row().split(factor=0.15)
                        split.label(text="Location:")
                        split.label(text=tip_(info["location"]))
                    if mod:
                        split = colsub.row().split(factor=0.15)
                        split.label(text="File:")
                        split.label(text=mod.__file__, translate=False)
                    if info["author"]:
                        split = colsub.row().split(factor=0.15)
                        split.label(text="Author:")
                        split.label(text=info["author"], translate=False)
                    if info["version"]:
                        split = colsub.row().split(factor=0.15)
                        split.label(text="Version:")
                        split.label(text=".".join(str(x) for x in info["version"]), translate=False)
                    if info["warning"]:
                        split = colsub.row().split(factor=0.15)
                        split.label(text="Warning:")
                        split.label(text="  " + info["warning"], icon='ERROR')

                    user_addon = USERPREF_PT_addons.is_user_addon(mod, user_addon_paths)
                    tot_row = bool(info["doc_url"]) + bool(user_addon)

                    if tot_row:
                        split = colsub.row().split(factor=0.15)
                        split.label(text="Internet:")
                        sub = split.row()
                        if info["doc_url"]:
                            sub.operator(
                                "wm.url_open", text="Documentation", icon='HELP',
                            ).url = info["doc_url"]
                        # Only add "Report a Bug" button if tracker_url is set
                        # or the add-on is bundled (use official tracker then).
                        if info.get("tracker_url"):
                            sub.operator(
                                "wm.url_open", text="Report a Bug", icon='URL',
                            ).url = info["tracker_url"]
                        elif not user_addon:
                            addon_info = (
                                "Name: %s %s\n"
                                "Author: %s\n"
                            ) % (info["name"], str(info["version"]), info["author"])
                            props = sub.operator(
                                "wm.url_open_preset", text="Report a Bug", icon='URL',
                            )
                            props.type = 'BUG_ADDON'
                            props.id = addon_info
                        if user_addon:
                            sub.operator(
                                "preferences.addon_remove", text="Remove", icon='CANCEL',
                            ).module = mod.__name__

                    # Show addon user preferences
                    if is_enabled:
                        addon_preferences = prefs.addons[module_name].preferences
                        if addon_preferences is not None:
                            draw = getattr(addon_preferences, "draw", None)
                            if draw is not None:
                                addon_preferences_class = type(addon_preferences)
                                box_prefs = col_box.box()
                                box_prefs.label(text="Preferences:")
                                addon_preferences_class.layout = box_prefs
                                try:
                                    draw(context)
                                except:
                                    import traceback
                                    traceback.print_exc()
                                    box_prefs.label(text="Error (see console)", icon='ERROR')
                                del addon_preferences_class.layout

        # Append missing scripts
        # First collect scripts that are used but have no script file.
        module_names = {mod.__name__ for mod, info in addons}
        missing_modules = {ext for ext in used_ext if ext not in module_names}

        if missing_modules and filter in {"All", "Enabled"}:
            col.column().separator()
            col.column().label(text="Missing script files")

            module_names = {mod.__name__ for mod, info in addons}
            for module_name in sorted(missing_modules):
                is_enabled = module_name in used_ext
                # Addon UI Code
                box = col.column().box()
                colsub = box.column()
                row = colsub.row(align=True)

                row.label(text="", icon='ERROR')

                if is_enabled:
                    row.operator(
                        "preferences.addon_disable", icon='CHECKBOX_HLT', text="", emboss=False,
                    ).module = module_name

                row.label(text=module_name, translate=False)


# -----------------------------------------------------------------------------
# Studio Light Panels

class StudioLightPanel:
    bl_space_type = 'PREFERENCES'
    bl_region_type = 'WINDOW'
    bl_context = "lights"


class StudioLightPanelMixin:

    def _get_lights(self, prefs):
        return [light for light in prefs.studio_lights if light.is_user_defined and light.type == self.sl_type]

    def draw(self, context):
        layout = self.layout
        prefs = context.preferences
        lights = self._get_lights(prefs)

        self.draw_light_list(layout, lights)

    def draw_light_list(self, layout, lights):
        if lights:
            flow = layout.grid_flow(row_major=False, columns=4, even_columns=True, even_rows=True, align=False)
            for studio_light in lights:
                self.draw_studio_light(flow, studio_light)
        else:
            layout.label(text=self.get_error_message())

    def get_error_message(self):
        return tip_("No custom %s configured") % self.bl_label

    def draw_studio_light(self, layout, studio_light):
        box = layout.box()
        row = box.row()

        row.template_icon(layout.icon(studio_light), scale=3.0)
        col = row.column()
        op = col.operator("preferences.studiolight_uninstall", text="", icon='REMOVE')
        op.index = studio_light.index

        if studio_light.type == 'STUDIO':
            op = col.operator("preferences.studiolight_copy_settings", text="", icon='IMPORT')
            op.index = studio_light.index

        box.label(text=studio_light.name)


class USERPREF_PT_studiolight_matcaps(StudioLightPanel, StudioLightPanelMixin, Panel):
    bl_label = "MatCaps"
    sl_type = 'MATCAP'

    def draw_header_preset(self, _context):
        layout = self.layout
        layout.operator("preferences.studiolight_install", icon='IMPORT', text="Install...").type = 'MATCAP'
        layout.separator()

    def get_error_message(self):
        return tip_("No custom MatCaps configured")


class USERPREF_PT_studiolight_world(StudioLightPanel, StudioLightPanelMixin, Panel):
    bl_label = "HDRIs"
    sl_type = 'WORLD'

    def draw_header_preset(self, _context):
        layout = self.layout
        layout.operator("preferences.studiolight_install", icon='IMPORT', text="Install...").type = 'WORLD'
        layout.separator()

    def get_error_message(self):
        return tip_("No custom HDRIs configured")


class USERPREF_PT_studiolight_lights(StudioLightPanel, StudioLightPanelMixin, Panel):
    bl_label = "Studio Lights"
    sl_type = 'STUDIO'

    def draw_header_preset(self, _context):
        layout = self.layout
        op = layout.operator("preferences.studiolight_install", icon='IMPORT', text="Install...")
        op.type = 'STUDIO'
        op.filter_glob = ".sl"
        layout.separator()

    def get_error_message(self):
        return tip_("No custom Studio Lights configured")


class USERPREF_PT_studiolight_light_editor(StudioLightPanel, Panel):
    bl_label = "Editor"
    bl_parent_id = "USERPREF_PT_studiolight_lights"
    bl_options = {'DEFAULT_CLOSED'}

    @staticmethod
    def opengl_light_buttons(layout, light):

        col = layout.column()
        col.active = light.use

        col.use_property_split = False
        col.prop(light, "use", text="Use Light")
        col.use_property_split = True
        col.prop(light, "diffuse_color", text="Diffuse")
        col.prop(light, "specular_color", text="Specular")
        col.prop(light, "smooth")
        col.prop(light, "direction")

    def draw(self, context):
        layout = self.layout

        prefs = context.preferences
        system = prefs.system

        row = layout.row()
        row.prop(system, "use_studio_light_edit", toggle=True)
        row.operator("preferences.studiolight_new", text="Save as Studio light", icon='FILE_TICK')

        layout.separator()

        layout.use_property_split = True
        column = layout.split()
        column.active = system.use_studio_light_edit

        light = system.solid_lights[0]
        colsplit = column.split(factor=0.85)
        self.opengl_light_buttons(colsplit, light)

        light = system.solid_lights[1]
        colsplit = column.split(factor=0.85)
        self.opengl_light_buttons(colsplit, light)

        light = system.solid_lights[2]
        colsplit = column.split(factor=0.85)
        self.opengl_light_buttons(colsplit, light)

        light = system.solid_lights[3]
        self.opengl_light_buttons(column, light)

        layout.separator()

        layout.prop(system, "light_ambient")


# -----------------------------------------------------------------------------
# Experimental Panels

class ExperimentalPanel:
    bl_space_type = 'PREFERENCES'
    bl_region_type = 'WINDOW'
    bl_context = "experimental"

    url_prefix = "https://projects.blender.org/"

    @classmethod
    def poll(cls, _context):
        return bpy.app.version_cycle == 'alpha'

    def _draw_items(self, context, items):
        prefs = context.preferences
        experimental = prefs.experimental

        layout = self.layout
        layout.use_property_split = False
        layout.use_property_decorate = False

        for prop_keywords, reference in items:
            split = layout.split(factor=0.66)
            col = split.split()
            col.prop(experimental, **prop_keywords)

            if reference:
                if type(reference) is tuple:
                    url_ext = reference[0]
                    text = reference[1]
                else:
                    url_ext = reference
                    text = reference

                col = split.split()
                col.operator("wm.url_open", text=text, icon='URL').url = self.url_prefix + url_ext


"""
# Example panel, leave it here so we always have a template to follow even
# after the features are gone from the experimental panel.

class USERPREF_PT_experimental_virtual_reality(ExperimentalPanel, Panel):
    bl_label = "Virtual Reality"

    def draw(self, context):
        self._draw_items(
            context, (
                ({"property": "use_virtual_reality_scene_inspection"}, ("blender/blender/issues/71347", "#71347")),
                ({"property": "use_virtual_reality_immersive_drawing"}, ("blender/blender/issues/71348", "#71348")),
            ),
        )
"""

class USERPREF_PT_experimental_ui(ExperimentalPanel, Panel):
    bl_label = "UI"

    def draw(self, context):
        self._draw_items(
            context, (
                ({"property": "use_menu_search"}, "T74157"),
            ),
        )


class USERPREF_PT_experimental_new_features(ExperimentalPanel, Panel):
    bl_label = "New Features"

    def draw(self, context):
        self._draw_items(
            context, (
                ({"property": "use_sculpt_tools_tilt"}, ("blender/blender/issues/82877", "#82877")),
                ({"property": "use_extended_asset_browser"},
                 ("blender/blender/projects/10", "Pipeline, Assets & IO Project Page")),
                ({"property": "use_override_templates"}, ("blender/blender/issues/73318", "Milestone 4")),
                ({"property": "use_new_volume_nodes"}, ("blender/blender/issues/103248", "#103248")),
            ),
        )


class USERPREF_PT_experimental_prototypes(ExperimentalPanel, Panel):
    bl_label = "Prototypes"

    def draw(self, context):
        self._draw_items(
            context, (
                ({"property": "use_new_curves_tools"}, ("blender/blender/issues/68981", "#68981")),
                ({"property": "use_new_point_cloud_type"}, ("blender/blender/issues/75717", "#75717")),
                ({"property": "use_sculpt_texture_paint"}, ("blender/blender/issues/96225", "#96225")),
                ({"property": "use_full_frame_compositor"}, ("blender/blender/issues/88150", "#88150")),
                ({"property": "enable_eevee_next"}, ("blender/blender/issues/93220", "#93220")),
                ({"property": "enable_workbench_next"}, ("blender/blender/issues/101619", "#101619")),
            ),
        )


# Keep this as tweaks can be useful to restore.
"""
class USERPREF_PT_experimental_tweaks(ExperimentalPanel, Panel):
    bl_label = "Tweaks"

    def draw(self, context):
        self._draw_items(
            context, (
                ({"property": "use_select_nearest_on_first_click"}, ("blender/blender/issues/96752", "#96752")),
            ),
        )

"""


class USERPREF_PT_experimental_debugging(ExperimentalPanel, Panel):
    bl_label = "Debugging"

    @classmethod
    def poll(cls, _context):
        # Unlike the other experimental panels, the debugging one is always visible
        # even in beta or release.
        return True

    def draw(self, context):
        self._draw_items(
            context, (
                ({"property": "use_undo_legacy"}, ("blender/blender/issues/60695", "#60695")),
                ({"property": "override_auto_resync"}, ("blender/blender/issues/83811", "#83811")),
                ({"property": "use_cycles_debug"}, None),
                ({"property": "show_asset_debug_info"}, None),
                ({"property": "use_asset_indexing"}, None),
                ({"property": "use_viewport_debug"}, None),
            ),
        )


# -----------------------------------------------------------------------------
# Class Registration

# Order of registration defines order in UI,
# so dynamically generated classes are 'injected' in the intended order.
classes = (
    USERPREF_PT_theme_user_interface,
    *ThemeGenericClassGenerator.generate_panel_classes_for_wcols(),
    USERPREF_HT_header,
    USERPREF_PT_navigation_bar,
    USERPREF_PT_save_preferences,
    USERPREF_MT_editor_menus,
    USERPREF_MT_view,
    USERPREF_MT_save_load,

    USERPREF_PT_interface_display,
    USERPREF_PT_interface_editors,
    USERPREF_PT_interface_temporary_windows,
    USERPREF_PT_interface_statusbar,
    USERPREF_PT_interface_translation,
    USERPREF_PT_interface_text,
    USERPREF_PT_interface_menus,
    USERPREF_PT_interface_menus_mouse_over,
    USERPREF_PT_interface_menus_pie,

    USERPREF_PT_viewport_display,
    USERPREF_PT_viewport_quality,
    USERPREF_PT_viewport_textures,
    USERPREF_PT_viewport_selection,
    USERPREF_PT_viewport_subdivision,

    USERPREF_PT_edit_objects,
    USERPREF_PT_edit_objects_new,
    USERPREF_PT_edit_objects_duplicate_data,
    USERPREF_PT_edit_cursor,
    USERPREF_PT_edit_annotations,
    USERPREF_PT_edit_weight_paint,
    USERPREF_PT_edit_gpencil,
    USERPREF_PT_edit_text_editor,
    USERPREF_PT_edit_misc,

    USERPREF_PT_animation_timeline,
    USERPREF_PT_animation_keyframes,
    USERPREF_PT_animation_autokey,
    USERPREF_PT_animation_fcurves,

    USERPREF_PT_system_cycles_devices,
    USERPREF_PT_system_gpu_backend,
    USERPREF_PT_system_os_settings,
    USERPREF_PT_system_memory,
    USERPREF_PT_system_video_sequencer,
    USERPREF_PT_system_sound,

    USERPREF_MT_interface_theme_presets,
    USERPREF_PT_theme,
    USERPREF_PT_theme_interface_state,
    USERPREF_PT_theme_interface_styles,
    USERPREF_PT_theme_interface_gizmos,
    USERPREF_PT_theme_interface_transparent_checker,
    USERPREF_PT_theme_interface_icons,
    USERPREF_PT_theme_text_style,
    USERPREF_PT_theme_bone_color_sets,
    USERPREF_PT_theme_collection_colors,
    USERPREF_PT_theme_strip_colors,

    USERPREF_PT_file_paths_data,
    USERPREF_PT_file_paths_render,
    USERPREF_PT_file_paths_applications,
    USERPREF_PT_file_paths_development,
    USERPREF_PT_file_paths_asset_libraries,

    USERPREF_PT_saveload_blend,
    USERPREF_PT_saveload_blend_autosave,
    USERPREF_PT_saveload_autorun,
    USERPREF_PT_saveload_file_browser,

    USERPREF_MT_keyconfigs,

    USERPREF_PT_input_keyboard,
    USERPREF_PT_input_mouse,
    USERPREF_PT_input_tablet,
    USERPREF_PT_input_touchpad,
    USERPREF_PT_input_ndof,
    USERPREF_PT_navigation_orbit,
    USERPREF_PT_navigation_zoom,
    USERPREF_PT_navigation_fly_walk,
    USERPREF_PT_navigation_fly_walk_navigation,
    USERPREF_PT_navigation_fly_walk_gravity,

    USERPREF_PT_keymap,
    USERPREF_PT_addons,

    USERPREF_PT_studiolight_lights,
    USERPREF_PT_studiolight_light_editor,
    USERPREF_PT_studiolight_matcaps,
    USERPREF_PT_studiolight_world,

    # Popovers.
    USERPREF_PT_ndof_settings,

    USERPREF_PT_experimental_new_features,
    USERPREF_PT_experimental_prototypes,
    # USERPREF_PT_experimental_tweaks,
    USERPREF_PT_experimental_debugging,

    # UI lists
    USERPREF_UL_asset_libraries,

    # Add dynamically generated editor theme panels last,
    # so they show up last in the theme section.
    *ThemeGenericClassGenerator.generate_panel_classes_from_theme_areas(),
)

if __name__ == "__main__":  # only for live edit.
    from bpy.utils import register_class
    for cls in classes:
        register_class(cls)<|MERGE_RESOLUTION|>--- conflicted
+++ resolved
@@ -802,12 +802,8 @@
 
         flow.separator()
 
-<<<<<<< HEAD
         col = flow.column()
-        col.prop(view, "mini_axis_type", text="3D Viewport Axis")
-=======
         col.prop(view, "mini_axis_type", text="3D Viewport Axes")
->>>>>>> 9dfa4bd7
 
         if view.mini_axis_type == 'MINIMAL':
             col.prop(view, "mini_axis_size", text="Size")
