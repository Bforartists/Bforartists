# SPDX-FileCopyrightText: 2009-2023 Blender Authors
#
# SPDX-License-Identifier: GPL-2.0-or-later

import bpy
from bpy.types import (
    Header,
    Menu,
    Panel,
)
from bpy.app.translations import (
    contexts as i18n_contexts,
    pgettext_iface as iface_,
    pgettext_tip as tip_,
)
from bl_ui.utils import PresetPanel


# -----------------------------------------------------------------------------
# Main Header

class USERPREF_HT_header(Header):
    bl_space_type = 'PREFERENCES'

    @staticmethod
    def draw_buttons(layout, context):
        prefs = context.preferences

        layout.operator_context = 'EXEC_AREA'

        if prefs.use_preferences_save and (not bpy.app.use_userpref_skip_save_on_exit):
            pass
        else:
            # Show '*' to let users know the preferences have been modified.
            layout.operator(
                "wm.save_userpref",
                text=iface_("Save Preferences") + (" *" if prefs.is_dirty else ""),
                translate=False,
            )

    def draw(self, context):
        layout = self.layout
        layout.operator_context = 'EXEC_AREA'

        layout.template_header()

        USERPREF_MT_editor_menus.draw_collapsible(context, layout)

        layout.separator_spacer()

        self.draw_buttons(layout, context)


# -----------------------------------------------------------------------------
# Main Navigation Bar

class USERPREF_PT_navigation_bar(Panel):
    bl_label = "Preferences Navigation"
    bl_space_type = 'PREFERENCES'
    bl_region_type = 'NAVIGATION_BAR'
    bl_options = {'HIDE_HEADER'}

    def draw(self, context):
        layout = self.layout

        prefs = context.preferences

        col = layout.column()

        col.scale_x = 1.3
        col.scale_y = 1.3
        col.prop(prefs, "active_section", expand=True)


class USERPREF_MT_editor_menus(Menu):
    bl_idname = "USERPREF_MT_editor_menus"
    bl_label = ""

    def draw(self, _context):
        layout = self.layout
        layout.menu("USERPREF_MT_view")
        layout.menu("USERPREF_MT_save_load", text="Preferences")


class USERPREF_MT_view(Menu):
    bl_label = "View"

    def draw(self, _context):
        layout = self.layout

        layout.menu("INFO_MT_area")


class USERPREF_MT_save_load(Menu):
    bl_label = "Save & Load"

    def draw(self, context):
        layout = self.layout

        prefs = context.preferences

        row = layout.row()
        row.active = not bpy.app.use_userpref_skip_save_on_exit
        row.prop(prefs, "use_preferences_save", text="Auto-Save Preferences")

        layout.separator()

        layout.operator_context = 'EXEC_AREA'
        if prefs.use_preferences_save:
            layout.operator("wm.save_userpref", text="Save Preferences", icon='SAVE_PREFS')
        sub_revert = layout.column(align=True)
        sub_revert.active = prefs.is_dirty
        sub_revert.operator("wm.read_userpref", text="Revert to Saved Preferences", icon = "UNDO")

        layout.operator_context = 'INVOKE_AREA'

        app_template = prefs.app_template
        if app_template:
            display_name = bpy.path.display_name(iface_(app_template))
            layout.operator("wm.read_factory_userpref", text="Load Factory Preferences", icon="LOAD_FACTORY")
            props = layout.operator("wm.read_factory_userpref",
                                    text=iface_("Load Factory %s Preferences") % display_name, icon="LOAD_FACTORY",
                                    translate=False)
            props.use_factory_startup_app_template_only = True
            del display_name
        else:
            layout.operator("wm.read_factory_userpref", text="Load Factory Preferences", icon="LOAD_FACTORY")


class USERPREF_PT_save_preferences(Panel):
    bl_label = "Save Preferences"
    bl_space_type = 'PREFERENCES'
    bl_region_type = 'EXECUTE'
    bl_options = {'HIDE_HEADER'}

    @classmethod
    def poll(cls, context):
        # Hide when header is visible
        for region in context.area.regions:
            if region.type == 'HEADER' and region.height <= 1:
                return True

        return False

    def draw(self, context):
        layout = self.layout.row()
        layout.operator_context = 'EXEC_AREA'

        layout.menu("USERPREF_MT_save_load", text="", icon='COLLAPSEMENU')

        USERPREF_HT_header.draw_buttons(layout, context)


# -----------------------------------------------------------------------------
# Min-In Helpers

# Panel mix-in.
class CenterAlignMixIn:
    """
    Base class for panels to center align contents with some horizontal margin.
    Deriving classes need to implement a ``draw_centered(context, layout)`` function.
    """

    def draw(self, context):
        layout = self.layout
        width = context.region.width
        ui_scale = context.preferences.system.ui_scale
        # No horizontal margin if region is rather small.
        is_wide = width > (350 * ui_scale)

        layout.use_property_split = True
        layout.use_property_decorate = False  # No animation.

        row = layout.row()
        if is_wide:
            row.label()  # Needed so col below is centered.

        col = row.column()
        col.ui_units_x = 50

        # Implemented by sub-classes.
        self.draw_centered(context, col)

        if is_wide:
            row.label()  # Needed so col above is centered.


# -----------------------------------------------------------------------------
# Interface Panels

class InterfacePanel:
    bl_space_type = 'PREFERENCES'
    bl_region_type = 'WINDOW'
    bl_context = "interface"


class USERPREF_PT_interface_display(InterfacePanel, CenterAlignMixIn, Panel):
    bl_label = "Display"

    def draw_centered(self, context, layout):
        prefs = context.preferences
        view = prefs.view

        flow = layout.grid_flow(row_major=False, columns=0, even_columns=True, even_rows=False, align=False)

        flow.prop(view, "ui_scale", text="Resolution Scale")
        flow.prop(view, "ui_line_width", text="Line Width")
        flow.prop(view, "viewport_line_width", text="Viewport Line Width") # BFA - GooEngine

        layout.separator()

        flow = layout.grid_flow(row_major=False, columns=0, even_columns=True, even_rows=False, align=False)

        flow.use_property_split = False
        flow.prop(view, "show_splash", text ="Splash Screen")
        flow.prop(view, "show_tooltips")
        if view.show_tooltips:
            flow.prop(view, "show_tooltips_python")
        flow.prop(view, "show_developer_ui")

        layout.separator()

        flow = layout.grid_flow(row_major=False, columns=0, even_columns=True, even_rows=False, align=False)
        flow.use_property_split = False
        flow.prop(prefs, "use_recent_searches", text="Sort search by Most Recent")


class USERPREF_PT_interface_text(InterfacePanel, CenterAlignMixIn, Panel):
    bl_label = "Text Rendering"
    bl_options = {'DEFAULT_CLOSED'}

    def draw_centered(self, context, layout):
        prefs = context.preferences
        view = prefs.view

        flow = layout.grid_flow(row_major=False, columns=0, even_columns=True, even_rows=False, align=False)

        flow.use_property_split = False
        flow.prop(view, "use_text_antialiasing", text="Anti-Aliasing")
        flow.use_property_split = True
        sub = flow.column()
        sub.active = view.use_text_antialiasing
        sub.prop(view, "use_text_render_subpixelaa", text="Subpixel Anti-Aliasing")
        sub.prop(view, "text_hinting", text="Hinting")

        flow.prop(view, "font_path_ui")
        flow.prop(view, "font_path_ui_mono")


class USERPREF_PT_interface_translation(InterfacePanel, CenterAlignMixIn, Panel):
    bl_label = "Translation"
    bl_translation_context = i18n_contexts.id_windowmanager

    @classmethod
    def poll(cls, _context):
        return bpy.app.build_options.international

    def draw_centered(self, context, layout):
        prefs = context.preferences
        view = prefs.view

        layout.prop(view, "language")

        col = layout.column(heading="Affect")
        col.active = (bpy.app.translations.locale != "en_US")
        col.use_property_split = False #BFA - Left align checkboxes
        col.prop(view, "use_translate_tooltips", text="Tooltips")
        col.prop(view, "use_translate_interface", text="Interface")
        col.prop(view, "use_translate_new_dataname", text="New Data")


class USERPREF_PT_interface_editors(InterfacePanel, CenterAlignMixIn, Panel):
    bl_label = "Editors"

    def draw_centered(self, context, layout):
        prefs = context.preferences
        view = prefs.view
        system = prefs.system

        flow = layout.grid_flow(row_major=False, columns=0, even_columns=True, even_rows=False, align=False)

        flow.use_property_split = False
        flow.prop(system, "use_region_overlap")
        flow.prop(view, "show_navigate_ui")

        flow.use_property_split = True
        flow.prop(view, "color_picker_type")
        flow.row().prop(view, "header_align")
        flow.prop(view, "factor_display_type")


class USERPREF_PT_interface_temporary_windows(InterfacePanel, CenterAlignMixIn, Panel):
    bl_label = "Temporary Editors"
    bl_parent_id = "USERPREF_PT_interface_editors"
    bl_options = {'DEFAULT_CLOSED'}

    def draw_centered(self, context, layout):
        prefs = context.preferences
        view = prefs.view

        flow = layout.grid_flow(row_major=False, columns=0, even_columns=True, even_rows=False, align=False)

        flow.prop(view, "render_display_type", text="Render In")
        flow.prop(view, "filebrowser_display_type", text="File Browser")


class USERPREF_PT_interface_statusbar(InterfacePanel, CenterAlignMixIn, Panel):
    bl_label = "Status Bar"
    bl_parent_id = "USERPREF_PT_interface_editors"
    bl_options = {'DEFAULT_CLOSED'}

    def draw_centered(self, context, layout):
        prefs = context.preferences
        view = prefs.view

        col = layout.column()
        col.label(text = "Show:")

        flow = layout.grid_flow(row_major=False, columns=0, even_columns=True, even_rows=False, align=False)

        flow.use_property_split = False
        flow.prop(view, "show_statusbar_stats", text="Scene Statistics")
        flow.prop(view, "show_statusbar_scene_duration", text="Scene Duration")
        flow.prop(view, "show_statusbar_memory", text="System Memory")
        flow.prop(view, "show_statusbar_vram", text="Video Memory")
        flow.prop(view, "show_statusbar_version", text="Bforartists Version")


class USERPREF_PT_interface_menus(InterfacePanel, Panel):
    bl_label = "Menus"
    bl_options = {'DEFAULT_CLOSED'}

    def draw(self, context):
        pass


class USERPREF_PT_interface_menus_mouse_over(InterfacePanel, CenterAlignMixIn, Panel):
    bl_label = "Open on Mouse Over"
    bl_parent_id = "USERPREF_PT_interface_menus"

    def draw_header(self, context):
        prefs = context.preferences
        view = prefs.view

        self.layout.prop(view, "use_mouse_over_open", text="")

    def draw_centered(self, context, layout):
        prefs = context.preferences
        view = prefs.view

        layout.active = view.use_mouse_over_open

        flow = layout.grid_flow(row_major=False, columns=0, even_columns=True, even_rows=False, align=False)

        flow.prop(view, "open_toplevel_delay", text="Top Level")
        flow.prop(view, "open_sublevel_delay", text="Sub Level")


class USERPREF_PT_interface_menus_pie(InterfacePanel, CenterAlignMixIn, Panel):
    bl_label = "Pie Menus"
    bl_parent_id = "USERPREF_PT_interface_menus"

    def draw_centered(self, context, layout):
        prefs = context.preferences
        view = prefs.view

        flow = layout.grid_flow(row_major=False, columns=0, even_columns=True, even_rows=False, align=False)

        flow.prop(view, "pie_animation_timeout")
        flow.prop(view, "pie_tap_timeout")
        flow.prop(view, "pie_initial_timeout")
        flow.prop(view, "pie_menu_radius")
        flow.prop(view, "pie_menu_threshold")
        flow.prop(view, "pie_menu_confirm")


# -----------------------------------------------------------------------------
# Editing Panels

class EditingPanel:
    bl_space_type = 'PREFERENCES'
    bl_region_type = 'WINDOW'
    bl_context = "editing"


class USERPREF_PT_edit_objects(EditingPanel, Panel):
    bl_label = "Objects"

    def draw(self, context):
        pass


class USERPREF_PT_edit_objects_new(EditingPanel, CenterAlignMixIn, Panel):
    bl_label = "New Objects"
    bl_parent_id = "USERPREF_PT_edit_objects"

    def draw_centered(self, context, layout):
        prefs = context.preferences
        edit = prefs.edit

        flow = layout.grid_flow(row_major=False, columns=0, even_columns=True, even_rows=False, align=False)

        flow.prop(edit, "material_link", text="Link Materials To")
        flow.prop(edit, "object_align", text="Align To")

        flow.use_property_split = False
        flow.prop(edit, "use_enter_edit_mode", text="Enter Edit Mode")
        flow.use_property_split = True
        flow.prop(edit, "collection_instance_empty_size", text="Instance Empty Size")


class USERPREF_PT_edit_objects_duplicate_data(EditingPanel, CenterAlignMixIn, Panel):
    bl_label = "Copy on Duplicate"
    bl_parent_id = "USERPREF_PT_edit_objects"
    bl_options = {'DEFAULT_CLOSED'}

    def draw_centered(self, context, layout):
        prefs = context.preferences
        edit = prefs.edit
        layout.use_property_split = False

        flow = layout.grid_flow(row_major=False, columns=0, even_columns=True, even_rows=False, align=True)

        datablock_types = (
            ("use_duplicate_action", "Action", 'ACTION', ''),
            ("use_duplicate_armature", "Armature", 'OUTLINER_DATA_ARMATURE', ''),
            ("use_duplicate_camera", "Camera", 'OUTLINER_DATA_CAMERA', ''),
            ("use_duplicate_curve", "Curve", 'OUTLINER_DATA_CURVE', ''),
            ("use_duplicate_curves", "Curves", 'OUTLINER_OB_CURVES', ''),
            ("use_duplicate_grease_pencil", "Grease Pencil", 'OUTLINER_OB_GREASEPENCIL', ''),
            ("use_duplicate_lattice", "Lattice", 'OUTLINER_DATA_LATTICE', ''),
            (None, None, None, None),
            ("use_duplicate_light", "Light", 'OUTLINER_DATA_LIGHT', ''),
            ("use_duplicate_lightprobe", "Light Probe", 'OUTLINER_DATA_LIGHTPROBE', ''),
            ("use_duplicate_material", "Material", 'MATERIAL_DATA', ''),
            ("use_duplicate_mesh", "Mesh", 'OUTLINER_DATA_MESH', ''),
            ("use_duplicate_metaball", "Metaball", 'OUTLINER_DATA_META', ''),
            ("use_duplicate_node_tree", "Node Tree", 'NODETREE', ''),
            ("use_duplicate_particle", "Particle", 'PARTICLES', ''),
            (None, None, None, None),
            ("use_duplicate_pointcloud", "Point Cloud", 'OUTLINER_DATA_POINTCLOUD', ''),
            ("use_duplicate_speaker", "Speaker", 'OUTLINER_DATA_SPEAKER', ''),
            ("use_duplicate_surface", "Surface", 'OUTLINER_DATA_SURFACE', ''),
            ("use_duplicate_text", "Text", 'OUTLINER_DATA_FONT', ''),
            ("use_duplicate_volume", "Volume", 'OUTLINER_DATA_VOLUME', 'i18n_contexts.id_id'),
        )

        col = flow.column()

        for prop, type_name, type_icon, type_ctx in datablock_types:
            if prop is None:
                col = flow.column()
                continue

            row = col.row()

            row_checkbox = row.row()
            row_checkbox.prop(edit, prop, text="", text_ctxt=type_ctx)

            row_label = row.row()
            row_label.label(text=type_name, icon=type_icon)

            row_label.active = getattr(edit, prop)


class USERPREF_PT_edit_cursor(EditingPanel, CenterAlignMixIn, Panel):
    bl_label = "3D Cursor"

    def draw_centered(self, context, layout):
        prefs = context.preferences
        edit = prefs.edit

        flow = layout.grid_flow(row_major=False, columns=0, even_columns=True, even_rows=False, align=False)
        flow.use_property_split = False
        flow.prop(edit, "use_mouse_depth_cursor", text="Surface Project")
        flow.prop(edit, "use_cursor_lock_adjust", text="Lock Adjust")


class USERPREF_PT_edit_gpencil(EditingPanel, CenterAlignMixIn, Panel):
    bl_label = "Grease Pencil"
    bl_options = {'DEFAULT_CLOSED'}

    def draw_centered(self, context, layout):
        prefs = context.preferences
        edit = prefs.edit

        flow = layout.grid_flow(row_major=False, columns=0, even_columns=True, even_rows=False, align=False)

        flow.prop(edit, "grease_pencil_manhattan_distance", text="Manhattan Distance")
        flow.prop(edit, "grease_pencil_euclidean_distance", text="Euclidean Distance")


class USERPREF_PT_edit_annotations(EditingPanel, CenterAlignMixIn, Panel):
    bl_label = "Annotations"

    def draw_centered(self, context, layout):
        prefs = context.preferences
        edit = prefs.edit

        flow = layout.grid_flow(row_major=False, columns=0, even_columns=True, even_rows=False, align=False)

        flow.prop(edit, "grease_pencil_default_color", text="Default Color")
        flow.prop(edit, "grease_pencil_eraser_radius", text="Eraser Radius")


class USERPREF_PT_edit_weight_paint(EditingPanel, CenterAlignMixIn, Panel):
    bl_label = "Weight Paint"
    bl_options = {'DEFAULT_CLOSED'}

    def draw_centered(self, context, layout):
        prefs = context.preferences
        view = prefs.view

        layout.use_property_split = False
        layout.prop(view, "use_weight_color_range", text="Use Custom Colors")
        layout.use_property_split = True

        col = layout.column()
        col.active = view.use_weight_color_range
        col.template_color_ramp(view, "weight_color_range", expand=True)


class USERPREF_PT_edit_text_editor(EditingPanel, CenterAlignMixIn, Panel):
    bl_label = "Text Editor"
    bl_options = {'DEFAULT_CLOSED'}

    def draw_centered(self, context, layout):
        prefs = context.preferences
        edit = prefs.edit

        layout.use_property_split = False
        layout.prop(edit, "use_text_edit_auto_close")


class USERPREF_PT_edit_node_editor(EditingPanel, CenterAlignMixIn, Panel):
    bl_label = "Node Editor"
    bl_options = {'DEFAULT_CLOSED'}

    def draw_centered(self, context, layout):
        prefs = context.preferences
        edit = prefs.edit

        col = layout.column()
        col.use_property_split = False
        col.prop(edit, "node_use_insert_offset", text="Auto-Offset")
        col.use_property_split = True
        if edit.node_use_insert_offset:
            col.prop(edit, "node_margin", text="Auto-Offset Margin")
        col.prop(edit, "node_preview_resolution", text="Preview Resolution")


class USERPREF_PT_edit_misc(EditingPanel, CenterAlignMixIn, Panel):
    bl_label = "Miscellaneous"
    bl_options = {'DEFAULT_CLOSED'}

    def draw_centered(self, context, layout):
        prefs = context.preferences
        edit = prefs.edit

        col = layout.column()
        col.prop(edit, "sculpt_paint_overlay_color", text="Sculpt Overlay Color")


# -----------------------------------------------------------------------------
# Animation Panels

class AnimationPanel:
    bl_space_type = 'PREFERENCES'
    bl_region_type = 'WINDOW'
    bl_context = "animation"


class USERPREF_PT_animation_timeline(AnimationPanel, CenterAlignMixIn, Panel):
    bl_label = "Timeline"

    def draw_centered(self, context, layout):
        prefs = context.preferences
        view = prefs.view
        edit = prefs.edit

        flow = layout.grid_flow(row_major=False, columns=0, even_columns=True, even_rows=False, align=False)
        flow.use_property_split = False
        flow.prop(edit, "use_negative_frames")
        flow.use_property_split = True

        layout.separator()

        flow = layout.grid_flow(row_major=False, columns=0, even_columns=True, even_rows=False, align=False)

        flow.prop(view, "view2d_grid_spacing_min", text="Minimum Grid Spacing")
        flow.prop(view, "timecode_style")
        flow.prop(view, "view_frame_type")
        if view.view_frame_type == 'SECONDS':
            flow.prop(view, "view_frame_seconds")
        elif view.view_frame_type == 'KEYFRAMES':
            flow.prop(view, "view_frame_keyframes")


class USERPREF_PT_animation_keyframes(AnimationPanel, CenterAlignMixIn, Panel):
    bl_label = "Keyframes"

    def draw_centered(self, context, layout):
        prefs = context.preferences
        edit = prefs.edit

<<<<<<< HEAD
        flow = layout.grid_flow(row_major=False, columns=0, even_columns=True, even_rows=False, align=False)

        flow.use_property_split = False
        flow.prop(edit, "use_visual_keying")
        flow.prop(edit, "use_keyframe_insert_needed", text="Only Insert Needed")

=======
        layout.prop(edit, "key_insert_channels", expand=True)

        col = layout.column()
        col.prop(edit, "use_visual_keying")
        col.prop(edit, "use_keyframe_insert_needed", text="Only Insert Needed")
>>>>>>> 557b0566

class USERPREF_PT_animation_autokey(AnimationPanel, CenterAlignMixIn, Panel):
    bl_label = "Auto-Keyframing"
    bl_parent_id = "USERPREF_PT_animation_keyframes"

    def draw_centered(self, context, layout):
        prefs = context.preferences
        edit = prefs.edit

        flow = layout.grid_flow(row_major=False, columns=0, even_columns=True, even_rows=False, align=False)

        flow.use_property_split = False
        flow.prop(edit, "use_auto_keying_warning", text="Show Warning")
        flow.prop(edit, "use_keyframe_insert_available", text="Only Insert Available")
        flow.prop(edit, "use_auto_keying", text="Enable in New Scenes")


class USERPREF_PT_animation_fcurves(AnimationPanel, CenterAlignMixIn, Panel):
    bl_label = "F-Curves"

    def draw_centered(self, context, layout):
        prefs = context.preferences
        edit = prefs.edit

        flow = layout.grid_flow(row_major=False, columns=0, even_columns=True, even_rows=False, align=False)

        flow.prop(edit, "fcurve_unselected_alpha", text="Unselected Opacity")
        flow.prop(edit, "fcurve_new_auto_smoothing", text="Default Smoothing Mode")
        flow.prop(edit, "keyframe_new_interpolation_type", text="Default Interpolation")
        flow.prop(edit, "keyframe_new_handle_type", text="Default Handles")
        flow.use_property_split = False
        flow.prop(edit, "use_insertkey_xyz_to_rgb", text="XYZ to RGB")
        flow.prop(edit, "use_anim_channel_group_colors")
        flow.prop(edit, "show_only_selected_curve_keyframes")
        flow.prop(edit, "use_fcurve_high_quality_drawing")


# -----------------------------------------------------------------------------
# System Panels

class SystemPanel:
    bl_space_type = 'PREFERENCES'
    bl_region_type = 'WINDOW'
    bl_context = "system"


class USERPREF_PT_system_sound(SystemPanel, CenterAlignMixIn, Panel):
    bl_label = "Sound"

    def draw_centered(self, context, layout):
        prefs = context.preferences
        system = prefs.system

        layout.prop(system, "audio_device", expand=False)

        sub = layout.grid_flow(row_major=False, columns=0, even_columns=False, even_rows=False, align=False)
        sub.active = system.audio_device not in {'NONE', 'None'}
        sub.prop(system, "audio_channels", text="Channels")
        sub.prop(system, "audio_mixing_buffer", text="Mixing Buffer")
        sub.prop(system, "audio_sample_rate", text="Sample Rate")
        sub.prop(system, "audio_sample_format", text="Sample Format")


class USERPREF_PT_system_cycles_devices(SystemPanel, CenterAlignMixIn, Panel):
    bl_label = "Cycles Render Devices"

    def draw_centered(self, context, layout):
        prefs = context.preferences

        col = layout.column()
        col.use_property_split = False

        if bpy.app.build_options.cycles:
            addon = prefs.addons.get("cycles")
            if addon is not None:
                addon.preferences.draw_impl(col, context)
            del addon


class USERPREF_PT_system_os_settings(SystemPanel, CenterAlignMixIn, Panel):
    bl_label = "Operating System Settings"

    @classmethod
    def poll(cls, _context):
        # Only for Windows so far
        import sys
        return sys.platform[:3] == "win"

    def draw_centered(self, _context, layout):
        if _context.preferences.system.is_microsoft_store_install:
            layout.label(text="Microsoft Store installation")
            layout.label(text="Use Windows 'Default Apps' to associate with blend files")
        else:
            layout.label(text="Open blend files with this Bforartists version")
            split = layout.split(factor=0.5)
            split.alignment = 'LEFT'
            split.operator("preferences.associate_blend", text="Register")
            split.operator("preferences.unassociate_blend", text="Unregister")
            layout.use_property_split = False
            layout.prop(bpy.context.preferences.system, "register_all_users", text="For All Users")


class USERPREF_PT_system_memory(SystemPanel, CenterAlignMixIn, Panel):
    bl_label = "Memory & Limits"

    def draw_centered(self, context, layout):
        prefs = context.preferences
        system = prefs.system
        edit = prefs.edit

        flow = layout.grid_flow(row_major=False, columns=0, even_columns=True, even_rows=False, align=False)

        flow.prop(edit, "undo_steps", text="Undo Steps")
        flow.prop(edit, "undo_memory_limit", text="Undo Memory Limit")

        flow.use_property_split = False
        flow.prop(edit, "use_global_undo")

        flow = layout.grid_flow(row_major=False, columns=0, even_columns=True, even_rows=False, align=False)

        flow.prop(system, "scrollback", text="Console Scrollback Lines")

        flow = layout.grid_flow(row_major=False, columns=0, even_columns=True, even_rows=False, align=False)

        layout.separator()

        flow = layout.grid_flow(row_major=False, columns=0, even_columns=True, even_rows=False, align=False)

        flow.prop(system, "texture_time_out", text="Texture Time Out")
        flow.prop(system, "texture_collection_rate", text="Garbage Collection Rate")

        layout.separator()

        flow = layout.grid_flow(row_major=False, columns=0, even_columns=True, even_rows=False, align=False)

        flow.prop(system, "vbo_time_out", text="VBO Time Out")
        flow.prop(system, "vbo_collection_rate", text="Garbage Collection Rate")


class USERPREF_PT_system_video_sequencer(SystemPanel, CenterAlignMixIn, Panel):
    bl_label = "Video Sequencer"

    def draw_centered(self, context, layout):
        prefs = context.preferences
        system = prefs.system
        # edit = prefs.edit

        layout.prop(system, "memory_cache_limit")

        flow = layout.grid_flow(row_major=False, columns=0, even_columns=True, even_rows=False, align=False)

        split = flow.split()
        col = split.column()
        col.use_property_split = False
        col.prop(system, "use_sequencer_disk_cache", text="Disk Cache")
        col = split.column()
        if system.use_sequencer_disk_cache:
            col.label(icon='DISCLOSURE_TRI_DOWN')
            row = flow.row()
            row.separator()
            row.prop(system, "sequencer_disk_cache_dir")
            row = flow.row()
            row.separator()
            row.prop(system, "sequencer_disk_cache_size_limit")
            row = flow.row()
            row.separator()
            row.prop(system, "sequencer_disk_cache_compression")
        else:
            col.label(icon='DISCLOSURE_TRI_RIGHT')

        layout.separator()

        layout.prop(system, "sequencer_proxy_setup")


# -----------------------------------------------------------------------------
# Viewport Panels

class ViewportPanel:
    bl_space_type = 'PREFERENCES'
    bl_region_type = 'WINDOW'
    bl_context = "viewport"


class USERPREF_PT_viewport_display(ViewportPanel, CenterAlignMixIn, Panel):
    bl_label = "Display"

    def draw_centered(self, context, layout):
        prefs = context.preferences
        view = prefs.view

        layout.label(text = "Text Info Overlay")

        col = layout.column()

        col.use_property_split = False
        row = col.row()
        row.separator()
        row.prop(view, "show_object_info", text="Object Info")
        row = col.row()
        row.separator()
        row.prop(view, "show_view_name", text="View Name")
        row = col.row()
        row.separator()
        
        split = row.split()
        col = split.column()
        col.use_property_split = False
        col.prop(view, "show_playback_fps", text="Playback Frame Rate (FPS)")
        
        if view.show_playback_fps:
            split.prop(view, "playback_fps_samples", text="Samples")
        else:
            split.label(icon='DISCLOSURE_TRI_RIGHT')
            
        layout.separator()

        flow = layout.grid_flow(row_major=False, columns=0, even_columns=True, even_rows=False, align=False)

        col = flow.column()
        col.prop(view, "gizmo_size")
        col.prop(view, "lookdev_sphere_size")

        flow.separator()

        col = flow.column()
        col.prop(view, "mini_axis_type", text="3D Viewport Axes")

        if view.mini_axis_type == 'MINIMAL':
            col.prop(view, "mini_axis_size", text="Size")
            col.prop(view, "mini_axis_brightness", text="Brightness")

        if view.mini_axis_type == 'GIZMO':
            col.prop(view, "gizmo_size_navigate_v3d", text="Size")

        layout.separator()
        col = layout.column()
        col.use_property_split = False
        col.prop(view, "use_fresnel_edit", text = "Fresnel in Edit Mode")


class USERPREF_PT_viewport_quality(ViewportPanel, CenterAlignMixIn, Panel):
    bl_label = "Quality"

    def draw_centered(self, context, layout):
        prefs = context.preferences
        system = prefs.system

        flow = layout.grid_flow(row_major=False, columns=0, even_columns=True, even_rows=False, align=False)

        flow.prop(system, "viewport_aa")

        flow.use_property_split = False
        flow.prop(system, "use_overlay_smooth_wire")
        flow.prop(system, "use_edit_mode_smooth_wire")


class USERPREF_PT_viewport_textures(ViewportPanel, CenterAlignMixIn, Panel):
    bl_label = "Textures"

    def draw_centered(self, context, layout):
        prefs = context.preferences
        system = prefs.system

        flow = layout.grid_flow(row_major=False, columns=0, even_columns=True, even_rows=False, align=False)

        flow.prop(system, "gl_texture_limit", text="Limit Size")
        flow.prop(system, "anisotropic_filter")
        flow.prop(system, "gl_clip_alpha", slider=True)
        flow.prop(system, "image_draw_method", text="Image Display Method")


class USERPREF_PT_viewport_selection(ViewportPanel, CenterAlignMixIn, Panel):
    bl_label = "Selection"
    bl_options = {'DEFAULT_CLOSED'}

    def draw_centered(self, context, layout):
        prefs = context.preferences
        system = prefs.system

        flow = layout.grid_flow(row_major=False, columns=0, even_columns=True, even_rows=False, align=False)

        flow.use_property_split = False
        flow.prop(system, "use_select_pick_depth")


class USERPREF_PT_viewport_subdivision(ViewportPanel, CenterAlignMixIn, Panel):
    bl_label = "Subdivision"
    bl_options = {'DEFAULT_CLOSED'}

    def draw_centered(self, context, layout):
        prefs = context.preferences
        system = prefs.system
        layout.use_property_split = False # bfa: align left
        layout.prop(system, "use_gpu_subdivision")


# -----------------------------------------------------------------------------
# Theme Panels

class ThemePanel:
    bl_space_type = 'PREFERENCES'
    bl_region_type = 'WINDOW'
    bl_context = "themes"


class USERPREF_MT_interface_theme_presets(Menu):
    bl_label = "Presets"
    preset_subdir = "interface_theme"
    preset_operator = "script.execute_preset"
    preset_type = 'XML'
    preset_xml_map = (
        ("preferences.themes[0]", "Theme"),
        ("preferences.ui_styles[0]", "ThemeStyle"),
    )
    draw = Menu.draw_preset

    @staticmethod
    def reset_cb(context):
        bpy.ops.preferences.reset_default_theme()


class USERPREF_PT_theme(ThemePanel, Panel):
    bl_label = "Themes"
    bl_options = {'HIDE_HEADER'}

    def draw(self, _context):
        layout = self.layout

        split = layout.split(factor=0.6)

        row = split.row(align=True)
        row.menu("USERPREF_MT_interface_theme_presets", text=USERPREF_MT_interface_theme_presets.bl_label)
        row.operator("wm.interface_theme_preset_add", text="", icon='ADD')
        row.operator("wm.interface_theme_preset_add", text="", icon='REMOVE').remove_active = True

        row = split.row(align=True)
        row.operator("preferences.theme_install", text="Install...", icon='IMPORT')
        row.operator("preferences.reset_default_theme", text="Reset", icon='LOOP_BACK')


class USERPREF_PT_theme_user_interface(ThemePanel, CenterAlignMixIn, Panel):
    bl_label = "User Interface"
    bl_options = {'DEFAULT_CLOSED'}

    def draw_header(self, _context):
        layout = self.layout

        layout.label(icon='WORKSPACE')

    def draw(self, context):
        pass


# Base class for dynamically defined widget color panels.
# This is not registered.
class PreferenceThemeWidgetColorPanel:
    bl_parent_id = "USERPREF_PT_theme_user_interface"

    def draw(self, context):
        theme = context.preferences.themes[0]
        ui = theme.user_interface
        widget_style = getattr(ui, self.wcol)
        layout = self.layout

        layout.use_property_split = True

        flow = layout.grid_flow(row_major=False, columns=2, even_columns=True, even_rows=False, align=False)

        col = flow.column(align=True)
        col.prop(widget_style, "text")
        col.prop(widget_style, "text_sel", text="Selected")
        col.prop(widget_style, "item", slider=True)

        col = flow.column(align=True)
        col.prop(widget_style, "inner", slider=True)
        col.prop(widget_style, "inner_sel", text="Selected", slider=True)
        col.prop(widget_style, "outline")

        col.separator()

        col.prop(widget_style, "roundness")


# Base class for dynamically defined widget color panels.
# This is not registered.
class PreferenceThemeWidgetShadePanel:

    def draw(self, context):
        theme = context.preferences.themes[0]
        ui = theme.user_interface
        widget_style = getattr(ui, self.wcol)
        layout = self.layout

        layout.use_property_split = True

        col = layout.column(align=True)
        col.active = widget_style.show_shaded
        col.prop(widget_style, "shadetop", text="Shade Top")
        col.prop(widget_style, "shadedown", text="Down")

    def draw_header(self, context):
        theme = context.preferences.themes[0]
        ui = theme.user_interface
        widget_style = getattr(ui, self.wcol)

        self.layout.prop(widget_style, "show_shaded", text="")


class USERPREF_PT_theme_interface_state(ThemePanel, CenterAlignMixIn, Panel):
    bl_label = "State"
    bl_options = {'DEFAULT_CLOSED'}
    bl_parent_id = "USERPREF_PT_theme_user_interface"

    def draw_centered(self, context, layout):
        theme = context.preferences.themes[0]
        ui_state = theme.user_interface.wcol_state

        flow = layout.grid_flow(row_major=False, columns=0, even_columns=True, even_rows=False, align=False)

        col = flow.column(align=True)
        col.prop(ui_state, "inner_anim")
        col.prop(ui_state, "inner_anim_sel", text="Selected")

        col = flow.column(align=True)
        col.prop(ui_state, "inner_driven")
        col.prop(ui_state, "inner_driven_sel", text="Selected")

        col = flow.column(align=True)
        col.prop(ui_state, "inner_key")
        col.prop(ui_state, "inner_key_sel", text="Selected")

        col = flow.column(align=True)
        col.prop(ui_state, "inner_overridden")
        col.prop(ui_state, "inner_overridden_sel", text="Selected")

        col = flow.column(align=True)
        col.prop(ui_state, "inner_changed")
        col.prop(ui_state, "inner_changed_sel", text="Selected")

        col = flow.column(align=True)
        col.prop(ui_state, "blend")


class USERPREF_PT_theme_interface_styles(ThemePanel, CenterAlignMixIn, Panel):
    bl_label = "Styles"
    bl_options = {'DEFAULT_CLOSED'}
    bl_parent_id = "USERPREF_PT_theme_user_interface"

    def draw_centered(self, context, layout):
        theme = context.preferences.themes[0]
        ui = theme.user_interface

        flow = layout.grid_flow(row_major=False, columns=0, even_columns=True, even_rows=False, align=False)

        col = flow.column(align=True)
        col.prop(ui, "menu_shadow_fac")
        col.prop(ui, "menu_shadow_width", text="Shadow Width")

        col = flow.column(align=True)
        col.prop(ui, "icon_alpha")
        col.prop(ui, "icon_saturation", text="Saturation")

        col = flow.column()
        col.prop(ui, "widget_text_cursor")
        col.prop(ui, "editor_outline")
        col.prop(ui, "widget_emboss")
        col.prop(ui, "panel_roundness")


class USERPREF_PT_theme_interface_transparent_checker(ThemePanel, CenterAlignMixIn, Panel):
    bl_label = "Transparent Checkerboard"
    bl_options = {'DEFAULT_CLOSED'}
    bl_parent_id = "USERPREF_PT_theme_user_interface"

    def draw_centered(self, context, layout):
        theme = context.preferences.themes[0]
        ui = theme.user_interface

        flow = layout.grid_flow(
            row_major=False, columns=0, even_columns=True, even_rows=False, align=False)

        col = flow.column(align=True)
        col.prop(ui, "transparent_checker_primary")
        col.prop(ui, "transparent_checker_secondary")

        col = flow.column()
        col.prop(ui, "transparent_checker_size")


class USERPREF_PT_theme_interface_gizmos(ThemePanel, CenterAlignMixIn, Panel):
    bl_label = "Axis & Gizmo Colors"
    bl_options = {'DEFAULT_CLOSED'}
    bl_parent_id = "USERPREF_PT_theme_user_interface"

    def draw_centered(self, context, layout):
        theme = context.preferences.themes[0]
        ui = theme.user_interface

        flow = layout.grid_flow(row_major=False, columns=0, even_columns=True, even_rows=True, align=False)

        col = flow.column(align=True)
        col.prop(ui, "axis_x", text="Axis X")
        col.prop(ui, "axis_y", text="Y")
        col.prop(ui, "axis_z", text="Z")

        col = flow.column()
        col.prop(ui, "gizmo_primary")
        col.prop(ui, "gizmo_secondary", text="Secondary")
        col.prop(ui, "gizmo_view_align", text="View Align")

        col = flow.column()
        col.prop(ui, "gizmo_a")
        col.prop(ui, "gizmo_b", text="B")


class USERPREF_PT_theme_interface_icons(ThemePanel, CenterAlignMixIn, Panel):
    bl_label = "Icon Colors"
    bl_options = {'DEFAULT_CLOSED'}
    bl_parent_id = "USERPREF_PT_theme_user_interface"

    def draw_centered(self, context, layout):
        theme = context.preferences.themes[0]
        ui = theme.user_interface

        flow = layout.grid_flow(row_major=False, columns=0, even_columns=True, even_rows=False, align=False)

        flow.prop(ui, "icon_scene")
        flow.prop(ui, "icon_collection")
        flow.prop(ui, "icon_object")
        flow.prop(ui, "icon_object_data")
        flow.prop(ui, "icon_modifier")
        flow.prop(ui, "icon_shading")
        flow.prop(ui, "icon_folder")
        flow.prop(ui, "icon_border_intensity")


class USERPREF_PT_theme_text_style(ThemePanel, CenterAlignMixIn, Panel):
    bl_label = "Text Style"
    bl_options = {'DEFAULT_CLOSED'}

    @staticmethod
    def _ui_font_style(layout, font_style):
        layout.use_property_split = True
        flow = layout.grid_flow(row_major=False, columns=0, even_columns=True, even_rows=False, align=False)

        col = flow.column()
        col.prop(font_style, "points")
        col.prop(font_style, "character_weight", text="Weight", text_ctxt=i18n_contexts.id_text)

        col = flow.column(align=True)
        col.prop(font_style, "shadow_offset_x", text="Shadow Offset X")
        col.prop(font_style, "shadow_offset_y", text="Y")

        col = flow.column(align=True)
        col.prop(font_style, "shadow")
        col.prop(font_style, "shadow_alpha", text="Alpha")
        col.prop(font_style, "shadow_value", text="Brightness")

    def draw_header(self, _context):
        layout = self.layout

        layout.label(icon='FONTPREVIEW')

    def draw_centered(self, context, layout):
        style = context.preferences.ui_styles[0]

        layout.label(text="Panel Title")
        self._ui_font_style(layout, style.panel_title)

        layout.separator()

        layout.label(text="Widget")
        self._ui_font_style(layout, style.widget)

        layout.separator()

        layout.label(text="Widget Label")
        self._ui_font_style(layout, style.widget_label)


class USERPREF_PT_theme_bone_color_sets(ThemePanel, CenterAlignMixIn, Panel):
    bl_label = "Bone Color Sets"
    bl_options = {'DEFAULT_CLOSED'}

    def draw_header(self, _context):
        layout = self.layout

        layout.label(icon='COLOR')

    def draw_centered(self, context, layout):
        theme = context.preferences.themes[0]

        layout.use_property_split = True

        for i, ui in enumerate(theme.bone_color_sets, 1):
            layout.label(text=iface_("Color Set %d") % i, translate=False)

            flow = layout.grid_flow(row_major=False, columns=0, even_columns=True, even_rows=False, align=True)

            flow.prop(ui, "normal")
            flow.prop(ui, "select", text="Selected")
            flow.prop(ui, "active")
            flow.prop(ui, "show_colored_constraints")


class USERPREF_PT_theme_collection_colors(ThemePanel, CenterAlignMixIn, Panel):
    bl_label = "Collection Colors"
    bl_options = {'DEFAULT_CLOSED'}

    def draw_header(self, _context):
        layout = self.layout

        layout.label(icon='GROUP')

    def draw_centered(self, context, layout):
        theme = context.preferences.themes[0]

        layout.use_property_split = True

        flow = layout.grid_flow(row_major=False, columns=2, even_columns=True, even_rows=False, align=False)
        for i, ui in enumerate(theme.collection_color, 1):
            flow.prop(ui, "color", text=iface_("Color %d") % i, translate=False)


class USERPREF_PT_theme_strip_colors(ThemePanel, CenterAlignMixIn, Panel):
    bl_label = "Strip Colors"
    bl_options = {'DEFAULT_CLOSED'}

    def draw_header(self, _context):
        layout = self.layout

        layout.label(icon='SEQ_STRIP_DUPLICATE')

    def draw_centered(self, context, layout):
        theme = context.preferences.themes[0]

        layout.use_property_split = True

        flow = layout.grid_flow(row_major=False, columns=2, even_columns=True, even_rows=False, align=False)
        for i, ui in enumerate(theme.strip_color, 1):
            flow.prop(ui, "color", text=iface_("Color %d") % i, translate=False)


# Base class for dynamically defined theme-space panels.
# This is not registered.
class PreferenceThemeSpacePanel:

    # not essential, hard-coded UI delimiters for the theme layout
    ui_delimiters = {
        'VIEW_3D': {
            "text_grease_pencil",
            "text_keyframe",
            "speaker",
            "freestyle_face_mark",
            "split_normal",
            "bone_solid",
            "bone_locked_weight",
            "paint_curve_pivot",
        },
        'GRAPH_EDITOR': {
            "handle_vertex_select",
        },
        'IMAGE_EDITOR': {
            "paint_curve_pivot",
        },
        'NODE_EDITOR': {
            "layout_node",
        },
        'CLIP_EDITOR': {
            "handle_vertex_select",
        },
    }

    # TODO theme_area should be deprecated
    @staticmethod
    def _theme_generic(layout, themedata, theme_area):

        layout.use_property_split = True

        flow = layout.grid_flow(row_major=False, columns=0, even_columns=True, even_rows=False, align=False)

        props_type = {}

        for prop in themedata.rna_type.properties:
            if prop.identifier == "rna_type":
                continue

            props_type.setdefault((prop.type, prop.subtype), []).append(prop)

        th_delimiters = PreferenceThemeSpacePanel.ui_delimiters.get(theme_area)
        for props_type, props_ls in sorted(props_type.items()):
            if props_type[0] == 'POINTER':
                continue

            if th_delimiters is None:
                # simple, no delimiters
                for prop in props_ls:
                    flow.prop(themedata, prop.identifier)
            else:

                for prop in props_ls:
                    flow.prop(themedata, prop.identifier)

    def draw_header(self, _context):
        if hasattr(self, "icon") and self.icon != 'NONE':
            layout = self.layout
            layout.label(icon=self.icon)

    def draw(self, context):
        layout = self.layout
        theme = context.preferences.themes[0]

        datapath_list = self.datapath.split(".")
        data = theme
        for datapath_item in datapath_list:
            data = getattr(data, datapath_item)
        PreferenceThemeSpacePanel._theme_generic(layout, data, self.theme_area)


class ThemeGenericClassGenerator:

    @staticmethod
    def generate_panel_classes_for_wcols():
        wcols = [
            ("Box", "wcol_box"),
            ("List Item", "wcol_list_item"),
            ("Menu", "wcol_menu"),
            ("Menu Background", "wcol_menu_back"),
            ("Menu Item", "wcol_menu_item"),
            ("Number Field", "wcol_num"),
            ("Option", "wcol_option"),
            ("Pie Menu", "wcol_pie_menu"),
            ("Progress Bar", "wcol_progress"),
            ("Pulldown", "wcol_pulldown"),
            ("Radio Buttons", "wcol_radio"),
            ("Regular", "wcol_regular"),
            ("Scroll Bar", "wcol_scroll"),
            ("Tab", "wcol_tab"),
            ("Text", "wcol_text"),
            ("Toggle", "wcol_toggle"),
            ("Tool", "wcol_tool"),
            ("Toolbar Item", "wcol_toolbar_item"),
            ("Tooltip", "wcol_tooltip"),
            ("Value Slider", "wcol_numslider"),
        ]

        for (name, wcol) in wcols:
            panel_id = "USERPREF_PT_theme_interface_" + wcol
            yield type(panel_id, (PreferenceThemeWidgetColorPanel, ThemePanel, Panel), {
                "bl_label": name,
                "bl_options": {'DEFAULT_CLOSED'},
                "draw": PreferenceThemeWidgetColorPanel.draw,
                "wcol": wcol,
            })

            panel_shade_id = "USERPREF_PT_theme_interface_shade_" + wcol
            yield type(panel_shade_id, (PreferenceThemeWidgetShadePanel, ThemePanel, Panel), {
                "bl_label": "Shaded",
                "bl_options": {'DEFAULT_CLOSED'},
                "bl_parent_id": panel_id,
                "draw": PreferenceThemeWidgetShadePanel.draw,
                "wcol": wcol,
            })


    @staticmethod
    def generate_theme_area_child_panel_classes(parent_id, rna_type, theme_area, datapath):
        def generate_child_panel_classes_recurse(parent_id, rna_type, theme_area, datapath):
            props_type = {}

            for prop in rna_type.properties:
                if prop.identifier == "rna_type":
                    continue

                props_type.setdefault((prop.type, prop.subtype), []).append(prop)

            for props_type, props_ls in sorted(props_type.items()):
                if props_type[0] == 'POINTER':
                    for prop in props_ls:
                        new_datapath = datapath + "." + prop.identifier if datapath else prop.identifier
                        panel_id = parent_id + "_" + prop.identifier
                        yield type(panel_id, (PreferenceThemeSpacePanel, ThemePanel, Panel), {
                            "bl_label": rna_type.properties[prop.identifier].name,
                            "bl_parent_id": parent_id,
                            "bl_options": {'DEFAULT_CLOSED'},
                            "draw": PreferenceThemeSpacePanel.draw,
                            "theme_area": theme_area.identifier,
                            "datapath": new_datapath,
                        })

                        yield from generate_child_panel_classes_recurse(panel_id, prop.fixed_type, theme_area, new_datapath,)

        yield from generate_child_panel_classes_recurse(parent_id, rna_type, theme_area, datapath)

    @staticmethod
    def generate_panel_classes_from_theme_areas():
        from bpy.types import Theme

        for theme_area in Theme.bl_rna.properties["theme_area"].enum_items_static:
            if theme_area.identifier in {'USER_INTERFACE', 'STYLE', 'BONE_COLOR_SETS'}:
                continue

            panel_id = "USERPREF_PT_theme_" + theme_area.identifier.lower()
            # Generate panel-class from theme_area
            yield type(panel_id, (PreferenceThemeSpacePanel, ThemePanel, Panel), {
                "bl_label": theme_area.name,
                "bl_options": {'DEFAULT_CLOSED'},
                "draw_header": PreferenceThemeSpacePanel.draw_header,
                "draw": PreferenceThemeSpacePanel.draw,
                "theme_area": theme_area.identifier,
                "icon": theme_area.icon,
                "datapath": theme_area.identifier.lower(),
            })

            yield from ThemeGenericClassGenerator.generate_theme_area_child_panel_classes(
                panel_id, Theme.bl_rna.properties[theme_area.identifier.lower()].fixed_type,
                theme_area, theme_area.identifier.lower())


# -----------------------------------------------------------------------------
# File Paths Panels

# Panel mix-in.
class FilePathsPanel:
    bl_space_type = 'PREFERENCES'
    bl_region_type = 'WINDOW'
    bl_context = "file_paths"


class USERPREF_PT_file_paths_data(FilePathsPanel, Panel):
    bl_label = "Data"

    def draw(self, context):
        layout = self.layout
        layout.use_property_split = True
        layout.use_property_decorate = False

        paths = context.preferences.filepaths

        col = self.layout.column()
        col.prop(paths, "font_directory", text="Fonts")
        col.prop(paths, "texture_directory", text="Textures")
        col.prop(paths, "sound_directory", text="Sounds")
        col.prop(paths, "temporary_directory", text="Temporary Files")


class USERPREF_PT_file_paths_script_directories(FilePathsPanel, Panel):
    bl_label = "Script Directories"

    def draw(self, context):
        layout = self.layout

        paths = context.preferences.filepaths

        if len(paths.script_directories) == 0:
            layout.operator("preferences.script_directory_add", text="Add", icon='ADD')
            return

        layout.use_property_split = False
        layout.use_property_decorate = False

        box = layout.box()
        split = box.split(factor=0.35)
        name_col = split.column()
        path_col = split.column()

        row = name_col.row(align=True)  # Padding
        row.separator()
        row.label(text="Name")

        row = path_col.row(align=True)  # Padding
        row.separator()
        row.label(text="Path", text_ctxt=i18n_contexts.editor_filebrowser)

        row.operator("preferences.script_directory_add", text="", icon='ADD', emboss=False)

        for i, script_directory in enumerate(paths.script_directories):
            row = name_col.row()
            row.alert = not script_directory.name
            row.prop(script_directory, "name", text="")

            row = path_col.row()
            subrow = row.row()
            subrow.alert = not script_directory.directory
            subrow.prop(script_directory, "directory", text="")
            row.operator("preferences.script_directory_remove", text="", icon='X', emboss=False).index = i


class USERPREF_PT_file_paths_render(FilePathsPanel, Panel):
    bl_label = "Render"
    bl_parent_id = "USERPREF_PT_file_paths_data"

    def draw(self, context):
        layout = self.layout
        layout.use_property_split = True
        layout.use_property_decorate = False

        paths = context.preferences.filepaths

        col = self.layout.column()
        col.prop(paths, "render_output_directory", text="Render Output")
        col.prop(paths, "render_cache_directory", text="Render Cache")


class USERPREF_PT_text_editor_presets(PresetPanel, Panel):
    bl_label = "Text Editor Presets"
    preset_subdir = "text_editor"
    preset_operator = "script.execute_preset"
    preset_add_operator = "text_editor.preset_add"


class USERPREF_PT_file_paths_applications(FilePathsPanel, Panel):
    bl_label = "Applications"
    bl_options = {'DEFAULT_CLOSED'}

    def draw(self, context):
        layout = self.layout
        layout.use_property_split = True
        layout.use_property_decorate = False

        paths = context.preferences.filepaths

        col = layout.column()
        col.prop(paths, "image_editor", text="Image Editor")
        col.prop(paths, "animation_player_preset", text="Animation Player")
        if paths.animation_player_preset == 'CUSTOM':
            col.prop(paths, "animation_player", text="Player")


class USERPREF_PT_text_editor(FilePathsPanel, Panel):
    bl_label = "Text Editor"
    bl_parent_id = "USERPREF_PT_file_paths_applications"

    def draw_header_preset(self, _context):
        USERPREF_PT_text_editor_presets.draw_panel_header(self.layout)

    def draw(self, context):
        layout = self.layout
        layout.use_property_split = True
        layout.use_property_decorate = False

        paths = context.preferences.filepaths

        col = layout.column()
        col.prop(paths, "text_editor", text="Program")
        col.prop(paths, "text_editor_args", text="Arguments")


class USERPREF_PT_file_paths_development(FilePathsPanel, Panel):
    bl_label = "Development"
    bl_options = {'DEFAULT_CLOSED'}

    @classmethod
    def poll(cls, context):
        prefs = context.preferences
        return prefs.view.show_developer_ui

    def draw(self, context):
        layout = self.layout
        layout.use_property_split = True
        layout.use_property_decorate = False

        paths = context.preferences.filepaths
        layout.prop(paths, "i18n_branches_directory", text="I18n Branches")


class USERPREF_PT_saveload_autorun(FilePathsPanel, Panel):
    bl_label = "Auto Run Python Scripts"
    bl_parent_id = "USERPREF_PT_saveload_blend"

    def draw_header(self, context):
        prefs = context.preferences
        paths = prefs.filepaths

        self.layout.prop(paths, "use_scripts_auto_execute", text="")

    def draw(self, context):
        layout = self.layout
        prefs = context.preferences
        paths = prefs.filepaths

        layout.use_property_split = True
        layout.use_property_decorate = False  # No animation.

        layout.active = paths.use_scripts_auto_execute

        box = layout.box()
        row = box.row()
        row.label(text="Excluded Paths")
        row.operator("preferences.autoexec_path_add", text="", icon='ADD', emboss=False)
        for i, path_cmp in enumerate(prefs.autoexec_paths):
            row = box.row()
            row.prop(path_cmp, "path", text="")
            row.prop(path_cmp, "use_glob", text="", icon='FILTER')
            row.operator("preferences.autoexec_path_remove", text="", icon='X', emboss=False).index = i


class USERPREF_PT_file_paths_asset_libraries(FilePathsPanel, Panel):
    bl_label = "Asset Libraries"

    def draw(self, context):
        layout = self.layout
        layout.use_property_split = False
        layout.use_property_decorate = False

        paths = context.preferences.filepaths
        active_library_index = paths.active_asset_library

        row = layout.row()

        row.template_list(
            "USERPREF_UL_asset_libraries", "user_asset_libraries",
            paths, "asset_libraries",
            paths, "active_asset_library"
        )

        col = row.column(align=True)
        col.operator("preferences.asset_library_add", text="", icon='ADD')
        props = col.operator("preferences.asset_library_remove", text="", icon='REMOVE')
        props.index = active_library_index

        try:
            active_library = None if active_library_index < 0 else paths.asset_libraries[active_library_index]
        except IndexError:
            active_library = None

        if active_library is None:
            return

        layout.separator()

        layout.prop(active_library, "path")
        layout.prop(active_library, "import_method", text="Import Method")
        layout.prop(active_library, "use_relative_path")


class USERPREF_UL_asset_libraries(bpy.types.UIList):
    def draw_item(self, _context, layout, _data, item, icon, _active_data, _active_propname, _index):
        asset_library = item

        if self.layout_type in {'DEFAULT', 'COMPACT'}:
            layout.prop(asset_library, "name", text="", emboss=False)
        elif self.layout_type == 'GRID':
            layout.alignment = 'CENTER'
            layout.prop(asset_library, "name", text="", emboss=False)


class USERPREF_UL_extension_repos(bpy.types.UIList):
    def draw_item(self, _context, layout, _data, item, icon, _active_data, _active_propname, _index):
        repo = item

        if self.layout_type in {'DEFAULT', 'COMPACT'}:
            layout.prop(repo, "name", text="", emboss=False)
        elif self.layout_type == 'GRID':
            layout.alignment = 'CENTER'
            layout.prop(repo, "name", text="", emboss=False)


# -----------------------------------------------------------------------------
# Save/Load Panels

class SaveLoadPanel:
    bl_space_type = 'PREFERENCES'
    bl_region_type = 'WINDOW'
    bl_context = "save_load"


class USERPREF_PT_saveload_blend(SaveLoadPanel, CenterAlignMixIn, Panel):
    bl_label = "Blend Files"

    def draw_centered(self, context, layout):
        prefs = context.preferences
        paths = prefs.filepaths
        view = prefs.view

        flow = layout.grid_flow(row_major=False, columns=0, even_columns=True, even_rows=False, align=False)

        flow.use_property_split = False
        flow.prop(paths, "use_relative_paths")
        flow.prop(paths, "use_file_compression")
        flow.prop(paths, "use_load_ui")

        split = flow.split(factor = 0.5)
        row = split.row()
        row.label(text = "File Preview")
        row = split.row()
        row.use_property_split = False
        row.prop(paths, "file_preview_type", text = "")

        flow.prop(paths, "use_tabs_as_spaces")
        flow.prop(view, "use_save_prompt")

        layout.separator()

        flow = layout.grid_flow(row_major=False, columns=0, even_columns=True, even_rows=False, align=False)

        flow.use_property_split = True
        flow.prop(paths, "save_version")
        flow.prop(paths, "recent_files")


class USERPREF_PT_saveload_blend_autosave(SaveLoadPanel, CenterAlignMixIn, Panel):
    bl_label = "Auto Save"
    bl_parent_id = "USERPREF_PT_saveload_blend"

    def draw_centered(self, context, layout):
        prefs = context.preferences
        paths = prefs.filepaths

        flow = layout.grid_flow(row_major=False, columns=0, even_columns=True, even_rows=False, align=False)

        flow.use_property_split = False
        flow.prop(paths, "use_auto_save_temporary_files")
        sub = flow.column()
        sub.active = paths.use_auto_save_temporary_files
        sub.prop(paths, "auto_save_time", text="Timer (Minutes)")


class USERPREF_PT_saveload_file_browser(SaveLoadPanel, CenterAlignMixIn, Panel):
    bl_label = "File Browser"

    def draw_centered(self, context, layout):
        prefs = context.preferences
        paths = prefs.filepaths

        flow = layout.grid_flow(row_major=False, columns=0, even_columns=True, even_rows=False, align=False)

        flow.use_property_split = False
        flow.prop(paths, "use_filter_files")
        flow.prop(paths, "show_hidden_files_datablocks")
        flow.prop(paths, "show_recent_locations")
        flow.prop(paths, "show_system_bookmarks")


# -----------------------------------------------------------------------------
# Input Panels

class InputPanel:
    bl_space_type = 'PREFERENCES'
    bl_region_type = 'WINDOW'
    bl_context = "input"


class USERPREF_PT_input_keyboard(InputPanel, CenterAlignMixIn, Panel):
    bl_label = "Keyboard"

    def draw_centered(self, context, layout):
        prefs = context.preferences
        inputs = prefs.inputs

        layout.use_property_split = False
        layout.prop(inputs, "use_emulate_numpad")
        layout.prop(inputs, "use_numeric_input_advanced")


class USERPREF_PT_input_mouse(InputPanel, CenterAlignMixIn, Panel):
    bl_label = "Mouse"

    def draw_centered(self, context, layout):
        import sys
        prefs = context.preferences
        inputs = prefs.inputs

        flow = layout.grid_flow(row_major=False, columns=0, even_columns=True, even_rows=False, align=False)

        flow.use_property_split = False
        flow.prop(inputs, "use_mouse_emulate_3_button")
        if sys.platform[:3] != "win":
            rowsub = flow.row()
            rowsub.active = inputs.use_mouse_emulate_3_button
            rowsub.prop(inputs, "mouse_emulate_3_button_modifier")
        flow.prop(inputs, "use_mouse_continuous")
        flow.prop(inputs, "use_drag_immediately")

        flow.use_property_split = True
        flow.prop(inputs, "mouse_double_click_time", text="Double Click Speed")
        flow.prop(inputs, "drag_threshold_mouse")
        flow.prop(inputs, "drag_threshold_tablet")
        flow.prop(inputs, "drag_threshold")
        flow.prop(inputs, "move_threshold")


class USERPREF_PT_input_touchpad(InputPanel, CenterAlignMixIn, Panel):
    bl_label = "Touchpad"
    bl_options = {'DEFAULT_CLOSED'}

    @classmethod
    def poll(cls, context):
        import sys
        return sys.platform[:3] == "win" or sys.platform == "darwin"

    def draw_centered(self, context, layout):
        prefs = context.preferences
        inputs = prefs.inputs

        layout.use_property_split = False

        col = layout.column()
        col.prop(inputs, "use_multitouch_gestures")


class USERPREF_PT_input_tablet(InputPanel, CenterAlignMixIn, Panel):
    bl_label = "Tablet"

    def draw_centered(self, context, layout):
        prefs = context.preferences
        inputs = prefs.inputs

        import sys
        if sys.platform[:3] == "win":
            layout.prop(inputs, "tablet_api")
            layout.separator()

        flow = layout.grid_flow(row_major=False, columns=0, even_columns=True, even_rows=False, align=False)

        flow.prop(inputs, "pressure_threshold_max")
        flow.prop(inputs, "pressure_softness")


class USERPREF_PT_input_ndof(InputPanel, CenterAlignMixIn, Panel):
    bl_label = "NDOF"
    bl_options = {'DEFAULT_CLOSED'}

    @classmethod
    def poll(cls, context):
        prefs = context.preferences
        inputs = prefs.inputs
        return inputs.use_ndof

    def draw_centered(self, context, layout):
        prefs = context.preferences
        inputs = prefs.inputs

        USERPREF_PT_ndof_settings.draw_settings(layout, inputs)


# -----------------------------------------------------------------------------
# Navigation Panels

class NavigationPanel:
    bl_space_type = 'PREFERENCES'
    bl_region_type = 'WINDOW'
    bl_context = "navigation"


class USERPREF_PT_navigation_orbit(NavigationPanel, CenterAlignMixIn, Panel):
    bl_label = "Orbit & Pan"

    def draw_centered(self, context, layout):
        prefs = context.preferences
        inputs = prefs.inputs
        view = prefs.view

        flow = layout.grid_flow(row_major=False, columns=0, even_columns=True, even_rows=False, align=False)

        flow.row().prop(inputs, "view_rotate_method", expand=True)
        if inputs.view_rotate_method == 'TURNTABLE':
            flow.prop(inputs, "view_rotate_sensitivity_turntable")
        else:
            flow.prop(inputs, "view_rotate_sensitivity_trackball")

        flow.use_property_split = False
        flow.prop(inputs, "use_rotate_around_active")
        flow.prop(inputs, "use_auto_perspective")
        flow.prop(inputs, "use_mouse_depth_navigate")

        flow.separator()

        flow.use_property_split = True
        flow.prop(view, "smooth_view")
        flow.prop(view, "rotation_angle")


class USERPREF_PT_navigation_zoom(NavigationPanel, CenterAlignMixIn, Panel):
    bl_label = "Zoom"

    def draw_centered(self, context, layout):
        prefs = context.preferences
        inputs = prefs.inputs

        flow = layout.grid_flow(row_major=False, columns=0, even_columns=True, even_rows=False, align=False)

        flow.row().prop(inputs, "view_zoom_method", text="Zoom Method")
        if inputs.view_zoom_method in {'DOLLY', 'CONTINUE'}:
            flow.row().prop(inputs, "view_zoom_axis")
            flow.use_property_split = False
            flow.prop(inputs, "invert_mouse_zoom", text="Invert Mouse Zoom Direction")

        flow.use_property_split = False
        flow.prop(inputs, "invert_zoom_wheel", text="Invert Wheel Zoom Direction")
        flow.prop(inputs, "use_zoom_to_mouse")


class USERPREF_PT_navigation_fly_walk(NavigationPanel, CenterAlignMixIn, Panel):
    bl_label = "Fly & Walk"

    def draw_centered(self, context, layout):
        prefs = context.preferences
        inputs = prefs.inputs

        layout.row().prop(inputs, "navigation_mode", expand=True)


class USERPREF_PT_navigation_fly_walk_navigation(NavigationPanel, CenterAlignMixIn, Panel):
    bl_label = "Walk"
    bl_parent_id = "USERPREF_PT_navigation_fly_walk"
    bl_options = {'DEFAULT_CLOSED'}

    @classmethod
    def poll(cls, context):
        prefs = context.preferences
        return prefs.inputs.navigation_mode == 'WALK'

    def draw_centered(self, context, layout):
        prefs = context.preferences
        inputs = prefs.inputs
        walk = inputs.walk_navigation

        flow = layout.grid_flow(row_major=False, columns=0, even_columns=True, even_rows=False, align=False)

        flow.use_property_split = False
        flow.prop(walk, "use_mouse_reverse")
        flow.use_property_split = True
        flow.prop(walk, "mouse_speed")
        flow.prop(walk, "teleport_time")

        sub = flow.column(align=True)
        sub.prop(walk, "walk_speed")
        sub.prop(walk, "walk_speed_factor")


class USERPREF_PT_navigation_fly_walk_gravity(NavigationPanel, CenterAlignMixIn, Panel):
    bl_label = "Gravity"
    bl_parent_id = "USERPREF_PT_navigation_fly_walk"
    bl_options = {'DEFAULT_CLOSED'}

    @classmethod
    def poll(cls, context):
        prefs = context.preferences
        return prefs.inputs.navigation_mode == 'WALK'

    def draw_header(self, context):
        prefs = context.preferences
        inputs = prefs.inputs
        walk = inputs.walk_navigation

        self.layout.prop(walk, "use_gravity", text="")

    def draw_centered(self, context, layout):
        prefs = context.preferences
        inputs = prefs.inputs
        walk = inputs.walk_navigation

        layout.active = walk.use_gravity

        flow = layout.grid_flow(row_major=False, columns=0, even_columns=True, even_rows=False, align=False)

        flow.prop(walk, "view_height")
        flow.prop(walk, "jump_height")


# Special case, this is only exposed as a popover.
class USERPREF_PT_ndof_settings(Panel):
    bl_label = "3D Mouse Settings"
    bl_space_type = 'TOPBAR'  # dummy.
    bl_region_type = 'HEADER'
    bl_ui_units_x = 12

    @staticmethod
    def draw_settings(layout, props, show_3dview_settings=True):

        #layout.use_property_split = False

        col = layout.column()
        col.prop(props, "ndof_sensitivity", text="Pan Sensitivity")
        col.prop(props, "ndof_orbit_sensitivity")
        col.prop(props, "ndof_deadzone")

        layout.separator()

        if show_3dview_settings:
            col = layout.column()
            col.row().prop(props, "ndof_view_navigate_method", expand=True, text="Navigation")
            col.row().prop(props, "ndof_view_rotate_method", expand=True, text="Rotation")

            layout.separator()

        col = layout.column(align = True)
        col.use_property_split = False
        if show_3dview_settings:
            col.prop(props, "ndof_show_guide")
        col.prop(props, "ndof_zoom_invert")

        col.label(text = "Pan")
        row = col.row()
        row.separator()
        row.prop(props, "ndof_lock_camera_pan_zoom")
        row = col.row()
        row.separator()
        row.prop(props, "ndof_pan_yz_swap_axis", text="Swap Y and Z Axes")

        layout.separator()

        row = layout.row(heading=("Invert Axis Pan" if show_3dview_settings else "Invert Pan Axis"))
        for text, attr in (
                ("X", "ndof_panx_invert_axis"),
                ("Y", "ndof_pany_invert_axis"),
                ("Z", "ndof_panz_invert_axis"),
        ):
            row.prop(props, attr, text=text, toggle=True)

        if show_3dview_settings:
            row = layout.row(heading="Orbit")
            for text, attr in (
                    ("X", "ndof_rotx_invert_axis"),
                    ("Y", "ndof_roty_invert_axis"),
                    ("Z", "ndof_rotz_invert_axis"),
            ):
                row.prop(props, attr, text=text, toggle=True)

            layout.separator()

            col = layout.column(align = True)
            col.use_property_split = False
            col.label(text = "Fly/Walk")
            row = col.row()
            row.separator()
            row.prop(props, "ndof_lock_horizon")
            row = col.row()
            row.separator()
            row.prop(props, "ndof_fly_helicopter")

    def draw(self, context):
        layout = self.layout
        layout.use_property_split = True
        layout.use_property_decorate = False  # No animation.

        input_prefs = context.preferences.inputs
        is_view3d = context.space_data.type == 'VIEW_3D'
        self.draw_settings(layout, input_prefs, is_view3d)

# -----------------------------------------------------------------------------
# Key-Map Editor Panels


class KeymapPanel:
    bl_space_type = 'PREFERENCES'
    bl_region_type = 'WINDOW'
    bl_context = "keymap"


class USERPREF_MT_keyconfigs(Menu):
    bl_label = "KeyPresets"
    preset_subdir = "keyconfig"
    preset_operator = "preferences.keyconfig_activate"

    def draw(self, context):
        Menu.draw_preset(self, context)


class USERPREF_PT_keymap(KeymapPanel, Panel):
    bl_label = "Keymap"
    bl_options = {'HIDE_HEADER'}

    def draw(self, context):
        from rna_keymap_ui import draw_keymaps

        layout = self.layout

        # import time

        # start = time.time()

        # Keymap Settings
        draw_keymaps(context, layout)

        # print("runtime", time.time() - start)


# -----------------------------------------------------------------------------
# Extension Panels

class ExtensionsPanel:
    bl_space_type = 'PREFERENCES'
    bl_region_type = 'WINDOW'
    bl_context = "extensions"


class USERPREF_PT_extensions(ExtensionsPanel, Panel):
    bl_label = "Extensions"
    bl_options = {'HIDE_HEADER'}

    # NOTE: currently disabled by an add-on when used.
    unused = True

    @classmethod
    def poll(cls, _context):
        return cls.unused

    def draw(self, context):
        layout = self.layout

        row = layout.row()
        row.label(text="The add-on to use extensions is disabled! See:")
        row.operator(
            "wm.url_open", text="Extension Add-on Repository", icon='URL',
        ).url = "https://projects.blender.org/ideasman42/bl_ext"


class USERPREF_PT_extensions_repos(ExtensionsPanel, Panel):
    bl_label = "Extension Repositories"

    @classmethod
    def poll(cls, context):
        return context.preferences.experimental.use_extension_repos

    def draw(self, context):
        layout = self.layout
        layout.use_property_split = False
        layout.use_property_decorate = False

        paths = context.preferences.filepaths
        active_library_index = paths.active_extension_repo

        row = layout.row()

        row.template_list(
            "USERPREF_UL_extension_repos", "user_extension_repos",
            paths, "extension_repos",
            paths, "active_extension_repo"
        )

        col = row.column(align=True)
        col.operator("preferences.extension_repo_add", text="", icon='ADD')
        props = col.operator("preferences.extension_repo_remove", text="", icon='REMOVE')
        props.index = active_library_index

        try:
            active_repo = None if active_library_index < 0 else paths.extension_repos[active_library_index]
        except IndexError:
            active_repo = None

        if active_repo is None:
            return

        layout.separator()

        layout.prop(active_repo, "directory")
        layout.prop(active_repo, "remote_path")
        row = layout.row()
        row.prop(active_repo, "use_cache")
        row.prop(active_repo, "module")


# -----------------------------------------------------------------------------
# Add-On Panels

class AddOnPanel:
    bl_space_type = 'PREFERENCES'
    bl_region_type = 'WINDOW'
    bl_context = "addons"


class USERPREF_PT_addons(AddOnPanel, Panel):
    bl_label = "Add-ons"
    bl_options = {'HIDE_HEADER'}

    _support_icon_mapping = {
        'OFFICIAL': 'BLENDER',
        'COMMUNITY': 'COMMUNITY',
        'TESTING': 'EXPERIMENTAL',
    }

    @staticmethod
    def is_user_addon(mod, user_addon_paths):
        import os

        if not user_addon_paths:
            for path in (
                    bpy.utils.script_path_user(),
                    *bpy.utils.script_paths_pref(),
            ):
                if path is not None:
                    user_addon_paths.append(os.path.join(path, "addons"))

        for path in user_addon_paths:
            if bpy.path.is_subdir(mod.__file__, path):
                return True
        return False

    @staticmethod
    def draw_error(layout, message):
        lines = message.split("\n")
        box = layout.box()
        sub = box.row()
        sub.label(text=lines[0])
        sub.label(icon='ERROR')
        for l in lines[1:]:
            box.label(text=l)

    def draw(self, context):
        import os
        import addon_utils

        layout = self.layout

        wm = context.window_manager
        prefs = context.preferences
        used_ext = {ext.module for ext in prefs.addons}

        addon_user_dirs = tuple(
            p for p in (
                *[os.path.join(pref_p, "addons") for pref_p in bpy.utils.script_paths_pref()],
                bpy.utils.user_resource('SCRIPTS', path="addons"),
            )
            if p
        )

        # collect the categories that can be filtered on
        addons = [
            (mod, addon_utils.module_bl_info(mod))
            for mod in addon_utils.modules(refresh=False)
        ]

        split = layout.split(factor=0.6)

        row = split.row()
        row.prop(wm, "addon_support", expand=True)

        row = split.row(align=True)
        row.operator("preferences.addon_install", icon='IMPORT', text="Install...")
        row.operator("preferences.addon_refresh", icon='FILE_REFRESH', text="Refresh")

        row = layout.row()
        row.prop(prefs.view, "show_addons_enabled_only")
        row.prop(wm, "addon_filter", text="")
        row.prop(wm, "addon_search", text="", icon='VIEWZOOM')

        col = layout.column()

        # set in addon_utils.modules_refresh()
        if addon_utils.error_duplicates:
            box = col.box()
            row = box.row()
            row.label(text="Multiple add-ons with the same name found!")
            row.label(icon='ERROR')
            box.label(text="Delete one of each pair to resolve:")
            for (addon_name, addon_file, addon_path) in addon_utils.error_duplicates:
                box.separator()
                sub_col = box.column(align=True)
                sub_col.label(text=addon_name + ":")
                sub_col.label(text="    " + addon_file)
                sub_col.label(text="    " + addon_path)

        if addon_utils.error_encoding:
            self.draw_error(
                col,
                "One or more addons do not have UTF-8 encoding\n"
                "(see console for details)",
            )

        show_enabled_only = prefs.view.show_addons_enabled_only
        filter = wm.addon_filter
        search = wm.addon_search.lower()
        support = wm.addon_support

        # initialized on demand
        user_addon_paths = []

        for mod, info in addons:
            module_name = mod.__name__

            is_enabled = module_name in used_ext

            if info["support"] not in support:
                continue

            # check if addon should be visible with current filters
            is_visible = (
                (filter == "All") or
                (filter == info["category"]) or
                (filter == "User" and (mod.__file__.startswith(addon_user_dirs)))
            )
            if show_enabled_only:
                is_visible = is_visible and is_enabled

            if is_visible:
                if search and not (
                        (search in info["name"].lower() or
                         search in iface_(info["name"]).lower()) or
                        (info["author"] and (search in info["author"].lower())) or
                        ((filter == "All") and (search in info["category"].lower() or
                                                search in iface_(info["category"]).lower()))
                ):
                    continue

                # Addon UI Code
                col_box = col.column()
                box = col_box.box()
                colsub = box.column()
                row = colsub.row(align=True)

                row.operator(
                    "preferences.addon_expand",
                    icon='DISCLOSURE_TRI_DOWN' if info["show_expanded"] else 'DISCLOSURE_TRI_RIGHT',
                    emboss=False,
                ).module = module_name

                row.operator(
                    "preferences.addon_disable" if is_enabled else "preferences.addon_enable",
                    icon='CHECKBOX_HLT' if is_enabled else 'CHECKBOX_DEHLT', text="",
                    emboss=False,
                ).module = module_name

                sub = row.row()
                sub.active = is_enabled
                sub.label(text=iface_("%s: %s") % (iface_(info["category"]), iface_(info["name"])))

                if info["warning"]:
                    sub.label(icon='ERROR')

                # icon showing support level.
                sub.label(icon=self._support_icon_mapping.get(info["support"], 'QUESTION'))

                # Expanded UI (only if additional info is available)
                if info["show_expanded"]:
                    if info["description"]:
                        split = colsub.row().split(factor=0.15)
                        split.label(text="Description:")
                        split.label(text=tip_(info["description"]))
                    if info["location"]:
                        split = colsub.row().split(factor=0.15)
                        split.label(text="Location:")
                        split.label(text=tip_(info["location"]))
                    if mod:
                        split = colsub.row().split(factor=0.15)
                        split.label(text="File:")
                        split.label(text=mod.__file__, translate=False)
                    if info["author"]:
                        split = colsub.row().split(factor=0.15)
                        split.label(text="Author:")
                        split.label(text=info["author"], translate=False)
                    if info["version"]:
                        split = colsub.row().split(factor=0.15)
                        split.label(text="Version:")
                        split.label(text=".".join(str(x) for x in info["version"]), translate=False)
                    if info["warning"]:
                        split = colsub.row().split(factor=0.15)
                        split.label(text="Warning:")
                        split.label(text="  " + info["warning"], icon='ERROR')

                    user_addon = USERPREF_PT_addons.is_user_addon(mod, user_addon_paths)
                    if info["doc_url"] or info.get("tracker_url"):
                        split = colsub.row().split(factor=0.15)
                        split.label(text="Internet:")
                        sub = split.row()
                        if info["doc_url"]:
                            sub.operator(
                                "wm.url_open", text="Documentation", icon='HELP',
                            ).url = info["doc_url"]
                        # Only add "Report a Bug" button if tracker_url is set
                        # or the add-on is bundled (use official tracker then).
                        if info.get("tracker_url"):
                            sub.operator(
                                "wm.url_open", text="Report a Bug", icon='URL',
                            ).url = info["tracker_url"]
                        elif not user_addon:
                            addon_info = (
                                "Name: %s %s\n"
                                "Author: %s\n"
                            ) % (info["name"], str(info["version"]), info["author"])
                            props = sub.operator(
                                "wm.url_open_preset", text="Report a Bug", icon='URL',
                            )
                            props.type = 'BUG_ADDON'
                            props.id = addon_info

                    if user_addon:
                        split = colsub.row().split(factor=0.15)
                        split.label(text="User:")
                        split.operator(
                            "preferences.addon_remove", text="Remove", icon='CANCEL',
                        ).module = mod.__name__

                    # Show addon user preferences
                    if is_enabled:
                        addon_preferences = prefs.addons[module_name].preferences
                        if addon_preferences is not None:
                            draw = getattr(addon_preferences, "draw", None)
                            if draw is not None:
                                addon_preferences_class = type(addon_preferences)
                                box_prefs = col_box.box()
                                box_prefs.label(text="Preferences:")
                                addon_preferences_class.layout = box_prefs
                                try:
                                    draw(context)
                                except BaseException:
                                    import traceback
                                    traceback.print_exc()
                                    box_prefs.label(text="Error (see console)", icon='ERROR')
                                del addon_preferences_class.layout

        # Append missing scripts
        # First collect scripts that are used but have no script file.
        module_names = {mod.__name__ for mod, info in addons}
        missing_modules = {ext for ext in used_ext if ext not in module_names}

        if missing_modules and filter in {"All", "Enabled"}:
            col.column().separator()
            col.column().label(text="Missing script files")

            module_names = {mod.__name__ for mod, info in addons}
            for module_name in sorted(missing_modules):
                is_enabled = module_name in used_ext
                # Addon UI Code
                box = col.column().box()
                colsub = box.column()
                row = colsub.row(align=True)

                row.label(text="", icon='ERROR')

                if is_enabled:
                    row.operator(
                        "preferences.addon_disable", icon='CHECKBOX_HLT', text="", emboss=False,
                    ).module = module_name

                row.label(text=module_name, translate=False)


# -----------------------------------------------------------------------------
# Studio Light Panels


class StudioLightPanel:
    bl_space_type = 'PREFERENCES'
    bl_region_type = 'WINDOW'
    bl_context = "lights"


class StudioLightPanelMixin:

    def _get_lights(self, prefs):
        return [light for light in prefs.studio_lights if light.is_user_defined and light.type == self.sl_type]

    def draw(self, context):
        layout = self.layout
        prefs = context.preferences
        lights = self._get_lights(prefs)

        self.draw_light_list(layout, lights)

    def draw_light_list(self, layout, lights):
        if lights:
            flow = layout.grid_flow(row_major=False, columns=4, even_columns=True, even_rows=True, align=False)
            for studio_light in lights:
                self.draw_studio_light(flow, studio_light)
        else:
            layout.label(text=self.get_error_message())

    def get_error_message(self):
        return tip_("No custom %s configured") % self.bl_label

    def draw_studio_light(self, layout, studio_light):
        box = layout.box()
        row = box.row()

        row.template_icon(layout.icon(studio_light), scale=3.0)
        col = row.column()
        props = col.operator("preferences.studiolight_uninstall", text="", icon='REMOVE')
        props.index = studio_light.index

        if studio_light.type == 'STUDIO':
            props = col.operator("preferences.studiolight_copy_settings", text="", icon='IMPORT')
            props.index = studio_light.index

        box.label(text=studio_light.name)


class USERPREF_PT_studiolight_matcaps(StudioLightPanel, StudioLightPanelMixin, Panel):
    bl_label = "MatCaps"
    sl_type = 'MATCAP'

    def draw_header_preset(self, _context):
        layout = self.layout
        layout.operator("preferences.studiolight_install", icon='IMPORT', text="Install...").type = 'MATCAP'
        layout.separator()

    def get_error_message(self):
        return tip_("No custom MatCaps configured")


class USERPREF_PT_studiolight_world(StudioLightPanel, StudioLightPanelMixin, Panel):
    bl_label = "HDRIs"
    sl_type = 'WORLD'

    def draw_header_preset(self, _context):
        layout = self.layout
        layout.operator("preferences.studiolight_install", icon='IMPORT', text="Install...").type = 'WORLD'
        layout.separator()

    def get_error_message(self):
        return tip_("No custom HDRIs configured")


class USERPREF_PT_studiolight_lights(StudioLightPanel, StudioLightPanelMixin, Panel):
    bl_label = "Studio Lights"
    sl_type = 'STUDIO'

    def draw_header_preset(self, _context):
        layout = self.layout
        props = layout.operator("preferences.studiolight_install", icon='IMPORT', text="Install...")
        props.type = 'STUDIO'
        props.filter_glob = ".sl"
        layout.separator()

    def get_error_message(self):
        return tip_("No custom Studio Lights configured")


class USERPREF_PT_studiolight_light_editor(StudioLightPanel, Panel):
    bl_label = "Editor"
    bl_parent_id = "USERPREF_PT_studiolight_lights"
    bl_options = {'DEFAULT_CLOSED'}

    @staticmethod
    def opengl_light_buttons(layout, light):

        col = layout.column()
        col.active = light.use

        col.use_property_split = False
        col.prop(light, "use", text="Use Light")
        col.use_property_split = True
        col.prop(light, "diffuse_color", text="Diffuse")
        col.prop(light, "specular_color", text="Specular")
        col.prop(light, "smooth")
        col.prop(light, "direction")

    def draw(self, context):
        layout = self.layout

        prefs = context.preferences
        system = prefs.system

        row = layout.row()
        row.prop(system, "use_studio_light_edit", toggle=True)
        row.operator("preferences.studiolight_new", text="Save as Studio light", icon='FILE_TICK')

        layout.separator()

        layout.use_property_split = True
        column = layout.split()
        column.active = system.use_studio_light_edit

        light = system.solid_lights[0]
        colsplit = column.split(factor=0.85)
        self.opengl_light_buttons(colsplit, light)

        light = system.solid_lights[1]
        colsplit = column.split(factor=0.85)
        self.opengl_light_buttons(colsplit, light)

        light = system.solid_lights[2]
        colsplit = column.split(factor=0.85)
        self.opengl_light_buttons(colsplit, light)

        light = system.solid_lights[3]
        self.opengl_light_buttons(column, light)

        layout.separator()

        layout.prop(system, "light_ambient")


# -----------------------------------------------------------------------------
# Experimental Panels

class ExperimentalPanel:
    bl_space_type = 'PREFERENCES'
    bl_region_type = 'WINDOW'
    bl_context = "experimental"

    url_prefix = "https://projects.blender.org/"

    @classmethod
    def poll(cls, _context):
        return bpy.app.version_cycle == "alpha"

    def _draw_items(self, context, items):
        prefs = context.preferences
        experimental = prefs.experimental

        layout = self.layout
        layout.use_property_split = False
        layout.use_property_decorate = False

        for prop_keywords, reference in items:
            split = layout.split(factor=0.66)
            col = split.split()
            col.prop(experimental, **prop_keywords)

            if reference:
                if type(reference) is tuple:
                    url_ext = reference[0]
                    text = reference[1]
                else:
                    url_ext = reference
                    text = reference

                col = split.split()
                col.operator("wm.url_open", text=text, icon='URL').url = self.url_prefix + url_ext


"""
# Example panel, leave it here so we always have a template to follow even
# after the features are gone from the experimental panel.

class USERPREF_PT_experimental_virtual_reality(ExperimentalPanel, Panel):
    bl_label = "Virtual Reality"

    def draw(self, context):
        self._draw_items(
            context, (
                ({"property": "use_virtual_reality_scene_inspection"}, ("blender/blender/issues/71347", "#71347")),
                ({"property": "use_virtual_reality_immersive_drawing"}, ("blender/blender/issues/71348", "#71348")),
            ),
        )
"""

class USERPREF_PT_experimental_ui(ExperimentalPanel, Panel):
    bl_label = "UI"

    def draw(self, context):
        self._draw_items(
            context, (
                ({"property": "use_menu_search"}, "T74157"),
            ),
        )


class USERPREF_PT_experimental_new_features(ExperimentalPanel, Panel):
    bl_label = "New Features"

    def draw(self, context):
        self._draw_items(
            context, (
                ({"property": "use_sculpt_tools_tilt"}, ("blender/blender/issues/82877", "#82877")),
                ({"property": "use_extended_asset_browser"},
                 ("blender/blender/projects/10", "Pipeline, Assets & IO Project Page")),
                ({"property": "use_override_templates"}, ("blender/blender/issues/73318", "Milestone 4")),
                ({"property": "use_new_volume_nodes"}, ("blender/blender/issues/103248", "#103248")),
                ({"property": "use_shader_node_previews"}, ("blender/blender/issues/110353", "#110353")),
            ),
        )


class USERPREF_PT_experimental_prototypes(ExperimentalPanel, Panel):
    bl_label = "Prototypes"

    def draw(self, context):
        self._draw_items(
            context, (
                ({"property": "use_new_curves_tools"}, ("blender/blender/issues/68981", "#68981")),
                ({"property": "use_new_point_cloud_type"}, ("blender/blender/issues/75717", "#75717")),
                ({"property": "use_sculpt_texture_paint"}, ("blender/blender/issues/96225", "#96225")),
                ({"property": "use_experimental_compositors"}, ("blender/blender/issues/88150", "#88150")),
                ({"property": "use_grease_pencil_version3"}, ("blender/blender/projects/6", "Grease Pencil 3.0")),
                ({"property": "enable_overlay_next"}, ("blender/blender/issues/102179", "#102179")),
                ({"property": "use_extension_repos"}, ("/blender/blender/issues/106254", "#106254")),
            ),
        )


# Keep this as tweaks can be useful to restore.
"""
class USERPREF_PT_experimental_tweaks(ExperimentalPanel, Panel):
    bl_label = "Tweaks"

    def draw(self, context):
        self._draw_items(
            context, (
                ({"property": "use_select_nearest_on_first_click"}, ("blender/blender/issues/96752", "#96752")),
            ),
        )

"""


class USERPREF_PT_experimental_debugging(ExperimentalPanel, Panel):
    bl_label = "Debugging"

    @classmethod
    def poll(cls, _context):
        # Unlike the other experimental panels, the debugging one is always visible
        # even in beta or release.
        return True

    def draw(self, context):
        self._draw_items(
            context, (
                ({"property": "use_undo_legacy"}, ("blender/blender/issues/60695", "#60695")),
                ({"property": "override_auto_resync"}, ("blender/blender/issues/83811", "#83811")),
                ({"property": "use_cycles_debug"}, None),
                ({"property": "show_asset_debug_info"}, None),
                ({"property": "use_asset_indexing"}, None),
                ({"property": "use_viewport_debug"}, None),
                ({"property": "use_eevee_debug"}, None),
            ),
        )


# -----------------------------------------------------------------------------
# Class Registration

# Order of registration defines order in UI,
# so dynamically generated classes are 'injected' in the intended order.
classes = (
    USERPREF_PT_theme_user_interface,
    *ThemeGenericClassGenerator.generate_panel_classes_for_wcols(),
    USERPREF_HT_header,
    USERPREF_PT_navigation_bar,
    USERPREF_PT_save_preferences,
    USERPREF_MT_editor_menus,
    USERPREF_MT_view,
    USERPREF_MT_save_load,

    USERPREF_PT_interface_display,
    USERPREF_PT_interface_editors,
    USERPREF_PT_interface_temporary_windows,
    USERPREF_PT_interface_statusbar,
    USERPREF_PT_interface_translation,
    USERPREF_PT_interface_text,
    USERPREF_PT_interface_menus,
    USERPREF_PT_interface_menus_mouse_over,
    USERPREF_PT_interface_menus_pie,

    USERPREF_PT_viewport_display,
    USERPREF_PT_viewport_quality,
    USERPREF_PT_viewport_textures,
    USERPREF_PT_viewport_selection,
    USERPREF_PT_viewport_subdivision,

    USERPREF_PT_edit_objects,
    USERPREF_PT_edit_objects_new,
    USERPREF_PT_edit_objects_duplicate_data,
    USERPREF_PT_edit_cursor,
    USERPREF_PT_edit_annotations,
    USERPREF_PT_edit_weight_paint,
    USERPREF_PT_edit_gpencil,
    USERPREF_PT_edit_text_editor,
    USERPREF_PT_edit_node_editor,
    USERPREF_PT_edit_misc,

    USERPREF_PT_animation_timeline,
    USERPREF_PT_animation_keyframes,
    USERPREF_PT_animation_autokey,
    USERPREF_PT_animation_fcurves,

    USERPREF_PT_system_cycles_devices,
    USERPREF_PT_system_os_settings,
    USERPREF_PT_system_memory,
    USERPREF_PT_system_video_sequencer,
    USERPREF_PT_system_sound,

    USERPREF_MT_interface_theme_presets,
    USERPREF_PT_theme,
    USERPREF_PT_theme_interface_gizmos,
    USERPREF_PT_theme_interface_icons,
    USERPREF_PT_theme_interface_state,
    USERPREF_PT_theme_interface_styles,
    USERPREF_PT_theme_interface_transparent_checker,
    USERPREF_PT_theme_text_style,
    USERPREF_PT_theme_bone_color_sets,
    USERPREF_PT_theme_collection_colors,
    USERPREF_PT_theme_strip_colors,

    USERPREF_PT_file_paths_data,
    USERPREF_PT_file_paths_render,
    USERPREF_PT_file_paths_asset_libraries,
    USERPREF_PT_file_paths_script_directories,
    USERPREF_PT_file_paths_applications,
    USERPREF_PT_text_editor,
    USERPREF_PT_text_editor_presets,
    USERPREF_PT_file_paths_development,

    USERPREF_PT_saveload_blend,
    USERPREF_PT_saveload_autorun,
    USERPREF_PT_saveload_file_browser,

    USERPREF_MT_keyconfigs,

    USERPREF_PT_input_keyboard,
    USERPREF_PT_input_mouse,
    USERPREF_PT_input_tablet,
    USERPREF_PT_input_touchpad,
    USERPREF_PT_input_ndof,
    USERPREF_PT_navigation_orbit,
    USERPREF_PT_navigation_zoom,
    USERPREF_PT_navigation_fly_walk,
    USERPREF_PT_navigation_fly_walk_navigation,
    USERPREF_PT_navigation_fly_walk_gravity,

    USERPREF_PT_keymap,

    USERPREF_PT_addons,

    USERPREF_PT_extensions,
    USERPREF_PT_extensions_repos,

    USERPREF_PT_studiolight_lights,
    USERPREF_PT_studiolight_light_editor,
    USERPREF_PT_studiolight_matcaps,
    USERPREF_PT_studiolight_world,

    # Popovers.
    USERPREF_PT_ndof_settings,

    USERPREF_PT_experimental_new_features,
    USERPREF_PT_experimental_prototypes,
    # USERPREF_PT_experimental_tweaks,
    USERPREF_PT_experimental_debugging,

    # UI lists
    USERPREF_UL_asset_libraries,
    USERPREF_UL_extension_repos,

    # Add dynamically generated editor theme panels last,
    # so they show up last in the theme section.
    *ThemeGenericClassGenerator.generate_panel_classes_from_theme_areas(),
)

if __name__ == "__main__":  # only for live edit.
    from bpy.utils import register_class
    for cls in classes:
        register_class(cls)<|MERGE_RESOLUTION|>--- conflicted
+++ resolved
@@ -603,20 +603,12 @@
         prefs = context.preferences
         edit = prefs.edit
 
-<<<<<<< HEAD
-        flow = layout.grid_flow(row_major=False, columns=0, even_columns=True, even_rows=False, align=False)
-
+        flow = layout.grid_flow(row_major=False, columns=0, even_columns=True, even_rows=False, align=False)
+        flow.prop(edit, "key_insert_channels", expand=True)
         flow.use_property_split = False
         flow.prop(edit, "use_visual_keying")
         flow.prop(edit, "use_keyframe_insert_needed", text="Only Insert Needed")
 
-=======
-        layout.prop(edit, "key_insert_channels", expand=True)
-
-        col = layout.column()
-        col.prop(edit, "use_visual_keying")
-        col.prop(edit, "use_keyframe_insert_needed", text="Only Insert Needed")
->>>>>>> 557b0566
 
 class USERPREF_PT_animation_autokey(AnimationPanel, CenterAlignMixIn, Panel):
     bl_label = "Auto-Keyframing"
@@ -821,17 +813,17 @@
         row.prop(view, "show_view_name", text="View Name")
         row = col.row()
         row.separator()
-        
+
         split = row.split()
         col = split.column()
         col.use_property_split = False
         col.prop(view, "show_playback_fps", text="Playback Frame Rate (FPS)")
-        
+
         if view.show_playback_fps:
             split.prop(view, "playback_fps_samples", text="Samples")
         else:
             split.label(icon='DISCLOSURE_TRI_RIGHT')
-            
+
         layout.separator()
 
         flow = layout.grid_flow(row_major=False, columns=0, even_columns=True, even_rows=False, align=False)
