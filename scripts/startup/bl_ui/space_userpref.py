--- conflicted
+++ resolved
@@ -2129,11 +2129,7 @@
     bl_region_type = 'HEADER'
 
     # Show wider than most panels so the URL & directory aren't overly clipped.
-<<<<<<< HEAD
-    bl_ui_units_x = 24
-=======
     bl_ui_units_x = 16
->>>>>>> bd3b779d
 
     # NOTE: ideally `if panel := layout.panel("extensions_repo_advanced", default_closed=True):`
     # would be used but it isn't supported here, use a kludge to achieve a similar UI.
@@ -2195,18 +2191,6 @@
         # For now it can be accessed from Python if someone is.
         # `layout.prop(active_repo, "use_remote_path", text="Use Remote URL")`
 
-<<<<<<< HEAD
-        # NOTE: changing repositories from remote to local & vice versa could be supported but is obscure enough
-        # that it can be hidden entirely. If there is a some justification to show this, it can be exposed.
-        # For now it can be accessed from Python if someone is.
-        # `layout.prop(active_repo, "use_remote_path", text="Use Remote URL")`
-
-        if active_repo.use_remote_path:
-            row = layout.row()
-            if active_repo.remote_path == "":
-                row.alert = True
-            row.prop(active_repo, "remote_path", text="URL")
-=======
         if active_repo.use_remote_path:
             row = layout.row()
             split = row.split(factor=0.936)
@@ -2214,7 +2198,6 @@
                 split.alert = True
             split.prop(active_repo, "remote_path", text="URL")
             split = row.split()
->>>>>>> bd3b779d
 
         if layout_panel := self._panel_layout_kludge(layout, text="Advanced"):
 
