--- conflicted
+++ resolved
@@ -776,7 +776,6 @@
         prefs = context.preferences
         view = prefs.view
 
-<<<<<<< HEAD
         layout.label(text = "Text Info Overlay")
 
         col = layout.column()
@@ -791,18 +790,12 @@
         row = col.row()
         row.separator()
         row.prop(view, "show_playback_fps", text="Playback Frame Rate (FPS)")
-
-        flow = layout.grid_flow(row_major=False, columns=0, even_columns=True, even_rows=False, align=False)
-
-=======
-        col = layout.column(heading="Text Info Overlay")
-        col.prop(view, "show_object_info", text="Object Info")
-        col.prop(view, "show_view_name", text="View Name")
-        col.prop(view, "show_playback_fps", text="Playback Frame Rate (FPS)")
         row = col.row()
         row.active = view.show_playback_fps
         row.prop(view, "playback_fps_samples", text="Frame Rate Samples")
->>>>>>> c9c7ed44
+
+        flow = layout.grid_flow(row_major=False, columns=0, even_columns=True, even_rows=False, align=False)
+
 
         layout.separator()
 
