# SPDX-FileCopyrightText: 2009-2023 Blender Authors
#
# SPDX-License-Identifier: GPL-2.0-or-later

import bpy
from bpy.types import (
    Header,
    Menu,
    Panel,
    UIList,
)
from bpy.app.translations import (
    contexts as i18n_contexts,
    pgettext_iface as iface_,
    pgettext_rpt as rpt_,
)
from bl_ui.utils import PresetPanel


# -----------------------------------------------------------------------------
# Main Header

class USERPREF_HT_header(Header):
    bl_space_type = 'PREFERENCES'

    @staticmethod
    def draw_buttons(layout, context):
        prefs = context.preferences

        layout.operator_context = 'EXEC_AREA'

        if prefs.use_preferences_save and (not bpy.app.use_userpref_skip_save_on_exit):
            pass
        else:
            # Show '*' to let users know the preferences have been modified.
            layout.operator(
                "wm.save_userpref",
                text=iface_("Save Preferences") + (" *" if prefs.is_dirty else ""), icon = "SAVE_PREFS",
                # BFA - WIP - Make the save indicator more explicity with the icon (button gets cut off)
                #text=iface_("Save Preferences") + (" *" if prefs.is_dirty else ""),
                #icon = "FILE_TICK" if prefs.is_dirty else "SAVE_PREFS",
                translate=False,
            )

    def draw(self, context):
        layout = self.layout
        layout.operator_context = 'EXEC_AREA'

        layout.template_header()

        USERPREF_MT_editor_menus.draw_collapsible(context, layout)

        layout.separator_spacer()

        self.draw_buttons(layout, context)


# -----------------------------------------------------------------------------
# Main Navigation Bar

class USERPREF_PT_navigation_bar(Panel):
    bl_label = "Preferences Navigation"
    bl_space_type = 'PREFERENCES'
    bl_region_type = 'NAVIGATION_BAR'
    bl_options = {'HIDE_HEADER'}

    def draw(self, context):
        layout = self.layout

        prefs = context.preferences

        col = layout.column()

        col.scale_x = 1.3
        col.scale_y = 1.3
        col.prop(prefs, "active_section", expand=True)


class USERPREF_MT_editor_menus(Menu):
    bl_idname = "USERPREF_MT_editor_menus"
    bl_label = ""

    def draw(self, _context):
        layout = self.layout
        layout.menu("USERPREF_MT_view")
        layout.menu("USERPREF_MT_save_load", text="Preferences")


class USERPREF_MT_view(Menu):
    bl_label = "View"

    def draw(self, _context):
        layout = self.layout

        layout.menu("INFO_MT_area")


class USERPREF_MT_save_load(Menu):
    bl_label = "Save & Load"

    def draw(self, context):
        layout = self.layout

        prefs = context.preferences

        row = layout.row()
        row.active = not bpy.app.use_userpref_skip_save_on_exit
        row.prop(prefs, "use_preferences_save", text="Auto-Save Preferences")

        layout.separator()

        layout.operator_context = 'EXEC_AREA'
        if prefs.use_preferences_save:
            layout.operator("wm.save_userpref", text="Save Preferences", icon='SAVE_PREFS') # BFA - added icon
        sub_revert = layout.column(align=True)
        # NOTE: regarding `factory_startup`. To correctly show the active state of this menu item,
        # the user preferences themselves would need to have a `factory_startup` state.
        # Since showing an active menu item whenever factory-startup is used is not such a problem, leave this as-is.
        sub_revert.active = prefs.is_dirty or bpy.app.factory_startup
        sub_revert.operator("wm.read_userpref", text="Revert to Saved Preferences", icon="UNDO") # BFA - added icon

        layout.operator_context = 'INVOKE_AREA'

        app_template = prefs.app_template
        if app_template:
            display_name = bpy.path.display_name(iface_(app_template))
            layout.operator(
                "wm.read_factory_userpref",
                text="Load Factory Preferences",
                icon="LOAD_FACTORY")  # BFA - added icon
            props = layout.operator("wm.read_factory_userpref",
                                    text=iface_("Load Factory {:s} Preferences").format(display_name),
                                    translate=False,
                                    icon="LOAD_FACTORY")  # BFA - added icon
            props.use_factory_startup_app_template_only = True
            del display_name
        else:
            layout.operator(
                "wm.read_factory_userpref",
                text="Load Factory Preferences",
                icon="LOAD_FACTORY")  # BFA - added icon


class USERPREF_PT_save_preferences(Panel):
    bl_label = "Save Preferences"
    bl_space_type = 'PREFERENCES'
    bl_region_type = 'EXECUTE'
    bl_options = {'HIDE_HEADER'}

    @classmethod
    def poll(cls, context):
        # Hide when header is visible
        for region in context.area.regions:
            if region.type == 'HEADER' and region.height <= 1:
                return True

        return False

    def draw(self, context):
        layout = self.layout.row()
        layout.operator_context = 'EXEC_AREA'

        layout.menu("USERPREF_MT_save_load", text="", icon='COLLAPSEMENU')

        USERPREF_HT_header.draw_buttons(layout, context)


# -----------------------------------------------------------------------------
# Min-In Helpers

# Panel mix-in.
class CenterAlignMixIn:
    """
    Base class for panels to center align contents with some horizontal margin.
    Deriving classes need to implement a ``draw_centered(context, layout)`` function.
    """

    def draw(self, context):
        layout = self.layout
        width = context.region.width
        ui_scale = context.preferences.system.ui_scale
        # No horizontal margin if region is rather small.
        is_wide = width > (350 * ui_scale)

        layout.use_property_split = True
        layout.use_property_decorate = False  # No animation.

        row = layout.row()
        if is_wide:
            row.label()  # Needed so col below is centered.

        col = row.column()
        col.ui_units_x = 50

        # Implemented by sub-classes.
        self.draw_centered(context, col)

        if is_wide:
            row.label()  # Needed so col above is centered.


# -----------------------------------------------------------------------------
# Interface Panels

class InterfacePanel:
    bl_space_type = 'PREFERENCES'
    bl_region_type = 'WINDOW'
    bl_context = "interface"


class USERPREF_PT_interface_display(InterfacePanel, CenterAlignMixIn, Panel):
    bl_label = "Display"

    def draw_centered(self, context, layout):
        prefs = context.preferences
        view = prefs.view

        flow = layout.grid_flow(row_major=False, columns=0, even_columns=True, even_rows=False, align=False)

        flow.prop(view, "ui_scale", text="Resolution Scale")
        flow.prop(view, "ui_line_width", text="Line Width")
        flow.prop(view, "viewport_line_width", text="Viewport Line Width")  # BFA - GooEngine

        layout.separator()

        flow = layout.grid_flow(row_major=False, columns=0, even_columns=True, even_rows=False, align=False)

        flow.use_property_split = False
        flow.prop(view, "show_splash", text="Splash Screen")
        flow.prop(view, "show_tooltips")
        if view.show_tooltips:
            flow.prop(view, "show_tooltips_python")
        flow.prop(view, "show_developer_ui")

        layout.separator()

        flow = layout.grid_flow(row_major=False, columns=0, even_columns=True, even_rows=False, align=False)
        flow.use_property_split = False
        flow.prop(prefs, "use_recent_searches", text="Sort Search by Most Recent")
        # bfa - gooengine disable_search_on_keypress
        flow.prop(prefs, "disable_search_on_keypress", text="Disable Search on Key Press")
        # bfa - gooengine disable_material_icon
        flow.prop(prefs, "disable_material_icon", text="Disable Material Icon Rendering")


class USERPREF_PT_interface_text(InterfacePanel, CenterAlignMixIn, Panel):
    bl_label = "Text Rendering"
    bl_options = {'DEFAULT_CLOSED'}

    def draw_centered(self, context, layout):
        prefs = context.preferences
        view = prefs.view

        flow = layout.grid_flow(row_major=False, columns=0, even_columns=True, even_rows=False, align=False)

        flow.use_property_split = False
        flow.prop(view, "use_text_antialiasing", text="Anti-Aliasing")
        flow.use_property_split = True
        sub = flow.column()
        sub.active = view.use_text_antialiasing
        
        # BFA - Align property left
        sub.use_property_split = False 
        sub.prop(view, "use_text_render_subpixelaa", text="Subpixel Anti-Aliasing")
        sub.use_property_split = True

        sub.prop(view, "text_hinting", text="Hinting")

        flow.prop(view, "font_path_ui")
        flow.prop(view, "font_path_ui_mono")


class USERPREF_PT_interface_translation(InterfacePanel, CenterAlignMixIn, Panel):
    bl_label = "Language"
    bl_translation_context = i18n_contexts.id_windowmanager

    @classmethod
    def poll(cls, _context):
        return bpy.app.build_options.international

    def draw_centered(self, context, layout):
        prefs = context.preferences
        view = prefs.view

        layout.prop(view, "language")
        col = layout.column()

        col.label(text="Translate", text_ctxt=i18n_contexts.editor_preferences)
        col.active = (bpy.app.translations.locale != "en_US")
        col.use_property_split = False  # BFA - Left align checkboxes

        row = col.row()
        row.separator()
        row.prop(view, "use_translate_tooltips", text="Tooltips")
        row = col.row()
        row.separator()
        row.prop(view, "use_translate_interface", text="Interface")
        row = col.row()
        row.separator()
        row.prop(view, "use_translate_reports", text="Reports")
        row = col.row()
        row.separator()
        row.prop(view, "use_translate_new_dataname", text="New Data")


class USERPREF_PT_interface_editors(InterfacePanel, CenterAlignMixIn, Panel):
    bl_label = "Editors"

    def draw_centered(self, context, layout):
        prefs = context.preferences
        view = prefs.view
        system = prefs.system

        flow = layout.grid_flow(row_major=False, columns=0, even_columns=True, even_rows=False, align=False)

        flow.use_property_split = False
        flow.prop(system, "use_region_overlap")
        flow.prop(view, "show_navigate_ui")

        flow.use_property_split = True
        flow.prop(view, "border_width")
        flow.prop(view, "color_picker_type")
        flow.row().prop(view, "header_align")
        flow.prop(view, "factor_display_type")


class USERPREF_PT_interface_temporary_windows(InterfacePanel, CenterAlignMixIn, Panel):
    bl_label = "Temporary Editors"
    bl_parent_id = "USERPREF_PT_interface_editors"
    bl_options = {'DEFAULT_CLOSED'}

    def draw_centered(self, context, layout):
        prefs = context.preferences
        view = prefs.view

        flow = layout.grid_flow(row_major=False, columns=0, even_columns=True, even_rows=False, align=False) # BFA

        flow.prop(view, "render_display_type", text="Render In") # BFA
        flow.prop(view, "filebrowser_display_type", text="File Browser") # BFA


class USERPREF_PT_interface_statusbar(InterfacePanel, CenterAlignMixIn, Panel):
    bl_label = "Status Bar"
    bl_parent_id = "USERPREF_PT_interface_editors"
    bl_options = {'DEFAULT_CLOSED'}

    def draw_centered(self, context, layout):
        prefs = context.preferences
        view = prefs.view

        col = layout.column()
        col.label(text="Show:")

        flow = layout.grid_flow(row_major=False, columns=0, even_columns=True, even_rows=False, align=False)

        flow.use_property_split = False
        flow.prop(view, "show_statusbar_stats", text="Scene Statistics")
        flow.prop(view, "show_statusbar_scene_duration", text="Scene Duration")
        flow.prop(view, "show_statusbar_memory", text="System Memory")
        flow.prop(view, "show_statusbar_vram", text="Video Memory")
        flow.prop(view, "show_extensions_updates", text="Extensions Updates")
        flow.prop(view, "show_statusbar_version", text="Bforartists Version") # BFA - not Blender


class USERPREF_PT_interface_menus(InterfacePanel, Panel):
    bl_label = "Menus"
    bl_options = {'DEFAULT_CLOSED'}

    def draw(self, context):
        pass


class USERPREF_PT_interface_menus_mouse_over(InterfacePanel, CenterAlignMixIn, Panel):
    bl_label = "Open on Mouse Over"
    bl_parent_id = "USERPREF_PT_interface_menus"

    def draw_header(self, context):
        prefs = context.preferences
        view = prefs.view

        self.layout.prop(view, "use_mouse_over_open", text="")

    def draw_centered(self, context, layout):
        prefs = context.preferences
        view = prefs.view

        layout.active = view.use_mouse_over_open

        flow = layout.grid_flow(row_major=False, columns=0, even_columns=True, even_rows=False, align=False)

        flow.prop(view, "open_toplevel_delay", text="Top Level")
        flow.prop(view, "open_sublevel_delay", text="Sub Level")


class USERPREF_PT_interface_menus_pie(InterfacePanel, CenterAlignMixIn, Panel):
    bl_label = "Pie Menus"
    bl_parent_id = "USERPREF_PT_interface_menus"

    def draw_centered(self, context, layout):
        prefs = context.preferences
        view = prefs.view

        flow = layout.grid_flow(row_major=False, columns=0, even_columns=True, even_rows=False, align=False)

        flow.prop(view, "pie_animation_timeout")
        flow.prop(view, "pie_tap_timeout")
        flow.prop(view, "pie_initial_timeout")
        flow.prop(view, "pie_menu_radius")
        flow.prop(view, "pie_menu_threshold")
        flow.prop(view, "pie_menu_confirm")


# -----------------------------------------------------------------------------
# Editing Panels

class EditingPanel:
    bl_space_type = 'PREFERENCES'
    bl_region_type = 'WINDOW'
    bl_context = "editing"


class USERPREF_PT_edit_objects(EditingPanel, Panel):
    bl_label = "Objects"

    def draw(self, context):
        pass


class USERPREF_PT_edit_objects_new(EditingPanel, CenterAlignMixIn, Panel):
    bl_label = "New Objects"
    bl_parent_id = "USERPREF_PT_edit_objects"

    def draw_centered(self, context, layout):
        prefs = context.preferences
        edit = prefs.edit

        flow = layout.grid_flow(row_major=False, columns=0, even_columns=True, even_rows=False, align=False)

        flow.prop(edit, "material_link", text="Link Materials To")
        flow.prop(edit, "object_align", text="Align To")

        flow.use_property_split = False
        flow.prop(edit, "use_enter_edit_mode", text="Enter Edit Mode")
        flow.use_property_split = True
        flow.prop(edit, "collection_instance_empty_size", text="Instance Empty Size")


class USERPREF_PT_edit_objects_duplicate_data(EditingPanel, CenterAlignMixIn, Panel):
    bl_label = "Copy on Duplicate"
    bl_parent_id = "USERPREF_PT_edit_objects"
    bl_options = {'DEFAULT_CLOSED'}

    def draw_centered(self, context, layout):
        prefs = context.preferences
        edit = prefs.edit

        layout.use_property_split = False

        flow = layout.grid_flow(row_major=False, columns=0, even_columns=True, even_rows=False, align=True)

        datablock_types = (
            ("use_duplicate_action", "Action", 'ACTION', ""),
            ("use_duplicate_armature", "Armature", 'OUTLINER_DATA_ARMATURE', ""),
            ("use_duplicate_camera", "Camera", 'OUTLINER_DATA_CAMERA', ""),
            ("use_duplicate_curve", "Curve", 'OUTLINER_DATA_CURVE', ""),
            ("use_duplicate_curves", "Curves", 'OUTLINER_OB_CURVES', ""),
            ("use_duplicate_grease_pencil", "Grease Pencil", 'OUTLINER_OB_GREASEPENCIL', ""),
            ("use_duplicate_lattice", "Lattice", 'OUTLINER_DATA_LATTICE', ""),
            (None, None, None, None),
            ("use_duplicate_light", "Light", 'OUTLINER_DATA_LIGHT', ""),
            ("use_duplicate_lightprobe", "Light Probe", 'OUTLINER_DATA_LIGHTPROBE', ""),
            ("use_duplicate_material", "Material", 'MATERIAL_DATA', ""),
            ("use_duplicate_mesh", "Mesh", 'OUTLINER_DATA_MESH', ""),
            ("use_duplicate_metaball", "Metaball", 'OUTLINER_DATA_META', ""),
            ("use_duplicate_node_tree", "Node Tree", 'NODETREE', ""),
            ("use_duplicate_particle", "Particle", 'PARTICLES', ""),
            (None, None, None, None),
            ("use_duplicate_pointcloud", "Point Cloud", 'OUTLINER_DATA_POINTCLOUD', ""),
            ("use_duplicate_speaker", "Speaker", 'OUTLINER_DATA_SPEAKER', ""),
            ("use_duplicate_surface", "Surface", 'OUTLINER_DATA_SURFACE', ""),
            ("use_duplicate_text", "Text", 'OUTLINER_DATA_FONT', ""),
            ("use_duplicate_volume", "Volume", 'OUTLINER_DATA_VOLUME', "i18n_contexts.id_id"),
        )

        col = flow.column()

        for prop, type_name, type_icon, type_ctx in datablock_types:
            if prop is None:
                col = flow.column()
                continue

            row = col.row()

            row_checkbox = row.row()
            row_checkbox.prop(edit, prop, text="", text_ctxt=type_ctx)

            row_label = row.row()
            row_label.label(text=type_name, icon=type_icon)


class USERPREF_PT_edit_cursor(EditingPanel, CenterAlignMixIn, Panel):
    bl_label = "3D Cursor"

    def draw_centered(self, context, layout):
        prefs = context.preferences
        edit = prefs.edit

        flow = layout.grid_flow(row_major=False, columns=0, even_columns=True, even_rows=False, align=False)
        flow.use_property_split = False
        flow.prop(edit, "use_mouse_depth_cursor", text="Surface Project")
        flow.prop(edit, "use_cursor_lock_adjust", text="Lock Adjust")


class USERPREF_PT_edit_gpencil(EditingPanel, CenterAlignMixIn, Panel):
    bl_label = "Grease Pencil"
    bl_options = {'DEFAULT_CLOSED'}

    def draw_centered(self, context, layout):
        prefs = context.preferences
        edit = prefs.edit

        flow = layout.grid_flow(row_major=False, columns=0, even_columns=True, even_rows=False, align=False)

        flow.prop(edit, "grease_pencil_manhattan_distance", text="Manhattan Distance")
        flow.prop(edit, "grease_pencil_euclidean_distance", text="Euclidean Distance")


class USERPREF_PT_edit_annotations(EditingPanel, CenterAlignMixIn, Panel):
    bl_label = "Annotations"

    def draw_centered(self, context, layout):
        prefs = context.preferences
        edit = prefs.edit

        flow = layout.grid_flow(row_major=False, columns=0, even_columns=True, even_rows=False, align=False)

        flow.prop(edit, "grease_pencil_default_color", text="Default Color")
        flow.prop(edit, "grease_pencil_eraser_radius", text="Eraser Radius")


class USERPREF_PT_edit_weight_paint(EditingPanel, CenterAlignMixIn, Panel):
    bl_label = "Weight Paint"
    bl_options = {'DEFAULT_CLOSED'}

    def draw_centered(self, context, layout):
        prefs = context.preferences
        view = prefs.view

        layout.use_property_split = False
        layout.prop(view, "use_weight_color_range", text="Use Custom Colors")
        layout.use_property_split = True

        col = layout.column()
        col.active = view.use_weight_color_range
        col.template_color_ramp(view, "weight_color_range", expand=True)


class USERPREF_PT_edit_text_editor(EditingPanel, CenterAlignMixIn, Panel):
    bl_label = "Text Editor"
    bl_options = {'DEFAULT_CLOSED'}

    def draw_centered(self, context, layout):
        prefs = context.preferences
        edit = prefs.edit

        layout.use_property_split = False
        layout.prop(edit, "use_text_edit_auto_close")


class USERPREF_PT_edit_node_editor(EditingPanel, CenterAlignMixIn, Panel):
    bl_label = "Node Editor"
    bl_options = {'DEFAULT_CLOSED'}

    def draw_centered(self, context, layout):
        prefs = context.preferences
        edit = prefs.edit

        col = layout.column()
        col.use_property_split = False
        col.prop(edit, "node_use_insert_offset", text="Auto-Offset")
        col.use_property_split = True
        if edit.node_use_insert_offset:
            col.prop(edit, "node_margin", text="Auto-Offset Margin")
        col.prop(edit, "node_preview_resolution", text="Preview Resolution")
        
        col.use_property_split = False
        col.prop(edit, "node_use_autoposition_viewer") # BFA - Toggle Viewer Auto-positioning


class USERPREF_PT_edit_sequence_editor(EditingPanel, CenterAlignMixIn, Panel):
    bl_label = "Video Sequencer"
    bl_options = {'DEFAULT_CLOSED'}

    def draw_centered(self, context, layout):
        prefs = context.preferences
        edit = prefs.edit
        layout.use_property_split = False

        layout.prop(edit, "connect_strips_by_default") # BFA - wip


# BFA - menu
class USERPREF_PT_edit_outliner_editor(EditingPanel, CenterAlignMixIn, Panel):
    bl_label = "Outliner"
    bl_options = {'DEFAULT_CLOSED'}

    def draw_centered(self, context, layout):
        prefs = context.preferences
        edit = prefs.edit
        layout.use_property_split = False

        layout.prop(edit, "outliner_colored_collection_rows") # BFA - colored collection rows


class USERPREF_PT_edit_misc(EditingPanel, CenterAlignMixIn, Panel):
    bl_label = "Miscellaneous"
    bl_options = {'DEFAULT_CLOSED'}

    def draw_centered(self, context, layout):
        prefs = context.preferences
        edit = prefs.edit

        col = layout.column()
        col.prop(edit, "sculpt_paint_overlay_color", text="Sculpt Overlay Color")


# -----------------------------------------------------------------------------
# Animation Panels

class AnimationPanel:
    bl_space_type = 'PREFERENCES'
    bl_region_type = 'WINDOW'
    bl_context = "animation"


class USERPREF_PT_animation_timeline(AnimationPanel, CenterAlignMixIn, Panel):
    bl_label = "Timeline"

    def draw_centered(self, context, layout):
        prefs = context.preferences
        view = prefs.view
        edit = prefs.edit

        flow = layout.grid_flow(row_major=False, columns=0, even_columns=True, even_rows=False, align=False)
        flow.use_property_split = False
        flow.prop(edit, "use_negative_frames")
        flow.use_property_split = True

        layout.separator()

        flow = layout.grid_flow(row_major=False, columns=0, even_columns=True, even_rows=False, align=False)

        flow.prop(view, "view2d_grid_spacing_min", text="Minimum Grid Spacing")
        flow.prop(view, "timecode_style")
        flow.prop(view, "view_frame_type")
        if view.view_frame_type == 'SECONDS':
            flow.prop(view, "view_frame_seconds")
        elif view.view_frame_type == 'KEYFRAMES':
            flow.prop(view, "view_frame_keyframes")


class USERPREF_PT_animation_keyframes(AnimationPanel, CenterAlignMixIn, Panel):
    bl_label = "Keyframes"

    def draw_centered(self, context, layout):
        prefs = context.preferences
        edit = prefs.edit

        col = layout.column()
        col.prop(edit, "key_insert_channels", expand=True)
        col.use_property_split = False
        col.prop(edit, "use_visual_keying")

        row = layout.row(align=True, heading="Only Insert Needed")
        row.prop(edit, "use_keyframe_insert_needed", text="Manual", toggle=1)
        row.prop(edit, "use_auto_keyframe_insert_needed", text="Auto", toggle=1)

# BFA - custom menu
class USERPREF_PT_animation_autokey(AnimationPanel, CenterAlignMixIn, Panel):
    bl_label = "Auto-Keyframing"
    bl_parent_id = "USERPREF_PT_animation_keyframes"

    def draw_centered(self, context, layout):
        prefs = context.preferences
        edit = prefs.edit

        flow = layout.grid_flow(row_major=False, columns=0, even_columns=True, even_rows=False, align=False)

        flow.use_property_split = False
        flow.prop(edit, "use_auto_keying_warning", text="Show Warning")
        flow.prop(edit, "use_keyframe_insert_available", text="Only Insert Available")
        flow.prop(edit, "use_auto_keying", text="Enable in New Scenes")


class USERPREF_PT_animation_fcurves(AnimationPanel, CenterAlignMixIn, Panel):
    bl_label = "F-Curves"

    def draw_centered(self, context, layout):
        prefs = context.preferences
        edit = prefs.edit

        flow = layout.grid_flow(row_major=False, columns=0, even_columns=True, even_rows=False, align=False)

        flow.prop(edit, "fcurve_unselected_alpha", text="Unselected Opacity")
        flow.prop(edit, "fcurve_new_auto_smoothing", text="Default Smoothing Mode")
        flow.prop(edit, "keyframe_new_interpolation_type", text="Default Interpolation")
        flow.prop(edit, "keyframe_new_handle_type", text="Default Handles")
        flow.use_property_split = False
        flow.prop(edit, "use_insertkey_xyz_to_rgb", text="XYZ to RGB")
        flow.prop(edit, "use_anim_channel_group_colors")
        flow.prop(edit, "show_only_selected_curve_keyframes")
        flow.prop(edit, "use_fcurve_high_quality_drawing")


# -----------------------------------------------------------------------------
# System Panels

class SystemPanel:
    bl_space_type = 'PREFERENCES'
    bl_region_type = 'WINDOW'
    bl_context = "system"


class USERPREF_PT_system_sound(SystemPanel, CenterAlignMixIn, Panel):
    bl_label = "Sound"
    bl_options = {'DEFAULT_CLOSED'}

    def draw_centered(self, context, layout):
        prefs = context.preferences
        system = prefs.system

        layout.prop(system, "audio_device", expand=False)

        sub = layout.grid_flow(row_major=False, columns=0, even_columns=False, even_rows=False, align=False)
        sub.active = system.audio_device not in {'NONE', 'None'}
        sub.prop(system, "audio_channels", text="Channels")
        sub.prop(system, "audio_mixing_buffer", text="Mixing Buffer")
        sub.prop(system, "audio_sample_rate", text="Sample Rate")
        sub.prop(system, "audio_sample_format", text="Sample Format")


class USERPREF_PT_system_cycles_devices(SystemPanel, CenterAlignMixIn, Panel):
    bl_label = "Cycles Render Devices"

    def draw_centered(self, context, layout):
        prefs = context.preferences

        col = layout.column()
        col.use_property_split = False

        if bpy.app.build_options.cycles:
            addon = prefs.addons.get("cycles")
            if addon is None:
                layout.label(text="Enable Cycles Render Engine add-on to use Cycles", icon='INFO')
            else:
                addon.preferences.draw_impl(col, context)
            del addon
        else:
            layout.label(text="Cycles is disabled in this build", icon='INFO')


class USERPREF_PT_system_display_graphics(SystemPanel, CenterAlignMixIn, Panel):
    bl_label = "Display Graphics"

    @classmethod
    def poll(cls, _context):
        import platform
        return platform.system() != 'Darwin'

    def draw_centered(self, context, layout):
        prefs = context.preferences
        system = prefs.system
        import gpu
        import sys

        col = layout.column()
        col.prop(system, "gpu_backend", text="Backend")
        if system.gpu_backend == 'VULKAN':
            col = layout.column()
            col.enabled = gpu.platform.backend_type_get() == 'VULKAN'
            col.prop(system, "gpu_preferred_device")

        if system.gpu_backend != gpu.platform.backend_type_get():
            layout.label(text="A restart of Blender is required", icon='INFO')

        if system.gpu_backend == 'VULKAN':
            col = layout.column()
            col.label(text="Current Vulkan backend limitations:", icon='INFO')
            col.label(text="\u2022 Low performance in VR", icon='BLANK1')
            if sys.platform == "win32" and gpu.platform.device_type_get() == 'QUALCOMM':
                col.label(text="\u2022 Windows on ARM requires driver 31.0.112.0 or higher", icon='BLANK1')


class USERPREF_PT_system_os_settings(SystemPanel, CenterAlignMixIn, Panel):
    bl_label = "Operating System Settings"

    @classmethod
    def poll(cls, _context):
        # macOS isn't supported.
        from sys import platform
        if platform == "darwin":
            return False
        return True

    @staticmethod
    def _draw_associate_supported_or_label(context, layout):
        from sys import platform
        if platform[:3] == "win":
            if context.preferences.system.is_microsoft_store_install:
                layout.label(text="Microsoft Store installation")
                layout.label(text="Use Windows 'Default Apps' to associate with blend files")
                return False
        else:
            # Linux.
            if not bpy.app.portable:
                layout.label(text="System Installation")
                layout.label(text="File association is handled by the package manager")
                return False

            import os
            if os.environ.get("SNAP"):
                layout.label(text="Snap Package Installation")
                layout.label(text="File association is handled by the package manager")
                return False

        return True

    def draw_centered(self, context, layout):
        if self._draw_associate_supported_or_label(context, layout):
            layout.label(text="Open blend files with this Bforartists version")
            split = layout.split(factor=0.5)
            split.alignment = 'LEFT'
            split.operator("preferences.associate_blend", text="Register")
            split.operator("preferences.unassociate_blend", text="Unregister")
            layout.use_property_split = False
            layout.prop(bpy.context.preferences.system, "register_all_users", text="For All Users")


class USERPREF_PT_system_network(SystemPanel, CenterAlignMixIn, Panel):
    bl_label = "Network"

    def draw_centered(self, context, layout):
        prefs = context.preferences
        system = prefs.system

        row = layout.row()
        row.use_property_split = False # bfa: align left
        row.prop(system, "use_online_access", text="Allow Online Access")

        # Show when the preference has been overridden and doesn't match the current preference.
        runtime_online_access = bpy.app.online_access
        if system.use_online_access != runtime_online_access:
            row = layout.split(factor=0.4)
            row.label(text="")
            if runtime_online_access:
                text = iface_("Enabled on startup, overriding the preference.")
            else:
                text = iface_("Disabled on startup, overriding the preference.")
            row.label(text=text, translate=False)

        layout.row().prop(system, "network_timeout", text="Time Out")
        layout.row().prop(system, "network_connection_limit", text="Connection Limit")


class USERPREF_PT_system_memory(SystemPanel, CenterAlignMixIn, Panel):
    bl_label = "Memory & Limits"

    def draw_centered(self, context, layout):
        import sys

        prefs = context.preferences
        system = prefs.system
        edit = prefs.edit

        flow = layout.grid_flow(row_major=False, columns=0, even_columns=True, even_rows=False, align=False)

        flow.prop(edit, "undo_steps", text="Undo Steps")
        flow.prop(edit, "undo_memory_limit", text="Undo Memory Limit")

        flow.use_property_split = False
        flow.prop(edit, "use_global_undo")

        flow = layout.grid_flow(row_major=False, columns=0, even_columns=True, even_rows=False, align=False)

        flow.prop(system, "scrollback", text="Console Scrollback Lines")

        flow = layout.grid_flow(row_major=False, columns=0, even_columns=True, even_rows=False, align=False)

        layout.separator()

        flow = layout.grid_flow(row_major=False, columns=0, even_columns=True, even_rows=False, align=False)

        flow.prop(system, "texture_time_out", text="Texture Time Out")
        flow.prop(system, "texture_collection_rate", text="Garbage Collection Rate")

        layout.separator()

        flow = layout.grid_flow(row_major=False, columns=0, even_columns=True, even_rows=False, align=False)

        flow.prop(system, "vbo_time_out", text="VBO Time Out")
        flow.prop(system, "vbo_collection_rate", text="Garbage Collection Rate")

        if sys.platform != "darwin":
            layout.separator()
            col = layout.column(align=True)
            col.active = system.gpu_backend != 'VULKAN'
            col.row().prop(system, "shader_compilation_method", expand=True)
            label = "Threads" if system.shader_compilation_method == 'THREAD' else "Subprocesses"
            col.prop(system, "gpu_shader_workers", text=label)


class USERPREF_PT_system_video_sequencer(SystemPanel, CenterAlignMixIn, Panel):
    bl_label = "Video Sequencer"

    def draw_centered(self, context, layout):
        prefs = context.preferences
        system = prefs.system

        layout.prop(system, "memory_cache_limit")

        layout.separator()

        layout.prop(system, "sequencer_proxy_setup")


# -----------------------------------------------------------------------------
# Viewport Panels

class ViewportPanel:
    bl_space_type = 'PREFERENCES'
    bl_region_type = 'WINDOW'
    bl_context = "viewport"


class USERPREF_PT_viewport_display(ViewportPanel, CenterAlignMixIn, Panel):
    bl_label = "Display"

    def draw_centered(self, context, layout):
        prefs = context.preferences
        view = prefs.view

        layout.label(text="Text Info Overlay")

        col = layout.column()

        col.use_property_split = False
        row = col.row()
        row.separator()
        row.prop(view, "show_object_info", text="Object Info")
        row = col.row()
        row.separator()
        row.prop(view, "show_view_name", text="View Name")
        row = col.row()
        row.separator()

        split = row.split()
        col = split.column()
        col.use_property_split = False
        col.prop(view, "show_playback_fps", text="Playback Frame Rate (FPS)")

        if view.show_playback_fps:
            split.prop(view, "playback_fps_samples", text="Samples")
        else:
            split.label(icon='DISCLOSURE_TRI_RIGHT')

        layout.separator()

        flow = layout.grid_flow(row_major=False, columns=0, even_columns=True, even_rows=False, align=False)

        col = flow.column()
        col.prop(view, "gizmo_size")
        col.prop(view, "lookdev_sphere_size")

        flow.separator()

        col = flow.column()
        col.prop(view, "mini_axis_type", text="3D Viewport Axes")

        if view.mini_axis_type == 'MINIMAL':
            col.prop(view, "mini_axis_size", text="Size")
            col.prop(view, "mini_axis_brightness", text="Brightness")

        if view.mini_axis_type == 'GIZMO':
            col.prop(view, "gizmo_size_navigate_v3d", text="Size")

        layout.separator()
        col = layout.column()
        col.use_property_split = False
        col.prop(view, "use_fresnel_edit", text="Fresnel in Edit Mode")


class USERPREF_PT_viewport_quality(ViewportPanel, CenterAlignMixIn, Panel):
    bl_label = "Quality"

    def draw_centered(self, context, layout):
        prefs = context.preferences
        system = prefs.system

        flow = layout.grid_flow(row_major=False, columns=0, even_columns=True, even_rows=False, align=False)

        flow.prop(system, "viewport_aa")

        flow.use_property_split = False
        flow.prop(system, "use_overlay_smooth_wire")
        flow.prop(system, "use_edit_mode_smooth_wire")


class USERPREF_PT_viewport_textures(ViewportPanel, CenterAlignMixIn, Panel):
    bl_label = "Textures"

    def draw_centered(self, context, layout):
        prefs = context.preferences
        system = prefs.system

        flow = layout.grid_flow(row_major=False, columns=0, even_columns=True, even_rows=False, align=False)

        flow.prop(system, "gl_texture_limit", text="Limit Size")
        flow.prop(system, "anisotropic_filter")
        flow.prop(system, "gl_clip_alpha", slider=True)
        flow.prop(system, "image_draw_method", text="Image Display Method")



class USERPREF_PT_viewport_subdivision(ViewportPanel, CenterAlignMixIn, Panel):
    bl_label = "Subdivision"
    bl_options = {'DEFAULT_CLOSED'}

    def draw_centered(self, context, layout):
        prefs = context.preferences
        system = prefs.system
        layout.use_property_split = False  # bfa: align left
        layout.prop(system, "use_gpu_subdivision")


# -----------------------------------------------------------------------------
# Theme Panels

class ThemePanel:
    bl_space_type = 'PREFERENCES'
    bl_region_type = 'WINDOW'
    bl_context = "themes"


class USERPREF_MT_interface_theme_presets(Menu):
    # NOTE: this label is currently not used, see: !134844.
    bl_label = "Presets"

    preset_subdir = "interface_theme"
    preset_operator = "script.execute_preset"
    preset_type = 'XML'
    preset_xml_map = (
        ("preferences.themes[0]", "Theme"),
        ("preferences.ui_styles[0]", "ThemeStyle"),
    )
    # Prevent untrusted XML files "escaping" from these types.
    preset_xml_secure_types = {
        "Theme",
        "ThemeAssetShelf",
        "ThemeBoneColorSet",
        "ThemeClipEditor",
        "ThemeCollectionColor",
        "ThemeConsole",
        "ThemeDopeSheet",
        "ThemeFileBrowser",
        "ThemeFontStyle",
        "ThemeGradientColors",
        "ThemeGraphEditor",
        "ThemeImageEditor",
        "ThemeInfo",
        "ThemeNLAEditor",
        "ThemeNodeEditor",
        "ThemeOutliner",
        "ThemePreferences",
        "ThemeProperties",
        "ThemeSequenceEditor",
        "ThemeSpaceGeneric",
        "ThemeSpaceGradient",
        "ThemeSpaceListGeneric",
        "ThemeSpaceRegionGeneric",
        "ThemeSpreadsheet",
        "ThemeStatusBar",
        "ThemeStripColor",
        "ThemeStyle",
        "ThemeTextEditor",
        "ThemeTopBar",
        "ThemeUserInterface",
        "ThemeView3D",
        "ThemeWidgetColors",
        "ThemeWidgetStateColors",
    }

    draw = Menu.draw_preset

    @staticmethod
    def reset_cb(_context, _filepath):
        bpy.ops.preferences.reset_default_theme()

    @staticmethod
    def post_cb(context, filepath):
        context.preferences.themes[0].filepath = filepath


class USERPREF_PT_theme(ThemePanel, Panel):
    bl_label = "Themes"
    bl_options = {'HIDE_HEADER'}

    def draw(self, context):
        import os

        layout = self.layout

        split = layout.split(factor=0.6)

        row = split.row(align=True)

        # Unlike most presets (which use the classes bl_label),
        # themes store the path, use this when set.
        if filepath := context.preferences.themes[0].filepath:
            preset_label = bpy.path.display_name(os.path.basename(filepath))
        else:
            # If the `filepath` is empty, assume the theme was reset and use the default theme name as a label.
            # This would typically be:
            # `preset_label = USERPREF_MT_interface_theme_presets.bl_label`
            # However the operator to reset the preferences doesn't clear the value,
            # so it's simplest to hard-code "Presets" here.
            preset_label = "Presets"

        row.menu("USERPREF_MT_interface_theme_presets", text=preset_label)
        del filepath, preset_label

        row.operator("wm.interface_theme_preset_add", text="", icon='ADD')
        row.operator("wm.interface_theme_preset_remove", text="", icon='REMOVE')
        row.operator("wm.interface_theme_preset_save", text="", icon='FILE_TICK')

        row = split.row(align=True)
        row.operator("preferences.theme_install", text="Install...", icon='IMPORT')
        row.operator("preferences.reset_default_theme", text="Reset", icon='LOOP_BACK')


class USERPREF_PT_theme_user_interface(ThemePanel, CenterAlignMixIn, Panel):
    bl_label = "User Interface"
    bl_options = {'DEFAULT_CLOSED'}

    def draw_header(self, _context):
        layout = self.layout

        layout.label(icon='WORKSPACE')

    def draw(self, context):
        pass


# Base class for dynamically defined widget color panels.
# This is not registered.
class PreferenceThemeWidgetColorPanel:
    bl_parent_id = "USERPREF_PT_theme_user_interface"

    def draw(self, context):
        theme = context.preferences.themes[0]
        ui = theme.user_interface
        widget_style = getattr(ui, self.wcol)
        layout = self.layout

        layout.use_property_split = True

        flow = layout.grid_flow(row_major=False, columns=0, even_columns=True, even_rows=False, align=False)

        col = flow.column(align=True)
        col.prop(widget_style, "text")
        col.prop(widget_style, "text_sel", text="Selected")
        col.prop(widget_style, "item", slider=True)

        col = flow.column(align=True)
        col.prop(widget_style, "inner", slider=True)
        col.prop(widget_style, "inner_sel", text="Selected", slider=True)

        col = flow.column(align=True)
        col.prop(widget_style, "outline")
        col.prop(widget_style, "outline_sel", text="Selected", slider=True)

        col.separator()

        col.prop(widget_style, "roundness")


# Base class for dynamically defined widget color panels.
# This is not registered.
class PreferenceThemeWidgetShadePanel:

    def draw(self, context):
        theme = context.preferences.themes[0]
        ui = theme.user_interface
        widget_style = getattr(ui, self.wcol)
        layout = self.layout

        layout.use_property_split = True

        col = layout.column(align=True)
        col.active = widget_style.show_shaded
        col.prop(widget_style, "shadetop", text="Shade Top")
        col.prop(widget_style, "shadedown", text="Down")

    def draw_header(self, context):
        theme = context.preferences.themes[0]
        ui = theme.user_interface
        widget_style = getattr(ui, self.wcol)

        self.layout.prop(widget_style, "show_shaded", text="")


class USERPREF_PT_theme_interface_panel(ThemePanel, CenterAlignMixIn, Panel):
    bl_label = "Panel"
    bl_options = {'DEFAULT_CLOSED'}
    bl_parent_id = "USERPREF_PT_theme_user_interface"

    def draw_centered(self, context, layout):
        theme = context.preferences.themes[0]
        ui = theme.user_interface

        flow = layout.grid_flow(row_major=False, columns=2, even_columns=True, even_rows=False, align=False)

        col = flow.column()
        col.prop(ui, "panel_header", text="Header")

        col = col.column(align=True)
        col.prop(ui, "panel_back", text="Background")
        col.prop(ui, "panel_sub_back", text="Sub-Panel")

        col = flow.column(align=True)
        col.prop(ui, "panel_title", text="Title")
        col.prop(ui, "panel_text", text="Text")

        col = col.column()
        col.prop(ui, "panel_outline", text="Outline")
        col.prop(ui, "panel_roundness", text="Roundness")


class USERPREF_PT_theme_interface_state(ThemePanel, CenterAlignMixIn, Panel):
    bl_label = "State"
    bl_options = {'DEFAULT_CLOSED'}
    bl_parent_id = "USERPREF_PT_theme_user_interface"

    def draw_centered(self, context, layout):
        theme = context.preferences.themes[0]
        ui_state = theme.user_interface.wcol_state

        flow = layout.grid_flow(row_major=False, columns=0, even_columns=True, even_rows=False, align=False)

        col = flow.column(align=True)

        col.prop(ui_state, "error")
        col.prop(ui_state, "warning")
        col.prop(ui_state, "info")
        col.prop(ui_state, "success")

        col = flow.column(align=True)
        col.prop(ui_state, "inner_anim")
        col.prop(ui_state, "inner_anim_sel", text="Selected")

        col = flow.column(align=True)
        col.prop(ui_state, "inner_driven")
        col.prop(ui_state, "inner_driven_sel", text="Selected")

        col = flow.column(align=True)
        col.prop(ui_state, "inner_key")
        col.prop(ui_state, "inner_key_sel", text="Selected")

        col = flow.column(align=True)
        col.prop(ui_state, "inner_overridden")
        col.prop(ui_state, "inner_overridden_sel", text="Selected")

        col = flow.column(align=True)
        col.prop(ui_state, "inner_changed")
        col.prop(ui_state, "inner_changed_sel", text="Selected")

        col = flow.column(align=True)
        col.prop(ui_state, "blend")


class USERPREF_PT_theme_interface_styles(ThemePanel, CenterAlignMixIn, Panel):
    bl_label = "Styles"
    bl_options = {'DEFAULT_CLOSED'}
    bl_parent_id = "USERPREF_PT_theme_user_interface"

    def draw_centered(self, context, layout):
        theme = context.preferences.themes[0]
        ui = theme.user_interface

        flow = layout.grid_flow(row_major=False, columns=0, even_columns=True, even_rows=False, align=False)

        col = flow.column(align=True)
        col.prop(ui, "editor_border")
        col.prop(ui, "editor_outline")
        col.prop(ui, "editor_outline_active")

        col = flow.column()
        col.prop(ui, "widget_text_cursor")

        col = flow.column(align=True)
        col.prop(ui, "icon_alpha")
        col.prop(ui, "icon_saturation", text="Saturation")

        flow.separator()

        col = flow.column()
        col.prop(ui, "widget_emboss")

        col = flow.column(align=True)
        col.prop(ui, "menu_shadow_fac")
        col.prop(ui, "menu_shadow_width", text="Shadow Width")


class USERPREF_PT_theme_interface_transparent_checker(ThemePanel, CenterAlignMixIn, Panel):
    bl_label = "Transparent Checkerboard"
    bl_options = {'DEFAULT_CLOSED'}
    bl_parent_id = "USERPREF_PT_theme_user_interface"

    def draw_centered(self, context, layout):
        theme = context.preferences.themes[0]
        ui = theme.user_interface

        flow = layout.grid_flow(row_major=False, columns=0, even_columns=True, even_rows=False, align=False)

        col = flow.column(align=True)
        col.prop(ui, "transparent_checker_primary")
        col.prop(ui, "transparent_checker_secondary")

        col = flow.column()
        col.prop(ui, "transparent_checker_size")


class USERPREF_PT_theme_interface_gizmos(ThemePanel, CenterAlignMixIn, Panel):
    bl_label = "Axis & Gizmo Colors"
    bl_options = {'DEFAULT_CLOSED'}
    bl_parent_id = "USERPREF_PT_theme_user_interface"

    def draw_centered(self, context, layout):
        theme = context.preferences.themes[0]
        ui = theme.user_interface

        flow = layout.grid_flow(row_major=False, columns=0, even_columns=True, even_rows=True, align=False)

        col = flow.column(align=True)
        col.prop(ui, "axis_x", text="Axis X")
        col.prop(ui, "axis_y", text="Y")
        col.prop(ui, "axis_z", text="Z")

        col = flow.column()
        col.prop(ui, "gizmo_primary")
        col.prop(ui, "gizmo_secondary", text="Secondary")
        col.prop(ui, "gizmo_view_align", text="View Align")

        col = flow.column()
        col.prop(ui, "gizmo_a")
        col.prop(ui, "gizmo_b", text="B")


class USERPREF_PT_theme_interface_icons(ThemePanel, CenterAlignMixIn, Panel):
    bl_label = "Icon Colors"
    bl_options = {'DEFAULT_CLOSED'}
    bl_parent_id = "USERPREF_PT_theme_user_interface"

    def draw_centered(self, context, layout):
        theme = context.preferences.themes[0]
        ui = theme.user_interface

        flow = layout.grid_flow(row_major=False, columns=0, even_columns=True, even_rows=False, align=False)

        flow.prop(ui, "icon_scene")
        flow.prop(ui, "icon_collection")
        flow.prop(ui, "icon_object")
        flow.prop(ui, "icon_object_data")
        flow.prop(ui, "icon_modifier")
        flow.prop(ui, "icon_shading")
        flow.prop(ui, "icon_folder")
        flow.prop(ui, "icon_autokey")
        flow.prop(ui, "icon_border_intensity")


class USERPREF_PT_theme_text_style(ThemePanel, CenterAlignMixIn, Panel):
    bl_label = "Text Style"
    bl_options = {'DEFAULT_CLOSED'}

    @staticmethod
    def _ui_font_style(layout, font_style):
        layout.use_property_split = True
        flow = layout.grid_flow(row_major=False, columns=0, even_columns=True, even_rows=False, align=False)

        col = flow.column()
        col.prop(font_style, "points")
        col.prop(font_style, "character_weight", text="Weight", text_ctxt=i18n_contexts.id_text)

        col = flow.column(align=True)
        col.prop(font_style, "shadow_offset_x", text="Shadow Offset X")
        col.prop(font_style, "shadow_offset_y", text="Y")

        col = flow.column(align=True)
        col.prop(font_style, "shadow")
        col.prop(font_style, "shadow_alpha", text="Alpha")
        col.prop(font_style, "shadow_value", text="Brightness")

    def draw_header(self, _context):
        layout = self.layout

        layout.label(icon='FONTPREVIEW')

    def draw_centered(self, context, layout):
        style = context.preferences.ui_styles[0]

        layout.label(text="Panel Title")
        self._ui_font_style(layout, style.panel_title)

        layout.separator()

        layout.label(text="Widget")
        self._ui_font_style(layout, style.widget)

        layout.separator()

        layout.label(text="Tooltip")
        self._ui_font_style(layout, style.tooltip)


class USERPREF_PT_theme_bone_color_sets(ThemePanel, CenterAlignMixIn, Panel):
    bl_label = "Bone Color Sets"
    bl_options = {'DEFAULT_CLOSED'}

    def draw_header(self, _context):
        layout = self.layout

        layout.label(icon='COLOR')

    def draw_centered(self, context, layout):
        theme = context.preferences.themes[0]

        layout.use_property_split = True

        for i, ui in enumerate(theme.bone_color_sets, 1):
            layout.label(text=iface_("Color Set {:d}").format(i), translate=False)

            flow = layout.grid_flow(row_major=False, columns=0, even_columns=True, even_rows=False, align=True)

            flow.prop(ui, "normal")
            flow.prop(ui, "select", text="Selected")
            flow.prop(ui, "active")
            flow.prop(ui, "show_colored_constraints")


class USERPREF_PT_theme_collection_colors(ThemePanel, CenterAlignMixIn, Panel):
    bl_label = "Collection Colors"
    bl_options = {'DEFAULT_CLOSED'}

    def draw_header(self, _context):
        layout = self.layout

        layout.label(icon='GROUP')

    def draw_centered(self, context, layout):
        theme = context.preferences.themes[0]

        layout.use_property_split = True

        flow = layout.grid_flow(row_major=False, columns=2, even_columns=True, even_rows=False, align=False)
        for i, ui in enumerate(theme.collection_color, 1):
            flow.prop(ui, "color", text=iface_("Color {:d}").format(i), translate=False)


class USERPREF_PT_theme_strip_colors(ThemePanel, CenterAlignMixIn, Panel):
    bl_label = "Strip Color Tags"
    bl_options = {'DEFAULT_CLOSED'}

    def draw_header(self, _context):
        layout = self.layout

        layout.label(icon='SEQ_STRIP_DUPLICATE')

    def draw_centered(self, context, layout):
        theme = context.preferences.themes[0]

        layout.use_property_split = True

        flow = layout.grid_flow(row_major=False, columns=2, even_columns=True, even_rows=False, align=False)
        for i, ui in enumerate(theme.strip_color, 1):
            flow.prop(ui, "color", text=iface_("Color {:d}").format(i), translate=False)


# Base class for dynamically defined theme-space panels.
# This is not registered.
class PreferenceThemeSpacePanel:
    @staticmethod
    def _theme_generic(layout, themedata):

        layout.use_property_split = True

        flow = layout.grid_flow(row_major=False, columns=0, even_columns=True, even_rows=False, align=False)

        props_type = {}

        for prop in themedata.rna_type.properties:
            if prop.identifier == "rna_type":
                continue

            props_type.setdefault((prop.type, prop.subtype), []).append(prop)

        for props_type, props_ls in sorted(props_type.items()):
            if props_type[0] == 'POINTER':
                continue

            for prop in props_ls:
                flow.prop(themedata, prop.identifier)

    def draw_header(self, _context):
        icon = getattr(self, "icon", 'NONE')
        if icon != 'NONE':
            layout = self.layout
            layout.label(icon=icon)

    def draw(self, context):
        layout = self.layout
        theme = context.preferences.themes[0]

        datapath_list = self.datapath.split(".")
        data = theme
        for datapath_item in datapath_list:
            data = getattr(data, datapath_item)
        PreferenceThemeSpacePanel._theme_generic(layout, data)


class ThemeGenericClassGenerator:

    @staticmethod
    def generate_panel_classes_for_wcols():
        wcols = [
            ("Box", "wcol_box"),
            ("List Item", "wcol_list_item"),
            ("Menu", "wcol_menu"),
            ("Menu Background", "wcol_menu_back"),
            ("Menu Item", "wcol_menu_item"),
            ("Number Field", "wcol_num"),
            ("Option", "wcol_option"),
            ("Pie Menu", "wcol_pie_menu"),
            ("Progress Bar", "wcol_progress"),
            ("Pulldown", "wcol_pulldown"),
            ("Radio Buttons", "wcol_radio"),
            ("Regular", "wcol_regular"),
            ("Scroll Bar", "wcol_scroll"),
            ("Tab", "wcol_tab"),
            ("Text", "wcol_text"),
            ("Toggle", "wcol_toggle"),
            ("Tool", "wcol_tool"),
            ("Toolbar Item", "wcol_toolbar_item"),
            ("Tooltip", "wcol_tooltip"),
            ("Value Slider", "wcol_numslider"),
        ]

        for (name, wcol) in wcols:
            panel_id = "USERPREF_PT_theme_interface_" + wcol
            yield type(panel_id, (PreferenceThemeWidgetColorPanel, ThemePanel, Panel), {
                "bl_label": name,
                "bl_options": {'DEFAULT_CLOSED'},
                "draw": PreferenceThemeWidgetColorPanel.draw,
                "wcol": wcol,
            })

            panel_shade_id = "USERPREF_PT_theme_interface_shade_" + wcol
            yield type(panel_shade_id, (PreferenceThemeWidgetShadePanel, ThemePanel, Panel), {
                "bl_label": "Shaded",
                "bl_options": {'DEFAULT_CLOSED'},
                "bl_parent_id": panel_id,
                "draw": PreferenceThemeWidgetShadePanel.draw,
                "wcol": wcol,
            })

    @staticmethod
    def generate_theme_area_child_panel_classes(parent_id, rna_type, theme_area, datapath):
        def generate_child_panel_classes_recurse(parent_id, rna_type, theme_area, datapath):
            props_type = {}

            for prop in rna_type.properties:
                if prop.identifier == "rna_type":
                    continue

                props_type.setdefault((prop.type, prop.subtype), []).append(prop)

            for props_type, props_ls in sorted(props_type.items()):
                if props_type[0] == 'POINTER':
                    for prop in props_ls:
                        new_datapath = datapath + "." + prop.identifier if datapath else prop.identifier
                        panel_id = parent_id + "_" + prop.identifier
                        yield type(panel_id, (PreferenceThemeSpacePanel, ThemePanel, Panel), {
                            "bl_label": rna_type.properties[prop.identifier].name,
                            "bl_parent_id": parent_id,
                            "bl_options": {'DEFAULT_CLOSED'},
                            "draw": PreferenceThemeSpacePanel.draw,
                            "theme_area": theme_area.identifier,
                            "datapath": new_datapath,
                        })

                        yield from generate_child_panel_classes_recurse(
                            panel_id,
                            prop.fixed_type,
                            theme_area,
                            new_datapath,
                        )

        yield from generate_child_panel_classes_recurse(parent_id, rna_type, theme_area, datapath)

    @staticmethod
    def generate_panel_classes_from_theme_areas():
        from bpy.types import Theme

        for theme_area in Theme.bl_rna.properties["theme_area"].enum_items_static:
            if theme_area.identifier in {'USER_INTERFACE', 'STYLE', 'BONE_COLOR_SETS'}:
                continue

            panel_id = "USERPREF_PT_theme_" + theme_area.identifier.lower()
            # Generate panel-class from theme_area
            yield type(panel_id, (PreferenceThemeSpacePanel, ThemePanel, Panel), {
                "bl_label": theme_area.name,
                "bl_options": {'DEFAULT_CLOSED'},
                "draw_header": PreferenceThemeSpacePanel.draw_header,
                "draw": PreferenceThemeSpacePanel.draw,
                "theme_area": theme_area.identifier,
                "icon": theme_area.icon,
                "datapath": theme_area.identifier.lower(),
            })

            yield from ThemeGenericClassGenerator.generate_theme_area_child_panel_classes(
                panel_id, Theme.bl_rna.properties[theme_area.identifier.lower()].fixed_type,
                theme_area, theme_area.identifier.lower())


# -----------------------------------------------------------------------------
# File Paths Panels

# Panel mix-in.
class FilePathsPanel:
    bl_space_type = 'PREFERENCES'
    bl_region_type = 'WINDOW'
    bl_context = "file_paths"


class USERPREF_PT_file_paths_data(FilePathsPanel, Panel):
    bl_label = "Data"

    def draw(self, context):
        layout = self.layout
        layout.use_property_split = True
        layout.use_property_decorate = False

        paths = context.preferences.filepaths

        col = self.layout.column()
        col.prop(paths, "font_directory", text="Fonts")
        col.prop(paths, "texture_directory", text="Textures")
        col.prop(paths, "sound_directory", text="Sounds")
        col.prop(paths, "temporary_directory", text="Temporary Files")


class USERPREF_PT_file_paths_script_directories(FilePathsPanel, Panel):
    bl_label = "Script Directories"

    def draw(self, context):
        layout = self.layout

        paths = context.preferences.filepaths

        if len(paths.script_directories) == 0:
            layout.operator("preferences.script_directory_add", text="Add", icon='ADD')
            return

        layout.use_property_split = False
        layout.use_property_decorate = False

        box = layout.box()
        split = box.split(factor=0.35)
        name_col = split.column()
        path_col = split.column()

        row = name_col.row(align=True)  # Padding
        row.separator()
        row.label(text="Name")

        row = path_col.row(align=True)  # Padding
        row.separator()
        row.label(text="Path", text_ctxt=i18n_contexts.editor_filebrowser)

        row.operator("preferences.script_directory_add", text="", icon='ADD', emboss=False)

        for i, script_directory in enumerate(paths.script_directories):
            row = name_col.row()
            row.alert = not script_directory.name
            row.prop(script_directory, "name", text="")

            row = path_col.row()
            subrow = row.row()
            subrow.alert = not script_directory.directory
            subrow.prop(script_directory, "directory", text="")
            row.operator("preferences.script_directory_remove", text="", icon='X', emboss=False).index = i


class USERPREF_PT_file_paths_render(FilePathsPanel, Panel):
    bl_label = "Render"
    bl_parent_id = "USERPREF_PT_file_paths_data"

    def draw(self, context):
        layout = self.layout
        layout.use_property_split = True
        layout.use_property_decorate = False

        paths = context.preferences.filepaths

        col = self.layout.column()
        col.prop(paths, "render_output_directory", text="Render Output")
        col.prop(paths, "render_cache_directory", text="Render Cache")


class USERPREF_PT_text_editor_presets(PresetPanel, Panel):
    bl_label = "Text Editor Presets"
    preset_subdir = "text_editor"
    preset_operator = "script.execute_preset"
    preset_add_operator = "text_editor.preset_add"


class USERPREF_PT_file_paths_applications(FilePathsPanel, Panel):
    bl_label = "Applications"
    bl_options = {'DEFAULT_CLOSED'}

    def draw(self, context):
        layout = self.layout
        layout.use_property_split = True
        layout.use_property_decorate = False

        paths = context.preferences.filepaths

        col = layout.column()
        col.prop(paths, "image_editor", text="Image Editor")
        col.prop(paths, "animation_player_preset", text="Animation Player")
        if paths.animation_player_preset == 'CUSTOM':
            col.prop(paths, "animation_player", text="Player")


class USERPREF_PT_text_editor(FilePathsPanel, Panel):
    bl_label = "Text Editor"
    bl_parent_id = "USERPREF_PT_file_paths_applications"

    def draw_header_preset(self, _context):
        USERPREF_PT_text_editor_presets.draw_panel_header(self.layout)

    def draw(self, context):
        layout = self.layout
        layout.use_property_split = True
        layout.use_property_decorate = False

        paths = context.preferences.filepaths

        col = layout.column()
        col.prop(paths, "text_editor", text="Program")
        col.prop(paths, "text_editor_args", text="Arguments")


class USERPREF_PT_file_paths_development(FilePathsPanel, Panel):
    bl_label = "Development"
    bl_options = {'DEFAULT_CLOSED'}

    @classmethod
    def poll(cls, context):
        prefs = context.preferences
        return prefs.view.show_developer_ui

    def draw(self, context):
        layout = self.layout
        layout.use_property_split = True
        layout.use_property_decorate = False

        paths = context.preferences.filepaths
        layout.prop(paths, "i18n_branches_directory", text="I18n Branches")


class USERPREF_PT_saveload_autorun(FilePathsPanel, Panel):
    bl_label = "Auto Run Python Scripts"
    bl_parent_id = "USERPREF_PT_saveload_blend"

    def draw_header(self, context):
        prefs = context.preferences
        paths = prefs.filepaths

        self.layout.prop(paths, "use_scripts_auto_execute", text="")

    def draw(self, context):
        layout = self.layout
        prefs = context.preferences
        paths = prefs.filepaths

        layout.use_property_split = True
        layout.use_property_decorate = False  # No animation.

        layout.active = paths.use_scripts_auto_execute

        box = layout.box()
        row = box.row()
        row.label(text="Excluded Paths")
        row.operator("preferences.autoexec_path_add", text="", icon='ADD', emboss=False)
        for i, path_cmp in enumerate(prefs.autoexec_paths):
            row = box.row()
            row.prop(path_cmp, "path", text="")
            row.prop(path_cmp, "use_glob", text="", icon='FILTER')
            row.operator("preferences.autoexec_path_remove", text="", icon='X', emboss=False).index = i


class USERPREF_PT_file_paths_asset_libraries(FilePathsPanel, Panel):
    bl_label = "Asset Libraries"

    def draw(self, context):
        layout = self.layout
        layout.use_property_split = False
        layout.use_property_decorate = False

        paths = context.preferences.filepaths
        active_library_index = paths.active_asset_library

        row = layout.row()

        row.template_list(
            "USERPREF_UL_asset_libraries", "user_asset_libraries",
            paths, "asset_libraries",
            paths, "active_asset_library",
        )

        col = row.column(align=True)
        col.operator("preferences.asset_library_add", text="", icon='ADD')
        props = col.operator("preferences.asset_library_remove", text="", icon='REMOVE')
        props.index = active_library_index

        # BFA - custom operators to move libraries up and down
        col.separator()
        col.operator("preferences.asset_library_move", text="", icon='TRIA_UP').direction = 'UP'
        col.operator("preferences.asset_library_move", text="", icon='TRIA_DOWN').direction = 'DOWN'

        try:
            active_library = None if active_library_index < 0 else paths.asset_libraries[active_library_index]
        except IndexError:
            active_library = None

        if active_library is None:
            return

        layout.separator()

        layout.prop(active_library, "path")
        layout.prop(active_library, "import_method", text="Import Method")
        layout.prop(active_library, "use_relative_path")


class USERPREF_UL_asset_libraries(UIList):
    def draw_item(self, _context, layout, _data, item, _icon, _active_data, _active_propname, _index):
        asset_library = item
        layout.prop(asset_library, "name", text="", emboss=False)


class USERPREF_UL_extension_repos(UIList):
    def draw_item(self, _context, layout, _data, item, icon, _active_data, _active_propname, _index):
        repo = item
        icon = 'INTERNET' if repo.use_remote_url else 'DISK_DRIVE'
        layout.prop(repo, "name", text="", icon=icon, emboss=False)

        # Show an error icon if this repository has unusable settings.
        if repo.enabled:
            if (
                    (repo.use_custom_directory and repo.custom_directory == "") or
                    (repo.use_remote_url and repo.remote_url == "")
            ):
                layout.label(text="", icon='ERROR')

        layout.prop(repo, "enabled", text="", emboss=False, icon='CHECKBOX_HLT' if repo.enabled else 'CHECKBOX_DEHLT')

    def filter_items(self, _context, data, propname):
        # Repositories has no index, converting to a list.
        items = list(getattr(data, propname))

        flags = [self.bitflag_filter_item] * len(items)

        indices = [None] * len(items)
        for index, orig_index in enumerate(sorted(
            range(len(items)),
            key=lambda i: (
                # Order [Remote, User, System].
                0 if (repo := items[i]).use_remote_url else (1 if (repo.source != 'SYSTEM') else 2),
                repo.name.casefold(),
            )
        )):
            indices[orig_index] = index

        return flags, indices


# -----------------------------------------------------------------------------
# Save/Load Panels

class SaveLoadPanel:
    bl_space_type = 'PREFERENCES'
    bl_region_type = 'WINDOW'
    bl_context = "save_load"


class USERPREF_PT_saveload_blend(SaveLoadPanel, CenterAlignMixIn, Panel):
    bl_label = "Blend Files"

    def draw_centered(self, context, layout):
        prefs = context.preferences
        paths = prefs.filepaths
        view = prefs.view

        flow = layout.grid_flow(row_major=False, columns=0, even_columns=True, even_rows=False, align=False)

        flow.use_property_split = False
        flow.prop(paths, "use_relative_paths")
        flow.prop(paths, "use_file_compression")
        flow.prop(paths, "use_load_ui")

        split = flow.split(factor=0.5)
        row = split.row()
        row.label(text="File Preview")
        row = split.row()
        row.use_property_split = False
        row.prop(paths, "file_preview_type", text="")

        flow.prop(paths, "use_tabs_as_spaces")
        flow.prop(view, "use_save_prompt")

        layout.separator()

        flow = layout.grid_flow(row_major=False, columns=0, even_columns=True, even_rows=False, align=False)

        flow.use_property_split = True
        flow.prop(paths, "save_version")
        flow.prop(paths, "recent_files")


# BFA - custom menu
class USERPREF_PT_saveload_blend_autosave(SaveLoadPanel, CenterAlignMixIn, Panel):
    bl_label = "Auto Save"
    bl_parent_id = "USERPREF_PT_saveload_blend"

    def draw_centered(self, context, layout):
        prefs = context.preferences
        paths = prefs.filepaths

        flow = layout.grid_flow(row_major=False, columns=0, even_columns=True, even_rows=False, align=False)

        flow.use_property_split = False
        flow.prop(paths, "use_auto_save_temporary_files")
        sub = flow.column()
        sub.active = paths.use_auto_save_temporary_files
        sub.prop(paths, "auto_save_time", text="Timer (Minutes)")


class USERPREF_PT_saveload_file_browser(SaveLoadPanel, CenterAlignMixIn, Panel):
    bl_label = "File Browser"

    def draw_centered(self, context, layout):
        prefs = context.preferences
        paths = prefs.filepaths

        flow = layout.grid_flow(row_major=False, columns=0, even_columns=True, even_rows=False, align=False)

        flow.use_property_split = False
        flow.prop(paths, "use_filter_files")
        flow.prop(paths, "show_hidden_files_datablocks")
        flow.prop(paths, "show_recent_locations")
        flow.prop(paths, "show_system_bookmarks")


# -----------------------------------------------------------------------------
# Input Panels

class InputPanel:
    bl_space_type = 'PREFERENCES'
    bl_region_type = 'WINDOW'
    bl_context = "input"


class USERPREF_PT_input_keyboard(InputPanel, CenterAlignMixIn, Panel):
    bl_label = "Keyboard"

    def draw_centered(self, context, layout):
        prefs = context.preferences
        inputs = prefs.inputs

        layout.use_property_split = False
        layout.prop(inputs, "use_emulate_numpad")
        layout.prop(inputs, "use_numeric_input_advanced")


class USERPREF_PT_input_mouse(InputPanel, CenterAlignMixIn, Panel):
    bl_label = "Mouse"

    def draw_centered(self, context, layout):
        import sys
        prefs = context.preferences
        inputs = prefs.inputs

        flow = layout.grid_flow(row_major=False, columns=0, even_columns=True, even_rows=False, align=False)

        flow.use_property_split = False
        flow.prop(inputs, "use_mouse_emulate_3_button")
        if sys.platform[:3] != "win":
            rowsub = flow.row()
            rowsub.active = inputs.use_mouse_emulate_3_button
            rowsub.prop(inputs, "mouse_emulate_3_button_modifier")
        flow.prop(inputs, "use_mouse_continuous")
        flow.prop(inputs, "use_drag_immediately")

        flow.use_property_split = True
        flow.prop(inputs, "mouse_double_click_time", text="Double Click Speed")
        flow.prop(inputs, "drag_threshold_mouse")
        flow.prop(inputs, "drag_threshold_tablet")
        flow.prop(inputs, "drag_threshold")
        flow.prop(inputs, "move_threshold")


class USERPREF_PT_input_touchpad(InputPanel, CenterAlignMixIn, Panel):
    bl_label = "Touchpad"
    bl_options = {'DEFAULT_CLOSED'}

    @classmethod
    def poll(cls, context):
        import sys
        if sys.platform[:3] == "win" or sys.platform == "darwin":
            return True

        # WAYLAND supports multi-touch, X11 and SDL don't.
        from _bpy import _ghost_backend
        if _ghost_backend() == 'WAYLAND':
            return True

        return False

    def draw_centered(self, context, layout):
        prefs = context.preferences
        inputs = prefs.inputs

        layout.use_property_split = False

        col = layout.column()
        col.prop(inputs, "use_multitouch_gestures")

        from _bpy import _wm_capabilities
        capabilities = _wm_capabilities()
        if not capabilities['TRACKPAD_PHYSICAL_DIRECTION']:

            layout.use_property_split = True # BFA - float left
            col = layout.column() # BFA - float left

            row = col.row()
            row.active = inputs.use_multitouch_gestures
            row.prop(inputs, "touchpad_scroll_direction", text="Scroll Direction")


class USERPREF_PT_input_tablet(InputPanel, CenterAlignMixIn, Panel):
    bl_label = "Tablet"

    def draw_centered(self, context, layout):
        prefs = context.preferences
        inputs = prefs.inputs

        import sys
        if sys.platform[:3] == "win":
            layout.prop(inputs, "tablet_api")
            layout.separator()

        flow = layout.grid_flow(row_major=False, columns=0, even_columns=True, even_rows=False, align=False)

        flow.prop(inputs, "pressure_threshold_max")
        flow.prop(inputs, "pressure_softness")


class USERPREF_PT_input_ndof(InputPanel, CenterAlignMixIn, Panel):
    bl_label = "NDOF"
    bl_options = {'DEFAULT_CLOSED'}

    @classmethod
    def poll(cls, context):
        return bpy.app.build_options.input_ndof

    def draw_centered(self, context, layout):
        prefs = context.preferences
        inputs = prefs.inputs

        USERPREF_PT_ndof_settings.draw_settings(layout, inputs)


# -----------------------------------------------------------------------------
# Navigation Panels

class NavigationPanel:
    bl_space_type = 'PREFERENCES'
    bl_region_type = 'WINDOW'
    bl_context = "navigation"


class USERPREF_PT_navigation_orbit(NavigationPanel, CenterAlignMixIn, Panel):
    bl_label = "Orbit & Pan"

    def draw_centered(self, context, layout):
        prefs = context.preferences
        inputs = prefs.inputs
        view = prefs.view

        flow = layout.grid_flow(row_major=False, columns=0, even_columns=True, even_rows=False, align=False)

        flow.row().prop(inputs, "view_rotate_method", expand=True)
        if inputs.view_rotate_method == 'TURNTABLE':
            flow.prop(inputs, "view_rotate_sensitivity_turntable")
        else:
            flow.prop(inputs, "view_rotate_sensitivity_trackball")

        flow.use_property_split = False
        flow.prop(inputs, "use_rotate_around_active")
        flow.prop(inputs, "use_auto_perspective")
        flow.prop(inputs, "use_mouse_depth_navigate")

        flow.separator()

        flow.use_property_split = True
        flow.prop(view, "smooth_view")
        flow.prop(view, "rotation_angle")


class USERPREF_PT_navigation_zoom(NavigationPanel, CenterAlignMixIn, Panel):
    bl_label = "Zoom"

    def draw_centered(self, context, layout):
        prefs = context.preferences
        inputs = prefs.inputs

        flow = layout.grid_flow(row_major=False, columns=0, even_columns=True, even_rows=False, align=False)

        flow.row().prop(inputs, "view_zoom_method", text="Zoom Method")
        if inputs.view_zoom_method in {'DOLLY', 'CONTINUE'}:
            flow.row().prop(inputs, "view_zoom_axis")
            flow.use_property_split = False
            flow.prop(inputs, "invert_mouse_zoom", text="Invert Mouse Zoom Direction")

        flow.use_property_split = False
        flow.prop(inputs, "invert_zoom_wheel", text="Invert Wheel Zoom Direction")
        flow.prop(inputs, "use_zoom_to_mouse")


class USERPREF_PT_navigation_fly_walk(NavigationPanel, CenterAlignMixIn, Panel):
    bl_label = "Fly & Walk"

    def draw_centered(self, context, layout):
        prefs = context.preferences
        inputs = prefs.inputs

        layout.row().prop(inputs, "navigation_mode", expand=True)


class USERPREF_PT_navigation_fly_walk_navigation(NavigationPanel, CenterAlignMixIn, Panel):
    bl_label = "Walk"
    bl_parent_id = "USERPREF_PT_navigation_fly_walk"
    bl_options = {'DEFAULT_CLOSED'}

    @classmethod
    def poll(cls, context):
        prefs = context.preferences
        return prefs.inputs.navigation_mode == 'WALK'

    def draw_centered(self, context, layout):
        prefs = context.preferences
        inputs = prefs.inputs
        walk = inputs.walk_navigation

        flow = layout.grid_flow(row_major=False, columns=0, even_columns=True, even_rows=False, align=False)

        flow.use_property_split = False
        flow.prop(walk, "use_mouse_reverse")
        flow.prop(walk, "use_airblock", text="Horizontal Lock") #BFA - Airblock mode
        flow.use_property_split = True
        flow.prop(walk, "mouse_speed")
        flow.prop(walk, "teleport_time")

        sub = flow.column(align=True)
        sub.prop(walk, "walk_speed")
        sub.prop(walk, "walk_speed_factor")


class USERPREF_PT_navigation_fly_walk_gravity(NavigationPanel, CenterAlignMixIn, Panel):
    bl_label = "Gravity"
    bl_parent_id = "USERPREF_PT_navigation_fly_walk"
    bl_options = {'DEFAULT_CLOSED'}

    @classmethod
    def poll(cls, context):
        prefs = context.preferences
        return prefs.inputs.navigation_mode == 'WALK'

    def draw_header(self, context):
        prefs = context.preferences
        inputs = prefs.inputs
        walk = inputs.walk_navigation

        self.layout.prop(walk, "use_gravity", text="")

    def draw_centered(self, context, layout):
        prefs = context.preferences
        inputs = prefs.inputs
        walk = inputs.walk_navigation

        layout.active = walk.use_gravity

        flow = layout.grid_flow(row_major=False, columns=0, even_columns=True, even_rows=False, align=False)

        flow.prop(walk, "view_height")
        flow.prop(walk, "jump_height")


# Special case, this is only exposed as a popover.
class USERPREF_PT_ndof_settings(Panel):
    bl_label = "3D Mouse Settings"
    bl_space_type = 'TOPBAR'  # dummy.
    bl_region_type = 'HEADER'
    bl_ui_units_x = 12

    @staticmethod
    def draw_settings(layout, props, show_3dview_settings=True):

        # layout.use_property_split = False

        col = layout.column()
        col.prop(props, "ndof_sensitivity", text="Pan Sensitivity")
        col.prop(props, "ndof_orbit_sensitivity")
        col.prop(props, "ndof_deadzone")

        layout.separator()

        if show_3dview_settings:
            col = layout.column()
            col.row().prop(props, "ndof_navigation_mode", text="Navigation Mode")
            col.prop(props, "ndof_lock_horizon", text="Lock Horizon")

            layout.separator()

        if show_3dview_settings:
            col = layout.column(heading="Show Guides", align=True)
            col.use_property_split = False
            col.prop(props, "ndof_show_guide_orbit_axis", text="Orbit Axis")
            col.prop(props, "ndof_show_guide_orbit_center", text="Orbit Center")

            col = layout.column(heading="Orbit Center")
            col.active = props.ndof_navigation_mode == 'OBJECT'
            col.prop(props, "ndof_orbit_center_auto")
            colsub = col.column()
            colsub.active = props.ndof_orbit_center_auto
            colsub.prop(props, "ndof_orbit_center_selected")
            del colsub
            col.separator()

<<<<<<< HEAD
        col = layout.column(heading="Zoom", align=True)
        col.use_property_split = False
        col.prop(props, "ndof_zoom_invert")

        col.label(text="Pan")
        row = col.row()
        row.separator()
        row.prop(props, "ndof_lock_camera_pan_zoom")
        row = col.row()
        row.separator()
        row.prop(props, "ndof_pan_yz_swap_axis", text="Swap Y and Z Axes")
=======
            col = layout.column(heading="Show")
            col.prop(props, "ndof_show_guide_orbit_axis", text="Orbit Axis")
            colsub = col.column()
            colsub.active = props.ndof_navigation_mode == 'OBJECT'
            colsub.prop(props, "ndof_show_guide_orbit_center", text="Orbit Center")
            del colsub
>>>>>>> dfeeaa98

        layout.separator()

        layout_header, layout_advanced = layout.panel("NDOF_advanced", default_closed=True)
        layout_header.label(text="Advanced")
        if layout_advanced:
            col = layout_advanced.column()
            col.prop(props, "ndof_translation_sensitivity")
            col.prop(props, "ndof_rotation_sensitivity")
            col.prop(props, "ndof_deadzone")

            col.separator()
            col.row().prop(props, "ndof_zoom_direction", expand=True)
            col.separator()

            row = col.row(heading=("Invert Pan" if show_3dview_settings else "Invert Pan Axis"))
            for text, attr in (
                    ("X", "ndof_panx_invert_axis"),
                    ("Y", "ndof_pany_invert_axis"),
                    ("Z", "ndof_panz_invert_axis"),
            ):
                row.prop(props, attr, text=text, toggle=True)

            layout.separator()

            col = layout.column(align=True)
            col.use_property_split = False
            col.label(text="Fly/Walk")
            row = col.row()
            row.separator()
            row.prop(props, "ndof_lock_horizon") # BFA
            row = col.row()
            row.separator()
            row.prop(props, "ndof_fly_helicopter")

    def draw(self, context):
        layout = self.layout
        layout.use_property_split = True
        layout.use_property_decorate = False  # No animation.

        input_prefs = context.preferences.inputs
        is_view3d = context.space_data.type == 'VIEW_3D'
        self.draw_settings(layout, input_prefs, is_view3d)

# -----------------------------------------------------------------------------
# Key-Map Editor Panels


class KeymapPanel:
    bl_space_type = 'PREFERENCES'
    bl_region_type = 'WINDOW'
    bl_context = "keymap"


class USERPREF_MT_keyconfigs(Menu):
    bl_label = "KeyPresets"
    preset_subdir = "keyconfig"
    preset_operator = "preferences.keyconfig_activate"

    def draw(self, context):
        Menu.draw_preset(self, context)


class USERPREF_PT_keymap(KeymapPanel, Panel):
    bl_label = "Keymap"
    bl_options = {'HIDE_HEADER'}

    def draw(self, context):
        from rna_keymap_ui import draw_keymaps

        layout = self.layout

        # import time

        # start = time.time()

        # Keymap Settings
        draw_keymaps(context, layout)

        # print("runtime", time.time() - start)


# -----------------------------------------------------------------------------
# Extension Panels


class USERPREF_MT_extensions_active_repo(Menu):
    bl_label = "Active Repository"

    def draw(self, _context):
        # Add-ons may extend.
        pass


class USERPREF_MT_extensions_active_repo_remove(Menu):
    bl_label = "Remove Extension Repository"

    def draw(self, context):
        layout = self.layout

        extensions = context.preferences.extensions
        active_repo_index = extensions.active_repo

        try:
            active_repo = None if active_repo_index < 0 else extensions.repos[active_repo_index]
        except IndexError:
            active_repo = None

        is_system_repo = (active_repo.use_remote_url is False) and (active_repo.source == 'SYSTEM')

        props = layout.operator("preferences.extension_repo_remove", text="Remove Repository", icon = 'DELETE')
        props.index = active_repo_index

        if not is_system_repo:
            props = layout.operator("preferences.extension_repo_remove", text="Remove Repository & Files", icon = 'DELETE')
            props.index = active_repo_index
            props.remove_files = True


class USERPREF_PT_extensions_repos(Panel):
    bl_label = "Repositories"
    bl_options = {'HIDE_HEADER'}

    bl_space_type = 'TOPBAR'  # dummy.
    bl_region_type = 'HEADER'

    # Show wider than most panels so the URL & directory aren't overly clipped.
    bl_ui_units_x = 16

    def draw(self, context):
        layout = self.layout
        layout.use_property_split = False
        layout.use_property_decorate = False

        extensions = context.preferences.extensions
        active_repo_index = extensions.active_repo

        row = layout.row()

        row.template_list(
            "USERPREF_UL_extension_repos", "user_extension_repos",
            extensions, "repos",
            extensions, "active_repo",
        )

        col = row.column(align=True)
        col.operator_menu_enum("preferences.extension_repo_add", "type", text="", icon='ADD')
        col.menu("USERPREF_MT_extensions_active_repo_remove", text="", icon='REMOVE')

        col.separator()

        col.menu_contents("USERPREF_MT_extensions_active_repo")

        try:
            active_repo = None if active_repo_index < 0 else extensions.repos[active_repo_index]
        except IndexError:
            active_repo = None

        if active_repo is None:
            return

        # NOTE: changing repositories from remote to local & vice versa could be supported but is obscure enough
        # that it can be hidden entirely. If there is a some justification to show this, it can be exposed.
        # For now it can be accessed from Python if someone is.
        # `layout.prop(active_repo, "use_remote_url", text="Use Remote URL")`

        use_remote_url = active_repo.use_remote_url
        if use_remote_url:
            row = layout.row()
            split = row.split(factor=0.936)
            if active_repo.remote_url == "":
                split.alert = True
            split.prop(active_repo, "remote_url", text="", icon='INTERNET', placeholder="Repository URL")
            split = row.split()

            if active_repo.use_access_token:
                access_token_icon = 'LOCKED' if active_repo.access_token else 'UNLOCKED'
                row = layout.row()
                split = row.split(factor=0.936)
                split.prop(active_repo, "access_token", icon=access_token_icon)
                split = row.split()

            layout.prop(active_repo, "use_sync_on_startup")

        layout_header, layout_panel = layout.panel("advanced", default_closed=True)
        layout_header.label(text="Advanced")

        if layout_panel:
            layout_panel.use_property_split = False
            use_custom_directory = active_repo.use_custom_directory

            col = layout_panel.column(align=False)
            col.prop(active_repo, "use_custom_directory", text="Custom Directory")
            row = col.row(align=True)
            sub = row.row(align=True)
            sub = sub.row(align=True)
            sub.active = use_custom_directory
            if use_custom_directory:
                if active_repo.custom_directory == "":
                    sub.alert = True
                sub.prop(active_repo, "custom_directory", text="")
            else:
                # Show the read-only directory property.
                # Apart from being consistent with the custom directory UI,
                # prefer a read-only property over a label because this is not necessarily
                # valid UTF-8 which will raise a Python exception when passed in as text.
                sub.separator(factor = 2.0)
                sub.prop(active_repo, "directory", text="")

            if use_remote_url:
                col = layout.column(align = True) # BFA
                col.label(text = "Authentication") # BFA
                row = col.row() # BFA
                row.separator() # BFA
                row.prop(active_repo, "use_access_token")

                row = col.row() # BFA
                row.separator() # BFA
                row.prop(active_repo, "use_cache") # BFA
            else:
                row = col.row() # BFA
                row.separator() # BFA
                row.prop(active_repo, "source")

            col = layout.column() # BFA
            col.prop(active_repo, "module") # BFA


# -----------------------------------------------------------------------------
# Extensions Panels

class ExtensionsPanel:
    bl_space_type = 'PREFERENCES'
    bl_region_type = 'WINDOW'
    bl_context = "extensions"


class USERPREF_PT_extensions(ExtensionsPanel, Panel):
    bl_label = "Extensions"
    bl_options = {'HIDE_HEADER'}

    def draw(self, context):
        pass


# -----------------------------------------------------------------------------
# Add-on Panels

# Only a popover.
class USERPREF_PT_addons_filter(Panel):
    bl_label = "Add-ons Filter"

    bl_space_type = 'TOPBAR'  # dummy.
    bl_region_type = 'HEADER'
    bl_ui_units_x = 12

    def draw(self, context):
        USERPREF_PT_addons._draw_addon_header_for_extensions_popover(self.layout, context)


class AddOnPanel:
    bl_space_type = 'PREFERENCES'
    bl_region_type = 'WINDOW'
    bl_context = "addons"


class USERPREF_PT_addons(AddOnPanel, Panel):
    bl_label = "Add-ons"
    bl_options = {'HIDE_HEADER'}

    _support_icon_mapping = {
        'OFFICIAL': 'BLENDER',
        'COMMUNITY': 'COMMUNITY',
        'TESTING': 'EXPERIMENTAL',
    }

    @staticmethod
    def is_user_addon(mod, user_addon_paths):
        import os

        if not user_addon_paths:
            for path in (
                    bpy.utils.script_path_user(),
                    *bpy.utils.script_paths_pref(),
            ):
                if path is not None:
                    user_addon_paths.append(os.path.join(path, "addons"))

        for path in user_addon_paths:
            if bpy.path.is_subdir(mod.__file__, path):
                return True
        return False

    @staticmethod
    def draw_addon_preferences(layout, context, addon_preferences):
        if (draw := getattr(addon_preferences, "draw", None)) is None:
            return

        addon_preferences_class = type(addon_preferences)
        layout.label(text=" Preferences")
        box_prefs = layout.box()
        addon_preferences_class.layout = box_prefs
        try:
            draw(context)
        except Exception:
            import traceback
            traceback.print_exc()
            box_prefs.label(text="Error (see console)", icon='ERROR')
        del addon_preferences_class.layout

    @staticmethod
    def draw_error(layout, message):
        lines = message.split("\n")
        box = layout.box()
        sub = box.row()
        sub.label(text=lines[0])
        sub.label(icon='ERROR')
        for line in lines[1:]:
            box.label(text=line)

    @staticmethod
    def _draw_addon_header(layout, prefs, wm):
        split = layout.split(factor=0.6)

        row = split.row()
        row.prop(wm, "addon_support", expand=True)

        row = split.row(align=True)
        row.operator("preferences.addon_install", icon='IMPORT', text="Install...")
        row.operator("preferences.addon_refresh", icon='FILE_REFRESH', text="Refresh")

        row = layout.row()
        row.prop(prefs.view, "show_addons_enabled_only")
        row.prop(wm, "addon_filter", text="")
        row.prop(wm, "addon_search", text="", icon='VIEWZOOM')

    @staticmethod
    def _draw_addon_header_for_extensions_popover(layout, context):

        wm = context.window_manager
        prefs = context.preferences

        row = layout.row()
        row.prop(wm, "addon_support", expand=True)

        row = layout.row()
        row.prop(prefs.view, "show_addons_enabled_only")

        # Not filter, we could expose elsewhere.
        row = layout.row()
        row.operator("preferences.addon_install", icon='IMPORT', text="Install...")
        row.operator("preferences.addon_refresh", icon='FILE_REFRESH', text="Refresh")

    def draw(self, context):
        import os
        import addon_utils

        prefs = context.preferences

        if self.is_extended():
            # Rely on the draw function being extended by the extensions add-on (`bl_pkg`).
            return

        layout = self.layout
        wm = context.window_manager

        used_addon_module_name_map = {addon.module: addon for addon in prefs.addons}

        addon_user_dirs = tuple(
            p for p in (
                *[os.path.join(pref_p, "addons") for pref_p in bpy.utils.script_paths_pref()],
                bpy.utils.user_resource('SCRIPTS', path="addons"),
            )
            if p
        )

        self._draw_addon_header(layout, prefs, wm)

        layout_topmost = layout.column()

        col = layout.column()

        # set in addon_utils.modules_refresh()
        if addon_utils.error_duplicates:
            box = col.box()
            row = box.row()
            row.label(text="Multiple add-ons with the same name found!")
            row.label(icon='ERROR')
            box.label(text="Delete one of each pair to resolve:")
            for (addon_name, addon_file, addon_path) in addon_utils.error_duplicates:
                box.separator()
                sub_col = box.column(align=True)
                sub_col.label(text=addon_name + ":")

                sub_row = sub_col.row()
                sub_row.label(text="    " + addon_file)
                sub_row.operator("wm.path_open", text="", icon='FILE_FOLDER').filepath = os.path.dirname(addon_file)

                sub_row = sub_col.row()
                sub_row.label(text="    " + addon_path)
                sub_row.operator("wm.path_open", text="", icon='FILE_FOLDER').filepath = os.path.dirname(addon_path)

        if addon_utils.error_encoding:
            self.draw_error(
                col,
                "One or more addons do not have UTF-8 encoding\n"
                "(see console for details)",
            )

        show_enabled_only = prefs.view.show_addons_enabled_only
        filter = wm.addon_filter
        search = wm.addon_search.casefold()
        support = wm.addon_support

        module_names = set()

        # initialized on demand
        user_addon_paths = []

        for mod in addon_utils.modules(refresh=False):
            module_names.add(addon_module_name := mod.__name__)
            bl_info = addon_utils.module_bl_info(mod)

            is_enabled = addon_module_name in used_addon_module_name_map

            if bl_info["support"] not in support:
                continue

            # check if addon should be visible with current filters
            is_visible = (
                (filter == "All") or
                (filter == bl_info["category"]) or
                (filter == "User" and (mod.__file__.startswith(addon_user_dirs)))
            )
            if show_enabled_only:
                is_visible = is_visible and is_enabled

            if not is_visible:
                continue

            if search and not (
                    (search in bl_info["name"].casefold() or
                     search in iface_(bl_info["name"]).casefold()) or
                    (bl_info["author"] and (search in bl_info["author"].casefold())) or
                    ((filter == "All") and (search in bl_info["category"].casefold() or
                                            search in iface_(bl_info["category"]).casefold()))
            ):
                continue

            # Addon UI Code
            col_box = col.column()
            box = col_box.box()
            colsub = box.column()
            row = colsub.row(align=True)

            row.operator(
                "preferences.addon_expand",
                icon='DISCLOSURE_TRI_DOWN' if bl_info["show_expanded"] else 'DISCLOSURE_TRI_RIGHT',
                emboss=False,
            ).module = addon_module_name

            row.operator(
                "preferences.addon_disable" if is_enabled else "preferences.addon_enable",
                icon='CHECKBOX_HLT' if is_enabled else 'CHECKBOX_DEHLT', text="",
                emboss=False,
            ).module = addon_module_name

            sub = row.row()
            sub.active = is_enabled
            sub.label(text="{:s}: {:s}".format(iface_(bl_info["category"]), iface_(bl_info["name"])))

            if bl_info["warning"]:
                sub.label(icon='ERROR')

            # icon showing support level.
            sub.label(icon=self._support_icon_mapping.get(bl_info["support"], 'QUESTION'))

            # Expanded UI (only if additional bl_info is available)
            if bl_info["show_expanded"]:
                if value := bl_info["description"]:
                    split = colsub.row().split(factor=0.15)
                    split.label(text="Description:")
                    split.label(text=iface_(value))
                if value := bl_info["location"]:
                    split = colsub.row().split(factor=0.15)
                    split.label(text="Location:")
                    split.label(text=iface_(value))
                if mod:
                    split = colsub.row().split(factor=0.15)
                    split.label(text="File:")
                    split.label(text=mod.__file__, translate=False)
                if value := bl_info["author"]:
                    split = colsub.row().split(factor=0.15)
                    split.label(text="Author:")
                    split.label(text=value, translate=False)
                if value := bl_info["version"]:
                    split = colsub.row().split(factor=0.15)
                    split.label(text="Version:")
                    split.label(text=".".join(str(x) for x in value), translate=False)
                if value := bl_info["warning"]:
                    split = colsub.row().split(factor=0.15)
                    split.label(text="Warning:")
                    split.label(text="  " + iface_(value), icon='ERROR')
                del value

                user_addon = USERPREF_PT_addons.is_user_addon(mod, user_addon_paths)
                if bl_info["doc_url"] or bl_info.get("tracker_url"):
                    split = colsub.row().split(factor=0.15)
                    split.label(text="Internet:")
                    sub = split.row()
                    if bl_info["doc_url"]:
                        sub.operator(
                            "wm.url_open", text="Documentation", icon='HELP',
                        ).url = bl_info["doc_url"]
                    # Only add "Report a Bug" button if tracker_url is set.
                    # None of the core add-ons are expected to have tracker info (glTF is the exception).
                    if bl_info.get("tracker_url"):
                        sub.operator(
                            "wm.url_open", text="Report a Bug", icon='URL',
                        ).url = bl_info["tracker_url"]

                if user_addon:
                    split = colsub.row().split(factor=0.15)
                    split.label(text="User:")
                    split.operator(
                        "preferences.addon_remove", text="Remove", icon='CANCEL',
                    ).module = mod.__name__

                # Show addon user preferences
                if is_enabled:
                    if (addon_preferences := used_addon_module_name_map[addon_module_name].preferences) is not None:
                        self.draw_addon_preferences(col_box, context, addon_preferences)

        if filter in {"All", "Enabled"}:
            # Append missing scripts
            # First collect scripts that are used but have no script file.
            missing_modules = {
                addon_module_name for addon_module_name in used_addon_module_name_map
                if addon_module_name not in module_names
            }

            if missing_modules:
                layout_topmost.column().separator()
                layout_topmost.column().label(text="Missing script files")

                for addon_module_name in sorted(missing_modules):
                    is_enabled = addon_module_name in used_addon_module_name_map
                    # Addon UI Code
                    box = layout_topmost.column().box()
                    colsub = box.column()
                    row = colsub.row(align=True)

                    row.label(text="", icon='ERROR')

                    if is_enabled:
                        row.operator(
                            "preferences.addon_disable", icon='CHECKBOX_HLT', text="", emboss=False,
                        ).module = addon_module_name

                    row.label(text=addon_module_name, translate=False)


# -----------------------------------------------------------------------------
# Studio Light Panels


class StudioLightPanel:
    bl_space_type = 'PREFERENCES'
    bl_region_type = 'WINDOW'
    bl_context = "lights"


class StudioLightPanelMixin:

    def _get_lights(self, prefs):
        return [light for light in prefs.studio_lights if light.is_user_defined and light.type == self.sl_type]

    def draw(self, context):
        layout = self.layout
        prefs = context.preferences
        lights = self._get_lights(prefs)

        self.draw_light_list(layout, lights)

    def draw_light_list(self, layout, lights):
        if lights:
            flow = layout.grid_flow(row_major=False, columns=4, even_columns=True, even_rows=True, align=False)
            for studio_light in lights:
                self.draw_studio_light(flow, studio_light)
        else:
            layout.label(text=self.get_error_message())

    def get_error_message(self):
        return rpt_("No custom {:s} configured").format(self.bl_label)

    def draw_studio_light(self, layout, studio_light):
        box = layout.box()
        row = box.row()

        row.template_icon(layout.icon(studio_light), scale=3.0)
        col = row.column()
        props = col.operator("preferences.studiolight_uninstall", text="", icon='REMOVE')
        props.index = studio_light.index

        if studio_light.type == 'STUDIO':
            props = col.operator("preferences.studiolight_copy_settings", text="", icon='IMPORT')
            props.index = studio_light.index

        box.label(text=studio_light.name)


class USERPREF_PT_studiolight_matcaps(StudioLightPanel, StudioLightPanelMixin, Panel):
    bl_label = "MatCaps"
    sl_type = 'MATCAP'

    def draw_header_preset(self, _context):
        layout = self.layout
        layout.operator("preferences.studiolight_install", icon='IMPORT', text="Install...").type = 'MATCAP'
        layout.separator()

    def get_error_message(self):
        return rpt_("No custom MatCaps configured")


class USERPREF_PT_studiolight_world(StudioLightPanel, StudioLightPanelMixin, Panel):
    bl_label = "HDRIs"
    sl_type = 'WORLD'

    def draw_header_preset(self, _context):
        layout = self.layout
        layout.operator("preferences.studiolight_install", icon='IMPORT', text="Install...").type = 'WORLD'
        layout.separator()

    def get_error_message(self):
        return rpt_("No custom HDRIs configured")


class USERPREF_PT_studiolight_lights(StudioLightPanel, StudioLightPanelMixin, Panel):
    bl_label = "Studio Lights"
    sl_type = 'STUDIO'

    def draw_header_preset(self, _context):
        layout = self.layout
        props = layout.operator("preferences.studiolight_install", icon='IMPORT', text="Install...")
        props.type = 'STUDIO'
        props.filter_glob = ".sl"
        layout.separator()

    def get_error_message(self):
        return rpt_("No custom Studio Lights configured")


class USERPREF_PT_studiolight_light_editor(StudioLightPanel, Panel):
    bl_label = "Editor"
    bl_parent_id = "USERPREF_PT_studiolight_lights"
    bl_options = {'DEFAULT_CLOSED'}

    @staticmethod
    def opengl_light_buttons(layout, light):
        col = layout.column()
        box = col.box()
        box.active = light.use

        box.use_property_split = False # BFA
        box.prop(light, "use", text="Use Light")
        box.use_property_split = True # BFA
        box.prop(light, "diffuse_color", text="Diffuse")
        box.prop(light, "specular_color", text="Specular")
        box.prop(light, "smooth")
        box.prop(light, "direction")

        box.separator() # BFA

    def draw(self, context):
        layout = self.layout

        prefs = context.preferences
        system = prefs.system

        row = layout.row()
        row.prop(system, "use_studio_light_edit", toggle=True)
        row.operator("preferences.studiolight_new", text="Save as Studio light", icon='FILE_TICK')

        layout.separator()

        layout.use_property_split = True

        flow = layout.grid_flow(row_major=True, columns=2, even_rows=True, even_columns=True)
        flow.active = system.use_studio_light_edit

        for light in system.solid_lights:
            self.opengl_light_buttons(flow, light)

        layout.prop(system, "light_ambient")


# -----------------------------------------------------------------------------
# Experimental Panels

class ExperimentalPanel:
    bl_space_type = 'PREFERENCES'
    bl_region_type = 'WINDOW'
    bl_context = "experimental"

    url_prefix = "https://projects.blender.org/"

    @classmethod
    def poll(cls, _context):
        return bpy.app.version_cycle == "alpha"

    def _draw_items(self, context, items):
        prefs = context.preferences
        experimental = prefs.experimental

        layout = self.layout
        layout.use_property_split = False
        layout.use_property_decorate = False

        for prop_keywords, reference in items:
            split = layout.split(factor=0.66)
            col = split.split()
            col.prop(experimental, **prop_keywords)

            if reference:
                if type(reference) is tuple:
                    url_ext = reference[0]
                    text = reference[1]
                else:
                    url_ext = reference
                    text = reference

                col = split.split()
                col.operator("wm.url_open", text=text, icon='URL').url = self.url_prefix + url_ext


"""
# Example panel, leave it here so we always have a template to follow even
# after the features are gone from the experimental panel.

class USERPREF_PT_experimental_virtual_reality(ExperimentalPanel, Panel):
    bl_label = "Virtual Reality"

    def draw(self, context):
        self._draw_items(
            context, (
                ({"property": "use_virtual_reality_scene_inspection"}, ("blender/blender/issues/71347", "#71347")),
                ({"property": "use_virtual_reality_immersive_drawing"}, ("blender/blender/issues/71348", "#71348")),
            ),
        )
"""


class USERPREF_PT_experimental_new_features(ExperimentalPanel, Panel):
    bl_label = "New Features"

    def draw(self, context):
        self._draw_items(
            context, (
                ({"property": "use_extended_asset_browser"},
                 ("blender/blender/projects/10", "Pipeline, Assets & IO Project Page")),
                ({"property": "use_new_volume_nodes"}, ("blender/blender/issues/103248", "#103248")),
                ({"property": "use_shader_node_previews"}, ("blender/blender/issues/110353", "#110353")),
                ({"property": "use_bundle_and_closure_nodes"}, ("blender/blender/issues/134029", "#134029")),
                ({"property": "use_socket_structure_type"}, ("blender/blender/issues/127106", "#127106")),
                ({"property": "use_geometry_nodes_lists"}, ("blender/blender/issues/140918", "#140918")),
            ),
        )


class USERPREF_PT_experimental_prototypes(ExperimentalPanel, Panel):
    bl_label = "Prototypes"

    def draw(self, context):
        self._draw_items(
            context, (
                ({"property": "use_new_curves_tools"}, ("blender/blender/issues/68981", "#68981")),
                ({"property": "use_sculpt_texture_paint"}, ("blender/blender/issues/96225", "#96225")),
                ({"property": "write_legacy_blend_file_format"}, ("/blender/blender/issues/129309", "#129309")),
            ),
        )


# Keep this as tweaks can be useful to restore.
"""
class USERPREF_PT_experimental_tweaks(ExperimentalPanel, Panel):
    bl_label = "Tweaks"

    def draw(self, context):
        self._draw_items(
            context, (
                ({"property": "use_select_nearest_on_first_click"}, ("blender/blender/issues/96752", "#96752")),
            ),
        )

"""


class USERPREF_PT_experimental_debugging(ExperimentalPanel, Panel):
    bl_label = "Debugging"

    @classmethod
    def poll(cls, _context):
        # Unlike the other experimental panels, the debugging one is always visible
        # even in beta or release.
        return True

    def draw(self, context):
        self._draw_items(
            context, (
                ({"property": "use_undo_legacy"}, ("blender/blender/issues/60695", "#60695")),
                ({"property": "override_auto_resync"}, ("blender/blender/issues/83811", "#83811")),
                ({"property": "use_all_linked_data_direct"}, None),
                ({"property": "use_recompute_usercount_on_save_debug"}, None),
                ({"property": "use_cycles_debug"}, None),
                ({"property": "show_asset_debug_info"}, None),
                ({"property": "use_asset_indexing"}, None),
                ({"property": "use_viewport_debug"}, None),
                ({"property": "use_eevee_debug"}, None),
                ({"property": "use_extensions_debug"}, ("/blender/blender/issues/119521", "#119521")),
            ),
        )


# -----------------------------------------------------------------------------
# Class Registration

# Order of registration defines order in UI,
# so dynamically generated classes are "injected" in the intended order.
classes = (
    USERPREF_PT_theme_user_interface,
    *ThemeGenericClassGenerator.generate_panel_classes_for_wcols(),
    USERPREF_HT_header,
    USERPREF_PT_navigation_bar,
    USERPREF_PT_save_preferences,
    USERPREF_MT_editor_menus,
    USERPREF_MT_view,
    USERPREF_MT_save_load,

    USERPREF_PT_interface_display,
    USERPREF_PT_interface_editors,
    USERPREF_PT_interface_temporary_windows,
    USERPREF_PT_interface_statusbar,
    USERPREF_PT_interface_translation,
    USERPREF_PT_interface_text,
    USERPREF_PT_interface_menus,
    USERPREF_PT_interface_menus_mouse_over,
    USERPREF_PT_interface_menus_pie,

    USERPREF_PT_viewport_display,
    USERPREF_PT_viewport_quality,
    USERPREF_PT_viewport_textures,
    USERPREF_PT_viewport_subdivision,

    USERPREF_PT_edit_objects,
    USERPREF_PT_edit_objects_new,
    USERPREF_PT_edit_objects_duplicate_data,
    USERPREF_PT_edit_cursor,
    USERPREF_PT_edit_annotations,
    USERPREF_PT_edit_weight_paint,
    USERPREF_PT_edit_gpencil,
    USERPREF_PT_edit_text_editor,
    USERPREF_PT_edit_node_editor,
    USERPREF_PT_edit_sequence_editor,
    USERPREF_PT_edit_outliner_editor, # BFA - panel
    USERPREF_PT_edit_misc,

    USERPREF_PT_animation_timeline,
    USERPREF_PT_animation_keyframes,
    USERPREF_PT_animation_autokey, # BFA - custom menu
    USERPREF_PT_animation_fcurves,

    USERPREF_PT_system_cycles_devices,
    USERPREF_PT_system_display_graphics,
    USERPREF_PT_system_os_settings,
    USERPREF_PT_system_network,
    USERPREF_PT_system_memory,
    USERPREF_PT_system_video_sequencer,
    USERPREF_PT_system_sound,

    USERPREF_MT_interface_theme_presets,
    USERPREF_PT_theme,
    USERPREF_PT_theme_interface_panel,
    USERPREF_PT_theme_interface_gizmos,
    USERPREF_PT_theme_interface_icons,
    USERPREF_PT_theme_interface_state,
    USERPREF_PT_theme_interface_styles,
    USERPREF_PT_theme_interface_transparent_checker,
    USERPREF_PT_theme_text_style,
    USERPREF_PT_theme_bone_color_sets,
    USERPREF_PT_theme_collection_colors,
    USERPREF_PT_theme_strip_colors,

    USERPREF_PT_file_paths_data,
    USERPREF_PT_file_paths_render,
    USERPREF_PT_file_paths_asset_libraries,
    USERPREF_PT_file_paths_script_directories,
    USERPREF_PT_file_paths_applications,
    USERPREF_PT_text_editor,
    USERPREF_PT_text_editor_presets,
    USERPREF_PT_file_paths_development,

    USERPREF_PT_saveload_blend,
    USERPREF_PT_saveload_blend_autosave, # BFA - custom menu
    USERPREF_PT_saveload_autorun,
    USERPREF_PT_saveload_file_browser,

    USERPREF_MT_keyconfigs,

    USERPREF_PT_input_keyboard,
    USERPREF_PT_input_mouse,
    USERPREF_PT_input_tablet,
    USERPREF_PT_input_touchpad,
    USERPREF_PT_input_ndof,
    USERPREF_PT_navigation_orbit,
    USERPREF_PT_navigation_zoom,
    USERPREF_PT_navigation_fly_walk,
    USERPREF_PT_navigation_fly_walk_navigation,
    USERPREF_PT_navigation_fly_walk_gravity,

    USERPREF_PT_keymap,

    USERPREF_PT_extensions,
    USERPREF_PT_addons,

    USERPREF_MT_extensions_active_repo,
    USERPREF_MT_extensions_active_repo_remove,
    USERPREF_PT_extensions_repos,

    USERPREF_PT_studiolight_lights,
    USERPREF_PT_studiolight_light_editor,
    USERPREF_PT_studiolight_matcaps,
    USERPREF_PT_studiolight_world,

    # Popovers.
    USERPREF_PT_ndof_settings,
    USERPREF_PT_addons_filter,

    USERPREF_PT_experimental_new_features,
    USERPREF_PT_experimental_prototypes,
    # USERPREF_PT_experimental_tweaks,
    USERPREF_PT_experimental_debugging,

    # UI lists
    USERPREF_UL_asset_libraries,
    USERPREF_UL_extension_repos,

    # Add dynamically generated editor theme panels last,
    # so they show up last in the theme section.
    *ThemeGenericClassGenerator.generate_panel_classes_from_theme_areas(),
)

if __name__ == "__main__":  # only for live edit.
    from bpy.utils import register_class
    for cls in classes:
        register_class(cls)<|MERGE_RESOLUTION|>--- conflicted
+++ resolved
@@ -2246,7 +2246,9 @@
             col = layout.column(heading="Show Guides", align=True)
             col.use_property_split = False
             col.prop(props, "ndof_show_guide_orbit_axis", text="Orbit Axis")
-            col.prop(props, "ndof_show_guide_orbit_center", text="Orbit Center")
+            colsub = col.column()
+            colsub.active = props.ndof_navigation_mode == 'OBJECT'
+            colsub.prop(props, "ndof_show_guide_orbit_center", text="Orbit Center")
 
             col = layout.column(heading="Orbit Center")
             col.active = props.ndof_navigation_mode == 'OBJECT'
@@ -2257,7 +2259,6 @@
             del colsub
             col.separator()
 
-<<<<<<< HEAD
         col = layout.column(heading="Zoom", align=True)
         col.use_property_split = False
         col.prop(props, "ndof_zoom_invert")
@@ -2269,14 +2270,6 @@
         row = col.row()
         row.separator()
         row.prop(props, "ndof_pan_yz_swap_axis", text="Swap Y and Z Axes")
-=======
-            col = layout.column(heading="Show")
-            col.prop(props, "ndof_show_guide_orbit_axis", text="Orbit Axis")
-            colsub = col.column()
-            colsub.active = props.ndof_navigation_mode == 'OBJECT'
-            colsub.prop(props, "ndof_show_guide_orbit_center", text="Orbit Center")
-            del colsub
->>>>>>> dfeeaa98
 
         layout.separator()
 
