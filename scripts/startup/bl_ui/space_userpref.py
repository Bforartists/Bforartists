--- conflicted
+++ resolved
@@ -1014,23 +1014,7 @@
         flow.prop(system, "image_draw_method", text="Image Display Method")
 
 
-<<<<<<< HEAD
-class USERPREF_PT_viewport_selection(ViewportPanel, CenterAlignMixIn, Panel):
-    bl_label = "Selection"
-    bl_options = {'DEFAULT_CLOSED'}
-
-    def draw_centered(self, context, layout):
-        prefs = context.preferences
-        system = prefs.system
-
-        flow = layout.grid_flow(row_major=False, columns=0, even_columns=True, even_rows=False, align=False)
-
-        flow.use_property_split = False
-        flow.prop(system, "use_select_pick_depth")
-
-
-=======
->>>>>>> 9a41dc73
+
 class USERPREF_PT_viewport_subdivision(ViewportPanel, CenterAlignMixIn, Panel):
     bl_label = "Subdivision"
     bl_options = {'DEFAULT_CLOSED'}
@@ -2236,7 +2220,6 @@
 
     @staticmethod
     def draw_settings(layout, props, show_3dview_settings=True):
-<<<<<<< HEAD
 
         # layout.use_property_split = False
 
@@ -2244,8 +2227,6 @@
         col.prop(props, "ndof_sensitivity", text="Pan Sensitivity")
         col.prop(props, "ndof_orbit_sensitivity")
         col.prop(props, "ndof_deadzone")
-=======
->>>>>>> 9a41dc73
 
         layout.separator()
 
@@ -2257,14 +2238,11 @@
             layout.separator()
 
         if show_3dview_settings:
-<<<<<<< HEAD
             col = layout.column(heading="Show Guides", align=True)
             col.use_property_split = False
             col.prop(props, "ndof_show_guide_orbit_axis", text="Orbit Axis")
             col.prop(props, "ndof_show_guide_orbit_center", text="Orbit Center")
 
-=======
->>>>>>> 9a41dc73
             col = layout.column(heading="Orbit Center")
             col.prop(props, "ndof_orbit_center_auto")
             colsub = col.column()
@@ -2273,7 +2251,6 @@
             del colsub
             col.separator()
 
-<<<<<<< HEAD
         col = layout.column(heading="Zoom", align=True)
         col.use_property_split = False
         col.prop(props, "ndof_zoom_invert")
@@ -2285,11 +2262,6 @@
         row = col.row()
         row.separator()
         row.prop(props, "ndof_pan_yz_swap_axis", text="Swap Y and Z Axes")
-=======
-            col = layout.column(heading="Show")
-            col.prop(props, "ndof_show_guide_orbit_axis", text="Orbit Axis")
-            col.prop(props, "ndof_show_guide_orbit_center", text="Orbit Center")
->>>>>>> 9a41dc73
 
         layout.separator()
 
@@ -2313,29 +2285,17 @@
             ):
                 row.prop(props, attr, text=text, toggle=True)
 
-            if show_3dview_settings:
-                row = col.row(heading="Invert Rotate")
-                for text, attr in (
-                        ("X", "ndof_rotx_invert_axis"),
-                        ("Y", "ndof_roty_invert_axis"),
-                        ("Z", "ndof_rotz_invert_axis"),
-                ):
-                    row.prop(props, attr, text=text, toggle=True)
-
-<<<<<<< HEAD
+            layout.separator()
+
             col = layout.column(align=True)
             col.use_property_split = False
             col.label(text="Fly/Walk")
             row = col.row()
             row.separator()
-            row.prop(props, "ndof_lock_horizon")
+            row.prop(props, "ndof_lock_horizon") # BFA
             row = col.row()
             row.separator()
             row.prop(props, "ndof_fly_helicopter")
-=======
-            if show_3dview_settings:
-                col.prop(props, "ndof_lock_camera_pan_zoom")
->>>>>>> 9a41dc73
 
     def draw(self, context):
         layout = self.layout
@@ -3164,7 +3124,7 @@
     USERPREF_PT_edit_text_editor,
     USERPREF_PT_edit_node_editor,
     USERPREF_PT_edit_sequence_editor,
-    USERPREF_PT_edit_outliner_editor,
+    USERPREF_PT_edit_outliner_editor, # BFA - panel
     USERPREF_PT_edit_misc,
 
     USERPREF_PT_animation_timeline,
