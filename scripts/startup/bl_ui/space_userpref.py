--- conflicted
+++ resolved
@@ -324,11 +324,14 @@
         view = prefs.view
         system = prefs.system
 
-<<<<<<< HEAD
         flow = layout.grid_flow(row_major=False, columns=0, even_columns=True, even_rows=False, align=False)
 
         flow.use_property_split = False
         flow.prop(system, "use_region_overlap")
+
+        # col = flow.column(heading="Show", align=True) # TODO week36
+        flow.prop(view, "show_area_handle")
+        flow.prop(view, "show_number_arrows", text="Numeric Input Arrows")
         flow.prop(view, "show_navigate_ui")
 
         flow.use_property_split = True
@@ -336,21 +339,6 @@
         flow.prop(view, "color_picker_type")
         flow.row().prop(view, "header_align")
         flow.prop(view, "factor_display_type")
-=======
-        col = layout.column()
-        col.prop(system, "use_region_overlap")
-
-        col = layout.column(heading="Show", align=True)
-        col.prop(view, "show_area_handle")
-        col.prop(view, "show_number_arrows", text="Numeric Input Arrows")
-        col.prop(view, "show_navigate_ui")
-
-        col = layout.column()
-        col.prop(view, "border_width")
-        col.prop(view, "color_picker_type")
-        col.row().prop(view, "header_align")
-        col.prop(view, "factor_display_type")
->>>>>>> e2b24f0f
 
 
 class USERPREF_PT_interface_temporary_windows(InterfacePanel, CenterAlignMixIn, Panel):
