# SPDX-FileCopyrightText: 2009-2023 Blender Authors
#
# SPDX-License-Identifier: GPL-2.0-or-later

import bpy
from bpy.types import (
    Header,
    Menu,
    Panel,
    UIList,
)
from bpy.app.translations import (
    contexts as i18n_contexts,
    pgettext_iface as iface_,
    pgettext_rpt as rpt_,
)
from bl_ui.utils import PresetPanel


# -----------------------------------------------------------------------------
# Main Header

class USERPREF_HT_header(Header):
    bl_space_type = 'PREFERENCES'

    @staticmethod
    def draw_buttons(layout, context):
        prefs = context.preferences

        layout.operator_context = 'EXEC_AREA'

        if prefs.use_preferences_save and (not bpy.app.use_userpref_skip_save_on_exit):
            pass
        else:
            # Show '*' to let users know the preferences have been modified.
            # It is shown to the left so that it is visible when the sidebar is narrow,
            # and for consistency with unsaved files in the title bar.
            layout.operator(
                "wm.save_userpref",
                text=("* " if prefs.is_dirty else "") + iface_("Save Preferences"),
                translate=False,
                icon="SAVE_PREFS"
            )

    def draw(self, context):
        layout = self.layout
        layout.operator_context = 'EXEC_AREA'

        self.draw_editor_type_menu(context)

        USERPREF_MT_editor_menus.draw_collapsible(context, layout)

        layout.separator_spacer()

        self.draw_buttons(layout, context)


# -----------------------------------------------------------------------------
# Main Navigation Bar

class USERPREF_PT_navigation_bar(Panel):
    bl_label = "Preferences Navigation"
    bl_space_type = 'PREFERENCES'
    bl_region_type = 'UI'
    bl_category = "Navigation"
    bl_options = {'HIDE_HEADER'}

    def draw(self, context):
        layout = self.layout

        prefs = context.preferences

        col = layout.column()

        col.scale_x = 1.3
        col.scale_y = 1.3
        col.prop(prefs, "active_section", expand=True)


class USERPREF_MT_editor_menus(Menu):
    bl_idname = "USERPREF_MT_editor_menus"
    bl_label = ""

    def draw(self, _context):
        layout = self.layout
        layout.menu("USERPREF_MT_view")
        layout.menu("USERPREF_MT_save_load", text="Preferences")


class USERPREF_MT_view(Menu):
    bl_label = "View"

    def draw(self, context):
        layout = self.layout
        view = context.space_data

        layout.prop(view, "show_region_ui")
        layout.separator()

        layout.menu("INFO_MT_area")


class USERPREF_MT_save_load(Menu):
    bl_label = "Save & Load"

    def draw(self, context):
        layout = self.layout

        prefs = context.preferences

        row = layout.row()
        row.active = not bpy.app.use_userpref_skip_save_on_exit
        row.prop(prefs, "use_preferences_save", text="Auto-Save Preferences")

        layout.separator()

        layout.operator_context = 'EXEC_AREA'
        if prefs.use_preferences_save:
            layout.operator("wm.save_userpref", text="Save Preferences", icon='SAVE_PREFS')  # BFA - added icon
        sub_revert = layout.column(align=True)
        # NOTE: regarding `factory_startup`. To correctly show the active state of this menu item,
        # the user preferences themselves would need to have a `factory_startup` state.
        # Since showing an active menu item whenever factory-startup is used is not such a problem, leave this as-is.
        sub_revert.active = prefs.is_dirty or bpy.app.factory_startup
        sub_revert.operator("wm.read_userpref", text="Revert to Saved Preferences", icon="UNDO")  # BFA - added icon

        layout.operator_context = 'INVOKE_AREA'

        app_template = prefs.app_template
        if app_template:
            display_name = bpy.path.display_name(iface_(app_template))
            layout.operator(
                "wm.read_factory_userpref",
                text="Load Factory Preferences",
                icon="LOAD_FACTORY")  # BFA - added icon
            props = layout.operator("wm.read_factory_userpref",
                                    text=iface_("Load Factory {:s} Preferences").format(display_name),
                                    translate=False,
                                    icon="LOAD_FACTORY")  # BFA - added icon
            props.use_factory_startup_app_template_only = True
            del display_name
        else:
            layout.operator(
                "wm.read_factory_userpref",
                text="Load Factory Preferences",
                icon="LOAD_FACTORY")  # BFA - added icon


class USERPREF_PT_save_preferences(Panel):
    bl_label = "Save Preferences"
    bl_space_type = 'PREFERENCES'
    bl_region_type = 'EXECUTE'
    bl_options = {'HIDE_HEADER'}

    @classmethod
    def poll(cls, context):
        # Hide when header is visible
        for region in context.area.regions:
            if region.type == 'HEADER' and region.height <= 1:
                return True

        return False

    def draw(self, context):
        layout = self.layout.row()
        layout.operator_context = 'EXEC_AREA'

        layout.menu("USERPREF_MT_save_load", text="", icon='COLLAPSEMENU')

        USERPREF_HT_header.draw_buttons(layout, context)


# -----------------------------------------------------------------------------
# Min-In Helpers

# Panel mix-in.
class CenterAlignMixIn:
    """
    Base class for panels to center align contents with some horizontal margin.
    Deriving classes need to implement a ``draw_centered(context, layout)`` function.
    """

    def draw(self, context):
        layout = self.layout
        width = context.region.width
        ui_scale = context.preferences.system.ui_scale
        # No horizontal margin if region is rather small.
        is_wide = width > (350 * ui_scale)

        layout.use_property_split = True
        layout.use_property_decorate = False  # No animation.

        row = layout.row()
        if is_wide:
            row.label()  # Needed so col below is centered.

        col = row.column()
        col.ui_units_x = 50

        # Implemented by sub-classes.
        self.draw_centered(context, col)

        if is_wide:
            row.label()  # Needed so col above is centered.


# -----------------------------------------------------------------------------
# Interface Panels

class InterfacePanel:
    bl_space_type = 'PREFERENCES'
    bl_region_type = 'WINDOW'
    bl_context = "interface"


class USERPREF_PT_interface_display(InterfacePanel, CenterAlignMixIn, Panel):
    bl_label = "Display"

    def draw_centered(self, context, layout):
        prefs = context.preferences
        view = prefs.view

        flow = layout.grid_flow(row_major=False, columns=0, even_columns=True, even_rows=False, align=False)

        flow.prop(view, "ui_scale", text="Resolution Scale")
        flow.prop(view, "ui_line_width", text="Line Width")
        flow.prop(view, "viewport_line_width", text="Viewport Line Width")  # BFA - GooEngine

        layout.separator()

        flow = layout.grid_flow(row_major=False, columns=0, even_columns=True, even_rows=False, align=False)

        flow.use_property_split = False
        flow.prop(view, "show_splash", text="Splash Screen")
        flow.prop(view, "show_tooltips")
        if view.show_tooltips:
            flow.prop(view, "show_tooltips_python")
        flow.prop(view, "show_developer_ui")

        layout.separator()

        flow = layout.grid_flow(row_major=False, columns=0, even_columns=True, even_rows=False, align=False)
        flow.use_property_split = False
        flow.prop(prefs, "use_recent_searches", text="Sort Search by Most Recent")
        # bfa - gooengine disable_search_on_keypress
        flow.prop(prefs, "disable_search_on_keypress", text="Disable Search on Key Press")
        # bfa - gooengine disable_material_icon
        flow.prop(prefs, "disable_material_icon", text="Disable Material Icon Rendering")


class USERPREF_PT_interface_text(InterfacePanel, CenterAlignMixIn, Panel):
    bl_label = "Text Rendering"
    bl_options = {'DEFAULT_CLOSED'}

    def draw_centered(self, context, layout):
        prefs = context.preferences
        view = prefs.view

        flow = layout.grid_flow(row_major=False, columns=0, even_columns=True, even_rows=False, align=False)

        flow.use_property_split = False
        flow.prop(view, "use_text_antialiasing", text="Anti-Aliasing")
        flow.use_property_split = True
        sub = flow.column()
        sub.active = view.use_text_antialiasing

        # BFA - Align property left
        sub.use_property_split = False
        sub.prop(view, "use_text_render_subpixelaa", text="Subpixel Anti-Aliasing")
        sub.use_property_split = True

        sub.prop(view, "text_hinting", text="Hinting")

        flow.prop(view, "font_path_ui")
        flow.prop(view, "font_path_ui_mono")


class USERPREF_PT_interface_translation(InterfacePanel, CenterAlignMixIn, Panel):
    bl_label = "Language"
    bl_translation_context = i18n_contexts.id_windowmanager

    @classmethod
    def poll(cls, _context):
        return bpy.app.build_options.international

    def draw_centered(self, context, layout):
        prefs = context.preferences
        view = prefs.view

        layout.prop(view, "language")
        col = layout.column()

        col.label(text="Translate", text_ctxt=i18n_contexts.editor_preferences)
        col.active = (bpy.app.translations.locale != "en_US")
        col.use_property_split = False  # BFA - Left align checkboxes

        row = col.row()
        row.separator()
        row.prop(view, "use_translate_tooltips", text="Tooltips")
        row = col.row()
        row.separator()
        row.prop(view, "use_translate_interface", text="Interface")
        row = col.row()
        row.separator()
        row.prop(view, "use_translate_reports", text="Reports")
        row = col.row()
        row.separator()
        row.prop(view, "use_translate_new_dataname", text="New Data")


class USERPREF_PT_interface_accessibility(InterfacePanel, CenterAlignMixIn, Panel):
    bl_label = "Accessibility"
    bl_options = {'DEFAULT_CLOSED'}

    def draw_centered(self, context, layout):
        prefs = context.preferences
        view = prefs.view

        flow = layout.grid_flow(row_major=False, columns=0, even_columns=True, even_rows=False, align=False)

        flow.use_property_split = False  # BFA - Align bool property left
        flow.prop(view, "use_reduce_motion")


class USERPREF_PT_interface_editors(InterfacePanel, CenterAlignMixIn, Panel):
    bl_label = "Editors"

    def draw_centered(self, context, layout):
        prefs = context.preferences
        view = prefs.view
        system = prefs.system

        flow = layout.grid_flow(row_major=False, columns=0, even_columns=True, even_rows=False, align=False)

        flow.use_property_split = False
        flow.prop(system, "use_region_overlap")

        # col = flow.column(heading="Show", align=True) # TODO week36
        flow.prop(view, "show_area_handle")
        flow.prop(view, "show_number_arrows", text="Numeric Input Arrows")
        flow.prop(view, "show_navigate_ui")

        flow.use_property_split = True
        flow.prop(view, "border_width")
        flow.prop(view, "color_picker_type")
        flow.row().prop(view, "header_align")
        flow.prop(view, "factor_display_type")


class USERPREF_PT_interface_temporary_windows(InterfacePanel, CenterAlignMixIn, Panel):
    bl_label = "Temporary Editors"
    bl_parent_id = "USERPREF_PT_interface_editors"
    bl_options = {'DEFAULT_CLOSED'}

    def draw_centered(self, context, layout):
        prefs = context.preferences
        view = prefs.view

        flow = layout.grid_flow(row_major=False, columns=0, even_columns=True, even_rows=False, align=False)  # BFA

        flow.prop(view, "render_display_type", text="Render In")  # BFA
        flow.prop(view, "filebrowser_display_type", text="File Browser")  # BFA
        flow.prop(view, "preferences_display_type", text="Preferences")  # BFA


class USERPREF_PT_interface_statusbar(InterfacePanel, CenterAlignMixIn, Panel):
    bl_label = "Status Bar"
    bl_parent_id = "USERPREF_PT_interface_editors"
    bl_options = {'DEFAULT_CLOSED'}

    def draw_centered(self, context, layout):
        prefs = context.preferences
        view = prefs.view

        col = layout.column()
        col.label(text="Show:")

        flow = layout.grid_flow(row_major=False, columns=0, even_columns=True, even_rows=False, align=False)

        flow.use_property_split = False
        flow.prop(view, "show_statusbar_stats", text="Scene Statistics")
        flow.prop(view, "show_statusbar_scene_duration", text="Scene Duration")
        flow.prop(view, "show_statusbar_memory", text="System Memory")
        flow.prop(view, "show_statusbar_vram", text="Video Memory")
        flow.prop(view, "show_extensions_updates", text="Extensions Updates")
        flow.prop(view, "show_statusbar_blender_version", text="Base Blender Version")  # BFA
        flow.prop(view, "show_statusbar_version", text="Bforartists Version")  # BFA - not Blender


class USERPREF_PT_interface_menus(InterfacePanel, CenterAlignMixIn, Panel):
    bl_label = "Menus"
    bl_options = {'DEFAULT_CLOSED'}

    def draw_centered(self, context, layout):
        prefs = context.preferences
        view = prefs.view
        col = layout.column()
        col.use_property_split = False  # BFA - Align bool property left
        col.prop(view, "menu_close_leave")


class USERPREF_PT_interface_menus_mouse_over(InterfacePanel, CenterAlignMixIn, Panel):
    bl_label = "Open on Mouse Over"
    bl_parent_id = "USERPREF_PT_interface_menus"

    def draw_header(self, context):
        prefs = context.preferences
        view = prefs.view

        self.layout.prop(view, "use_mouse_over_open", text="")

    def draw_centered(self, context, layout):
        prefs = context.preferences
        view = prefs.view

        layout.active = view.use_mouse_over_open

        flow = layout.grid_flow(row_major=False, columns=0, even_columns=True, even_rows=False, align=False)

        flow.prop(view, "open_toplevel_delay", text="Top Level")
        flow.prop(view, "open_sublevel_delay", text="Sub Level")


class USERPREF_PT_interface_menus_pie(InterfacePanel, CenterAlignMixIn, Panel):
    bl_label = "Pie Menus"
    bl_parent_id = "USERPREF_PT_interface_menus"

    def draw_centered(self, context, layout):
        prefs = context.preferences
        view = prefs.view

        flow = layout.grid_flow(row_major=False, columns=0, even_columns=True, even_rows=False, align=False)

        flow.prop(view, "pie_animation_timeout")
        flow.prop(view, "pie_tap_timeout")
        flow.prop(view, "pie_initial_timeout")
        flow.prop(view, "pie_menu_radius")
        flow.prop(view, "pie_menu_threshold")
        flow.prop(view, "pie_menu_confirm")


# -----------------------------------------------------------------------------
# Editing Panels

class EditingPanel:
    bl_space_type = 'PREFERENCES'
    bl_region_type = 'WINDOW'
    bl_context = "editing"


class USERPREF_PT_edit_objects(EditingPanel, Panel):
    bl_label = "Objects"

    def draw(self, context):
        pass


class USERPREF_PT_edit_objects_new(EditingPanel, CenterAlignMixIn, Panel):
    bl_label = "New Objects"
    bl_parent_id = "USERPREF_PT_edit_objects"

    def draw_centered(self, context, layout):
        prefs = context.preferences
        edit = prefs.edit

        flow = layout.grid_flow(row_major=False, columns=0, even_columns=True, even_rows=False, align=False)

        flow.prop(edit, "material_link", text="Link Materials To")
        flow.prop(edit, "object_align", text="Align To")

        flow.use_property_split = False
        flow.prop(edit, "use_enter_edit_mode", text="Enter Edit Mode")
        flow.use_property_split = True
        flow.prop(edit, "collection_instance_empty_size", text="Instance Empty Size")


class USERPREF_PT_edit_objects_duplicate_data(EditingPanel, CenterAlignMixIn, Panel):
    bl_label = "Copy on Duplicate"
    bl_parent_id = "USERPREF_PT_edit_objects"
    bl_options = {'DEFAULT_CLOSED'}

    def draw_centered(self, context, layout):
        prefs = context.preferences
        edit = prefs.edit

        layout.use_property_split = False

        flow = layout.grid_flow(row_major=False, columns=0, even_columns=True, even_rows=False, align=True)

        datablock_types = (
            ("use_duplicate_action", "Action", 'ACTION', ""),
            ("use_duplicate_armature", "Armature", 'OUTLINER_DATA_ARMATURE', ""),
            ("use_duplicate_camera", "Camera", 'OUTLINER_DATA_CAMERA', ""),
            ("use_duplicate_curve", "Curve", 'OUTLINER_DATA_CURVE', ""),
            ("use_duplicate_curves", "Curves", 'OUTLINER_OB_CURVES', ""),
            ("use_duplicate_grease_pencil", "Grease Pencil", 'OUTLINER_OB_GREASEPENCIL', ""),
            ("use_duplicate_lattice", "Lattice", 'OUTLINER_DATA_LATTICE', ""),
            (None, None, None, None),
            ("use_duplicate_light", "Light", 'OUTLINER_DATA_LIGHT', ""),
            ("use_duplicate_lightprobe", "Light Probe", 'OUTLINER_DATA_LIGHTPROBE', ""),
            ("use_duplicate_material", "Material", 'MATERIAL_DATA', ""),
            ("use_duplicate_mesh", "Mesh", 'OUTLINER_DATA_MESH', ""),
            ("use_duplicate_metaball", "Metaball", 'OUTLINER_DATA_META', ""),
            ("use_duplicate_node_tree", "Node Tree", 'NODETREE', ""),
            ("use_duplicate_particle", "Particle", 'PARTICLES', ""),
            (None, None, None, None),
            ("use_duplicate_pointcloud", "Point Cloud", 'OUTLINER_DATA_POINTCLOUD', ""),
            ("use_duplicate_speaker", "Speaker", 'OUTLINER_DATA_SPEAKER', ""),
            ("use_duplicate_surface", "Surface", 'OUTLINER_DATA_SURFACE', ""),
            ("use_duplicate_text", "Text", 'OUTLINER_DATA_FONT', ""),
            ("use_duplicate_volume", "Volume", 'OUTLINER_DATA_VOLUME', "i18n_contexts.id_id"),
        )

        col = flow.column()

        for prop, type_name, type_icon, type_ctx in datablock_types:
            if prop is None:
                col = flow.column()
                continue

            row = col.row()

            row_checkbox = row.row()
            row_checkbox.prop(edit, prop, text="", text_ctxt=type_ctx)

            row_label = row.row()
            row_label.label(text=type_name, icon=type_icon)


class USERPREF_PT_edit_cursor(EditingPanel, CenterAlignMixIn, Panel):
    bl_label = "3D Cursor"

    def draw_centered(self, context, layout):
        prefs = context.preferences
        edit = prefs.edit

        flow = layout.grid_flow(row_major=False, columns=0, even_columns=True, even_rows=False, align=False)
        flow.use_property_split = False
        flow.prop(edit, "use_mouse_depth_cursor", text="Surface Project")
        flow.prop(edit, "use_cursor_lock_adjust", text="Lock Adjust")


class USERPREF_PT_edit_gpencil(EditingPanel, CenterAlignMixIn, Panel):
    bl_label = "Grease Pencil"
    bl_options = {'DEFAULT_CLOSED'}

    def draw_centered(self, context, layout):
        prefs = context.preferences
        edit = prefs.edit

        flow = layout.grid_flow(row_major=False, columns=0, even_columns=True, even_rows=False, align=False)

        flow.prop(edit, "grease_pencil_manhattan_distance", text="Manhattan Distance")
        flow.prop(edit, "grease_pencil_euclidean_distance", text="Euclidean Distance")


class USERPREF_PT_edit_annotations(EditingPanel, CenterAlignMixIn, Panel):
    bl_label = "Annotations"

    def draw_centered(self, context, layout):
        prefs = context.preferences
        edit = prefs.edit

        flow = layout.grid_flow(row_major=False, columns=0, even_columns=True, even_rows=False, align=False)

        flow.prop(edit, "grease_pencil_default_color", text="Default Color")
        flow.prop(edit, "grease_pencil_eraser_radius", text="Eraser Radius")


class USERPREF_PT_edit_weight_paint(EditingPanel, CenterAlignMixIn, Panel):
    bl_label = "Weight Paint"
    bl_options = {'DEFAULT_CLOSED'}

    def draw_centered(self, context, layout):
        prefs = context.preferences
        view = prefs.view

        layout.use_property_split = False
        layout.prop(view, "use_weight_color_range", text="Use Custom Colors")
        layout.use_property_split = True

        col = layout.column()
        col.active = view.use_weight_color_range
        col.template_color_ramp(view, "weight_color_range", expand=True)


class USERPREF_PT_edit_text_editor(EditingPanel, CenterAlignMixIn, Panel):
    bl_label = "Text Editor"
    bl_options = {'DEFAULT_CLOSED'}

    def draw_centered(self, context, layout):
        prefs = context.preferences
        edit = prefs.edit

        layout.use_property_split = False
        layout.prop(edit, "use_text_edit_auto_close")


class USERPREF_PT_edit_node_editor(EditingPanel, CenterAlignMixIn, Panel):
    bl_label = "Node Editor"
    bl_options = {'DEFAULT_CLOSED'}

    def draw_centered(self, context, layout):
        prefs = context.preferences
        edit = prefs.edit

        col = layout.column()
        col.use_property_split = False
        col.prop(edit, "node_use_insert_offset", text="Auto-Offset")
        col.use_property_split = True
        if edit.node_use_insert_offset:
            col.prop(edit, "node_margin", text="Auto-Offset Margin")
        col.prop(edit, "node_preview_resolution", text="Preview Resolution")

        col.use_property_split = False
        col.prop(edit, "node_use_autoposition_viewer")  # BFA - Toggle Viewer Auto-positioning
        col.prop(edit, "node_color_blend", text="Node Color Blend")  # BFA - Node Color Blend


class USERPREF_PT_edit_sequence_editor(EditingPanel, CenterAlignMixIn, Panel):
    bl_label = "Video Sequencer"
    bl_options = {'DEFAULT_CLOSED'}

    def draw_centered(self, context, layout):
        prefs = context.preferences
        edit = prefs.edit
        layout.use_property_split = False

        layout.prop(edit, "connect_strips_by_default")  # BFA - wip


# BFA - menu
class USERPREF_PT_edit_outliner_editor(EditingPanel, CenterAlignMixIn, Panel):
    bl_label = "Outliner"
    bl_options = {'DEFAULT_CLOSED'}

    def draw_centered(self, context, layout):
        prefs = context.preferences
        edit = prefs.edit
        layout.use_property_split = False

        layout.prop(edit, "outliner_colored_collection_rows")  # BFA - colored collection rows


class USERPREF_PT_edit_misc(EditingPanel, CenterAlignMixIn, Panel):
    bl_label = "Miscellaneous"
    bl_options = {'DEFAULT_CLOSED'}

    def draw_centered(self, context, layout):
        prefs = context.preferences
        edit = prefs.edit

        col = layout.column()
        col.prop(edit, "sculpt_paint_overlay_color", text="Sculpt Overlay Color")


# -----------------------------------------------------------------------------
# Animation Panels

class AnimationPanel:
    bl_space_type = 'PREFERENCES'
    bl_region_type = 'WINDOW'
    bl_context = "animation"


class USERPREF_PT_animation_timeline(AnimationPanel, CenterAlignMixIn, Panel):
    bl_label = "Timeline"

    def draw_centered(self, context, layout):
        prefs = context.preferences
        view = prefs.view
        edit = prefs.edit

        flow = layout.grid_flow(row_major=False, columns=0, even_columns=True, even_rows=False, align=False)
        flow.use_property_split = False
        flow.prop(edit, "use_negative_frames")
        flow.use_property_split = True

        layout.separator()

        flow = layout.grid_flow(row_major=False, columns=0, even_columns=True, even_rows=False, align=False)

        flow.prop(view, "view2d_grid_spacing_min", text="Minimum Grid Spacing")
        flow.prop(view, "timecode_style")
        flow.prop(view, "view_frame_type")
        if view.view_frame_type == 'SECONDS':
            flow.prop(view, "view_frame_seconds")
        elif view.view_frame_type == 'KEYFRAMES':
            flow.prop(view, "view_frame_keyframes")


class USERPREF_PT_animation_keyframes(AnimationPanel, CenterAlignMixIn, Panel):
    bl_label = "Keyframes"

    def draw_centered(self, context, layout):
        prefs = context.preferences
        edit = prefs.edit

        col = layout.column()
        col.prop(edit, "key_insert_channels", expand=True)
        col.use_property_split = False
        col.prop(edit, "use_visual_keying")

        row = layout.row(align=True, heading="Only Insert Needed")
        row.prop(edit, "use_keyframe_insert_needed", text="Manual", toggle=1)
        row.prop(edit, "use_auto_keyframe_insert_needed", text="Auto", toggle=1)

# BFA - custom menu


class USERPREF_PT_animation_autokey(AnimationPanel, CenterAlignMixIn, Panel):
    bl_label = "Auto-Keyframing"
    bl_parent_id = "USERPREF_PT_animation_keyframes"

    def draw_centered(self, context, layout):
        prefs = context.preferences
        edit = prefs.edit

        flow = layout.grid_flow(row_major=False, columns=0, even_columns=True, even_rows=False, align=False)

        flow.use_property_split = False
        flow.prop(edit, "use_auto_keying_warning", text="Show Warning")
        flow.prop(edit, "use_keyframe_insert_available", text="Only Insert Available")
        flow.prop(edit, "use_auto_keying", text="Enable in New Scenes")


class USERPREF_PT_animation_fcurves(AnimationPanel, CenterAlignMixIn, Panel):
    bl_label = "F-Curves"

    def draw_centered(self, context, layout):
        prefs = context.preferences
        edit = prefs.edit

        flow = layout.grid_flow(row_major=False, columns=0, even_columns=True, even_rows=False, align=False)

        flow.prop(edit, "fcurve_unselected_alpha", text="Unselected Opacity")
        flow.prop(edit, "fcurve_new_auto_smoothing", text="Default Smoothing Mode")
        flow.prop(edit, "keyframe_new_interpolation_type", text="Default Interpolation")
        flow.prop(edit, "keyframe_new_handle_type", text="Default Handles")
        flow.use_property_split = False
        flow.prop(edit, "use_insertkey_xyz_to_rgb", text="XYZ to RGB")
        flow.prop(edit, "use_anim_channel_group_colors")
        flow.prop(edit, "show_only_selected_curve_keyframes")
        flow.prop(edit, "use_fcurve_high_quality_drawing")


# -----------------------------------------------------------------------------
# System Panels

class SystemPanel:
    bl_space_type = 'PREFERENCES'
    bl_region_type = 'WINDOW'
    bl_context = "system"


class USERPREF_PT_system_sound(SystemPanel, CenterAlignMixIn, Panel):
    bl_label = "Sound"
    bl_options = {'DEFAULT_CLOSED'}

    def draw_centered(self, context, layout):
        prefs = context.preferences
        system = prefs.system

        layout.prop(system, "audio_device", expand=False)

        sub = layout.grid_flow(row_major=False, columns=0, even_columns=False, even_rows=False, align=False)
        sub.active = system.audio_device not in {'NONE', 'None'}
        sub.prop(system, "audio_channels", text="Channels")
        sub.prop(system, "audio_mixing_buffer", text="Mixing Buffer")
        sub.prop(system, "audio_sample_rate", text="Sample Rate")
        sub.prop(system, "audio_sample_format", text="Sample Format")


class USERPREF_PT_system_cycles_devices(SystemPanel, CenterAlignMixIn, Panel):
    bl_label = "Cycles Render Devices"

    def draw_centered(self, context, layout):
        prefs = context.preferences

        col = layout.column()
        col.use_property_split = False

        if bpy.app.build_options.cycles:
            addon = prefs.addons.get("cycles")
            if addon is None:
                layout.label(text="Enable Cycles Render Engine add-on to use Cycles", icon='INFO')
            else:
                addon.preferences.draw_impl(col, context)
            del addon
        else:
            layout.label(text="Cycles is disabled in this build", icon='INFO')


class USERPREF_PT_system_display_graphics(SystemPanel, CenterAlignMixIn, Panel):
    bl_label = "Display Graphics"

    @classmethod
    def poll(cls, _context):
        import platform
        return platform.system() != "Darwin"

    def draw_centered(self, context, layout):
        prefs = context.preferences
        system = prefs.system
        import gpu
        import sys

        col = layout.column()
        col.prop(system, "gpu_backend", text="Backend")
        if system.gpu_backend == 'VULKAN':
            col = layout.column()
            col.enabled = gpu.platform.backend_type_get() == 'VULKAN'
            col.prop(system, "gpu_preferred_device")

        if system.gpu_backend != gpu.platform.backend_type_get():
            layout.label(text="A restart of Blender is required", icon='INFO')

        if system.gpu_backend == 'VULKAN':
            col = layout.column()
            col.label(text="Current Vulkan backend limitations:", icon='INFO')
            col.label(text="\u2022 Low performance in VR", icon='BLANK1')
            if sys.platform == "win32" and gpu.platform.device_type_get() == 'QUALCOMM':
                col.label(text="\u2022 Windows on ARM requires driver 31.0.112.0 or higher", icon='BLANK1')


class USERPREF_PT_system_os_settings(SystemPanel, CenterAlignMixIn, Panel):
    bl_label = "Operating System Settings"

    @classmethod
    def poll(cls, _context):
        # macOS isn't supported.
        from sys import platform
        if platform == "darwin":
            return False
        return True

    @staticmethod
    def _draw_associate_supported_or_label(context, layout):
        from sys import platform
        if platform[:3] == "win":
            if context.preferences.system.is_microsoft_store_install:
                layout.label(text="Microsoft Store installation")
                layout.label(text="Use Windows 'Default Apps' to associate with blend files")
                return False
        else:
            # Linux.
            if not bpy.app.portable:
                layout.label(text="System Installation")
                layout.label(text="File association is handled by the package manager")
                return False

            import os
            if os.environ.get("SNAP"):
                layout.label(text="Snap Package Installation")
                layout.label(text="File association is handled by the package manager")
                return False

        return True

    def draw_centered(self, context, layout):
        if self._draw_associate_supported_or_label(context, layout):
            layout.label(text="Open blend files with this Bforartists version")
            split = layout.split(factor=0.5)
            split.alignment = 'LEFT'
            split.operator("preferences.associate_blend", text="Register")
            split.operator("preferences.unassociate_blend", text="Unregister")
            layout.use_property_split = False
            layout.prop(bpy.context.preferences.system, "register_all_users", text="For All Users")


class USERPREF_PT_system_network(SystemPanel, CenterAlignMixIn, Panel):
    bl_label = "Network"

    def draw_centered(self, context, layout):
        prefs = context.preferences
        system = prefs.system

        row = layout.row()
        row.use_property_split = False  # bfa: align left
        row.prop(system, "use_online_access", text="Allow Online Access")

        # Show when the preference has been overridden and doesn't match the current preference.
        runtime_online_access = bpy.app.online_access
        if system.use_online_access != runtime_online_access:
            row = layout.split(factor=0.4)
            row.label(text="")
            if runtime_online_access:
                text = iface_("Enabled on startup, overriding the preference.")
            else:
                text = iface_("Disabled on startup, overriding the preference.")
            row.label(text=text, translate=False)

        layout.row().prop(system, "network_timeout", text="Time Out")
        layout.row().prop(system, "network_connection_limit", text="Connection Limit")


class USERPREF_PT_system_memory(SystemPanel, CenterAlignMixIn, Panel):
    bl_label = "Memory & Limits"

    def draw_centered(self, context, layout):
        import sys

        prefs = context.preferences
        system = prefs.system
        edit = prefs.edit

        flow = layout.grid_flow(row_major=False, columns=0, even_columns=True, even_rows=False, align=False)

        flow.prop(edit, "undo_steps", text="Undo Steps")
        flow.prop(edit, "undo_memory_limit", text="Undo Memory Limit")

        flow.use_property_split = False
        flow.prop(edit, "use_global_undo")

        flow = layout.grid_flow(row_major=False, columns=0, even_columns=True, even_rows=False, align=False)

        flow.prop(system, "scrollback", text="Console Scrollback Lines")

        flow = layout.grid_flow(row_major=False, columns=0, even_columns=True, even_rows=False, align=False)

        layout.separator()

        flow = layout.grid_flow(row_major=False, columns=0, even_columns=True, even_rows=False, align=False)

        flow.prop(system, "texture_time_out", text="Texture Time Out")
        flow.prop(system, "texture_collection_rate", text="Garbage Collection Rate")

        layout.separator()

        flow = layout.grid_flow(row_major=False, columns=0, even_columns=True, even_rows=False, align=False)

        flow.prop(system, "vbo_time_out", text="VBO Time Out")
        flow.prop(system, "vbo_collection_rate", text="Garbage Collection Rate")

        if sys.platform != "darwin":
            layout.separator()
            col = layout.column(align=True)
            col.active = system.gpu_backend != 'VULKAN'
            col.row().prop(system, "shader_compilation_method", expand=True)
            label = iface_("Threads") if system.shader_compilation_method == 'THREAD' else iface_("Subprocesses")
            col.prop(system, "gpu_shader_workers", text=label, translate=False)


class USERPREF_PT_system_video_sequencer(SystemPanel, CenterAlignMixIn, Panel):
    bl_label = "Video Sequencer"

    def draw_centered(self, context, layout):
        prefs = context.preferences
        system = prefs.system

        layout.prop(system, "memory_cache_limit")

        layout.separator()

        layout.prop(system, "sequencer_proxy_setup")


# -----------------------------------------------------------------------------
# Viewport Panels

class ViewportPanel:
    bl_space_type = 'PREFERENCES'
    bl_region_type = 'WINDOW'
    bl_context = "viewport"


class USERPREF_PT_viewport_display(ViewportPanel, CenterAlignMixIn, Panel):
    bl_label = "Display"

    def draw_centered(self, context, layout):
        prefs = context.preferences
        view = prefs.view

        layout.label(text="Text Info Overlay")

        col = layout.column()

        col.use_property_split = False
        row = col.row()
        row.separator()
        row.prop(view, "show_object_info", text="Object Info")
        row = col.row()
        row.separator()
        row.prop(view, "show_view_name", text="View Name")
        row = col.row()
        row.separator()

        split = row.split()
        col = split.column()
        col.use_property_split = False
        col.prop(view, "show_playback_fps", text="Playback Frame Rate (FPS)")

        if view.show_playback_fps:
            split.prop(view, "playback_fps_samples", text="Samples")
        else:
            split.label(icon='DISCLOSURE_TRI_RIGHT')

        layout.separator()

        flow = layout.grid_flow(row_major=False, columns=0, even_columns=True, even_rows=False, align=False)

        col = flow.column()
        col.prop(view, "gizmo_size")
        col.prop(view, "lookdev_sphere_size")

        flow.separator()

        col = flow.column()
        col.prop(view, "mini_axis_type", text="3D Viewport Axes")

        if view.mini_axis_type == 'MINIMAL':
            col.prop(view, "mini_axis_size", text="Size")
            col.prop(view, "mini_axis_brightness", text="Brightness")

        if view.mini_axis_type == 'GIZMO':
            col.prop(view, "gizmo_size_navigate_v3d", text="Size")

        layout.separator()
        col = layout.column()
        col.use_property_split = False
        col.prop(view, "use_fresnel_edit", text="Fresnel in Edit Mode")


class USERPREF_PT_viewport_quality(ViewportPanel, CenterAlignMixIn, Panel):
    bl_label = "Quality"

    def draw_centered(self, context, layout):
        prefs = context.preferences
        system = prefs.system

        flow = layout.grid_flow(row_major=False, columns=0, even_columns=True, even_rows=False, align=False)

        flow.prop(system, "viewport_aa")

        flow.use_property_split = False
        flow.prop(system, "use_overlay_smooth_wire")
        flow.prop(system, "use_edit_mode_smooth_wire")


class USERPREF_PT_viewport_textures(ViewportPanel, CenterAlignMixIn, Panel):
    bl_label = "Textures"

    def draw_centered(self, context, layout):
        prefs = context.preferences
        system = prefs.system

        flow = layout.grid_flow(row_major=False, columns=0, even_columns=True, even_rows=False, align=False)

        flow.prop(system, "gl_texture_limit", text="Limit Size")
        flow.prop(system, "anisotropic_filter")
        flow.prop(system, "gl_clip_alpha", slider=True)
        flow.prop(system, "image_draw_method", text="Image Display Method")


class USERPREF_PT_viewport_subdivision(ViewportPanel, CenterAlignMixIn, Panel):
    bl_label = "Subdivision"
    bl_options = {'DEFAULT_CLOSED'}

    def draw_centered(self, context, layout):
        prefs = context.preferences
        system = prefs.system
        layout.use_property_split = False  # bfa: align left
        layout.prop(system, "use_gpu_subdivision")


# -----------------------------------------------------------------------------
# Theme Panels

class ThemePanel:
    bl_space_type = 'PREFERENCES'
    bl_region_type = 'WINDOW'
    bl_context = "themes"


class USERPREF_MT_interface_theme_presets(Menu):
    # NOTE: this label is currently not used, see: !134844.
    bl_label = "Presets"

    preset_subdir = "interface_theme"
    preset_operator = "script.execute_preset"
    preset_type = 'XML'
    preset_xml_map = (
        ("preferences.themes[0]", "Theme"),
        ("preferences.ui_styles[0]", "ThemeStyle"),
    )
    # Prevent untrusted XML files "escaping" from these types.
    preset_xml_secure_types = {
        "Theme",
        "ThemeBoneColorSet",
        "ThemeClipEditor",
        "ThemeCollectionColor",
        "ThemeCommon",
        "ThemeCommonAnim",
        "ThemeCommonCurves",
        "ThemeConsole",
        "ThemeDopeSheet",
        "ThemeFileBrowser",
        "ThemeFontStyle",
        "ThemeGradientColors",
        "ThemeGraphEditor",
        "ThemeImageEditor",
        "ThemeInfo",
        "ThemeNLAEditor",
        "ThemeNodeEditor",
        "ThemeOutliner",
        "ThemePreferences",
        "ThemeProperties",
        "ThemeRegions",
        "ThemeRegionsAssetShelf",
        "ThemeRegionsChannels",
        "ThemeRegionsScrubbing",
        "ThemeRegionsSidebars",
        "ThemeSequenceEditor",
        "ThemeSpaceGeneric",
        "ThemeSpaceGradient",
        "ThemeSpaceListGeneric",
        "ThemeSpreadsheet",
        "ThemeStatusBar",
        "ThemeStripColor",
        "ThemeStyle",
        "ThemeTextEditor",
        "ThemeTopBar",
        "ThemeUserInterface",
        "ThemeView3D",
        "ThemeWidgetColors",
        "ThemeWidgetStateColors",
    }

    draw = Menu.draw_preset

    @staticmethod
    def reset_cb(_context, _filepath):
        bpy.ops.preferences.reset_default_theme()

    @staticmethod
    def post_cb(context, filepath):
        context.preferences.themes[0].filepath = filepath


class USERPREF_PT_theme(ThemePanel, Panel):
    bl_label = "Themes"
    bl_options = {'HIDE_HEADER'}

    def draw(self, context):
        import os

        layout = self.layout

        split = layout.split(factor=0.6)

        row = split.row(align=True)

        # Unlike most presets (which use the classes bl_label),
        # themes store the path, use this when set.
        if filepath := context.preferences.themes[0].filepath:
            preset_label = bpy.path.display_name(os.path.basename(filepath))
        else:
            # If the `filepath` is empty, assume the theme was reset and use the default theme name as a label.
            # This would typically be:
            # `preset_label = USERPREF_MT_interface_theme_presets.bl_label`
            # However the operator to reset the preferences doesn't clear the value,
            # so it's simplest to hard-code "Presets" here.
            preset_label = "Presets"

        row.menu("USERPREF_MT_interface_theme_presets", text=preset_label)
        del filepath, preset_label

        row.operator("wm.interface_theme_preset_add", text="", icon='ADD')
        row.operator("wm.interface_theme_preset_remove", text="", icon='REMOVE')
        row.operator("wm.interface_theme_preset_save", text="", icon='FILE_TICK')

        row = split.row(align=True)
        row.operator("preferences.theme_install", text="Install...", icon='IMPORT')
        row.operator("preferences.reset_default_theme", text="Reset", icon='LOOP_BACK')


class USERPREF_PT_theme_user_interface(ThemePanel, CenterAlignMixIn, Panel):
    bl_label = "User Interface"
    bl_options = {'DEFAULT_CLOSED'}

    def draw_header(self, _context):
        layout = self.layout

        layout.label(icon='WORKSPACE')

    def draw(self, context):
        pass


# Base class for dynamically defined widget color panels.
# This is not registered.
class PreferenceThemeWidgetColorPanel:
    bl_parent_id = "USERPREF_PT_theme_user_interface"

    def draw(self, context):
        theme = context.preferences.themes[0]
        ui = theme.user_interface
        widget_style = getattr(ui, self.wcol)
        layout = self.layout

        layout.use_property_split = True

        flow = layout.grid_flow(row_major=False, columns=0, even_columns=True, even_rows=False, align=False)

        col = flow.column(align=True)
        col.prop(widget_style, "text")
        col.prop(widget_style, "text_sel", text="Selected")
        col.prop(widget_style, "item", slider=True)

        col = flow.column(align=True)
        col.prop(widget_style, "inner", slider=True)
        col.prop(widget_style, "inner_sel", text="Selected", slider=True)

        col = flow.column(align=True)
        col.prop(widget_style, "outline")
        col.prop(widget_style, "outline_sel", text="Selected", slider=True)

        col.separator()

        col.prop(widget_style, "roundness")


# Base class for dynamically defined widget color panels.
# This is not registered.
class PreferenceThemeWidgetShadePanel:

    def draw(self, context):
        theme = context.preferences.themes[0]
        ui = theme.user_interface
        widget_style = getattr(ui, self.wcol)
        layout = self.layout

        layout.use_property_split = True

        col = layout.column(align=True)
        col.active = widget_style.show_shaded
        col.prop(widget_style, "shadetop", text="Shade Top")
        col.prop(widget_style, "shadedown", text="Down")

    def draw_header(self, context):
        theme = context.preferences.themes[0]
        ui = theme.user_interface
        widget_style = getattr(ui, self.wcol)

        self.layout.prop(widget_style, "show_shaded", text="")


class USERPREF_PT_theme_interface_panel(ThemePanel, CenterAlignMixIn, Panel):
    bl_label = "Panel"
    bl_options = {'DEFAULT_CLOSED'}
    bl_parent_id = "USERPREF_PT_theme_user_interface"

    def draw_centered(self, context, layout):
        theme = context.preferences.themes[0]
        ui = theme.user_interface

        flow = layout.grid_flow(row_major=False, columns=2, even_columns=True, even_rows=False, align=False)

        col = flow.column()
        col.prop(ui, "panel_header", text="Header")

        col = col.column(align=True)
        col.prop(ui, "panel_back", text="Background")
        col.prop(ui, "panel_sub_back", text="Sub-Panel")

        col = col.column()
        col.prop(ui, "panel_active", text="Active")

        col = flow.column(align=True)
        col.prop(ui, "panel_title", text="Title")
        col.prop(ui, "panel_text", text="Text")

        col = col.column()
        col.prop(ui, "panel_outline", text="Outline")
        col.prop(ui, "panel_roundness", text="Roundness")


class USERPREF_PT_theme_interface_state(ThemePanel, CenterAlignMixIn, Panel):
    bl_label = "State"
    bl_options = {'DEFAULT_CLOSED'}
    bl_parent_id = "USERPREF_PT_theme_user_interface"

    def draw_centered(self, context, layout):
        theme = context.preferences.themes[0]
        ui_state = theme.user_interface.wcol_state

        flow = layout.grid_flow(row_major=False, columns=0, even_columns=True, even_rows=False, align=False)

        col = flow.column(align=True)

        col.prop(ui_state, "error")
        col.prop(ui_state, "warning")
        col.prop(ui_state, "info")
        col.prop(ui_state, "success")

        col = flow.column(align=True)
        col.prop(ui_state, "inner_anim")
        col.prop(ui_state, "inner_anim_sel", text="Selected")

        col = flow.column(align=True)
        col.prop(ui_state, "inner_driven")
        col.prop(ui_state, "inner_driven_sel", text="Selected")

        col = flow.column(align=True)
        col.prop(ui_state, "inner_key")
        col.prop(ui_state, "inner_key_sel", text="Selected")

        col = flow.column(align=True)
        col.prop(ui_state, "inner_overridden")
        col.prop(ui_state, "inner_overridden_sel", text="Selected")

        col = flow.column(align=True)
        col.prop(ui_state, "inner_changed")
        col.prop(ui_state, "inner_changed_sel", text="Selected")

        col = flow.column(align=True)
        col.prop(ui_state, "blend")


class USERPREF_PT_theme_interface_styles(ThemePanel, CenterAlignMixIn, Panel):
    bl_label = "Styles"
    bl_options = {'DEFAULT_CLOSED'}
    bl_parent_id = "USERPREF_PT_theme_user_interface"

    def draw_centered(self, context, layout):
        theme = context.preferences.themes[0]
        ui = theme.user_interface

        flow = layout.grid_flow(row_major=False, columns=0, even_columns=True, even_rows=False, align=False)

        col = flow.column(align=True)
        col.prop(ui, "editor_border")
        col.prop(ui, "editor_outline")
        col.prop(ui, "editor_outline_active")

        col = flow.column()
        col.prop(ui, "widget_text_cursor")

        col = flow.column(align=True)
        col.prop(ui, "icon_alpha")
        col.prop(ui, "icon_saturation", text="Saturation")

        flow.separator()

        col = flow.column()
        col.prop(ui, "widget_emboss")

        col = flow.column(align=True)
        col.prop(ui, "menu_shadow_fac")
        col.prop(ui, "menu_shadow_width", text="Shadow Width")


class USERPREF_PT_theme_interface_transparent_checker(ThemePanel, CenterAlignMixIn, Panel):
    bl_label = "Transparent Checkerboard"
    bl_options = {'DEFAULT_CLOSED'}
    bl_parent_id = "USERPREF_PT_theme_user_interface"

    def draw_centered(self, context, layout):
        theme = context.preferences.themes[0]
        ui = theme.user_interface

        flow = layout.grid_flow(row_major=False, columns=0, even_columns=True, even_rows=False, align=False)

        col = flow.column(align=True)
        col.prop(ui, "transparent_checker_primary")
        col.prop(ui, "transparent_checker_secondary")

        col = flow.column()
        col.prop(ui, "transparent_checker_size")


class USERPREF_PT_theme_interface_gizmos(ThemePanel, CenterAlignMixIn, Panel):
    bl_label = "Axis & Gizmo Colors"
    bl_options = {'DEFAULT_CLOSED'}
    bl_parent_id = "USERPREF_PT_theme_user_interface"

    def draw_centered(self, context, layout):
        theme = context.preferences.themes[0]
        ui = theme.user_interface

        flow = layout.grid_flow(row_major=False, columns=0, even_columns=True, even_rows=True, align=False)

        col = flow.column(align=True)
        col.prop(ui, "axis_x", text="Axis X")
        col.prop(ui, "axis_y", text="Y")
        col.prop(ui, "axis_z", text="Z")
        col.prop(ui, "axis_w", text="W")

        col = flow.column()
        col.prop(ui, "gizmo_primary")
        col.prop(ui, "gizmo_secondary", text="Secondary")
        col.prop(ui, "gizmo_view_align", text="View Align")

        col = flow.column()
        col.prop(ui, "gizmo_a")
        col.prop(ui, "gizmo_b", text="B")


class USERPREF_PT_theme_interface_icons(ThemePanel, CenterAlignMixIn, Panel):
    bl_label = "Icon Colors"
    bl_options = {'DEFAULT_CLOSED'}
    bl_parent_id = "USERPREF_PT_theme_user_interface"

    def draw_centered(self, context, layout):
        theme = context.preferences.themes[0]
        ui = theme.user_interface

        flow = layout.grid_flow(row_major=False, columns=0, even_columns=True, even_rows=False, align=False)

        flow.prop(ui, "icon_scene")
        flow.prop(ui, "icon_collection")
        flow.prop(ui, "icon_object")
        flow.prop(ui, "icon_object_data")
        flow.prop(ui, "icon_modifier")
        flow.prop(ui, "icon_shading")
        flow.prop(ui, "icon_folder")
        flow.prop(ui, "icon_autokey")
        flow.prop(ui, "icon_border_intensity")


class USERPREF_PT_theme_text_style(ThemePanel, CenterAlignMixIn, Panel):
    bl_label = "Text Style"
    bl_options = {'DEFAULT_CLOSED'}

    @staticmethod
    def _ui_font_style(layout, font_style):
        layout.use_property_split = True
        flow = layout.grid_flow(row_major=False, columns=0, even_columns=True, even_rows=False, align=False)

        col = flow.column()
        col.prop(font_style, "points")
        col.prop(font_style, "character_weight", text="Weight", text_ctxt=i18n_contexts.id_text)

        col = flow.column(align=True)
        col.prop(font_style, "shadow_offset_x", text="Shadow Offset X")
        col.prop(font_style, "shadow_offset_y", text="Y")

        col = flow.column(align=True)
        col.prop(font_style, "shadow")
        col.prop(font_style, "shadow_alpha", text="Alpha")
        col.prop(font_style, "shadow_value", text="Brightness")

    def draw_header(self, _context):
        layout = self.layout

        layout.label(icon='FONTPREVIEW')

    def draw_centered(self, context, layout):
        style = context.preferences.ui_styles[0]

        layout.label(text="Panel Title")
        self._ui_font_style(layout, style.panel_title)

        layout.separator()

        layout.label(text="Widget")
        self._ui_font_style(layout, style.widget)

        layout.separator()

        layout.label(text="Tooltip")
        self._ui_font_style(layout, style.tooltip)


class USERPREF_PT_theme_bone_color_sets(ThemePanel, CenterAlignMixIn, Panel):
    bl_label = "Bone Color Sets"
    bl_options = {'DEFAULT_CLOSED'}

    def draw_header(self, _context):
        layout = self.layout

        layout.label(icon='COLOR')

    def draw_centered(self, context, layout):
        theme = context.preferences.themes[0]

        layout.use_property_split = True

        for i, ui in enumerate(theme.bone_color_sets, 1):
            layout.label(text=iface_("Color Set {:d}").format(i), translate=False)

            flow = layout.grid_flow(row_major=False, columns=0, even_columns=True, even_rows=False, align=True)

            flow.prop(ui, "normal")
            flow.prop(ui, "select", text="Selected")
            flow.prop(ui, "active")
            flow.prop(ui, "show_colored_constraints")


class USERPREF_PT_theme_collection_colors(ThemePanel, CenterAlignMixIn, Panel):
    bl_label = "Collection Colors"
    bl_options = {'DEFAULT_CLOSED'}

    def draw_header(self, _context):
        layout = self.layout

        layout.label(icon='GROUP')

    def draw_centered(self, context, layout):
        theme = context.preferences.themes[0]

        layout.use_property_split = True

        flow = layout.grid_flow(row_major=False, columns=2, even_columns=True, even_rows=False, align=False)
        for i, ui in enumerate(theme.collection_color, 1):
            flow.prop(ui, "color", text=iface_("Color {:d}").format(i), translate=False)


class USERPREF_PT_theme_strip_colors(ThemePanel, CenterAlignMixIn, Panel):
    bl_label = "Strip Color Tags"
    bl_options = {'DEFAULT_CLOSED'}

    def draw_header(self, _context):
        layout = self.layout

        layout.label(icon='SEQ_STRIP_DUPLICATE')

    def draw_centered(self, context, layout):
        theme = context.preferences.themes[0]

        layout.use_property_split = True

        flow = layout.grid_flow(row_major=False, columns=2, even_columns=True, even_rows=False, align=False)
        for i, ui in enumerate(theme.strip_color, 1):
            flow.prop(ui, "color", text=iface_("Color {:d}").format(i), translate=False)


# Base class for dynamically defined theme-space panels.
# This is not registered.
class PreferenceThemeSpacePanel:
    @staticmethod
    def _theme_generic(layout, themedata):

        layout.use_property_split = True

        flow = layout.grid_flow(row_major=False, columns=0, even_columns=True, even_rows=False, align=False)

        props_type = {}

        for prop in themedata.rna_type.properties:
            if prop.identifier == "rna_type":
                continue

            props_type.setdefault((prop.type, prop.subtype), []).append(prop)

        for props_type, props_ls in sorted(props_type.items()):
            if props_type[0] == 'POINTER':
                continue

            for prop in props_ls:
                flow.prop(themedata, prop.identifier)

    def draw_header(self, _context):
        icon = getattr(self, "icon", 'NONE')
        if icon != 'NONE':
            layout = self.layout
            layout.label(icon=icon)

    def draw(self, context):
        layout = self.layout
        theme = context.preferences.themes[0]

        datapath_list = self.datapath.split(".")
        data = theme
        for datapath_item in datapath_list:
            data = getattr(data, datapath_item)
        PreferenceThemeSpacePanel._theme_generic(layout, data)


class ThemeGenericClassGenerator:

    @staticmethod
    def generate_panel_classes_for_wcols():
        wcols = [
            ("Box", "wcol_box"),
            ("Curve", "wcol_curve"),
            ("List Item", "wcol_list_item"),
            ("Menu", "wcol_menu"),
            ("Menu Background", "wcol_menu_back"),
            ("Menu Item", "wcol_menu_item"),
            ("Number Field", "wcol_num"),
            ("Option", "wcol_option"),
            ("Pie Menu", "wcol_pie_menu"),
            ("Progress Bar", "wcol_progress"),
            ("Pulldown", "wcol_pulldown"),
            ("Radio Buttons", "wcol_radio"),
            ("Regular", "wcol_regular"),
            ("Scroll Bar", "wcol_scroll"),
            ("Tab", "wcol_tab"),
            ("Text", "wcol_text"),
            ("Toggle", "wcol_toggle"),
            ("Tool", "wcol_tool"),
            ("Toolbar Item", "wcol_toolbar_item"),
            ("Tooltip", "wcol_tooltip"),
            ("Value Slider", "wcol_numslider"),
        ]

        for (name, wcol) in wcols:
            panel_id = "USERPREF_PT_theme_interface_" + wcol
            yield type(panel_id, (PreferenceThemeWidgetColorPanel, ThemePanel, Panel), {
                "bl_label": name,
                "bl_options": {'DEFAULT_CLOSED'},
                "draw": PreferenceThemeWidgetColorPanel.draw,
                "wcol": wcol,
            })

            panel_shade_id = "USERPREF_PT_theme_interface_shade_" + wcol
            yield type(panel_shade_id, (PreferenceThemeWidgetShadePanel, ThemePanel, Panel), {
                "bl_label": "Shaded",
                "bl_options": {'DEFAULT_CLOSED'},
                "bl_parent_id": panel_id,
                "draw": PreferenceThemeWidgetShadePanel.draw,
                "wcol": wcol,
            })

    @staticmethod
    def generate_theme_area_child_panel_classes(parent_id, rna_type, theme_area, datapath):
        def generate_child_panel_classes_recurse(parent_id, rna_type, theme_area, datapath):
            props_type = {}

            for prop in rna_type.properties:
                if prop.identifier == "rna_type":
                    continue

                props_type.setdefault((prop.type, prop.subtype), []).append(prop)

            for props_type, props_ls in sorted(props_type.items()):
                if props_type[0] == 'POINTER':
                    for prop in props_ls:
                        new_datapath = datapath + "." + prop.identifier if datapath else prop.identifier
                        panel_id = parent_id + "_" + prop.identifier
                        yield type(panel_id, (PreferenceThemeSpacePanel, ThemePanel, Panel), {
                            "bl_label": rna_type.properties[prop.identifier].name,
                            "bl_parent_id": parent_id,
                            "bl_options": {'DEFAULT_CLOSED'},
                            "draw": PreferenceThemeSpacePanel.draw,
                            "theme_area": theme_area.identifier,
                            "datapath": new_datapath,
                        })

                        yield from generate_child_panel_classes_recurse(
                            panel_id,
                            prop.fixed_type,
                            theme_area,
                            new_datapath,
                        )

        yield from generate_child_panel_classes_recurse(parent_id, rna_type, theme_area, datapath)

    @staticmethod
    def generate_panel_classes_from_theme_areas():
        from bpy.types import Theme

        for theme_area in Theme.bl_rna.properties["theme_area"].enum_items_static:
            if theme_area.identifier in {'USER_INTERFACE', 'STYLE', 'BONE_COLOR_SETS'}:
                continue

            panel_id = "USERPREF_PT_theme_" + theme_area.identifier.lower()
            # Generate panel-class from theme_area
            yield type(panel_id, (PreferenceThemeSpacePanel, ThemePanel, Panel), {
                "bl_label": theme_area.name,
                "bl_options": {'DEFAULT_CLOSED'},
                "draw_header": PreferenceThemeSpacePanel.draw_header,
                "draw": PreferenceThemeSpacePanel.draw,
                "theme_area": theme_area.identifier,
                "icon": theme_area.icon,
                "datapath": theme_area.identifier.lower(),
            })

            yield from ThemeGenericClassGenerator.generate_theme_area_child_panel_classes(
                panel_id, Theme.bl_rna.properties[theme_area.identifier.lower()].fixed_type,
                theme_area, theme_area.identifier.lower())


# -----------------------------------------------------------------------------
# File Paths Panels

# Panel mix-in.
class FilePathsPanel:
    bl_space_type = 'PREFERENCES'
    bl_region_type = 'WINDOW'
    bl_context = "file_paths"


class USERPREF_PT_file_paths_data(FilePathsPanel, Panel):
    bl_label = "Data"

    def draw(self, context):
        layout = self.layout
        layout.use_property_split = True
        layout.use_property_decorate = False

        paths = context.preferences.filepaths

        col = self.layout.column()
        col.prop(paths, "font_directory", text="Fonts")
        col.prop(paths, "texture_directory", text="Textures")
        col.prop(paths, "sound_directory", text="Sounds")
        col.prop(paths, "temporary_directory", text="Temporary Files")


class USERPREF_PT_file_paths_script_directories(FilePathsPanel, Panel):
    bl_label = "Script Directories"

    def draw(self, context):
        layout = self.layout

        paths = context.preferences.filepaths

        if len(paths.script_directories) == 0:
            layout.operator("preferences.script_directory_add", text="Add", icon='ADD')
            return

        layout.use_property_split = False
        layout.use_property_decorate = False

        box = layout.box()
        split = box.split(factor=0.35)
        name_col = split.column()
        path_col = split.column()

        row = name_col.row(align=True)  # Padding
        row.separator()
        row.label(text="Name")

        row = path_col.row(align=True)  # Padding
        row.separator()
        row.label(text="Path", text_ctxt=i18n_contexts.editor_filebrowser)

        row.operator("preferences.script_directory_add", text="", icon='ADD', emboss=False)

        for i, script_directory in enumerate(paths.script_directories):
            row = name_col.row()
            row.alert = not script_directory.name
            row.prop(script_directory, "name", text="")

            row = path_col.row()
            subrow = row.row()
            subrow.alert = not script_directory.directory
            subrow.prop(script_directory, "directory", text="")
            row.operator("preferences.script_directory_remove", text="", icon='X', emboss=False).index = i


class USERPREF_PT_file_paths_render(FilePathsPanel, Panel):
    bl_label = "Render"
    bl_parent_id = "USERPREF_PT_file_paths_data"

    def draw(self, context):
        layout = self.layout
        layout.use_property_split = True
        layout.use_property_decorate = False

        paths = context.preferences.filepaths

        col = self.layout.column()
        col.prop(paths, "render_output_directory", text="Render Output")
        col.prop(paths, "render_cache_directory", text="Render Cache")


class USERPREF_PT_text_editor_presets(PresetPanel, Panel):
    bl_label = "Text Editor Presets"
    preset_subdir = "text_editor"
    preset_operator = "script.execute_preset"
    preset_add_operator = "text_editor.preset_add"


class USERPREF_PT_file_paths_applications(FilePathsPanel, Panel):
    bl_label = "Applications"
    bl_options = {'DEFAULT_CLOSED'}

    def draw(self, context):
        layout = self.layout
        layout.use_property_split = True
        layout.use_property_decorate = False

        paths = context.preferences.filepaths

        col = layout.column()
        col.prop(paths, "image_editor", text="Image Editor")
        col.prop(paths, "animation_player_preset", text="Animation Player")
        if paths.animation_player_preset == 'CUSTOM':
            col.prop(paths, "animation_player", text="Player")


class USERPREF_PT_text_editor(FilePathsPanel, Panel):
    bl_label = "Text Editor"
    bl_parent_id = "USERPREF_PT_file_paths_applications"

    def draw_header_preset(self, _context):
        USERPREF_PT_text_editor_presets.draw_panel_header(self.layout)

    def draw(self, context):
        layout = self.layout
        layout.use_property_split = True
        layout.use_property_decorate = False

        paths = context.preferences.filepaths

        col = layout.column()
        col.prop(paths, "text_editor", text="Program")
        col.prop(paths, "text_editor_args", text="Arguments")


class USERPREF_PT_file_paths_development(FilePathsPanel, Panel):
    bl_label = "Development"
    bl_options = {'DEFAULT_CLOSED'}

    @classmethod
    def poll(cls, context):
        prefs = context.preferences
        return prefs.view.show_developer_ui

    def draw(self, context):
        layout = self.layout
        layout.use_property_split = True
        layout.use_property_decorate = False

        paths = context.preferences.filepaths
        layout.prop(paths, "i18n_branches_directory", text="I18n Branches")


class USERPREF_PT_saveload_autorun(FilePathsPanel, Panel):
    bl_label = "Auto Run Python Scripts"
    bl_parent_id = "USERPREF_PT_saveload_blend"

    def draw_header(self, context):
        prefs = context.preferences
        paths = prefs.filepaths

        self.layout.prop(paths, "use_scripts_auto_execute", text="")

    def draw(self, context):
        layout = self.layout
        prefs = context.preferences
        paths = prefs.filepaths

        layout.use_property_split = True
        layout.use_property_decorate = False  # No animation.

        layout.active = paths.use_scripts_auto_execute

        box = layout.box()
        row = box.row()
        row.label(text="Excluded Paths")
        row.operator("preferences.autoexec_path_add", text="", icon='ADD', emboss=False)
        for i, path_cmp in enumerate(prefs.autoexec_paths):
            row = box.row()
            row.prop(path_cmp, "path", text="")
            row.prop(path_cmp, "use_glob", text="", icon='FILTER')
            row.operator("preferences.autoexec_path_remove", text="", icon='X', emboss=False).index = i


class USERPREF_PT_file_paths_asset_libraries(FilePathsPanel, Panel):
    bl_label = "Asset Libraries"

    def draw(self, context):
        layout = self.layout
        layout.use_property_split = False
        layout.use_property_decorate = False

        paths = context.preferences.filepaths
        active_library_index = paths.active_asset_library

        row = layout.row()

        row.template_list(
            "USERPREF_UL_asset_libraries", "user_asset_libraries",
            paths, "asset_libraries",
            paths, "active_asset_library",
        )

        col = row.column(align=True)
        col.operator("preferences.asset_library_add", text="", icon='ADD')
        props = col.operator("preferences.asset_library_remove", text="", icon='REMOVE')
        props.index = active_library_index

        # BFA - custom operators to move libraries up and down
        col.separator()
        col.operator("preferences.asset_library_move", text="", icon='TRIA_UP').direction = 'UP'
        col.operator("preferences.asset_library_move", text="", icon='TRIA_DOWN').direction = 'DOWN'

        try:
            active_library = None if active_library_index < 0 else paths.asset_libraries[active_library_index]
        except IndexError:
            active_library = None

        if active_library is None:
            return

        layout.separator()

        layout.prop(active_library, "path")
        layout.prop(active_library, "import_method", text="Import Method")
        layout.prop(active_library, "use_relative_path")


class USERPREF_UL_asset_libraries(UIList):
    def draw_item(self, _context, layout, _data, item, _icon, _active_data, _active_propname, _index):
        asset_library = item
        layout.prop(asset_library, "name", text="", emboss=False)


class USERPREF_UL_extension_repos(UIList):
    def draw_item(self, _context, layout, _data, item, icon, _active_data, _active_propname, _index):
        repo = item
        icon = 'INTERNET' if repo.use_remote_url else 'DISK_DRIVE'
        layout.prop(repo, "name", text="", icon=icon, emboss=False)

        # Show an error icon if this repository has unusable settings.
        if repo.enabled:
            if (
                    (repo.use_custom_directory and repo.custom_directory == "") or
                    (repo.use_remote_url and repo.remote_url == "")
            ):
                layout.label(text="", icon='ERROR')

        layout.prop(repo, "enabled", text="", emboss=False, icon='CHECKBOX_HLT' if repo.enabled else 'CHECKBOX_DEHLT')

    def filter_items(self, _context, data, propname):
        # Repositories has no index, converting to a list.
        items = list(getattr(data, propname))

        flags = [self.bitflag_filter_item] * len(items)

        indices = [None] * len(items)
        for index, orig_index in enumerate(sorted(
            range(len(items)),
            key=lambda i: (
                # Order [Remote, User, System].
                0 if (repo := items[i]).use_remote_url else (1 if (repo.source != 'SYSTEM') else 2),
                repo.name.casefold(),
            )
        )):
            indices[orig_index] = index

        return flags, indices


# -----------------------------------------------------------------------------
# Save/Load Panels

class SaveLoadPanel:
    bl_space_type = 'PREFERENCES'
    bl_region_type = 'WINDOW'
    bl_context = "save_load"


class USERPREF_PT_saveload_blend(SaveLoadPanel, CenterAlignMixIn, Panel):
    bl_label = "Blend Files"

    def draw_centered(self, context, layout):
        prefs = context.preferences
        paths = prefs.filepaths
        view = prefs.view

        flow = layout.grid_flow(row_major=False, columns=0, even_columns=True, even_rows=False, align=False)

        flow.use_property_split = False
        flow.prop(paths, "use_relative_paths")
        flow.prop(paths, "use_file_compression")
        flow.prop(paths, "use_load_ui")

        split = flow.split(factor=0.5)
        row = split.row()
        row.label(text="File Preview")
        row = split.row()
        row.use_property_split = False
        row.prop(paths, "file_preview_type", text="")

        flow.prop(paths, "use_tabs_as_spaces")
        flow.prop(view, "use_save_prompt")

        layout.separator()

        flow = layout.grid_flow(row_major=False, columns=0, even_columns=True, even_rows=False, align=False)

        flow.use_property_split = True
        flow.prop(paths, "save_version")
        flow.prop(paths, "recent_files")


# BFA - custom menu
class USERPREF_PT_saveload_blend_autosave(SaveLoadPanel, CenterAlignMixIn, Panel):
    bl_label = "Auto Save"
    bl_parent_id = "USERPREF_PT_saveload_blend"

    def draw_centered(self, context, layout):
        prefs = context.preferences
        paths = prefs.filepaths

        flow = layout.grid_flow(row_major=False, columns=0, even_columns=True, even_rows=False, align=False)

        flow.use_property_split = False
        flow.prop(paths, "use_auto_save_temporary_files")
        sub = flow.column()
        sub.active = paths.use_auto_save_temporary_files
        sub.prop(paths, "auto_save_time", text="Timer (Minutes)")


class USERPREF_PT_saveload_file_browser(SaveLoadPanel, CenterAlignMixIn, Panel):
    bl_label = "File Browser"

    def draw_centered(self, context, layout):
        prefs = context.preferences
        paths = prefs.filepaths

        flow = layout.grid_flow(row_major=False, columns=0, even_columns=True, even_rows=False, align=False)

        flow.use_property_split = False
        flow.prop(paths, "use_filter_files")
        flow.prop(paths, "show_hidden_files_datablocks")
        flow.prop(paths, "show_recent_locations")
        flow.prop(paths, "show_system_bookmarks")


# -----------------------------------------------------------------------------
# Input Panels

class InputPanel:
    bl_space_type = 'PREFERENCES'
    bl_region_type = 'WINDOW'
    bl_context = "input"


class USERPREF_PT_input_keyboard(InputPanel, CenterAlignMixIn, Panel):
    bl_label = "Keyboard"

    def draw_centered(self, context, layout):
        prefs = context.preferences
        inputs = prefs.inputs

        layout.use_property_split = False
        layout.prop(inputs, "use_emulate_numpad")
        layout.prop(inputs, "use_numeric_input_advanced")


class USERPREF_PT_input_mouse(InputPanel, CenterAlignMixIn, Panel):
    bl_label = "Mouse"

    def draw_centered(self, context, layout):
        import sys
        prefs = context.preferences
        inputs = prefs.inputs

        flow = layout.grid_flow(row_major=False, columns=0, even_columns=True, even_rows=False, align=False)

        flow.use_property_split = False
        flow.prop(inputs, "use_mouse_emulate_3_button")
        if sys.platform[:3] != "win":
            rowsub = flow.row()
            rowsub.active = inputs.use_mouse_emulate_3_button
            rowsub.prop(inputs, "mouse_emulate_3_button_modifier")
        flow.prop(inputs, "use_mouse_continuous")
        flow.prop(inputs, "use_drag_immediately")

        flow.use_property_split = True
        flow.prop(inputs, "mouse_double_click_time", text="Double Click Speed")
        flow.prop(inputs, "drag_threshold_mouse")
        flow.prop(inputs, "drag_threshold_tablet")
        flow.prop(inputs, "drag_threshold")
        flow.prop(inputs, "move_threshold")


class USERPREF_PT_input_touchpad(InputPanel, CenterAlignMixIn, Panel):
    bl_label = "Touchpad"
    bl_options = {'DEFAULT_CLOSED'}

    @classmethod
    def poll(cls, context):
        import sys
        if sys.platform[:3] == "win" or sys.platform == "darwin":
            return True

        # WAYLAND supports multi-touch, X11 and SDL don't.
        from _bpy import _ghost_backend
        if _ghost_backend() == 'WAYLAND':
            return True

        return False

    def draw_centered(self, context, layout):
        prefs = context.preferences
        inputs = prefs.inputs

        layout.use_property_split = False

        col = layout.column()
        col.prop(inputs, "use_multitouch_gestures")

        from _bpy import _wm_capabilities
        capabilities = _wm_capabilities()
        if not capabilities['TRACKPAD_PHYSICAL_DIRECTION']:

            layout.use_property_split = True  # BFA - float left
            col = layout.column()  # BFA - float left

            row = col.row()
            row.active = inputs.use_multitouch_gestures
            row.prop(inputs, "touchpad_scroll_direction", text="Scroll Direction")


class USERPREF_PT_input_tablet(InputPanel, CenterAlignMixIn, Panel):
    bl_label = "Tablet"

    def draw_centered(self, context, layout):
        prefs = context.preferences
        inputs = prefs.inputs

        import sys
        if sys.platform[:3] == "win":
            layout.prop(inputs, "tablet_api")
            layout.separator()

        flow = layout.grid_flow(row_major=False, columns=0, even_columns=True, even_rows=False, align=False)

        flow.prop(inputs, "pressure_threshold_max")
        flow.prop(inputs, "pressure_softness")


class USERPREF_PT_input_ndof(InputPanel, CenterAlignMixIn, Panel):
    bl_label = "NDOF"
    bl_options = {'DEFAULT_CLOSED'}

    @classmethod
    def poll(cls, context):
        return bpy.app.build_options.input_ndof

    def draw_centered(self, context, layout):
        prefs = context.preferences
        inputs = prefs.inputs

        USERPREF_PT_ndof_settings.draw_settings(layout, inputs)


# -----------------------------------------------------------------------------
# Navigation Panels

class NavigationPanel:
    bl_space_type = 'PREFERENCES'
    bl_region_type = 'WINDOW'
    bl_context = "navigation"


class USERPREF_PT_navigation_orbit(NavigationPanel, CenterAlignMixIn, Panel):
    bl_label = "Orbit & Pan"

    def draw_centered(self, context, layout):
        prefs = context.preferences
        inputs = prefs.inputs
        view = prefs.view

        flow = layout.grid_flow(row_major=False, columns=0, even_columns=True, even_rows=False, align=False)

        flow.row().prop(inputs, "view_rotate_method", expand=True)
        if inputs.view_rotate_method == 'TURNTABLE':
            flow.prop(inputs, "view_rotate_sensitivity_turntable")
        else:
            flow.prop(inputs, "view_rotate_sensitivity_trackball")

        flow.use_property_split = False
        flow.prop(inputs, "use_rotate_around_active")
        flow.prop(inputs, "use_auto_perspective")
        flow.prop(inputs, "use_mouse_depth_navigate")

        flow.separator()

        flow.use_property_split = True
        flow.prop(view, "smooth_view")
        flow.prop(view, "rotation_angle")


class USERPREF_PT_navigation_zoom(NavigationPanel, CenterAlignMixIn, Panel):
    bl_label = "Zoom"

    def draw_centered(self, context, layout):
        prefs = context.preferences
        inputs = prefs.inputs

        flow = layout.grid_flow(row_major=False, columns=0, even_columns=True, even_rows=False, align=False)

        flow.row().prop(inputs, "view_zoom_method", text="Zoom Method")
        if inputs.view_zoom_method in {'DOLLY', 'CONTINUE'}:
            flow.row().prop(inputs, "view_zoom_axis")
            flow.use_property_split = False
            flow.prop(inputs, "invert_mouse_zoom", text="Invert Mouse Zoom Direction")

        flow.use_property_split = False
        flow.prop(inputs, "invert_zoom_wheel", text="Invert Wheel Zoom Direction")
        flow.prop(inputs, "use_zoom_to_mouse")


class USERPREF_PT_navigation_fly_walk(NavigationPanel, CenterAlignMixIn, Panel):
    bl_label = "Fly & Walk"

    def draw_centered(self, context, layout):
        prefs = context.preferences
        inputs = prefs.inputs

        layout.row().prop(inputs, "navigation_mode", expand=True)


class USERPREF_PT_navigation_fly_walk_navigation(NavigationPanel, CenterAlignMixIn, Panel):
    bl_label = "Walk"
    bl_parent_id = "USERPREF_PT_navigation_fly_walk"
    bl_options = {'DEFAULT_CLOSED'}

    @classmethod
    def poll(cls, context):
        prefs = context.preferences
        return prefs.inputs.navigation_mode == 'WALK'

    def draw_centered(self, context, layout):
        prefs = context.preferences
        inputs = prefs.inputs
        walk = inputs.walk_navigation

        flow = layout.grid_flow(row_major=False, columns=0, even_columns=True, even_rows=False, align=False)

        flow.use_property_split = False
        flow.prop(walk, "use_mouse_reverse")
        flow.prop(walk, "use_airblock", text="Horizontal Lock")  # BFA - Airblock mode
        flow.use_property_split = True
        flow.prop(walk, "mouse_speed")
        flow.prop(walk, "teleport_time")

        sub = flow.column(align=True)
        sub.prop(walk, "walk_speed")
        sub.prop(walk, "walk_speed_factor")


class USERPREF_PT_navigation_fly_walk_gravity(NavigationPanel, CenterAlignMixIn, Panel):
    bl_label = "Gravity"
    bl_parent_id = "USERPREF_PT_navigation_fly_walk"
    bl_options = {'DEFAULT_CLOSED'}

    @classmethod
    def poll(cls, context):
        prefs = context.preferences
        return prefs.inputs.navigation_mode == 'WALK'

    def draw_header(self, context):
        prefs = context.preferences
        inputs = prefs.inputs
        walk = inputs.walk_navigation

        self.layout.prop(walk, "use_gravity", text="")

    def draw_centered(self, context, layout):
        prefs = context.preferences
        inputs = prefs.inputs
        walk = inputs.walk_navigation

        layout.active = walk.use_gravity

        flow = layout.grid_flow(row_major=False, columns=0, even_columns=True, even_rows=False, align=False)

        flow.prop(walk, "view_height")
        flow.prop(walk, "jump_height")


# Special case, this is only exposed as a popover.
class USERPREF_PT_ndof_settings(Panel):
    bl_label = "3D Mouse Settings"
    bl_space_type = 'TOPBAR'  # dummy.
    bl_region_type = 'HEADER'
    bl_ui_units_x = 12

    @staticmethod
    def draw_settings(layout, props, show_3dview_settings=True):

        # layout.use_property_split = False

        col = layout.column()
        col.prop(props, "ndof_sensitivity", text="Pan Sensitivity")
        col.prop(props, "ndof_orbit_sensitivity")
        col.prop(props, "ndof_deadzone")

        # Include this setting as it impacts 2D views as well (inverting translation).
        col = layout.column()
        col.row().prop(props, "ndof_navigation_mode", text="Navigation Mode")

        if show_3dview_settings:
<<<<<<< HEAD
            col = layout.column()
            col.prop(props, "ndof_lock_horizon", text="Lock Horizon")
=======
>>>>>>> 5478a1f8
            colsub = col.column()
            colsub.active = props.ndof_navigation_mode in {'FLY', 'OBJECT'}
            colsub.prop(props, "ndof_lock_horizon", text="Lock Horizon")
            del colsub
            colsub = col.column()
            colsub.active = props.ndof_navigation_mode in {'FLY', 'DRONE'}
            colsub.prop(props, "ndof_fly_speed_auto", text="Auto Fly Speed")
            del colsub
            layout.separator()

        if show_3dview_settings:
            col = layout.column(heading="Show Guides", align=True)
            col.use_property_split = False
            col.prop(props, "ndof_show_guide_orbit_axis", text="Orbit Axis")
            colsub = col.column()
            colsub.active = props.ndof_navigation_mode == 'OBJECT'
            colsub.prop(props, "ndof_show_guide_orbit_center", text="Orbit Center")

            col = layout.column(heading="Orbit Center")
            col.active = props.ndof_navigation_mode == 'OBJECT'
            col.prop(props, "ndof_orbit_center_auto")
            colsub = col.column()
            colsub.active = props.ndof_orbit_center_auto
            colsub.prop(props, "ndof_orbit_center_selected")
            del colsub
            col.separator()

        col = layout.column(heading="Zoom", align=True)
        col.use_property_split = False
        col.prop(props, "ndof_zoom_invert")

        col.label(text="Pan")
        row = col.row()
        row.separator()
        row.prop(props, "ndof_lock_camera_pan_zoom")
        row = col.row()
        row.separator()
        row.prop(props, "ndof_pan_yz_swap_axis", text="Swap Y and Z Axes")

        layout.separator()

        layout_header, layout_advanced = layout.panel("NDOF_advanced", default_closed=True)
        layout_header.label(text="Advanced")
        if layout_advanced:
            col = layout_advanced.column()
            col.prop(props, "ndof_translation_sensitivity")
            col.prop(props, "ndof_rotation_sensitivity")
            col.prop(props, "ndof_deadzone")

            col.separator()
            col.row().prop(props, "ndof_zoom_direction", expand=True)
            col.separator()

            row = col.row(heading=("Invert Pan" if show_3dview_settings else "Invert Pan Axis"))
            for text, attr in (
                    ("X", "ndof_panx_invert_axis"),
                    ("Y", "ndof_pany_invert_axis"),
                    ("Z", "ndof_panz_invert_axis"),
            ):
                row.prop(props, attr, text=text, toggle=True)

            layout.separator()

            col = layout.column(align=True)
            col.use_property_split = False
            col.label(text="Fly/Walk")
            row = col.row()
            row.separator()
            row.prop(props, "ndof_lock_horizon")  # BFA
            row = col.row()
            row.separator()
            row.prop(props, "ndof_fly_helicopter")

    def draw(self, context):
        layout = self.layout
        layout.use_property_split = True
        layout.use_property_decorate = False  # No animation.

        input_prefs = context.preferences.inputs
        is_view3d = context.space_data.type == 'VIEW_3D'
        self.draw_settings(layout, input_prefs, is_view3d)

# -----------------------------------------------------------------------------
# Key-Map Editor Panels


class KeymapPanel:
    bl_space_type = 'PREFERENCES'
    bl_region_type = 'WINDOW'
    bl_context = "keymap"


class USERPREF_MT_keyconfigs(Menu):
    bl_label = "KeyPresets"
    preset_subdir = "keyconfig"
    preset_operator = "preferences.keyconfig_activate"

    def draw(self, context):
        Menu.draw_preset(self, context)


class USERPREF_PT_keymap(KeymapPanel, Panel):
    bl_label = "Keymap"
    bl_options = {'HIDE_HEADER'}

    def draw(self, context):
        from rna_keymap_ui import draw_keymaps

        layout = self.layout

        # import time

        # start = time.time()

        # Keymap Settings
        draw_keymaps(context, layout)

        # print("runtime", time.time() - start)


# -----------------------------------------------------------------------------
# Extension Panels


class USERPREF_MT_extensions_active_repo(Menu):
    bl_label = "Active Repository"

    def draw(self, _context):
        # Add-ons may extend.
        pass


class USERPREF_MT_extensions_active_repo_remove(Menu):
    bl_label = "Remove Extension Repository"

    def draw(self, context):
        layout = self.layout

        extensions = context.preferences.extensions
        active_repo_index = extensions.active_repo

        try:
            active_repo = None if active_repo_index < 0 else extensions.repos[active_repo_index]
        except IndexError:
            active_repo = None

        is_system_repo = (active_repo.use_remote_url is False) and (active_repo.source == 'SYSTEM')

        props = layout.operator("preferences.extension_repo_remove", text="Remove Repository", icon='DELETE')
        props.index = active_repo_index

        if not is_system_repo:
            props = layout.operator(
                "preferences.extension_repo_remove",
                text="Remove Repository & Files",
                icon='DELETE')
            props.index = active_repo_index
            props.remove_files = True


class USERPREF_PT_extensions_repos(Panel):
    bl_label = "Repositories"
    bl_options = {'HIDE_HEADER'}

    bl_space_type = 'TOPBAR'  # dummy.
    bl_region_type = 'HEADER'

    # Show wider than most panels so the URL & directory aren't overly clipped.
    bl_ui_units_x = 16

    def draw(self, context):
        layout = self.layout
        layout.use_property_split = False
        layout.use_property_decorate = False

        extensions = context.preferences.extensions
        active_repo_index = extensions.active_repo

        row = layout.row()

        row.template_list(
            "USERPREF_UL_extension_repos", "user_extension_repos",
            extensions, "repos",
            extensions, "active_repo",
        )

        col = row.column(align=True)
        col.operator_menu_enum("preferences.extension_repo_add", "type", text="", icon='ADD')
        col.menu("USERPREF_MT_extensions_active_repo_remove", text="", icon='REMOVE')

        col.separator()

        col.menu_contents("USERPREF_MT_extensions_active_repo")

        try:
            active_repo = None if active_repo_index < 0 else extensions.repos[active_repo_index]
        except IndexError:
            active_repo = None

        if active_repo is None:
            return

        # NOTE: changing repositories from remote to local & vice versa could be supported but is obscure enough
        # that it can be hidden entirely. If there is a some justification to show this, it can be exposed.
        # For now it can be accessed from Python if someone is.
        # `layout.prop(active_repo, "use_remote_url", text="Use Remote URL")`

        use_remote_url = active_repo.use_remote_url
        if use_remote_url:
            row = layout.row()
            split = row.split(factor=0.936)
            if active_repo.remote_url == "":
                split.alert = True
            split.prop(active_repo, "remote_url", text="", icon='INTERNET', placeholder="Repository URL")
            split = row.split()

            if active_repo.use_access_token:
                access_token_icon = 'LOCKED' if active_repo.access_token else 'UNLOCKED'
                row = layout.row()
                split = row.split(factor=0.936)
                split.prop(active_repo, "access_token", icon=access_token_icon)
                split = row.split()

            layout.prop(active_repo, "use_sync_on_startup")

        layout_header, layout_panel = layout.panel("advanced", default_closed=True)
        layout_header.label(text="Advanced")

        if layout_panel:
            layout_panel.use_property_split = False
            use_custom_directory = active_repo.use_custom_directory

            col = layout_panel.column(align=False)
            col.prop(active_repo, "use_custom_directory", text="Custom Directory")
            row = col.row(align=True)
            sub = row.row(align=True)
            sub = sub.row(align=True)
            sub.active = use_custom_directory
            if use_custom_directory:
                if active_repo.custom_directory == "":
                    sub.alert = True
                sub.prop(active_repo, "custom_directory", text="")
            else:
                # Show the read-only directory property.
                # Apart from being consistent with the custom directory UI,
                # prefer a read-only property over a label because this is not necessarily
                # valid UTF-8 which will raise a Python exception when passed in as text.
                sub.separator(factor=2.0)
                sub.prop(active_repo, "directory", text="")

            if use_remote_url:
                col = layout.column(align=True)  # BFA
                col.label(text="Authentication")  # BFA
                row = col.row()  # BFA
                row.separator()  # BFA
                row.prop(active_repo, "use_access_token")

                row = col.row()  # BFA
                row.separator()  # BFA
                row.prop(active_repo, "use_cache")  # BFA
            else:
                row = col.row()  # BFA
                row.separator()  # BFA
                row.prop(active_repo, "source")

            col = layout.column()  # BFA
            col.prop(active_repo, "module")  # BFA


# -----------------------------------------------------------------------------
# Extensions Panels

class ExtensionsPanel:
    bl_space_type = 'PREFERENCES'
    bl_region_type = 'WINDOW'
    bl_context = "extensions"


class USERPREF_PT_extensions(ExtensionsPanel, Panel):
    bl_label = "Extensions"
    bl_options = {'HIDE_HEADER'}

    def draw(self, context):
        pass


# -----------------------------------------------------------------------------
# Add-on Panels

# Only a popover.
class USERPREF_PT_addons_filter(Panel):
    bl_label = "Add-ons Filter"

    bl_space_type = 'TOPBAR'  # dummy.
    bl_region_type = 'HEADER'
    bl_ui_units_x = 12

    def draw(self, context):
        USERPREF_PT_addons._draw_addon_header_for_extensions_popover(self.layout, context)


class AddOnPanel:
    bl_space_type = 'PREFERENCES'
    bl_region_type = 'WINDOW'
    bl_context = "addons"


class USERPREF_PT_addons(AddOnPanel, Panel):
    bl_label = "Add-ons"
    bl_options = {'HIDE_HEADER'}

    _support_icon_mapping = {
        'OFFICIAL': 'BLENDER',
        'COMMUNITY': 'COMMUNITY',
        'TESTING': 'EXPERIMENTAL',
    }

    @staticmethod
    def is_user_addon(mod, user_addon_paths):
        import os

        if not user_addon_paths:
            for path in (
                    bpy.utils.script_path_user(),
                    *bpy.utils.script_paths_pref(),
            ):
                if path is not None:
                    user_addon_paths.append(os.path.join(path, "addons"))

        for path in user_addon_paths:
            if bpy.path.is_subdir(mod.__file__, path):
                return True
        return False

    @staticmethod
    def draw_addon_preferences(layout, context, addon_preferences):
        if (draw := getattr(addon_preferences, "draw", None)) is None:
            return

        addon_preferences_class = type(addon_preferences)
        layout.label(text=" Preferences")
        box_prefs = layout.box()
        addon_preferences_class.layout = box_prefs
        try:
            draw(context)
        except Exception:
            import traceback
            traceback.print_exc()
            box_prefs.label(text="Error (see console)", icon='ERROR')
        del addon_preferences_class.layout

    @staticmethod
    def draw_error(layout, message):
        lines = message.split("\n")
        box = layout.box()
        sub = box.row()
        sub.label(text=lines[0])
        sub.label(icon='ERROR')
        for line in lines[1:]:
            box.label(text=line)

    @staticmethod
    def _draw_addon_header(layout, prefs, wm):
        split = layout.split(factor=0.6)

        row = split.row()
        row.prop(wm, "addon_support", expand=True)

        row = split.row(align=True)
        row.operator("preferences.addon_install", icon='IMPORT', text="Install...")
        row.operator("preferences.addon_refresh", icon='FILE_REFRESH', text="Refresh")

        row = layout.row()
        row.prop(prefs.view, "show_addons_enabled_only")
        row.prop(wm, "addon_filter", text="")
        row.prop(wm, "addon_search", text="", icon='VIEWZOOM')

    @staticmethod
    def _draw_addon_header_for_extensions_popover(layout, context):

        wm = context.window_manager
        prefs = context.preferences

        row = layout.row()
        row.prop(wm, "addon_support", expand=True)

        row = layout.row()
        row.prop(prefs.view, "show_addons_enabled_only")

        # Not filter, we could expose elsewhere.
        row = layout.row()
        row.operator("preferences.addon_install", icon='IMPORT', text="Install...")
        row.operator("preferences.addon_refresh", icon='FILE_REFRESH', text="Refresh")

    def draw(self, context):
        import os
        import addon_utils

        prefs = context.preferences

        if self.is_extended():
            # Rely on the draw function being extended by the extensions add-on (`bl_pkg`).
            return

        layout = self.layout
        wm = context.window_manager

        used_addon_module_name_map = {addon.module: addon for addon in prefs.addons}

        addon_user_dirs = tuple(
            p for p in (
                *[os.path.join(pref_p, "addons") for pref_p in bpy.utils.script_paths_pref()],
                bpy.utils.user_resource('SCRIPTS', path="addons"),
            )
            if p
        )

        self._draw_addon_header(layout, prefs, wm)

        layout_topmost = layout.column()

        col = layout.column()

        # set in addon_utils.modules_refresh()
        if addon_utils.error_duplicates:
            box = col.box()
            row = box.row()
            row.label(text="Multiple add-ons with the same name found!")
            row.label(icon='ERROR')
            box.label(text="Delete one of each pair to resolve:")
            for (addon_name, addon_file, addon_path) in addon_utils.error_duplicates:
                box.separator()
                sub_col = box.column(align=True)
                sub_col.label(text=addon_name + ":")

                sub_row = sub_col.row()
                sub_row.label(text="    " + addon_file)
                sub_row.operator("wm.path_open", text="", icon='FILE_FOLDER').filepath = os.path.dirname(addon_file)

                sub_row = sub_col.row()
                sub_row.label(text="    " + addon_path)
                sub_row.operator("wm.path_open", text="", icon='FILE_FOLDER').filepath = os.path.dirname(addon_path)

        if addon_utils.error_encoding:
            self.draw_error(
                col,
                "One or more addons do not have UTF-8 encoding\n"
                "(see console for details)",
            )

        show_enabled_only = prefs.view.show_addons_enabled_only
        filter = wm.addon_filter
        search = wm.addon_search.casefold()
        support = wm.addon_support

        module_names = set()

        # initialized on demand
        user_addon_paths = []

        for mod in addon_utils.modules(refresh=False):
            module_names.add(addon_module_name := mod.__name__)
            bl_info = addon_utils.module_bl_info(mod)

            is_enabled = addon_module_name in used_addon_module_name_map

            if bl_info["support"] not in support:
                continue

            # check if addon should be visible with current filters
            is_visible = (
                (filter == "All") or
                (filter == bl_info["category"]) or
                (filter == "User" and (mod.__file__.startswith(addon_user_dirs)))
            )
            if show_enabled_only:
                is_visible = is_visible and is_enabled

            if not is_visible:
                continue

            if search and not (
                    (search in bl_info["name"].casefold() or
                     search in iface_(bl_info["name"]).casefold()) or
                    (bl_info["author"] and (search in bl_info["author"].casefold())) or
                    ((filter == "All") and (
                        search in bl_info["category"].casefold() or
                        search in iface_(bl_info["category"]).casefold()
                    ))
            ):
                continue

            # Addon UI Code
            col_box = col.column()
            box = col_box.box()
            colsub = box.column()
            row = colsub.row(align=True)

            row.operator(
                "preferences.addon_expand",
                icon='DISCLOSURE_TRI_DOWN' if bl_info["show_expanded"] else 'DISCLOSURE_TRI_RIGHT',
                emboss=False,
            ).module = addon_module_name

            row.operator(
                "preferences.addon_disable" if is_enabled else "preferences.addon_enable",
                icon='CHECKBOX_HLT' if is_enabled else 'CHECKBOX_DEHLT', text="",
                emboss=False,
            ).module = addon_module_name

            sub = row.row()
            sub.active = is_enabled
            sub.label(text="{:s}: {:s}".format(iface_(bl_info["category"]), iface_(bl_info["name"])))

            if bl_info["warning"]:
                sub.label(icon='ERROR')

            # icon showing support level.
            sub.label(icon=self._support_icon_mapping.get(bl_info["support"], 'QUESTION'))

            # Expanded UI (only if additional bl_info is available)
            if bl_info["show_expanded"]:
                if value := bl_info["description"]:
                    split = colsub.row().split(factor=0.15)
                    split.label(text="Description:")
                    split.label(text=iface_(value))
                if value := bl_info["location"]:
                    split = colsub.row().split(factor=0.15)
                    split.label(text="Location:")
                    split.label(text=iface_(value))
                if mod:
                    split = colsub.row().split(factor=0.15)
                    split.label(text="File:")
                    split.label(text=mod.__file__, translate=False)
                if value := bl_info["author"]:
                    split = colsub.row().split(factor=0.15)
                    split.label(text="Author:")
                    split.label(text=value, translate=False)
                if value := bl_info["version"]:
                    split = colsub.row().split(factor=0.15)
                    split.label(text="Version:")
                    split.label(text=".".join(str(x) for x in value), translate=False)
                if value := bl_info["warning"]:
                    split = colsub.row().split(factor=0.15)
                    split.label(text="Warning:")
                    split.label(text="  " + iface_(value), icon='ERROR')
                del value

                user_addon = USERPREF_PT_addons.is_user_addon(mod, user_addon_paths)
                if bl_info["doc_url"] or bl_info.get("tracker_url"):
                    split = colsub.row().split(factor=0.15)
                    split.label(text="Internet:")
                    sub = split.row()
                    if bl_info["doc_url"]:
                        sub.operator(
                            "wm.url_open", text="Documentation", icon='HELP',
                        ).url = bl_info["doc_url"]
                    # Only add "Report a Bug" button if tracker_url is set.
                    # None of the core add-ons are expected to have tracker info (glTF is the exception).
                    if bl_info.get("tracker_url"):
                        sub.operator(
                            "wm.url_open", text="Report a Bug", icon='URL',
                        ).url = bl_info["tracker_url"]

                if user_addon:
                    split = colsub.row().split(factor=0.15)
                    split.label(text="User:")
                    split.operator(
                        "preferences.addon_remove", text="Remove", icon='CANCEL',
                    ).module = mod.__name__

                # Show addon user preferences
                if is_enabled:
                    if (addon_preferences := used_addon_module_name_map[addon_module_name].preferences) is not None:
                        self.draw_addon_preferences(col_box, context, addon_preferences)

        if filter in {"All", "Enabled"}:
            # Append missing scripts
            # First collect scripts that are used but have no script file.
            missing_modules = {
                addon_module_name for addon_module_name in used_addon_module_name_map
                if addon_module_name not in module_names
            }

            if missing_modules:
                layout_topmost.column().separator()
                layout_topmost.column().label(text="Missing script files")

                for addon_module_name in sorted(missing_modules):
                    is_enabled = addon_module_name in used_addon_module_name_map
                    # Addon UI Code
                    box = layout_topmost.column().box()
                    colsub = box.column()
                    row = colsub.row(align=True)

                    row.label(text="", icon='ERROR')

                    if is_enabled:
                        row.operator(
                            "preferences.addon_disable", icon='CHECKBOX_HLT', text="", emboss=False,
                        ).module = addon_module_name

                    row.label(text=addon_module_name, translate=False)


# -----------------------------------------------------------------------------
# Studio Light Panels


class StudioLightPanel:
    bl_space_type = 'PREFERENCES'
    bl_region_type = 'WINDOW'
    bl_context = "lights"


class StudioLightPanelMixin:

    def _get_lights(self, prefs):
        return [light for light in prefs.studio_lights if light.is_user_defined and light.type == self.sl_type]

    def draw(self, context):
        layout = self.layout
        prefs = context.preferences
        lights = self._get_lights(prefs)

        self.draw_light_list(layout, lights)

    def draw_light_list(self, layout, lights):
        if lights:
            flow = layout.grid_flow(row_major=False, columns=4, even_columns=True, even_rows=True, align=False)
            for studio_light in lights:
                self.draw_studio_light(flow, studio_light)
        else:
            layout.label(text=self.get_error_message())

    def get_error_message(self):
        return rpt_("No custom {:s} configured").format(self.bl_label)

    def draw_studio_light(self, layout, studio_light):
        box = layout.box()
        row = box.row()

        row.template_icon(layout.icon(studio_light), scale=3.0)
        col = row.column()
        props = col.operator("preferences.studiolight_uninstall", text="", icon='REMOVE')
        props.index = studio_light.index

        if studio_light.type == 'STUDIO':
            props = col.operator("preferences.studiolight_copy_settings", text="", icon='IMPORT')
            props.index = studio_light.index

        box.label(text=studio_light.name)


class USERPREF_PT_studiolight_matcaps(StudioLightPanel, StudioLightPanelMixin, Panel):
    bl_label = "MatCaps"
    sl_type = 'MATCAP'

    def draw_header_preset(self, _context):
        layout = self.layout
        layout.operator("preferences.studiolight_install", icon='IMPORT', text="Install...").type = 'MATCAP'
        layout.separator()

    def get_error_message(self):
        return rpt_("No custom MatCaps configured")


class USERPREF_PT_studiolight_world(StudioLightPanel, StudioLightPanelMixin, Panel):
    bl_label = "HDRIs"
    sl_type = 'WORLD'

    def draw_header_preset(self, _context):
        layout = self.layout
        layout.operator("preferences.studiolight_install", icon='IMPORT', text="Install...").type = 'WORLD'
        layout.separator()

    def get_error_message(self):
        return rpt_("No custom HDRIs configured")


class USERPREF_PT_studiolight_lights(StudioLightPanel, StudioLightPanelMixin, Panel):
    bl_label = "Studio Lights"
    sl_type = 'STUDIO'

    def draw_header_preset(self, _context):
        layout = self.layout
        props = layout.operator("preferences.studiolight_install", icon='IMPORT', text="Install...")
        props.type = 'STUDIO'
        props.filter_glob = ".sl"
        layout.separator()

    def get_error_message(self):
        return rpt_("No custom Studio Lights configured")


class USERPREF_PT_studiolight_light_editor(StudioLightPanel, Panel):
    bl_label = "Editor"
    bl_parent_id = "USERPREF_PT_studiolight_lights"
    bl_options = {'DEFAULT_CLOSED'}

    @staticmethod
    def opengl_light_buttons(layout, light):
        col = layout.column()
        box = col.box()
        box.active = light.use

        box.use_property_split = False  # BFA
        box.prop(light, "use", text="Use Light")
        box.use_property_split = True  # BFA
        box.prop(light, "diffuse_color", text="Diffuse")
        box.prop(light, "specular_color", text="Specular")
        box.prop(light, "smooth")
        box.prop(light, "direction")

        box.separator()  # BFA

    def draw(self, context):
        layout = self.layout

        prefs = context.preferences
        system = prefs.system

        row = layout.row()
        row.prop(system, "use_studio_light_edit", toggle=True)
        row.operator("preferences.studiolight_new", text="Save as Studio light", icon='FILE_TICK')

        layout.separator()

        layout.use_property_split = True

        flow = layout.grid_flow(row_major=True, columns=2, even_rows=True, even_columns=True)
        flow.active = system.use_studio_light_edit

        for light in system.solid_lights:
            self.opengl_light_buttons(flow, light)

        layout.prop(system, "light_ambient")


# -----------------------------------------------------------------------------
# Experimental Panels

# Also used for "Developer Tools" which are stored in `preferences.experimental` too.
def _draw_experimental_items(layout, preferences, items, url_prefix="https://projects.blender.org/"):
    experimental = preferences.experimental

    layout.use_property_split = False
    layout.use_property_decorate = False

    for prop_keywords, reference in items:
        split = layout.split(factor=0.66)
        col = split.split()
        col.prop(experimental, **prop_keywords)

        if reference:
            if type(reference) is tuple:
                url_ext = reference[0]
                text = reference[1]
            else:
                url_ext = reference
                text = reference

            col = split.split()
            col.operator("wm.url_open", text=text, icon='URL').url = url_prefix + url_ext


class USERPREF_PT_developer_tools(Panel):
    bl_space_type = 'PREFERENCES'
    bl_region_type = 'WINDOW'
    bl_context = "developer_tools"
    bl_label = "Debug"

    @classmethod
    def poll(cls, context):
        return context.preferences.view.show_developer_ui

    def draw(self, context):
        _draw_experimental_items(
            self.layout,
            context.preferences,
            (
                ({"property": "use_undo_legacy"}, ("blender/blender/issues/60695", "#60695")),
                ({"property": "override_auto_resync"}, ("blender/blender/issues/83811", "#83811")),
                ({"property": "use_all_linked_data_direct"}, None),
                ({"property": "use_recompute_usercount_on_save_debug"}, None),
                ({"property": "use_cycles_debug"}, None),
                ({"property": "show_asset_debug_info"}, None),
                ({"property": "use_asset_indexing"}, None),
                ({"property": "use_viewport_debug"}, None),
                ({"property": "use_eevee_debug"}, None),
                ({"property": "use_extensions_debug"}, ("/blender/blender/issues/119521", "#119521")),
                ({"property": "no_data_block_packing"}, ("/blender/blender/issues/132167", "#132167")),
            ),
        )


class ExperimentalPanel:
    bl_space_type = 'PREFERENCES'
    bl_region_type = 'WINDOW'
    bl_context = "experimental"

    @classmethod
    def poll(cls, _context):
        return bpy.app.version_cycle == "alpha"


"""
# Example panel, leave it here so we always have a template to follow even
# after the features are gone from the experimental panel.

class USERPREF_PT_experimental_virtual_reality(ExperimentalPanel, Panel):
    bl_label = "Virtual Reality"

    def draw(self, context):
        _draw_experimental_items(
            self.layout,
            context.preferences,
            (
                ({"property": "use_virtual_reality_scene_inspection"}, ("blender/blender/issues/71347", "#71347")),
                ({"property": "use_virtual_reality_immersive_drawing"}, ("blender/blender/issues/71348", "#71348")),
            ),
        )
"""


class USERPREF_PT_experimental_new_features(ExperimentalPanel, Panel):
    bl_label = "New Features"

    def draw(self, context):
        _draw_experimental_items(
            self.layout,
            context.preferences,
            (
                ({"property": "use_extended_asset_browser"},
                 ("blender/blender/projects/10", "Pipeline, Assets & IO Project Page")),
                ({"property": "use_shader_node_previews"}, ("blender/blender/issues/110353", "#110353")),
                ({"property": "use_geometry_nodes_lists"}, ("blender/blender/issues/140918", "#140918")),
            ),
        )


class USERPREF_PT_experimental_prototypes(ExperimentalPanel, Panel):
    bl_label = "Prototypes"

    def draw(self, context):
        _draw_experimental_items(
            self.layout,
            context.preferences,
            (
                ({"property": "use_new_curves_tools"}, ("blender/blender/issues/68981", "#68981")),
                ({"property": "use_sculpt_texture_paint"}, ("blender/blender/issues/96225", "#96225")),
                ({"property": "write_legacy_blend_file_format"}, ("/blender/blender/issues/129309", "#129309")),
            ),
        )


# Keep this as tweaks can be useful to restore.
"""
class USERPREF_PT_experimental_tweaks(ExperimentalPanel, Panel):
    bl_label = "Tweaks"

    def draw(self, context):
        _draw_experimental_items(
            self.layout,
            context.preferences,
            (
                ({"property": "use_select_nearest_on_first_click"}, ("blender/blender/issues/96752", "#96752")),
            ),
        )

"""

# -----------------------------------------------------------------------------
# Class Registration

# Order of registration defines order in UI,
# so dynamically generated classes are "injected" in the intended order.
classes = (
    USERPREF_PT_theme_user_interface,
    *ThemeGenericClassGenerator.generate_panel_classes_for_wcols(),
    USERPREF_HT_header,
    USERPREF_PT_navigation_bar,
    USERPREF_PT_save_preferences,
    USERPREF_MT_editor_menus,
    USERPREF_MT_view,
    USERPREF_MT_save_load,

    USERPREF_PT_interface_display,
    USERPREF_PT_interface_editors,
    USERPREF_PT_interface_temporary_windows,
    USERPREF_PT_interface_statusbar,
    USERPREF_PT_interface_translation,
    USERPREF_PT_interface_accessibility,
    USERPREF_PT_interface_text,
    USERPREF_PT_interface_menus,
    USERPREF_PT_interface_menus_mouse_over,
    USERPREF_PT_interface_menus_pie,

    USERPREF_PT_viewport_display,
    USERPREF_PT_viewport_quality,
    USERPREF_PT_viewport_textures,
    USERPREF_PT_viewport_subdivision,

    USERPREF_PT_edit_objects,
    USERPREF_PT_edit_objects_new,
    USERPREF_PT_edit_objects_duplicate_data,
    USERPREF_PT_edit_cursor,
    USERPREF_PT_edit_annotations,
    USERPREF_PT_edit_weight_paint,
    USERPREF_PT_edit_gpencil,
    USERPREF_PT_edit_text_editor,
    USERPREF_PT_edit_node_editor,
    USERPREF_PT_edit_sequence_editor,
    USERPREF_PT_edit_outliner_editor,  # BFA - panel
    USERPREF_PT_edit_misc,

    USERPREF_PT_animation_timeline,
    USERPREF_PT_animation_keyframes,
    USERPREF_PT_animation_autokey,  # BFA - custom menu
    USERPREF_PT_animation_fcurves,

    USERPREF_PT_system_cycles_devices,
    USERPREF_PT_system_display_graphics,
    USERPREF_PT_system_os_settings,
    USERPREF_PT_system_network,
    USERPREF_PT_system_memory,
    USERPREF_PT_system_video_sequencer,
    USERPREF_PT_system_sound,

    USERPREF_MT_interface_theme_presets,
    USERPREF_PT_theme,
    USERPREF_PT_theme_interface_panel,
    USERPREF_PT_theme_interface_gizmos,
    USERPREF_PT_theme_interface_icons,
    USERPREF_PT_theme_interface_state,
    USERPREF_PT_theme_interface_styles,
    USERPREF_PT_theme_interface_transparent_checker,
    USERPREF_PT_theme_text_style,
    USERPREF_PT_theme_bone_color_sets,
    USERPREF_PT_theme_collection_colors,
    USERPREF_PT_theme_strip_colors,

    USERPREF_PT_file_paths_data,
    USERPREF_PT_file_paths_render,
    USERPREF_PT_file_paths_asset_libraries,
    USERPREF_PT_file_paths_script_directories,
    USERPREF_PT_file_paths_applications,
    USERPREF_PT_text_editor,
    USERPREF_PT_text_editor_presets,
    USERPREF_PT_file_paths_development,

    USERPREF_PT_saveload_blend,
    USERPREF_PT_saveload_blend_autosave,  # BFA - custom menu
    USERPREF_PT_saveload_autorun,
    USERPREF_PT_saveload_file_browser,

    USERPREF_MT_keyconfigs,

    USERPREF_PT_input_keyboard,
    USERPREF_PT_input_mouse,
    USERPREF_PT_input_tablet,
    USERPREF_PT_input_touchpad,
    USERPREF_PT_input_ndof,
    USERPREF_PT_navigation_orbit,
    USERPREF_PT_navigation_zoom,
    USERPREF_PT_navigation_fly_walk,
    USERPREF_PT_navigation_fly_walk_navigation,
    USERPREF_PT_navigation_fly_walk_gravity,

    USERPREF_PT_keymap,

    USERPREF_PT_extensions,
    USERPREF_PT_addons,

    USERPREF_MT_extensions_active_repo,
    USERPREF_MT_extensions_active_repo_remove,
    USERPREF_PT_extensions_repos,

    USERPREF_PT_studiolight_lights,
    USERPREF_PT_studiolight_light_editor,
    USERPREF_PT_studiolight_matcaps,
    USERPREF_PT_studiolight_world,

    # Popovers.
    USERPREF_PT_ndof_settings,
    USERPREF_PT_addons_filter,

    USERPREF_PT_experimental_new_features,
    USERPREF_PT_experimental_prototypes,
    # USERPREF_PT_experimental_tweaks,

    USERPREF_PT_developer_tools,

    # UI lists
    USERPREF_UL_asset_libraries,
    USERPREF_UL_extension_repos,

    # Add dynamically generated editor theme panels last,
    # so they show up last in the theme section.
    *ThemeGenericClassGenerator.generate_panel_classes_from_theme_areas(),
)

if __name__ == "__main__":  # only for live edit.
    from bpy.utils import register_class
    for cls in classes:
        register_class(cls)<|MERGE_RESOLUTION|>--- conflicted
+++ resolved
@@ -2280,11 +2280,6 @@
         col.row().prop(props, "ndof_navigation_mode", text="Navigation Mode")
 
         if show_3dview_settings:
-<<<<<<< HEAD
-            col = layout.column()
-            col.prop(props, "ndof_lock_horizon", text="Lock Horizon")
-=======
->>>>>>> 5478a1f8
             colsub = col.column()
             colsub.active = props.ndof_navigation_mode in {'FLY', 'OBJECT'}
             colsub.prop(props, "ndof_lock_horizon", text="Lock Horizon")
