# SPDX-FileCopyrightText: 2009-2023 Blender Authors
#
# SPDX-License-Identifier: GPL-2.0-or-later

import bpy
from bpy.types import (
    Header,
    Menu,
    Panel,
    UIList,
)
from bpy.app.translations import (
    contexts as i18n_contexts,
    pgettext_iface as iface_,
    pgettext_rpt as rpt_,
)
from bl_ui.utils import PresetPanel


# -----------------------------------------------------------------------------
# Main Header

class USERPREF_HT_header(Header):
    bl_space_type = 'PREFERENCES'

    @staticmethod
    def draw_buttons(layout, context):
        prefs = context.preferences

        layout.operator_context = 'EXEC_AREA'

        if prefs.use_preferences_save and (not bpy.app.use_userpref_skip_save_on_exit):
            pass
        else:
            # Show '*' to let users know the preferences have been modified.
            layout.operator(
                "wm.save_userpref",
                text=iface_("Save Preferences") + (" *" if prefs.is_dirty else ""),
                translate=False,
            )

    def draw(self, context):
        layout = self.layout
        layout.operator_context = 'EXEC_AREA'

        layout.template_header()

        USERPREF_MT_editor_menus.draw_collapsible(context, layout)

        layout.separator_spacer()

        self.draw_buttons(layout, context)


# -----------------------------------------------------------------------------
# Main Navigation Bar

class USERPREF_PT_navigation_bar(Panel):
    bl_label = "Preferences Navigation"
    bl_space_type = 'PREFERENCES'
    bl_region_type = 'NAVIGATION_BAR'
    bl_options = {'HIDE_HEADER'}

    def draw(self, context):
        layout = self.layout

        prefs = context.preferences

        col = layout.column()

        col.scale_x = 1.3
        col.scale_y = 1.3
        col.prop(prefs, "active_section", expand=True)


class USERPREF_MT_editor_menus(Menu):
    bl_idname = "USERPREF_MT_editor_menus"
    bl_label = ""

    def draw(self, _context):
        layout = self.layout
        layout.menu("USERPREF_MT_view")
        layout.menu("USERPREF_MT_save_load", text="Preferences")


class USERPREF_MT_view(Menu):
    bl_label = "View"

    def draw(self, _context):
        layout = self.layout

        layout.menu("INFO_MT_area")


class USERPREF_MT_save_load(Menu):
    bl_label = "Save & Load"

    def draw(self, context):
        layout = self.layout

        prefs = context.preferences

        row = layout.row()
        row.active = not bpy.app.use_userpref_skip_save_on_exit
        row.prop(prefs, "use_preferences_save", text="Auto-Save Preferences")

        layout.separator()

        layout.operator_context = 'EXEC_AREA'
        if prefs.use_preferences_save:
            layout.operator("wm.save_userpref", text="Save Preferences", icon='SAVE_PREFS')
        sub_revert = layout.column(align=True)
        # NOTE: regarding `factory_startup`. To correctly show the active state of this menu item,
        # the user preferences themselves would need to have a `factory_startup` state.
        # Since showing an active menu item whenever factory-startup is used is not such a problem, leave this as-is.
        sub_revert.active = prefs.is_dirty or bpy.app.factory_startup
        sub_revert.operator("wm.read_userpref", text="Revert to Saved Preferences", icon = "UNDO")

        layout.operator_context = 'INVOKE_AREA'

        app_template = prefs.app_template
        if app_template:
            display_name = bpy.path.display_name(iface_(app_template))
            layout.operator("wm.read_factory_userpref", text="Load Factory Preferences", icon="LOAD_FACTORY")
            props = layout.operator("wm.read_factory_userpref",
                                    text=iface_("Load Factory %s Preferences") % display_name, icon="LOAD_FACTORY",
                                    translate=False)
            props.use_factory_startup_app_template_only = True
            del display_name
        else:
            layout.operator("wm.read_factory_userpref", text="Load Factory Preferences", icon="LOAD_FACTORY")


class USERPREF_PT_save_preferences(Panel):
    bl_label = "Save Preferences"
    bl_space_type = 'PREFERENCES'
    bl_region_type = 'EXECUTE'
    bl_options = {'HIDE_HEADER'}

    @classmethod
    def poll(cls, context):
        # Hide when header is visible
        for region in context.area.regions:
            if region.type == 'HEADER' and region.height <= 1:
                return True

        return False

    def draw(self, context):
        layout = self.layout.row()
        layout.operator_context = 'EXEC_AREA'

        layout.menu("USERPREF_MT_save_load", text="", icon='COLLAPSEMENU')

        USERPREF_HT_header.draw_buttons(layout, context)


# -----------------------------------------------------------------------------
# Min-In Helpers

# Panel mix-in.
class CenterAlignMixIn:
    """
    Base class for panels to center align contents with some horizontal margin.
    Deriving classes need to implement a ``draw_centered(context, layout)`` function.
    """

    def draw(self, context):
        layout = self.layout
        width = context.region.width
        ui_scale = context.preferences.system.ui_scale
        # No horizontal margin if region is rather small.
        is_wide = width > (350 * ui_scale)

        layout.use_property_split = True
        layout.use_property_decorate = False  # No animation.

        row = layout.row()
        if is_wide:
            row.label()  # Needed so col below is centered.

        col = row.column()
        col.ui_units_x = 50

        # Implemented by sub-classes.
        self.draw_centered(context, col)

        if is_wide:
            row.label()  # Needed so col above is centered.


# -----------------------------------------------------------------------------
# Interface Panels

class InterfacePanel:
    bl_space_type = 'PREFERENCES'
    bl_region_type = 'WINDOW'
    bl_context = "interface"


class USERPREF_PT_interface_display(InterfacePanel, CenterAlignMixIn, Panel):
    bl_label = "Display"

    def draw_centered(self, context, layout):
        prefs = context.preferences
        view = prefs.view

        flow = layout.grid_flow(row_major=False, columns=0, even_columns=True, even_rows=False, align=False)

        flow.prop(view, "ui_scale", text="Resolution Scale")
        flow.prop(view, "ui_line_width", text="Line Width")
        flow.prop(view, "viewport_line_width", text="Viewport Line Width") # BFA - GooEngine

        layout.separator()

        flow = layout.grid_flow(row_major=False, columns=0, even_columns=True, even_rows=False, align=False)

        flow.use_property_split = False
        flow.prop(view, "show_splash", text ="Splash Screen")
        flow.prop(view, "show_tooltips")
        if view.show_tooltips:
            flow.prop(view, "show_tooltips_python")
        flow.prop(view, "show_developer_ui")

        layout.separator()

        flow = layout.grid_flow(row_major=False, columns=0, even_columns=True, even_rows=False, align=False)
        flow.use_property_split = False
        flow.prop(prefs, "use_recent_searches", text="Sort search by Most Recent")


class USERPREF_PT_interface_text(InterfacePanel, CenterAlignMixIn, Panel):
    bl_label = "Text Rendering"
    bl_options = {'DEFAULT_CLOSED'}

    def draw_centered(self, context, layout):
        prefs = context.preferences
        view = prefs.view

        flow = layout.grid_flow(row_major=False, columns=0, even_columns=True, even_rows=False, align=False)

        flow.use_property_split = False
        flow.prop(view, "use_text_antialiasing", text="Anti-Aliasing")
        flow.use_property_split = True
        sub = flow.column()
        sub.active = view.use_text_antialiasing
        sub.prop(view, "use_text_render_subpixelaa", text="Subpixel Anti-Aliasing")
        sub.prop(view, "text_hinting", text="Hinting")

        flow.prop(view, "font_path_ui")
        flow.prop(view, "font_path_ui_mono")


class USERPREF_PT_interface_translation(InterfacePanel, CenterAlignMixIn, Panel):
    bl_label = "Language"
    bl_translation_context = i18n_contexts.id_windowmanager

    @classmethod
    def poll(cls, _context):
        return bpy.app.build_options.international

    def draw_centered(self, context, layout):
        prefs = context.preferences
        view = prefs.view

        layout.prop(view, "language")
        col = layout.column()

        col.label(text = "Translate")
        col.active = (bpy.app.translations.locale != "en_US")
        col.use_property_split = False #BFA - Left align checkboxes

        row = col.row()
        row.separator()
        row.prop(view, "use_translate_tooltips", text="Tooltips")
        row = col.row()
        row.separator()
        row.prop(view, "use_translate_interface", text="Interface")
        row = col.row()
        row.separator()
        row.prop(view, "use_translate_reports", text="Reports")
        row = col.row()
        row.separator()
        row.prop(view, "use_translate_new_dataname", text="New Data")


class USERPREF_PT_interface_editors(InterfacePanel, CenterAlignMixIn, Panel):
    bl_label = "Editors"

    def draw_centered(self, context, layout):
        prefs = context.preferences
        view = prefs.view
        system = prefs.system

        flow = layout.grid_flow(row_major=False, columns=0, even_columns=True, even_rows=False, align=False)

        flow.use_property_split = False
        flow.prop(system, "use_region_overlap")
        flow.prop(view, "show_navigate_ui")

        flow.use_property_split = True
        flow.prop(view, "color_picker_type")
        flow.row().prop(view, "header_align")
        flow.prop(view, "factor_display_type")


class USERPREF_PT_interface_temporary_windows(InterfacePanel, CenterAlignMixIn, Panel):
    bl_label = "Temporary Editors"
    bl_parent_id = "USERPREF_PT_interface_editors"
    bl_options = {'DEFAULT_CLOSED'}

    def draw_centered(self, context, layout):
        prefs = context.preferences
        view = prefs.view

        flow = layout.grid_flow(row_major=False, columns=0, even_columns=True, even_rows=False, align=False)

        flow.prop(view, "render_display_type", text="Render In")
        flow.prop(view, "filebrowser_display_type", text="File Browser")


class USERPREF_PT_interface_statusbar(InterfacePanel, CenterAlignMixIn, Panel):
    bl_label = "Status Bar"
    bl_parent_id = "USERPREF_PT_interface_editors"
    bl_options = {'DEFAULT_CLOSED'}

    def draw_centered(self, context, layout):
        prefs = context.preferences
        view = prefs.view

        col = layout.column()
        col.label(text = "Show:")

        flow = layout.grid_flow(row_major=False, columns=0, even_columns=True, even_rows=False, align=False)

        flow.use_property_split = False
        flow.prop(view, "show_statusbar_stats", text="Scene Statistics")
        flow.prop(view, "show_statusbar_scene_duration", text="Scene Duration")
        flow.prop(view, "show_statusbar_memory", text="System Memory")
        flow.prop(view, "show_statusbar_vram", text="Video Memory")
        flow.prop(view, "show_statusbar_version", text="Bforartists Version")


class USERPREF_PT_interface_menus(InterfacePanel, Panel):
    bl_label = "Menus"
    bl_options = {'DEFAULT_CLOSED'}

    def draw(self, context):
        pass


class USERPREF_PT_interface_menus_mouse_over(InterfacePanel, CenterAlignMixIn, Panel):
    bl_label = "Open on Mouse Over"
    bl_parent_id = "USERPREF_PT_interface_menus"

    def draw_header(self, context):
        prefs = context.preferences
        view = prefs.view

        self.layout.prop(view, "use_mouse_over_open", text="")

    def draw_centered(self, context, layout):
        prefs = context.preferences
        view = prefs.view

        layout.active = view.use_mouse_over_open

        flow = layout.grid_flow(row_major=False, columns=0, even_columns=True, even_rows=False, align=False)

        flow.prop(view, "open_toplevel_delay", text="Top Level")
        flow.prop(view, "open_sublevel_delay", text="Sub Level")


class USERPREF_PT_interface_menus_pie(InterfacePanel, CenterAlignMixIn, Panel):
    bl_label = "Pie Menus"
    bl_parent_id = "USERPREF_PT_interface_menus"

    def draw_centered(self, context, layout):
        prefs = context.preferences
        view = prefs.view

        flow = layout.grid_flow(row_major=False, columns=0, even_columns=True, even_rows=False, align=False)

        flow.prop(view, "pie_animation_timeout")
        flow.prop(view, "pie_tap_timeout")
        flow.prop(view, "pie_initial_timeout")
        flow.prop(view, "pie_menu_radius")
        flow.prop(view, "pie_menu_threshold")
        flow.prop(view, "pie_menu_confirm")


# -----------------------------------------------------------------------------
# Editing Panels

class EditingPanel:
    bl_space_type = 'PREFERENCES'
    bl_region_type = 'WINDOW'
    bl_context = "editing"


class USERPREF_PT_edit_objects(EditingPanel, Panel):
    bl_label = "Objects"

    def draw(self, context):
        pass


class USERPREF_PT_edit_objects_new(EditingPanel, CenterAlignMixIn, Panel):
    bl_label = "New Objects"
    bl_parent_id = "USERPREF_PT_edit_objects"

    def draw_centered(self, context, layout):
        prefs = context.preferences
        edit = prefs.edit

        flow = layout.grid_flow(row_major=False, columns=0, even_columns=True, even_rows=False, align=False)

        flow.prop(edit, "material_link", text="Link Materials To")
        flow.prop(edit, "object_align", text="Align To")

        flow.use_property_split = False
        flow.prop(edit, "use_enter_edit_mode", text="Enter Edit Mode")
        flow.use_property_split = True
        flow.prop(edit, "collection_instance_empty_size", text="Instance Empty Size")


class USERPREF_PT_edit_objects_duplicate_data(EditingPanel, CenterAlignMixIn, Panel):
    bl_label = "Copy on Duplicate"
    bl_parent_id = "USERPREF_PT_edit_objects"
    bl_options = {'DEFAULT_CLOSED'}

    def draw_centered(self, context, layout):
        prefs = context.preferences
        edit = prefs.edit
        layout.use_property_split = False

        flow = layout.grid_flow(row_major=False, columns=0, even_columns=True, even_rows=False, align=True)

        datablock_types = (
<<<<<<< HEAD
            ("use_duplicate_action", "Action", 'ACTION', ''),
            ("use_duplicate_armature", "Armature", 'OUTLINER_DATA_ARMATURE', ''),
            ("use_duplicate_camera", "Camera", 'OUTLINER_DATA_CAMERA', ''),
            ("use_duplicate_curve", "Curve", 'OUTLINER_DATA_CURVE', ''),
            ("use_duplicate_curves", "Curves", 'OUTLINER_OB_CURVES', ''),
            ("use_duplicate_grease_pencil", "Grease Pencil", 'OUTLINER_OB_GREASEPENCIL', ''),
            ("use_duplicate_lattice", "Lattice", 'OUTLINER_DATA_LATTICE', ''),
=======
            ("use_duplicate_action", "Action", 'ACTION', ""),
            ("use_duplicate_armature", "Armature", 'OUTLINER_DATA_ARMATURE', ""),
            ("use_duplicate_camera", "Camera", 'OUTLINER_DATA_CAMERA', ""),
            ("use_duplicate_curve", "Curve", 'OUTLINER_DATA_CURVE', ""),
            ("use_duplicate_curves", "Curves", 'OUTLINER_DATA_CURVES', ""),
            ("use_duplicate_grease_pencil", "Grease Pencil", 'OUTLINER_OB_GREASEPENCIL', ""),
            ("use_duplicate_lattice", "Lattice", 'OUTLINER_DATA_LATTICE', ""),
>>>>>>> 41f8e96d
            (None, None, None, None),
            ("use_duplicate_light", "Light", 'OUTLINER_DATA_LIGHT', ""),
            ("use_duplicate_lightprobe", "Light Probe", 'OUTLINER_DATA_LIGHTPROBE', ""),
            ("use_duplicate_material", "Material", 'MATERIAL_DATA', ""),
            ("use_duplicate_mesh", "Mesh", 'OUTLINER_DATA_MESH', ""),
            ("use_duplicate_metaball", "Metaball", 'OUTLINER_DATA_META', ""),
            ("use_duplicate_node_tree", "Node Tree", 'NODETREE', ""),
            ("use_duplicate_particle", "Particle", 'PARTICLES', ""),
            (None, None, None, None),
            ("use_duplicate_pointcloud", "Point Cloud", 'OUTLINER_DATA_POINTCLOUD', ""),
            ("use_duplicate_speaker", "Speaker", 'OUTLINER_DATA_SPEAKER', ""),
            ("use_duplicate_surface", "Surface", 'OUTLINER_DATA_SURFACE', ""),
            ("use_duplicate_text", "Text", 'OUTLINER_DATA_FONT', ""),
            ("use_duplicate_volume", "Volume", 'OUTLINER_DATA_VOLUME', "i18n_contexts.id_id"),
        )

        col = flow.column()

        for prop, type_name, type_icon, type_ctx in datablock_types:
            if prop is None:
                col = flow.column()
                continue

            row = col.row()

            row_checkbox = row.row()
            row_checkbox.prop(edit, prop, text="", text_ctxt=type_ctx)

            row_label = row.row()
            row_label.label(text=type_name, icon=type_icon)

            row_label.active = getattr(edit, prop)


class USERPREF_PT_edit_cursor(EditingPanel, CenterAlignMixIn, Panel):
    bl_label = "3D Cursor"

    def draw_centered(self, context, layout):
        prefs = context.preferences
        edit = prefs.edit

        flow = layout.grid_flow(row_major=False, columns=0, even_columns=True, even_rows=False, align=False)
        flow.use_property_split = False
        flow.prop(edit, "use_mouse_depth_cursor", text="Surface Project")
        flow.prop(edit, "use_cursor_lock_adjust", text="Lock Adjust")


class USERPREF_PT_edit_gpencil(EditingPanel, CenterAlignMixIn, Panel):
    bl_label = "Grease Pencil"
    bl_options = {'DEFAULT_CLOSED'}

    def draw_centered(self, context, layout):
        prefs = context.preferences
        edit = prefs.edit

        flow = layout.grid_flow(row_major=False, columns=0, even_columns=True, even_rows=False, align=False)

        flow.prop(edit, "grease_pencil_manhattan_distance", text="Manhattan Distance")
        flow.prop(edit, "grease_pencil_euclidean_distance", text="Euclidean Distance")


class USERPREF_PT_edit_annotations(EditingPanel, CenterAlignMixIn, Panel):
    bl_label = "Annotations"

    def draw_centered(self, context, layout):
        prefs = context.preferences
        edit = prefs.edit

        flow = layout.grid_flow(row_major=False, columns=0, even_columns=True, even_rows=False, align=False)

        flow.prop(edit, "grease_pencil_default_color", text="Default Color")
        flow.prop(edit, "grease_pencil_eraser_radius", text="Eraser Radius")


class USERPREF_PT_edit_weight_paint(EditingPanel, CenterAlignMixIn, Panel):
    bl_label = "Weight Paint"
    bl_options = {'DEFAULT_CLOSED'}

    def draw_centered(self, context, layout):
        prefs = context.preferences
        view = prefs.view

        layout.use_property_split = False
        layout.prop(view, "use_weight_color_range", text="Use Custom Colors")
        layout.use_property_split = True

        col = layout.column()
        col.active = view.use_weight_color_range
        col.template_color_ramp(view, "weight_color_range", expand=True)


class USERPREF_PT_edit_text_editor(EditingPanel, CenterAlignMixIn, Panel):
    bl_label = "Text Editor"
    bl_options = {'DEFAULT_CLOSED'}

    def draw_centered(self, context, layout):
        prefs = context.preferences
        edit = prefs.edit

        layout.use_property_split = False
        layout.prop(edit, "use_text_edit_auto_close")


class USERPREF_PT_edit_node_editor(EditingPanel, CenterAlignMixIn, Panel):
    bl_label = "Node Editor"
    bl_options = {'DEFAULT_CLOSED'}

    def draw_centered(self, context, layout):
        prefs = context.preferences
        edit = prefs.edit

        col = layout.column()
        col.use_property_split = False
        col.prop(edit, "node_use_insert_offset", text="Auto-Offset")
        col.use_property_split = True
        if edit.node_use_insert_offset:
            col.prop(edit, "node_margin", text="Auto-Offset Margin")
        col.prop(edit, "node_preview_resolution", text="Preview Resolution")


class USERPREF_PT_edit_misc(EditingPanel, CenterAlignMixIn, Panel):
    bl_label = "Miscellaneous"
    bl_options = {'DEFAULT_CLOSED'}

    def draw_centered(self, context, layout):
        prefs = context.preferences
        edit = prefs.edit

        col = layout.column()
        col.prop(edit, "sculpt_paint_overlay_color", text="Sculpt Overlay Color")


# -----------------------------------------------------------------------------
# Animation Panels

class AnimationPanel:
    bl_space_type = 'PREFERENCES'
    bl_region_type = 'WINDOW'
    bl_context = "animation"


class USERPREF_PT_animation_timeline(AnimationPanel, CenterAlignMixIn, Panel):
    bl_label = "Timeline"

    def draw_centered(self, context, layout):
        prefs = context.preferences
        view = prefs.view
        edit = prefs.edit

        flow = layout.grid_flow(row_major=False, columns=0, even_columns=True, even_rows=False, align=False)
        flow.use_property_split = False
        flow.prop(edit, "use_negative_frames")
        flow.use_property_split = True

        layout.separator()

        flow = layout.grid_flow(row_major=False, columns=0, even_columns=True, even_rows=False, align=False)

        flow.prop(view, "view2d_grid_spacing_min", text="Minimum Grid Spacing")
        flow.prop(view, "timecode_style")
        flow.prop(view, "view_frame_type")
        if view.view_frame_type == 'SECONDS':
            flow.prop(view, "view_frame_seconds")
        elif view.view_frame_type == 'KEYFRAMES':
            flow.prop(view, "view_frame_keyframes")


class USERPREF_PT_animation_keyframes(AnimationPanel, CenterAlignMixIn, Panel):
    bl_label = "Keyframes"

    def draw_centered(self, context, layout):
        prefs = context.preferences
        edit = prefs.edit
        
        col = layout.column()
        col.prop(edit, "key_insert_channels", expand=True)
        col.use_property_split = False
        col.prop(edit, "use_visual_keying")
        
        row = layout.row(align=True, heading="Only Insert Needed")
        row.prop(edit, "use_keyframe_insert_needed", text="Manual", toggle=1)
        row.prop(edit, "use_auto_keyframe_insert_needed", text="Auto", toggle=1)

class USERPREF_PT_animation_autokey(AnimationPanel, CenterAlignMixIn, Panel):
    bl_label = "Auto-Keyframing"
    bl_parent_id = "USERPREF_PT_animation_keyframes"

    def draw_centered(self, context, layout):
        prefs = context.preferences
        edit = prefs.edit

        flow = layout.grid_flow(row_major=False, columns=0, even_columns=True, even_rows=False, align=False)

        flow.use_property_split = False
        flow.prop(edit, "use_auto_keying_warning", text="Show Warning")
        flow.prop(edit, "use_keyframe_insert_available", text="Only Insert Available")
        flow.prop(edit, "use_auto_keying", text="Enable in New Scenes")


class USERPREF_PT_animation_fcurves(AnimationPanel, CenterAlignMixIn, Panel):
    bl_label = "F-Curves"

    def draw_centered(self, context, layout):
        prefs = context.preferences
        edit = prefs.edit

        flow = layout.grid_flow(row_major=False, columns=0, even_columns=True, even_rows=False, align=False)

        flow.prop(edit, "fcurve_unselected_alpha", text="Unselected Opacity")
        flow.prop(edit, "fcurve_new_auto_smoothing", text="Default Smoothing Mode")
        flow.prop(edit, "keyframe_new_interpolation_type", text="Default Interpolation")
        flow.prop(edit, "keyframe_new_handle_type", text="Default Handles")
        flow.use_property_split = False
        flow.prop(edit, "use_insertkey_xyz_to_rgb", text="XYZ to RGB")
        flow.prop(edit, "use_anim_channel_group_colors")
        flow.prop(edit, "show_only_selected_curve_keyframes")
        flow.prop(edit, "use_fcurve_high_quality_drawing")


# -----------------------------------------------------------------------------
# System Panels

class SystemPanel:
    bl_space_type = 'PREFERENCES'
    bl_region_type = 'WINDOW'
    bl_context = "system"


class USERPREF_PT_system_sound(SystemPanel, CenterAlignMixIn, Panel):
    bl_label = "Sound"

    def draw_centered(self, context, layout):
        prefs = context.preferences
        system = prefs.system

        layout.prop(system, "audio_device", expand=False)

        sub = layout.grid_flow(row_major=False, columns=0, even_columns=False, even_rows=False, align=False)
        sub.active = system.audio_device not in {'NONE', 'None'}
        sub.prop(system, "audio_channels", text="Channels")
        sub.prop(system, "audio_mixing_buffer", text="Mixing Buffer")
        sub.prop(system, "audio_sample_rate", text="Sample Rate")
        sub.prop(system, "audio_sample_format", text="Sample Format")


class USERPREF_PT_system_cycles_devices(SystemPanel, CenterAlignMixIn, Panel):
    bl_label = "Cycles Render Devices"

    def draw_centered(self, context, layout):
        prefs = context.preferences

        col = layout.column()
        col.use_property_split = False

        if bpy.app.build_options.cycles:
            addon = prefs.addons.get("cycles")
            if addon is None:
                layout.label(text="Enable Cycles Render Engine add-on to use Cycles", icon='INFO')
            else:
                addon.preferences.draw_impl(col, context)
            del addon
        else:
            layout.label(text="Cycles is disabled in this build", icon='INFO')


class USERPREF_PT_system_os_settings(SystemPanel, CenterAlignMixIn, Panel):
    bl_label = "Operating System Settings"

    @classmethod
    def poll(cls, _context):
        # Only for Windows so far
        import sys
        return sys.platform[:3] == "win"

    def draw_centered(self, _context, layout):
        if _context.preferences.system.is_microsoft_store_install:
            layout.label(text="Microsoft Store installation")
            layout.label(text="Use Windows 'Default Apps' to associate with blend files")
        else:
            layout.label(text="Open blend files with this Bforartists version")
            split = layout.split(factor=0.5)
            split.alignment = 'LEFT'
            split.operator("preferences.associate_blend", text="Register")
            split.operator("preferences.unassociate_blend", text="Unregister")
            layout.use_property_split = False
            layout.prop(bpy.context.preferences.system, "register_all_users", text="For All Users")


class USERPREF_PT_system_memory(SystemPanel, CenterAlignMixIn, Panel):
    bl_label = "Memory & Limits"

    def draw_centered(self, context, layout):
        prefs = context.preferences
        system = prefs.system
        edit = prefs.edit

        flow = layout.grid_flow(row_major=False, columns=0, even_columns=True, even_rows=False, align=False)

        flow.prop(edit, "undo_steps", text="Undo Steps")
        flow.prop(edit, "undo_memory_limit", text="Undo Memory Limit")

        flow.use_property_split = False
        flow.prop(edit, "use_global_undo")

        flow = layout.grid_flow(row_major=False, columns=0, even_columns=True, even_rows=False, align=False)

        flow.prop(system, "scrollback", text="Console Scrollback Lines")

        flow = layout.grid_flow(row_major=False, columns=0, even_columns=True, even_rows=False, align=False)

        layout.separator()

        flow = layout.grid_flow(row_major=False, columns=0, even_columns=True, even_rows=False, align=False)

        flow.prop(system, "texture_time_out", text="Texture Time Out")
        flow.prop(system, "texture_collection_rate", text="Garbage Collection Rate")

        layout.separator()

        flow = layout.grid_flow(row_major=False, columns=0, even_columns=True, even_rows=False, align=False)

        flow.prop(system, "vbo_time_out", text="VBO Time Out")
        flow.prop(system, "vbo_collection_rate", text="Garbage Collection Rate")


class USERPREF_PT_system_video_sequencer(SystemPanel, CenterAlignMixIn, Panel):
    bl_label = "Video Sequencer"

    def draw_centered(self, context, layout):
        prefs = context.preferences
        system = prefs.system
        # edit = prefs.edit

        layout.prop(system, "memory_cache_limit")

        flow = layout.grid_flow(row_major=False, columns=0, even_columns=True, even_rows=False, align=False)

        split = flow.split()
        col = split.column()
        col.use_property_split = False
        col.prop(system, "use_sequencer_disk_cache", text="Disk Cache")
        col = split.column()
        if system.use_sequencer_disk_cache:
            col.label(icon='DISCLOSURE_TRI_DOWN')
            row = flow.row()
            row.separator()
            row.prop(system, "sequencer_disk_cache_dir")
            row = flow.row()
            row.separator()
            row.prop(system, "sequencer_disk_cache_size_limit")
            row = flow.row()
            row.separator()
            row.prop(system, "sequencer_disk_cache_compression")
        else:
            col.label(icon='DISCLOSURE_TRI_RIGHT')

        layout.separator()

        layout.prop(system, "sequencer_proxy_setup")


# -----------------------------------------------------------------------------
# Viewport Panels

class ViewportPanel:
    bl_space_type = 'PREFERENCES'
    bl_region_type = 'WINDOW'
    bl_context = "viewport"


class USERPREF_PT_viewport_display(ViewportPanel, CenterAlignMixIn, Panel):
    bl_label = "Display"

    def draw_centered(self, context, layout):
        prefs = context.preferences
        view = prefs.view

        layout.label(text = "Text Info Overlay")

        col = layout.column()

        col.use_property_split = False
        row = col.row()
        row.separator()
        row.prop(view, "show_object_info", text="Object Info")
        row = col.row()
        row.separator()
        row.prop(view, "show_view_name", text="View Name")
        row = col.row()
        row.separator()

        split = row.split()
        col = split.column()
        col.use_property_split = False
        col.prop(view, "show_playback_fps", text="Playback Frame Rate (FPS)")

        if view.show_playback_fps:
            split.prop(view, "playback_fps_samples", text="Samples")
        else:
            split.label(icon='DISCLOSURE_TRI_RIGHT')

        layout.separator()

        flow = layout.grid_flow(row_major=False, columns=0, even_columns=True, even_rows=False, align=False)

        col = flow.column()
        col.prop(view, "gizmo_size")
        col.prop(view, "lookdev_sphere_size")

        flow.separator()

        col = flow.column()
        col.prop(view, "mini_axis_type", text="3D Viewport Axes")

        if view.mini_axis_type == 'MINIMAL':
            col.prop(view, "mini_axis_size", text="Size")
            col.prop(view, "mini_axis_brightness", text="Brightness")

        if view.mini_axis_type == 'GIZMO':
            col.prop(view, "gizmo_size_navigate_v3d", text="Size")

        layout.separator()
        col = layout.column()
        col.use_property_split = False
        col.prop(view, "use_fresnel_edit", text = "Fresnel in Edit Mode")


class USERPREF_PT_viewport_quality(ViewportPanel, CenterAlignMixIn, Panel):
    bl_label = "Quality"

    def draw_centered(self, context, layout):
        prefs = context.preferences
        system = prefs.system

        flow = layout.grid_flow(row_major=False, columns=0, even_columns=True, even_rows=False, align=False)

        flow.prop(system, "viewport_aa")

        flow.use_property_split = False
        flow.prop(system, "use_overlay_smooth_wire")
        flow.prop(system, "use_edit_mode_smooth_wire")


class USERPREF_PT_viewport_textures(ViewportPanel, CenterAlignMixIn, Panel):
    bl_label = "Textures"

    def draw_centered(self, context, layout):
        prefs = context.preferences
        system = prefs.system

        flow = layout.grid_flow(row_major=False, columns=0, even_columns=True, even_rows=False, align=False)

        flow.prop(system, "gl_texture_limit", text="Limit Size")
        flow.prop(system, "anisotropic_filter")
        flow.prop(system, "gl_clip_alpha", slider=True)
        flow.prop(system, "image_draw_method", text="Image Display Method")


class USERPREF_PT_viewport_selection(ViewportPanel, CenterAlignMixIn, Panel):
    bl_label = "Selection"
    bl_options = {'DEFAULT_CLOSED'}

    def draw_centered(self, context, layout):
        prefs = context.preferences
        system = prefs.system

        flow = layout.grid_flow(row_major=False, columns=0, even_columns=True, even_rows=False, align=False)

        flow.use_property_split = False
        flow.prop(system, "use_select_pick_depth")


class USERPREF_PT_viewport_subdivision(ViewportPanel, CenterAlignMixIn, Panel):
    bl_label = "Subdivision"
    bl_options = {'DEFAULT_CLOSED'}

    def draw_centered(self, context, layout):
        prefs = context.preferences
        system = prefs.system
        layout.use_property_split = False # bfa: align left
        layout.prop(system, "use_gpu_subdivision")


# -----------------------------------------------------------------------------
# Theme Panels

class ThemePanel:
    bl_space_type = 'PREFERENCES'
    bl_region_type = 'WINDOW'
    bl_context = "themes"


class USERPREF_MT_interface_theme_presets(Menu):
    bl_label = "Presets"
    preset_subdir = "interface_theme"
    preset_operator = "script.execute_preset"
    preset_type = 'XML'
    preset_xml_map = (
        ("preferences.themes[0]", "Theme"),
        ("preferences.ui_styles[0]", "ThemeStyle"),
    )
    draw = Menu.draw_preset

    @staticmethod
    def reset_cb(context):
        bpy.ops.preferences.reset_default_theme()


class USERPREF_PT_theme(ThemePanel, Panel):
    bl_label = "Themes"
    bl_options = {'HIDE_HEADER'}

    def draw(self, _context):
        layout = self.layout

        split = layout.split(factor=0.6)

        row = split.row(align=True)
        row.menu("USERPREF_MT_interface_theme_presets", text=USERPREF_MT_interface_theme_presets.bl_label)
        row.operator("wm.interface_theme_preset_add", text="", icon='ADD')
        row.operator("wm.interface_theme_preset_remove", text="", icon='REMOVE')
        row.operator("wm.interface_theme_preset_save", text="", icon='FILE_TICK')

        row = split.row(align=True)
        row.operator("preferences.theme_install", text="Install...", icon='IMPORT')
        row.operator("preferences.reset_default_theme", text="Reset", icon='LOOP_BACK')


class USERPREF_PT_theme_user_interface(ThemePanel, CenterAlignMixIn, Panel):
    bl_label = "User Interface"
    bl_options = {'DEFAULT_CLOSED'}

    def draw_header(self, _context):
        layout = self.layout

        layout.label(icon='WORKSPACE')

    def draw(self, context):
        pass


# Base class for dynamically defined widget color panels.
# This is not registered.
class PreferenceThemeWidgetColorPanel:
    bl_parent_id = "USERPREF_PT_theme_user_interface"

    def draw(self, context):
        theme = context.preferences.themes[0]
        ui = theme.user_interface
        widget_style = getattr(ui, self.wcol)
        layout = self.layout

        layout.use_property_split = True

        flow = layout.grid_flow(row_major=False, columns=2, even_columns=True, even_rows=False, align=False)

        col = flow.column(align=True)
        col.prop(widget_style, "text")
        col.prop(widget_style, "text_sel", text="Selected")
        col.prop(widget_style, "item", slider=True)

        col = flow.column(align=True)
        col.prop(widget_style, "inner", slider=True)
        col.prop(widget_style, "inner_sel", text="Selected", slider=True)
        col.prop(widget_style, "outline")

        col.separator()

        col.prop(widget_style, "roundness")


# Base class for dynamically defined widget color panels.
# This is not registered.
class PreferenceThemeWidgetShadePanel:

    def draw(self, context):
        theme = context.preferences.themes[0]
        ui = theme.user_interface
        widget_style = getattr(ui, self.wcol)
        layout = self.layout

        layout.use_property_split = True

        col = layout.column(align=True)
        col.active = widget_style.show_shaded
        col.prop(widget_style, "shadetop", text="Shade Top")
        col.prop(widget_style, "shadedown", text="Down")

    def draw_header(self, context):
        theme = context.preferences.themes[0]
        ui = theme.user_interface
        widget_style = getattr(ui, self.wcol)

        self.layout.prop(widget_style, "show_shaded", text="")


class USERPREF_PT_theme_interface_state(ThemePanel, CenterAlignMixIn, Panel):
    bl_label = "State"
    bl_options = {'DEFAULT_CLOSED'}
    bl_parent_id = "USERPREF_PT_theme_user_interface"

    def draw_centered(self, context, layout):
        theme = context.preferences.themes[0]
        ui_state = theme.user_interface.wcol_state

        flow = layout.grid_flow(row_major=False, columns=0, even_columns=True, even_rows=False, align=False)

        col = flow.column(align=True)
        col.prop(ui_state, "inner_anim")
        col.prop(ui_state, "inner_anim_sel", text="Selected")

        col = flow.column(align=True)
        col.prop(ui_state, "inner_driven")
        col.prop(ui_state, "inner_driven_sel", text="Selected")

        col = flow.column(align=True)
        col.prop(ui_state, "inner_key")
        col.prop(ui_state, "inner_key_sel", text="Selected")

        col = flow.column(align=True)
        col.prop(ui_state, "inner_overridden")
        col.prop(ui_state, "inner_overridden_sel", text="Selected")

        col = flow.column(align=True)
        col.prop(ui_state, "inner_changed")
        col.prop(ui_state, "inner_changed_sel", text="Selected")

        col = flow.column(align=True)
        col.prop(ui_state, "blend")


class USERPREF_PT_theme_interface_styles(ThemePanel, CenterAlignMixIn, Panel):
    bl_label = "Styles"
    bl_options = {'DEFAULT_CLOSED'}
    bl_parent_id = "USERPREF_PT_theme_user_interface"

    def draw_centered(self, context, layout):
        theme = context.preferences.themes[0]
        ui = theme.user_interface

        flow = layout.grid_flow(row_major=False, columns=0, even_columns=True, even_rows=False, align=False)

        col = flow.column(align=True)
        col.prop(ui, "menu_shadow_fac")
        col.prop(ui, "menu_shadow_width", text="Shadow Width")

        col = flow.column(align=True)
        col.prop(ui, "icon_alpha")
        col.prop(ui, "icon_saturation", text="Saturation")

        col = flow.column()
        col.prop(ui, "widget_text_cursor")
        col.prop(ui, "editor_outline")
        col.prop(ui, "widget_emboss")
        col.prop(ui, "panel_roundness")


class USERPREF_PT_theme_interface_transparent_checker(ThemePanel, CenterAlignMixIn, Panel):
    bl_label = "Transparent Checkerboard"
    bl_options = {'DEFAULT_CLOSED'}
    bl_parent_id = "USERPREF_PT_theme_user_interface"

    def draw_centered(self, context, layout):
        theme = context.preferences.themes[0]
        ui = theme.user_interface

        flow = layout.grid_flow(row_major=False, columns=0, even_columns=True, even_rows=False, align=False)

        col = flow.column(align=True)
        col.prop(ui, "transparent_checker_primary")
        col.prop(ui, "transparent_checker_secondary")

        col = flow.column()
        col.prop(ui, "transparent_checker_size")


class USERPREF_PT_theme_interface_gizmos(ThemePanel, CenterAlignMixIn, Panel):
    bl_label = "Axis & Gizmo Colors"
    bl_options = {'DEFAULT_CLOSED'}
    bl_parent_id = "USERPREF_PT_theme_user_interface"

    def draw_centered(self, context, layout):
        theme = context.preferences.themes[0]
        ui = theme.user_interface

        flow = layout.grid_flow(row_major=False, columns=0, even_columns=True, even_rows=True, align=False)

        col = flow.column(align=True)
        col.prop(ui, "axis_x", text="Axis X")
        col.prop(ui, "axis_y", text="Y")
        col.prop(ui, "axis_z", text="Z")

        col = flow.column()
        col.prop(ui, "gizmo_primary")
        col.prop(ui, "gizmo_secondary", text="Secondary")
        col.prop(ui, "gizmo_view_align", text="View Align")

        col = flow.column()
        col.prop(ui, "gizmo_a")
        col.prop(ui, "gizmo_b", text="B")


class USERPREF_PT_theme_interface_icons(ThemePanel, CenterAlignMixIn, Panel):
    bl_label = "Icon Colors"
    bl_options = {'DEFAULT_CLOSED'}
    bl_parent_id = "USERPREF_PT_theme_user_interface"

    def draw_centered(self, context, layout):
        theme = context.preferences.themes[0]
        ui = theme.user_interface

        flow = layout.grid_flow(row_major=False, columns=0, even_columns=True, even_rows=False, align=False)

        flow.prop(ui, "icon_scene")
        flow.prop(ui, "icon_collection")
        flow.prop(ui, "icon_object")
        flow.prop(ui, "icon_object_data")
        flow.prop(ui, "icon_modifier")
        flow.prop(ui, "icon_shading")
        flow.prop(ui, "icon_folder")
        flow.prop(ui, "icon_border_intensity")


class USERPREF_PT_theme_text_style(ThemePanel, CenterAlignMixIn, Panel):
    bl_label = "Text Style"
    bl_options = {'DEFAULT_CLOSED'}

    @staticmethod
    def _ui_font_style(layout, font_style):
        layout.use_property_split = True
        flow = layout.grid_flow(row_major=False, columns=0, even_columns=True, even_rows=False, align=False)

        col = flow.column()
        col.prop(font_style, "points")
        col.prop(font_style, "character_weight", text="Weight", text_ctxt=i18n_contexts.id_text)

        col = flow.column(align=True)
        col.prop(font_style, "shadow_offset_x", text="Shadow Offset X")
        col.prop(font_style, "shadow_offset_y", text="Y")

        col = flow.column(align=True)
        col.prop(font_style, "shadow")
        col.prop(font_style, "shadow_alpha", text="Alpha")
        col.prop(font_style, "shadow_value", text="Brightness")

    def draw_header(self, _context):
        layout = self.layout

        layout.label(icon='FONTPREVIEW')

    def draw_centered(self, context, layout):
        style = context.preferences.ui_styles[0]

        layout.label(text="Panel Title")
        self._ui_font_style(layout, style.panel_title)

        layout.separator()

        layout.label(text="Widget Label")
        self._ui_font_style(layout, style.widget_label)

        layout.separator()

        layout.label(text="Widget")
        self._ui_font_style(layout, style.widget)


class USERPREF_PT_theme_bone_color_sets(ThemePanel, CenterAlignMixIn, Panel):
    bl_label = "Bone Color Sets"
    bl_options = {'DEFAULT_CLOSED'}

    def draw_header(self, _context):
        layout = self.layout

        layout.label(icon='COLOR')

    def draw_centered(self, context, layout):
        theme = context.preferences.themes[0]

        layout.use_property_split = True

        for i, ui in enumerate(theme.bone_color_sets, 1):
            layout.label(text=iface_("Color Set %d") % i, translate=False)

            flow = layout.grid_flow(row_major=False, columns=0, even_columns=True, even_rows=False, align=True)

            flow.prop(ui, "normal")
            flow.prop(ui, "select", text="Selected")
            flow.prop(ui, "active")
            flow.prop(ui, "show_colored_constraints")


class USERPREF_PT_theme_collection_colors(ThemePanel, CenterAlignMixIn, Panel):
    bl_label = "Collection Colors"
    bl_options = {'DEFAULT_CLOSED'}

    def draw_header(self, _context):
        layout = self.layout

        layout.label(icon='GROUP')

    def draw_centered(self, context, layout):
        theme = context.preferences.themes[0]

        layout.use_property_split = True

        flow = layout.grid_flow(row_major=False, columns=2, even_columns=True, even_rows=False, align=False)
        for i, ui in enumerate(theme.collection_color, 1):
            flow.prop(ui, "color", text=iface_("Color %d") % i, translate=False)


class USERPREF_PT_theme_strip_colors(ThemePanel, CenterAlignMixIn, Panel):
    bl_label = "Strip Colors"
    bl_options = {'DEFAULT_CLOSED'}

    def draw_header(self, _context):
        layout = self.layout

        layout.label(icon='SEQ_STRIP_DUPLICATE')

    def draw_centered(self, context, layout):
        theme = context.preferences.themes[0]

        layout.use_property_split = True

        flow = layout.grid_flow(row_major=False, columns=2, even_columns=True, even_rows=False, align=False)
        for i, ui in enumerate(theme.strip_color, 1):
            flow.prop(ui, "color", text=iface_("Color %d") % i, translate=False)


# Base class for dynamically defined theme-space panels.
# This is not registered.
class PreferenceThemeSpacePanel:

    # not essential, hard-coded UI delimiters for the theme layout
    ui_delimiters = {
        'VIEW_3D': {
            "text_grease_pencil",
            "text_keyframe",
            "speaker",
            "freestyle_face_mark",
            "split_normal",
            "bone_solid",
            "bone_locked_weight",
            "paint_curve_pivot",
        },
        'GRAPH_EDITOR': {
            "handle_vertex_select",
        },
        'IMAGE_EDITOR': {
            "paint_curve_pivot",
        },
        'NODE_EDITOR': {
            "layout_node",
        },
        'CLIP_EDITOR': {
            "handle_vertex_select",
        },
    }

    # TODO theme_area should be deprecated
    @staticmethod
    def _theme_generic(layout, themedata, theme_area):

        layout.use_property_split = True

        flow = layout.grid_flow(row_major=False, columns=0, even_columns=True, even_rows=False, align=False)

        props_type = {}

        for prop in themedata.rna_type.properties:
            if prop.identifier == "rna_type":
                continue

            props_type.setdefault((prop.type, prop.subtype), []).append(prop)

        th_delimiters = PreferenceThemeSpacePanel.ui_delimiters.get(theme_area)
        for props_type, props_ls in sorted(props_type.items()):
            if props_type[0] == 'POINTER':
                continue

            if th_delimiters is None:
                # simple, no delimiters
                for prop in props_ls:
                    flow.prop(themedata, prop.identifier)
            else:

                for prop in props_ls:
                    flow.prop(themedata, prop.identifier)

    def draw_header(self, _context):
        if hasattr(self, "icon") and self.icon != 'NONE':
            layout = self.layout
            layout.label(icon=self.icon)

    def draw(self, context):
        layout = self.layout
        theme = context.preferences.themes[0]

        datapath_list = self.datapath.split(".")
        data = theme
        for datapath_item in datapath_list:
            data = getattr(data, datapath_item)
        PreferenceThemeSpacePanel._theme_generic(layout, data, self.theme_area)


class ThemeGenericClassGenerator:

    @staticmethod
    def generate_panel_classes_for_wcols():
        wcols = [
            ("Box", "wcol_box"),
            ("List Item", "wcol_list_item"),
            ("Menu", "wcol_menu"),
            ("Menu Background", "wcol_menu_back"),
            ("Menu Item", "wcol_menu_item"),
            ("Number Field", "wcol_num"),
            ("Option", "wcol_option"),
            ("Pie Menu", "wcol_pie_menu"),
            ("Progress Bar", "wcol_progress"),
            ("Pulldown", "wcol_pulldown"),
            ("Radio Buttons", "wcol_radio"),
            ("Regular", "wcol_regular"),
            ("Scroll Bar", "wcol_scroll"),
            ("Tab", "wcol_tab"),
            ("Text", "wcol_text"),
            ("Toggle", "wcol_toggle"),
            ("Tool", "wcol_tool"),
            ("Toolbar Item", "wcol_toolbar_item"),
            ("Tooltip", "wcol_tooltip"),
            ("Value Slider", "wcol_numslider"),
        ]

        for (name, wcol) in wcols:
            panel_id = "USERPREF_PT_theme_interface_" + wcol
            yield type(panel_id, (PreferenceThemeWidgetColorPanel, ThemePanel, Panel), {
                "bl_label": name,
                "bl_options": {'DEFAULT_CLOSED'},
                "draw": PreferenceThemeWidgetColorPanel.draw,
                "wcol": wcol,
            })

            panel_shade_id = "USERPREF_PT_theme_interface_shade_" + wcol
            yield type(panel_shade_id, (PreferenceThemeWidgetShadePanel, ThemePanel, Panel), {
                "bl_label": "Shaded",
                "bl_options": {'DEFAULT_CLOSED'},
                "bl_parent_id": panel_id,
                "draw": PreferenceThemeWidgetShadePanel.draw,
                "wcol": wcol,
            })


    @staticmethod
    def generate_theme_area_child_panel_classes(parent_id, rna_type, theme_area, datapath):
        def generate_child_panel_classes_recurse(parent_id, rna_type, theme_area, datapath):
            props_type = {}

            for prop in rna_type.properties:
                if prop.identifier == "rna_type":
                    continue

                props_type.setdefault((prop.type, prop.subtype), []).append(prop)

            for props_type, props_ls in sorted(props_type.items()):
                if props_type[0] == 'POINTER':
                    for prop in props_ls:
                        new_datapath = datapath + "." + prop.identifier if datapath else prop.identifier
                        panel_id = parent_id + "_" + prop.identifier
                        yield type(panel_id, (PreferenceThemeSpacePanel, ThemePanel, Panel), {
                            "bl_label": rna_type.properties[prop.identifier].name,
                            "bl_parent_id": parent_id,
                            "bl_options": {'DEFAULT_CLOSED'},
                            "draw": PreferenceThemeSpacePanel.draw,
                            "theme_area": theme_area.identifier,
                            "datapath": new_datapath,
                        })

                        yield from generate_child_panel_classes_recurse(panel_id, prop.fixed_type, theme_area, new_datapath,)

        yield from generate_child_panel_classes_recurse(parent_id, rna_type, theme_area, datapath)

    @staticmethod
    def generate_panel_classes_from_theme_areas():
        from bpy.types import Theme

        for theme_area in Theme.bl_rna.properties["theme_area"].enum_items_static:
            if theme_area.identifier in {'USER_INTERFACE', 'STYLE', 'BONE_COLOR_SETS'}:
                continue

            panel_id = "USERPREF_PT_theme_" + theme_area.identifier.lower()
            # Generate panel-class from theme_area
            yield type(panel_id, (PreferenceThemeSpacePanel, ThemePanel, Panel), {
                "bl_label": theme_area.name,
                "bl_options": {'DEFAULT_CLOSED'},
                "draw_header": PreferenceThemeSpacePanel.draw_header,
                "draw": PreferenceThemeSpacePanel.draw,
                "theme_area": theme_area.identifier,
                "icon": theme_area.icon,
                "datapath": theme_area.identifier.lower(),
            })

            yield from ThemeGenericClassGenerator.generate_theme_area_child_panel_classes(
                panel_id, Theme.bl_rna.properties[theme_area.identifier.lower()].fixed_type,
                theme_area, theme_area.identifier.lower())


# -----------------------------------------------------------------------------
# File Paths Panels

# Panel mix-in.
class FilePathsPanel:
    bl_space_type = 'PREFERENCES'
    bl_region_type = 'WINDOW'
    bl_context = "file_paths"


class USERPREF_PT_file_paths_data(FilePathsPanel, Panel):
    bl_label = "Data"

    def draw(self, context):
        layout = self.layout
        layout.use_property_split = True
        layout.use_property_decorate = False

        paths = context.preferences.filepaths

        col = self.layout.column()
        col.prop(paths, "font_directory", text="Fonts")
        col.prop(paths, "texture_directory", text="Textures")
        col.prop(paths, "sound_directory", text="Sounds")
        col.prop(paths, "temporary_directory", text="Temporary Files")


class USERPREF_PT_file_paths_script_directories(FilePathsPanel, Panel):
    bl_label = "Script Directories"

    def draw(self, context):
        layout = self.layout

        paths = context.preferences.filepaths

        if len(paths.script_directories) == 0:
            layout.operator("preferences.script_directory_add", text="Add", icon='ADD')
            return

        layout.use_property_split = False
        layout.use_property_decorate = False

        box = layout.box()
        split = box.split(factor=0.35)
        name_col = split.column()
        path_col = split.column()

        row = name_col.row(align=True)  # Padding
        row.separator()
        row.label(text="Name")

        row = path_col.row(align=True)  # Padding
        row.separator()
        row.label(text="Path", text_ctxt=i18n_contexts.editor_filebrowser)

        row.operator("preferences.script_directory_add", text="", icon='ADD', emboss=False)

        for i, script_directory in enumerate(paths.script_directories):
            row = name_col.row()
            row.alert = not script_directory.name
            row.prop(script_directory, "name", text="")

            row = path_col.row()
            subrow = row.row()
            subrow.alert = not script_directory.directory
            subrow.prop(script_directory, "directory", text="")
            row.operator("preferences.script_directory_remove", text="", icon='X', emboss=False).index = i


class USERPREF_PT_file_paths_render(FilePathsPanel, Panel):
    bl_label = "Render"
    bl_parent_id = "USERPREF_PT_file_paths_data"

    def draw(self, context):
        layout = self.layout
        layout.use_property_split = True
        layout.use_property_decorate = False

        paths = context.preferences.filepaths

        col = self.layout.column()
        col.prop(paths, "render_output_directory", text="Render Output")
        col.prop(paths, "render_cache_directory", text="Render Cache")


class USERPREF_PT_text_editor_presets(PresetPanel, Panel):
    bl_label = "Text Editor Presets"
    preset_subdir = "text_editor"
    preset_operator = "script.execute_preset"
    preset_add_operator = "text_editor.preset_add"


class USERPREF_PT_file_paths_applications(FilePathsPanel, Panel):
    bl_label = "Applications"
    bl_options = {'DEFAULT_CLOSED'}

    def draw(self, context):
        layout = self.layout
        layout.use_property_split = True
        layout.use_property_decorate = False

        paths = context.preferences.filepaths

        col = layout.column()
        col.prop(paths, "image_editor", text="Image Editor")
        col.prop(paths, "animation_player_preset", text="Animation Player")
        if paths.animation_player_preset == 'CUSTOM':
            col.prop(paths, "animation_player", text="Player")


class USERPREF_PT_text_editor(FilePathsPanel, Panel):
    bl_label = "Text Editor"
    bl_parent_id = "USERPREF_PT_file_paths_applications"

    def draw_header_preset(self, _context):
        USERPREF_PT_text_editor_presets.draw_panel_header(self.layout)

    def draw(self, context):
        layout = self.layout
        layout.use_property_split = True
        layout.use_property_decorate = False

        paths = context.preferences.filepaths

        col = layout.column()
        col.prop(paths, "text_editor", text="Program")
        col.prop(paths, "text_editor_args", text="Arguments")


class USERPREF_PT_file_paths_development(FilePathsPanel, Panel):
    bl_label = "Development"
    bl_options = {'DEFAULT_CLOSED'}

    @classmethod
    def poll(cls, context):
        prefs = context.preferences
        return prefs.view.show_developer_ui

    def draw(self, context):
        layout = self.layout
        layout.use_property_split = True
        layout.use_property_decorate = False

        paths = context.preferences.filepaths
        layout.prop(paths, "i18n_branches_directory", text="I18n Branches")


class USERPREF_PT_saveload_autorun(FilePathsPanel, Panel):
    bl_label = "Auto Run Python Scripts"
    bl_parent_id = "USERPREF_PT_saveload_blend"

    def draw_header(self, context):
        prefs = context.preferences
        paths = prefs.filepaths

        self.layout.prop(paths, "use_scripts_auto_execute", text="")

    def draw(self, context):
        layout = self.layout
        prefs = context.preferences
        paths = prefs.filepaths

        layout.use_property_split = True
        layout.use_property_decorate = False  # No animation.

        layout.active = paths.use_scripts_auto_execute

        box = layout.box()
        row = box.row()
        row.label(text="Excluded Paths")
        row.operator("preferences.autoexec_path_add", text="", icon='ADD', emboss=False)
        for i, path_cmp in enumerate(prefs.autoexec_paths):
            row = box.row()
            row.prop(path_cmp, "path", text="")
            row.prop(path_cmp, "use_glob", text="", icon='FILTER')
            row.operator("preferences.autoexec_path_remove", text="", icon='X', emboss=False).index = i


class USERPREF_PT_file_paths_asset_libraries(FilePathsPanel, Panel):
    bl_label = "Asset Libraries"

    def draw(self, context):
        layout = self.layout
        layout.use_property_split = False
        layout.use_property_decorate = False

        paths = context.preferences.filepaths
        active_library_index = paths.active_asset_library

        row = layout.row()

        row.template_list(
            "USERPREF_UL_asset_libraries", "user_asset_libraries",
            paths, "asset_libraries",
            paths, "active_asset_library"
        )

        col = row.column(align=True)
        col.operator("preferences.asset_library_add", text="", icon='ADD')
        props = col.operator("preferences.asset_library_remove", text="", icon='REMOVE')
        props.index = active_library_index

        try:
            active_library = None if active_library_index < 0 else paths.asset_libraries[active_library_index]
        except IndexError:
            active_library = None

        if active_library is None:
            return

        layout.separator()

        layout.prop(active_library, "path")
        layout.prop(active_library, "import_method", text="Import Method")
        layout.prop(active_library, "use_relative_path")


class USERPREF_UL_asset_libraries(UIList):
    def draw_item(self, _context, layout, _data, item, icon, _active_data, _active_propname, _index):
        asset_library = item

        if self.layout_type in {'DEFAULT', 'COMPACT'}:
            layout.prop(asset_library, "name", text="", emboss=False)
        elif self.layout_type == 'GRID':
            layout.alignment = 'CENTER'
            layout.prop(asset_library, "name", text="", emboss=False)


class USERPREF_UL_extension_repos(UIList):
    def draw_item(self, _context, layout, _data, item, icon, _active_data, _active_propname, _index):
        repo = item
        icon = 'INTERNET' if repo.use_remote_path else 'DISK_DRIVE'
        if self.layout_type in {'DEFAULT', 'COMPACT'}:
            layout.prop(repo, "name", text="", icon=icon, emboss=False)
        elif self.layout_type == 'GRID':
            layout.alignment = 'CENTER'
            layout.prop(repo, "name", text="", icon=icon, emboss=False)

        # Show an error icon if this repository has unusable settings.
        if repo.enabled:
            if (
                    (repo.use_custom_directory and repo.custom_directory == "") or
                    (repo.use_remote_path and repo.remote_path == "")
            ):
                layout.label(text="", icon='ERROR')

        layout.prop(repo, "enabled", text="", emboss=False, icon='CHECKBOX_HLT' if repo.enabled else 'CHECKBOX_DEHLT')

    def filter_items(self, _context, data, propname):
        # Repositories has no index, converting to a list.
        items = list(getattr(data, propname))

        flags = [self.bitflag_filter_item] * len(items)

        indices = [None] * len(items)
        for index, orig_index in enumerate(sorted(
            range(len(items)),
            key=lambda i: (
                items[i].use_remote_path is False,
                items[i].name.lower(),
            )
        )):
            indices[orig_index] = index

        return flags, indices


# -----------------------------------------------------------------------------
# Save/Load Panels

class SaveLoadPanel:
    bl_space_type = 'PREFERENCES'
    bl_region_type = 'WINDOW'
    bl_context = "save_load"


class USERPREF_PT_saveload_blend(SaveLoadPanel, CenterAlignMixIn, Panel):
    bl_label = "Blend Files"

    def draw_centered(self, context, layout):
        prefs = context.preferences
        paths = prefs.filepaths
        view = prefs.view

        flow = layout.grid_flow(row_major=False, columns=0, even_columns=True, even_rows=False, align=False)

        flow.use_property_split = False
        flow.prop(paths, "use_relative_paths")
        flow.prop(paths, "use_file_compression")
        flow.prop(paths, "use_load_ui")

        split = flow.split(factor = 0.5)
        row = split.row()
        row.label(text = "File Preview")
        row = split.row()
        row.use_property_split = False
        row.prop(paths, "file_preview_type", text = "")

        flow.prop(paths, "use_tabs_as_spaces")
        flow.prop(view, "use_save_prompt")

        layout.separator()

        flow = layout.grid_flow(row_major=False, columns=0, even_columns=True, even_rows=False, align=False)

        flow.use_property_split = True
        flow.prop(paths, "save_version")
        flow.prop(paths, "recent_files")


class USERPREF_PT_saveload_blend_autosave(SaveLoadPanel, CenterAlignMixIn, Panel):
    bl_label = "Auto Save"
    bl_parent_id = "USERPREF_PT_saveload_blend"

    def draw_centered(self, context, layout):
        prefs = context.preferences
        paths = prefs.filepaths

        flow = layout.grid_flow(row_major=False, columns=0, even_columns=True, even_rows=False, align=False)

        flow.use_property_split = False
        flow.prop(paths, "use_auto_save_temporary_files")
        sub = flow.column()
        sub.active = paths.use_auto_save_temporary_files
        sub.prop(paths, "auto_save_time", text="Timer (Minutes)")


class USERPREF_PT_saveload_file_browser(SaveLoadPanel, CenterAlignMixIn, Panel):
    bl_label = "File Browser"

    def draw_centered(self, context, layout):
        prefs = context.preferences
        paths = prefs.filepaths

        flow = layout.grid_flow(row_major=False, columns=0, even_columns=True, even_rows=False, align=False)

        flow.use_property_split = False
        flow.prop(paths, "use_filter_files")
        flow.prop(paths, "show_hidden_files_datablocks")
        flow.prop(paths, "show_recent_locations")
        flow.prop(paths, "show_system_bookmarks")


# -----------------------------------------------------------------------------
# Input Panels

class InputPanel:
    bl_space_type = 'PREFERENCES'
    bl_region_type = 'WINDOW'
    bl_context = "input"


class USERPREF_PT_input_keyboard(InputPanel, CenterAlignMixIn, Panel):
    bl_label = "Keyboard"

    def draw_centered(self, context, layout):
        prefs = context.preferences
        inputs = prefs.inputs

        layout.use_property_split = False
        layout.prop(inputs, "use_emulate_numpad")
        layout.prop(inputs, "use_numeric_input_advanced")


class USERPREF_PT_input_mouse(InputPanel, CenterAlignMixIn, Panel):
    bl_label = "Mouse"

    def draw_centered(self, context, layout):
        import sys
        prefs = context.preferences
        inputs = prefs.inputs

        flow = layout.grid_flow(row_major=False, columns=0, even_columns=True, even_rows=False, align=False)

        flow.use_property_split = False
        flow.prop(inputs, "use_mouse_emulate_3_button")
        if sys.platform[:3] != "win":
            rowsub = flow.row()
            rowsub.active = inputs.use_mouse_emulate_3_button
            rowsub.prop(inputs, "mouse_emulate_3_button_modifier")
        flow.prop(inputs, "use_mouse_continuous")
        flow.prop(inputs, "use_drag_immediately")

        flow.use_property_split = True
        flow.prop(inputs, "mouse_double_click_time", text="Double Click Speed")
        flow.prop(inputs, "drag_threshold_mouse")
        flow.prop(inputs, "drag_threshold_tablet")
        flow.prop(inputs, "drag_threshold")
        flow.prop(inputs, "move_threshold")


class USERPREF_PT_input_touchpad(InputPanel, CenterAlignMixIn, Panel):
    bl_label = "Touchpad"
    bl_options = {'DEFAULT_CLOSED'}

    @classmethod
    def poll(cls, context):
        import sys
        if sys.platform[:3] == "win" or sys.platform == "darwin":
            return True

        # WAYLAND supports multi-touch, X11 and SDL don't.
        from _bpy import _ghost_backend
        if _ghost_backend() == 'WAYLAND':
            return True

        return False

    def draw_centered(self, context, layout):
        prefs = context.preferences
        inputs = prefs.inputs

        layout.use_property_split = False

        col = layout.column()
        col.prop(inputs, "use_multitouch_gestures")


class USERPREF_PT_input_tablet(InputPanel, CenterAlignMixIn, Panel):
    bl_label = "Tablet"

    def draw_centered(self, context, layout):
        prefs = context.preferences
        inputs = prefs.inputs

        import sys
        if sys.platform[:3] == "win":
            layout.prop(inputs, "tablet_api")
            layout.separator()

        flow = layout.grid_flow(row_major=False, columns=0, even_columns=True, even_rows=False, align=False)

        flow.prop(inputs, "pressure_threshold_max")
        flow.prop(inputs, "pressure_softness")


class USERPREF_PT_input_ndof(InputPanel, CenterAlignMixIn, Panel):
    bl_label = "NDOF"
    bl_options = {'DEFAULT_CLOSED'}

    @classmethod
    def poll(cls, context):
        prefs = context.preferences
        inputs = prefs.inputs
        return inputs.use_ndof

    def draw_centered(self, context, layout):
        prefs = context.preferences
        inputs = prefs.inputs

        USERPREF_PT_ndof_settings.draw_settings(layout, inputs)


# -----------------------------------------------------------------------------
# Navigation Panels

class NavigationPanel:
    bl_space_type = 'PREFERENCES'
    bl_region_type = 'WINDOW'
    bl_context = "navigation"


class USERPREF_PT_navigation_orbit(NavigationPanel, CenterAlignMixIn, Panel):
    bl_label = "Orbit & Pan"

    def draw_centered(self, context, layout):
        prefs = context.preferences
        inputs = prefs.inputs
        view = prefs.view

        flow = layout.grid_flow(row_major=False, columns=0, even_columns=True, even_rows=False, align=False)

        flow.row().prop(inputs, "view_rotate_method", expand=True)
        if inputs.view_rotate_method == 'TURNTABLE':
            flow.prop(inputs, "view_rotate_sensitivity_turntable")
        else:
            flow.prop(inputs, "view_rotate_sensitivity_trackball")

        flow.use_property_split = False
        flow.prop(inputs, "use_rotate_around_active")
        flow.prop(inputs, "use_auto_perspective")
        flow.prop(inputs, "use_mouse_depth_navigate")

        flow.separator()

        flow.use_property_split = True
        flow.prop(view, "smooth_view")
        flow.prop(view, "rotation_angle")


class USERPREF_PT_navigation_zoom(NavigationPanel, CenterAlignMixIn, Panel):
    bl_label = "Zoom"

    def draw_centered(self, context, layout):
        prefs = context.preferences
        inputs = prefs.inputs

        flow = layout.grid_flow(row_major=False, columns=0, even_columns=True, even_rows=False, align=False)

        flow.row().prop(inputs, "view_zoom_method", text="Zoom Method")
        if inputs.view_zoom_method in {'DOLLY', 'CONTINUE'}:
            flow.row().prop(inputs, "view_zoom_axis")
            flow.use_property_split = False
            flow.prop(inputs, "invert_mouse_zoom", text="Invert Mouse Zoom Direction")

        flow.use_property_split = False
        flow.prop(inputs, "invert_zoom_wheel", text="Invert Wheel Zoom Direction")
        flow.prop(inputs, "use_zoom_to_mouse")


class USERPREF_PT_navigation_fly_walk(NavigationPanel, CenterAlignMixIn, Panel):
    bl_label = "Fly & Walk"

    def draw_centered(self, context, layout):
        prefs = context.preferences
        inputs = prefs.inputs

        layout.row().prop(inputs, "navigation_mode", expand=True)


class USERPREF_PT_navigation_fly_walk_navigation(NavigationPanel, CenterAlignMixIn, Panel):
    bl_label = "Walk"
    bl_parent_id = "USERPREF_PT_navigation_fly_walk"
    bl_options = {'DEFAULT_CLOSED'}

    @classmethod
    def poll(cls, context):
        prefs = context.preferences
        return prefs.inputs.navigation_mode == 'WALK'

    def draw_centered(self, context, layout):
        prefs = context.preferences
        inputs = prefs.inputs
        walk = inputs.walk_navigation

        flow = layout.grid_flow(row_major=False, columns=0, even_columns=True, even_rows=False, align=False)

        flow.use_property_split = False
        flow.prop(walk, "use_mouse_reverse")
        flow.use_property_split = True
        flow.prop(walk, "mouse_speed")
        flow.prop(walk, "teleport_time")

        sub = flow.column(align=True)
        sub.prop(walk, "walk_speed")
        sub.prop(walk, "walk_speed_factor")


class USERPREF_PT_navigation_fly_walk_gravity(NavigationPanel, CenterAlignMixIn, Panel):
    bl_label = "Gravity"
    bl_parent_id = "USERPREF_PT_navigation_fly_walk"
    bl_options = {'DEFAULT_CLOSED'}

    @classmethod
    def poll(cls, context):
        prefs = context.preferences
        return prefs.inputs.navigation_mode == 'WALK'

    def draw_header(self, context):
        prefs = context.preferences
        inputs = prefs.inputs
        walk = inputs.walk_navigation

        self.layout.prop(walk, "use_gravity", text="")

    def draw_centered(self, context, layout):
        prefs = context.preferences
        inputs = prefs.inputs
        walk = inputs.walk_navigation

        layout.active = walk.use_gravity

        flow = layout.grid_flow(row_major=False, columns=0, even_columns=True, even_rows=False, align=False)

        flow.prop(walk, "view_height")
        flow.prop(walk, "jump_height")


# Special case, this is only exposed as a popover.
class USERPREF_PT_ndof_settings(Panel):
    bl_label = "3D Mouse Settings"
    bl_space_type = 'TOPBAR'  # dummy.
    bl_region_type = 'HEADER'
    bl_ui_units_x = 12

    @staticmethod
    def draw_settings(layout, props, show_3dview_settings=True):

        #layout.use_property_split = False

        col = layout.column()
        col.prop(props, "ndof_sensitivity", text="Pan Sensitivity")
        col.prop(props, "ndof_orbit_sensitivity")
        col.prop(props, "ndof_deadzone")

        layout.separator()

        if show_3dview_settings:
            col = layout.column()
            col.row().prop(props, "ndof_view_navigate_method", expand=True, text="Navigation")
            col.row().prop(props, "ndof_view_rotate_method", expand=True, text="Rotation")

            layout.separator()

        col = layout.column(align = True)
        col.use_property_split = False
        if show_3dview_settings:
            col.prop(props, "ndof_show_guide")
        col.prop(props, "ndof_zoom_invert")

        col.label(text = "Pan")
        row = col.row()
        row.separator()
        row.prop(props, "ndof_lock_camera_pan_zoom")
        row = col.row()
        row.separator()
        row.prop(props, "ndof_pan_yz_swap_axis", text="Swap Y and Z Axes")

        layout.separator()

        row = layout.row(heading=("Invert Axis Pan" if show_3dview_settings else "Invert Pan Axis"))
        for text, attr in (
                ("X", "ndof_panx_invert_axis"),
                ("Y", "ndof_pany_invert_axis"),
                ("Z", "ndof_panz_invert_axis"),
        ):
            row.prop(props, attr, text=text, toggle=True)

        if show_3dview_settings:
            row = layout.row(heading="Orbit")
            for text, attr in (
                    ("X", "ndof_rotx_invert_axis"),
                    ("Y", "ndof_roty_invert_axis"),
                    ("Z", "ndof_rotz_invert_axis"),
            ):
                row.prop(props, attr, text=text, toggle=True)

            layout.separator()

            col = layout.column(align = True)
            col.use_property_split = False
            col.label(text = "Fly/Walk")
            row = col.row()
            row.separator()
            row.prop(props, "ndof_lock_horizon")
            row = col.row()
            row.separator()
            row.prop(props, "ndof_fly_helicopter")

    def draw(self, context):
        layout = self.layout
        layout.use_property_split = True
        layout.use_property_decorate = False  # No animation.

        input_prefs = context.preferences.inputs
        is_view3d = context.space_data.type == 'VIEW_3D'
        self.draw_settings(layout, input_prefs, is_view3d)

# -----------------------------------------------------------------------------
# Key-Map Editor Panels


class KeymapPanel:
    bl_space_type = 'PREFERENCES'
    bl_region_type = 'WINDOW'
    bl_context = "keymap"


class USERPREF_MT_keyconfigs(Menu):
    bl_label = "KeyPresets"
    preset_subdir = "keyconfig"
    preset_operator = "preferences.keyconfig_activate"

    def draw(self, context):
        Menu.draw_preset(self, context)


class USERPREF_PT_keymap(KeymapPanel, Panel):
    bl_label = "Keymap"
    bl_options = {'HIDE_HEADER'}

    def draw(self, context):
        from rna_keymap_ui import draw_keymaps

        layout = self.layout

        # import time

        # start = time.time()

        # Keymap Settings
        draw_keymaps(context, layout)

        # print("runtime", time.time() - start)


# -----------------------------------------------------------------------------
# Extension Panels

class USERPREF_PT_extensions_repos(Panel):
    bl_label = "Repositories"
    bl_options = {'HIDE_HEADER'}

    bl_space_type = 'TOPBAR'  # dummy.
    bl_region_type = 'HEADER'

    # Show wider than most panels so the URL & directory aren't overly clipped.
    bl_ui_units_x = 16

    def draw(self, context):
        layout = self.layout
        layout.use_property_split = False
        layout.use_property_decorate = False

        paths = context.preferences.filepaths
        active_repo_index = paths.active_extension_repo

        layout.label(text="Repositories")

        row = layout.row()

        row.template_list(
            "USERPREF_UL_extension_repos", "user_extension_repos",
            paths, "extension_repos",
            paths, "active_extension_repo"
        )

        col = row.column(align=True)
        col.operator_menu_enum("preferences.extension_repo_add", "type", text="", icon='ADD')
        props = col.operator_menu_enum("preferences.extension_repo_remove", "type", text="", icon='REMOVE')
        props.index = active_repo_index

        col.separator()
        col.operator("preferences.extension_repo_sync", text="", icon='FILE_REFRESH')
        col.operator("preferences.extension_repo_upgrade", text="", icon='IMPORT')

        try:
            active_repo = None if active_repo_index < 0 else paths.extension_repos[active_repo_index]
        except IndexError:
            active_repo = None

        if active_repo is None:
            return

        # NOTE: changing repositories from remote to local & vice versa could be supported but is obscure enough
        # that it can be hidden entirely. If there is a some justification to show this, it can be exposed.
        # For now it can be accessed from Python if someone is.
        # `layout.prop(active_repo, "use_remote_path", text="Use Remote URL")`

        if active_repo.use_remote_path:
            row = layout.row()
            split = row.split(factor=0.936)
            if active_repo.remote_path == "":
                split.alert = True
            split.prop(active_repo, "remote_path", text="URL")
            split = row.split()

        layout_header, layout_panel = layout.panel("advanced", default_closed=True)
        layout_header.label(text="Advanced")
        if layout_panel:
            layout_panel.prop(active_repo, "use_custom_directory")

            row = layout_panel.row()
            if active_repo.use_custom_directory:
                if active_repo.custom_directory == "":
                    row.alert = True
                row.prop(active_repo, "custom_directory", text="")
            else:
                # Show the read-only directory property.
                # Apart from being consistent with the custom directory UI,
                # prefer a read-only property over a label because this is not necessarily
                # valid UTF-8 which will raise a Python exception when passed in as text.
                row.prop(active_repo, "directory", text="")

            layout_panel.separator()

            row = layout_panel.row()
            row.prop(active_repo, "use_cache")
            row.prop(active_repo, "module")


# -----------------------------------------------------------------------------
# Add-On Panels

# Only a popover.
class USERPREF_PT_addons_filter(Panel):
    bl_label = "Add-ons Filter"

    bl_space_type = 'TOPBAR'  # dummy.
    bl_region_type = 'HEADER'
    bl_ui_units_x = 12

    def draw(self, context):
        USERPREF_PT_addons._draw_addon_header_for_extensions_popover(self.layout, context)


class AddOnPanel:
    bl_space_type = 'PREFERENCES'
    bl_region_type = 'WINDOW'
    bl_context = "addons"


class USERPREF_PT_addons(AddOnPanel, Panel):
    bl_label = "Add-ons"
    bl_options = {'HIDE_HEADER'}

    _support_icon_mapping = {
        'OFFICIAL': 'BLENDER',
        'COMMUNITY': 'COMMUNITY',
        'TESTING': 'EXPERIMENTAL',
    }

    @staticmethod
    def is_user_addon(mod, user_addon_paths):
        import os

        if not user_addon_paths:
            for path in (
                    bpy.utils.script_path_user(),
                    *bpy.utils.script_paths_pref(),
            ):
                if path is not None:
                    user_addon_paths.append(os.path.join(path, "addons"))

        for path in user_addon_paths:
            if bpy.path.is_subdir(mod.__file__, path):
                return True
        return False

    @staticmethod
    def draw_addon_preferences(layout, context, addon_preferences):
        if (draw := getattr(addon_preferences, "draw", None)) is None:
            return

        addon_preferences_class = type(addon_preferences)
        box_prefs = layout.box()
        box_prefs.label(text="Preferences:")
        addon_preferences_class.layout = box_prefs
        try:
            draw(context)
        except BaseException:
            import traceback
            traceback.print_exc()
            box_prefs.label(text="Error (see console)", icon='ERROR')
        del addon_preferences_class.layout

    @staticmethod
    def draw_error(layout, message):
        lines = message.split("\n")
        box = layout.box()
        sub = box.row()
        sub.label(text=lines[0])
        sub.label(icon='ERROR')
        for l in lines[1:]:
            box.label(text=l)

    @staticmethod
    def _draw_addon_header(layout, prefs, wm):
        split = layout.split(factor=0.6)

        row = split.row()
        row.prop(wm, "addon_support", expand=True)

        row = split.row(align=True)
        row.operator("preferences.addon_install", icon='IMPORT', text="Install...")
        row.operator("preferences.addon_refresh", icon='FILE_REFRESH', text="Refresh")

        row = layout.row()
        row.prop(prefs.view, "show_addons_enabled_only")
        row.prop(wm, "addon_filter", text="")
        row.prop(wm, "addon_search", text="", icon='VIEWZOOM')

    @staticmethod
    def _draw_addon_header_for_extensions_popover(layout, context):

        wm = context.window_manager
        prefs = context.preferences

        row = layout.row()
        row.prop(wm, "addon_support", expand=True)

        row = layout.row()
        row.prop(prefs.view, "show_addons_enabled_only")

        # Not filter, we could expose elsewhere.
        row = layout.row()
        row.operator("preferences.addon_install", icon='IMPORT', text="Install...")
        row.operator("preferences.addon_refresh", icon='FILE_REFRESH', text="Refresh")

    def draw(self, context):
        import os
        import addon_utils

        prefs = context.preferences

        if (
                prefs.view.show_developer_ui and
                prefs.experimental.use_extension_repos and
                self.is_extended()
        ):
            # Rely on the draw function being appended to by the extensions add-on.
            return

        layout = self.layout
        wm = context.window_manager

        used_addon_module_name_map = {addon.module: addon for addon in prefs.addons}

        addon_user_dirs = tuple(
            p for p in (
                *[os.path.join(pref_p, "addons") for pref_p in bpy.utils.script_paths_pref()],
                bpy.utils.user_resource('SCRIPTS', path="addons"),
            )
            if p
        )

        # collect the categories that can be filtered on
        addons = [
            (mod, addon_utils.module_bl_info(mod))
            for mod in addon_utils.modules(refresh=False)
        ]

        self._draw_addon_header(layout, prefs, wm)

        col = layout.column()

        # set in addon_utils.modules_refresh()
        if addon_utils.error_duplicates:
            box = col.box()
            row = box.row()
            row.label(text="Multiple add-ons with the same name found!")
            row.label(icon='ERROR')
            box.label(text="Delete one of each pair to resolve:")
            for (addon_name, addon_file, addon_path) in addon_utils.error_duplicates:
                box.separator()
                sub_col = box.column(align=True)
                sub_col.label(text=addon_name + ":")
                sub_col.label(text="    " + addon_file)
                sub_col.label(text="    " + addon_path)

        if addon_utils.error_encoding:
            self.draw_error(
                col,
                "One or more addons do not have UTF-8 encoding\n"
                "(see console for details)",
            )

        show_enabled_only = prefs.view.show_addons_enabled_only
        filter = wm.addon_filter
        search = wm.addon_search.lower()
        support = wm.addon_support

        # initialized on demand
        user_addon_paths = []

        for mod, bl_info in addons:
            addon_module_name = mod.__name__

            is_enabled = addon_module_name in used_addon_module_name_map

            if bl_info["support"] not in support:
                continue

            # check if addon should be visible with current filters
            is_visible = (
                (filter == "All") or
                (filter == bl_info["category"]) or
                (filter == "User" and (mod.__file__.startswith(addon_user_dirs)))
            )
            if show_enabled_only:
                is_visible = is_visible and is_enabled

            if not is_visible:
                continue

            if search and not (
                    (search in bl_info["name"].lower() or
                     search in iface_(bl_info["name"]).lower()) or
                    (bl_info["author"] and (search in bl_info["author"].lower())) or
                    ((filter == "All") and (search in bl_info["category"].lower() or
                                            search in iface_(bl_info["category"]).lower()))
            ):
                continue

            # Addon UI Code
            col_box = col.column()
            box = col_box.box()
            colsub = box.column()
            row = colsub.row(align=True)

            is_extension = addon_utils.check_extension(addon_module_name)

            row.operator(
                "preferences.addon_expand",
                icon='DISCLOSURE_TRI_DOWN' if bl_info["show_expanded"] else 'DISCLOSURE_TRI_RIGHT',
                emboss=False,
            ).module = addon_module_name

            row.operator(
                "preferences.addon_disable" if is_enabled else "preferences.addon_enable",
                icon='CHECKBOX_HLT' if is_enabled else 'CHECKBOX_DEHLT', text="",
                emboss=False,
            ).module = addon_module_name

            sub = row.row()
            sub.active = is_enabled
            sub.label(text="%s: %s" % (iface_(bl_info["category"]), iface_(bl_info["name"])))

            if bl_info["warning"]:
                sub.label(icon='ERROR')

            # icon showing support level.
            sub.label(icon=self._support_icon_mapping.get(bl_info["support"], 'QUESTION'))

            # Expanded UI (only if additional bl_info is available)
            if bl_info["show_expanded"]:
                if value := bl_info["description"]:
                    split = colsub.row().split(factor=0.15)
                    split.label(text="Description:")
                    split.label(text=iface_(value))
                if value := bl_info["location"]:
                    split = colsub.row().split(factor=0.15)
                    split.label(text="Location:")
                    split.label(text=iface_(value))
                if mod:
                    split = colsub.row().split(factor=0.15)
                    split.label(text="File:")
                    split.label(text=mod.__file__, translate=False)
                if value := bl_info["author"]:
                    split = colsub.row().split(factor=0.15)
                    split.label(text="Author:")
                    split.label(text=value, translate=False)
                if value := bl_info["version"]:
                    split = colsub.row().split(factor=0.15)
                    split.label(text="Version:")
                    # Extensions use SEMVER.
                    if is_extension:
                        split.label(text=value, translate=False)
                    else:
                        split.label(text=".".join(str(x) for x in value), translate=False)
                if value := bl_info["warning"]:
                    split = colsub.row().split(factor=0.15)
                    split.label(text="Warning:")
                    split.label(text="  " + iface_(value), icon='ERROR')
                del value

                user_addon = USERPREF_PT_addons.is_user_addon(mod, user_addon_paths)
                if bl_info["doc_url"] or bl_info.get("tracker_url"):
                    split = colsub.row().split(factor=0.15)
                    split.label(text="Internet:")
                    sub = split.row()
                    if bl_info["doc_url"]:
                        sub.operator(
                            "wm.url_open", text="Documentation", icon='HELP',
                        ).url = bl_info["doc_url"]
                    # Only add "Report a Bug" button if tracker_url is set
                    # or the add-on is bundled (use official tracker then).
                    if bl_info.get("tracker_url"):
                        sub.operator(
                            "wm.url_open", text="Report a Bug", icon='URL',
                        ).url = bl_info["tracker_url"]
                    elif not user_addon:
                        addon_info = (
                            "Name: %s %s\n"
                            "Author: %s\n"
                        ) % (bl_info["name"], str(bl_info["version"]), bl_info["author"])
                        props = sub.operator(
                            "wm.url_open_preset", text="Report a Bug", icon='URL',
                        )
                        props.type = 'BUG_ADDON'
                        props.id = addon_info

                if user_addon:
                    split = colsub.row().split(factor=0.15)
                    split.label(text="User:")
                    split.operator(
                        "preferences.addon_remove", text="Remove", icon='CANCEL',
                    ).module = mod.__name__

                # Show addon user preferences
                if is_enabled:
                    if (addon_preferences := used_addon_module_name_map[addon_module_name].preferences) is not None:
                        self.draw_addon_preferences(col_box, context, addon_preferences)

        # Append missing scripts
        # First collect scripts that are used but have no script file.
        module_names = {mod.__name__ for mod, bl_info in addons}
        missing_modules = {
            addon_module_name for addon_module_name in used_addon_module_name_map
            if addon_module_name not in module_names
        }

        if missing_modules and filter in {"All", "Enabled"}:
            col.column().separator()
            col.column().label(text="Missing script files")

            module_names = {mod.__name__ for mod, bl_info in addons}
            for addon_module_name in sorted(missing_modules):
                is_enabled = addon_module_name in used_addon_module_name_map
                # Addon UI Code
                box = col.column().box()
                colsub = box.column()
                row = colsub.row(align=True)

                row.label(text="", icon='ERROR')

                if is_enabled:
                    row.operator(
                        "preferences.addon_disable", icon='CHECKBOX_HLT', text="", emboss=False,
                    ).module = addon_module_name

                row.label(text=addon_module_name, translate=False)


# -----------------------------------------------------------------------------
# Studio Light Panels


class StudioLightPanel:
    bl_space_type = 'PREFERENCES'
    bl_region_type = 'WINDOW'
    bl_context = "lights"


class StudioLightPanelMixin:

    def _get_lights(self, prefs):
        return [light for light in prefs.studio_lights if light.is_user_defined and light.type == self.sl_type]

    def draw(self, context):
        layout = self.layout
        prefs = context.preferences
        lights = self._get_lights(prefs)

        self.draw_light_list(layout, lights)

    def draw_light_list(self, layout, lights):
        if lights:
            flow = layout.grid_flow(row_major=False, columns=4, even_columns=True, even_rows=True, align=False)
            for studio_light in lights:
                self.draw_studio_light(flow, studio_light)
        else:
            layout.label(text=self.get_error_message())

    def get_error_message(self):
        return rpt_("No custom %s configured") % self.bl_label

    def draw_studio_light(self, layout, studio_light):
        box = layout.box()
        row = box.row()

        row.template_icon(layout.icon(studio_light), scale=3.0)
        col = row.column()
        props = col.operator("preferences.studiolight_uninstall", text="", icon='REMOVE')
        props.index = studio_light.index

        if studio_light.type == 'STUDIO':
            props = col.operator("preferences.studiolight_copy_settings", text="", icon='IMPORT')
            props.index = studio_light.index

        box.label(text=studio_light.name)


class USERPREF_PT_studiolight_matcaps(StudioLightPanel, StudioLightPanelMixin, Panel):
    bl_label = "MatCaps"
    sl_type = 'MATCAP'

    def draw_header_preset(self, _context):
        layout = self.layout
        layout.operator("preferences.studiolight_install", icon='IMPORT', text="Install...").type = 'MATCAP'
        layout.separator()

    def get_error_message(self):
        return rpt_("No custom MatCaps configured")


class USERPREF_PT_studiolight_world(StudioLightPanel, StudioLightPanelMixin, Panel):
    bl_label = "HDRIs"
    sl_type = 'WORLD'

    def draw_header_preset(self, _context):
        layout = self.layout
        layout.operator("preferences.studiolight_install", icon='IMPORT', text="Install...").type = 'WORLD'
        layout.separator()

    def get_error_message(self):
        return rpt_("No custom HDRIs configured")


class USERPREF_PT_studiolight_lights(StudioLightPanel, StudioLightPanelMixin, Panel):
    bl_label = "Studio Lights"
    sl_type = 'STUDIO'

    def draw_header_preset(self, _context):
        layout = self.layout
        props = layout.operator("preferences.studiolight_install", icon='IMPORT', text="Install...")
        props.type = 'STUDIO'
        props.filter_glob = ".sl"
        layout.separator()

    def get_error_message(self):
        return rpt_("No custom Studio Lights configured")


class USERPREF_PT_studiolight_light_editor(StudioLightPanel, Panel):
    bl_label = "Editor"
    bl_parent_id = "USERPREF_PT_studiolight_lights"
    bl_options = {'DEFAULT_CLOSED'}

    @staticmethod
    def opengl_light_buttons(layout, light):

        col = layout.column()
        col.active = light.use

        col.use_property_split = False
        col.prop(light, "use", text="Use Light")
        col.use_property_split = True
        col.prop(light, "diffuse_color", text="Diffuse")
        col.prop(light, "specular_color", text="Specular")
        col.prop(light, "smooth")
        col.prop(light, "direction")

    def draw(self, context):
        layout = self.layout

        prefs = context.preferences
        system = prefs.system

        row = layout.row()
        row.prop(system, "use_studio_light_edit", toggle=True)
        row.operator("preferences.studiolight_new", text="Save as Studio light", icon='FILE_TICK')

        layout.separator()

        layout.use_property_split = True
        column = layout.split()
        column.active = system.use_studio_light_edit

        light = system.solid_lights[0]
        colsplit = column.split(factor=0.85)
        self.opengl_light_buttons(colsplit, light)

        light = system.solid_lights[1]
        colsplit = column.split(factor=0.85)
        self.opengl_light_buttons(colsplit, light)

        light = system.solid_lights[2]
        colsplit = column.split(factor=0.85)
        self.opengl_light_buttons(colsplit, light)

        light = system.solid_lights[3]
        self.opengl_light_buttons(column, light)

        layout.separator()

        layout.prop(system, "light_ambient")


# -----------------------------------------------------------------------------
# Experimental Panels

class ExperimentalPanel:
    bl_space_type = 'PREFERENCES'
    bl_region_type = 'WINDOW'
    bl_context = "experimental"

    url_prefix = "https://projects.blender.org/"

    @classmethod
    def poll(cls, _context):
        return bpy.app.version_cycle == "alpha"

    def _draw_items(self, context, items):
        prefs = context.preferences
        experimental = prefs.experimental

        layout = self.layout
        layout.use_property_split = False
        layout.use_property_decorate = False

        for prop_keywords, reference in items:
            split = layout.split(factor=0.66)
            col = split.split()
            col.prop(experimental, **prop_keywords)

            if reference:
                if type(reference) is tuple:
                    url_ext = reference[0]
                    text = reference[1]
                else:
                    url_ext = reference
                    text = reference

                col = split.split()
                col.operator("wm.url_open", text=text, icon='URL').url = self.url_prefix + url_ext


"""
# Example panel, leave it here so we always have a template to follow even
# after the features are gone from the experimental panel.

class USERPREF_PT_experimental_virtual_reality(ExperimentalPanel, Panel):
    bl_label = "Virtual Reality"

    def draw(self, context):
        self._draw_items(
            context, (
                ({"property": "use_virtual_reality_scene_inspection"}, ("blender/blender/issues/71347", "#71347")),
                ({"property": "use_virtual_reality_immersive_drawing"}, ("blender/blender/issues/71348", "#71348")),
            ),
        )
"""

class USERPREF_PT_experimental_ui(ExperimentalPanel, Panel):
    bl_label = "UI"

    def draw(self, context):
        self._draw_items(
            context, (
                ({"property": "use_menu_search"}, "T74157"),
            ),
        )


class USERPREF_PT_experimental_new_features(ExperimentalPanel, Panel):
    bl_label = "New Features"

    def draw(self, context):
        self._draw_items(
            context, (
                ({"property": "use_sculpt_tools_tilt"}, ("blender/blender/issues/82877", "#82877")),
                ({"property": "use_extended_asset_browser"},
                 ("blender/blender/projects/10", "Pipeline, Assets & IO Project Page")),
                ({"property": "use_new_volume_nodes"}, ("blender/blender/issues/103248", "#103248")),
                ({"property": "use_shader_node_previews"}, ("blender/blender/issues/110353", "#110353")),
            ),
        )


class USERPREF_PT_experimental_prototypes(ExperimentalPanel, Panel):
    bl_label = "Prototypes"

    def draw(self, context):
        self._draw_items(
            context, (
                ({"property": "use_new_curves_tools"}, ("blender/blender/issues/68981", "#68981")),
                ({"property": "use_new_point_cloud_type"}, ("blender/blender/issues/75717", "#75717")),
                ({"property": "use_sculpt_texture_paint"}, ("blender/blender/issues/96225", "#96225")),
                ({"property": "use_experimental_compositors"}, ("blender/blender/issues/88150", "#88150")),
                ({"property": "use_grease_pencil_version3"}, ("blender/blender/projects/6", "Grease Pencil 3.0")),
                ({"property": "use_grease_pencil_version3_convert_on_load"}, ("blender/blender/projects/6", "Grease Pencil 3.0")),
                ({"property": "use_new_matrix_socket"}, ("blender/blender/issues/116067", "Matrix Socket")),
                ({"property": "enable_overlay_next"}, ("blender/blender/issues/102179", "#102179")),
                ({"property": "use_extension_repos"}, ("/blender/blender/issues/117286", "#117286")),
                ({"property": "use_extension_utils"}, ("/blender/blender/issues/117286", "#117286")),
            ),
        )


# Keep this as tweaks can be useful to restore.
"""
class USERPREF_PT_experimental_tweaks(ExperimentalPanel, Panel):
    bl_label = "Tweaks"

    def draw(self, context):
        self._draw_items(
            context, (
                ({"property": "use_select_nearest_on_first_click"}, ("blender/blender/issues/96752", "#96752")),
            ),
        )

"""


class USERPREF_PT_experimental_debugging(ExperimentalPanel, Panel):
    bl_label = "Debugging"

    @classmethod
    def poll(cls, _context):
        # Unlike the other experimental panels, the debugging one is always visible
        # even in beta or release.
        return True

    def draw(self, context):
        self._draw_items(
            context, (
                ({"property": "use_undo_legacy"}, ("blender/blender/issues/60695", "#60695")),
                ({"property": "override_auto_resync"}, ("blender/blender/issues/83811", "#83811")),
                ({"property": "use_cycles_debug"}, None),
                ({"property": "show_asset_debug_info"}, None),
                ({"property": "use_asset_indexing"}, None),
                ({"property": "use_viewport_debug"}, None),
                ({"property": "use_eevee_debug"}, None),
            ),
        )


# -----------------------------------------------------------------------------
# Class Registration

# Order of registration defines order in UI,
# so dynamically generated classes are "injected" in the intended order.
classes = (
    USERPREF_PT_theme_user_interface,
    *ThemeGenericClassGenerator.generate_panel_classes_for_wcols(),
    USERPREF_HT_header,
    USERPREF_PT_navigation_bar,
    USERPREF_PT_save_preferences,
    USERPREF_MT_editor_menus,
    USERPREF_MT_view,
    USERPREF_MT_save_load,

    USERPREF_PT_interface_display,
    USERPREF_PT_interface_editors,
    USERPREF_PT_interface_temporary_windows,
    USERPREF_PT_interface_statusbar,
    USERPREF_PT_interface_translation,
    USERPREF_PT_interface_text,
    USERPREF_PT_interface_menus,
    USERPREF_PT_interface_menus_mouse_over,
    USERPREF_PT_interface_menus_pie,

    USERPREF_PT_viewport_display,
    USERPREF_PT_viewport_quality,
    USERPREF_PT_viewport_textures,
    USERPREF_PT_viewport_selection,
    USERPREF_PT_viewport_subdivision,

    USERPREF_PT_edit_objects,
    USERPREF_PT_edit_objects_new,
    USERPREF_PT_edit_objects_duplicate_data,
    USERPREF_PT_edit_cursor,
    USERPREF_PT_edit_annotations,
    USERPREF_PT_edit_weight_paint,
    USERPREF_PT_edit_gpencil,
    USERPREF_PT_edit_text_editor,
    USERPREF_PT_edit_node_editor,
    USERPREF_PT_edit_misc,

    USERPREF_PT_animation_timeline,
    USERPREF_PT_animation_keyframes,
    USERPREF_PT_animation_autokey,
    USERPREF_PT_animation_fcurves,

    USERPREF_PT_system_cycles_devices,
    USERPREF_PT_system_os_settings,
    USERPREF_PT_system_memory,
    USERPREF_PT_system_video_sequencer,
    USERPREF_PT_system_sound,

    USERPREF_MT_interface_theme_presets,
    USERPREF_PT_theme,
    USERPREF_PT_theme_interface_gizmos,
    USERPREF_PT_theme_interface_icons,
    USERPREF_PT_theme_interface_state,
    USERPREF_PT_theme_interface_styles,
    USERPREF_PT_theme_interface_transparent_checker,
    USERPREF_PT_theme_text_style,
    USERPREF_PT_theme_bone_color_sets,
    USERPREF_PT_theme_collection_colors,
    USERPREF_PT_theme_strip_colors,

    USERPREF_PT_file_paths_data,
    USERPREF_PT_file_paths_render,
    USERPREF_PT_file_paths_asset_libraries,
    USERPREF_PT_file_paths_script_directories,
    USERPREF_PT_file_paths_applications,
    USERPREF_PT_text_editor,
    USERPREF_PT_text_editor_presets,
    USERPREF_PT_file_paths_development,

    USERPREF_PT_saveload_blend,
    USERPREF_PT_saveload_blend_autosave,
    USERPREF_PT_saveload_autorun,
    USERPREF_PT_saveload_file_browser,

    USERPREF_MT_keyconfigs,

    USERPREF_PT_input_keyboard,
    USERPREF_PT_input_mouse,
    USERPREF_PT_input_tablet,
    USERPREF_PT_input_touchpad,
    USERPREF_PT_input_ndof,
    USERPREF_PT_navigation_orbit,
    USERPREF_PT_navigation_zoom,
    USERPREF_PT_navigation_fly_walk,
    USERPREF_PT_navigation_fly_walk_navigation,
    USERPREF_PT_navigation_fly_walk_gravity,

    USERPREF_PT_keymap,

    USERPREF_PT_addons,

    USERPREF_PT_extensions_repos,

    USERPREF_PT_studiolight_lights,
    USERPREF_PT_studiolight_light_editor,
    USERPREF_PT_studiolight_matcaps,
    USERPREF_PT_studiolight_world,

    # Popovers.
    USERPREF_PT_ndof_settings,
    USERPREF_PT_addons_filter,

    USERPREF_PT_experimental_new_features,
    USERPREF_PT_experimental_prototypes,
    # USERPREF_PT_experimental_tweaks,
    USERPREF_PT_experimental_debugging,

    # UI lists
    USERPREF_UL_asset_libraries,
    USERPREF_UL_extension_repos,

    # Add dynamically generated editor theme panels last,
    # so they show up last in the theme section.
    *ThemeGenericClassGenerator.generate_panel_classes_from_theme_areas(),
)

if __name__ == "__main__":  # only for live edit.
    from bpy.utils import register_class
    for cls in classes:
        register_class(cls)<|MERGE_RESOLUTION|>--- conflicted
+++ resolved
@@ -437,23 +437,13 @@
         flow = layout.grid_flow(row_major=False, columns=0, even_columns=True, even_rows=False, align=True)
 
         datablock_types = (
-<<<<<<< HEAD
-            ("use_duplicate_action", "Action", 'ACTION', ''),
-            ("use_duplicate_armature", "Armature", 'OUTLINER_DATA_ARMATURE', ''),
-            ("use_duplicate_camera", "Camera", 'OUTLINER_DATA_CAMERA', ''),
-            ("use_duplicate_curve", "Curve", 'OUTLINER_DATA_CURVE', ''),
-            ("use_duplicate_curves", "Curves", 'OUTLINER_OB_CURVES', ''),
-            ("use_duplicate_grease_pencil", "Grease Pencil", 'OUTLINER_OB_GREASEPENCIL', ''),
-            ("use_duplicate_lattice", "Lattice", 'OUTLINER_DATA_LATTICE', ''),
-=======
             ("use_duplicate_action", "Action", 'ACTION', ""),
             ("use_duplicate_armature", "Armature", 'OUTLINER_DATA_ARMATURE', ""),
             ("use_duplicate_camera", "Camera", 'OUTLINER_DATA_CAMERA', ""),
             ("use_duplicate_curve", "Curve", 'OUTLINER_DATA_CURVE', ""),
-            ("use_duplicate_curves", "Curves", 'OUTLINER_DATA_CURVES', ""),
+            ("use_duplicate_curves", "Curves", 'OUTLINER_OB_CURVES', ""),
             ("use_duplicate_grease_pencil", "Grease Pencil", 'OUTLINER_OB_GREASEPENCIL', ""),
             ("use_duplicate_lattice", "Lattice", 'OUTLINER_DATA_LATTICE', ""),
->>>>>>> 41f8e96d
             (None, None, None, None),
             ("use_duplicate_light", "Light", 'OUTLINER_DATA_LIGHT', ""),
             ("use_duplicate_lightprobe", "Light Probe", 'OUTLINER_DATA_LIGHTPROBE', ""),
@@ -627,12 +617,12 @@
     def draw_centered(self, context, layout):
         prefs = context.preferences
         edit = prefs.edit
-        
+
         col = layout.column()
         col.prop(edit, "key_insert_channels", expand=True)
         col.use_property_split = False
         col.prop(edit, "use_visual_keying")
-        
+
         row = layout.row(align=True, heading="Only Insert Needed")
         row.prop(edit, "use_keyframe_insert_needed", text="Manual", toggle=1)
         row.prop(edit, "use_auto_keyframe_insert_needed", text="Auto", toggle=1)
