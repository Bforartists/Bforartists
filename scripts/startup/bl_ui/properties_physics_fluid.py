# SPDX-FileCopyrightText: 2009-2023 Blender Authors
#
# SPDX-License-Identifier: GPL-2.0-or-later

import bpy
from bpy.types import Panel
from bl_ui.utils import PresetPanel
from bl_ui.properties_physics_common import (
    effector_weights_ui,
)


class FLUID_PT_presets(PresetPanel, Panel):
    bl_label = "Fluid Presets"
    preset_subdir = "fluid"
    preset_operator = "script.execute_preset"
    preset_add_operator = "fluid.preset_add"


class PhysicButtonsPanel:
    bl_space_type = 'PROPERTIES'
    bl_region_type = 'WINDOW'
    bl_context = "physics"

    @staticmethod
    def check_domain_has_unbaked_guide(domain):
        return (
            domain.use_guide and not domain.has_cache_baked_guide and
            ((domain.guide_source == 'EFFECTOR') or
             (domain.guide_source == 'DOMAIN' and not domain.guide_parent))
        )

    @staticmethod
    def poll_fluid(context):
        ob = context.object
        if not ((ob and ob.type == 'MESH') and (context.fluid)):
            return False

        md = context.fluid
        return md and (context.fluid.fluid_type != 'NONE')

    @staticmethod
    def poll_fluid_domain(context):
        if not PhysicButtonsPanel.poll_fluid(context):
            return False

        md = context.fluid
        return md and (md.fluid_type == 'DOMAIN')

    @staticmethod
    def poll_gas_domain(context):
        if not PhysicButtonsPanel.poll_fluid(context):
            return False

        md = context.fluid
        if md and (md.fluid_type == 'DOMAIN'):
            domain = md.domain_settings
            return domain.domain_type == 'GAS'
        return False

    @staticmethod
    def poll_liquid_domain(context):
        if not PhysicButtonsPanel.poll_fluid(context):
            return False

        md = context.fluid
        if md and (md.fluid_type == 'DOMAIN'):
            domain = md.domain_settings
            return domain.domain_type == 'LIQUID'
        return False

    @staticmethod
    def poll_fluid_flow(context):
        if not PhysicButtonsPanel.poll_fluid(context):
            return False

        md = context.fluid
        return md and (md.fluid_type == 'FLOW')

    @staticmethod
    def poll_fluid_flow_outflow(context):
        if not PhysicButtonsPanel.poll_fluid_flow(context):
            return False

        md = context.fluid
        flow = md.flow_settings
        return (flow.flow_behavior == 'OUTFLOW')

    @staticmethod
    def poll_fluid_flow_liquid(context):
        if not PhysicButtonsPanel.poll_fluid_flow(context):
            return False

        md = context.fluid
        flow = md.flow_settings
        return (flow.flow_type == 'LIQUID')


class PHYSICS_PT_fluid(PhysicButtonsPanel, Panel):
    bl_label = "Fluid"
    COMPAT_ENGINES = {
        'BLENDER_RENDER',
        'BLENDER_EEVEE',
        'BLENDER_EEVEE_NEXT',
        'BLENDER_WORKBENCH',
    }

    @classmethod
    def poll(cls, context):
        ob = context.object
        return (ob and ob.type == 'MESH') and (context.engine in cls.COMPAT_ENGINES) and (context.fluid)

    def draw(self, context):
        layout = self.layout
        layout.use_property_split = True

        if not bpy.app.build_options.fluid:
            col = layout.column(align=True)
            col.alignment = 'RIGHT'
            col.label(text="Built without Fluid modifier")
            return
        md = context.fluid

        layout.prop(md, "fluid_type")


class PHYSICS_PT_settings(PhysicButtonsPanel, Panel):
    bl_label = "Settings"
    bl_parent_id = "PHYSICS_PT_fluid"
    COMPAT_ENGINES = {
        'BLENDER_RENDER',
        'BLENDER_EEVEE',
        'BLENDER_EEVEE_NEXT',
        'BLENDER_WORKBENCH',
    }

    @classmethod
    def poll(cls, context):
        if not PhysicButtonsPanel.poll_fluid(context):
            return False

        return (context.engine in cls.COMPAT_ENGINES)

    def draw(self, context):
        layout = self.layout
        layout.use_property_split = True

        md = context.fluid
        ob = context.object
        scene = context.scene

        if md.fluid_type == 'DOMAIN':
            domain = md.domain_settings

            is_baking_any = domain.is_cache_baking_any
            has_baked_data = domain.has_cache_baked_data

            row = layout.row()
            row.enabled = not is_baking_any and not has_baked_data
            row.prop(domain, "domain_type", expand=False)

            flow = layout.grid_flow(row_major=True, columns=0, even_columns=True, even_rows=False, align=False)
            flow.enabled = not is_baking_any and not has_baked_data

            col = flow.column()
            col.enabled = not domain.has_cache_baked_guide
            col.prop(domain, "resolution_max", text="Resolution Divisions")
            col.prop(domain, "time_scale", text="Time Scale")
            col.prop(domain, "cfl_condition", text="CFL Number")

            col = flow.column()
            row = col.row()
            row.use_property_split = False
            row.prop(domain, "use_adaptive_timesteps")
            if domain.use_adaptive_timesteps:
                row.label(icon='DISCLOSURE_TRI_DOWN')
            else:
                row.label(icon='DISCLOSURE_TRI_RIGHT')
            row.prop_decorator(domain, "use_adaptive_timesteps")

            sub = col.column(align=True)
            if domain.use_adaptive_timesteps:
                row = sub.row()
                row.separator()
                row.prop(domain, "timesteps_max", text="Timesteps Maximum")
                row = sub.row()
                row.separator()
                row.prop(domain, "timesteps_min", text="Minimum")

            col.separator()

            col = flow.column()
            if scene.use_gravity:
                sub = col.column()
                sub.enabled = False
                sub.prop(domain, "gravity", text="Using Scene Gravity", icon='SCENE_DATA')
            else:
                col.prop(domain, "gravity", text="Gravity")

            col = flow.column()
            if PhysicButtonsPanel.poll_gas_domain(context):
                col.prop(domain, "clipping", text="Empty Space")
            row = col.row()
            row.use_property_split = False
            row.prop(domain, "delete_in_obstacle", text="Delete in Obstacle")
            row.prop_decorator(domain, "delete_in_obstacle")

            if domain.cache_type == 'MODULAR':
                col.separator()
                label = ""

                # Deactivate bake operator if guides are enabled but not baked yet.
                note_flag = True
                if self.check_domain_has_unbaked_guide(domain):
                    note_flag = False
                    label = "Unbaked Guides: Bake Guides or disable them"
                elif not domain.cache_resumable and not label:
                    label = "Non Resumable Cache: Baking "
                    if PhysicButtonsPanel.poll_liquid_domain(context):
                        label += "mesh or particles will not be possible"
                    elif PhysicButtonsPanel.poll_gas_domain(context):
                        label += "noise will not be possible"
                    else:
                        label = ""

                if label:
                    info = layout.split()
                    note = info.row()
                    note.enabled = note_flag
                    note.alignment = 'RIGHT'
                    note.label(icon='INFO', text=label)

                split = layout.split()
                split.enabled = note_flag and ob.mode == 'OBJECT'

                bake_incomplete = (domain.cache_frame_pause_data < domain.cache_frame_end)
                if (
                        domain.cache_resumable and
                        domain.has_cache_baked_data and
                        not domain.is_cache_baking_data and
                        bake_incomplete
                ):
                    col = split.column()
                    col.operator("fluid.bake_data", text="Resume")
                    col = split.column()
                    col.operator("fluid.free_data", text="Free")
                elif domain.is_cache_baking_data and not domain.has_cache_baked_data:
                    split.enabled = False
                    split.operator("fluid.pause_bake", text="Baking Data - ESC to pause")
                elif not domain.has_cache_baked_data and not domain.is_cache_baking_data:
                    split.operator("fluid.bake_data", text="Bake Data")
                else:
                    split.operator("fluid.free_data", text="Free Data")

        elif md.fluid_type == 'FLOW':
            flow = md.flow_settings

            row = layout.row()
            row.prop(flow, "flow_type", expand=False)

            grid = layout.grid_flow(row_major=True, columns=0, even_columns=True, even_rows=False, align=False)

            col = grid.column()
            col.prop(flow, "flow_behavior", expand=False)
            if flow.flow_behavior in {'INFLOW', 'OUTFLOW'}:
                row = col.row()
                row.use_property_split = False
                row.prop(flow, "use_inflow")
                row.prop_decorator(flow, "use_inflow")

            col.prop(flow, "subframes", text="Sampling Substeps")

            if not flow.flow_behavior == 'OUTFLOW' and flow.flow_type in {'SMOKE', 'BOTH', 'FIRE'}:

                if flow.flow_type in {'SMOKE', 'BOTH'}:
                    col.prop(flow, "smoke_color", text="Smoke Color")

                col = grid.column(align=True)
                col.use_property_split = False
                col.prop(flow, "use_absolute", text="Absolute Density")
                col.use_property_split = True

                if flow.flow_type in {'SMOKE', 'BOTH'}:
                    col.prop(flow, "temperature", text="Initial Temperature")
                    col.prop(flow, "density", text="Density")

                if flow.flow_type in {'FIRE', 'BOTH'}:
                    col.prop(flow, "fuel_amount", text="Fuel")

                col.separator()
                col.prop_search(flow, "density_vertex_group", ob, "vertex_groups", text="Vertex Group")

        elif md.fluid_type == 'EFFECTOR':
            effector_settings = md.effector_settings

            row = layout.row()
            row.prop(effector_settings, "effector_type")

            grid = layout.grid_flow(row_major=True, columns=0, even_columns=True, even_rows=False, align=False)

            col = grid.column()
            col.prop(effector_settings, "subframes", text="Sampling Substeps")
            col.prop(effector_settings, "surface_distance", text="Surface Thickness")

            col = grid.column()
            row = col.row()
            row.use_property_split = False
            row.prop(effector_settings, "use_effector", text="Use Effector")
            row.prop_decorator(effector_settings, "use_effector")
            row = col.row()
            row.use_property_split = False
            row.prop(effector_settings, "use_plane_init", text="Is Planar")
            row.prop_decorator(effector_settings, "use_plane_init")

            if effector_settings.effector_type == 'GUIDE':
                col.prop(effector_settings, "velocity_factor", text="Velocity Factor")
                col.prop(effector_settings, "guide_mode", text="Guide Mode")


class PHYSICS_PT_borders(PhysicButtonsPanel, Panel):
    bl_label = "Border Collisions"
<<<<<<< HEAD
    bl_parent_id = 'PHYSICS_PT_settings'
    bl_options = {'DEFAULT_CLOSED'}
=======
    bl_parent_id = "PHYSICS_PT_settings"
>>>>>>> 8241ec22
    COMPAT_ENGINES = {
        'BLENDER_RENDER',
        'BLENDER_EEVEE',
        'BLENDER_EEVEE_NEXT',
        'BLENDER_WORKBENCH',
    }

    @classmethod
    def poll(cls, context):
        if not PhysicButtonsPanel.poll_fluid_domain(context):
            return False

        return (context.engine in cls.COMPAT_ENGINES)

    def draw(self, context):
        layout = self.layout
        layout.use_property_split = False

        md = context.fluid
        domain = md.domain_settings

        is_baking_any = domain.is_cache_baking_any
        has_baked_data = domain.has_cache_baked_data

        col = layout.column(align=True)
        col.enabled = not is_baking_any and not has_baked_data

        row = col.row()
        row.prop(domain, "use_collision_border_front")
        row.prop_decorator(domain, "use_collision_border_front")

        row = col.row()
        row.prop(domain, "use_collision_border_back")
        row.prop_decorator(domain, "use_collision_border_back")

        row = col.row()
        row.prop(domain, "use_collision_border_right")
        row.prop_decorator(domain, "use_collision_border_right")

        row = col.row()
        row.prop(domain, "use_collision_border_left")
        row.prop_decorator(domain, "use_collision_border_left")

        row = col.row()
        row.prop(domain, "use_collision_border_top")
        row.prop_decorator(domain, "use_collision_border_top")

        row = col.row()
        row.prop(domain, "use_collision_border_bottom")
        row.prop_decorator(domain, "use_collision_border_bottom")


class PHYSICS_PT_smoke(PhysicButtonsPanel, Panel):
    bl_label = "Gas"
<<<<<<< HEAD
    bl_parent_id = 'PHYSICS_PT_fluid'
    bl_options = {'DEFAULT_CLOSED'}
=======
    bl_parent_id = "PHYSICS_PT_fluid"
>>>>>>> 8241ec22
    COMPAT_ENGINES = {
        'BLENDER_RENDER',
        'BLENDER_EEVEE',
        'BLENDER_EEVEE_NEXT',
        'BLENDER_WORKBENCH',
    }

    @classmethod
    def poll(cls, context):
        if not PhysicButtonsPanel.poll_gas_domain(context):
            return False

        return (context.engine in cls.COMPAT_ENGINES)

    def draw(self, context):
        layout = self.layout
        layout.use_property_split = True

        md = context.fluid
        domain = md.domain_settings

        is_baking_any = domain.is_cache_baking_any
        has_baked_data = domain.has_cache_baked_data

        flow = layout.grid_flow(row_major=True, columns=0, even_columns=True, even_rows=False, align=False)
        flow.enabled = not is_baking_any and not has_baked_data

        col = flow.column(align=True)
        col.prop(domain, "alpha", text="Buoyancy Density")
        col.prop(domain, "beta", text="Heat")
        col = flow.column()
        col.prop(domain, "vorticity")


class PHYSICS_PT_smoke_dissolve(PhysicButtonsPanel, Panel):
    bl_label = "Dissolve"
    bl_parent_id = "PHYSICS_PT_smoke"
    bl_options = {'DEFAULT_CLOSED'}
    COMPAT_ENGINES = {
        'BLENDER_RENDER',
        'BLENDER_EEVEE',
        'BLENDER_EEVEE_NEXT',
        'BLENDER_WORKBENCH',
    }

    @classmethod
    def poll(cls, context):
        if not PhysicButtonsPanel.poll_gas_domain(context):
            return False

        return (context.engine in cls.COMPAT_ENGINES)

    def draw_header(self, context):
        md = context.fluid.domain_settings
        domain = context.fluid.domain_settings

        is_baking_any = domain.is_cache_baking_any

        self.layout.enabled = not is_baking_any
        self.layout.prop(md, "use_dissolve_smoke", text="")

    def draw(self, context):
        layout = self.layout
        layout.use_property_split = True

        md = context.fluid
        domain = md.domain_settings

        is_baking_any = domain.is_cache_baking_any
        has_baked_data = domain.has_cache_baked_data

        flow = layout.grid_flow(row_major=True, columns=0, even_columns=True, even_rows=False, align=False)
        flow.enabled = not is_baking_any and not has_baked_data

        layout.active = domain.use_dissolve_smoke

        col = flow.column()
        col.prop(domain, "dissolve_speed", text="Time")

        col = flow.column()
        row = col.row()
        row.use_property_split = False
        row.prop(domain, "use_dissolve_smoke_log", text="Slow")
        row.prop_decorator(domain, "use_dissolve_smoke_log")


class PHYSICS_PT_fire(PhysicButtonsPanel, Panel):
    bl_label = "Fire"
    bl_parent_id = "PHYSICS_PT_smoke"
    bl_options = {'DEFAULT_CLOSED'}
    COMPAT_ENGINES = {
        'BLENDER_RENDER',
        'BLENDER_EEVEE',
        'BLENDER_EEVEE_NEXT',
        'BLENDER_WORKBENCH',
    }

    @classmethod
    def poll(cls, context):
        if not PhysicButtonsPanel.poll_gas_domain(context):
            return False

        return (context.engine in cls.COMPAT_ENGINES)

    def draw(self, context):
        layout = self.layout
        layout.use_property_split = True

        md = context.fluid
        domain = md.domain_settings

        is_baking_any = domain.is_cache_baking_any
        has_baked_data = domain.has_cache_baked_data

        flow = layout.grid_flow(row_major=True, columns=0, even_columns=True, even_rows=False, align=False)
        flow.enabled = not is_baking_any and not has_baked_data

        col = flow.column()
        col.prop(domain, "burning_rate", text="Reaction Speed")
        row = col.row()
        sub = row.column(align=True)
        sub.prop(domain, "flame_smoke", text="Flame Smoke")
        sub.prop(domain, "flame_vorticity", text="Vorticity")

        col = flow.column(align=True)
        col.prop(domain, "flame_max_temp", text="Temperature Maximum")
        col.prop(domain, "flame_ignition", text="Minimum")
        row = col.row()
        row.prop(domain, "flame_smoke_color", text="Smoke Color")


class PHYSICS_PT_liquid(PhysicButtonsPanel, Panel):
    bl_label = "Liquid"
    bl_parent_id = "PHYSICS_PT_fluid"
    COMPAT_ENGINES = {
        'BLENDER_RENDER',
        'BLENDER_EEVEE',
        'BLENDER_EEVEE_NEXT',
        'BLENDER_WORKBENCH',
    }

    @classmethod
    def poll(cls, context):
        if not PhysicButtonsPanel.poll_liquid_domain(context):
            return False

        return (context.engine in cls.COMPAT_ENGINES)

    def draw_header(self, context):
        md = context.fluid.domain_settings
        domain = context.fluid.domain_settings

        is_baking_any = domain.is_cache_baking_any

        self.layout.enabled = not is_baking_any
        self.layout.prop(md, "use_flip_particles", text="")

    def draw(self, context):
        layout = self.layout
        layout.use_property_split = True

        md = context.fluid
        domain = md.domain_settings

        is_baking_any = domain.is_cache_baking_any
        has_baked_data = domain.has_cache_baked_data

        layout.enabled = not is_baking_any and not has_baked_data
        flow = layout.grid_flow(row_major=True, columns=0, even_columns=True, even_rows=False, align=False)

        col = flow.column()
        col.prop(domain, "simulation_method", expand=False)
        if domain.simulation_method == 'FLIP':
            col.prop(domain, "flip_ratio", text="FLIP Ratio")
        col.prop(domain, "sys_particle_maximum", text="System Maximum")
        col = col.column(align=True)
        col.prop(domain, "particle_radius", text="Particle Radius")
        col.prop(domain, "particle_number", text="Sampling")
        col.prop(domain, "particle_randomness", text="Randomness")

        col = flow.column()
        col = col.column(align=True)
        col.prop(domain, "particle_max", text="Particles Maximum")
        col.prop(domain, "particle_min", text="Minimum")

        col.separator()

        col = col.column()
        col.prop(domain, "particle_band_width", text="Narrow Band Width")

        col = col.column()
        row = col.row()
        row.use_property_split = False
        row.prop(domain, "use_fractions", text="Fractional Obstacles")
        if domain.use_fractions:
            row.label(icon='DISCLOSURE_TRI_DOWN')
        else:
            row.label(icon='DISCLOSURE_TRI_RIGHT')

        row.prop_decorator(domain, "use_fractions")

        if domain.use_fractions:
            sub = col.column()
            row = sub.row()
            row.separator()
            row.prop(domain, "fractions_distance", text="Obstacle Distance")
            row = sub.row()
            row.separator()
            row.prop(domain, "fractions_threshold", text="Threshold")


class PHYSICS_PT_flow_source(PhysicButtonsPanel, Panel):
    bl_label = "Flow Source"
    bl_parent_id = "PHYSICS_PT_settings"
    bl_options = {'DEFAULT_CLOSED'}
    COMPAT_ENGINES = {
        'BLENDER_RENDER',
        'BLENDER_EEVEE',
        'BLENDER_EEVEE_NEXT',
        'BLENDER_WORKBENCH',
    }

    @classmethod
    def poll(cls, context):
        if not PhysicButtonsPanel.poll_fluid_flow(context):
            return False

        return (context.engine in cls.COMPAT_ENGINES)

    def draw(self, context):
        layout = self.layout
        layout.use_property_split = True

        ob = context.object
        flow = context.fluid.flow_settings

        col = layout.column()
        col.prop(flow, "flow_source", expand=False, text="Flow Source")
        if flow.flow_source == 'PARTICLES':
            col.prop_search(flow, "particle_system", ob, "particle_systems", text="Particle System")

        grid = layout.grid_flow(row_major=True, columns=0, even_columns=True, even_rows=False, align=False)

        col = grid.column()
        if flow.flow_source == 'MESH':
            row = col.row()
            row.use_property_split = False
            row.prop(flow, "use_plane_init", text="Is Planar")
            row.prop_decorator(flow, "use_plane_init")

            col.prop(flow, "surface_distance", text="Surface Emission")
            if flow.flow_type in {'SMOKE', 'BOTH', 'FIRE'}:
                col = grid.column()
                col.prop(flow, "volume_density", text="Volume Emission")

        if flow.flow_source == 'PARTICLES':
            row = col.row()
            row.use_property_split = False
            row.prop(flow, "use_particle_size", text="Set Size")
            row.prop_decorator(flow, "use_particle_size")

            sub = col.column()
            sub.active = flow.use_particle_size
            sub.prop(flow, "particle_size")


class PHYSICS_PT_flow_initial_velocity(PhysicButtonsPanel, Panel):
    bl_label = "Initial Velocity"
    bl_parent_id = "PHYSICS_PT_settings"
    COMPAT_ENGINES = {
        'BLENDER_RENDER',
        'BLENDER_EEVEE',
        'BLENDER_EEVEE_NEXT',
        'BLENDER_WORKBENCH',
    }

    @classmethod
    def poll(cls, context):
        if not PhysicButtonsPanel.poll_fluid_flow(context):
            return False

        if PhysicButtonsPanel.poll_fluid_flow_outflow(context):
            return False

        return (context.engine in cls.COMPAT_ENGINES)

    def draw_header(self, context):
        md = context.fluid
        flow_smoke = md.flow_settings

        self.layout.prop(flow_smoke, "use_initial_velocity", text="")

    def draw(self, context):
        layout = self.layout
        layout.use_property_split = True
        flow = layout.grid_flow(row_major=False, columns=0, even_columns=True, even_rows=False, align=True)

        md = context.fluid
        flow_smoke = md.flow_settings

        flow.active = flow_smoke.use_initial_velocity

        col = flow.column()
        col.prop(flow_smoke, "velocity_factor")

        if flow_smoke.flow_source == 'MESH':
            col.prop(flow_smoke, "velocity_normal")
            # col.prop(flow_smoke, "velocity_random")
            col = flow.column()
            col.prop(flow_smoke, "velocity_coord")


class PHYSICS_PT_flow_texture(PhysicButtonsPanel, Panel):
    bl_label = "Texture"
    bl_parent_id = "PHYSICS_PT_settings"
    bl_options = {'DEFAULT_CLOSED'}
    COMPAT_ENGINES = {
        'BLENDER_RENDER',
        'BLENDER_EEVEE',
        'BLENDER_EEVEE_NEXT',
        'BLENDER_WORKBENCH',
    }

    @classmethod
    def poll(cls, context):
        if not PhysicButtonsPanel.poll_fluid_flow(context):
            return False

        if PhysicButtonsPanel.poll_fluid_flow_outflow(context):
            return False

        if PhysicButtonsPanel.poll_fluid_flow_liquid(context):
            return False

        return (context.engine in cls.COMPAT_ENGINES)

    def draw_header(self, context):
        md = context.fluid
        flow_smoke = md.flow_settings

        self.layout.prop(flow_smoke, "use_texture", text="")

    def draw(self, context):
        layout = self.layout
        layout.use_property_split = True
        flow = layout.grid_flow(row_major=True, columns=0, even_columns=True, even_rows=False, align=False)

        ob = context.object
        flow_smoke = context.fluid.flow_settings

        sub = flow.column()
        sub.active = flow_smoke.use_texture
        sub.prop(flow_smoke, "noise_texture")
        sub.prop(flow_smoke, "texture_map_type", text="Mapping")

        col = flow.column()
        sub = col.column()
        sub.active = flow_smoke.use_texture

        if flow_smoke.texture_map_type == 'UV':
            sub.prop_search(flow_smoke, "uv_layer", ob.data, "uv_layers")

        if flow_smoke.texture_map_type == 'AUTO':
            sub.prop(flow_smoke, "texture_size")

        sub.prop(flow_smoke, "texture_offset")


class PHYSICS_PT_adaptive_domain(PhysicButtonsPanel, Panel):
    bl_label = "Adaptive Domain"
    bl_parent_id = "PHYSICS_PT_settings"
    bl_options = {'DEFAULT_CLOSED'}
    COMPAT_ENGINES = {
        'BLENDER_RENDER',
        'BLENDER_EEVEE',
        'BLENDER_EEVEE_NEXT',
        'BLENDER_WORKBENCH',
    }

    @classmethod
    def poll(cls, context):
        if not PhysicButtonsPanel.poll_gas_domain(context):
            return False

        md = context.fluid
        domain = md.domain_settings
        # Effector guides require a fixed domain size
        if domain.use_guide and domain.guide_source == 'EFFECTOR':
            return False

        return (context.engine in cls.COMPAT_ENGINES)

    def draw_header(self, context):
        md = context.fluid.domain_settings
        domain = context.fluid.domain_settings

        is_baking_any = domain.is_cache_baking_any
        has_baked_any = domain.has_cache_baked_any

        self.layout.enabled = not is_baking_any and not has_baked_any
        self.layout.prop(md, "use_adaptive_domain", text="")

    def draw(self, context):
        layout = self.layout
        layout.use_property_split = True

        domain = context.fluid.domain_settings
        layout.active = domain.use_adaptive_domain

        is_baking_any = domain.is_cache_baking_any
        has_baked_any = domain.has_cache_baked_any

        flow = layout.grid_flow(row_major=True, columns=0, even_columns=True, even_rows=False, align=True)
        flow.enabled = not is_baking_any and not has_baked_any

        col = flow.column()
        col.prop(domain, "additional_res", text="Add Resolution")
        col.prop(domain, "adapt_margin")

        col.separator()

        col = flow.column()
        col.prop(domain, "adapt_threshold", text="Threshold")


class PHYSICS_PT_noise(PhysicButtonsPanel, Panel):
    bl_label = "Noise"
    bl_parent_id = "PHYSICS_PT_smoke"
    bl_options = {'DEFAULT_CLOSED'}
    COMPAT_ENGINES = {
        'BLENDER_RENDER',
        'BLENDER_EEVEE',
        'BLENDER_EEVEE_NEXT',
        'BLENDER_WORKBENCH',
    }

    @classmethod
    def poll(cls, context):
        if not PhysicButtonsPanel.poll_gas_domain(context):
            return False

        return (context.engine in cls.COMPAT_ENGINES)

    def draw_header(self, context):
        md = context.fluid.domain_settings
        domain = context.fluid.domain_settings
        is_baking_any = domain.is_cache_baking_any
        self.layout.enabled = not is_baking_any
        self.layout.prop(md, "use_noise", text="")

    def draw(self, context):
        layout = self.layout
        layout.use_property_split = True

        ob = context.object
        domain = context.fluid.domain_settings
        layout.active = domain.use_noise

        is_baking_any = domain.is_cache_baking_any
        has_baked_noise = domain.has_cache_baked_noise

        flow = layout.grid_flow(row_major=True, columns=0, even_columns=True, even_rows=False, align=False)
        flow.enabled = not is_baking_any and not has_baked_noise

        col = flow.column()
        col.prop(domain, "noise_scale", text="Upres Factor")
        col.prop(domain, "noise_strength", text="Strength")

        col = flow.column()
        col.prop(domain, "noise_pos_scale", text="Scale")
        col.prop(domain, "noise_time_anim", text="Time")

        if domain.cache_type == 'MODULAR':
            col.separator()

            # Deactivate bake operator if data has not been baked yet.
            note_flag = True
            if domain.use_noise:
                label = ""
                if not domain.cache_resumable:
                    label = "Non Resumable Cache: Enable resumable option first"
                elif not domain.has_cache_baked_data:
                    label = "Unbaked Data: Bake Data first"

                if label:
                    info = layout.split()
                    note = info.row()
                    note_flag = False
                    note.enabled = note_flag
                    note.alignment = 'RIGHT'
                    note.label(icon='INFO', text=label)

            split = layout.split()
            split.enabled = domain.has_cache_baked_data and note_flag and ob.mode == 'OBJECT'

            bake_incomplete = (domain.cache_frame_pause_noise < domain.cache_frame_end)
            if domain.has_cache_baked_noise and not domain.is_cache_baking_noise and bake_incomplete:
                col = split.column()
                col.operator("fluid.bake_noise", text="Resume")
                col = split.column()
                col.operator("fluid.free_noise", text="Free")
            elif not domain.has_cache_baked_noise and domain.is_cache_baking_noise:
                split.enabled = False
                split.operator("fluid.pause_bake", text="Baking Noise - ESC to pause")
            elif not domain.has_cache_baked_noise and not domain.is_cache_baking_noise:
                split.operator("fluid.bake_noise", text="Bake Noise")
            else:
                split.operator("fluid.free_noise", text="Free Noise")


class PHYSICS_PT_mesh(PhysicButtonsPanel, Panel):
    bl_label = "Mesh"
    bl_parent_id = "PHYSICS_PT_liquid"
    bl_options = {'DEFAULT_CLOSED'}
    COMPAT_ENGINES = {
        'BLENDER_RENDER',
        'BLENDER_EEVEE',
        'BLENDER_EEVEE_NEXT',
        'BLENDER_WORKBENCH',
    }

    @classmethod
    def poll(cls, context):
        if not PhysicButtonsPanel.poll_liquid_domain(context):
            return False

        return (context.engine in cls.COMPAT_ENGINES)

    def draw_header(self, context):
        md = context.fluid.domain_settings
        domain = context.fluid.domain_settings
        is_baking_any = domain.is_cache_baking_any
        self.layout.enabled = not is_baking_any
        self.layout.prop(md, "use_mesh", text="")

    def draw(self, context):
        layout = self.layout
        layout.use_property_split = True

        ob = context.object
        domain = context.fluid.domain_settings
        layout.active = domain.use_mesh

        is_baking_any = domain.is_cache_baking_any
        has_baked_mesh = domain.has_cache_baked_mesh

        flow = layout.grid_flow(row_major=True, columns=0, even_columns=True, even_rows=False, align=False)
        flow.enabled = not is_baking_any and not has_baked_mesh

        col = flow.column()

        col.prop(domain, "mesh_scale", text="Upres Factor")
        col.prop(domain, "mesh_particle_radius", text="Particle Radius")

        col = flow.column()
        col.use_property_split = False
        col.prop(domain, "use_speed_vectors", text="Use Speed Vectors")
        col.use_property_split = True

        col.separator()
        col.prop(domain, "mesh_generator", text="Mesh Generator")

        if domain.mesh_generator == 'IMPROVED':
            col = flow.column(align=True)
            col.prop(domain, "mesh_smoothen_pos", text="Smoothing Positive")
            col.prop(domain, "mesh_smoothen_neg", text="Negative")

            col = flow.column(align=True)
            col.prop(domain, "mesh_concave_upper", text="Concavity Upper")
            col.prop(domain, "mesh_concave_lower", text="Lower")

        # TODO(@sebbas): for now just interpolate any up-resolution grids, ie not sampling high-resolution grids
        # col.prop(domain, "highres_sampling", text="Flow Sampling:")

        if domain.cache_type == 'MODULAR':
            col.separator()

            # Deactivate bake operator if data has not been baked yet.
            note_flag = True
            if domain.use_mesh:
                label = ""
                if not domain.cache_resumable:
                    label = "Non Resumable Cache: Enable resumable option first"
                elif not domain.has_cache_baked_data:
                    label = "Unbaked Data: Bake Data first"

                if label:
                    info = layout.split()
                    note = info.row()
                    note_flag = False
                    note.enabled = note_flag
                    note.alignment = 'RIGHT'
                    note.label(icon='INFO', text=label)

            split = layout.split()
            split.enabled = domain.has_cache_baked_data and note_flag and ob.mode == 'OBJECT'

            bake_incomplete = (domain.cache_frame_pause_mesh < domain.cache_frame_end)
            if domain.has_cache_baked_mesh and not domain.is_cache_baking_mesh and bake_incomplete:
                col = split.column()
                col.operator("fluid.bake_mesh", text="Resume")
                col = split.column()
                col.operator("fluid.free_mesh", text="Free")
            elif not domain.has_cache_baked_mesh and domain.is_cache_baking_mesh:
                split.enabled = False
                split.operator("fluid.pause_bake", text="Baking Mesh - ESC to pause")
            elif not domain.has_cache_baked_mesh and not domain.is_cache_baking_mesh:
                split.operator("fluid.bake_mesh", text="Bake Mesh")
            else:
                split.operator("fluid.free_mesh", text="Free Mesh")


class PHYSICS_PT_particles(PhysicButtonsPanel, Panel):
    bl_label = "Particles"
    bl_parent_id = "PHYSICS_PT_liquid"
    bl_options = {'DEFAULT_CLOSED'}
    COMPAT_ENGINES = {
        'BLENDER_RENDER',
        'BLENDER_EEVEE',
        'BLENDER_EEVEE_NEXT',
        'BLENDER_WORKBENCH',
    }

    @classmethod
    def poll(cls, context):
        if not PhysicButtonsPanel.poll_liquid_domain(context):
            return False

        return (context.engine in cls.COMPAT_ENGINES)

    def draw(self, context):
        layout = self.layout
        layout.use_property_split = True

        ob = context.object
        domain = context.fluid.domain_settings

        is_baking_any = domain.is_cache_baking_any
        has_baked_particles = domain.has_cache_baked_particles
        using_particles = domain.use_spray_particles or domain.use_foam_particles or domain.use_bubble_particles

        flow = layout.grid_flow(row_major=True, columns=0, even_columns=True, even_rows=False, align=False)
        flow.enabled = not is_baking_any

        sndparticle_combined_export = domain.sndparticle_combined_export
        col = flow.column()
        row = col.row()
        row.enabled = sndparticle_combined_export in {'OFF', 'FOAM + BUBBLES'}
        row = col.row()
        row.use_property_split = False
        row.prop(domain, "use_spray_particles", text="Spray")
        row = col.row()
        row.use_property_split = False
        row.prop(domain, "use_foam_particles", text="Foam")
        row = col.row()
        row.use_property_split = False
        row.prop(domain, "use_bubble_particles", text="Bubbles")

        col.separator()

        col.prop(domain, "sndparticle_combined_export")

        flow = layout.grid_flow(row_major=True, columns=0, even_columns=True, even_rows=False, align=False)
        flow.enabled = not is_baking_any and not has_baked_particles
        flow.active = using_particles

        col = flow.column()
        col.prop(domain, "particle_scale", text="Upres Factor")
        col.separator()

        col = flow.column(align=True)
        col.prop(domain, "sndparticle_potential_max_wavecrest", text="Wave Crest Potential Maximum")
        col.prop(domain, "sndparticle_potential_min_wavecrest", text="Minimum")
        col.separator()

        col = flow.column(align=True)
        col.prop(domain, "sndparticle_potential_max_trappedair", text="Trapped Air Potential Maximum")
        col.prop(domain, "sndparticle_potential_min_trappedair", text="Minimum")
        col.separator()

        col = flow.column(align=True)
        col.prop(domain, "sndparticle_potential_max_energy", text="Kinetic Energy Potential Maximum")
        col.prop(domain, "sndparticle_potential_min_energy", text="Minimum")
        col.separator()

        col = flow.column(align=True)
        col.prop(domain, "sndparticle_potential_radius", text="Potential Radius")
        col.prop(domain, "sndparticle_update_radius", text="Particle Update Radius")
        col.separator()

        col = flow.column(align=True)
        col.prop(domain, "sndparticle_sampling_wavecrest", text="Wave Crest Particle Sampling")
        col.prop(domain, "sndparticle_sampling_trappedair", text="Trapped Air Particle Sampling")
        col.separator()

        col = flow.column(align=True)
        col.prop(domain, "sndparticle_life_max", text="Particle Life Maximum")
        col.prop(domain, "sndparticle_life_min", text="Minimum")
        col.separator()

        col = flow.column(align=True)
        col.prop(domain, "sndparticle_bubble_buoyancy", text="Bubble Buoyancy")
        col.prop(domain, "sndparticle_bubble_drag", text="Bubble Drag")
        col.separator()

        col = flow.column()
        col.prop(domain, "sndparticle_boundary", text="Particles in Boundary")

        if domain.cache_type == 'MODULAR':
            col.separator()

            # Deactivate bake operator if data has not been baked yet.
            note_flag = True
            if using_particles:
                label = ""
                if not domain.cache_resumable:
                    label = "Non Resumable Cache: Enable resumable option first"
                elif not domain.has_cache_baked_data:
                    label = "Unbaked Data: Bake Data first"

                if label:
                    info = layout.split()
                    note = info.row()
                    note_flag = False
                    note.enabled = note_flag
                    note.alignment = 'RIGHT'
                    note.label(icon='INFO', text=label)

            split = layout.split()
            split.enabled = (
                note_flag and
                ob.mode == 'OBJECT' and
                domain.has_cache_baked_data and
                (domain.use_spray_particles or
                 domain.use_bubble_particles or
                 domain.use_foam_particles or
                 domain.use_tracer_particles)
            )

            bake_incomplete = (domain.cache_frame_pause_particles < domain.cache_frame_end)
            if domain.has_cache_baked_particles and not domain.is_cache_baking_particles and bake_incomplete:
                col = split.column()
                col.operator("fluid.bake_particles", text="Resume")
                col = split.column()
                col.operator("fluid.free_particles", text="Free")
            elif not domain.has_cache_baked_particles and domain.is_cache_baking_particles:
                split.enabled = False
                split.operator("fluid.pause_bake", text="Baking Particles - ESC to pause")
            elif not domain.has_cache_baked_particles and not domain.is_cache_baking_particles:
                split.operator("fluid.bake_particles", text="Bake Particles")
            else:
                split.operator("fluid.free_particles", text="Free Particles")


class PHYSICS_PT_viscosity(PhysicButtonsPanel, Panel):
    bl_label = "Viscosity"
    bl_parent_id = "PHYSICS_PT_liquid"
    bl_options = {'DEFAULT_CLOSED'}
    COMPAT_ENGINES = {
        'BLENDER_RENDER',
        'BLENDER_EEVEE',
        'BLENDER_EEVEE_NEXT',
        'BLENDER_WORKBENCH',
    }

    @classmethod
    def poll(cls, context):
        # Fluid viscosity only enabled for liquids
        if not PhysicButtonsPanel.poll_liquid_domain(context):
            return False

        return (context.engine in cls.COMPAT_ENGINES)

    def draw_header(self, context):
        md = context.fluid.domain_settings
        domain = context.fluid.domain_settings
        is_baking_any = domain.is_cache_baking_any
        has_baked_any = domain.has_cache_baked_any
        self.layout.enabled = not is_baking_any and not has_baked_any
        self.layout.prop(md, "use_viscosity", text="")

    def draw(self, context):
        layout = self.layout
        layout.use_property_split = True

        domain = context.fluid.domain_settings
        layout.active = domain.use_viscosity

        is_baking_any = domain.is_cache_baking_any
        has_baked_any = domain.has_cache_baked_any
        has_baked_data = domain.has_cache_baked_data

        flow = layout.grid_flow(row_major=True, columns=0, even_columns=True, even_rows=False, align=False)
        flow.enabled = not is_baking_any and not has_baked_any and not has_baked_data

        col = flow.column(align=True)
        col.prop(domain, "viscosity_value", text="Strength")


class PHYSICS_PT_diffusion(PhysicButtonsPanel, Panel):
    bl_label = "Diffusion"
    bl_parent_id = "PHYSICS_PT_liquid"
    bl_options = {'DEFAULT_CLOSED'}
    COMPAT_ENGINES = {
        'BLENDER_RENDER',
        'BLENDER_EEVEE',
        'BLENDER_EEVEE_NEXT',
        'BLENDER_WORKBENCH',
    }

    @classmethod
    def poll(cls, context):
        # Fluid diffusion only enabled for liquids (surface tension and viscosity not relevant for smoke)
        if not PhysicButtonsPanel.poll_liquid_domain(context):
            return False

        return (context.engine in cls.COMPAT_ENGINES)

    def draw_header(self, context):
        md = context.fluid.domain_settings
        domain = context.fluid.domain_settings
        is_baking_any = domain.is_cache_baking_any
        has_baked_any = domain.has_cache_baked_any
        self.layout.enabled = not is_baking_any and not has_baked_any
        self.layout.prop(md, "use_diffusion", text="")

    def draw_header_preset(self, _context):
        FLUID_PT_presets.draw_panel_header(self.layout)

    def draw(self, context):
        layout = self.layout
        layout.use_property_split = True

        domain = context.fluid.domain_settings
        layout.active = domain.use_diffusion

        is_baking_any = domain.is_cache_baking_any
        has_baked_any = domain.has_cache_baked_any
        has_baked_data = domain.has_cache_baked_data

        flow = layout.grid_flow(row_major=True, columns=0, even_columns=True, even_rows=False, align=False)
        flow.enabled = not is_baking_any and not has_baked_any and not has_baked_data

        col = flow.column(align=True)
        col.prop(domain, "viscosity_base", text="Base")
        col.prop(domain, "viscosity_exponent", text="Exponent", slider=True)

        col = flow.column()
        col.prop(domain, "surface_tension", text="Surface Tension")


class PHYSICS_PT_guide(PhysicButtonsPanel, Panel):
    bl_label = "Guides"
    bl_parent_id = "PHYSICS_PT_fluid"
    bl_options = {'DEFAULT_CLOSED'}
    COMPAT_ENGINES = {
        'BLENDER_RENDER',
        'BLENDER_EEVEE',
        'BLENDER_EEVEE_NEXT',
        'BLENDER_WORKBENCH',
    }

    @classmethod
    def poll(cls, context):
        if not PhysicButtonsPanel.poll_fluid_domain(context):
            return False

        return (context.engine in cls.COMPAT_ENGINES)

    def draw_header(self, context):
        md = context.fluid.domain_settings
        domain = context.fluid.domain_settings

        is_baking_any = domain.is_cache_baking_any

        self.layout.enabled = not is_baking_any
        self.layout.prop(md, "use_guide", text="")

    def draw(self, context):
        layout = self.layout
        layout.use_property_split = True

        domain = context.fluid.domain_settings

        layout.active = domain.use_guide

        is_baking_any = domain.is_cache_baking_any
        has_baked_data = domain.has_cache_baked_data

        flow = layout.grid_flow(row_major=True, columns=0, even_columns=True, even_rows=False, align=False)
        flow.enabled = not is_baking_any and not has_baked_data

        col = flow.column()
        col.prop(domain, "guide_alpha", text="Weight")
        col.prop(domain, "guide_beta", text="Size")
        col.prop(domain, "guide_vel_factor", text="Velocity Factor")

        col = flow.column()
        col.prop(domain, "guide_source", text="Velocity Source")
        if domain.guide_source == 'DOMAIN':
            col.prop(domain, "guide_parent", text="Guide Parent")

        if domain.cache_type == 'MODULAR':
            col.separator()

            if domain.guide_source == 'EFFECTOR':
                split = layout.split()
                bake_incomplete = (domain.cache_frame_pause_guide < domain.cache_frame_end)
                if domain.has_cache_baked_guide and not domain.is_cache_baking_guide and bake_incomplete:
                    col = split.column()
                    col.operator("fluid.bake_guides", text="Resume")
                    col = split.column()
                    col.operator("fluid.free_guides", text="Free")
                elif not domain.has_cache_baked_guide and domain.is_cache_baking_guide:
                    split.enabled = False
                    split.operator("fluid.pause_bake", text="Baking Guides - ESC to pause")
                elif not domain.has_cache_baked_guide and not domain.is_cache_baking_guide:
                    split.operator("fluid.bake_guides", text="Bake Guides")
                else:
                    split.operator("fluid.free_guides", text="Free Guides")


class PHYSICS_PT_collections(PhysicButtonsPanel, Panel):
    bl_label = "Collections"
    bl_parent_id = "PHYSICS_PT_fluid"
    bl_options = {'DEFAULT_CLOSED'}
    COMPAT_ENGINES = {
        'BLENDER_RENDER',
        'BLENDER_EEVEE',
        'BLENDER_EEVEE_NEXT',
        'BLENDER_WORKBENCH',
    }

    @classmethod
    def poll(cls, context):
        if not PhysicButtonsPanel.poll_fluid_domain(context):
            return False

        return (context.engine in cls.COMPAT_ENGINES)

    def draw(self, context):
        layout = self.layout
        layout.use_property_split = True

        domain = context.fluid.domain_settings

        flow = layout.grid_flow(row_major=True, columns=0, even_columns=True, even_rows=False, align=False)

        col = flow.column()
        col.prop(domain, "fluid_group", text="Flow")

        # col.prop(domain, "effector_group", text="Forces")
        col.prop(domain, "effector_group", text="Effector")


class PHYSICS_PT_cache(PhysicButtonsPanel, Panel):
    bl_label = "Cache"
<<<<<<< HEAD
    bl_parent_id = 'PHYSICS_PT_fluid'
    bl_options = {'DEFAULT_CLOSED'}
=======
    bl_parent_id = "PHYSICS_PT_fluid"
>>>>>>> 8241ec22
    COMPAT_ENGINES = {
        'BLENDER_RENDER',
        'BLENDER_EEVEE',
        'BLENDER_EEVEE_NEXT',
        'BLENDER_WORKBENCH',
    }

    @classmethod
    def poll(cls, context):
        if not PhysicButtonsPanel.poll_fluid_domain(context):
            return False

        return (context.engine in cls.COMPAT_ENGINES)

    def draw(self, context):
        layout = self.layout

        ob = context.object
        md = context.fluid
        domain = context.fluid.domain_settings

        is_baking_any = domain.is_cache_baking_any
        has_baked_data = domain.has_cache_baked_data
        has_baked_mesh = domain.has_cache_baked_mesh

        col = layout.column()
        col.prop(domain, "cache_directory", text="")
        col.enabled = not is_baking_any

        layout.use_property_split = True

        flow = layout.grid_flow(row_major=True, columns=0, even_columns=True, even_rows=False, align=False)

        col = flow.column()
        row = col.row()
        row = row.column(align=True)
        row.prop(domain, "cache_frame_start", text="Frame Start")
        row.prop(domain, "cache_frame_end", text="End")
        row = col.row()
        row.enabled = domain.cache_type in {'MODULAR', 'ALL'}
        row.prop(domain, "cache_frame_offset", text="Offset")

        col.separator()

        col = flow.column()
        col.prop(domain, "cache_type", expand=False)

        row = col.row()
        row.enabled = not is_baking_any and not has_baked_data
        row.use_property_split = False
        row.prop(domain, "cache_resumable", text="Is Resumable")

        row = col.row()
        row.enabled = not is_baking_any and not has_baked_data
        row.prop(domain, "cache_data_format", text="Format Volumes")

        if md.domain_settings.domain_type == 'LIQUID' and domain.use_mesh:
            row = col.row()
            row.enabled = not is_baking_any and not has_baked_mesh
            row.prop(domain, "cache_mesh_format", text="Meshes")

        if domain.cache_type == 'ALL':
            col.separator()
            split = layout.split()
            split.enabled = ob.mode == 'OBJECT'

            bake_incomplete = (domain.cache_frame_pause_data < domain.cache_frame_end)
            if (
                    domain.cache_resumable and
                    domain.has_cache_baked_data and
                    not domain.is_cache_baking_data and
                    bake_incomplete
            ):
                col = split.column()
                col.operator("fluid.bake_all", text="Resume")
                col = split.column()
                col.operator("fluid.free_all", text="Free")
            elif domain.is_cache_baking_data and not domain.has_cache_baked_data:
                split.enabled = False
                split.operator("fluid.pause_bake", text="Baking All - ESC to pause")
            elif not domain.has_cache_baked_data and not domain.is_cache_baking_data:
                split.operator("fluid.bake_all", text="Bake All")
            else:
                split.operator("fluid.free_all", text="Free All")


class PHYSICS_PT_export(PhysicButtonsPanel, Panel):
    bl_label = "Advanced"
    bl_parent_id = "PHYSICS_PT_cache"
    bl_options = {'DEFAULT_CLOSED'}
    COMPAT_ENGINES = {
        'BLENDER_RENDER',
        'BLENDER_EEVEE',
        'BLENDER_EEVEE_NEXT',
        'BLENDER_WORKBENCH',
    }

    @classmethod
    def poll(cls, context):
        domain = context.fluid.domain_settings
        if (
                not PhysicButtonsPanel.poll_fluid_domain(context) or
                (domain.cache_data_format != 'OPENVDB' and bpy.app.debug_value != 3001)
        ):
            return False

        return (context.engine in cls.COMPAT_ENGINES)

    def draw(self, context):
        layout = self.layout
        layout.use_property_split = True

        domain = context.fluid.domain_settings

        is_baking_any = domain.is_cache_baking_any
        has_baked_any = domain.has_cache_baked_any
        has_baked_data = domain.has_cache_baked_data

        flow = layout.grid_flow(row_major=True, columns=0, even_columns=True, even_rows=False, align=False)
        flow.enabled = not is_baking_any and not has_baked_any

        col = flow.column()

        if domain.cache_data_format == 'OPENVDB':
            col.enabled = not is_baking_any and not has_baked_data
            col.prop(domain, "openvdb_cache_compress_type", text="Compression Volumes")

            col = flow.column()
            col.prop(domain, "openvdb_data_depth", text="Precision Volumes")

        # Only show the advanced panel to advanced users who know Mantaflow's birthday :)
        if bpy.app.debug_value == 3001:
            col = flow.column()
            col.use_property_split = False
            col.prop(domain, "export_manta_script", text="Export Mantaflow Script")


class PHYSICS_PT_field_weights(PhysicButtonsPanel, Panel):
    bl_label = "Field Weights"
    bl_parent_id = "PHYSICS_PT_fluid"
    bl_options = {'DEFAULT_CLOSED'}
    COMPAT_ENGINES = {
        'BLENDER_RENDER',
        'BLENDER_EEVEE',
        'BLENDER_EEVEE_NEXT',
        'BLENDER_WORKBENCH',
    }

    @classmethod
    def poll(cls, context):
        if not PhysicButtonsPanel.poll_fluid_domain(context):
            return False

        return (context.engine in cls.COMPAT_ENGINES)

    def draw(self, context):
        domain = context.fluid.domain_settings
        effector_weights_ui(self, domain.effector_weights, 'SMOKE')


class PHYSICS_PT_viewport_display(PhysicButtonsPanel, Panel):
    bl_label = "Viewport Display"
    bl_parent_id = "PHYSICS_PT_fluid"
    bl_options = {'DEFAULT_CLOSED'}

    @classmethod
    def poll(cls, context):
        return (PhysicButtonsPanel.poll_fluid_domain(context))

    def draw(self, context):
        layout = self.layout
        layout.use_property_split = True
        flow = layout.grid_flow(row_major=True, columns=0, even_columns=True, even_rows=False, align=True)

        domain = context.fluid.domain_settings

        col = flow.column(align=False)
        col.prop(domain, "display_thickness")

        sub = col.column()
        sub.prop(domain, "display_interpolation")

        if domain.use_color_ramp and domain.color_ramp_field == 'FLAGS':
            sub.enabled = False

        col = col.column()
        col.active = not domain.use_slice
        col.prop(domain, "slice_per_voxel")


class PHYSICS_PT_viewport_display_slicing(PhysicButtonsPanel, Panel):
    bl_label = "Slice"
    bl_parent_id = "PHYSICS_PT_viewport_display"
    bl_options = {'DEFAULT_CLOSED'}

    @classmethod
    def poll(cls, context):
        return (PhysicButtonsPanel.poll_fluid_domain(context))

    def draw_header(self, context):
        md = context.fluid.domain_settings

        self.layout.prop(md, "use_slice", text="")

    def draw(self, context):
        layout = self.layout
        layout.use_property_split = True

        domain = context.fluid.domain_settings

        layout.active = domain.use_slice

        col = layout.column()
        col.prop(domain, "slice_axis")
        col.prop(domain, "slice_depth")

        sub = col.column()
        sub.active = domain.display_interpolation == 'CLOSEST' or domain.color_ramp_field == 'FLAGS'
        row = sub.row()
        row.use_property_split = False
        row.prop(domain, "show_gridlines")
        if domain.show_gridlines:
            row.label(icon='DISCLOSURE_TRI_DOWN')
        else:
            row.label(icon='DISCLOSURE_TRI_RIGHT')
        row.prop_decorator(domain, "show_gridlines")

        if domain.show_gridlines:
            col = layout.column()
            col.active = domain.display_interpolation == 'CLOSEST' or domain.color_ramp_field == 'FLAGS'
            row = col.row()
            row.separator()
            row.prop(domain, "gridlines_color_field", text="Color Gridlines")

            if domain.gridlines_color_field == 'RANGE':
                if domain.use_color_ramp and domain.color_ramp_field != 'FLAGS':
                    row = col.row()
                    row.separator()
                    row.separator()
                    row.prop(domain, "gridlines_lower_bound")
                    row = col.row()
                    row.separator()
                    row.separator()
                    row.prop(domain, "gridlines_upper_bound")
                    row = col.row()
                    row.separator()
                    row.separator()
                    row.prop(domain, "gridlines_range_color")
                    row = col.row()
                    row.separator()
                    row.separator()
                    row.prop(domain, "gridlines_cell_filter")
                else:
                    note = layout.split()
                    if not domain.use_color_ramp:
                        note.label(icon='INFO', text="Enable Grid Display to use range highlighting!")
                    else:
                        note.label(icon='INFO', text="Range highlighting for flags is not available!")


class PHYSICS_PT_viewport_display_color(PhysicButtonsPanel, Panel):
    bl_label = "Grid Display"
    bl_parent_id = "PHYSICS_PT_viewport_display"
    bl_options = {'DEFAULT_CLOSED'}

    @classmethod
    def poll(cls, context):
        return (PhysicButtonsPanel.poll_fluid_domain(context))

    def draw_header(self, context):
        md = context.fluid.domain_settings

        self.layout.prop(md, "use_color_ramp", text="")

    def draw(self, context):
        layout = self.layout
        layout.use_property_split = True

        domain = context.fluid.domain_settings
        col = layout.column()
        col.active = domain.use_color_ramp
        col.prop(domain, "color_ramp_field")

        if not domain.color_ramp_field == 'FLAGS':
            col.prop(domain, "color_ramp_field_scale")

        col.use_property_split = False

        if domain.color_ramp_field[:3] != 'PHI' and domain.color_ramp_field not in {'FLAGS', 'PRESSURE'}:
            col = col.column()
            col.template_color_ramp(domain, "color_ramp", expand=True)


class PHYSICS_PT_viewport_display_debug(PhysicButtonsPanel, Panel):
    bl_label = "Vector Display"
    bl_parent_id = "PHYSICS_PT_viewport_display"
    bl_options = {'DEFAULT_CLOSED'}

    @classmethod
    def poll(cls, context):
        return (PhysicButtonsPanel.poll_fluid_domain(context))

    def draw_header(self, context):
        md = context.fluid.domain_settings

        self.layout.prop(md, "show_velocity", text="")

    def draw(self, context):
        layout = self.layout
        layout.use_property_split = True
        flow = layout.grid_flow(row_major=True, columns=0, even_columns=True, even_rows=False, align=True)

        domain = context.fluid.domain_settings

        col = flow.column()
        col.active = domain.show_velocity
        col.prop(domain, "vector_display_type", text="Display As")

        if not domain.use_guide and domain.vector_field == 'GUIDE_VELOCITY':
            note = layout.split()
            note.label(icon='INFO', text="Enable Guides first! Defaulting to Fluid Velocity")

        if domain.vector_display_type == 'MAC':
            sub = col.column()
            sub.use_property_split = False
            sub.label(text = "MAC Grid")
            row = sub.row()
            row.separator()
            row.prop(domain, "vector_show_mac_x")
            row = sub.row()
            row.separator()
            row.prop(domain, "vector_show_mac_y")
            row = sub.row()
            row.separator()
            row.prop(domain, "vector_show_mac_z")
        else:
            col.use_property_split = False
            col.prop(domain, "vector_scale_with_magnitude")

        col.use_property_split = True
        col.prop(domain, "vector_field")
        col.prop(domain, "vector_scale")

# bfa -  this content belongs to the gridlines prop. And is obsolete in BFA. Class deactivated.
class PHYSICS_PT_viewport_display_advanced(PhysicButtonsPanel, Panel):
    bl_label = "Advanced"
    bl_parent_id = "PHYSICS_PT_viewport_display"
    bl_options = {'DEFAULT_CLOSED'}

    @classmethod
    def poll(cls, context):
        domain = context.fluid.domain_settings
        return PhysicButtonsPanel.poll_fluid_domain(context) and domain.use_slice and domain.show_gridlines

    def draw(self, context):
        layout = self.layout
        layout.use_property_split = True

        domain = context.fluid.domain_settings

        layout.active = domain.display_interpolation == 'CLOSEST' or domain.color_ramp_field == 'FLAGS'

        col = layout.column()
        col.prop(domain, "gridlines_color_field", text="Color Gridlines")

        if domain.gridlines_color_field == 'RANGE':
            if domain.use_color_ramp and domain.color_ramp_field != 'FLAGS':
                col.prop(domain, "gridlines_lower_bound")
                col.prop(domain, "gridlines_upper_bound")
                col.prop(domain, "gridlines_range_color")
                col.prop(domain, "gridlines_cell_filter")
            else:
                note = layout.split()
                if not domain.use_color_ramp:
                    note.label(icon='INFO', text="Enable Grid Display to use range highlighting!")
                else:
                    note.label(icon='INFO', text="Range highlighting for flags is not available!")


class PHYSICS_PT_fluid_domain_render(PhysicButtonsPanel, Panel):
    bl_label = "Render"
    bl_parent_id = "PHYSICS_PT_fluid"
    bl_options = {'DEFAULT_CLOSED'}
    COMPAT_ENGINES = {
        'BLENDER_RENDER',
        'BLENDER_EEVEE',
        'BLENDER_EEVEE_NEXT',
        'BLENDER_WORKBENCH',
    }

    @classmethod
    def poll(cls, context):
        if not PhysicButtonsPanel.poll_gas_domain(context):
            return False

        return (context.engine in cls.COMPAT_ENGINES)

    def draw(self, context):
        layout = self.layout
        layout.use_property_split = True

        domain = context.fluid.domain_settings
        layout.prop(domain, "velocity_scale")


classes = (
    FLUID_PT_presets,
    PHYSICS_PT_fluid,
    PHYSICS_PT_settings,
    PHYSICS_PT_borders,
    PHYSICS_PT_adaptive_domain,
    PHYSICS_PT_smoke,
    PHYSICS_PT_smoke_dissolve,
    PHYSICS_PT_noise,
    PHYSICS_PT_fire,
    PHYSICS_PT_liquid,
    PHYSICS_PT_viscosity,
    PHYSICS_PT_diffusion,
    PHYSICS_PT_particles,
    PHYSICS_PT_mesh,
    PHYSICS_PT_guide,
    PHYSICS_PT_collections,
    PHYSICS_PT_cache,
    PHYSICS_PT_export,
    PHYSICS_PT_field_weights,
    PHYSICS_PT_flow_source,
    PHYSICS_PT_flow_initial_velocity,
    PHYSICS_PT_flow_texture,
    PHYSICS_PT_viewport_display,
    PHYSICS_PT_viewport_display_slicing,
    PHYSICS_PT_viewport_display_color,
    PHYSICS_PT_viewport_display_debug,
    #PHYSICS_PT_viewport_display_advanced, # bfa - deactivated the advanced panel. Keep for compatibility reasons.
    PHYSICS_PT_fluid_domain_render,
)


if __name__ == "__main__":  # only for live edit.
    from bpy.utils import register_class
    for cls in classes:
        register_class(cls)<|MERGE_RESOLUTION|>--- conflicted
+++ resolved
@@ -319,12 +319,8 @@
 
 class PHYSICS_PT_borders(PhysicButtonsPanel, Panel):
     bl_label = "Border Collisions"
-<<<<<<< HEAD
-    bl_parent_id = 'PHYSICS_PT_settings'
-    bl_options = {'DEFAULT_CLOSED'}
-=======
     bl_parent_id = "PHYSICS_PT_settings"
->>>>>>> 8241ec22
+    bl_options = {'DEFAULT_CLOSED'}
     COMPAT_ENGINES = {
         'BLENDER_RENDER',
         'BLENDER_EEVEE',
@@ -379,12 +375,8 @@
 
 class PHYSICS_PT_smoke(PhysicButtonsPanel, Panel):
     bl_label = "Gas"
-<<<<<<< HEAD
-    bl_parent_id = 'PHYSICS_PT_fluid'
-    bl_options = {'DEFAULT_CLOSED'}
-=======
     bl_parent_id = "PHYSICS_PT_fluid"
->>>>>>> 8241ec22
+    bl_options = {'DEFAULT_CLOSED'}
     COMPAT_ENGINES = {
         'BLENDER_RENDER',
         'BLENDER_EEVEE',
@@ -1342,12 +1334,8 @@
 
 class PHYSICS_PT_cache(PhysicButtonsPanel, Panel):
     bl_label = "Cache"
-<<<<<<< HEAD
-    bl_parent_id = 'PHYSICS_PT_fluid'
-    bl_options = {'DEFAULT_CLOSED'}
-=======
     bl_parent_id = "PHYSICS_PT_fluid"
->>>>>>> 8241ec22
+    bl_options = {'DEFAULT_CLOSED'}
     COMPAT_ENGINES = {
         'BLENDER_RENDER',
         'BLENDER_EEVEE',
