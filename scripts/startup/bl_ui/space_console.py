# SPDX-FileCopyrightText: 2009-2023 Blender Authors
#
# SPDX-License-Identifier: GPL-2.0-or-later

import bpy
from bpy.types import Header, Menu


class CONSOLE_HT_header(Header):
    bl_space_type = 'CONSOLE'

    def draw(self, context):
        layout = self.layout.row()

        ALL_MT_editormenu.draw_hidden(context, layout) # bfa - show hide the editormenu
        CONSOLE_MT_editor_menus.draw_collapsible(context, layout)

        layout.operator("console.autocomplete", text="Autocomplete")

# bfa - show hide the editormenu
class ALL_MT_editormenu(Menu):
    bl_label = ""

    def draw(self, context):
        self.draw_menus(self.layout, context)

    @staticmethod
    def draw_menus(layout, context):

        row = layout.row(align=True)
        row.template_header() # editor type menus

class CONSOLE_MT_editor_menus(Menu):
    bl_idname = "CONSOLE_MT_editor_menus"
    bl_label = ""

    def draw(self, _context):
        layout = self.layout
        layout.menu("CONSOLE_MT_console")
        layout.menu("CONSOLE_MT_edit")


class CONSOLE_MT_console(Menu):
    bl_label = "Console"

    def draw(self, _context):
        layout = self.layout

        layout.operator("console.execute", icon = "PLAY").interactive = True

        layout.separator()

        layout.operator("console.clear", icon = "DELETE")
        layout.operator("console.clear_line", icon = "DELETE")

        layout.separator()

        layout.operator("console.copy_as_script", text = "Copy as Script", icon = "COPYDOWN")
        layout.operator("console.copy", text ="Copy", icon = "COPYDOWN")
        layout.operator("console.paste", text = "Paste", icon = "PASTEDOWN")

        layout.separator()

        layout.menu("CONSOLE_MT_language")

        layout.separator()

        myvar = layout.operator("wm.context_cycle_int", text = "Zoom Text in", icon = "ZOOM_IN")
        myvar.data_path = "space_data.font_size"
        myvar.reverse = False

        myvar = layout.operator("wm.context_cycle_int", text = "Zoom Text Out", icon = "ZOOM_OUT")
        myvar.data_path = "space_data.font_size"
        myvar.reverse = True

        layout.separator()

        layout.menu("INFO_MT_area")

class CONSOLE_MT_edit(Menu):
    bl_label = "Edit"

    def draw(self, context):
        layout = self.layout

        layout.operator("console.indent", icon = "INDENT")
        layout.operator("console.unindent", icon = "UNINDENT")

        layout.separator()

        layout.operator("console.move", text ="Cursor to Previous Word", icon = "CARET_PREV_WORD").type = "PREVIOUS_WORD"
        layout.operator("console.move", text ="Cursor to Next Word", icon = "CARET_NEXT_WORD").type = "NEXT_WORD"
        layout.operator("console.move", text ="Cursor to Line Begin", icon = "CARET_LINE_BEGIN").type = "LINE_BEGIN"
        layout.operator("console.move", text ="Cursor to Line End", icon = "CARET_LINE_END").type = "LINE_END"
        layout.operator("console.move", text ="Cursor to Previous Character", icon = "CARET_PREV_CHAR").type = "PREVIOUS_CHARACTER"
        layout.operator("console.move", text ="Cursor to Next Character", icon = "CARET_NEXT_CHAR").type = "NEXT_CHARACTER"

        layout.separator()

        layout.menu("CONSOLE_MT_edit_delete")

        layout.separator()

        layout.operator("console.history_cycle", text = "Forward in History", icon = "HISTORY_CYCLE_FORWARD").reverse = False
        layout.operator("console.history_cycle", text = "Backward in History", icon = "HISTORY_CYCLE_BACK").reverse = True


class CONSOLE_MT_language(Menu):
    bl_label = "Languages..."

    def draw(self, _context):
        import sys

        layout = self.layout
        layout.column()

        # Collect modules with `console_*.execute`.
        languages = []
        for modname, mod in sys.modules.items():
            if modname.startswith("console_") and hasattr(mod, "execute"):
                languages.append(modname.split("_", 1)[-1])

        languages.sort()

        for language in languages:
            layout.operator("console.language",
                            text=language.title(),
                            translate=False).language = language

class CONSOLE_MT_edit_delete(Menu):
    bl_label = "Delete"

    def draw(self, context):
        layout = self.layout

<<<<<<< HEAD
        layout.operator("console.delete", text = "Next Character", icon = "DELETE").type = 'NEXT_CHARACTER'
        layout.operator("console.delete", text = "Previous Character", icon = "DELETE").type = 'PREVIOUS_CHARACTER'
        layout.operator("console.delete", text = "Next Word", icon = "DELETE").type = 'NEXT_WORD'
        layout.operator("console.delete", text = "Previous Word", icon = "DELETE").type = 'PREVIOUS_WORD'
=======
        layout.operator("console.clear")
        layout.operator("console.clear_line")
        layout.operator("console.delete", text="Delete Previous Word").type = 'PREVIOUS_WORD'
        layout.operator("console.delete", text="Delete Next Word").type = 'NEXT_WORD'

        layout.separator()

        layout.operator("console.copy_as_script", text="Copy as Script")
        layout.operator("console.copy", text="Cut").delete = True
        layout.operator("console.copy", text="Copy")
        layout.operator("console.paste", text="Paste")

        layout.separator()

        layout.operator("console.indent")
        layout.operator("console.unindent")

        layout.separator()

        layout.operator("console.history_cycle", text="Backward in History").reverse = True
        layout.operator("console.history_cycle", text="Forward in History").reverse = False

        layout.separator()

        layout.operator("console.autocomplete", text="Autocomplete")
>>>>>>> a5ba3e22


class CONSOLE_MT_context_menu(Menu):
    bl_label = "Console Context Menu"

    def draw(self, _context):
        layout = self.layout

        layout.operator("console.clear", icon = "DELETE")
        layout.operator("console.clear_line", icon = "DELETE")
        layout.operator("console.delete", text="Delete Previous Word", icon = "DELETE").type = 'PREVIOUS_WORD'
        layout.operator("console.delete", text="Delete Next Word", icon = "DELETE").type = 'NEXT_WORD'

        layout.separator()

<<<<<<< HEAD
        layout.operator("console.copy_as_script", text="Copy as Script", icon = "COPYDOWN")
        layout.operator("console.copy", text="Copy", icon = "COPYDOWN")
        layout.operator("console.paste", text="Paste", icon = "PASTEDOWN")
=======
        layout.operator("console.copy_as_script", text="Copy as Script")
        layout.operator("console.copy", text="Cut").delete = True
        layout.operator("console.copy", text="Copy")
        layout.operator("console.paste", text="Paste")
>>>>>>> a5ba3e22

        layout.separator()

        layout.operator("console.indent", icon = "INDENT")
        layout.operator("console.unindent", icon = "UNINDENT")

        layout.separator()

        layout.operator("console.history_cycle", text="Backward in History", icon = "HISTORY_CYCLE_BACK").reverse = True
        layout.operator("console.history_cycle", text="Forward in History", icon = "HISTORY_CYCLE_FORWARD").reverse = False

        layout.separator()

        layout.operator("console.autocomplete", text="Autocomplete", icon = "AUTOCOMPLETE")


def add_scrollback(text, text_type):
    for l in text.split("\n"):
        bpy.ops.console.scrollback_append(text=l.expandtabs(4), type=text_type)


classes = (
    CONSOLE_HT_header,
    ALL_MT_editormenu,
    CONSOLE_MT_edit,
    CONSOLE_MT_editor_menus,
    CONSOLE_MT_console,
    CONSOLE_MT_language,
    CONSOLE_MT_edit_delete,
    CONSOLE_MT_context_menu,
)

if __name__ == "__main__":  # only for live edit.
    from bpy.utils import register_class
    for cls in classes:
        register_class(cls)<|MERGE_RESOLUTION|>--- conflicted
+++ resolved
@@ -56,6 +56,7 @@
         layout.separator()
 
         layout.operator("console.copy_as_script", text = "Copy as Script", icon = "COPYDOWN")
+        layout.operator("console.copy", text="Cut", icon="COPYDOWN").delete = True
         layout.operator("console.copy", text ="Copy", icon = "COPYDOWN")
         layout.operator("console.paste", text = "Paste", icon = "PASTEDOWN")
 
@@ -133,38 +134,10 @@
     def draw(self, context):
         layout = self.layout
 
-<<<<<<< HEAD
         layout.operator("console.delete", text = "Next Character", icon = "DELETE").type = 'NEXT_CHARACTER'
         layout.operator("console.delete", text = "Previous Character", icon = "DELETE").type = 'PREVIOUS_CHARACTER'
         layout.operator("console.delete", text = "Next Word", icon = "DELETE").type = 'NEXT_WORD'
         layout.operator("console.delete", text = "Previous Word", icon = "DELETE").type = 'PREVIOUS_WORD'
-=======
-        layout.operator("console.clear")
-        layout.operator("console.clear_line")
-        layout.operator("console.delete", text="Delete Previous Word").type = 'PREVIOUS_WORD'
-        layout.operator("console.delete", text="Delete Next Word").type = 'NEXT_WORD'
-
-        layout.separator()
-
-        layout.operator("console.copy_as_script", text="Copy as Script")
-        layout.operator("console.copy", text="Cut").delete = True
-        layout.operator("console.copy", text="Copy")
-        layout.operator("console.paste", text="Paste")
-
-        layout.separator()
-
-        layout.operator("console.indent")
-        layout.operator("console.unindent")
-
-        layout.separator()
-
-        layout.operator("console.history_cycle", text="Backward in History").reverse = True
-        layout.operator("console.history_cycle", text="Forward in History").reverse = False
-
-        layout.separator()
-
-        layout.operator("console.autocomplete", text="Autocomplete")
->>>>>>> a5ba3e22
 
 
 class CONSOLE_MT_context_menu(Menu):
@@ -180,16 +153,10 @@
 
         layout.separator()
 
-<<<<<<< HEAD
         layout.operator("console.copy_as_script", text="Copy as Script", icon = "COPYDOWN")
+        layout.operator("console.copy", text="Cut", icon="COPYDOWN").delete = True
         layout.operator("console.copy", text="Copy", icon = "COPYDOWN")
         layout.operator("console.paste", text="Paste", icon = "PASTEDOWN")
-=======
-        layout.operator("console.copy_as_script", text="Copy as Script")
-        layout.operator("console.copy", text="Cut").delete = True
-        layout.operator("console.copy", text="Copy")
-        layout.operator("console.paste", text="Paste")
->>>>>>> a5ba3e22
 
         layout.separator()
 
