--- conflicted
+++ resolved
@@ -36,12 +36,7 @@
 
 
 def eevee_shader_nodes_poll(context):
-<<<<<<< HEAD
-    return (context.engine == 'BLENDER_EEVEE' or
-            context.engine == 'BLENDER_EEVEE_NEXT')
-=======
     return context.engine in {'BLENDER_EEVEE', 'BLENDER_EEVEE_NEXT'}
->>>>>>> 481aeecb
 
 
 def object_cycles_shader_nodes_poll(context):
