# SPDX-FileCopyrightText: 2018-2023 Blender Authors
#
# SPDX-License-Identifier: GPL-2.0-or-later

import bpy
from bpy.types import Menu, Panel, UIList
from bl_ui.utils import PresetPanel

from bpy.app.translations import (
    contexts as i18n_contexts,
    pgettext_iface as iface_,
)


# bfa -  added the render engine prop
class RENDER_PT_context_output(Panel):
    bl_space_type = "PROPERTIES"
    bl_region_type = "WINDOW"
    bl_context = "output"
    bl_options = {"HIDE_HEADER"}
    bl_label = ""

    @classmethod
    def poll(cls, context):
        return context.scene

    def draw(self, context):
        layout = self.layout
        layout.use_property_split = True
        layout.use_property_decorate = False

        scene = context.scene
        rd = scene.render

        if rd.has_multiple_engines:
            layout.prop(rd, "engine", text="Render Engine")


class RENDER_PT_format_presets(PresetPanel, Panel):
    bl_label = "Format Presets"
    preset_subdir = "render"
    preset_operator = "script.execute_preset"
    preset_add_operator = "render.preset_add"


class RENDER_PT_ffmpeg_presets(PresetPanel, Panel):
    bl_label = "FFmpeg Presets"
    preset_subdir = "ffmpeg"
    preset_operator = "script.python_file_run"


class RENDER_MT_framerate_presets(Menu):
    bl_label = "Frame Rate Presets"
    preset_subdir = "framerate"
    preset_operator = "script.execute_preset"
    draw = Menu.draw_preset


class RENDER_MT_pixeldensity_presets(Menu):
    bl_label = "Pixel Density Presets"
    preset_subdir = "pixel_density"
    preset_operator = "script.execute_preset"
    draw = Menu.draw_preset


class RenderOutputButtonsPanel:
    bl_space_type = "PROPERTIES"
    bl_region_type = "WINDOW"
    bl_context = "output"
    # COMPAT_ENGINES must be defined in each subclass, external engines can add themselves here

    @classmethod
    def poll(cls, context):
        return context.engine in cls.COMPAT_ENGINES


class RENDER_PT_format(RenderOutputButtonsPanel, Panel):
    bl_label = "Format"
    COMPAT_ENGINES = {
        "BLENDER_RENDER",
        "BLENDER_EEVEE_NEXT",
        "BLENDER_WORKBENCH",
    }

    _frame_rate_args_prev = None
    _preset_class = None

    def draw_header_preset(self, _context):
        RENDER_PT_format_presets.draw_panel_header(self.layout)

    @staticmethod
    def _draw_framerate_label(*args):
        # avoids re-creating text string each draw
        if RENDER_PT_format._frame_rate_args_prev == args:
            return RENDER_PT_format._frame_rate_ret

        fps, fps_base, preset_label = args

        if fps_base == 1.0:
            fps_rate = round(fps)
        else:
            fps_rate = round(fps / fps_base, 2)

        # TODO: Change the following to iterate over existing presets
        custom_framerate = fps_rate not in {
            6,
            8,
            12,
            23.98,
            24,
            25,
            29.97,
            30,
            50,
            59.94,
            60,
            120,
            240,
        }

        if custom_framerate is True:
            fps_label_text = iface_("Custom ({:.4g} fps)").format(fps_rate)
            show_framerate = True
        else:
            fps_label_text = iface_("{:.4g} fps").format(fps_rate)
            show_framerate = preset_label == "Custom"

        RENDER_PT_format._frame_rate_args_prev = args
        RENDER_PT_format._frame_rate_ret = args = (fps_label_text, show_framerate)
        return args

    @staticmethod
    def draw_framerate(layout, rd):
        if RENDER_PT_format._preset_class is None:
            RENDER_PT_format._preset_class = bpy.types.RENDER_MT_framerate_presets

        args = rd.fps, rd.fps_base, RENDER_PT_format._preset_class.bl_label
        fps_label_text, show_framerate = RENDER_PT_format._draw_framerate_label(*args)

        layout.menu("RENDER_MT_framerate_presets", text=fps_label_text)

        if show_framerate:
            col = layout.column(align=True)
            col.prop(rd, "fps")
            col.prop(rd, "fps_base", text="Base")

    def draw(self, context):
        layout = self.layout
        layout.use_property_split = True
        layout.use_property_decorate = False  # No animation.

        rd = context.scene.render

        col = layout.column(align=True)
        col.label(text="Resolution")
        row = col.row()
        row.separator()
        col = row.column(align=True)
        col.prop(rd, "resolution_x", text="X")
        col.prop(rd, "resolution_y", text="Y")
        col.prop(rd, "resolution_percentage", text="Percent %")

        col = layout.column(align=True)
        col.label(text="Aspect")
        row = col.row()
        row.separator()
        col = row.column(align=True)
        col.prop(rd, "pixel_aspect_x", text="X")
        col.prop(rd, "pixel_aspect_y", text="Y")

        split = layout.split(factor=0.4)
        split.use_property_split = False
        split.prop(rd, "use_border")

        split.alignment = "LEFT"
        if rd.use_border:
            split.use_property_split = False
            split.prop(rd, "use_crop_to_border")
        else:
            split.label(icon="DISCLOSURE_TRI_RIGHT")

        col = layout.column(heading="Frame Rate")
        self.draw_framerate(col, rd)


class RENDER_PT_frame_range(RenderOutputButtonsPanel, Panel):
    bl_label = "Frame Range"
    COMPAT_ENGINES = {
        "BLENDER_RENDER",
        "BLENDER_EEVEE_NEXT",
        "BLENDER_WORKBENCH",
    }

    def draw(self, context):
        layout = self.layout
        layout.use_property_split = True
        layout.use_property_decorate = False  # No animation.

        scene = context.scene

        col = layout.column(align=True)
        col.label(text="Frame")
        row = col.row()
        row.separator()
        col = row.column(align=True)
        col.prop(scene, "frame_start", text="Start")
        col.prop(scene, "frame_end", text="End")
        col.prop(scene, "frame_step", text="Step")


class RENDER_PT_time_stretching(RenderOutputButtonsPanel, Panel):
    bl_label = "Time Stretching"
    bl_parent_id = "RENDER_PT_frame_range"
    bl_options = {"DEFAULT_CLOSED"}
    COMPAT_ENGINES = {
        "BLENDER_RENDER",
        "BLENDER_EEVEE_NEXT",
        "BLENDER_WORKBENCH",
    }

    def draw(self, context):
        layout = self.layout
        layout.use_property_split = True
        layout.use_property_decorate = False  # No animation.

        rd = context.scene.render

        col = layout.column(align=True)
        col.prop(rd, "frame_map_old", text="Old", text_ctxt=i18n_contexts.time)
        col.prop(rd, "frame_map_new", text="New", text_ctxt=i18n_contexts.time)


class RENDER_PT_post_processing(RenderOutputButtonsPanel, Panel):
    bl_label = "Post Processing"
    bl_options = {"DEFAULT_CLOSED"}
    COMPAT_ENGINES = {
        "BLENDER_RENDER",
        "BLENDER_EEVEE_NEXT",
        "BLENDER_WORKBENCH",
    }

    def draw(self, context):
        layout = self.layout
        layout.use_property_split = True

        rd = context.scene.render

        col = layout.column(align=True)
        col.label(text="Pipeline")
        col.use_property_split = False
        row = col.row()
        row.separator()
        row.prop(rd, "use_compositing")
        row = col.row()
        row.separator()
        row.prop(rd, "use_sequencer")

        layout.prop(rd, "dither_intensity", text="Dither", slider=True)


class RENDER_PT_stamp(RenderOutputButtonsPanel, Panel):
    bl_label = "Metadata"
    bl_options = {"DEFAULT_CLOSED"}
    COMPAT_ENGINES = {
        "BLENDER_RENDER",
        "BLENDER_EEVEE_NEXT",
        "BLENDER_WORKBENCH",
    }

    def draw(self, context):
        layout = self.layout
        layout.use_property_split = False
        layout.use_property_decorate = False  # No animation.

        rd = context.scene.render

        if rd.use_sequencer:
            layout.prop(rd, "metadata_input")

        col = layout.column(align=True)
        col.label(text="Include")
        row = col.row()
        row.separator()
        row.prop(rd, "use_stamp_date", text="Date")
        row = col.row()
        row.separator()
        row.prop(rd, "use_stamp_time", text="Time")
        row = col.row()
        row.separator()
        row.prop(rd, "use_stamp_render_time", text="Render Time")
        row = col.row()
        row.separator()
        row.prop(rd, "use_stamp_frame", text="Frame")
        row = col.row()
        row.separator()
        row.prop(rd, "use_stamp_frame_range", text="Frame Range")
        row = col.row()
        row.separator()
        row.prop(rd, "use_stamp_memory", text="Memory")
        row = col.row()
        row.separator()
        row.prop(rd, "use_stamp_hostname", text="Hostname")
        row = col.row()
        row.separator()
        row.prop(rd, "use_stamp_camera", text="Camera")
        row = col.row()
        row.separator()
        row.prop(rd, "use_stamp_lens", text="Lens")
        row = col.row()
        row.separator()
        row.prop(rd, "use_stamp_scene", text="Scene")
        row = col.row()
        row.separator()
        row.prop(rd, "use_stamp_marker", text="Marker")
        row = col.row()
        row.separator()
        row.prop(rd, "use_stamp_filename", text="Filename")

        if rd.use_sequencer:
            row = col.row()
            row.separator()
            row.prop(rd, "use_stamp_sequencer_strip", text="Strip Name")


class RENDER_PT_stamp_note(RenderOutputButtonsPanel, Panel):
    bl_label = "Note"
    bl_parent_id = "RENDER_PT_stamp"
    bl_options = {"DEFAULT_CLOSED"}
    COMPAT_ENGINES = {
        "BLENDER_RENDER",
        "BLENDER_EEVEE_NEXT",
        "BLENDER_WORKBENCH",
    }

    def draw_header(self, context):
        rd = context.scene.render

        self.layout.prop(rd, "use_stamp_note", text="")

    def draw(self, context):
        layout = self.layout

        rd = context.scene.render

        layout.active = rd.use_stamp_note
        layout.prop(rd, "stamp_note_text", text="")


class RENDER_PT_stamp_burn(RenderOutputButtonsPanel, Panel):
    bl_label = "Burn Into Image"
    bl_parent_id = "RENDER_PT_stamp"
    bl_options = {"DEFAULT_CLOSED"}
    COMPAT_ENGINES = {
        "BLENDER_RENDER",
        "BLENDER_EEVEE_NEXT",
        "BLENDER_WORKBENCH",
    }

    def draw_header(self, context):
        rd = context.scene.render

        self.layout.prop(rd, "use_stamp", text="")

    def draw(self, context):
        layout = self.layout

        rd = context.scene.render

        layout.use_property_split = True

        col = layout.column()
        col.active = rd.use_stamp
        col.prop(rd, "stamp_font_size", text="Font Size")
        col.column().prop(rd, "stamp_foreground", slider=True)
        col.column().prop(rd, "stamp_background", slider=True)
        row = layout.row()
        row.active = rd.use_stamp
        row.use_property_split = False
        row.prop(rd, "use_stamp_labels", text="Include Labels")
        row.prop_decorator(rd, "use_stamp_labels")


class RENDER_PT_output(RenderOutputButtonsPanel, Panel):
    bl_label = "Output"
    COMPAT_ENGINES = {
        "BLENDER_RENDER",
        "BLENDER_EEVEE_NEXT",
        "BLENDER_WORKBENCH",
    }

    def draw(self, context):
        layout = self.layout
        layout.use_property_split = False
        layout.use_property_decorate = False  # No animation.

        rd = context.scene.render
        image_settings = rd.image_settings
        is_eevee = context.scene.render.engine == "BLENDER_EEVEE"
        is_eevee_next = context.scene.render.engine == "BLENDER_EEVEE_NEXT"
        is_workbench = context.scene.render.engine == "BLENDER_WORKBENCH"

        layout.prop(rd, "filepath", text="")

        layout.template_image_settings(image_settings, color_management=False)

        if is_eevee or is_workbench or is_eevee_next:
            row = layout.row()
            row.prop(rd, "film_transparent", text="Transparent")
            row.prop_decorator(rd, "film_transparent")


# Options subpanel for the output panel
class RENDER_PT_output_options(RenderOutputButtonsPanel, Panel):
    bl_label = "Options"
    COMPAT_ENGINES = {
        "BLENDER_RENDER",
        "BLENDER_EEVEE",
        "BLENDER_EEVEE_NEXT",
        "BLENDER_WORKBENCH",
    }
    bl_parent_id = "RENDER_PT_output"
    bl_options = {"DEFAULT_CLOSED"}

    def draw(self, context):
        layout = self.layout
        layout.use_property_split = False
        layout.use_property_decorate = False  # No animation.

        rd = context.scene.render
        image_settings = rd.image_settings

        col = layout.column(align=True)
        col.label(text="Saving")
        row = col.row()
        row.separator()
        row.prop(rd, "use_file_extension")
        row = col.row()
        row.separator()
        row.prop(rd, "use_render_cache")

        if not rd.is_movie_format:
            col = layout.column(align=True)
            col.label(text="Image Sequence")
            row = col.row()
            row.separator()
            row.prop(rd, "use_overwrite")
            row = col.row()
            row.separator()
            row.prop(rd, "use_placeholder")


class RENDER_PT_output_views(RenderOutputButtonsPanel, Panel):
    bl_label = "Views"
    bl_parent_id = "RENDER_PT_output"
    COMPAT_ENGINES = {
        "BLENDER_RENDER",
        "BLENDER_EEVEE_NEXT",
        "BLENDER_WORKBENCH",
    }

    @classmethod
    def poll(cls, context):
        rd = context.scene.render
        return rd.use_multiview

    def draw(self, context):
        layout = self.layout
        layout.use_property_split = False
        layout.use_property_decorate = False  # No animation.

        rd = context.scene.render
        layout.template_image_views(rd.image_settings)


class RENDER_PT_output_color_management(RenderOutputButtonsPanel, Panel):
    bl_label = "Color Management"
    bl_options = {"DEFAULT_CLOSED"}
    bl_parent_id = "RENDER_PT_output"
    COMPAT_ENGINES = {
        "BLENDER_RENDER",
        "BLENDER_EEVEE_NEXT",
        "BLENDER_WORKBENCH",
    }

    def draw(self, context):
        scene = context.scene
        image_settings = scene.render.image_settings

        layout = self.layout
        layout.use_property_split = False
        layout.use_property_decorate = False  # No animation.

        layout.row().prop(image_settings, "color_management", text=" ", expand=True)
        layout.use_property_split = True

        flow = layout.grid_flow(
            row_major=True, columns=0, even_columns=False, even_rows=False, align=True
        )

        if image_settings.color_management == "OVERRIDE":
            owner = image_settings
        else:
            owner = scene
            flow.enabled = False

        col = flow.column()

        if image_settings.has_linear_colorspace:
            if hasattr(owner, "linear_colorspace_settings"):
                col.prop(owner.linear_colorspace_settings, "name", text="Color Space")
        else:
            col.prop(owner.display_settings, "display_device")
            col.separator()
            col.template_colormanaged_view_settings(owner, "view_settings")


class RENDER_PT_output_pixel_density(RenderOutputButtonsPanel, Panel):
    bl_label = "Pixel Density"
    bl_options = {'DEFAULT_CLOSED'}
    bl_parent_id = "RENDER_PT_output"

    COMPAT_ENGINES = {
        'BLENDER_RENDER',
        'BLENDER_EEVEE',
        'BLENDER_EEVEE_NEXT',
        'BLENDER_WORKBENCH',
    }

    _pixel_density_args_prev = None
    _preset_class = None

    @staticmethod
    def _draw_pixeldensity_label(*args):
        # Avoids re-creating text string each draw.
        if RENDER_PT_output_pixel_density._pixel_density_args_prev == args:
            return RENDER_PT_output_pixel_density._pixel_density_ret

        ppm_base, preset_label = args

        # NOTE: `as_float_32` is needed because Blender stores this value as a 32bit float.
        # Which won't match Python's 64bit float.
        def as_float_32(f):
            from struct import pack, unpack
            return unpack("f", pack("f", f))[0]

        # NOTE: Values here are duplicated from presets, ideally this could be avoided.
        unit_name = {
            as_float_32(0.0254): iface_("Inch"),
            as_float_32(0.01): iface_("Centimeter"),
            as_float_32(1.0): iface_("Meter"),
        }.get(ppm_base)

        if unit_name is None:
            pixeldensity_label_text = iface_("Custom")
            show_pixeldensity = True
        else:
            pixeldensity_label_text = iface_("Pixels/{:s}").format(unit_name)
            show_pixeldensity = (preset_label == "Custom")

        RENDER_PT_output_pixel_density._pixel_density_args_prev = args
        RENDER_PT_output_pixel_density._pixel_density_ret = args = (pixeldensity_label_text, show_pixeldensity)
        return args

    @staticmethod
    def draw_pixeldensity(layout, rd):
        if RENDER_PT_output_pixel_density._preset_class is None:
            RENDER_PT_output_pixel_density._preset_class = bpy.types.RENDER_MT_pixeldensity_presets

        args = rd.ppm_base, RENDER_PT_output_pixel_density._preset_class.bl_label
        pixeldensity_label_text, show_pixeldensity = RENDER_PT_output_pixel_density._draw_pixeldensity_label(*args)

        layout.prop(rd, "ppm_factor", text="Pixels")

        row = layout.split(factor=0.4)
        row.alignment = 'RIGHT'
        row.label(text="Unit")
        row.menu("RENDER_MT_pixeldensity_presets", text=pixeldensity_label_text)

        if show_pixeldensity:
            col = layout.column(align=True)
            col.prop(rd, "ppm_base", text="Base")

    def draw(self, context):
        layout = self.layout
        layout.use_property_split = True
        layout.use_property_decorate = False

        scene = context.scene
        rd = scene.render

        self.draw_pixeldensity(layout, rd)


class RENDER_PT_encoding(RenderOutputButtonsPanel, Panel):
    bl_label = "Encoding"
    bl_parent_id = "RENDER_PT_output"
    bl_options = {"DEFAULT_CLOSED"}
    COMPAT_ENGINES = {
        "BLENDER_RENDER",
        "BLENDER_EEVEE_NEXT",
        "BLENDER_WORKBENCH",
    }

    def draw_header_preset(self, _context):
        RENDER_PT_ffmpeg_presets.draw_panel_header(self.layout)

    @classmethod
    def poll(cls, context):
        rd = context.scene.render
        return rd.image_settings.file_format in {"FFMPEG", "XVID", "H264", "THEORA"}

    def draw(self, context):
        layout = self.layout
        layout.use_property_split = True
        layout.use_property_decorate = False

        rd = context.scene.render
        ffmpeg = rd.ffmpeg

        layout.prop(rd.ffmpeg, "format")
        layout.use_property_split = False
        layout.prop(ffmpeg, "use_autosplit")


class RENDER_PT_encoding_video(RenderOutputButtonsPanel, Panel):
    bl_label = "Video"
    bl_parent_id = "RENDER_PT_encoding"
    COMPAT_ENGINES = {
        "BLENDER_RENDER",
        "BLENDER_EEVEE_NEXT",
        "BLENDER_WORKBENCH",
    }

    @classmethod
    def poll(cls, context):
        rd = context.scene.render
        return rd.image_settings.file_format in {"FFMPEG", "XVID", "H264", "THEORA"}

    def draw(self, context):
        layout = self.layout
        layout.use_property_split = True
        layout.use_property_decorate = False

        self.draw_vcodec(context)

    def draw_vcodec(self, context):
        """Video codec options."""
        layout = self.layout
        ffmpeg = context.scene.render.ffmpeg

        needs_codec = ffmpeg.format in {
            "AVI",
            "QUICKTIME",
            "MKV",
            "OGG",
            "MPEG4",
            "WEBM",
        }
        if needs_codec:
            layout.prop(ffmpeg, "codec")

        if needs_codec and ffmpeg.codec == "NONE":
            return

        # Color depth. List of codecs needs to be in sync with
        # `IMB_ffmpeg_valid_bit_depths` in source code.
<<<<<<< HEAD
        use_bpp = needs_codec and ffmpeg.codec in {"H264", "H265", "AV1"}
=======
        use_bpp = needs_codec and ffmpeg.codec in {'H264', 'H265', 'AV1', 'PRORES'}
>>>>>>> 868a4f19
        if use_bpp:
            image_settings = context.scene.render.image_settings
            layout.prop(image_settings, "color_depth", expand=True)

        if ffmpeg.codec == "DNXHD":
            layout.use_property_split = False
            layout.prop(ffmpeg, "use_lossless_output")
            layout.use_property_split = True

        if ffmpeg.codec == 'PRORES':
            layout.prop(ffmpeg, "ffmpeg_prores_profile")

        # Output quality
        use_crf = needs_codec and ffmpeg.codec in {
            "H264",
            "H265",
            "MPEG4",
            "WEBM",
            "AV1",
        }
        if use_crf:
            layout.prop(ffmpeg, "constant_rate_factor")

<<<<<<< HEAD
        use_encoding_speed = needs_codec and ffmpeg.codec not in {
            "DNXHD",
            "FFV1",
            "HUFFYUV",
            "PNG",
            "QTRLE",
        }
        use_bitrate = needs_codec and ffmpeg.codec not in {
            "FFV1",
            "HUFFYUV",
            "PNG",
            "QTRLE",
        }
        use_min_max_bitrate = ffmpeg.codec not in {"DNXHD"}
        use_gop = needs_codec and ffmpeg.codec not in {"DNXHD", "HUFFYUV", "PNG"}
        use_b_frames = needs_codec and use_gop and ffmpeg.codec not in {"FFV1", "QTRLE"}
=======
        use_encoding_speed = needs_codec and ffmpeg.codec not in {'DNXHD', 'FFV1', 'HUFFYUV', 'PNG', 'PRORES', 'QTRLE'}
        use_bitrate = needs_codec and ffmpeg.codec not in {'FFV1', 'HUFFYUV', 'PNG', 'PRORES', 'QTRLE'}
        use_min_max_bitrate = ffmpeg.codec not in {'DNXHD'}
        use_gop = needs_codec and ffmpeg.codec not in {'DNXHD', 'HUFFYUV', 'PNG', 'PRORES'}
        use_b_frames = needs_codec and use_gop and ffmpeg.codec not in {'FFV1', 'QTRLE'}
>>>>>>> 868a4f19

        # Encoding speed
        if use_encoding_speed:
            layout.prop(ffmpeg, "ffmpeg_preset")
        # I-frames
        if use_gop:
            layout.prop(ffmpeg, "gopsize")
        # B-Frames
        if use_b_frames:
            split = layout.split(factor=0.39)
            col = split.column()
            col.use_property_split = False
            col.prop(ffmpeg, "use_max_b_frames", text="Max B_Frames")
            col = split.column()
            if ffmpeg.use_max_b_frames:
                col.prop(ffmpeg, "max_b_frames", text="")
            else:
                col.label(icon="DISCLOSURE_TRI_RIGHT")

        if (not use_crf or ffmpeg.constant_rate_factor == "NONE") and use_bitrate:
            col = layout.column()

            sub = col.column(align=True)
            sub.prop(ffmpeg, "video_bitrate")
            if use_min_max_bitrate:
                sub.prop(ffmpeg, "minrate", text="Minimum")
                sub.prop(ffmpeg, "maxrate", text="Maximum")

                col.prop(ffmpeg, "buffersize", text="Buffer")

                col.separator()

                col.prop(ffmpeg, "muxrate", text="Mux Rate")
                col.prop(ffmpeg, "packetsize", text="Mux Packet Size")


class RENDER_PT_encoding_audio(RenderOutputButtonsPanel, Panel):
    bl_label = "Audio"
    bl_parent_id = "RENDER_PT_encoding"
    COMPAT_ENGINES = {
        "BLENDER_RENDER",
        "BLENDER_EEVEE_NEXT",
        "BLENDER_WORKBENCH",
    }

    @classmethod
    def poll(cls, context):
        rd = context.scene.render
        return rd.image_settings.file_format in {"FFMPEG", "XVID", "H264", "THEORA"}

    def draw(self, context):
        layout = self.layout
        layout.use_property_split = True
        layout.use_property_decorate = False

        rd = context.scene.render
        ffmpeg = rd.ffmpeg

        if ffmpeg.format != "MP3":
            layout.prop(ffmpeg, "audio_codec", text="Audio Codec")

        if ffmpeg.audio_codec != "NONE":
            layout.prop(ffmpeg, "audio_channels")
            layout.prop(ffmpeg, "audio_mixrate", text="Sample Rate")
            layout.prop(ffmpeg, "audio_bitrate")
            layout.prop(ffmpeg, "audio_volume", slider=True)


class RENDER_UL_renderviews(UIList):
    def draw_item(
        self, _context, layout, _data, item, icon, _active_data, _active_propname, index
    ):
        view = item
        if self.layout_type in {"DEFAULT", "COMPACT"}:
            if view.name in {"left", "right"}:
                layout.label(text=view.name, icon_value=icon + (not view.use))
            else:
                layout.prop(
                    view, "name", text="", index=index, icon_value=icon, emboss=False
                )
            layout.prop(view, "use", text="", index=index)

        elif self.layout_type == "GRID":
            layout.alignment = "CENTER"
            layout.label(text="", icon_value=icon + (not view.use))


class RENDER_PT_stereoscopy(RenderOutputButtonsPanel, Panel):
    bl_label = "Stereoscopy"
    COMPAT_ENGINES = {
        "BLENDER_RENDER",
        "BLENDER_EEVEE_NEXT",
        "BLENDER_WORKBENCH",
    }
    bl_options = {"DEFAULT_CLOSED"}

    def draw_header(self, context):
        rd = context.scene.render
        self.layout.prop(rd, "use_multiview", text="")

    def draw(self, context):
        layout = self.layout

        scene = context.scene
        rd = scene.render
        rv = rd.views.active

        layout.active = rd.use_multiview
        basic_stereo = rd.views_format == "STEREO_3D"

        row = layout.row()
        layout.row().prop(rd, "views_format", expand=True)

        if basic_stereo:
            row = layout.row()
            row.template_list(
                "RENDER_UL_renderviews",
                "name",
                rd,
                "stereo_views",
                rd.views,
                "active_index",
                rows=2,
            )

            row = layout.row()
            row.use_property_split = True
            row.use_property_decorate = False
            row.prop(rv, "file_suffix")

        else:
            row = layout.row()
            row.template_list(
                "RENDER_UL_renderviews",
                "name",
                rd,
                "views",
                rd.views,
                "active_index",
                rows=2,
            )

            col = row.column(align=True)
            col.operator("scene.render_view_add", icon="ADD", text="")
            col.operator("scene.render_view_remove", icon="REMOVE", text="")

            row = layout.row()
            row.use_property_split = True
            row.use_property_decorate = False
            row.prop(rv, "camera_suffix")


classes = (
    RENDER_PT_context_output,  # bfa -  added the render engine prop
    RENDER_PT_format_presets,
    RENDER_PT_ffmpeg_presets,
    RENDER_MT_framerate_presets,
    RENDER_MT_pixeldensity_presets,
    RENDER_PT_format,
    RENDER_PT_frame_range,
    RENDER_PT_time_stretching,
    RENDER_PT_stereoscopy,
    RENDER_PT_output,
    RENDER_PT_output_options,
    RENDER_PT_output_views,
    RENDER_PT_output_color_management,
    RENDER_PT_output_pixel_density,
    RENDER_PT_encoding,
    RENDER_PT_encoding_video,
    RENDER_PT_encoding_audio,
    RENDER_PT_stamp,
    RENDER_PT_stamp_note,
    RENDER_PT_stamp_burn,
    RENDER_UL_renderviews,
    RENDER_PT_post_processing,
)

if __name__ == "__main__":  # only for live edit.
    from bpy.utils import register_class

    for cls in classes:
        register_class(cls)<|MERGE_RESOLUTION|>--- conflicted
+++ resolved
@@ -664,11 +664,7 @@
 
         # Color depth. List of codecs needs to be in sync with
         # `IMB_ffmpeg_valid_bit_depths` in source code.
-<<<<<<< HEAD
-        use_bpp = needs_codec and ffmpeg.codec in {"H264", "H265", "AV1"}
-=======
         use_bpp = needs_codec and ffmpeg.codec in {'H264', 'H265', 'AV1', 'PRORES'}
->>>>>>> 868a4f19
         if use_bpp:
             image_settings = context.scene.render.image_settings
             layout.prop(image_settings, "color_depth", expand=True)
@@ -679,7 +675,9 @@
             layout.use_property_split = True
 
         if ffmpeg.codec == 'PRORES':
+            layout.use_property_split = False
             layout.prop(ffmpeg, "ffmpeg_prores_profile")
+            layout.use_property_split = Tru
 
         # Output quality
         use_crf = needs_codec and ffmpeg.codec in {
@@ -692,30 +690,11 @@
         if use_crf:
             layout.prop(ffmpeg, "constant_rate_factor")
 
-<<<<<<< HEAD
-        use_encoding_speed = needs_codec and ffmpeg.codec not in {
-            "DNXHD",
-            "FFV1",
-            "HUFFYUV",
-            "PNG",
-            "QTRLE",
-        }
-        use_bitrate = needs_codec and ffmpeg.codec not in {
-            "FFV1",
-            "HUFFYUV",
-            "PNG",
-            "QTRLE",
-        }
-        use_min_max_bitrate = ffmpeg.codec not in {"DNXHD"}
-        use_gop = needs_codec and ffmpeg.codec not in {"DNXHD", "HUFFYUV", "PNG"}
-        use_b_frames = needs_codec and use_gop and ffmpeg.codec not in {"FFV1", "QTRLE"}
-=======
-        use_encoding_speed = needs_codec and ffmpeg.codec not in {'DNXHD', 'FFV1', 'HUFFYUV', 'PNG', 'PRORES', 'QTRLE'}
-        use_bitrate = needs_codec and ffmpeg.codec not in {'FFV1', 'HUFFYUV', 'PNG', 'PRORES', 'QTRLE'}
+        use_encoding_speed = needs_codec and ffmpeg.codec not in {'DNXHD', 'FFV1', 'HUFFYUV', 'PNG', 'QTRLE'}
+        use_bitrate = needs_codec and ffmpeg.codec not in {'FFV1', 'HUFFYUV', 'PNG', 'QTRLE'}
         use_min_max_bitrate = ffmpeg.codec not in {'DNXHD'}
-        use_gop = needs_codec and ffmpeg.codec not in {'DNXHD', 'HUFFYUV', 'PNG', 'PRORES'}
+        use_gop = needs_codec and ffmpeg.codec not in {'DNXHD', 'HUFFYUV', 'PNG'}
         use_b_frames = needs_codec and use_gop and ffmpeg.codec not in {'FFV1', 'QTRLE'}
->>>>>>> 868a4f19
 
         # Encoding speed
         if use_encoding_speed:
