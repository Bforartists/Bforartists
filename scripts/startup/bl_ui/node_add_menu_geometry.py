--- conflicted
+++ resolved
@@ -304,18 +304,10 @@
         layout = self.layout
         self.draw_menu(layout, path="Input/Constant")
         if context.space_data.node_tree_sub_type != 'TOOL':
-<<<<<<< HEAD
-            layout.menu("NODE_MT_geometry_node_GEO_INPUT_GIZMO")
-        #layout.menu("NODE_MT_geometry_node_GEO_INPUT_GROUP") # bfa - double menu entry
-        layout.menu("NODE_MT_category_import")
-        layout.menu("NODE_MT_geometry_node_GEO_INPUT_SCENE")
-        node_add_menu.draw_assets_for_catalog(layout, self.bl_label)
-=======
             self.draw_menu(layout, path="Input/Gizmo")
         self.draw_menu(layout, path="Input/Group")
         self.draw_menu(layout, path="Input/Import")
         self.draw_menu(layout, path="Input/Scene")
->>>>>>> ea43fa08
 
         self.draw_assets_for_catalog(layout, self.bl_label)
 
@@ -327,30 +319,6 @@
 
     def draw(self, _context):
         layout = self.layout
-<<<<<<< HEAD
-        node_add_menu.add_node_type(layout, "FunctionNodeInputBool")
-        node_add_menu.add_node_type(layout, "GeometryNodeInputCollection")
-        node_add_menu.add_node_type(layout, "FunctionNodeInputColor")
-        node_add_menu.add_node_type(layout, "GeometryNodeInputImage")
-        node_add_menu.add_node_type(layout, "FunctionNodeInputInt")
-        node_add_menu.add_node_type(layout, "GeometryNodeInputMaterial")
-        node_add_menu.add_node_type(layout, "GeometryNodeInputObject")
-        node_add_menu.add_node_type(layout, "FunctionNodeInputRotation")
-        node_add_menu.add_node_type(layout, "FunctionNodeInputString")
-        node_add_menu.add_node_type(layout, "ShaderNodeValue")
-        node_add_menu.add_node_type(layout, "FunctionNodeInputVector")
-        node_add_menu.draw_assets_for_catalog(layout, "Input/Constant")
-
-# bfa - double menu entry
-# class NODE_MT_geometry_node_GEO_INPUT_GROUP(Menu):
-#     bl_idname = "NODE_MT_geometry_node_GEO_INPUT_GROUP"
-#     bl_label = "Group"
-
-#     def draw(self, _context):
-#         layout = self.layout
-#         node_add_menu.add_node_type(layout, "NodeGroupInput")
-#         node_add_menu.draw_assets_for_catalog(layout, "Input/Group")
-=======
         self.node_operator(layout, "FunctionNodeInputBool")
         self.node_operator(layout, "GeometryNodeInputCollection")
         self.node_operator(layout, "FunctionNodeInputColor")
@@ -373,7 +341,6 @@
     def draw(self, _context):
         layout = self.layout
         self.node_operator(layout, "NodeGroupInput")
->>>>>>> ea43fa08
 
         self.draw_assets_for_catalog(layout, self.menu_path)
 
@@ -628,18 +595,11 @@
 
     def draw(self, context):
         layout = self.layout
-<<<<<<< HEAD
-        #node_add_menu.add_node_type(layout, "NodeGroupOutput")# BFA - double menu entry
-        node_add_menu.add_node_type(layout, "GeometryNodeViewer")
-        node_add_menu.add_node_type_with_searchable_enum(context, layout, "GeometryNodeWarning", "warning_type")
-        node_add_menu.draw_assets_for_catalog(layout, self.bl_label)
-=======
         self.node_operator(layout, "NodeGroupOutput")
         self.node_operator(layout, "GeometryNodeViewer")
         self.node_operator_with_searchable_enum(context, layout, "GeometryNodeWarning", "warning_type")
 
         self.draw_assets_for_catalog(layout, self.bl_label)
->>>>>>> ea43fa08
 
 
 class NODE_MT_gn_point_base(node_add_menu.NodeMenu):
@@ -1159,68 +1119,8 @@
 
 
 classes = (
-<<<<<<< HEAD
-    NODE_MT_geometry_node_add_all,
-    NODE_MT_geometry_node_GEO_ATTRIBUTE,
-    NODE_MT_geometry_node_GEO_INPUT,
-    NODE_MT_geometry_node_GEO_INPUT_CONSTANT,
-    #NODE_MT_geometry_node_GEO_INPUT_GROUP,# bfa - double menu entry
-    NODE_MT_geometry_node_GEO_INPUT_SCENE,
-    NODE_MT_category_GEO_OUTPUT,
-    NODE_MT_geometry_node_GEO_CURVE,
-    NODE_MT_geometry_node_GEO_CURVE_READ,
-    NODE_MT_geometry_node_GEO_CURVE_SAMPLE,
-    NODE_MT_geometry_node_GEO_CURVE_WRITE,
-    NODE_MT_geometry_node_GEO_CURVE_OPERATIONS,
-    NODE_MT_geometry_node_GEO_PRIMITIVES_CURVE,
-    NODE_MT_geometry_node_curve_topology,
-    NODE_MT_geometry_node_grease_pencil,
-    NODE_MT_geometry_node_grease_pencil_read,
-    NODE_MT_geometry_node_grease_pencil_write,
-    NODE_MT_geometry_node_grease_pencil_operations,
-    NODE_MT_geometry_node_GEO_GEOMETRY,
-    NODE_MT_geometry_node_GEO_GEOMETRY_READ,
-    NODE_MT_geometry_node_GEO_GEOMETRY_WRITE,
-    NODE_MT_geometry_node_GEO_GEOMETRY_OPERATIONS,
-    NODE_MT_geometry_node_GEO_GEOMETRY_SAMPLE,
-    NODE_MT_geometry_node_GEO_INSTANCE,
-    NODE_MT_geometry_node_GEO_MESH,
-    NODE_MT_geometry_node_GEO_MESH_READ,
-    NODE_MT_geometry_node_GEO_MESH_SAMPLE,
-    NODE_MT_geometry_node_GEO_MESH_WRITE,
-    NODE_MT_geometry_node_GEO_MESH_OPERATIONS,
-    NODE_MT_category_GEO_UV,
-    NODE_MT_category_PRIMITIVES_MESH,
-    NODE_MT_category_import,
-    NODE_MT_geometry_node_mesh_topology,
-    NODE_MT_category_GEO_POINT,
-    NODE_MT_category_simulation,
-    NODE_MT_category_GEO_VOLUME,
-    NODE_MT_geometry_node_GEO_VOLUME_READ,
-    NODE_MT_geometry_node_volume_sample,
-    NODE_MT_geometry_node_GEO_VOLUME_WRITE,
-    NODE_MT_geometry_node_GEO_VOLUME_OPERATIONS,
-    NODE_MT_geometry_node_GEO_VOLUME_PRIMITIVES,
-    NODE_MT_geometry_node_GEO_MATERIAL,
-    NODE_MT_category_GEO_TEXTURE,
-    NODE_MT_category_GEO_UTILITIES,
-    NODE_MT_geometry_node_GEO_COLOR,
-    NODE_MT_category_GEO_TEXT,
-    NODE_MT_category_GEO_VECTOR,
-    NODE_MT_category_GEO_UTILITIES_FIELD,
-    NODE_MT_category_GEO_UTILITIES_MATH,
-    NODE_MT_category_GEO_UTILITIES_ROTATION,
-    NODE_MT_geometry_node_GEO_INPUT_GIZMO,
-    NODE_MT_category_utilities_list,
-    NODE_MT_category_utilities_matrix,
-    NODE_MT_category_utilities_bundle,
-    NODE_MT_category_utilities_closure,
-    NODE_MT_category_GEO_UTILITIES_DEPRECATED,
-    NODE_MT_category_GEO_GROUP,
-=======
     *add_menus,
     *swap_menus,
->>>>>>> ea43fa08
 )
 
 
