# SPDX-FileCopyrightText: 2022-2023 Blender Authors
#
# SPDX-License-Identifier: GPL-2.0-or-later

from bpy.types import Menu
from bl_ui import node_add_menu
from bpy.app.translations import (
    pgettext_iface as iface_,
    contexts as i18n_contexts,
)


class NODE_MT_geometry_node_GEO_ATTRIBUTE(Menu):
    bl_idname = "NODE_MT_geometry_node_GEO_ATTRIBUTE"
    bl_label = "Attribute"

    def draw(self, _context):
        layout = self.layout
        node_add_menu.add_node_type(layout, "GeometryNodeAttributeStatistic")
        node_add_menu.add_node_type(layout, "GeometryNodeAttributeDomainSize")
        layout.separator()
        node_add_menu.add_node_type(layout, "GeometryNodeBlurAttribute")
        node_add_menu.add_node_type(layout, "GeometryNodeCaptureAttribute")
        node_add_menu.add_node_type(layout, "GeometryNodeRemoveAttribute")
        node_add_menu.add_node_type(layout, "GeometryNodeStoreNamedAttribute", search_weight=1.0)
        node_add_menu.draw_assets_for_catalog(layout, self.bl_label)


class NODE_MT_geometry_node_GEO_COLOR(Menu):
    bl_idname = "NODE_MT_geometry_node_GEO_COLOR"
    bl_label = "Color"

    def draw(self, _context):
        layout = self.layout
        node_add_menu.add_node_type(layout, "ShaderNodeBlackbody")
        node_add_menu.add_node_type(layout, "ShaderNodeValToRGB")
        node_add_menu.add_node_type(layout, "ShaderNodeRGBCurve")
        layout.separator()
        node_add_menu.add_node_type(layout, "FunctionNodeCombineColor")
        props = node_add_menu.add_node_type(layout, "ShaderNodeMix", label=iface_("Mix Color"))
        ops = props.settings.add()
        ops.name = "data_type"
        ops.value = "'RGBA'"
        node_add_menu.add_node_type(layout, "FunctionNodeSeparateColor")
        node_add_menu.draw_assets_for_catalog(layout, "Utilities/Color")


class NODE_MT_geometry_node_GEO_CURVE(Menu):
    bl_idname = "NODE_MT_geometry_node_GEO_CURVE"
    bl_label = "Curve"

    def draw(self, _context):
        layout = self.layout
        layout.menu("NODE_MT_geometry_node_GEO_CURVE_READ")
        layout.menu("NODE_MT_geometry_node_GEO_CURVE_SAMPLE")
        layout.menu("NODE_MT_geometry_node_GEO_CURVE_WRITE")
        layout.separator()
        layout.menu("NODE_MT_geometry_node_GEO_CURVE_OPERATIONS")
        layout.menu("NODE_MT_geometry_node_GEO_PRIMITIVES_CURVE")
        layout.menu("NODE_MT_geometry_node_curve_topology")
        node_add_menu.draw_assets_for_catalog(layout, self.bl_label)


class NODE_MT_geometry_node_GEO_CURVE_READ(Menu):
    bl_idname = "NODE_MT_geometry_node_GEO_CURVE_READ"
    bl_label = "Read"

    def draw(self, _context):
        layout = self.layout
        node_add_menu.add_node_type(layout, "GeometryNodeInputCurveHandlePositions")
        node_add_menu.add_node_type(layout, "GeometryNodeCurveLength")
        node_add_menu.add_node_type(layout, "GeometryNodeInputTangent")
        node_add_menu.add_node_type(layout, "GeometryNodeInputCurveTilt")
        node_add_menu.add_node_type(layout, "GeometryNodeCurveEndpointSelection")
        node_add_menu.add_node_type(layout, "GeometryNodeCurveHandleTypeSelection")
        node_add_menu.add_node_type(layout, "GeometryNodeInputSplineCyclic")
        node_add_menu.add_node_type(layout, "GeometryNodeSplineLength")
        node_add_menu.add_node_type(layout, "GeometryNodeSplineParameter")
        node_add_menu.add_node_type(layout, "GeometryNodeInputSplineResolution")
        node_add_menu.draw_assets_for_catalog(layout, "Curve/Read")


class NODE_MT_geometry_node_GEO_CURVE_SAMPLE(Menu):
    bl_idname = "NODE_MT_geometry_node_GEO_CURVE_SAMPLE"
    bl_label = "Sample"

    def draw(self, _context):
        layout = self.layout
        node_add_menu.add_node_type(layout, "GeometryNodeSampleCurve")
        node_add_menu.draw_assets_for_catalog(layout, "Curve/Sample")


class NODE_MT_geometry_node_GEO_CURVE_WRITE(Menu):
    bl_idname = "NODE_MT_geometry_node_GEO_CURVE_WRITE"
    bl_label = "Write"

    def draw(self, _context):
        layout = self.layout
        node_add_menu.add_node_type(layout, "GeometryNodeSetCurveNormal")
        node_add_menu.add_node_type(layout, "GeometryNodeSetCurveRadius")
        node_add_menu.add_node_type(layout, "GeometryNodeSetCurveTilt")
        node_add_menu.add_node_type(layout, "GeometryNodeSetCurveHandlePositions")
        node_add_menu.add_node_type(layout, "GeometryNodeCurveSetHandles")
        node_add_menu.add_node_type(layout, "GeometryNodeSetSplineCyclic")
        node_add_menu.add_node_type(layout, "GeometryNodeSetSplineResolution")
        node_add_menu.add_node_type(layout, "GeometryNodeCurveSplineType")
        node_add_menu.draw_assets_for_catalog(layout, "Curve/Write")


class NODE_MT_geometry_node_GEO_CURVE_OPERATIONS(Menu):
    bl_idname = "NODE_MT_geometry_node_GEO_CURVE_OPERATIONS"
    bl_label = "Operations"

    def draw(self, _context):
        layout = self.layout
        node_add_menu.add_node_type(layout, "GeometryNodeCurvesToGreasePencil")
        node_add_menu.add_node_type(layout, "GeometryNodeCurveToMesh")
        node_add_menu.add_node_type(layout, "GeometryNodeCurveToPoints")
        node_add_menu.add_node_type(layout, "GeometryNodeDeformCurvesOnSurface")
        node_add_menu.add_node_type(layout, "GeometryNodeFillCurve")
        node_add_menu.add_node_type(layout, "GeometryNodeFilletCurve")
        node_add_menu.add_node_type(layout, "GeometryNodeInterpolateCurves")
        node_add_menu.add_node_type(layout, "GeometryNodeResampleCurve")
        node_add_menu.add_node_type(layout, "GeometryNodeReverseCurve")
        node_add_menu.add_node_type(layout, "GeometryNodeSubdivideCurve")
        node_add_menu.add_node_type(layout, "GeometryNodeTrimCurve")
        node_add_menu.draw_assets_for_catalog(layout, "Curve/Operations")


class NODE_MT_geometry_node_GEO_PRIMITIVES_CURVE(Menu):
    bl_idname = "NODE_MT_geometry_node_GEO_PRIMITIVES_CURVE"
    bl_label = "Primitives"

    def draw(self, _context):
        layout = self.layout
        node_add_menu.add_node_type(layout, "GeometryNodeCurveArc")
        node_add_menu.add_node_type(layout, "GeometryNodeCurvePrimitiveBezierSegment")
        node_add_menu.add_node_type(layout, "GeometryNodeCurvePrimitiveCircle")
        node_add_menu.add_node_type(layout, "GeometryNodeCurvePrimitiveLine")
        node_add_menu.add_node_type(layout, "GeometryNodeCurveSpiral")
        node_add_menu.add_node_type(layout, "GeometryNodeCurveQuadraticBezier")
        node_add_menu.add_node_type(layout, "GeometryNodeCurvePrimitiveQuadrilateral")
        node_add_menu.add_node_type(layout, "GeometryNodeCurveStar")
        node_add_menu.draw_assets_for_catalog(layout, "Curve/Primitives")


class NODE_MT_geometry_node_curve_topology(Menu):
    bl_idname = "NODE_MT_geometry_node_curve_topology"
    bl_label = "Topology"

    def draw(self, _context):
        layout = self.layout
        node_add_menu.add_node_type(layout, "GeometryNodeCurveOfPoint")
        node_add_menu.add_node_type(layout, "GeometryNodeOffsetPointInCurve")
        node_add_menu.add_node_type(layout, "GeometryNodePointsOfCurve")
        node_add_menu.draw_assets_for_catalog(layout, "Curve/Topology")

<<<<<<< HEAD
class NODE_MT_geometry_node_GEO_GREASE_PENCIL_READ(Menu):
    bl_idname = "NODE_MT_geometry_node_GEO_GREASE_PENCIL_READ"
=======

class NODE_MT_geometry_node_grease_pencil_read(Menu):
    bl_idname = "NODE_MT_geometry_node_grease_pencil_read"
>>>>>>> c3ccc58f
    bl_label = "Read"

    def draw(self, _context):
        layout = self.layout
        node_add_menu.add_node_type(layout, "GeometryNodeInputNamedLayerSelection")
        node_add_menu.draw_assets_for_catalog(layout, "Grease Pencil/Read")


class NODE_MT_geometry_node_grease_pencil_write(Menu):
    bl_idname = "NODE_MT_geometry_node_grease_pencil_write"
    bl_label = "Write"

    def draw(self, _context):
        layout = self.layout
        node_add_menu.add_node_type(layout, "GeometryNodeSetGreasePencilColor")
        node_add_menu.add_node_type(layout, "GeometryNodeSetGreasePencilDepth")
        node_add_menu.draw_assets_for_catalog(layout, "Grease Pencil/Write")


class NODE_MT_geometry_node_grease_pencil_operations(Menu):
    bl_idname = "NODE_MT_geometry_node_grease_pencil_operations"
    bl_label = "Operations"

    def draw(self, _context):
        layout = self.layout
        node_add_menu.add_node_type(layout, "GeometryNodeGreasePencilToCurves")
        node_add_menu.add_node_type(layout, "GeometryNodeMergeLayers")
        node_add_menu.draw_assets_for_catalog(layout, "Grease Pencil/Operations")


class NODE_MT_geometry_node_grease_pencil(Menu):
    bl_idname = "NODE_MT_geometry_node_grease_pencil"
    bl_label = "Grease Pencil"

    def draw(self, _context):
        layout = self.layout
        layout.menu("NODE_MT_geometry_node_grease_pencil_read")
        layout.menu("NODE_MT_geometry_node_grease_pencil_write")
        layout.separator()
        layout.menu("NODE_MT_geometry_node_grease_pencil_operations")
        node_add_menu.draw_assets_for_catalog(layout, self.bl_label)




class NODE_MT_geometry_node_GEO_GEOMETRY(Menu):
    bl_idname = "NODE_MT_geometry_node_GEO_GEOMETRY"
    bl_label = "Geometry"

    def draw(self, _context):
        layout = self.layout
        layout.menu("NODE_MT_geometry_node_GEO_GEOMETRY_READ")
        layout.menu("NODE_MT_geometry_node_GEO_GEOMETRY_SAMPLE")
        layout.menu("NODE_MT_geometry_node_GEO_GEOMETRY_WRITE")
        layout.separator()
        layout.menu("NODE_MT_geometry_node_GEO_GEOMETRY_OPERATIONS")
        layout.separator()
        node_add_menu.add_node_type(layout, "GeometryNodeGeometryToInstance")
        node_add_menu.add_node_type(layout, "GeometryNodeJoinGeometry", search_weight=1.0)
        node_add_menu.draw_assets_for_catalog(layout, self.bl_label)


class NODE_MT_geometry_node_GEO_GEOMETRY_READ(Menu):
    bl_idname = "NODE_MT_geometry_node_GEO_GEOMETRY_READ"
    bl_label = "Read"

    def draw(self, context):
        layout = self.layout
        node_add_menu.add_node_type(layout, "GeometryNodeInputID")
        node_add_menu.add_node_type(layout, "GeometryNodeInputIndex")
        node_add_menu.add_node_type(layout, "GeometryNodeInputNamedAttribute", search_weight=1.0)
        node_add_menu.add_node_type(layout, "GeometryNodeInputNormal")
        node_add_menu.add_node_type(layout, "GeometryNodeInputPosition", search_weight=1.0)
        node_add_menu.add_node_type(layout, "GeometryNodeInputRadius")
        if context.space_data.geometry_nodes_type == 'TOOL':
            node_add_menu.add_node_type(layout, "GeometryNodeToolSelection")
            node_add_menu.add_node_type(layout, "GeometryNodeToolActiveElement")
        node_add_menu.draw_assets_for_catalog(layout, "Geometry/Read")


class NODE_MT_geometry_node_GEO_GEOMETRY_WRITE(Menu):
    bl_idname = "NODE_MT_geometry_node_GEO_GEOMETRY_WRITE"
    bl_label = "Write"

    def draw(self, context):
        layout = self.layout
        node_add_menu.add_node_type(layout, "GeometryNodeSetGeometryName")
        node_add_menu.add_node_type(layout, "GeometryNodeSetID")
        node_add_menu.add_node_type(layout, "GeometryNodeSetPosition", search_weight=1.0)
        if context.space_data.geometry_nodes_type == 'TOOL':
            node_add_menu.add_node_type(layout, "GeometryNodeToolSetSelection")
        node_add_menu.draw_assets_for_catalog(layout, "Geometry/Write")


class NODE_MT_geometry_node_GEO_GEOMETRY_OPERATIONS(Menu):
    bl_idname = "NODE_MT_geometry_node_GEO_GEOMETRY_OPERATIONS"
    bl_label = "Operations"

    def draw(self, _context):
        layout = self.layout
        node_add_menu.add_node_type(layout, "GeometryNodeBake")
        node_add_menu.add_node_type(layout, "GeometryNodeBoundBox")
        node_add_menu.add_node_type(layout, "GeometryNodeConvexHull")
        node_add_menu.add_node_type(layout, "GeometryNodeDeleteGeometry")
        node_add_menu.add_node_type(layout, "GeometryNodeDuplicateElements")
        node_add_menu.add_node_type(layout, "GeometryNodeMergeByDistance")
        node_add_menu.add_node_type(layout, "GeometryNodeSortElements")
        node_add_menu.add_node_type(layout, "GeometryNodeTransform", search_weight=1.0)
        layout.separator()
        node_add_menu.add_node_type(layout, "GeometryNodeSeparateComponents")
        node_add_menu.add_node_type(layout, "GeometryNodeSeparateGeometry")
        node_add_menu.add_node_type(layout, "GeometryNodeSplitToInstances")
        node_add_menu.draw_assets_for_catalog(layout, "Geometry/Operations")


class NODE_MT_geometry_node_GEO_GEOMETRY_SAMPLE(Menu):
    bl_idname = "NODE_MT_geometry_node_GEO_GEOMETRY_SAMPLE"
    bl_label = "Sample"

    def draw(self, _context):
        layout = self.layout
        node_add_menu.add_node_type(layout, "GeometryNodeProximity")
        node_add_menu.add_node_type(layout, "GeometryNodeIndexOfNearest")
        node_add_menu.add_node_type(layout, "GeometryNodeRaycast")
        node_add_menu.add_node_type(layout, "GeometryNodeSampleIndex")
        node_add_menu.add_node_type(layout, "GeometryNodeSampleNearest")
        node_add_menu.draw_assets_for_catalog(layout, "Geometry/Sample")


class NODE_MT_geometry_node_GEO_INPUT(Menu):
    bl_idname = "NODE_MT_geometry_node_GEO_INPUT"
    bl_label = "Input"

    def draw(self, context):
        layout = self.layout
        layout.menu("NODE_MT_geometry_node_GEO_INPUT_CONSTANT")
        if context.space_data.geometry_nodes_type != 'TOOL':
            layout.menu("NODE_MT_geometry_node_GEO_INPUT_GIZMO")
        #layout.menu("NODE_MT_geometry_node_GEO_INPUT_GROUP") # bfa - double menu entry
        layout.menu("NODE_MT_category_import")
        layout.menu("NODE_MT_geometry_node_GEO_INPUT_SCENE")
        node_add_menu.draw_assets_for_catalog(layout, self.bl_label)


class NODE_MT_geometry_node_GEO_INPUT_CONSTANT(Menu):
    bl_idname = "NODE_MT_geometry_node_GEO_INPUT_CONSTANT"
    bl_label = "Constant"
    bl_translation_context = i18n_contexts.id_nodetree

    def draw(self, _context):
        layout = self.layout
        node_add_menu.add_node_type(layout, "FunctionNodeInputBool")
        node_add_menu.add_node_type(layout, "GeometryNodeInputCollection")
        node_add_menu.add_node_type(layout, "FunctionNodeInputColor")
        node_add_menu.add_node_type(layout, "GeometryNodeInputImage")
        node_add_menu.add_node_type(layout, "FunctionNodeInputInt")
        node_add_menu.add_node_type(layout, "GeometryNodeInputMaterial")
        node_add_menu.add_node_type(layout, "GeometryNodeInputObject")
        node_add_menu.add_node_type(layout, "FunctionNodeInputRotation")
        node_add_menu.add_node_type(layout, "FunctionNodeInputString")
        node_add_menu.add_node_type(layout, "ShaderNodeValue")
        node_add_menu.add_node_type(layout, "FunctionNodeInputVector")
        node_add_menu.draw_assets_for_catalog(layout, "Input/Constant")

# bfa - double menu entry
# class NODE_MT_geometry_node_GEO_INPUT_GROUP(Menu):
#     bl_idname = "NODE_MT_geometry_node_GEO_INPUT_GROUP"
#     bl_label = "Group"

#     def draw(self, _context):
#         layout = self.layout
#         node_add_menu.add_node_type(layout, "NodeGroupInput")
#         node_add_menu.draw_assets_for_catalog(layout, "Input/Group")


class NODE_MT_geometry_node_GEO_INPUT_SCENE(Menu):
    bl_idname = "NODE_MT_geometry_node_GEO_INPUT_SCENE"
    bl_label = "Scene"

    def draw(self, context):
        layout = self.layout
        if context.space_data.geometry_nodes_type == 'TOOL':
            node_add_menu.add_node_type(layout, "GeometryNodeTool3DCursor")
        node_add_menu.add_node_type(layout, "GeometryNodeInputActiveCamera")
        node_add_menu.add_node_type(layout, "GeometryNodeCameraInfo")
        node_add_menu.add_node_type(layout, "GeometryNodeCollectionInfo")
        node_add_menu.add_node_type(layout, "GeometryNodeImageInfo")
        node_add_menu.add_node_type(layout, "GeometryNodeIsViewport")
        if context.space_data.geometry_nodes_type == 'TOOL':
            node_add_menu.add_node_type(layout, "GeometryNodeToolMousePosition")
        node_add_menu.add_node_type(layout, "GeometryNodeObjectInfo")
        node_add_menu.add_node_type(layout, "GeometryNodeInputSceneTime")
        node_add_menu.add_node_type(layout, "GeometryNodeSelfObject")
        if context.space_data.geometry_nodes_type == 'TOOL':
            node_add_menu.add_node_type(layout, "GeometryNodeViewportTransform")
        node_add_menu.draw_assets_for_catalog(layout, "Input/Scene")


class NODE_MT_geometry_node_GEO_INPUT_GIZMO(Menu):
    bl_idname = "NODE_MT_geometry_node_GEO_INPUT_GIZMO"
    bl_label = "Gizmo"

    def draw(self, context):
        layout = self.layout
        node_add_menu.add_node_type(layout, "GeometryNodeGizmoDial")
        node_add_menu.add_node_type(layout, "GeometryNodeGizmoLinear")
        node_add_menu.add_node_type(layout, "GeometryNodeGizmoTransform")
        node_add_menu.draw_assets_for_catalog(layout, self.bl_label)


class NODE_MT_geometry_node_GEO_INSTANCE(Menu):
    bl_idname = "NODE_MT_geometry_node_GEO_INSTANCE"
    bl_label = "Instances"

    def draw(self, _context):
        layout = self.layout
        node_add_menu.add_node_type(layout, "GeometryNodeInstanceOnPoints", search_weight=2.0)
        node_add_menu.add_node_type(layout, "GeometryNodeInstancesToPoints")
        layout.separator()
        node_add_menu.add_node_type(layout, "GeometryNodeRealizeInstances", search_weight=1.0)
        node_add_menu.add_node_type(layout, "GeometryNodeRotateInstances")
        node_add_menu.add_node_type(layout, "GeometryNodeScaleInstances")
        node_add_menu.add_node_type(layout, "GeometryNodeTranslateInstances")
        node_add_menu.add_node_type(layout, "GeometryNodeSetInstanceTransform")
        layout.separator()
        node_add_menu.add_node_type(layout, "GeometryNodeInputInstanceBounds")
        node_add_menu.add_node_type(layout, "GeometryNodeInstanceTransform")
        node_add_menu.add_node_type(layout, "GeometryNodeInputInstanceRotation")
        node_add_menu.add_node_type(layout, "GeometryNodeInputInstanceScale")
        node_add_menu.draw_assets_for_catalog(layout, self.bl_label)


class NODE_MT_geometry_node_GEO_MATERIAL(Menu):
    bl_idname = "NODE_MT_geometry_node_GEO_MATERIAL"
    bl_label = "Material"

    def draw(self, _context):
        layout = self.layout
        node_add_menu.add_node_type(layout, "GeometryNodeReplaceMaterial")
        layout.separator()
        node_add_menu.add_node_type(layout, "GeometryNodeInputMaterialIndex")
        node_add_menu.add_node_type(layout, "GeometryNodeMaterialSelection")
        layout.separator()
        node_add_menu.add_node_type(layout, "GeometryNodeSetMaterial", search_weight=1.0)
        node_add_menu.add_node_type(layout, "GeometryNodeSetMaterialIndex")
        node_add_menu.draw_assets_for_catalog(layout, self.bl_label)


class NODE_MT_geometry_node_GEO_MESH(Menu):
    bl_idname = "NODE_MT_geometry_node_GEO_MESH"
    bl_label = "Mesh"

    def draw(self, _context):
        layout = self.layout
        layout.menu("NODE_MT_geometry_node_GEO_MESH_READ")
        layout.menu("NODE_MT_geometry_node_GEO_MESH_SAMPLE")
        layout.menu("NODE_MT_geometry_node_GEO_MESH_WRITE")
        layout.separator()
        layout.menu("NODE_MT_geometry_node_GEO_MESH_OPERATIONS")
        layout.menu("NODE_MT_category_PRIMITIVES_MESH")
        layout.menu("NODE_MT_geometry_node_mesh_topology")
        layout.menu("NODE_MT_category_GEO_UV")
        node_add_menu.draw_assets_for_catalog(layout, self.bl_label)


class NODE_MT_geometry_node_GEO_MESH_READ(Menu):
    bl_idname = "NODE_MT_geometry_node_GEO_MESH_READ"
    bl_label = "Read"

    def draw(self, context):
        layout = self.layout
        node_add_menu.add_node_type(layout, "GeometryNodeInputMeshEdgeAngle")
        node_add_menu.add_node_type(layout, "GeometryNodeInputMeshEdgeNeighbors")
        node_add_menu.add_node_type(layout, "GeometryNodeInputMeshEdgeVertices")
        node_add_menu.add_node_type(layout, "GeometryNodeEdgesToFaceGroups")
        node_add_menu.add_node_type(layout, "GeometryNodeInputMeshFaceArea")
        node_add_menu.add_node_type(layout, "GeometryNodeMeshFaceSetBoundaries")
        node_add_menu.add_node_type(layout, "GeometryNodeInputMeshFaceNeighbors")
        if context.space_data.geometry_nodes_type == 'TOOL':
            node_add_menu.add_node_type(layout, "GeometryNodeToolFaceSet")
        node_add_menu.add_node_type(layout, "GeometryNodeInputMeshFaceIsPlanar")
        node_add_menu.add_node_type(layout, "GeometryNodeInputShadeSmooth")
        node_add_menu.add_node_type(layout, "GeometryNodeInputEdgeSmooth")
        node_add_menu.add_node_type(layout, "GeometryNodeInputMeshIsland")
        node_add_menu.add_node_type(layout, "GeometryNodeInputShortestEdgePaths")
        node_add_menu.add_node_type(layout, "GeometryNodeInputMeshVertexNeighbors")
        node_add_menu.draw_assets_for_catalog(layout, "Mesh/Read")


class NODE_MT_geometry_node_GEO_MESH_SAMPLE(Menu):
    bl_idname = "NODE_MT_geometry_node_GEO_MESH_SAMPLE"
    bl_label = "Sample"

    def draw(self, _context):
        layout = self.layout
        node_add_menu.add_node_type(layout, "GeometryNodeSampleNearestSurface")
        node_add_menu.add_node_type(layout, "GeometryNodeSampleUVSurface")
        node_add_menu.draw_assets_for_catalog(layout, "Mesh/Sample")


class NODE_MT_geometry_node_GEO_MESH_WRITE(Menu):
    bl_idname = "NODE_MT_geometry_node_GEO_MESH_WRITE"
    bl_label = "Write"

    def draw(self, context):
        layout = self.layout
        if context.space_data.geometry_nodes_type == 'TOOL':
            node_add_menu.add_node_type(layout, "GeometryNodeToolSetFaceSet")
        node_add_menu.add_node_type(layout, "GeometryNodeSetMeshNormal")
        node_add_menu.add_node_type(layout, "GeometryNodeSetShadeSmooth")
        node_add_menu.draw_assets_for_catalog(layout, "Mesh/Write")


class NODE_MT_geometry_node_GEO_MESH_OPERATIONS(Menu):
    bl_idname = "NODE_MT_geometry_node_GEO_MESH_OPERATIONS"
    bl_label = "Operations"

    def draw(self, context):
        layout = self.layout
        node_add_menu.add_node_type(layout, "GeometryNodeDualMesh")
        node_add_menu.add_node_type(layout, "GeometryNodeEdgePathsToCurves")
        node_add_menu.add_node_type(layout, "GeometryNodeEdgePathsToSelection")
        node_add_menu.add_node_type(layout, "GeometryNodeExtrudeMesh")
        node_add_menu.add_node_type(layout, "GeometryNodeFlipFaces")
        node_add_menu.add_node_type(layout, "GeometryNodeMeshBoolean")
        node_add_menu.add_node_type(layout, "GeometryNodeMeshToCurve")
        if context.preferences.experimental.use_new_volume_nodes:
            node_add_menu.add_node_type(layout, "GeometryNodeMeshToDensityGrid")
        node_add_menu.add_node_type(layout, "GeometryNodeMeshToPoints")
        if context.preferences.experimental.use_new_volume_nodes:
            node_add_menu.add_node_type(layout, "GeometryNodeMeshToSDFGrid")
        node_add_menu.add_node_type(layout, "GeometryNodeMeshToVolume")
        node_add_menu.add_node_type(layout, "GeometryNodeScaleElements")
        node_add_menu.add_node_type(layout, "GeometryNodeSplitEdges")
        node_add_menu.add_node_type(layout, "GeometryNodeSubdivideMesh")
        node_add_menu.add_node_type(layout, "GeometryNodeSubdivisionSurface")
        node_add_menu.add_node_type(layout, "GeometryNodeTriangulate")
        node_add_menu.draw_assets_for_catalog(layout, "Mesh/Operations")


class NODE_MT_category_PRIMITIVES_MESH(Menu):
    bl_idname = "NODE_MT_category_PRIMITIVES_MESH"
    bl_label = "Primitives"

    def draw(self, _context):
        layout = self.layout
        node_add_menu.add_node_type(layout, "GeometryNodeMeshCone")
        node_add_menu.add_node_type(layout, "GeometryNodeMeshCube")
        node_add_menu.add_node_type(layout, "GeometryNodeMeshCylinder")
        node_add_menu.add_node_type(layout, "GeometryNodeMeshGrid")
        node_add_menu.add_node_type(layout, "GeometryNodeMeshIcoSphere")
        node_add_menu.add_node_type(layout, "GeometryNodeMeshCircle")
        node_add_menu.add_node_type(layout, "GeometryNodeMeshLine")
        node_add_menu.add_node_type(layout, "GeometryNodeMeshUVSphere")
        node_add_menu.draw_assets_for_catalog(layout, "Mesh/Primitives")


class NODE_MT_category_import(Menu):
    bl_idname = "NODE_MT_category_import"
    bl_label = "Import"

    def draw(self, _context):
        layout = self.layout
        node_add_menu.add_node_type(layout, "GeometryNodeImportCSV", label="CSV (.csv)")
        node_add_menu.add_node_type(layout, "GeometryNodeImportOBJ", label="Wavefront (.obj)")
        node_add_menu.add_node_type(layout, "GeometryNodeImportPLY", label="Stanford PLY (.ply)")
        node_add_menu.add_node_type(layout, "GeometryNodeImportSTL", label="STL (.stl)")
        node_add_menu.add_node_type(layout, "GeometryNodeImportText", label="Text (.txt)")
        node_add_menu.draw_assets_for_catalog(layout, "Input/Import")


class NODE_MT_geometry_node_mesh_topology(Menu):
    bl_idname = "NODE_MT_geometry_node_mesh_topology"
    bl_label = "Topology"

    def draw(self, _context):
        layout = self.layout
        node_add_menu.add_node_type(layout, "GeometryNodeCornersOfEdge")
        node_add_menu.add_node_type(layout, "GeometryNodeCornersOfFace")
        node_add_menu.add_node_type(layout, "GeometryNodeCornersOfVertex")
        node_add_menu.add_node_type(layout, "GeometryNodeEdgesOfCorner")
        node_add_menu.add_node_type(layout, "GeometryNodeEdgesOfVertex")
        node_add_menu.add_node_type(layout, "GeometryNodeFaceOfCorner")
        node_add_menu.add_node_type(layout, "GeometryNodeOffsetCornerInFace")
        node_add_menu.add_node_type(layout, "GeometryNodeVertexOfCorner")
        node_add_menu.draw_assets_for_catalog(layout, "Mesh/Topology")


class NODE_MT_category_GEO_OUTPUT(Menu):
    bl_idname = "NODE_MT_category_GEO_OUTPUT"
    bl_label = "Output"

    def draw(self, _context):
        layout = self.layout
        #node_add_menu.add_node_type(layout, "NodeGroupOutput")# BFA - double menu entry
        node_add_menu.add_node_type(layout, "GeometryNodeViewer")
        node_add_menu.add_node_type(layout, "GeometryNodeWarning")
        node_add_menu.draw_assets_for_catalog(layout, self.bl_label)


class NODE_MT_category_GEO_POINT(Menu):
    bl_idname = "NODE_MT_category_GEO_POINT"
    bl_label = "Point"

    def draw(self, context):
        layout = self.layout
        node_add_menu.add_node_type(layout, "GeometryNodeDistributePointsInVolume")
        if context.preferences.experimental.use_new_volume_nodes:
            node_add_menu.add_node_type(layout, "GeometryNodeDistributePointsInGrid")
        node_add_menu.add_node_type(layout, "GeometryNodeDistributePointsOnFaces")
        layout.separator()
        node_add_menu.add_node_type(layout, "GeometryNodePoints")
        node_add_menu.add_node_type(layout, "GeometryNodePointsToCurves")
        if context.preferences.experimental.use_new_volume_nodes:
            node_add_menu.add_node_type(layout, "GeometryNodePointsToSDFGrid")
        node_add_menu.add_node_type(layout, "GeometryNodePointsToVertices")
        node_add_menu.add_node_type(layout, "GeometryNodePointsToVolume")
        layout.separator()
        node_add_menu.add_node_type(layout, "GeometryNodeSetPointRadius")
        node_add_menu.draw_assets_for_catalog(layout, self.bl_label)


class NODE_MT_category_simulation(Menu):
    bl_idname = "NODE_MT_category_simulation"
    bl_label = "Simulation"

    def draw(self, _context):
        layout = self.layout
        node_add_menu.add_simulation_zone(layout, label="Simulation")
        node_add_menu.draw_assets_for_catalog(layout, self.bl_label)


class NODE_MT_category_GEO_TEXT(Menu):
    bl_idname = "NODE_MT_category_GEO_TEXT"
    bl_label = "Text"

    def draw(self, _context):
        layout = self.layout
        node_add_menu.add_node_type(layout, "GeometryNodeStringJoin")
        node_add_menu.add_node_type(layout, "FunctionNodeMatchString")
        node_add_menu.add_node_type(layout, "FunctionNodeReplaceString")
        node_add_menu.add_node_type(layout, "FunctionNodeSliceString")
        layout.separator()
        node_add_menu.add_node_type(layout, "FunctionNodeStringLength")
        node_add_menu.add_node_type(layout, "FunctionNodeFindInString")
        node_add_menu.add_node_type(layout, "GeometryNodeStringToCurves")
        node_add_menu.add_node_type(layout, "FunctionNodeValueToString")
        layout.separator()
        node_add_menu.add_node_type(layout, "FunctionNodeInputSpecialCharacters")
        node_add_menu.draw_assets_for_catalog(layout, "Utilities/Text")


class NODE_MT_category_GEO_TEXTURE(Menu):
    bl_idname = "NODE_MT_category_GEO_TEXTURE"
    bl_label = "Texture"

    def draw(self, _context):
        layout = self.layout
        node_add_menu.add_node_type(layout, "ShaderNodeTexBrick")
        node_add_menu.add_node_type(layout, "ShaderNodeTexChecker")
        node_add_menu.add_node_type(layout, "ShaderNodeTexGabor")
        node_add_menu.add_node_type(layout, "ShaderNodeTexGradient")
        node_add_menu.add_node_type(layout, "GeometryNodeImageTexture")
        node_add_menu.add_node_type(layout, "ShaderNodeTexMagic")
        node_add_menu.add_node_type(layout, "ShaderNodeTexNoise")
        node_add_menu.add_node_type(layout, "ShaderNodeTexVoronoi")
        node_add_menu.add_node_type(layout, "ShaderNodeTexWave")
        node_add_menu.add_node_type(layout, "ShaderNodeTexWhiteNoise")
        node_add_menu.draw_assets_for_catalog(layout, self.bl_label)


class NODE_MT_category_GEO_UTILITIES(Menu):
    bl_idname = "NODE_MT_category_GEO_UTILITIES"
    bl_label = "Utilities"

    def draw(self, context):
        layout = self.layout
        layout.menu("NODE_MT_geometry_node_GEO_COLOR")
        layout.menu("NODE_MT_category_GEO_TEXT")
        layout.menu("NODE_MT_category_GEO_VECTOR")
        layout.separator()
        layout.menu("NODE_MT_category_GEO_UTILITIES_FIELD")
        layout.menu("NODE_MT_category_GEO_UTILITIES_MATH")
        layout.menu("NODE_MT_category_utilities_matrix")
        layout.menu("NODE_MT_category_GEO_UTILITIES_ROTATION")
        layout.menu("NODE_MT_category_GEO_UTILITIES_DEPRECATED")
        layout.separator()
        if context.preferences.experimental.use_bundle_and_closure_nodes:
            node_add_menu.add_closure_zone(layout, label="Closure")
            node_add_menu.add_node_type(layout, "GeometryNodeEvaluateClosure")
        node_add_menu.add_foreach_geometry_element_zone(layout, label="For Each Element")
        node_add_menu.add_node_type(layout, "GeometryNodeIndexSwitch")
        node_add_menu.add_node_type(layout, "GeometryNodeMenuSwitch")
        node_add_menu.add_node_type(layout, "FunctionNodeRandomValue")
        node_add_menu.add_repeat_zone(layout, label="Repeat")
        node_add_menu.add_node_type(layout, "GeometryNodeSwitch")
        if context.preferences.experimental.use_bundle_and_closure_nodes:
            node_add_menu.add_node_type(layout, "GeometryNodeCombineBundle")
            node_add_menu.add_node_type(layout, "GeometryNodeSeparateBundle")
        node_add_menu.draw_assets_for_catalog(layout, self.bl_label)


class NODE_MT_category_GEO_UTILITIES_DEPRECATED(Menu):
    bl_idname = "NODE_MT_category_GEO_UTILITIES_DEPRECATED"
    bl_label = "Deprecated"

    def draw(self, context):
        layout = self.layout
        node_add_menu.add_node_type(layout, "FunctionNodeAlignEulerToVector")
        node_add_menu.add_node_type(layout, "FunctionNodeRotateEuler")
        node_add_menu.draw_assets_for_catalog(layout, "Utilities/Deprecated")


class NODE_MT_category_GEO_UTILITIES_FIELD(Menu):
    bl_idname = "NODE_MT_category_GEO_UTILITIES_FIELD"
    bl_label = "Field"

    def draw(self, _context):
        layout = self.layout
        node_add_menu.add_node_type(layout, "GeometryNodeAccumulateField")
        node_add_menu.add_node_type(layout, "GeometryNodeFieldAtIndex")
        node_add_menu.add_node_type(layout, "GeometryNodeFieldOnDomain")
        node_add_menu.add_node_type(layout, "GeometryNodeFieldAverage")
        node_add_menu.add_node_type(layout, "GeometryNodeFieldMinAndMax")
        node_add_menu.add_node_type(layout, "GeometryNodeFieldVariance")
        node_add_menu.draw_assets_for_catalog(layout, "Utilities/Field")


class NODE_MT_category_GEO_UTILITIES_ROTATION(Menu):
    bl_idname = "NODE_MT_category_GEO_UTILITIES_ROTATION"
    bl_label = "Rotation"

    def draw(self, _context):
        layout = self.layout
        node_add_menu.add_node_type(layout, "FunctionNodeAlignRotationToVector")
        node_add_menu.add_node_type(layout, "FunctionNodeAxesToRotation")
        node_add_menu.add_node_type(layout, "FunctionNodeAxisAngleToRotation")
        node_add_menu.add_node_type(layout, "FunctionNodeEulerToRotation")
        node_add_menu.add_node_type(layout, "FunctionNodeInvertRotation")
        node_add_menu.add_node_type(layout, "FunctionNodeRotateRotation")
        node_add_menu.add_node_type(layout, "FunctionNodeRotateVector")
        node_add_menu.add_node_type(layout, "FunctionNodeRotationToAxisAngle")
        node_add_menu.add_node_type(layout, "FunctionNodeRotationToEuler")
        node_add_menu.add_node_type(layout, "FunctionNodeRotationToQuaternion")
        node_add_menu.add_node_type(layout, "FunctionNodeQuaternionToRotation")
        node_add_menu.draw_assets_for_catalog(layout, "Utilities/Rotation")


class NODE_MT_category_utilities_matrix(Menu):
    bl_idname = "NODE_MT_category_utilities_matrix"
    bl_label = "Matrix"

    def draw(self, _context):
        layout = self.layout
        node_add_menu.add_node_type(layout, "FunctionNodeCombineMatrix")
        node_add_menu.add_node_type(layout, "FunctionNodeCombineTransform")
        node_add_menu.add_node_type(layout, "FunctionNodeMatrixDeterminant", label="Determinant")
        node_add_menu.add_node_type(layout, "FunctionNodeInvertMatrix")
        node_add_menu.add_node_type(layout, "FunctionNodeMatrixMultiply")
        node_add_menu.add_node_type(layout, "FunctionNodeProjectPoint")
        node_add_menu.add_node_type(layout, "FunctionNodeSeparateMatrix")
        node_add_menu.add_node_type(layout, "FunctionNodeSeparateTransform")
        node_add_menu.add_node_type(layout, "FunctionNodeTransformDirection")
        node_add_menu.add_node_type(layout, "FunctionNodeTransformPoint")
        node_add_menu.add_node_type(layout, "FunctionNodeTransposeMatrix")
        node_add_menu.draw_assets_for_catalog(layout, "Utilities/Matrix")


class NODE_MT_category_GEO_UTILITIES_MATH(Menu):
    bl_idname = "NODE_MT_category_GEO_UTILITIES_MATH"
    bl_label = "Math"

    def draw(self, _context):
        layout = self.layout
        node_add_menu.add_node_type(layout, "FunctionNodeBooleanMath")
        node_add_menu.add_node_type(layout, "FunctionNodeIntegerMath")
        node_add_menu.add_node_type(layout, "ShaderNodeClamp")
        node_add_menu.add_node_type(layout, "FunctionNodeCompare")
        node_add_menu.add_node_type(layout, "ShaderNodeFloatCurve")
        node_add_menu.add_node_type(layout, "FunctionNodeFloatToInt")
        node_add_menu.add_node_type(layout, "FunctionNodeHashValue")
        node_add_menu.add_node_type(layout, "ShaderNodeMapRange")
        node_add_menu.add_node_type(layout, "ShaderNodeMath")
        node_add_menu.add_node_type(layout, "ShaderNodeMix")
        node_add_menu.draw_assets_for_catalog(layout, "Utilities/Math")


class NODE_MT_category_GEO_UV(Menu):
    bl_idname = "NODE_MT_category_GEO_UV"
    bl_label = "UV"

    def draw(self, _context):
        layout = self.layout
        node_add_menu.add_node_type(layout, "GeometryNodeUVPackIslands")
        node_add_menu.add_node_type(layout, "GeometryNodeUVUnwrap")
        node_add_menu.draw_assets_for_catalog(layout, "Mesh/UV")


class NODE_MT_category_GEO_VECTOR(Menu):
    bl_idname = "NODE_MT_category_GEO_VECTOR"
    bl_label = "Vector"

    def draw(self, _context):
        layout = self.layout
        node_add_menu.add_node_type(layout, "ShaderNodeVectorCurve")
        node_add_menu.add_node_type(layout, "ShaderNodeVectorMath")
        node_add_menu.add_node_type(layout, "ShaderNodeVectorRotate")
        layout.separator()
        node_add_menu.add_node_type(layout, "ShaderNodeCombineXYZ")
        props = node_add_menu.add_node_type(layout, "ShaderNodeMix", label=iface_("Mix Vector"))
        ops = props.settings.add()
        ops.name = "data_type"
        ops.value = "'VECTOR'"
        node_add_menu.add_node_type(layout, "ShaderNodeSeparateXYZ")
        node_add_menu.draw_assets_for_catalog(layout, "Utilities/Vector")


class NODE_MT_category_GEO_VOLUME(Menu):
    bl_idname = "NODE_MT_category_GEO_VOLUME"
    bl_label = "Volume"
    bl_translation_context = i18n_contexts.id_id

    def draw(self, context):
        layout = self.layout
        if context.preferences.experimental.use_new_volume_nodes:
            layout.menu("NODE_MT_geometry_node_GEO_VOLUME_READ")
            layout.menu("NODE_MT_geometry_node_volume_sample")
            layout.menu("NODE_MT_geometry_node_GEO_VOLUME_WRITE")
            layout.separator()
        layout.menu("NODE_MT_geometry_node_GEO_VOLUME_OPERATIONS")
        layout.menu("NODE_MT_geometry_node_GEO_VOLUME_PRIMITIVES")
        node_add_menu.draw_assets_for_catalog(layout, self.bl_label)


class NODE_MT_geometry_node_GEO_VOLUME_READ(Menu):
    bl_idname = "NODE_MT_geometry_node_GEO_VOLUME_READ"
    bl_label = "Read"

    def draw(self, context):
        layout = self.layout
        node_add_menu.add_node_type(layout, "GeometryNodeGetNamedGrid")
        node_add_menu.draw_assets_for_catalog(layout, "Volume/Read")


class NODE_MT_geometry_node_GEO_VOLUME_WRITE(Menu):
    bl_idname = "NODE_MT_geometry_node_GEO_VOLUME_WRITE"
    bl_label = "Write"

    def draw(self, context):
        layout = self.layout
        node_add_menu.add_node_type(layout, "GeometryNodeStoreNamedGrid")
        node_add_menu.draw_assets_for_catalog(layout, "Volume/Write")


class NODE_MT_geometry_node_volume_sample(Menu):
    bl_idname = "NODE_MT_geometry_node_volume_sample"
    bl_label = "Sample"

    def draw(self, context):
        layout = self.layout
        node_add_menu.add_node_type(layout, "GeometryNodeSampleGrid")
        node_add_menu.add_node_type(layout, "GeometryNodeSampleGridIndex")
        node_add_menu.draw_assets_for_catalog(layout, "Volume/Sample")


class NODE_MT_geometry_node_GEO_VOLUME_OPERATIONS(Menu):
    bl_idname = "NODE_MT_geometry_node_GEO_VOLUME_OPERATIONS"
    bl_label = "Operations"

    def draw(self, context):
        layout = self.layout
        node_add_menu.add_node_type(layout, "GeometryNodeVolumeToMesh")
        if context.preferences.experimental.use_new_volume_nodes:
            node_add_menu.add_node_type(layout, "GeometryNodeGridToMesh")
            node_add_menu.add_node_type(layout, "GeometryNodeSDFGridBoolean")
        node_add_menu.draw_assets_for_catalog(layout, "Volume/Operations")


class NODE_MT_geometry_node_GEO_VOLUME_PRIMITIVES(Menu):
    bl_idname = "NODE_MT_geometry_node_GEO_VOLUME_PRIMITIVES"
    bl_label = "Primitives"

    def draw(self, context):
        layout = self.layout
        node_add_menu.add_node_type(layout, "GeometryNodeVolumeCube")
        node_add_menu.draw_assets_for_catalog(layout, "Volume/Primitives")


class NODE_MT_category_GEO_GROUP(Menu):
    bl_idname = "NODE_MT_category_GEO_GROUP"
    bl_label = "Group"

    def draw(self, context):
        layout = self.layout
        node_add_menu.draw_node_group_add_menu(context, layout)
        node_add_menu.draw_assets_for_catalog(layout, self.bl_label)


class NODE_MT_geometry_node_add_all(Menu):
    bl_idname = "NODE_MT_geometry_node_add_all"
    bl_label = ""

    def draw(self, context):
        layout = self.layout
        layout.menu("NODE_MT_geometry_node_GEO_ATTRIBUTE")
        layout.menu("NODE_MT_geometry_node_GEO_INPUT")
        layout.menu("NODE_MT_category_GEO_OUTPUT")
        layout.separator()
        layout.menu("NODE_MT_geometry_node_GEO_GEOMETRY")
        layout.separator()
        layout.menu("NODE_MT_geometry_node_GEO_CURVE")
        layout.menu("NODE_MT_geometry_node_grease_pencil")
        layout.menu("NODE_MT_geometry_node_GEO_INSTANCE")
        layout.menu("NODE_MT_geometry_node_GEO_MESH")
        layout.menu("NODE_MT_category_GEO_POINT")
        layout.menu("NODE_MT_category_GEO_VOLUME")
        layout.separator()
        layout.menu("NODE_MT_category_simulation")
        layout.separator()
        layout.menu("NODE_MT_geometry_node_GEO_MATERIAL")
        layout.menu("NODE_MT_category_GEO_TEXTURE")
        layout.menu("NODE_MT_category_GEO_UTILITIES")
        layout.separator()
        layout.menu("NODE_MT_category_GEO_GROUP")
        layout.menu("NODE_MT_category_layout")
        node_add_menu.draw_root_assets(layout)


classes = (
    NODE_MT_geometry_node_add_all,
    NODE_MT_geometry_node_GEO_ATTRIBUTE,
    NODE_MT_geometry_node_GEO_INPUT,
    NODE_MT_geometry_node_GEO_INPUT_CONSTANT,
    #NODE_MT_geometry_node_GEO_INPUT_GROUP,# bfa - double menu entry
    NODE_MT_geometry_node_GEO_INPUT_SCENE,
    NODE_MT_category_GEO_OUTPUT,
    NODE_MT_geometry_node_GEO_CURVE,
    NODE_MT_geometry_node_GEO_CURVE_READ,
    NODE_MT_geometry_node_GEO_CURVE_SAMPLE,
    NODE_MT_geometry_node_GEO_CURVE_WRITE,
    NODE_MT_geometry_node_GEO_CURVE_OPERATIONS,
    NODE_MT_geometry_node_GEO_PRIMITIVES_CURVE,
    NODE_MT_geometry_node_curve_topology,
    NODE_MT_geometry_node_grease_pencil,
    NODE_MT_geometry_node_grease_pencil_read,
    NODE_MT_geometry_node_grease_pencil_write,
    NODE_MT_geometry_node_grease_pencil_operations,
    NODE_MT_geometry_node_GEO_GEOMETRY,
    NODE_MT_geometry_node_GEO_GEOMETRY_READ,
    NODE_MT_geometry_node_GEO_GEOMETRY_WRITE,
    NODE_MT_geometry_node_GEO_GEOMETRY_OPERATIONS,
    NODE_MT_geometry_node_GEO_GEOMETRY_SAMPLE,
    NODE_MT_geometry_node_GEO_INSTANCE,
    NODE_MT_geometry_node_GEO_MESH,
    NODE_MT_geometry_node_GEO_MESH_READ,
    NODE_MT_geometry_node_GEO_MESH_SAMPLE,
    NODE_MT_geometry_node_GEO_MESH_WRITE,
    NODE_MT_geometry_node_GEO_MESH_OPERATIONS,
    NODE_MT_category_GEO_UV,
    NODE_MT_category_PRIMITIVES_MESH,
    NODE_MT_category_import,
    NODE_MT_geometry_node_mesh_topology,
    NODE_MT_category_GEO_POINT,
    NODE_MT_category_simulation,
    NODE_MT_category_GEO_VOLUME,
    NODE_MT_geometry_node_GEO_VOLUME_READ,
    NODE_MT_geometry_node_volume_sample,
    NODE_MT_geometry_node_GEO_VOLUME_WRITE,
    NODE_MT_geometry_node_GEO_VOLUME_OPERATIONS,
    NODE_MT_geometry_node_GEO_VOLUME_PRIMITIVES,
    NODE_MT_geometry_node_GEO_MATERIAL,
    NODE_MT_category_GEO_TEXTURE,
    NODE_MT_category_GEO_UTILITIES,
    NODE_MT_geometry_node_GEO_COLOR,
    NODE_MT_category_GEO_TEXT,
    NODE_MT_category_GEO_VECTOR,
    NODE_MT_category_GEO_UTILITIES_FIELD,
    NODE_MT_category_GEO_UTILITIES_MATH,
    NODE_MT_category_GEO_UTILITIES_ROTATION,
    NODE_MT_geometry_node_GEO_INPUT_GIZMO,
    NODE_MT_category_utilities_matrix,
    NODE_MT_category_GEO_UTILITIES_DEPRECATED,
    NODE_MT_category_GEO_GROUP,
)

if __name__ == "__main__":  # only for live edit.
    from bpy.utils import register_class
    for cls in classes:
        register_class(cls)<|MERGE_RESOLUTION|>--- conflicted
+++ resolved
@@ -155,14 +155,9 @@
         node_add_menu.add_node_type(layout, "GeometryNodePointsOfCurve")
         node_add_menu.draw_assets_for_catalog(layout, "Curve/Topology")
 
-<<<<<<< HEAD
-class NODE_MT_geometry_node_GEO_GREASE_PENCIL_READ(Menu):
-    bl_idname = "NODE_MT_geometry_node_GEO_GREASE_PENCIL_READ"
-=======
 
 class NODE_MT_geometry_node_grease_pencil_read(Menu):
     bl_idname = "NODE_MT_geometry_node_grease_pencil_read"
->>>>>>> c3ccc58f
     bl_label = "Read"
 
     def draw(self, _context):
