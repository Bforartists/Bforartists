# SPDX-FileCopyrightText: 2022-2023 Blender Authors
#
# SPDX-License-Identifier: GPL-2.0-or-later

import bpy
from bpy.types import Menu
from bl_ui import node_add_menu
from bpy.app.translations import (
    pgettext_iface as iface_,
    contexts as i18n_contexts,
)


class NODE_MT_geometry_node_GEO_ATTRIBUTE(Menu):
    bl_idname = "NODE_MT_geometry_node_GEO_ATTRIBUTE"
    bl_label = "Attribute"

    def draw(self, _context):
        layout = self.layout
        node_add_menu.add_node_type(layout, "GeometryNodeAttributeStatistic")
        node_add_menu.add_node_type(layout, "GeometryNodeAttributeDomainSize")
        layout.separator()
        node_add_menu.add_node_type(layout, "GeometryNodeBlurAttribute")
        node_add_menu.add_node_type(layout, "GeometryNodeCaptureAttribute")
        node_add_menu.add_node_type(layout, "GeometryNodeRemoveAttribute")
        node_add_menu.add_node_type(layout, "GeometryNodeStoreNamedAttribute", search_weight=1.0)
        node_add_menu.draw_assets_for_catalog(layout, self.bl_label)


class NODE_MT_geometry_node_GEO_COLOR(Menu):
    bl_idname = "NODE_MT_geometry_node_GEO_COLOR"
    bl_label = "Color"

    def draw(self, _context):
        layout = self.layout
        node_add_menu.add_node_type(layout, "ShaderNodeBlackbody")
        node_add_menu.add_node_type(layout, "ShaderNodeValToRGB")
        node_add_menu.add_node_type(layout, "ShaderNodeRGBCurve")
        layout.separator()
        node_add_menu.add_node_type(layout, "FunctionNodeCombineColor")
        props = node_add_menu.add_node_type(layout, "ShaderNodeMix", label=iface_("Mix Color"))
        ops = props.settings.add()
        ops.name = "data_type"
        ops.value = "'RGBA'"
        node_add_menu.add_node_type(layout, "FunctionNodeSeparateColor")
        node_add_menu.draw_assets_for_catalog(layout, "Utilities/Color")


class NODE_MT_geometry_node_GEO_CURVE(Menu):
    bl_idname = "NODE_MT_geometry_node_GEO_CURVE"
    bl_label = "Curve"

    def draw(self, _context):
        layout = self.layout
        layout.menu("NODE_MT_geometry_node_GEO_CURVE_READ")
        layout.menu("NODE_MT_geometry_node_GEO_CURVE_SAMPLE")
        layout.menu("NODE_MT_geometry_node_GEO_CURVE_WRITE")
        layout.separator()
        layout.menu("NODE_MT_geometry_node_GEO_CURVE_OPERATIONS")
        layout.menu("NODE_MT_geometry_node_GEO_PRIMITIVES_CURVE")
        layout.menu("NODE_MT_geometry_node_curve_topology")
        node_add_menu.draw_assets_for_catalog(layout, self.bl_label)


class NODE_MT_geometry_node_GEO_CURVE_READ(Menu):
    bl_idname = "NODE_MT_geometry_node_GEO_CURVE_READ"
    bl_label = "Read"

    def draw(self, _context):
        layout = self.layout
        node_add_menu.add_node_type(layout, "GeometryNodeInputCurveHandlePositions")
        node_add_menu.add_node_type(layout, "GeometryNodeCurveLength")
        node_add_menu.add_node_type(layout, "GeometryNodeInputTangent")
        node_add_menu.add_node_type(layout, "GeometryNodeInputCurveTilt")
        node_add_menu.add_node_type(layout, "GeometryNodeCurveEndpointSelection")
        node_add_menu.add_node_type(layout, "GeometryNodeCurveHandleTypeSelection")
        node_add_menu.add_node_type(layout, "GeometryNodeInputSplineCyclic")
        node_add_menu.add_node_type(layout, "GeometryNodeSplineLength")
        node_add_menu.add_node_type(layout, "GeometryNodeSplineParameter")
        node_add_menu.add_node_type(layout, "GeometryNodeInputSplineResolution")
        node_add_menu.draw_assets_for_catalog(layout, "Curve/Read")


class NODE_MT_geometry_node_GEO_CURVE_SAMPLE(Menu):
    bl_idname = "NODE_MT_geometry_node_GEO_CURVE_SAMPLE"
    bl_label = "Sample"

    def draw(self, _context):
        layout = self.layout
        node_add_menu.add_node_type(layout, "GeometryNodeSampleCurve")
        node_add_menu.draw_assets_for_catalog(layout, "Curve/Sample")


class NODE_MT_geometry_node_GEO_CURVE_WRITE(Menu):
    bl_idname = "NODE_MT_geometry_node_GEO_CURVE_WRITE"
    bl_label = "Write"

    def draw(self, _context):
        layout = self.layout
        node_add_menu.add_node_type(layout, "GeometryNodeSetCurveNormal")
        node_add_menu.add_node_type(layout, "GeometryNodeSetCurveRadius")
        node_add_menu.add_node_type(layout, "GeometryNodeSetCurveTilt")
        node_add_menu.add_node_type(layout, "GeometryNodeSetCurveHandlePositions")
        node_add_menu.add_node_type(layout, "GeometryNodeCurveSetHandles")
        node_add_menu.add_node_type(layout, "GeometryNodeSetSplineCyclic")
        node_add_menu.add_node_type(layout, "GeometryNodeSetSplineResolution")
        node_add_menu.add_node_type(layout, "GeometryNodeCurveSplineType")
        node_add_menu.draw_assets_for_catalog(layout, "Curve/Write")


class NODE_MT_geometry_node_GEO_CURVE_OPERATIONS(Menu):
    bl_idname = "NODE_MT_geometry_node_GEO_CURVE_OPERATIONS"
    bl_label = "Operations"

    def draw(self, _context):
        layout = self.layout
        node_add_menu.add_node_type(layout, "GeometryNodeCurveToMesh")
        node_add_menu.add_node_type(layout, "GeometryNodeCurveToPoints")
        node_add_menu.add_node_type(layout, "GeometryNodeDeformCurvesOnSurface")
        node_add_menu.add_node_type(layout, "GeometryNodeFillCurve")
        node_add_menu.add_node_type(layout, "GeometryNodeFilletCurve")
        node_add_menu.add_node_type(layout, "GeometryNodeInterpolateCurves")
        node_add_menu.add_node_type(layout, "GeometryNodeResampleCurve")
        node_add_menu.add_node_type(layout, "GeometryNodeReverseCurve")
        node_add_menu.add_node_type(layout, "GeometryNodeSubdivideCurve")
        node_add_menu.add_node_type(layout, "GeometryNodeTrimCurve")
        node_add_menu.draw_assets_for_catalog(layout, "Curve/Operations")


class NODE_MT_geometry_node_GEO_PRIMITIVES_CURVE(Menu):
    bl_idname = "NODE_MT_geometry_node_GEO_PRIMITIVES_CURVE"
    bl_label = "Primitives"

    def draw(self, _context):
        layout = self.layout
        node_add_menu.add_node_type(layout, "GeometryNodeCurveArc")
        node_add_menu.add_node_type(layout, "GeometryNodeCurvePrimitiveBezierSegment")
        node_add_menu.add_node_type(layout, "GeometryNodeCurvePrimitiveCircle")
        node_add_menu.add_node_type(layout, "GeometryNodeCurvePrimitiveLine")
        node_add_menu.add_node_type(layout, "GeometryNodeCurveSpiral")
        node_add_menu.add_node_type(layout, "GeometryNodeCurveQuadraticBezier")
        node_add_menu.add_node_type(layout, "GeometryNodeCurvePrimitiveQuadrilateral")
        node_add_menu.add_node_type(layout, "GeometryNodeCurveStar")
        node_add_menu.draw_assets_for_catalog(layout, "Curve/Primitives")


class NODE_MT_geometry_node_curve_topology(Menu):
    bl_idname = "NODE_MT_geometry_node_curve_topology"
    bl_label = "Topology"

    def draw(self, _context):
        layout = self.layout
        node_add_menu.add_node_type(layout, "GeometryNodeCurveOfPoint")
        node_add_menu.add_node_type(layout, "GeometryNodeOffsetPointInCurve")
        node_add_menu.add_node_type(layout, "GeometryNodePointsOfCurve")
        node_add_menu.draw_assets_for_catalog(layout, "Curve/Topology")


class NODE_MT_geometry_node_GEO_GEOMETRY(Menu):
    bl_idname = "NODE_MT_geometry_node_GEO_GEOMETRY"
    bl_label = "Geometry"

    def draw(self, _context):
        layout = self.layout
        layout.menu("NODE_MT_geometry_node_GEO_GEOMETRY_READ")
        layout.menu("NODE_MT_geometry_node_GEO_GEOMETRY_SAMPLE")
        layout.menu("NODE_MT_geometry_node_GEO_GEOMETRY_WRITE")
        layout.separator()
        layout.menu("NODE_MT_geometry_node_GEO_GEOMETRY_OPERATIONS")
        layout.separator()
        node_add_menu.add_node_type(layout, "GeometryNodeGeometryToInstance")
        node_add_menu.add_node_type(layout, "GeometryNodeJoinGeometry", search_weight=1.0)
        node_add_menu.draw_assets_for_catalog(layout, self.bl_label)


class NODE_MT_geometry_node_GEO_GEOMETRY_READ(Menu):
    bl_idname = "NODE_MT_geometry_node_GEO_GEOMETRY_READ"
    bl_label = "Read"

    def draw(self, context):
        layout = self.layout
        node_add_menu.add_node_type(layout, "GeometryNodeInputID")
        node_add_menu.add_node_type(layout, "GeometryNodeInputIndex")
        node_add_menu.add_node_type(layout, "GeometryNodeInputNamedAttribute", search_weight=1.0)
        node_add_menu.add_node_type(layout, "GeometryNodeInputNormal")
        node_add_menu.add_node_type(layout, "GeometryNodeInputPosition", search_weight=1.0)
        node_add_menu.add_node_type(layout, "GeometryNodeInputRadius")
        if context.space_data.geometry_nodes_type == 'TOOL':
            node_add_menu.add_node_type(layout, "GeometryNodeToolSelection")
            node_add_menu.add_node_type(layout, "GeometryNodeToolActiveElement")
        node_add_menu.draw_assets_for_catalog(layout, "Geometry/Read")


class NODE_MT_geometry_node_GEO_GEOMETRY_WRITE(Menu):
    bl_idname = "NODE_MT_geometry_node_GEO_GEOMETRY_WRITE"
    bl_label = "Write"

    def draw(self, context):
        layout = self.layout
        node_add_menu.add_node_type(layout, "GeometryNodeSetGeometryName")
        node_add_menu.add_node_type(layout, "GeometryNodeSetID")
        node_add_menu.add_node_type(layout, "GeometryNodeSetPosition", search_weight=1.0)
        if context.space_data.geometry_nodes_type == 'TOOL':
            node_add_menu.add_node_type(layout, "GeometryNodeToolSetSelection")
        node_add_menu.draw_assets_for_catalog(layout, "Geometry/Write")


class NODE_MT_geometry_node_GEO_GEOMETRY_OPERATIONS(Menu):
    bl_idname = "NODE_MT_geometry_node_GEO_GEOMETRY_OPERATIONS"
    bl_label = "Operations"

    def draw(self, _context):
        layout = self.layout
        node_add_menu.add_node_type(layout, "GeometryNodeBake")
        node_add_menu.add_node_type(layout, "GeometryNodeBoundBox")
        node_add_menu.add_node_type(layout, "GeometryNodeConvexHull")
        node_add_menu.add_node_type(layout, "GeometryNodeDeleteGeometry")
        node_add_menu.add_node_type(layout, "GeometryNodeDuplicateElements")
        node_add_menu.add_node_type(layout, "GeometryNodeMergeByDistance")
        node_add_menu.add_node_type(layout, "GeometryNodeSortElements")
        node_add_menu.add_node_type(layout, "GeometryNodeTransform", search_weight=1.0)
        layout.separator()
        node_add_menu.add_node_type(layout, "GeometryNodeSeparateComponents")
        node_add_menu.add_node_type(layout, "GeometryNodeSeparateGeometry")
        node_add_menu.add_node_type(layout, "GeometryNodeSplitToInstances")
        node_add_menu.draw_assets_for_catalog(layout, "Geometry/Operations")


class NODE_MT_geometry_node_GEO_GEOMETRY_SAMPLE(Menu):
    bl_idname = "NODE_MT_geometry_node_GEO_GEOMETRY_SAMPLE"
    bl_label = "Sample"

    def draw(self, _context):
        layout = self.layout
        node_add_menu.add_node_type(layout, "GeometryNodeProximity")
        node_add_menu.add_node_type(layout, "GeometryNodeIndexOfNearest")
        node_add_menu.add_node_type(layout, "GeometryNodeRaycast")
        node_add_menu.add_node_type(layout, "GeometryNodeSampleIndex")
        node_add_menu.add_node_type(layout, "GeometryNodeSampleNearest")
        node_add_menu.draw_assets_for_catalog(layout, "Geometry/Sample")


class NODE_MT_geometry_node_GEO_INPUT(Menu):
    bl_idname = "NODE_MT_geometry_node_GEO_INPUT"
    bl_label = "Input"

    def draw(self, context):
        layout = self.layout
        layout.menu("NODE_MT_geometry_node_GEO_INPUT_CONSTANT")
<<<<<<< HEAD
        #layout.menu("NODE_MT_geometry_node_GEO_INPUT_GROUP")# bfa - double menu entry
=======
        if context.space_data.geometry_nodes_type != 'TOOL':
            layout.menu("NODE_MT_geometry_node_GEO_INPUT_GIZMO")
        layout.menu("NODE_MT_geometry_node_GEO_INPUT_GROUP")
>>>>>>> 32dd3df0
        layout.menu("NODE_MT_geometry_node_GEO_INPUT_SCENE")
        if context.preferences.experimental.use_new_file_import_nodes:
            layout.menu("NODE_MT_category_import")
        node_add_menu.draw_assets_for_catalog(layout, self.bl_label)


class NODE_MT_geometry_node_GEO_INPUT_CONSTANT(Menu):
    bl_idname = "NODE_MT_geometry_node_GEO_INPUT_CONSTANT"
    bl_label = "Constant"
    bl_translation_context = i18n_contexts.id_nodetree

    def draw(self, _context):
        layout = self.layout
        node_add_menu.add_node_type(layout, "FunctionNodeInputBool")
        node_add_menu.add_node_type(layout, "FunctionNodeInputColor")
        node_add_menu.add_node_type(layout, "GeometryNodeInputImage")
        node_add_menu.add_node_type(layout, "FunctionNodeInputInt")
        node_add_menu.add_node_type(layout, "GeometryNodeInputMaterial")
        node_add_menu.add_node_type(layout, "FunctionNodeInputRotation")
        node_add_menu.add_node_type(layout, "FunctionNodeInputString")
        node_add_menu.add_node_type(layout, "ShaderNodeValue")
        node_add_menu.add_node_type(layout, "FunctionNodeInputVector")
        node_add_menu.draw_assets_for_catalog(layout, "Input/Constant")

# bfa - double menu entry
# class NODE_MT_geometry_node_GEO_INPUT_GROUP(Menu):
#     bl_idname = "NODE_MT_geometry_node_GEO_INPUT_GROUP"
#     bl_label = "Group"

#     def draw(self, _context):
#         layout = self.layout
#         node_add_menu.add_node_type(layout, "NodeGroupInput")
#         node_add_menu.draw_assets_for_catalog(layout, "Input/Group")


class NODE_MT_geometry_node_GEO_INPUT_SCENE(Menu):
    bl_idname = "NODE_MT_geometry_node_GEO_INPUT_SCENE"
    bl_label = "Scene"

    def draw(self, context):
        layout = self.layout
        if context.space_data.geometry_nodes_type == 'TOOL':
            node_add_menu.add_node_type(layout, "GeometryNodeTool3DCursor")
        node_add_menu.add_node_type(layout, "GeometryNodeInputActiveCamera")
        node_add_menu.add_node_type(layout, "GeometryNodeCollectionInfo")
        node_add_menu.add_node_type(layout, "GeometryNodeImageInfo")
        node_add_menu.add_node_type(layout, "GeometryNodeIsViewport")
        node_add_menu.add_node_type(layout, "GeometryNodeInputNamedLayerSelection")
        if context.space_data.geometry_nodes_type == 'TOOL':
            node_add_menu.add_node_type(layout, "GeometryNodeToolMousePosition")
        node_add_menu.add_node_type(layout, "GeometryNodeObjectInfo")
        node_add_menu.add_node_type(layout, "GeometryNodeInputSceneTime")
        node_add_menu.add_node_type(layout, "GeometryNodeSelfObject")
        if context.space_data.geometry_nodes_type == 'TOOL':
            node_add_menu.add_node_type(layout, "GeometryNodeViewportTransform")
        node_add_menu.draw_assets_for_catalog(layout, "Input/Scene")


class NODE_MT_geometry_node_GEO_INPUT_GIZMO(Menu):
    bl_idname = "NODE_MT_geometry_node_GEO_INPUT_GIZMO"
    bl_label = "Gizmo"

    def draw(self, context):
        layout = self.layout
        node_add_menu.add_node_type(layout, "GeometryNodeGizmoDial")
        node_add_menu.add_node_type(layout, "GeometryNodeGizmoLinear")
        node_add_menu.add_node_type(layout, "GeometryNodeGizmoTransform")
        node_add_menu.draw_assets_for_catalog(layout, self.bl_label)


class NODE_MT_geometry_node_GEO_INSTANCE(Menu):
    bl_idname = "NODE_MT_geometry_node_GEO_INSTANCE"
    bl_label = "Instances"

    def draw(self, _context):
        layout = self.layout
        node_add_menu.add_node_type(layout, "GeometryNodeInstanceOnPoints", search_weight=2.0)
        node_add_menu.add_node_type(layout, "GeometryNodeInstancesToPoints")
        layout.separator()
        node_add_menu.add_node_type(layout, "GeometryNodeRealizeInstances", search_weight=1.0)
        node_add_menu.add_node_type(layout, "GeometryNodeRotateInstances")
        node_add_menu.add_node_type(layout, "GeometryNodeScaleInstances")
        node_add_menu.add_node_type(layout, "GeometryNodeTranslateInstances")
        node_add_menu.add_node_type(layout, "GeometryNodeSetInstanceTransform")
        layout.separator()
        node_add_menu.add_node_type(layout, "GeometryNodeInstanceTransform")
        node_add_menu.add_node_type(layout, "GeometryNodeInputInstanceRotation")
        node_add_menu.add_node_type(layout, "GeometryNodeInputInstanceScale")
        node_add_menu.draw_assets_for_catalog(layout, self.bl_label)


class NODE_MT_geometry_node_GEO_MATERIAL(Menu):
    bl_idname = "NODE_MT_geometry_node_GEO_MATERIAL"
    bl_label = "Material"

    def draw(self, _context):
        layout = self.layout
        node_add_menu.add_node_type(layout, "GeometryNodeReplaceMaterial")
        layout.separator()
        node_add_menu.add_node_type(layout, "GeometryNodeInputMaterialIndex")
        node_add_menu.add_node_type(layout, "GeometryNodeMaterialSelection")
        layout.separator()
        node_add_menu.add_node_type(layout, "GeometryNodeSetMaterial", search_weight=1.0)
        node_add_menu.add_node_type(layout, "GeometryNodeSetMaterialIndex")
        node_add_menu.draw_assets_for_catalog(layout, self.bl_label)


class NODE_MT_geometry_node_GEO_MESH(Menu):
    bl_idname = "NODE_MT_geometry_node_GEO_MESH"
    bl_label = "Mesh"

    def draw(self, _context):
        layout = self.layout
        layout.menu("NODE_MT_geometry_node_GEO_MESH_READ")
        layout.menu("NODE_MT_geometry_node_GEO_MESH_SAMPLE")
        layout.menu("NODE_MT_geometry_node_GEO_MESH_WRITE")
        layout.separator()
        layout.menu("NODE_MT_geometry_node_GEO_MESH_OPERATIONS")
        layout.menu("NODE_MT_category_PRIMITIVES_MESH")
        layout.menu("NODE_MT_geometry_node_mesh_topology")
        layout.menu("NODE_MT_category_GEO_UV")
        node_add_menu.draw_assets_for_catalog(layout, self.bl_label)


class NODE_MT_geometry_node_GEO_MESH_READ(Menu):
    bl_idname = "NODE_MT_geometry_node_GEO_MESH_READ"
    bl_label = "Read"

    def draw(self, context):
        layout = self.layout
        node_add_menu.add_node_type(layout, "GeometryNodeInputMeshEdgeAngle")
        node_add_menu.add_node_type(layout, "GeometryNodeInputMeshEdgeNeighbors")
        node_add_menu.add_node_type(layout, "GeometryNodeInputMeshEdgeVertices")
        node_add_menu.add_node_type(layout, "GeometryNodeEdgesToFaceGroups")
        node_add_menu.add_node_type(layout, "GeometryNodeInputMeshFaceArea")
        node_add_menu.add_node_type(layout, "GeometryNodeMeshFaceSetBoundaries")
        node_add_menu.add_node_type(layout, "GeometryNodeInputMeshFaceNeighbors")
        if context.space_data.geometry_nodes_type == 'TOOL':
            node_add_menu.add_node_type(layout, "GeometryNodeToolFaceSet")
        node_add_menu.add_node_type(layout, "GeometryNodeInputMeshFaceIsPlanar")
        node_add_menu.add_node_type(layout, "GeometryNodeInputShadeSmooth")
        node_add_menu.add_node_type(layout, "GeometryNodeInputEdgeSmooth")
        node_add_menu.add_node_type(layout, "GeometryNodeInputMeshIsland")
        node_add_menu.add_node_type(layout, "GeometryNodeInputShortestEdgePaths")
        node_add_menu.add_node_type(layout, "GeometryNodeInputMeshVertexNeighbors")
        node_add_menu.draw_assets_for_catalog(layout, "Mesh/Read")


class NODE_MT_geometry_node_GEO_MESH_SAMPLE(Menu):
    bl_idname = "NODE_MT_geometry_node_GEO_MESH_SAMPLE"
    bl_label = "Sample"

    def draw(self, _context):
        layout = self.layout
        node_add_menu.add_node_type(layout, "GeometryNodeSampleNearestSurface")
        node_add_menu.add_node_type(layout, "GeometryNodeSampleUVSurface")
        node_add_menu.draw_assets_for_catalog(layout, "Mesh/Sample")


class NODE_MT_geometry_node_GEO_MESH_WRITE(Menu):
    bl_idname = "NODE_MT_geometry_node_GEO_MESH_WRITE"
    bl_label = "Write"

    def draw(self, context):
        layout = self.layout
        if context.space_data.geometry_nodes_type == 'TOOL':
            node_add_menu.add_node_type(layout, "GeometryNodeToolSetFaceSet")
        node_add_menu.add_node_type(layout, "GeometryNodeSetShadeSmooth")
        node_add_menu.draw_assets_for_catalog(layout, "Mesh/Write")


class NODE_MT_geometry_node_GEO_MESH_OPERATIONS(Menu):
    bl_idname = "NODE_MT_geometry_node_GEO_MESH_OPERATIONS"
    bl_label = "Operations"

    def draw(self, context):
        layout = self.layout
        node_add_menu.add_node_type(layout, "GeometryNodeDualMesh")
        node_add_menu.add_node_type(layout, "GeometryNodeEdgePathsToCurves")
        node_add_menu.add_node_type(layout, "GeometryNodeEdgePathsToSelection")
        node_add_menu.add_node_type(layout, "GeometryNodeExtrudeMesh")
        node_add_menu.add_node_type(layout, "GeometryNodeFlipFaces")
        node_add_menu.add_node_type(layout, "GeometryNodeMeshBoolean")
        node_add_menu.add_node_type(layout, "GeometryNodeMeshToCurve")
        if context.preferences.experimental.use_new_volume_nodes:
            node_add_menu.add_node_type(layout, "GeometryNodeMeshToDensityGrid")
        node_add_menu.add_node_type(layout, "GeometryNodeMeshToPoints")
        if context.preferences.experimental.use_new_volume_nodes:
            node_add_menu.add_node_type(layout, "GeometryNodeMeshToSDFGrid")
        node_add_menu.add_node_type(layout, "GeometryNodeMeshToVolume")
        node_add_menu.add_node_type(layout, "GeometryNodeScaleElements")
        node_add_menu.add_node_type(layout, "GeometryNodeSplitEdges")
        node_add_menu.add_node_type(layout, "GeometryNodeSubdivideMesh")
        node_add_menu.add_node_type(layout, "GeometryNodeSubdivisionSurface")
        node_add_menu.add_node_type(layout, "GeometryNodeTriangulate")
        node_add_menu.draw_assets_for_catalog(layout, "Mesh/Operations")


class NODE_MT_category_PRIMITIVES_MESH(Menu):
    bl_idname = "NODE_MT_category_PRIMITIVES_MESH"
    bl_label = "Primitives"

    def draw(self, _context):
        layout = self.layout
        node_add_menu.add_node_type(layout, "GeometryNodeMeshCone")
        node_add_menu.add_node_type(layout, "GeometryNodeMeshCube")
        node_add_menu.add_node_type(layout, "GeometryNodeMeshCylinder")
        node_add_menu.add_node_type(layout, "GeometryNodeMeshGrid")
        node_add_menu.add_node_type(layout, "GeometryNodeMeshIcoSphere")
        node_add_menu.add_node_type(layout, "GeometryNodeMeshCircle")
        node_add_menu.add_node_type(layout, "GeometryNodeMeshLine")
        node_add_menu.add_node_type(layout, "GeometryNodeMeshUVSphere")
        node_add_menu.draw_assets_for_catalog(layout, "Mesh/Primitives")


class NODE_MT_category_import(Menu):
    bl_idname = "NODE_MT_category_import"
    bl_label = "Import"

    def draw(self, _context):
        layout = self.layout
        node_add_menu.add_node_type(layout, "GeometryNodeImportOBJ")
        node_add_menu.add_node_type(layout, "GeometryNodeImportSTL")
        node_add_menu.draw_assets_for_catalog(layout, "Input/Import")


class NODE_MT_geometry_node_mesh_topology(Menu):
    bl_idname = "NODE_MT_geometry_node_mesh_topology"
    bl_label = "Topology"

    def draw(self, _context):
        layout = self.layout
        node_add_menu.add_node_type(layout, "GeometryNodeCornersOfEdge")
        node_add_menu.add_node_type(layout, "GeometryNodeCornersOfFace")
        node_add_menu.add_node_type(layout, "GeometryNodeCornersOfVertex")
        node_add_menu.add_node_type(layout, "GeometryNodeEdgesOfCorner")
        node_add_menu.add_node_type(layout, "GeometryNodeEdgesOfVertex")
        node_add_menu.add_node_type(layout, "GeometryNodeFaceOfCorner")
        node_add_menu.add_node_type(layout, "GeometryNodeOffsetCornerInFace")
        node_add_menu.add_node_type(layout, "GeometryNodeVertexOfCorner")
        node_add_menu.draw_assets_for_catalog(layout, "Mesh/Topology")


class NODE_MT_category_GEO_OUTPUT(Menu):
    bl_idname = "NODE_MT_category_GEO_OUTPUT"
    bl_label = "Output"

    def draw(self, _context):
        layout = self.layout
        #node_add_menu.add_node_type(layout, "NodeGroupOutput")# bfa - double menu entry
        node_add_menu.add_node_type(layout, "GeometryNodeViewer")
        node_add_menu.draw_assets_for_catalog(layout, self.bl_label)


class NODE_MT_category_GEO_POINT(Menu):
    bl_idname = "NODE_MT_category_GEO_POINT"
    bl_label = "Point"

    def draw(self, context):
        layout = self.layout
        node_add_menu.add_node_type(layout, "GeometryNodeDistributePointsInVolume")
        if context.preferences.experimental.use_new_volume_nodes:
            node_add_menu.add_node_type(layout, "GeometryNodeDistributePointsInGrid")
        node_add_menu.add_node_type(layout, "GeometryNodeDistributePointsOnFaces")
        layout.separator()
        node_add_menu.add_node_type(layout, "GeometryNodePoints")
        node_add_menu.add_node_type(layout, "GeometryNodePointsToCurves")
        if context.preferences.experimental.use_new_volume_nodes:
            node_add_menu.add_node_type(layout, "GeometryNodePointsToSDFGrid")
        node_add_menu.add_node_type(layout, "GeometryNodePointsToVertices")
        node_add_menu.add_node_type(layout, "GeometryNodePointsToVolume")
        layout.separator()
        node_add_menu.add_node_type(layout, "GeometryNodeSetPointRadius")
        node_add_menu.draw_assets_for_catalog(layout, self.bl_label)


class NODE_MT_category_simulation(Menu):
    bl_idname = "NODE_MT_category_simulation"
    bl_label = "Simulation"

    def draw(self, _context):
        layout = self.layout
        node_add_menu.add_simulation_zone(layout, label="Simulation Zone")
        node_add_menu.draw_assets_for_catalog(layout, self.bl_label)


class NODE_MT_category_GEO_TEXT(Menu):
    bl_idname = "NODE_MT_category_GEO_TEXT"
    bl_label = "Text"

    def draw(self, _context):
        layout = self.layout
        node_add_menu.add_node_type(layout, "GeometryNodeStringJoin")
        node_add_menu.add_node_type(layout, "FunctionNodeReplaceString")
        node_add_menu.add_node_type(layout, "FunctionNodeSliceString")
        layout.separator()
        node_add_menu.add_node_type(layout, "FunctionNodeStringLength")
        node_add_menu.add_node_type(layout, "GeometryNodeStringToCurves")
        node_add_menu.add_node_type(layout, "FunctionNodeValueToString")
        layout.separator()
        node_add_menu.add_node_type(layout, "FunctionNodeInputSpecialCharacters")
        node_add_menu.draw_assets_for_catalog(layout, "Utilities/Text")


class NODE_MT_category_GEO_TEXTURE(Menu):
    bl_idname = "NODE_MT_category_GEO_TEXTURE"
    bl_label = "Texture"

    def draw(self, _context):
        layout = self.layout
        node_add_menu.add_node_type(layout, "ShaderNodeTexBrick")
        node_add_menu.add_node_type(layout, "ShaderNodeTexChecker")
        node_add_menu.add_node_type(layout, "ShaderNodeTexGradient")
        node_add_menu.add_node_type(layout, "GeometryNodeImageTexture")
        node_add_menu.add_node_type(layout, "ShaderNodeTexMagic")
        node_add_menu.add_node_type(layout, "ShaderNodeTexNoise")
        node_add_menu.add_node_type(layout, "ShaderNodeTexVoronoi")
        node_add_menu.add_node_type(layout, "ShaderNodeTexWave")
        node_add_menu.add_node_type(layout, "ShaderNodeTexWhiteNoise")
        node_add_menu.draw_assets_for_catalog(layout, self.bl_label)


class NODE_MT_category_GEO_UTILITIES(Menu):
    bl_idname = "NODE_MT_category_GEO_UTILITIES"
    bl_label = "Utilities"

    def draw(self, context):
        layout = self.layout
        layout.menu("NODE_MT_geometry_node_GEO_COLOR")
        layout.menu("NODE_MT_category_GEO_TEXT")
        layout.menu("NODE_MT_category_GEO_VECTOR")
        layout.separator()
        layout.menu("NODE_MT_category_GEO_UTILITIES_FIELD")
        layout.menu("NODE_MT_category_GEO_UTILITIES_MATH")
        layout.menu("NODE_MT_category_utilities_matrix")
        layout.menu("NODE_MT_category_GEO_UTILITIES_ROTATION")
        layout.menu("NODE_MT_category_GEO_UTILITIES_DEPRECATED")
        layout.separator()
        node_add_menu.add_node_type(layout, "GeometryNodeIndexSwitch")
        node_add_menu.add_node_type(layout, "GeometryNodeMenuSwitch")
        node_add_menu.add_node_type(layout, "FunctionNodeRandomValue")
        node_add_menu.add_repeat_zone(layout, label="Repeat Zone")
        node_add_menu.add_node_type(layout, "GeometryNodeSwitch")
        node_add_menu.draw_assets_for_catalog(layout, self.bl_label)


class NODE_MT_category_GEO_UTILITIES_DEPRECATED(Menu):
    bl_idname = "NODE_MT_category_GEO_UTILITIES_DEPRECATED"
    bl_label = "Deprecated"

    def draw(self, context):
        layout = self.layout
        node_add_menu.add_node_type(layout, "FunctionNodeAlignEulerToVector")
        node_add_menu.add_node_type(layout, "FunctionNodeRotateEuler")
        node_add_menu.draw_assets_for_catalog(layout, "Utilities/Deprecated")


class NODE_MT_category_GEO_UTILITIES_FIELD(Menu):
    bl_idname = "NODE_MT_category_GEO_UTILITIES_FIELD"
    bl_label = "Field"

    def draw(self, _context):
        layout = self.layout
        node_add_menu.add_node_type(layout, "GeometryNodeAccumulateField")
        node_add_menu.add_node_type(layout, "GeometryNodeFieldAtIndex")
        node_add_menu.add_node_type(layout, "GeometryNodeFieldOnDomain")
        node_add_menu.draw_assets_for_catalog(layout, "Utilities/Field")


class NODE_MT_category_GEO_UTILITIES_ROTATION(Menu):
    bl_idname = "NODE_MT_category_GEO_UTILITIES_ROTATION"
    bl_label = "Rotation"

    def draw(self, _context):
        layout = self.layout
        node_add_menu.add_node_type(layout, "FunctionNodeAlignRotationToVector")
        node_add_menu.add_node_type(layout, "FunctionNodeAxesToRotation")
        node_add_menu.add_node_type(layout, "FunctionNodeAxisAngleToRotation")
        node_add_menu.add_node_type(layout, "FunctionNodeEulerToRotation")
        node_add_menu.add_node_type(layout, "FunctionNodeInvertRotation")
        node_add_menu.add_node_type(layout, "FunctionNodeRotateRotation")
        node_add_menu.add_node_type(layout, "FunctionNodeRotateVector")
        node_add_menu.add_node_type(layout, "FunctionNodeRotationToAxisAngle")
        node_add_menu.add_node_type(layout, "FunctionNodeRotationToEuler")
        node_add_menu.add_node_type(layout, "FunctionNodeRotationToQuaternion")
        node_add_menu.add_node_type(layout, "FunctionNodeQuaternionToRotation")
        node_add_menu.draw_assets_for_catalog(layout, "Utilities/Rotation")


class NODE_MT_category_utilities_matrix(Menu):
    bl_idname = "NODE_MT_category_utilities_matrix"
    bl_label = "Matrix"

    def draw(self, _context):
        layout = self.layout
        node_add_menu.add_node_type(layout, "FunctionNodeCombineMatrix")
        node_add_menu.add_node_type(layout, "FunctionNodeCombineTransform")
        node_add_menu.add_node_type(layout, "FunctionNodeInvertMatrix")
        node_add_menu.add_node_type(layout, "FunctionNodeMatrixMultiply")
        node_add_menu.add_node_type(layout, "FunctionNodeProjectPoint")
        node_add_menu.add_node_type(layout, "FunctionNodeSeparateMatrix")
        node_add_menu.add_node_type(layout, "FunctionNodeSeparateTransform")
        node_add_menu.add_node_type(layout, "FunctionNodeTransformDirection")
        node_add_menu.add_node_type(layout, "FunctionNodeTransformPoint")
        node_add_menu.add_node_type(layout, "FunctionNodeTransposeMatrix")
        node_add_menu.draw_assets_for_catalog(layout, "Utilities/Matrix")


class NODE_MT_category_GEO_UTILITIES_MATH(Menu):
    bl_idname = "NODE_MT_category_GEO_UTILITIES_MATH"
    bl_label = "Math"

    def draw(self, _context):
        layout = self.layout
        node_add_menu.add_node_type(layout, "FunctionNodeBooleanMath")
        node_add_menu.add_node_type(layout, "ShaderNodeClamp")
        node_add_menu.add_node_type(layout, "FunctionNodeCompare")
        node_add_menu.add_node_type(layout, "ShaderNodeFloatCurve")
        node_add_menu.add_node_type(layout, "FunctionNodeFloatToInt")
        node_add_menu.add_node_type(layout, "ShaderNodeMapRange")
        node_add_menu.add_node_type(layout, "ShaderNodeMath")
        node_add_menu.add_node_type(layout, "ShaderNodeMix")
        node_add_menu.draw_assets_for_catalog(layout, "Utilities/Math")


class NODE_MT_category_GEO_UV(Menu):
    bl_idname = "NODE_MT_category_GEO_UV"
    bl_label = "UV"

    def draw(self, _context):
        layout = self.layout
        node_add_menu.add_node_type(layout, "GeometryNodeUVPackIslands")
        node_add_menu.add_node_type(layout, "GeometryNodeUVUnwrap")
        node_add_menu.draw_assets_for_catalog(layout, "Mesh/UV")


class NODE_MT_category_GEO_VECTOR(Menu):
    bl_idname = "NODE_MT_category_GEO_VECTOR"
    bl_label = "Vector"

    def draw(self, _context):
        layout = self.layout
        node_add_menu.add_node_type(layout, "ShaderNodeVectorCurve")
        node_add_menu.add_node_type(layout, "ShaderNodeVectorMath")
        node_add_menu.add_node_type(layout, "ShaderNodeVectorRotate")
        layout.separator()
        node_add_menu.add_node_type(layout, "ShaderNodeCombineXYZ")
        props = node_add_menu.add_node_type(layout, "ShaderNodeMix", label=iface_("Mix Vector"))
        ops = props.settings.add()
        ops.name = "data_type"
        ops.value = "'VECTOR'"
        node_add_menu.add_node_type(layout, "ShaderNodeSeparateXYZ")
        node_add_menu.draw_assets_for_catalog(layout, "Utilities/Vector")


class NODE_MT_category_GEO_VOLUME(Menu):
    bl_idname = "NODE_MT_category_GEO_VOLUME"
    bl_label = "Volume"
    bl_translation_context = i18n_contexts.id_id

    def draw(self, context):
        layout = self.layout
        if context.preferences.experimental.use_new_volume_nodes:
            layout.menu("NODE_MT_geometry_node_GEO_VOLUME_READ")
            layout.menu("NODE_MT_geometry_node_volume_sample")
            layout.menu("NODE_MT_geometry_node_GEO_VOLUME_WRITE")
            layout.separator()
        layout.menu("NODE_MT_geometry_node_GEO_VOLUME_OPERATIONS")
        layout.menu("NODE_MT_geometry_node_GEO_VOLUME_PRIMITIVES")
        node_add_menu.draw_assets_for_catalog(layout, self.bl_label)


class NODE_MT_geometry_node_GEO_VOLUME_READ(Menu):
    bl_idname = "NODE_MT_geometry_node_GEO_VOLUME_READ"
    bl_label = "Read"

    def draw(self, context):
        layout = self.layout
        node_add_menu.add_node_type(layout, "GeometryNodeGetNamedGrid")
        node_add_menu.draw_assets_for_catalog(layout, "Volume/Read")


class NODE_MT_geometry_node_GEO_VOLUME_WRITE(Menu):
    bl_idname = "NODE_MT_geometry_node_GEO_VOLUME_WRITE"
    bl_label = "Write"

    def draw(self, context):
        layout = self.layout
        node_add_menu.add_node_type(layout, "GeometryNodeStoreNamedGrid")
        node_add_menu.draw_assets_for_catalog(layout, "Volume/Write")


class NODE_MT_geometry_node_volume_sample(Menu):
    bl_idname = "NODE_MT_geometry_node_volume_sample"
    bl_label = "Sample"

    def draw(self, context):
        layout = self.layout
        node_add_menu.add_node_type(layout, "GeometryNodeSampleGrid")
        node_add_menu.add_node_type(layout, "GeometryNodeSampleGridIndex")
        node_add_menu.draw_assets_for_catalog(layout, "Volume/Sample")


class NODE_MT_geometry_node_GEO_VOLUME_OPERATIONS(Menu):
    bl_idname = "NODE_MT_geometry_node_GEO_VOLUME_OPERATIONS"
    bl_label = "Operations"

    def draw(self, context):
        layout = self.layout
        node_add_menu.add_node_type(layout, "GeometryNodeVolumeToMesh")
        if context.preferences.experimental.use_new_volume_nodes:
            node_add_menu.add_node_type(layout, "GeometryNodeGridToMesh")
            node_add_menu.add_node_type(layout, "GeometryNodeSDFGridBoolean")
        node_add_menu.draw_assets_for_catalog(layout, "Volume/Operations")


class NODE_MT_geometry_node_GEO_VOLUME_PRIMITIVES(Menu):
    bl_idname = "NODE_MT_geometry_node_GEO_VOLUME_PRIMITIVES"
    bl_label = "Primitives"

    def draw(self, context):
        layout = self.layout
        node_add_menu.add_node_type(layout, "GeometryNodeVolumeCube")
        node_add_menu.draw_assets_for_catalog(layout, "Volume/Primitives")


class NODE_MT_category_GEO_GROUP(Menu):
    bl_idname = "NODE_MT_category_GEO_GROUP"
    bl_label = "Group"

    def draw(self, context):
        layout = self.layout
        node_add_menu.draw_node_group_add_menu(context, layout)
        node_add_menu.draw_assets_for_catalog(layout, self.bl_label)


class NODE_MT_geometry_node_add_all(Menu):
    bl_idname = "NODE_MT_geometry_node_add_all"
    bl_label = ""

    def draw(self, context):
        layout = self.layout
        layout.menu("NODE_MT_geometry_node_GEO_ATTRIBUTE")
        layout.menu("NODE_MT_geometry_node_GEO_INPUT")
        layout.menu("NODE_MT_category_GEO_OUTPUT")
        layout.separator()
        layout.menu("NODE_MT_geometry_node_GEO_GEOMETRY")
        layout.separator()
        layout.menu("NODE_MT_geometry_node_GEO_CURVE")
        layout.menu("NODE_MT_geometry_node_GEO_INSTANCE")
        layout.menu("NODE_MT_geometry_node_GEO_MESH")
        layout.menu("NODE_MT_category_GEO_POINT")
        layout.menu("NODE_MT_category_GEO_VOLUME")
        layout.separator()
        layout.menu("NODE_MT_category_simulation")
        layout.separator()
        layout.menu("NODE_MT_geometry_node_GEO_MATERIAL")
        layout.menu("NODE_MT_category_GEO_TEXTURE")
        layout.menu("NODE_MT_category_GEO_UTILITIES")
        layout.separator()
        layout.menu("NODE_MT_category_GEO_GROUP")
        layout.menu("NODE_MT_category_layout")
        node_add_menu.draw_root_assets(layout)


classes = (
    NODE_MT_geometry_node_add_all,
    NODE_MT_geometry_node_GEO_ATTRIBUTE,
    NODE_MT_geometry_node_GEO_INPUT,
    NODE_MT_geometry_node_GEO_INPUT_CONSTANT,
    #NODE_MT_geometry_node_GEO_INPUT_GROUP,# bfa - double menu entry
    NODE_MT_geometry_node_GEO_INPUT_SCENE,
    NODE_MT_category_GEO_OUTPUT,
    NODE_MT_geometry_node_GEO_CURVE,
    NODE_MT_geometry_node_GEO_CURVE_READ,
    NODE_MT_geometry_node_GEO_CURVE_SAMPLE,
    NODE_MT_geometry_node_GEO_CURVE_WRITE,
    NODE_MT_geometry_node_GEO_CURVE_OPERATIONS,
    NODE_MT_geometry_node_GEO_PRIMITIVES_CURVE,
    NODE_MT_geometry_node_curve_topology,
    NODE_MT_geometry_node_GEO_GEOMETRY,
    NODE_MT_geometry_node_GEO_GEOMETRY_READ,
    NODE_MT_geometry_node_GEO_GEOMETRY_WRITE,
    NODE_MT_geometry_node_GEO_GEOMETRY_OPERATIONS,
    NODE_MT_geometry_node_GEO_GEOMETRY_SAMPLE,
    NODE_MT_geometry_node_GEO_INSTANCE,
    NODE_MT_geometry_node_GEO_MESH,
    NODE_MT_geometry_node_GEO_MESH_READ,
    NODE_MT_geometry_node_GEO_MESH_SAMPLE,
    NODE_MT_geometry_node_GEO_MESH_WRITE,
    NODE_MT_geometry_node_GEO_MESH_OPERATIONS,
    NODE_MT_category_GEO_UV,
    NODE_MT_category_PRIMITIVES_MESH,
    NODE_MT_category_import,
    NODE_MT_geometry_node_mesh_topology,
    NODE_MT_category_GEO_POINT,
    NODE_MT_category_simulation,
    NODE_MT_category_GEO_VOLUME,
    NODE_MT_geometry_node_GEO_VOLUME_READ,
    NODE_MT_geometry_node_volume_sample,
    NODE_MT_geometry_node_GEO_VOLUME_WRITE,
    NODE_MT_geometry_node_GEO_VOLUME_OPERATIONS,
    NODE_MT_geometry_node_GEO_VOLUME_PRIMITIVES,
    NODE_MT_geometry_node_GEO_MATERIAL,
    NODE_MT_category_GEO_TEXTURE,
    NODE_MT_category_GEO_UTILITIES,
    NODE_MT_geometry_node_GEO_COLOR,
    NODE_MT_category_GEO_TEXT,
    NODE_MT_category_GEO_VECTOR,
    NODE_MT_category_GEO_UTILITIES_FIELD,
    NODE_MT_category_GEO_UTILITIES_MATH,
    NODE_MT_category_GEO_UTILITIES_ROTATION,
    NODE_MT_geometry_node_GEO_INPUT_GIZMO,
    NODE_MT_category_utilities_matrix,
    NODE_MT_category_GEO_UTILITIES_DEPRECATED,
    NODE_MT_category_GEO_GROUP,
)

if __name__ == "__main__":  # only for live edit.
    from bpy.utils import register_class
    for cls in classes:
        register_class(cls)<|MERGE_RESOLUTION|>--- conflicted
+++ resolved
@@ -247,13 +247,9 @@
     def draw(self, context):
         layout = self.layout
         layout.menu("NODE_MT_geometry_node_GEO_INPUT_CONSTANT")
-<<<<<<< HEAD
-        #layout.menu("NODE_MT_geometry_node_GEO_INPUT_GROUP")# bfa - double menu entry
-=======
         if context.space_data.geometry_nodes_type != 'TOOL':
             layout.menu("NODE_MT_geometry_node_GEO_INPUT_GIZMO")
-        layout.menu("NODE_MT_geometry_node_GEO_INPUT_GROUP")
->>>>>>> 32dd3df0
+        #layout.menu("NODE_MT_geometry_node_GEO_INPUT_GROUP") # bfa - double menu entry
         layout.menu("NODE_MT_geometry_node_GEO_INPUT_SCENE")
         if context.preferences.experimental.use_new_file_import_nodes:
             layout.menu("NODE_MT_category_import")
@@ -503,7 +499,7 @@
 
     def draw(self, _context):
         layout = self.layout
-        #node_add_menu.add_node_type(layout, "NodeGroupOutput")# bfa - double menu entry
+        #node_add_menu.add_node_type(layout, "NodeGroupOutput")# BFA - double menu entry
         node_add_menu.add_node_type(layout, "GeometryNodeViewer")
         node_add_menu.draw_assets_for_catalog(layout, self.bl_label)
 
