--- conflicted
+++ resolved
@@ -171,14 +171,11 @@
 
 def add_closure_zone(layout, label):
     props = layout.operator(
-<<<<<<< HEAD
-        "node.add_closure_zone", text=label, text_ctxt=i18n_contexts.default, icon="NODE_CLOSURE")
-=======
         "node.add_closure_zone",
         text=label,
         text_ctxt=i18n_contexts.default,
+        icon="NODE_CLOSURE"  #BFA - added icon to Add Menu
     )
->>>>>>> 88c2c67a
     props.use_transform = True
     return props
 
