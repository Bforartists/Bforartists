--- conflicted
+++ resolved
@@ -239,17 +239,12 @@
         layout.operator("grease_pencil.layer_merge", text="Merge All", icon = 'MERGE').mode = 'ALL'
 
         layout.separator()
-<<<<<<< HEAD
+        layout.operator("grease_pencil.relative_layer_mask_add", text="Mask with Layer Above").mode = 'ABOVE'
+        layout.operator("grease_pencil.relative_layer_mask_add", text="Mask with Layer Below").mode = 'BELOW'
+
+        layout.separator()
         layout.operator("grease_pencil.layer_duplicate_object", text="Copy Layer to Selected", icon = 'PASTEDOWN').only_active = True
         layout.operator("grease_pencil.layer_duplicate_object", text="Copy All Layers to Selected", icon = 'PASTEDOWN').only_active = False
-=======
-        layout.operator("grease_pencil.relative_layer_mask_add", text="Mask with Layer Above").mode = 'ABOVE'
-        layout.operator("grease_pencil.relative_layer_mask_add", text="Mask with Layer Below").mode = 'BELOW'
-
-        layout.separator()
-        layout.operator("grease_pencil.layer_duplicate_object", text="Copy Layer to Selected").only_active = True
-        layout.operator("grease_pencil.layer_duplicate_object", text="Copy All Layers to Selected").only_active = False
->>>>>>> 0cafc21e
 
 
 class GREASE_PENCIL_MT_group_context_menu(Menu):
