--- conflicted
+++ resolved
@@ -221,24 +221,13 @@
         layout.operator("grease_pencil.layer_lock_all", icon='UNLOCKED', text="Unlock All").lock = False
 
         layout.separator()
-<<<<<<< HEAD
-        layout.operator("grease_pencil.layer_duplicate_object", text="Copy Layer to Selected", icon = 'PASTEDOWN').only_active = True
-        layout.operator("grease_pencil.layer_duplicate_object", text="Copy All Layers to Selected", icon = 'PASTEDOWN').only_active = False
-=======
-        layout.prop(grease_pencil, "use_autolock_layers", text="Autolock Inactive Layers")
-
-        if layer:
-            layout.prop(layer, "ignore_locked_materials")
-
-        layout.separator()
         layout.operator("grease_pencil.layer_merge", text="Merge Down").mode = 'ACTIVE'
         layout.operator("grease_pencil.layer_merge", text="Merge Group").mode = 'GROUP'
         layout.operator("grease_pencil.layer_merge", text="Merge All").mode = 'ALL'
-
-        layout.separator()
-        layout.operator("grease_pencil.layer_duplicate_object", text="Copy Layer to Selected").only_active = True
-        layout.operator("grease_pencil.layer_duplicate_object", text="Copy All Layers to Selected").only_active = False
->>>>>>> 1428c105
+        
+        layout.separator()
+        layout.operator("grease_pencil.layer_duplicate_object", text="Copy Layer to Selected", icon = 'PASTEDOWN').only_active = True
+        layout.operator("grease_pencil.layer_duplicate_object", text="Copy All Layers to Selected", icon = 'PASTEDOWN').only_active = False
 
 
 class GREASE_PENCIL_MT_group_context_menu(Menu):
@@ -246,14 +235,9 @@
 
     def draw(self, context):
         layout = self.layout
-<<<<<<< HEAD
         layout.operator("grease_pencil.layer_group_remove", text="Delete Group", icon = 'DELETE').keep_children = False
         layout.operator("grease_pencil.layer_group_remove", text="Ungroup", icon = 'NODE_UNGROUP').keep_children = True
-=======
-        layout.operator("grease_pencil.layer_group_remove", text="Delete Group").keep_children = False
-        layout.operator("grease_pencil.layer_group_remove", text="Ungroup").keep_children = True
         layout.operator("grease_pencil.layer_merge", text="Merge Group").mode = 'GROUP'
->>>>>>> 1428c105
 
         layout.separator()
         row = layout.row(align=True)
@@ -277,6 +261,9 @@
         sub.operator_context = 'EXEC_DEFAULT'
         sub.operator("grease_pencil.layer_add", icon='ADD', text="")
         sub.operator("grease_pencil.layer_group_add", icon='COLLECTION_NEW', text="")
+
+        sub.separator()
+
         if is_layer_active:
             sub.operator("grease_pencil.layer_remove", icon='REMOVE', text="")
         if is_group_active:
@@ -480,7 +467,39 @@
         sub.active = False
         sub.label(text=data_type.name)
 
-## BFA - operator for GUI buttons to re-order items - Start
+class DATA_PT_grease_pencil_attributes(DataButtonsPanel, Panel):
+    bl_label = "Attributes"
+    bl_options = {'DEFAULT_CLOSED'}
+    COMPAT_ENGINES = {
+        'BLENDER_RENDER',
+        'BLENDER_EEVEE',
+        'BLENDER_EEVEE_NEXT',
+        'BLENDER_WORKBENCH',
+    }
+
+    def draw(self, context):
+        grease_pencil = context.grease_pencil
+
+        layout = self.layout
+        row = layout.row()
+
+        col = row.column()
+        col.template_list(
+            "GREASE_PENCIL_UL_attributes",
+            "attributes",
+            grease_pencil,
+            "attributes",
+            grease_pencil.attributes,
+            "active_index",
+            rows=3,
+        )
+
+        col = row.column(align=True)
+        col.operator("geometry.attribute_add", icon='ADD', text="")
+        col.operator("geometry.attribute_remove", icon='REMOVE', text="")
+        
+        
+## BFA - WIP - operator for GUI buttons to re-order items through groups - Start
 class GREASE_PENCIL_OT_interface_item_move(DataButtonsPanel, Operator):
     '''Move the active layer to the specified direction\nYou can also alternatively drag and drop the active layer or group to reorder and change hierarchy'''
     bl_idname = "grease_pencil.interface_item_move"
@@ -544,6 +563,8 @@
     GREASE_PENCIL_MT_grease_pencil_add_layer_extra,
     GREASE_PENCIL_MT_group_context_menu,
     DATA_PT_grease_pencil_animation,
+    GREASE_PENCIL_UL_attributes,
+    DATA_PT_grease_pencil_attributes
 )
 
 
