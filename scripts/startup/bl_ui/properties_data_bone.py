--- conflicted
+++ resolved
@@ -105,12 +105,9 @@
             col.prop(bone, "tail")
 
             col = layout.column()
+            col.use_property_split = False # BFA
             col.prop(bone, "roll")
-<<<<<<< HEAD
-            col.use_property_split = False
-=======
             col.prop(bone, "length")
->>>>>>> fa6fc61f
             col.prop(bone, "lock")
 
 
