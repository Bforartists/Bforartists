# SPDX-FileCopyrightText: 2009-2023 Blender Authors
#
# SPDX-License-Identifier: GPL-2.0-or-later

import bpy
from bpy.types import Panel
from rna_prop_ui import PropertyPanel

from bpy.app.translations import contexts as i18n_contexts


class BoneButtonsPanel:
    bl_space_type = 'PROPERTIES'
    bl_region_type = 'WINDOW'
    bl_context = "bone"

    @classmethod
    def poll(cls, context):
        return (context.bone or context.edit_bone)


class BONE_PT_context_bone(BoneButtonsPanel, Panel):
    bl_label = ""
    bl_options = {'HIDE_HEADER'}

    def draw(self, context):
        layout = self.layout

        bone = context.bone
        if not bone:
            bone = context.edit_bone

        row = layout.row()
        row.label(text="", icon='BONE_DATA')
        row.prop(bone, "name", text="")


class BONE_PT_transform(BoneButtonsPanel, Panel):
    bl_label = "Transform"

    @classmethod
    def poll(cls, context):
        if context.edit_bone:
            return True

        ob = context.object
        return ob and ob.mode == 'POSE' and context.bone

    def draw(self, context):
        layout = self.layout
        layout.use_property_split = True

        ob = context.object
        bone = context.bone

        col = layout.column()

        if bone and ob:
            pchan = ob.pose.bones[bone.name]
            col.active = not (bone.parent and bone.use_connect)

            row = col.row(align=True)
            row.prop(pchan, "location")
            row.use_property_decorate = False
            row.prop(pchan, "lock_location", text="", emboss=False, icon='DECORATE_UNLOCKED')

            rotation_mode = pchan.rotation_mode
            if rotation_mode == 'QUATERNION':
                col = layout.column()
                row = col.row(align=True)
                row.prop(pchan, "rotation_quaternion", text="Rotation")
                sub = row.column(align=True)
                sub.use_property_decorate = False
                sub.prop(pchan, "lock_rotation_w", text="", emboss=False, icon='DECORATE_UNLOCKED')
                sub.prop(pchan, "lock_rotation", text="", emboss=False, icon='DECORATE_UNLOCKED')
            elif rotation_mode == 'AXIS_ANGLE':
                col = layout.column()
                row = col.row(align=True)
                row.prop(pchan, "rotation_axis_angle", text="Rotation")

                sub = row.column(align=True)
                sub.use_property_decorate = False
                sub.prop(pchan, "lock_rotation_w", text="", emboss=False, icon='DECORATE_UNLOCKED')
                sub.prop(pchan, "lock_rotation", text="", emboss=False, icon='DECORATE_UNLOCKED')
            else:
                col = layout.column()
                row = col.row(align=True)
                row.prop(pchan, "rotation_euler", text="Rotation")
                row.use_property_decorate = False
                row.prop(pchan, "lock_rotation", text="", emboss=False, icon='DECORATE_UNLOCKED')
            row = layout.row(align=True)
            row.prop(pchan, "rotation_mode", text="Mode")
            row.label(text="", icon='BLANK1')

            col = layout.column()
            row = col.row(align=True)
            row.prop(pchan, "scale")
            row.use_property_decorate = False
            row.prop(pchan, "lock_scale", text="", emboss=False, icon='DECORATE_UNLOCKED')

        elif context.edit_bone:
            bone = context.edit_bone
            col = layout.column()
            col.prop(bone, "head")
            col.prop(bone, "tail")

            col = layout.column()
            col.prop(bone, "roll")
            col.use_property_split = False
            col.prop(bone, "lock")


class BONE_PT_curved(BoneButtonsPanel, Panel):
    bl_label = "Bendy Bones"
    bl_options = {'DEFAULT_CLOSED'}

    def draw(self, context):
        ob = context.object
        bone = context.bone
        arm = context.armature
        bone_list = "bones"

        if ob and bone:
            bbone = ob.pose.bones[bone.name]
        elif bone is None:
            bone = context.edit_bone
            bbone = bone
            bone_list = "edit_bones"
        else:
            bbone = bone

        layout = self.layout
        layout.use_property_split = True

        layout.prop(bone, "bbone_segments", text="Segments")

        col = layout.column(align=True)
        col.prop(bone, "bbone_x", text="Display Size X")
        col.prop(bone, "bbone_z", text="Z")

        topcol = layout.column()
        topcol.active = bone.bbone_segments > 1

        col = topcol.column(align=True)
        col.prop(bbone, "bbone_curveinx", text="Curve In X")
        col.prop(bbone, "bbone_curveinz", text="Z")

        col = topcol.column(align=True)
        col.prop(bbone, "bbone_curveoutx", text="Curve Out X")
        col.prop(bbone, "bbone_curveoutz", text="Z")

        col = topcol.column(align=True)
        col.prop(bbone, "bbone_rollin", text="Roll In")
        col.prop(bbone, "bbone_rollout", text="Out", text_ctxt=i18n_contexts.id_armature)
        col.use_property_split = False
        col.prop(bone, "use_endroll_as_inroll")

        col = topcol.column(align=True)
        col.prop(bbone, "bbone_scalein", text="Scale In")

        col = topcol.column(align=True)
        col.prop(bbone, "bbone_scaleout", text="Scale Out")

        col = topcol.column(align=True)
        col.prop(bbone, "bbone_easein", text="Ease In", text_ctxt=i18n_contexts.id_armature)
        col.prop(bbone, "bbone_easeout", text="Out", text_ctxt=i18n_contexts.id_armature)

        row = col.row()
        row.use_property_split = False
        row.prop(bone, "use_scale_easing")
        row.prop_decorator(bone, "use_scale_easing")

        col = topcol.column(align=True)
        col.prop(bone, "bbone_handle_type_start", text="Start Handle")

        col2 = col.column(align=True)
        col2.active = (bone.bbone_handle_type_start != 'AUTO')
        col2.prop_search(bone, "bbone_custom_handle_start", arm, bone_list, text="Custom")

        row = col.row(align=True)
        row.use_property_split = False
        split = row.split(factor=0.4)
        split.alignment = 'RIGHT'
        split.label(text="Scale")
        split2 = split.split(factor=0.7)
        row2 = split2.row(align=True)
        row2.prop(bone, "bbone_handle_use_scale_start", index=0, text="X", toggle=True)
        row2.prop(bone, "bbone_handle_use_scale_start", index=1, text="Y", toggle=True)
        row2.prop(bone, "bbone_handle_use_scale_start", index=2, text="Z", toggle=True)
        split2.prop(bone, "bbone_handle_use_ease_start", text="Ease", text_ctxt=i18n_contexts.id_armature, toggle=True)
        row.label(icon='BLANK1')

        col = topcol.column(align=True)
        col.prop(bone, "bbone_handle_type_end", text="End Handle")

        col2 = col.column(align=True)
        col2.active = (bone.bbone_handle_type_end != 'AUTO')
        col2.prop_search(bone, "bbone_custom_handle_end", arm, bone_list, text="Custom")

        row = col.row(align=True)
        row.use_property_split = False
        split = row.split(factor=0.4)
        split.alignment = 'RIGHT'
        split.label(text="Scale")
        split2 = split.split(factor=0.7)
        row2 = split2.row(align=True)
        row2.prop(bone, "bbone_handle_use_scale_end", index=0, text="X", toggle=True)
        row2.prop(bone, "bbone_handle_use_scale_end", index=1, text="Y", toggle=True)
        row2.prop(bone, "bbone_handle_use_scale_end", index=2, text="Z", toggle=True)
        split2.prop(bone, "bbone_handle_use_ease_end", text="Ease", text_ctxt=i18n_contexts.id_armature, toggle=True)
        row.label(icon='BLANK1')


class BONE_PT_relations(BoneButtonsPanel, Panel):
    bl_options = {'DEFAULT_CLOSED'}
    bl_label = "Relations"

    def draw(self, context):
        layout = self.layout
        layout.use_property_split = True

        ob = context.object
        bone = context.bone
        arm = context.armature
        pchan = None

        if ob and bone:
            pchan = ob.pose.bones[bone.name]
        elif bone is None:
            bone = context.edit_bone

        col = layout.column()

        if context.bone:
            col.prop(bone, "parent")
        else:
            col.prop_search(bone, "parent", arm, "edit_bones")

        if ob and pchan:
            row = layout.row()
            row.use_property_split = False
            row.prop(bone, "use_relative_parent")
            row.prop_decorator(bone, "use_relative_parent")

            col = layout.column()
            col.prop_search(pchan, "bone_group", ob.pose, "bone_groups", text="Bone Group")

        sub = col.column()
        sub.active = (bone.parent is not None)
        sub.use_property_split = False
        sub.prop(bone, "use_connect")
        sub = col.column()
        sub.active = (not bone.parent or not bone.use_connect)

        row = sub.row()
        row.use_property_split = False
        row.prop(bone, "use_local_location")
        row.prop_decorator(bone, "use_local_location")

        sub = col.column()
        sub.active = (bone.parent is not None)

        row = sub.row()
        row.use_property_split = False
        row.prop(bone, "use_inherit_rotation")
        row.prop_decorator(bone, "use_inherit_rotation")

        sub.prop(bone, "inherit_scale")


class BONE_PT_display(BoneButtonsPanel, Panel):
    bl_label = "Viewport Display"
    bl_options = {'DEFAULT_CLOSED'}

    @classmethod
    def poll(cls, context):
        return context.bone or context.edit_bone

    def draw(self, context):
        # note. this works ok in edit-mode but isn't
        # all that useful so disabling for now.
        layout = self.layout
        layout.use_property_split = True

        if context.bone is None:
            self.draw_edit_bone(context, layout)
        else:
            self.draw_bone(context, layout)

    def draw_bone(self, context, layout):
        bone = context.bone

        col = layout.column()
        col.prop(bone, "hide", text="Hide", toggle=False)

        # Figure out the pose bone.
        ob = context.object
        if not ob:
            return
        pose_bone = ob.pose.bones[bone.name]

        layout.prop(bone.color, 'palette', text='Edit Bone Color')
        self.draw_bone_color_ui(layout, bone.color)
        layout.prop(pose_bone.color, 'palette', text='Pose Bone Color')
        self.draw_bone_color_ui(layout, pose_bone.color)

    def draw_edit_bone(self, context, layout):
        bone = context.edit_bone
        if bone is None:
            return

<<<<<<< HEAD
        if bone:
            row = layout.row()
            row.use_property_split = False
            row.prop(bone, "hide", text = "Hide", toggle = False)
            row.prop_decorator(bone, "hide")
=======
        col = layout.column()
        col.prop(bone, "hide", text="Hide", toggle=False)
        layout.prop(bone.color, 'palette', text='Edit Bone Color')
        self.draw_bone_color_ui(layout, bone.color)

    def draw_bone_color_ui(self, layout, bone_color):
        if not bone_color.is_custom:
            return

        layout.use_property_split = False
        split = layout.split(factor=0.4)

        col = split.column()
        row = col.row()
        row.alignment = 'RIGHT'
        row.label(text="Custom Colors")

        col = split.column(align=True)
        row = col.row(align=True)
        row.prop(bone_color.custom, "normal", text="")
        row.prop(bone_color.custom, "select", text="")
        row.prop(bone_color.custom, "active", text="")
>>>>>>> 16261a3f


class BONE_PT_display_custom_shape(BoneButtonsPanel, Panel):
    bl_label = "Custom Shape"
    bl_parent_id = "BONE_PT_display"

    @classmethod
    def poll(cls, context):
        return context.bone

    def draw(self, context):
        layout = self.layout
        layout.use_property_split = True

        ob = context.object
        bone = context.bone
        pchan = None

        if ob and bone:
            pchan = ob.pose.bones[bone.name]
        elif bone is None:
            bone = context.edit_bone

        if bone and pchan:
            col = layout.column()
            col.prop(pchan, "custom_shape")

            sub = col.column()
            sub.active = bool(pchan and pchan.custom_shape)
            sub.separator()

            sub.prop(pchan, "custom_shape_scale_xyz", text="Scale")
            sub.prop(pchan, "custom_shape_translation", text="Translation")
            sub.prop(pchan, "custom_shape_rotation_euler", text="Rotation")

            sub.prop_search(pchan, "custom_shape_transform",
                            ob.pose, "bones", text="Override Transform")
            sub.separator()

            row = sub.row() # by design as a separator
            row.use_property_split = False
            row.prop(pchan, "use_custom_shape_bone_size")
            row.prop_decorator(pchan, "use_custom_shape_bone_size")

            row = sub.row()
            row.use_property_split = False
            row.prop(bone, "show_wire", text="Wireframe")
            row.prop_decorator(bone, "show_wire")


class BONE_PT_inverse_kinematics(BoneButtonsPanel, Panel):
    bl_label = "Inverse Kinematics"
    bl_options = {'DEFAULT_CLOSED'}

    @classmethod
    def poll(cls, context):
        ob = context.object
        return ob and ob.mode == 'POSE' and context.bone

    def draw(self, context):
        layout = self.layout
        layout.use_property_split = True

        ob = context.object
        bone = context.bone
        pchan = ob.pose.bones[bone.name]

        active = pchan.is_in_ik_chain

        col = layout.column()
        col.prop(pchan, "ik_stretch", slider=True)
        col.active = active

        layout.separator()

        col = layout.column(align=True)

        col.prop(pchan, "lock_ik_x", text="Lock IK X")
        col.prop(pchan, "lock_ik_y", text="Y")
        col.prop(pchan, "lock_ik_z", text="Z")

        col = layout.column(align=True)

        sub = col.column(align=True)
        sub.active = pchan.lock_ik_x is False and active
        sub.prop(pchan, "ik_stiffness_x", text="Stiffness X", slider=True)
        sub = col.column(align=True)
        sub.active = pchan.lock_ik_y is False and active
        sub.prop(pchan, "ik_stiffness_y", text="Y", slider=True)
        sub = col.column(align=True)
        sub.active = pchan.lock_ik_z is False and active
        sub.prop(pchan, "ik_stiffness_z", text="Z", slider=True)

        col = layout.column(align=True)

        sub = col.column()
        sub.active = pchan.lock_ik_x is False and active

        row = sub.row()
        row.use_property_split = False
        row.prop(pchan, "use_ik_limit_x", text="Limit X")
        row.prop_decorator(pchan, "use_ik_limit_x")

        sub = col.column(align=True)
        sub.active = pchan.lock_ik_x is False and pchan.use_ik_limit_x and active
        sub.prop(pchan, "ik_min_x", text="Min")
        sub.prop(pchan, "ik_max_x", text="Max")

        col.separator()

        sub = col.column()
        sub.active = pchan.lock_ik_y is False and active

        row = sub.row()
        row.use_property_split = False
        row.prop(pchan, "use_ik_limit_y", text="Limit Y")
        row.prop_decorator(pchan, "use_ik_limit_y")


        sub = col.column(align=True)
        sub.active = pchan.lock_ik_y is False and pchan.use_ik_limit_y and active
        sub.prop(pchan, "ik_min_y", text="Min")
        sub.prop(pchan, "ik_max_y", text="Max")

        col.separator()

        sub = col.column()
        sub.active = pchan.lock_ik_z is False and active

        row = sub.row()
        row.use_property_split = False
        row.prop(pchan, "use_ik_limit_z", text="Limit Z")
        row.prop_decorator(pchan, "use_ik_limit_z")

        sub = col.column(align=True)
        sub.active = pchan.lock_ik_z is False and pchan.use_ik_limit_z and active
        sub.prop(pchan, "ik_min_z", text="Min")
        sub.prop(pchan, "ik_max_z", text="Max")

        col.separator()

        if ob.pose.ik_solver == 'ITASC':

            col = layout.column()
            col.use_property_split = False
            col.prop(pchan, "use_ik_rotation_control", text="Control Rotation")
            col.use_property_split = True
            col.active = active

            col = layout.column()

            col.prop(pchan, "ik_rotation_weight", text="IK Rotation Weight", slider=True)
            col.active = active
            # not supported yet
            # row = layout.row()
            # row.prop(pchan, "use_ik_linear_control", text="Joint Size")
            # row.prop(pchan, "ik_linear_weight", text="Weight", slider=True)


class BONE_PT_deform(BoneButtonsPanel, Panel):
    bl_label = "Deform"
    bl_options = {'DEFAULT_CLOSED'}

    def draw_header(self, context):
        bone = context.bone

        if not bone:
            bone = context.edit_bone

        self.layout.prop(bone, "use_deform", text="")

    def draw(self, context):
        layout = self.layout
        layout.use_property_split = True

        bone = context.bone

        if not bone:
            bone = context.edit_bone

        layout.active = bone.use_deform

        col = layout.column()
        col.prop(bone, "envelope_distance", text="Envelope Distance")
        col.prop(bone, "envelope_weight", text="Envelope Weight")

        row = layout.row()
        row.use_property_split = False
        row.prop(bone, "use_envelope_multiply", text="Envelope Multiply")
        row.prop_decorator(bone, "use_envelope_multiply")

        col = layout.column(align=True)
        col.prop(bone, "head_radius", text="Radius Head")
        col.prop(bone, "tail_radius", text="Tail")


class BONE_PT_custom_props(BoneButtonsPanel, PropertyPanel, Panel):
    COMPAT_ENGINES = {
        'BLENDER_RENDER',
        'BLENDER_EEVEE',
        'BLENDER_EEVEE_NEXT',
        'BLENDER_WORKBENCH',
        'BLENDER_WORKBENCH_NEXT'}
    _property_type = bpy.types.Bone, bpy.types.EditBone, bpy.types.PoseBone

    @property
    def _context_path(self):
        obj = bpy.context.object
        if obj and obj.mode == 'POSE':
            return "active_pose_bone"
        else:
            return "active_bone"


classes = (
    BONE_PT_context_bone,
    BONE_PT_transform,
    BONE_PT_curved,
    BONE_PT_relations,
    BONE_PT_inverse_kinematics,
    BONE_PT_deform,
    BONE_PT_display,
    BONE_PT_display_custom_shape,
    BONE_PT_custom_props,
)

if __name__ == "__main__":  # only for live edit.
    from bpy.utils import register_class
    for cls in classes:
        register_class(cls)<|MERGE_RESOLUTION|>--- conflicted
+++ resolved
@@ -290,8 +290,10 @@
     def draw_bone(self, context, layout):
         bone = context.bone
 
-        col = layout.column()
-        col.prop(bone, "hide", text="Hide", toggle=False)
+        row = layout.row()
+        row.use_property_split = False
+        row.prop(bone, "hide", text = "Hide", toggle=False)
+        row.prop_decorator(bone, "hide")
 
         # Figure out the pose bone.
         ob = context.object
@@ -309,15 +311,11 @@
         if bone is None:
             return
 
-<<<<<<< HEAD
-        if bone:
-            row = layout.row()
-            row.use_property_split = False
-            row.prop(bone, "hide", text = "Hide", toggle = False)
-            row.prop_decorator(bone, "hide")
-=======
-        col = layout.column()
-        col.prop(bone, "hide", text="Hide", toggle=False)
+        row = layout.row()
+        row.use_property_split = False
+        row.prop(bone, "hide", text = "Hide", toggle=False)
+        row.prop_decorator(bone, "hide")
+
         layout.prop(bone.color, 'palette', text='Edit Bone Color')
         self.draw_bone_color_ui(layout, bone.color)
 
@@ -338,7 +336,6 @@
         row.prop(bone_color.custom, "normal", text="")
         row.prop(bone_color.custom, "select", text="")
         row.prop(bone_color.custom, "active", text="")
->>>>>>> 16261a3f
 
 
 class BONE_PT_display_custom_shape(BoneButtonsPanel, Panel):
