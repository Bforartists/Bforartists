--- conflicted
+++ resolved
@@ -353,7 +353,6 @@
     def draw_bone(self, context, layout):
         bone = context.bone
 
-<<<<<<< HEAD
         row = layout.row() # BFA
         row.use_property_split = False
         row.prop(bone, "hide", text = "Hide", toggle=False)
@@ -366,19 +365,8 @@
             row.separator()
             row.prop(bone, "hide_select", invert_checkbox=True)
         row.prop(bone, "display_type", text="Display As")
-=======
-        col = layout.column()
+
         # Figure out the pose bone.
-        ob = context.object
-        pose_bone = ob and ob.pose.bones[bone.name]
-        hide_select_sub = col.column()
-        if pose_bone:
-            col.prop(pose_bone, "hide", text="Hide", toggle=False)
-            hide_select_sub.active = not pose_bone.hide
-        hide_select_sub.prop(bone, "hide_select", invert_checkbox=True)
-        col.prop(bone, "display_type", text="Display As")
->>>>>>> baf21e61
-
         if not pose_bone:
             return
 
