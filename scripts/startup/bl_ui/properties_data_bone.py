--- conflicted
+++ resolved
@@ -469,7 +469,6 @@
             col.prop(pchan, "custom_shape")
 
             sub = col.column()
-<<<<<<< HEAD
             # BFA - Float left
             if bool(pchan and pchan.custom_shape):
                 sub.separator()
@@ -480,6 +479,13 @@
                 
                 sub.prop_search(pchan, "custom_shape_transform", ob.pose, "bones", text="Override Transform")
                 sub.separator()
+
+                subsub = sub.column()
+                subsub.active = bool(pchan and pchan.custom_shape and pchan.custom_shape_transform)
+                subsub.prop(pchan, "use_transform_at_custom_shape")
+                subsubsub = subsub.column()
+                subsubsub.active = subsub.active and pchan.use_transform_at_custom_shape
+                subsubsub.prop(pchan, "use_transform_around_custom_shape")
 
                 row = sub.row()
                 row.use_property_split = False
@@ -507,27 +513,6 @@
                 if is_darwin:
                     row = sub.row()
                     row.label(text="Custom wire width not available on MacOS", icon='INFO')
-=======
-            sub.active = bool(pchan and pchan.custom_shape)
-            sub.separator()
-
-            sub.prop(pchan, "custom_shape_translation", text="Translation")
-            sub.prop(pchan, "custom_shape_rotation_euler", text="Rotation")
-            sub.prop(pchan, "custom_shape_scale_xyz", text="Scale")
-
-            sub.prop_search(pchan, "custom_shape_transform", ob.pose, "bones", text="Override Transform")
-            subsub = sub.column()
-            subsub.active = bool(pchan and pchan.custom_shape and pchan.custom_shape_transform)
-            subsub.prop(pchan, "use_transform_at_custom_shape")
-            subsubsub = subsub.column()
-            subsubsub.active = subsub.active and pchan.use_transform_at_custom_shape
-            subsubsub.prop(pchan, "use_transform_around_custom_shape")
-            sub.prop(pchan, "use_custom_shape_bone_size")
-
-            sub.separator()
-            sub.prop(bone, "show_wire", text="Wireframe")
-            sub.prop(pchan, "custom_shape_wire_width")
->>>>>>> ea43fa08
 
 
 class BONE_PT_inverse_kinematics(BoneButtonsPanel, Panel):
