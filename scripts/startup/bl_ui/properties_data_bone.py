--- conflicted
+++ resolved
@@ -342,18 +342,14 @@
     def draw_bone(self, context, layout):
         bone = context.bone
 
-<<<<<<< HEAD
         row = layout.row()
         row.use_property_split = False
         row.prop(bone, "hide", text = "Hide", toggle=False)
         row.prop_decorator(bone, "hide")
-=======
-        col = layout.column()
-        col.prop(bone, "hide", text="Hide", toggle=False)
-        hide_select_sub = col.column()
+				
+        hide_select_sub = row.column()
         hide_select_sub.active = not bone.hide
         hide_select_sub.prop(bone, "hide_select", invert_checkbox=True)
->>>>>>> 7ac95e82
 
         # Figure out the pose bone.
         ob = context.object
