# SPDX-FileCopyrightText: 2009-2023 Blender Authors
#
# SPDX-License-Identifier: GPL-2.0-or-later

import bpy
from bpy.types import Panel
import rna_prop_ui

from bpy.app.translations import contexts as i18n_contexts


class BoneButtonsPanel:
    bl_space_type = 'PROPERTIES'
    bl_region_type = 'WINDOW'
    bl_context = "bone"

    @classmethod
    def poll(cls, context):
        return (context.bone or context.edit_bone)


class BONE_PT_context_bone(BoneButtonsPanel, Panel):
    bl_label = ""
    bl_options = {'HIDE_HEADER'}

    def draw(self, context):
        layout = self.layout

        bone = context.bone
        if not bone:
            bone = context.edit_bone

        row = layout.row()
        row.label(text="", icon='BONE_DATA')
        row.prop(bone, "name", text="")


class BONE_PT_transform(BoneButtonsPanel, Panel):
    bl_label = "Transform"

    @classmethod
    def poll(cls, context):
        if context.edit_bone:
            return True

        ob = context.object
        return ob and ob.mode == 'POSE' and context.bone

    def draw(self, context):
        layout = self.layout
        layout.use_property_split = True

        ob = context.object
        bone = context.bone

        col = layout.column()

        if bone and ob:
            pchan = ob.pose.bones[bone.name]
            col.active = not (bone.parent and bone.use_connect)

            row = col.row(align=True)
            row.prop(pchan, "location")
            row.use_property_decorate = False
            row.prop(pchan, "lock_location", text="", emboss=False, icon='DECORATE_UNLOCKED')

            rotation_mode = pchan.rotation_mode
            if rotation_mode == 'QUATERNION':
                col = layout.column()
                row = col.row(align=True)
                row.prop(pchan, "rotation_quaternion", text="Rotation")
                sub = row.column(align=True)
                sub.use_property_decorate = False
                sub.prop(pchan, "lock_rotation_w", text="", emboss=False, icon='DECORATE_UNLOCKED')
                sub.prop(pchan, "lock_rotation", text="", emboss=False, icon='DECORATE_UNLOCKED')
            elif rotation_mode == 'AXIS_ANGLE':
                col = layout.column()
                row = col.row(align=True)
                row.prop(pchan, "rotation_axis_angle", text="Rotation")

                sub = row.column(align=True)
                sub.use_property_decorate = False
                sub.prop(pchan, "lock_rotation_w", text="", emboss=False, icon='DECORATE_UNLOCKED')
                sub.prop(pchan, "lock_rotation", text="", emboss=False, icon='DECORATE_UNLOCKED')
            else:
                col = layout.column()
                row = col.row(align=True)
                row.prop(pchan, "rotation_euler", text="Rotation")
                row.use_property_decorate = False
                row.prop(pchan, "lock_rotation", text="", emboss=False, icon='DECORATE_UNLOCKED')
            row = layout.row(align=True)
            row.prop(pchan, "rotation_mode", text="Mode")
            row.label(text="", icon='BLANK1')

            col = layout.column()
            row = col.row(align=True)
            row.prop(pchan, "scale")
            row.use_property_decorate = False
            row.prop(pchan, "lock_scale", text="", emboss=False, icon='DECORATE_UNLOCKED')

        elif context.edit_bone:
            bone = context.edit_bone
            col = layout.column()
            col.use_property_decorate = False #bfa - hide dysfunctional decorators
            col.prop(bone, "head")
            row =col.row()
            row.separator()
            row.prop(bone, "head_radius", text = "Radius")

            col.prop(bone, "tail")
            row =col.row()
            row.separator()
            row.prop(bone, "tail_radius", text = "Radius")

            col = layout.column()
            col.use_property_decorate = False #bfa - hide dysfunctional decorators
            col.prop(bone, "roll")
            col.prop(bone, "length")
            col.prop(bone, "envelope_distance", text = "Envelope")

            col.use_property_split = False # BFA
            col.prop(bone, "lock")


class BONE_PT_curved(BoneButtonsPanel, Panel):
    bl_label = "Bendy Bones"
    bl_options = {'DEFAULT_CLOSED'}

    def draw(self, context):
        ob = context.object
        bone = context.bone
        arm = context.armature
        bone_list = "bones"

        if ob and bone:
            bbone = ob.pose.bones[bone.name]
        elif bone is None:
            bone = context.edit_bone
            bbone = bone
            bone_list = "edit_bones"
        else:
            bbone = bone

        layout = self.layout
        layout.use_property_split = True

        layout.prop(bone, "bbone_segments", text="Segments")

        col = layout.column(align=True)
        col.prop(bone, "bbone_x", text="Display Size X")
        col.prop(bone, "bbone_z", text="Z")

        topcol = layout.column()
        topcol.active = bone.bbone_segments > 1

        topcol.prop(bone, "bbone_mapping_mode", text="Vertex Mapping")

        col = topcol.column(align=True)
        col.prop(bbone, "bbone_curveinx", text="Curve In X")
        col.prop(bbone, "bbone_curveinz", text="Z")

        col = topcol.column(align=True)
        col.prop(bbone, "bbone_curveoutx", text="Curve Out X")
        col.prop(bbone, "bbone_curveoutz", text="Z")

        col = topcol.column(align=True)
        col.prop(bbone, "bbone_rollin", text="Roll In")
        col.prop(bbone, "bbone_rollout", text="Out", text_ctxt=i18n_contexts.id_armature)
        col.use_property_split = False
        col.prop(bone, "use_endroll_as_inroll")

        col = topcol.column(align=True)
        col.prop(bbone, "bbone_scalein", text="Scale In")

        col = topcol.column(align=True)
        col.prop(bbone, "bbone_scaleout", text="Scale Out")

        col = topcol.column(align=True)
        col.prop(bbone, "bbone_easein", text="Ease In", text_ctxt=i18n_contexts.id_armature)
        col.prop(bbone, "bbone_easeout", text="Out", text_ctxt=i18n_contexts.id_armature)

        row = col.row()
        row.use_property_split = False
        row.prop(bone, "use_scale_easing")
        row.prop_decorator(bone, "use_scale_easing")

        col = topcol.column(align=True)
        col.prop(bone, "bbone_handle_type_start", text="Start Handle")

        col2 = col.column(align=True)
        col2.active = (bone.bbone_handle_type_start != 'AUTO')
        col2.prop_search(bone, "bbone_custom_handle_start", arm, bone_list, text="Custom")

        row = col.row(align=True)
        row.use_property_split = False
        split = row.split(factor=0.4)
        split.alignment = 'RIGHT'
        split.label(text="Scale")
        split2 = split.split(factor=0.7)
        row2 = split2.row(align=True)
        row2.prop(bone, "bbone_handle_use_scale_start", index=0, text="X", toggle=True)
        row2.prop(bone, "bbone_handle_use_scale_start", index=1, text="Y", toggle=True)
        row2.prop(bone, "bbone_handle_use_scale_start", index=2, text="Z", toggle=True)
        split2.prop(bone, "bbone_handle_use_ease_start", text="Ease", text_ctxt=i18n_contexts.id_armature, toggle=True)
        row.label(icon='BLANK1')

        col = topcol.column(align=True)
        col.prop(bone, "bbone_handle_type_end", text="End Handle")

        col2 = col.column(align=True)
        col2.active = (bone.bbone_handle_type_end != 'AUTO')
        col2.prop_search(bone, "bbone_custom_handle_end", arm, bone_list, text="Custom")

        row = col.row(align=True)
        row.use_property_split = False
        split = row.split(factor=0.4)
        split.alignment = 'RIGHT'
        split.label(text="Scale")
        split2 = split.split(factor=0.7)
        row2 = split2.row(align=True)
        row2.prop(bone, "bbone_handle_use_scale_end", index=0, text="X", toggle=True)
        row2.prop(bone, "bbone_handle_use_scale_end", index=1, text="Y", toggle=True)
        row2.prop(bone, "bbone_handle_use_scale_end", index=2, text="Z", toggle=True)
        split2.prop(bone, "bbone_handle_use_ease_end", text="Ease", text_ctxt=i18n_contexts.id_armature, toggle=True)
        row.label(icon='BLANK1')


class BONE_PT_relations(BoneButtonsPanel, Panel):
    bl_options = {'DEFAULT_CLOSED'}
    bl_label = "Relations"

    def draw(self, context):
        layout = self.layout
        layout.use_property_split = True

        ob = context.object
        bone = context.bone
        arm = context.armature
        pchan = None

        if ob and bone:
            pchan = ob.pose.bones[bone.name]
        elif bone is None:
            bone = context.edit_bone

        col = layout.column()

        if context.bone:
            col.prop(bone, "parent")
        else:
            col.prop_search(bone, "parent", arm, "edit_bones")

        if ob and pchan:
            row = col.row()
            row.use_property_split = False
            row.prop(bone, "use_relative_parent")
            row.prop_decorator(bone, "use_relative_parent")

        sub = col.column()
        sub.active = (bone.parent is not None)
        sub.use_property_split = False
        sub.prop(bone, "use_connect")
        sub = col.column()
        sub.active = (not bone.parent or not bone.use_connect)

        row = sub.row()
        row.use_property_split = False
        row.prop(bone, "use_local_location")
        row.prop_decorator(bone, "use_local_location")

        sub = col.column()
        sub.active = (bone.parent is not None)

        row = sub.row()
        row.use_property_split = False
        row.prop(bone, "use_inherit_rotation")
        row.prop_decorator(bone, "use_inherit_rotation")

        sub.prop(bone, "inherit_scale")


class BONE_PT_collections(BoneButtonsPanel, Panel):
    bl_label = "Bone Collections"
    bl_parent_id = "BONE_PT_relations"

    @classmethod
    def poll(cls, context):
        return context.bone or context.edit_bone

    def draw(self, context):
        layout = self.layout
        layout.use_property_split = False

        bone = context.bone or context.edit_bone
        object = context.pose_object or context.edit_object or context.object
        if not object:
            layout.active = False
            sub = layout.column(align=True)
            sub.label(text="Cannot figure out which object this bone belongs to.")
            sub.label(text="Please file a bug report.")
            return

        armature = object.data
        is_solo_active = armature.collections.is_solo_active

        if not bone.collections:
            layout.active = False
            layout.label(text="Not assigned to any bone collection.")
            return

        box = layout.box()
        sub = box.column(align=True)
        for bcoll in bone.collections:
            bcoll_row = sub.row()
            bcoll_row.emboss = 'NONE'

            # Name & visibility of bcoll. Safe things, so aligned together.
            row = bcoll_row.row(align=True)
            row.label(text=bcoll.name)

            # Sub-layout that's dimmed when the bone collection's own visibility flag doesn't matter.
            sub_visible = row.row(align=True)
            sub_visible.active = (not is_solo_active) and bcoll.is_visible_ancestors
            sub_visible.prop(bcoll, "is_visible", text="", icon='HIDE_OFF' if bcoll.is_visible else 'HIDE_ON')

            row.prop(bcoll, "is_solo", text="", icon='SOLO_ON' if bcoll.is_solo else 'SOLO_OFF')

            # Unassign operator, less safe so with a bit of spacing.
            props = bcoll_row.operator("armature.collection_unassign_named", text="", icon='X')
            props.name = bcoll.name
            props.bone_name = bone.name


class BONE_PT_display(BoneButtonsPanel, Panel):
    bl_label = "Viewport Display"
    bl_options = {'DEFAULT_CLOSED'}

    @classmethod
    def poll(cls, context):
        return context.bone or context.edit_bone

    def draw(self, context):
        # NOTE: this works ok in edit-mode but isn't
        # all that useful so disabling for now.
        layout = self.layout
        layout.use_property_split = True

        if context.bone is None:
            self.draw_edit_bone(context, layout)
        else:
            self.draw_bone(context, layout)

    def draw_bone(self, context, layout):
        bone = context.bone

<<<<<<< HEAD
        row = layout.row()
        row.use_property_split = False
        row.prop(bone, "hide", text = "Hide", toggle=False)
        row.prop_decorator(bone, "hide")

        hide_select_sub = row.column()
        if not bone.hide:
            row = layout.row()
            row.use_property_split = False
            row.separator()
            row.prop(bone, "hide_select", invert_checkbox=True)
=======
        col = layout.column()
        col.prop(bone, "hide", text="Hide", toggle=False)
        hide_select_sub = col.column()
        hide_select_sub.active = not bone.hide
        hide_select_sub.prop(bone, "hide_select", invert_checkbox=True)
        col.prop(bone, "display_type", text="Display As")
>>>>>>> f0f90228

        # Figure out the pose bone.
        ob = context.object
        if not ob:
            return
        pose_bone = ob.pose.bones[bone.name]

        # Allow the layout to use the space normally occupied by the 'set a key' diamond.
        layout.use_property_decorate = False

        row = layout.row(align=True)
        row.prop(bone.color, "palette", text="Bone Color")
        props = row.operator("armature.copy_bone_color_to_selected", text="", icon='UV_SYNC_SELECT')
        props.bone_type = 'EDIT'
        self.draw_bone_color_ui(layout, bone.color)

        row = layout.row(align=True)
        row.prop(pose_bone.color, "palette", text="Pose Bone Color")
        props = row.operator("armature.copy_bone_color_to_selected", text="", icon='UV_SYNC_SELECT')
        props.bone_type = 'POSE'
        self.draw_bone_color_ui(layout, pose_bone.color)

    def draw_edit_bone(self, context, layout):
        bone = context.edit_bone
        if bone is None:
            return

        col = layout.column()
        col.use_property_split = False # BFA - Left align checkbox
        col.prop(bone, "hide", text="Hide", toggle=False)
<<<<<<< HEAD

        if not bone.hide:
            row = col.row()
            row.separator()
            row.prop(bone, "hide_select", invert_checkbox=True)

=======
        hide_select_sub = col.column()
        hide_select_sub.active = not bone.hide
        hide_select_sub.prop(bone, "hide_select", invert_checkbox=True)
        col.prop(bone, "display_type", text="Display As")
>>>>>>> f0f90228
        layout.prop(bone.color, "palette", text="Bone Color")
        self.draw_bone_color_ui(layout, bone.color)

    def draw_bone_color_ui(self, layout, bone_color):
        if not bone_color.is_custom:
            return

        split = layout.split(factor=0.401)

        col = split.column()
        row = col.row()
        row.alignment = 'RIGHT'
        row.label(text="Custom Colors")

        col = split.column(align=True)
        row = col.row(align=True)
        row.use_property_split = False
        row.prop(bone_color.custom, "normal", text="")
        row.prop(bone_color.custom, "select", text="")
        row.prop(bone_color.custom, "active", text="")

        if (pchan := context.object.pose.bones[bone.name]) and context.bone: #bfa - hide pose bones
            col.prop(pchan, "hide_pose_bones_outliner", text="Hide in Outliner", toggle=False) #bfa - hide pose bones

class BONE_PT_display_custom_shape(BoneButtonsPanel, Panel):
    bl_label = "Custom Shape"
    bl_parent_id = "BONE_PT_display"

    @classmethod
    def poll(cls, context):
        return context.bone

    def draw(self, context):
        layout = self.layout
        layout.use_property_split = True

        ob = context.object
        bone = context.bone
        pchan = None

        if ob and bone:
            pchan = ob.pose.bones[bone.name]
        elif bone is None:
            bone = context.edit_bone

        if bone and pchan:
            col = layout.column()
            col.prop(pchan, "custom_shape")

            sub = col.column()
            if bool(pchan and pchan.custom_shape):
                sub.separator()

                sub.prop(pchan, "custom_shape_translation", text="Translation")
                sub.prop(pchan, "custom_shape_rotation_euler", text="Rotation")
                sub.prop(pchan, "custom_shape_scale_xyz", text="Scale")
                
                sub.prop_search(pchan, "custom_shape_transform", ob.pose, "bones", text="Override Transform")
                sub.separator()

                row = sub.row()
                row.use_property_split = False
                row.prop(pchan, "use_custom_shape_bone_size")
                row.prop_decorator(pchan, "use_custom_shape_bone_size")

                row = sub.row()
                row.use_property_split = False
                row.prop(bone, "show_wire", text="Wireframe")
                if bone.show_wire:
                    row.label(icon='DISCLOSURE_TRI_DOWN', text = "      ")
                else:
                    row.label(icon='DISCLOSURE_TRI_RIGHT', text = "      ")
                row.prop_decorator(bone, "show_wire")

                # Disabled on Mac due to drawing issues with lacking geometry shader support. See #124691.
                is_darwin = platform.system() == "Darwin"

                if bone.show_wire:
                    row = sub.row()
                    row.use_property_split = True
                    row.separator()
                    row.prop(pchan, "custom_shape_wire_width")

                if is_darwin:
                    row = sub.row()
                    row.label(text="Custom wire width not available on MacOS", icon='INFO')


class BONE_PT_inverse_kinematics(BoneButtonsPanel, Panel):
    bl_label = "Inverse Kinematics"
    bl_options = {'DEFAULT_CLOSED'}

    @classmethod
    def poll(cls, context):
        ob = context.object
        return ob and ob.mode == 'POSE' and context.bone

    def draw(self, context):
        layout = self.layout
        layout.use_property_split = True

        ob = context.object
        bone = context.bone
        pchan = ob.pose.bones[bone.name]

        active = pchan.is_in_ik_chain

        col = layout.column()
        col.prop(pchan, "ik_stretch", slider=True)
        col.active = active

        layout.separator()

        col = layout.column(align=True)

        col.prop(pchan, "lock_ik_x", text="Lock IK X")
        col.prop(pchan, "lock_ik_y", text="Y")
        col.prop(pchan, "lock_ik_z", text="Z")

        col = layout.column(align=True)

        sub = col.column(align=True)
        sub.active = pchan.lock_ik_x is False and active
        sub.prop(pchan, "ik_stiffness_x", text="Stiffness X", slider=True)
        sub = col.column(align=True)
        sub.active = pchan.lock_ik_y is False and active
        sub.prop(pchan, "ik_stiffness_y", text="Y", slider=True)
        sub = col.column(align=True)
        sub.active = pchan.lock_ik_z is False and active
        sub.prop(pchan, "ik_stiffness_z", text="Z", slider=True)

        col = layout.column(align=True)

        sub = col.column()
        sub.active = pchan.lock_ik_x is False and active

        row = sub.row()
        row.use_property_split = False
        row.prop(pchan, "use_ik_limit_x", text="Limit X")
        row.prop_decorator(pchan, "use_ik_limit_x")

        sub = col.column(align=True)
        sub.active = pchan.lock_ik_x is False and pchan.use_ik_limit_x and active
        sub.prop(pchan, "ik_min_x", text="Min")
        sub.prop(pchan, "ik_max_x", text="Max")

        col.separator()

        sub = col.column()
        sub.active = pchan.lock_ik_y is False and active

        row = sub.row()
        row.use_property_split = False
        row.prop(pchan, "use_ik_limit_y", text="Limit Y")
        row.prop_decorator(pchan, "use_ik_limit_y")


        sub = col.column(align=True)
        sub.active = pchan.lock_ik_y is False and pchan.use_ik_limit_y and active
        sub.prop(pchan, "ik_min_y", text="Min")
        sub.prop(pchan, "ik_max_y", text="Max")

        col.separator()

        sub = col.column()
        sub.active = pchan.lock_ik_z is False and active

        row = sub.row()
        row.use_property_split = False
        row.prop(pchan, "use_ik_limit_z", text="Limit Z")
        row.prop_decorator(pchan, "use_ik_limit_z")

        sub = col.column(align=True)
        sub.active = pchan.lock_ik_z is False and pchan.use_ik_limit_z and active
        sub.prop(pchan, "ik_min_z", text="Min")
        sub.prop(pchan, "ik_max_z", text="Max")

        col.separator()

        if ob.pose.ik_solver == 'ITASC':

            col = layout.column()
            col.use_property_split = False
            col.prop(pchan, "use_ik_rotation_control", text="Control Rotation")
            col.use_property_split = True
            col.active = active

            col = layout.column()

            col.prop(pchan, "ik_rotation_weight", text="IK Rotation Weight", slider=True)
            col.active = active
            # not supported yet
            # row = layout.row()
            # row.prop(pchan, "use_ik_linear_control", text="Joint Size")
            # row.prop(pchan, "ik_linear_weight", text="Weight", slider=True)


class BONE_PT_deform(BoneButtonsPanel, Panel):
    bl_label = "Deform"
    bl_options = {'DEFAULT_CLOSED'}

    def draw_header(self, context):
        bone = context.bone

        if not bone:
            bone = context.edit_bone

        self.layout.prop(bone, "use_deform", text="")

    def draw(self, context):
        layout = self.layout
        layout.use_property_split = True

        bone = context.bone

        if not bone:
            bone = context.edit_bone

        layout.active = bone.use_deform

        col = layout.column()
        col.prop(bone, "envelope_distance", text="Envelope Distance")
        col.prop(bone, "envelope_weight", text="Envelope Weight")

        row = layout.row()
        row.use_property_split = False
        row.prop(bone, "use_envelope_multiply", text="Envelope Multiply")
        row.prop_decorator(bone, "use_envelope_multiply")

        col = layout.column(align=True)
        col.prop(bone, "head_radius", text="Radius Head")
        col.prop(bone, "tail_radius", text="Tail")


class BONE_PT_custom_props(BoneButtonsPanel, rna_prop_ui.PropertyPanel, Panel):
    _property_type = bpy.types.Bone, bpy.types.EditBone, bpy.types.PoseBone

    @classmethod
    def _poll(cls, context):
        context_path = cls._get_context_path(context)
        rna_item, _context_member = rna_prop_ui.rna_idprop_context_value(context, context_path, cls._property_type)
        return bool(rna_item)

    def draw(self, context):
        context_path = self._get_context_path(context)
        rna_prop_ui.draw(self.layout, context, context_path, self._property_type)

    @classmethod
    def _get_context_path(self, context):
        if context.mode == 'EDIT_ARMATURE':
            # This also accounts for pinned armatures.
            return "edit_bone"

        obj = context.object
        if not obj:
            # We have to return _something_. If there is some bone by some
            # miracle, just use it.
            return "bone"

        if obj.mode != 'POSE':
            # Outside of pose mode, active_bone is the one to use. It's either a
            # Bone or an EditBone, depending on the mode.
            return "active_bone"

        if context.active_pose_bone is not None:
            # There is an active pose bone, so use it.
            return "active_pose_bone"

        # When the active bone is hidden, `context.active_pose_bone` is None, but
        # `context.bone` still points to it. Use that to still get the pose bone.
        if context.bone is None:
            # If there is no active bone, let the rest of the code refer to the
            # also-None active pose bone, as that's more appropriate given we're
            # currently in pose mode.
            return "active_pose_bone"

        bone_path = obj.pose.bones[context.bone.name].path_from_id()
        return "object." + bone_path


classes = (
    BONE_PT_context_bone,
    BONE_PT_transform,
    BONE_PT_curved,
    BONE_PT_relations,
    BONE_PT_collections,
    BONE_PT_inverse_kinematics,
    BONE_PT_deform,
    BONE_PT_display,
    BONE_PT_display_custom_shape,
    BONE_PT_custom_props,
)

if __name__ == "__main__":  # only for live edit.
    from bpy.utils import register_class
    for cls in classes:
        register_class(cls)<|MERGE_RESOLUTION|>--- conflicted
+++ resolved
@@ -353,7 +353,6 @@
     def draw_bone(self, context, layout):
         bone = context.bone
 
-<<<<<<< HEAD
         row = layout.row()
         row.use_property_split = False
         row.prop(bone, "hide", text = "Hide", toggle=False)
@@ -365,14 +364,7 @@
             row.use_property_split = False
             row.separator()
             row.prop(bone, "hide_select", invert_checkbox=True)
-=======
-        col = layout.column()
-        col.prop(bone, "hide", text="Hide", toggle=False)
-        hide_select_sub = col.column()
-        hide_select_sub.active = not bone.hide
-        hide_select_sub.prop(bone, "hide_select", invert_checkbox=True)
-        col.prop(bone, "display_type", text="Display As")
->>>>>>> f0f90228
+        row.prop(bone, "display_type", text="Display As")
 
         # Figure out the pose bone.
         ob = context.object
@@ -403,19 +395,12 @@
         col = layout.column()
         col.use_property_split = False # BFA - Left align checkbox
         col.prop(bone, "hide", text="Hide", toggle=False)
-<<<<<<< HEAD
 
         if not bone.hide:
             row = col.row()
             row.separator()
             row.prop(bone, "hide_select", invert_checkbox=True)
-
-=======
-        hide_select_sub = col.column()
-        hide_select_sub.active = not bone.hide
-        hide_select_sub.prop(bone, "hide_select", invert_checkbox=True)
-        col.prop(bone, "display_type", text="Display As")
->>>>>>> f0f90228
+        row.prop(bone, "display_type", text="Display As")
         layout.prop(bone.color, "palette", text="Bone Color")
         self.draw_bone_color_ui(layout, bone.color)
 
