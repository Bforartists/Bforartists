# SPDX-FileCopyrightText: 2009-2023 Blender Authors
#
# SPDX-License-Identifier: GPL-2.0-or-later

import bpy
from bpy.types import Panel
import rna_prop_ui

from bpy.app.translations import contexts as i18n_contexts


class BoneButtonsPanel:
    bl_space_type = 'PROPERTIES'
    bl_region_type = 'WINDOW'
    bl_context = "bone"

    @classmethod
    def poll(cls, context):
        return (context.bone or context.edit_bone)


class BONE_PT_context_bone(BoneButtonsPanel, Panel):
    bl_label = ""
    bl_options = {'HIDE_HEADER'}

    def draw(self, context):
        layout = self.layout

        bone = context.bone
        if not bone:
            bone = context.edit_bone

        row = layout.row()
        row.label(text="", icon='BONE_DATA')
        row.prop(bone, "name", text="")


class BONE_PT_transform(BoneButtonsPanel, Panel):
    bl_label = "Transform"

    @classmethod
    def poll(cls, context):
        if context.edit_bone:
            return True

        ob = context.object
        return ob and ob.mode == 'POSE' and context.bone

    def draw(self, context):
        layout = self.layout
        layout.use_property_split = True

        ob = context.object
        bone = context.bone

        col = layout.column()

        if bone and ob:
            pchan = ob.pose.bones[bone.name]
            col.active = not (bone.parent and bone.use_connect)

            row = col.row(align=True)
            row.prop(pchan, "location")
            row.use_property_decorate = False
            row.prop(pchan, "lock_location", text="", emboss=False, icon='DECORATE_UNLOCKED')

            rotation_mode = pchan.rotation_mode
            if rotation_mode == 'QUATERNION':
                col = layout.column()
                row = col.row(align=True)
                row.prop(pchan, "rotation_quaternion", text="Rotation")
                sub = row.column(align=True)
                sub.use_property_decorate = False
                sub.prop(pchan, "lock_rotation_w", text="", emboss=False, icon='DECORATE_UNLOCKED')
                sub.prop(pchan, "lock_rotation", text="", emboss=False, icon='DECORATE_UNLOCKED')
            elif rotation_mode == 'AXIS_ANGLE':
                col = layout.column()
                row = col.row(align=True)
                row.prop(pchan, "rotation_axis_angle", text="Rotation")

                sub = row.column(align=True)
                sub.use_property_decorate = False
                sub.prop(pchan, "lock_rotation_w", text="", emboss=False, icon='DECORATE_UNLOCKED')
                sub.prop(pchan, "lock_rotation", text="", emboss=False, icon='DECORATE_UNLOCKED')
            else:
                col = layout.column()
                row = col.row(align=True)
                row.prop(pchan, "rotation_euler", text="Rotation")
                row.use_property_decorate = False
                row.prop(pchan, "lock_rotation", text="", emboss=False, icon='DECORATE_UNLOCKED')
            row = layout.row(align=True)
            row.prop(pchan, "rotation_mode", text="Mode")
            row.label(text="", icon='BLANK1')

            col = layout.column()
            row = col.row(align=True)
            row.prop(pchan, "scale")
            row.use_property_decorate = False
            row.prop(pchan, "lock_scale", text="", emboss=False, icon='DECORATE_UNLOCKED')

        elif context.edit_bone:
            bone = context.edit_bone
            col = layout.column()
            col.use_property_decorate = False #bfa - hide dysfunctional decorators
            col.prop(bone, "head")
            row =col.row()
            row.separator()
            row.prop(bone, "head_radius", text = "Radius")

            col.prop(bone, "tail")
            row =col.row()
            row.separator()
            row.prop(bone, "tail_radius", text = "Radius")

            col = layout.column()
            col.use_property_decorate = False #bfa - hide dysfunctional decorators
            col.prop(bone, "roll")
            col.prop(bone, "length")
            col.prop(bone, "envelope_distance", text = "Envelope")

            col.use_property_split = False # BFA
            col.prop(bone, "lock")


class BONE_PT_curved(BoneButtonsPanel, Panel):
    bl_label = "Bendy Bones"
    bl_options = {'DEFAULT_CLOSED'}

    def draw(self, context):
        ob = context.object
        bone = context.bone
        arm = context.armature
        bone_list = "bones"

        if ob and bone:
            bbone = ob.pose.bones[bone.name]
        elif bone is None:
            bone = context.edit_bone
            bbone = bone
            bone_list = "edit_bones"
        else:
            bbone = bone

        layout = self.layout
        layout.use_property_split = True

        layout.prop(bone, "bbone_segments", text="Segments")

        col = layout.column(align=True)
        col.prop(bone, "bbone_x", text="Display Size X")
        col.prop(bone, "bbone_z", text="Z")

        topcol = layout.column()
        topcol.active = bone.bbone_segments > 1

        topcol.prop(bone, "bbone_mapping_mode", text="Vertex Mapping")

        col = topcol.column(align=True)
        col.prop(bbone, "bbone_curveinx", text="Curve In X")
        col.prop(bbone, "bbone_curveinz", text="Z")

        col = topcol.column(align=True)
        col.prop(bbone, "bbone_curveoutx", text="Curve Out X")
        col.prop(bbone, "bbone_curveoutz", text="Z")

        col = topcol.column(align=True)
        col.prop(bbone, "bbone_rollin", text="Roll In")
        col.prop(bbone, "bbone_rollout", text="Out", text_ctxt=i18n_contexts.id_armature)
        col.use_property_split = False
        col.prop(bone, "use_endroll_as_inroll")

        col = topcol.column(align=True)
        col.prop(bbone, "bbone_scalein", text="Scale In")

        col = topcol.column(align=True)
        col.prop(bbone, "bbone_scaleout", text="Scale Out")

        col = topcol.column(align=True)
        col.prop(bbone, "bbone_easein", text="Ease In", text_ctxt=i18n_contexts.id_armature)
        col.prop(bbone, "bbone_easeout", text="Out", text_ctxt=i18n_contexts.id_armature)

        row = col.row()
        row.use_property_split = False
        row.prop(bone, "use_scale_easing")
        row.prop_decorator(bone, "use_scale_easing")

        col = topcol.column(align=True)
        col.prop(bone, "bbone_handle_type_start", text="Start Handle")

        col2 = col.column(align=True)
        col2.active = (bone.bbone_handle_type_start != 'AUTO')
        col2.prop_search(bone, "bbone_custom_handle_start", arm, bone_list, text="Custom")

        row = col.row(align=True)
        row.use_property_split = False
        split = row.split(factor=0.4)
        split.alignment = 'RIGHT'
        split.label(text="Scale")
        split2 = split.split(factor=0.7)
        row2 = split2.row(align=True)
        row2.prop(bone, "bbone_handle_use_scale_start", index=0, text="X", toggle=True)
        row2.prop(bone, "bbone_handle_use_scale_start", index=1, text="Y", toggle=True)
        row2.prop(bone, "bbone_handle_use_scale_start", index=2, text="Z", toggle=True)
        split2.prop(bone, "bbone_handle_use_ease_start", text="Ease", text_ctxt=i18n_contexts.id_armature, toggle=True)
        row.label(icon='BLANK1')

        col = topcol.column(align=True)
        col.prop(bone, "bbone_handle_type_end", text="End Handle")

        col2 = col.column(align=True)
        col2.active = (bone.bbone_handle_type_end != 'AUTO')
        col2.prop_search(bone, "bbone_custom_handle_end", arm, bone_list, text="Custom")

        row = col.row(align=True)
        row.use_property_split = False
        split = row.split(factor=0.4)
        split.alignment = 'RIGHT'
        split.label(text="Scale")
        split2 = split.split(factor=0.7)
        row2 = split2.row(align=True)
        row2.prop(bone, "bbone_handle_use_scale_end", index=0, text="X", toggle=True)
        row2.prop(bone, "bbone_handle_use_scale_end", index=1, text="Y", toggle=True)
        row2.prop(bone, "bbone_handle_use_scale_end", index=2, text="Z", toggle=True)
        split2.prop(bone, "bbone_handle_use_ease_end", text="Ease", text_ctxt=i18n_contexts.id_armature, toggle=True)
        row.label(icon='BLANK1')


class BONE_PT_relations(BoneButtonsPanel, Panel):
    bl_options = {'DEFAULT_CLOSED'}
    bl_label = "Relations"

    def draw(self, context):
        layout = self.layout
        layout.use_property_split = True

        ob = context.object
        bone = context.bone
        arm = context.armature
        pchan = None

        if ob and bone:
            pchan = ob.pose.bones[bone.name]
        elif bone is None:
            bone = context.edit_bone

        col = layout.column()

        if context.bone:
            col.prop(bone, "parent")
        else:
            col.prop_search(bone, "parent", arm, "edit_bones")

        if ob and pchan:
            row = col.row()
            row.use_property_split = False
            row.prop(bone, "use_relative_parent")
            row.prop_decorator(bone, "use_relative_parent")

        sub = col.column()
        sub.active = (bone.parent is not None)
        sub.use_property_split = False
        sub.prop(bone, "use_connect")
        sub = col.column()
        sub.active = (not bone.parent or not bone.use_connect)

        row = sub.row()
        row.use_property_split = False
        row.prop(bone, "use_local_location")
        row.prop_decorator(bone, "use_local_location")

        sub = col.column()
        sub.active = (bone.parent is not None)

        row = sub.row()
        row.use_property_split = False
        row.prop(bone, "use_inherit_rotation")
        row.prop_decorator(bone, "use_inherit_rotation")

        sub.prop(bone, "inherit_scale")


class BONE_PT_collections(BoneButtonsPanel, Panel):
    bl_label = "Bone Collections"
    bl_parent_id = "BONE_PT_relations"

    @classmethod
    def poll(cls, context):
        return context.bone or context.edit_bone

    def draw(self, context):
        layout = self.layout
        layout.use_property_split = False

        bone = context.bone or context.edit_bone
        object = context.pose_object or context.edit_object or context.object
        if not object:
            layout.active = False
            sub = layout.column(align=True)
            sub.label(text="Cannot figure out which object this bone belongs to.")
            sub.label(text="Please file a bug report.")
            return

        armature = object.data
        is_solo_active = armature.collections.is_solo_active

        if not bone.collections:
            layout.active = False
            layout.label(text="Not assigned to any bone collection.")
            return

        box = layout.box()
        sub = box.column(align=True)
        for bcoll in bone.collections:
            bcoll_row = sub.row()
            bcoll_row.emboss = 'NONE'

            # Name & visibility of bcoll. Safe things, so aligned together.
            row = bcoll_row.row(align=True)
            row.label(text=bcoll.name)

            # Sub-layout that's dimmed when the bone collection's own visibility flag doesn't matter.
            sub_visible = row.row(align=True)
            sub_visible.active = (not is_solo_active) and bcoll.is_visible_ancestors
            sub_visible.prop(bcoll, "is_visible", text="", icon='HIDE_OFF' if bcoll.is_visible else 'HIDE_ON')

            row.prop(bcoll, "is_solo", text="", icon='SOLO_ON' if bcoll.is_solo else 'SOLO_OFF')

            # Unassign operator, less safe so with a bit of spacing.
            props = bcoll_row.operator("armature.collection_unassign_named", text="", icon='X')
            props.name = bcoll.name
            props.bone_name = bone.name


class BONE_PT_display(BoneButtonsPanel, Panel):
    bl_label = "Viewport Display"
    bl_options = {'DEFAULT_CLOSED'}

    @classmethod
    def poll(cls, context):
        return context.bone or context.edit_bone

    def draw(self, context):
        # NOTE: this works ok in edit-mode but isn't
        # all that useful so disabling for now.
        layout = self.layout
        layout.use_property_split = True

        if context.bone is None:
            self.draw_edit_bone(context, layout)
        else:
            self.draw_bone(context, layout)

    def draw_bone(self, context, layout):
        bone = context.bone

        row = layout.row()
        row.use_property_split = False
        row.prop(bone, "hide", text = "Hide", toggle=False)
        row.prop_decorator(bone, "hide")

        hide_select_sub = row.column()
        if not bone.hide:
            row = layout.row()
            row.use_property_split = False
            row.separator()
            row.prop(bone, "hide_select", invert_checkbox=True)

        # Figure out the pose bone.
        ob = context.object
        if not ob:
            return
        pose_bone = ob.pose.bones[bone.name]

        # Allow the layout to use the space normally occupied by the 'set a key' diamond.
        layout.use_property_decorate = False

        row = layout.row(align=True)
        row.prop(bone.color, "palette", text="Bone Color")
        props = row.operator("armature.copy_bone_color_to_selected", text="", icon='UV_SYNC_SELECT')
        props.bone_type = 'EDIT'
        self.draw_bone_color_ui(layout, bone.color)

        row = layout.row(align=True)
        row.prop(pose_bone.color, "palette", text="Pose Bone Color")
        props = row.operator("armature.copy_bone_color_to_selected", text="", icon='UV_SYNC_SELECT')
        props.bone_type = 'POSE'
        self.draw_bone_color_ui(layout, pose_bone.color)

    def draw_edit_bone(self, context, layout):
        bone = context.edit_bone
        if bone is None:
            return

        col = layout.column()
        col.use_property_split = False # BFA - Left align checkbox
        col.prop(bone, "hide", text="Hide", toggle=False)

        if not bone.hide:
            row = col.row()
            row.separator()
            row.prop(bone, "hide_select", invert_checkbox=True)

        layout.prop(bone.color, "palette", text="Bone Color")
        self.draw_bone_color_ui(layout, bone.color)

    def draw_bone_color_ui(self, layout, bone_color):
        if not bone_color.is_custom:
            return

        split = layout.split(factor=0.401)

        col = split.column()
        row = col.row()
        row.alignment = 'RIGHT'
        row.label(text="Custom Colors")

        col = split.column(align=True)
        row = col.row(align=True)
        row.use_property_split = False
        row.prop(bone_color.custom, "normal", text="")
        row.prop(bone_color.custom, "select", text="")
        row.prop(bone_color.custom, "active", text="")

        if (pchan := context.object.pose.bones[bone.name]) and context.bone: #bfa - hide pose bones
            col.prop(pchan, "hide_pose_bones_outliner", text="Hide in Outliner", toggle=False) #bfa - hide pose bones

class BONE_PT_display_custom_shape(BoneButtonsPanel, Panel):
    bl_label = "Custom Shape"
    bl_parent_id = "BONE_PT_display"

    @classmethod
    def poll(cls, context):
        return context.bone

    def draw(self, context):
        layout = self.layout
        layout.use_property_split = True

        ob = context.object
        bone = context.bone
        pchan = None

        if ob and bone:
            pchan = ob.pose.bones[bone.name]
        elif bone is None:
            bone = context.edit_bone

        if bone and pchan:
            col = layout.column()
            col.prop(pchan, "custom_shape")

            sub = col.column()
            if bool(pchan and pchan.custom_shape):
                sub.separator()

                sub.prop(pchan, "custom_shape_translation", text="Translation")
                sub.prop(pchan, "custom_shape_rotation_euler", text="Rotation")
                sub.prop(pchan, "custom_shape_scale_xyz", text="Scale")

                sub.prop_search(pchan, "custom_shape_transform", ob.pose, "bones", text="Override Transform")
                sub.separator()

                row = sub.row()
                row.use_property_split = False
                row.prop(pchan, "use_custom_shape_bone_size")
                row.prop_decorator(pchan, "use_custom_shape_bone_size")

<<<<<<< HEAD
                row = sub.row()
                row.use_property_split = False
                row.prop(bone, "show_wire", text="Wireframe")
                if bone.show_wire:
                    row.label(icon='DISCLOSURE_TRI_DOWN', text = "      ")
                else:
                    row.label(icon='DISCLOSURE_TRI_RIGHT', text = "      ")
                row.prop_decorator(bone, "show_wire")

                # Disabled on Mac due to drawing issues with lacking geometry shader support. See #124691.
                is_darwin = platform.system() == "Darwin"

                if bone.show_wire:
                    row = sub.row()
                    row.use_property_split = True
                    row.separator()
                    row.prop(pchan, "custom_shape_wire_width")

                if is_darwin:
                    row = sub.row()
                    row.label(text="Custom wire width not available on MacOS", icon='INFO')
=======
            sub.separator()
            sub.prop(bone, "show_wire", text="Wireframe")
            sub.prop(pchan, "custom_shape_wire_width")
>>>>>>> f129fb43


class BONE_PT_inverse_kinematics(BoneButtonsPanel, Panel):
    bl_label = "Inverse Kinematics"
    bl_options = {'DEFAULT_CLOSED'}

    @classmethod
    def poll(cls, context):
        ob = context.object
        return ob and ob.mode == 'POSE' and context.bone

    def draw(self, context):
        layout = self.layout
        layout.use_property_split = True

        ob = context.object
        bone = context.bone
        pchan = ob.pose.bones[bone.name]

        active = pchan.is_in_ik_chain

        col = layout.column()
        col.prop(pchan, "ik_stretch", slider=True)
        col.active = active

        layout.separator()

        col = layout.column(align=True)

        col.prop(pchan, "lock_ik_x", text="Lock IK X")
        col.prop(pchan, "lock_ik_y", text="Y")
        col.prop(pchan, "lock_ik_z", text="Z")

        col = layout.column(align=True)

        sub = col.column(align=True)
        sub.active = pchan.lock_ik_x is False and active
        sub.prop(pchan, "ik_stiffness_x", text="Stiffness X", slider=True)
        sub = col.column(align=True)
        sub.active = pchan.lock_ik_y is False and active
        sub.prop(pchan, "ik_stiffness_y", text="Y", slider=True)
        sub = col.column(align=True)
        sub.active = pchan.lock_ik_z is False and active
        sub.prop(pchan, "ik_stiffness_z", text="Z", slider=True)

        col = layout.column(align=True)

        sub = col.column()
        sub.active = pchan.lock_ik_x is False and active

        row = sub.row()
        row.use_property_split = False
        row.prop(pchan, "use_ik_limit_x", text="Limit X")
        row.prop_decorator(pchan, "use_ik_limit_x")

        sub = col.column(align=True)
        sub.active = pchan.lock_ik_x is False and pchan.use_ik_limit_x and active
        sub.prop(pchan, "ik_min_x", text="Min")
        sub.prop(pchan, "ik_max_x", text="Max")

        col.separator()

        sub = col.column()
        sub.active = pchan.lock_ik_y is False and active

        row = sub.row()
        row.use_property_split = False
        row.prop(pchan, "use_ik_limit_y", text="Limit Y")
        row.prop_decorator(pchan, "use_ik_limit_y")


        sub = col.column(align=True)
        sub.active = pchan.lock_ik_y is False and pchan.use_ik_limit_y and active
        sub.prop(pchan, "ik_min_y", text="Min")
        sub.prop(pchan, "ik_max_y", text="Max")

        col.separator()

        sub = col.column()
        sub.active = pchan.lock_ik_z is False and active

        row = sub.row()
        row.use_property_split = False
        row.prop(pchan, "use_ik_limit_z", text="Limit Z")
        row.prop_decorator(pchan, "use_ik_limit_z")

        sub = col.column(align=True)
        sub.active = pchan.lock_ik_z is False and pchan.use_ik_limit_z and active
        sub.prop(pchan, "ik_min_z", text="Min")
        sub.prop(pchan, "ik_max_z", text="Max")

        col.separator()

        if ob.pose.ik_solver == 'ITASC':

            col = layout.column()
            col.use_property_split = False
            col.prop(pchan, "use_ik_rotation_control", text="Control Rotation")
            col.use_property_split = True
            col.active = active

            col = layout.column()

            col.prop(pchan, "ik_rotation_weight", text="IK Rotation Weight", slider=True)
            col.active = active
            # not supported yet
            # row = layout.row()
            # row.prop(pchan, "use_ik_linear_control", text="Joint Size")
            # row.prop(pchan, "ik_linear_weight", text="Weight", slider=True)


class BONE_PT_deform(BoneButtonsPanel, Panel):
    bl_label = "Deform"
    bl_options = {'DEFAULT_CLOSED'}

    def draw_header(self, context):
        bone = context.bone

        if not bone:
            bone = context.edit_bone

        self.layout.prop(bone, "use_deform", text="")

    def draw(self, context):
        layout = self.layout
        layout.use_property_split = True

        bone = context.bone

        if not bone:
            bone = context.edit_bone

        layout.active = bone.use_deform

        col = layout.column()
        col.prop(bone, "envelope_distance", text="Envelope Distance")
        col.prop(bone, "envelope_weight", text="Envelope Weight")

        row = layout.row()
        row.use_property_split = False
        row.prop(bone, "use_envelope_multiply", text="Envelope Multiply")
        row.prop_decorator(bone, "use_envelope_multiply")

        col = layout.column(align=True)
        col.prop(bone, "head_radius", text="Radius Head")
        col.prop(bone, "tail_radius", text="Tail")


class BONE_PT_custom_props(BoneButtonsPanel, rna_prop_ui.PropertyPanel, Panel):
    _property_type = bpy.types.Bone, bpy.types.EditBone, bpy.types.PoseBone

    @classmethod
    def _poll(cls, context):
        context_path = cls._get_context_path(context)
        rna_item, _context_member = rna_prop_ui.rna_idprop_context_value(context, context_path, cls._property_type)
        return bool(rna_item)

    def draw(self, context):
        context_path = self._get_context_path(context)
        rna_prop_ui.draw(self.layout, context, context_path, self._property_type)

    @classmethod
    def _get_context_path(self, context):
        if context.mode == 'EDIT_ARMATURE':
            # This also accounts for pinned armatures.
            return "edit_bone"

        obj = context.object
        if not obj:
            # We have to return _something_. If there is some bone by some
            # miracle, just use it.
            return "bone"

        if obj.mode != 'POSE':
            # Outside of pose mode, active_bone is the one to use. It's either a
            # Bone or an EditBone, depending on the mode.
            return "active_bone"

        if context.active_pose_bone is not None:
            # There is an active pose bone, so use it.
            return "active_pose_bone"

        # When the active bone is hidden, `context.active_pose_bone` is None, but
        # `context.bone` still points to it. Use that to still get the pose bone.
        if context.bone is None:
            # If there is no active bone, let the rest of the code refer to the
            # also-None active pose bone, as that's more appropriate given we're
            # currently in pose mode.
            return "active_pose_bone"

        bone_path = obj.pose.bones[context.bone.name].path_from_id()
        return "object." + bone_path


classes = (
    BONE_PT_context_bone,
    BONE_PT_transform,
    BONE_PT_curved,
    BONE_PT_relations,
    BONE_PT_collections,
    BONE_PT_inverse_kinematics,
    BONE_PT_deform,
    BONE_PT_display,
    BONE_PT_display_custom_shape,
    BONE_PT_custom_props,
)

if __name__ == "__main__":  # only for live edit.
    from bpy.utils import register_class
    for cls in classes:
        register_class(cls)<|MERGE_RESOLUTION|>--- conflicted
+++ resolved
@@ -456,7 +456,7 @@
                 sub.prop(pchan, "custom_shape_translation", text="Translation")
                 sub.prop(pchan, "custom_shape_rotation_euler", text="Rotation")
                 sub.prop(pchan, "custom_shape_scale_xyz", text="Scale")
-
+                
                 sub.prop_search(pchan, "custom_shape_transform", ob.pose, "bones", text="Override Transform")
                 sub.separator()
 
@@ -465,7 +465,6 @@
                 row.prop(pchan, "use_custom_shape_bone_size")
                 row.prop_decorator(pchan, "use_custom_shape_bone_size")
 
-<<<<<<< HEAD
                 row = sub.row()
                 row.use_property_split = False
                 row.prop(bone, "show_wire", text="Wireframe")
@@ -487,11 +486,6 @@
                 if is_darwin:
                     row = sub.row()
                     row.label(text="Custom wire width not available on MacOS", icon='INFO')
-=======
-            sub.separator()
-            sub.prop(bone, "show_wire", text="Wireframe")
-            sub.prop(pchan, "custom_shape_wire_width")
->>>>>>> f129fb43
 
 
 class BONE_PT_inverse_kinematics(BoneButtonsPanel, Panel):
