--- conflicted
+++ resolved
@@ -454,18 +454,12 @@
             if bool(pchan and pchan.custom_shape):
                 sub.separator()
 
-                sub.prop(pchan, "custom_shape_scale_xyz", text="Scale")
                 sub.prop(pchan, "custom_shape_translation", text="Translation")
                 sub.prop(pchan, "custom_shape_rotation_euler", text="Rotation")
-
-<<<<<<< HEAD
+                sub.prop(pchan, "custom_shape_scale_xyz", text="Scale")
+
                 sub.prop_search(pchan, "custom_shape_transform", ob.pose, "bones", text="Override Transform")
                 sub.separator()
-=======
-            sub.prop(pchan, "custom_shape_translation", text="Translation")
-            sub.prop(pchan, "custom_shape_rotation_euler", text="Rotation")
-            sub.prop(pchan, "custom_shape_scale_xyz", text="Scale")
->>>>>>> e2278411
 
                 row = sub.row()
                 row.use_property_split = False
