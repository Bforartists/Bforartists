# SPDX-FileCopyrightText: 2009-2023 Blender Authors
#
# SPDX-License-Identifier: GPL-2.0-or-later

import bpy
from bpy.types import Header, Menu, Panel
from bpy.app.translations import (
    contexts as i18n_contexts,
    pgettext_iface as iface_,
)

# BFA - Added icons and floated properties left, 
# BFA - Also unified and made menus consistent with Info

class TEXT_HT_header(Header):
    bl_space_type = 'TEXT_EDITOR'

    def draw(self, context):
        self.draw_editor_type_menu(context)

        layout = self.layout
        st = context.space_data
        text = st.text
        is_syntax_highlight_supported = st.is_syntax_highlight_supported()

        TEXT_MT_editor_menus.draw_collapsible(context, layout)

        row = layout.row(align=True)
        if text and text.is_modified:
            row = layout.row(align=True)
            row.alert = True
            row.operator("text.resolve_conflict", text="", icon='HELP')

        row = layout.row(align=True)
        row.template_ID(st, "text", new="text.new", unlink="text.unlink", open="text.open")

        if text:
            text_name = text.name
            is_osl = text_name.endswith((".osl", ".oso"))

            row = layout.row()
            if is_osl:
                row.operator("text.update_shader", text="", icon='FILE_REFRESH')
            else:

                row = layout.row()
                row.active = is_syntax_highlight_supported
                row.operator("text.run_script", text="", icon='PLAY')

                row = layout.row()
                row.prop(text, "use_module")

        layout.separator_spacer()

        row = layout.row(align=True)
        row.prop(st, "show_line_numbers", text="")
        row.prop(st, "show_word_wrap", text="")

        syntax = row.row(align=True)
        syntax.active = is_syntax_highlight_supported
        syntax.prop(st, "show_syntax_highlight", text="")


class TEXT_HT_footer(Header):
    bl_space_type = 'TEXT_EDITOR'
    bl_region_type = 'FOOTER'

    def draw(self, context):
        layout = self.layout

        st = context.space_data
        text = st.text
        if text:
            row = layout.row()
            if text.filepath:
                if text.is_dirty:
                    row.label(
                        text=iface_("File: *{:s} (unsaved)").format(text.filepath),
                        translate=False,
                    )
                else:
                    row.label(
                        text=iface_("File: {:s}").format(text.filepath),
                        translate=False,
                    )
            else:
                row.label(
                    text=iface_("Text: External")
                    if text.library
                    else iface_("Text: Internal"),
                    translate=False,
                )


class TEXT_MT_editor_menus(Menu):
    bl_idname = "TEXT_MT_editor_menus"
    bl_label = ""

    def draw(self, context):
        self.draw_menus(self.layout, context)

    @staticmethod
    def draw_menus(layout, context):
        st = context.space_data
        text = st.text

        layout.menu("TEXT_MT_text")
        layout.menu("TEXT_MT_view")

        if text:
            layout.menu("TEXT_MT_edit")
            layout.menu("TEXT_MT_format")


class TEXT_PT_properties(Panel):
    bl_space_type = 'TEXT_EDITOR'
    bl_region_type = 'UI'
    bl_category = "Text"
    bl_label = "Properties"

    def draw(self, context):
        layout = self.layout
        layout.use_property_split = True
        layout.use_property_decorate = False
        st = context.space_data

        flow = layout.column_flow()
        flow.use_property_split = False
        flow.prop(st, "show_line_highlight")
        flow.prop(st, "use_live_edit")
        layout.use_property_split = True

        flow = layout.column_flow()

        flow.prop(st, "font_size")
        flow.prop(st, "tab_width")

        text = st.text
        if text:
            layout.prop(text, "indentation")

        flow = layout.column_flow()
        split = flow.split(factor=0.66)
        split.use_property_split = False
        split.prop(st, "show_margin")
        if st.show_margin:
            split.label(icon='DISCLOSURE_TRI_DOWN')
        else:
            split.label(icon='DISCLOSURE_TRI_RIGHT')

        if st.show_margin:

            col = flow.column()
            col.active = st.show_margin
            col.prop(st, "margin_column")


class TEXT_PT_find(Panel):
    bl_space_type = 'TEXT_EDITOR'
    bl_region_type = 'UI'
    bl_category = "Text"
    bl_label = "Find & Replace"

    def draw(self, context):
        layout = self.layout
        st = context.space_data

        # find
        col = layout.column(align=True)
        row = col.row(align=True)
        row.prop(st, "find_text", text="", icon='VIEWZOOM')
        row.operator("text.find_set_selected", text="", icon='EYEDROPPER')
        col.operator("text.find")

        # replace
        col = layout.column(align=True)
        row = col.row(align=True)
        row.prop(st, "replace_text", text="", icon='DECORATE_OVERRIDE')
        row.operator("text.replace_set_selected", text="", icon='EYEDROPPER')

        row = col.row(align=True)
        row.operator("text.replace")
        row.operator("text.replace", text="Replace All").all = True

        # settings
        layout.use_property_split = False # bfa - align left
        col = layout.column(heading="Search")
        if not st.text:
            col.active = False
        col.prop(st, "use_match_case", text="Match Case")
        col.prop(st, "use_find_wrap", text="Wrap Around")
        col.prop(st, "use_find_all", text="All Data-Blocks")


# BFA - not used, exposed to top level
class TEXT_MT_view_navigation(Menu):
    bl_label = "Navigation"

    def draw(self, _context):
        layout = self.layout

        layout.operator("text.move", text="Top").type = 'FILE_TOP'
        layout.operator("text.move", text="Bottom").type = 'FILE_BOTTOM'

        layout.separator()

        layout.operator("text.move", text="Line Begin").type = 'LINE_BEGIN'
        layout.operator("text.move", text="Line End").type = 'LINE_END'

        layout.separator()

        layout.operator("text.move", text="Previous Line").type = 'PREVIOUS_LINE'
        layout.operator("text.move", text="Next Line").type = 'NEXT_LINE'

        layout.separator()

        layout.operator("text.move", text="Previous Word").type = 'PREVIOUS_WORD'
        layout.operator("text.move", text="Next Word").type = 'NEXT_WORD'

class TEXT_MT_view(Menu):
    bl_label = "View"

    def draw(self, context):
        layout = self.layout

        st = context.space_data

        layout.prop(st, "show_region_ui")

        layout.separator()

        props = layout.operator("wm.context_cycle_int", text="Zoom In", icon='ZOOM_IN')
        props.data_path = "space_data.font_size"
        props.reverse = False

        props = layout.operator("wm.context_cycle_int", text="Zoom Out", icon='ZOOM_OUT')
        props.data_path = "space_data.font_size"
        props.reverse = True

        layout.separator()

        layout.menu("INFO_MT_area")


# Redraw timer sub menu - Debug stuff
class TEXT_MT_redraw_timer(Menu):
    bl_label = "Redraw Timer"

    def draw(self, context):
        layout = self.layout

        layout.operator("wm.redraw_timer", text='Draw Region', icon='TIME').type = 'DRAW'
        layout.operator("wm.redraw_timer", text='Draw Region Swap', icon='TIME').type = 'DRAW_SWAP'
        layout.operator("wm.redraw_timer", text='Draw Window', icon='TIME').type = 'DRAW_WIN'
        layout.operator("wm.redraw_timer", text='Draw Window  Swap', icon='TIME').type = 'DRAW_WIN_SWAP'
        layout.operator("wm.redraw_timer", text='Anim Step', icon='TIME').type = 'ANIM_STEP'
        layout.operator("wm.redraw_timer", text='Anim Play', icon='TIME').type = 'ANIM_PLAY'
        layout.operator("wm.redraw_timer", text='Undo/Redo', icon='TIME').type = 'UNDO'


class TEXT_MT_text(Menu):
    bl_label = "File"

    def draw(self, context):
        layout = self.layout

        st = context.space_data
        text = st.text

        layout.operator("text.new", text="New", text_ctxt=i18n_contexts.id_text, icon='NEW')
        layout.operator("text.open", text="Open", icon='FILE_FOLDER')

        if text:
            layout.separator()
            row = layout.row()
            row.operator("text.reload", icon="FILE_REFRESH")
            row.enabled = not text.is_in_memory

            row = layout.row()
            row.operator("text.jump_to_file_at_point", text="Edit Externally", icon="FILE")
            row.enabled = (not text.is_in_memory and context.preferences.filepaths.text_editor != "")

            layout.column()
            layout.operator("text.save", icon='FILE_TICK')
            layout.operator("text.save_as", icon='SAVE_AS')

            if text.filepath:
                layout.separator()
                layout.operator("text.make_internal", icon="MAKE_INTERNAL")

        layout.separator()

        layout.menu("TEXT_MT_templates")

        layout.separator()

        layout.menu("TEXT_MT_redraw_timer")  # Redraw timer sub menu - Debug stuff
        layout.operator("wm.debug_menu", icon='DEBUG')  # debug menu
        # Reload all python scripts. Mainly meant for the UI scripts.
        layout.operator("script.reload", icon='FILE_REFRESH')

        layout.separator()

        layout.operator("screen.spacedata_cleanup", icon="APPTEMPLATE")
        layout.operator("wm.memory_statistics", icon="SYSTEM")
        layout.operator("wm.operator_presets_cleanup", icon="CLEAN_CHANNELS")


class TEXT_MT_templates_py(Menu):
    bl_label = "Python"

    def draw(self, _context):
        self.path_menu(
            bpy.utils.script_paths(subdir="templates_py"),
            "text.open",
            props_default={"internal": True},
            filter_ext=lambda ext: (ext.lower() == ".py"),
        )


class TEXT_MT_templates_osl(Menu):
    bl_label = "Open Shading Language"

    def draw(self, _context):
        self.path_menu(
            bpy.utils.script_paths(subdir="templates_osl"),
            "text.open",
            props_default={"internal": True},
            filter_ext=lambda ext: (ext.lower() == ".osl"),
        )


class TEXT_MT_templates(Menu):
    bl_label = "Templates"

    def draw(self, _context):
        layout = self.layout
        layout.menu("TEXT_MT_templates_py")
        layout.menu("TEXT_MT_templates_osl")
        # We only have one Blender Manifest template for now,
        # better to show it on the top level.
        layout.separator()
        self.path_menu(
            bpy.utils.script_paths(subdir="templates_toml"),
            "text.open",
            props_default={"internal": True},
            filter_ext=lambda ext: (ext.lower() == ".toml"),
        )


class TEXT_MT_select(Menu):
    bl_label = "Select"

    def draw(self, _context):
        layout = self.layout

        layout.operator("text.select_all", text="All")
        layout.operator("text.select_line", text="Line", text_ctxt=i18n_contexts.id_text)
        layout.operator("text.select_word", text="Word")

        layout.separator()

        layout.operator("text.move_select", text="Top").type = 'FILE_TOP'
        layout.operator("text.move_select", text="Bottom").type = 'FILE_BOTTOM'

        layout.separator()

        layout.operator("text.move_select", text="Line Begin").type = 'LINE_BEGIN'
        layout.operator("text.move_select", text="Line End").type = 'LINE_END'

        layout.separator()

        layout.operator("text.move_select", text="Previous Line").type = 'PREVIOUS_LINE'
        layout.operator("text.move_select", text="Next Line").type = 'NEXT_LINE'

        layout.separator()

        layout.operator("text.move_select", text="Previous Word").type = 'PREVIOUS_WORD'
        layout.operator("text.move_select", text="Next Word").type = 'NEXT_WORD'


# BFA - menu
class TEXT_MT_format(Menu):
    bl_label = "Format"

    def draw(self, _context):
        layout = self.layout

        layout.operator("text.indent", icon="INDENT")
        layout.operator("text.unindent", icon="UNINDENT")

        layout.separator()

        layout.operator("text.comment_toggle", text="Comment", icon="COMMENT").type = 'COMMENT'
        layout.operator("text.comment_toggle", text="Un-Comment", icon="COMMENT").type = 'UNCOMMENT'
        layout.operator("text.comment_toggle", icon="COMMENT")

        layout.separator()

        layout.operator(
            "text.convert_whitespace",
            text="Whitespace to Spaces",
            icon="WHITESPACE_SPACES").type = 'SPACES'
        layout.operator("text.convert_whitespace", text="Whitespace to Tabs", icon="WHITESPACE_TABS").type = 'TABS'


class TEXT_MT_edit(Menu):
    bl_label = "Edit"

    @classmethod
    def poll(cls, context):
        return context.space_data.text is not None

    def draw(self, _context):
        layout = self.layout

<<<<<<< HEAD
        layout.operator("text.cut", icon="CUT")
        layout.operator("text.copy", icon="COPYDOWN")
        layout.operator("text.paste", icon="PASTEDOWN")
        layout.operator("text.duplicate_line", icon="DUPLICATE")

        layout.separator()

        layout.operator("text.move_lines", text="Move Line(s) Up", icon="MOVE_UP").direction = 'UP'
        layout.operator("text.move_lines", text="Move Line(s) Down", icon="MOVE_DOWN").direction = 'DOWN'
=======
        layout.operator("ed.undo", icon='LOOP_BACK')
        layout.operator("ed.redo", icon='LOOP_FORWARDS')
>>>>>>> 72f09824

        layout.separator()

        layout.menu("TEXT_MT_edit_move_select")
        layout.operator_menu_enum("text.move", "type")

        layout.separator()

        layout.menu("TEXT_MT_edit_delete")

        layout.separator()

        layout.operator("text.select_all", icon="SELECT_ALL")
        layout.operator("text.select_line", icon="SELECT_LINE")
        layout.operator("text.select_word", text="Word", icon="RESTRICT_SELECT_OFF")

        layout.separator()

        layout.operator("text.jump", text="Go to Line", icon="GOTO")
        layout.operator("text.start_find", text="Find", icon="ZOOM_SET")
        layout.operator("text.find_set_selected", icon="ZOOM_SET")

        layout.separator()

        layout.operator("text.autocomplete", icon="AUTOCOMPLETE")

        layout.separator()

        layout.menu("TEXT_MT_edit_to3d")


class TEXT_MT_edit_to3d(Menu):
    bl_label = "Text to 3D Object"

    def draw(self, _context):
        layout = self.layout

        layout.operator("text.to_3d_object", text="One Object", icon="OUTLINER_OB_FONT").split_lines = False
        layout.operator("text.to_3d_object", text="One Object Per Line", icon="OUTLINER_OB_FONT").split_lines = True

# BFA - move_select submenu


class TEXT_MT_edit_move_select(Menu):
    bl_label = "Select Text"

    def draw(self, context):
        layout = self.layout

        # BFA - located in Select menu
        # layout.operator("text.select_all", text="All", icon = "HAND")
        # layout.operator("text.select_line", text="Line", icon = "HAND")
        # layout.operator("text.select_word", text="Word", icon = "HAND")

        layout.separator()

        layout.operator("text.move_select", text="Top", icon="HAND").type = 'FILE_TOP'
        layout.operator("text.move_select", text="Bottom", icon="HAND").type = 'FILE_BOTTOM'

        layout.separator()

        layout.operator("text.move_select", text="Line Begin", icon="HAND").type = 'LINE_BEGIN'
        layout.operator("text.move_select", text="Line End", icon="HAND").type = 'LINE_END'

        layout.separator()

        layout.operator("text.move_select", text="Previous Line", icon="HAND").type = 'PREVIOUS_LINE'
        layout.operator("text.move_select", text="Next Line", icon="HAND").type = 'NEXT_LINE'

        layout.separator()

        layout.operator("text.move_select", text="Previous Word", icon="HAND").type = 'PREVIOUS_WORD'
        layout.operator("text.move_select", text="Next Word", icon="HAND").type = 'NEXT_WORD'


class TEXT_MT_context_menu(Menu):
    bl_label = ""

    def draw(self, _context):
        layout = self.layout

        layout.operator_context = 'INVOKE_DEFAULT'

        layout.operator("text.cut", icon="CUT")
        layout.operator("text.copy", icon="COPYDOWN")
        layout.operator("text.paste", icon="PASTEDOWN")
        layout.operator("text.duplicate_line", icon="DUPLICATE")

        layout.separator()

        layout.operator("text.move_lines", text="Move Line(s) Up", icon="MOVE_UP").direction = 'UP'
        layout.operator("text.move_lines", text="Move Line(s) Down", icon="MOVE_DOWN").direction = 'DOWN'

        layout.separator()

        layout.operator("text.indent", icon="INDENT")
        layout.operator("text.unindent", icon="UNINDENT")

        layout.separator()

        layout.operator("text.comment_toggle", icon="COMMENT")

        layout.separator()

        layout.operator("text.autocomplete", icon="AUTOCOMPLETE")


class TEXT_MT_edit_delete(Menu):
    bl_label = "Delete"

    def draw(self, context):
        layout = self.layout

        layout.operator("text.delete", text="Next Character", icon="DELETE").type = 'NEXT_CHARACTER'
        layout.operator("text.delete", text="Previous Character", icon="DELETE").type = 'PREVIOUS_CHARACTER'
        layout.operator("text.delete", text="Next Word", icon="DELETE").type = 'NEXT_WORD'
        layout.operator("text.delete", text="Previous Word", icon="DELETE").type = 'PREVIOUS_WORD'


classes = (
    TEXT_HT_header,
    TEXT_HT_footer,
    TEXT_MT_editor_menus,
    TEXT_PT_find,
    TEXT_PT_properties,
    TEXT_MT_view,
    TEXT_MT_view_navigation, # BFA - Not used
    TEXT_MT_redraw_timer, # BFA - menu
    TEXT_MT_text,
    TEXT_MT_templates,
    TEXT_MT_templates_py,
    TEXT_MT_templates_osl,
    TEXT_MT_select, # BFA - Not used
    TEXT_MT_format,
    TEXT_MT_context_menu,
    TEXT_MT_edit, # BFA - menu
    TEXT_MT_edit_to3d, # BFA - menu
    TEXT_MT_edit_move_select, # BFA - menu
    TEXT_MT_edit_delete, # BFA - menu
)

if __name__ == "__main__":  # only for live edit.
    from bpy.utils import register_class
    for cls in classes:
        register_class(cls)<|MERGE_RESOLUTION|>--- conflicted
+++ resolved
@@ -414,20 +414,17 @@
     def draw(self, _context):
         layout = self.layout
 
-<<<<<<< HEAD
         layout.operator("text.cut", icon="CUT")
         layout.operator("text.copy", icon="COPYDOWN")
         layout.operator("text.paste", icon="PASTEDOWN")
         layout.operator("text.duplicate_line", icon="DUPLICATE")
 
+        layout.operator("ed.undo", icon='LOOP_BACK')
+        layout.operator("ed.redo", icon='LOOP_FORWARDS')
         layout.separator()
 
         layout.operator("text.move_lines", text="Move Line(s) Up", icon="MOVE_UP").direction = 'UP'
         layout.operator("text.move_lines", text="Move Line(s) Down", icon="MOVE_DOWN").direction = 'DOWN'
-=======
-        layout.operator("ed.undo", icon='LOOP_BACK')
-        layout.operator("ed.redo", icon='LOOP_FORWARDS')
->>>>>>> 72f09824
 
         layout.separator()
 
