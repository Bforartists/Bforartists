--- conflicted
+++ resolved
@@ -20,7 +20,7 @@
         text = st.text
         is_syntax_highlight_supported = st.is_syntax_highlight_supported()
 
-        ALL_MT_editormenu_text.draw_hidden(context, layout) # bfa - show hide the editormenu, editor suffix is needed.
+        ALL_MT_editormenu_text.draw_hidden(context, layout) # BFA - show hide the editormenu, editor suffix is needed.
         TEXT_MT_editor_menus.draw_collapsible(context, layout)
 
         row = layout.row(align=True)
@@ -38,12 +38,7 @@
 
             row = layout.row()
             if is_osl:
-<<<<<<< HEAD
-                row = layout.row()
-                row.operator("node.shader_script_update")
-=======
                 row.operator("node.shader_script_update", text="", icon='FILE_REFRESH')
->>>>>>> 5da03630
             else:
 
                 row = layout.row()
@@ -95,7 +90,7 @@
                 )
 
 
-# bfa - show hide the editormenu, editor suffix is needed.
+# BFA - show hide the editormenu, editor suffix is needed.
 class ALL_MT_editormenu_text(Menu):
     bl_label = ""
 
@@ -207,6 +202,7 @@
         row.prop(st, "use_find_all", text="All", toggle=True)
 
 
+# BFA - not used, exposed to top level
 class TEXT_MT_view(Menu):
     bl_label = "View"
 
@@ -257,14 +253,8 @@
         st = context.space_data
         text = st.text
 
-<<<<<<< HEAD
-        layout.operator("text.new", text = "New Text",
-                        text_ctxt=i18n_contexts.id_text, icon='NEW')
-        layout.operator("text.open", text = "Open Text", icon='FILE_FOLDER')
-=======
-        layout.operator("text.new", text="New", text_ctxt=i18n_contexts.id_text, icon='FILE_NEW')
-        layout.operator("text.open", text="Open...", icon='FILE_FOLDER')
->>>>>>> 5da03630
+        layout.operator("text.new", text="New", text_ctxt=i18n_contexts.id_text, icon='NEW')
+        layout.operator("text.open", text="Open", icon='FILE_FOLDER')
 
         if text:
             layout.separator()
@@ -298,6 +288,7 @@
 
         layout.operator("screen.spacedata_cleanup", icon = "APPTEMPLATE")
         layout.operator("wm.memory_statistics", icon = "SYSTEM")
+        layout.operator("wm.operator_presets_cleanup", icon = "CLEAN_CHANNELS")
 
 
 class TEXT_MT_templates_py(Menu):
@@ -333,6 +324,7 @@
         layout.menu("TEXT_MT_templates_osl")
 
 
+# BFA - 
 class TEXT_MT_format(Menu):
     bl_label = "Format"
 
@@ -354,14 +346,6 @@
         layout.operator("text.convert_whitespace", text = "Whitespace to Tabs", icon = "WHITESPACE_TABS").type = 'TABS'
 
 
-class TEXT_MT_edit_to3d(Menu):
-    bl_label = "Text to 3D Object"
-
-    def draw(self, _context):
-        layout = self.layout
-
-        layout.operator("text.to_3d_object", text="One Object", icon = "OUTLINER_OB_FONT").split_lines = False
-        layout.operator("text.to_3d_object",text="One Object Per Line", icon = "OUTLINER_OB_FONT").split_lines = True
 
 
 class TEXT_MT_edit(Menu):
@@ -397,6 +381,7 @@
 
         layout.operator("text.select_all", icon = "SELECT_ALL")
         layout.operator("text.select_line", icon = "SELECT_LINE")
+        layout.operator("text.select_word", text="Word", icon = "RESTRICT_SELECT_OFF")
 
         layout.separator()
 
@@ -412,23 +397,47 @@
 
         layout.menu("TEXT_MT_edit_to3d")
 
-
-# move_select submenu
+class TEXT_MT_edit_to3d(Menu):
+    bl_label = "Text to 3D Object"
+
+    def draw(self, _context):
+        layout = self.layout
+
+        layout.operator("text.to_3d_object", text="One Object", icon = "OUTLINER_OB_FONT").split_lines = False
+        layout.operator("text.to_3d_object",text="One Object Per Line", icon = "OUTLINER_OB_FONT").split_lines = True
+
+# BFA - move_select submenu
 class TEXT_MT_edit_move_select(Menu):
     bl_label = "Select Text"
 
     def draw(self, context):
         layout = self.layout
 
-        layout.operator("text.move_select", text = "Line End", icon = "HAND").type = 'LINE_END'
-        layout.operator("text.move_select", text = "Line Begin", icon = "HAND").type = 'LINE_BEGIN'
-        layout.operator("text.move_select", text = "Previous Character", icon = "HAND").type = 'PREVIOUS_CHARACTER'
-        layout.operator("text.move_select", text = "Next Character", icon = "HAND").type = 'NEXT_CHARACTER'
-        layout.operator("text.move_select", text = "Previous Word", icon = "HAND").type = 'PREVIOUS_WORD'
-        layout.operator("text.move_select", text = "Next Word", icon = "HAND").type = 'NEXT_WORD'
-        layout.operator("text.move_select", text = "Previous Line", icon = "HAND").type = 'PREVIOUS_LINE'
-        layout.operator("text.move_select", text = "Next Line", icon = "HAND").type = 'NEXT_LINE'
-
+
+		# BFA - located in Select menu
+        #layout.operator("text.select_all", text="All", icon = "HAND")
+        #layout.operator("text.select_line", text="Line", icon = "HAND")
+        #layout.operator("text.select_word", text="Word", icon = "HAND")
+
+        layout.separator()
+
+        layout.operator("text.move_select", text="Top", icon = "HAND").type = 'FILE_TOP'
+        layout.operator("text.move_select", text="Bottom", icon = "HAND").type = 'FILE_BOTTOM'
+
+        layout.separator()
+
+        layout.operator("text.move_select", text="Line Begin", icon = "HAND").type = 'LINE_BEGIN'
+        layout.operator("text.move_select", text="Line End", icon = "HAND").type = 'LINE_END'
+
+        layout.separator()
+
+        layout.operator("text.move_select", text="Previous Line", icon = "HAND").type = 'PREVIOUS_LINE'
+        layout.operator("text.move_select", text="Next Line", icon = "HAND").type = 'NEXT_LINE'
+
+        layout.separator()
+
+        layout.operator("text.move_select", text="Previous Word", icon = "HAND").type = 'PREVIOUS_WORD'
+        layout.operator("text.move_select", text="Next Word", icon = "HAND").type = 'NEXT_WORD'
 
 class TEXT_MT_context_menu(Menu):
     bl_label = ""
@@ -441,6 +450,7 @@
         layout.operator("text.cut", icon = "CUT")
         layout.operator("text.copy", icon = "COPYDOWN")
         layout.operator("text.paste", icon = "PASTEDOWN")
+        layout.operator("text.duplicate_line", icon="DUPLICATE")
 
         layout.separator()
 
@@ -487,9 +497,9 @@
     TEXT_MT_templates_py,
     TEXT_MT_templates_osl,
     TEXT_MT_format,
-    TEXT_MT_edit_to3d,
     TEXT_MT_context_menu,
     TEXT_MT_edit,
+    TEXT_MT_edit_to3d,
     TEXT_MT_edit_move_select,
     TEXT_MT_edit_delete,
 )
