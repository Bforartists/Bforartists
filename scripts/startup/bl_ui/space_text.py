# SPDX-FileCopyrightText: 2009-2023 Blender Authors
#
# SPDX-License-Identifier: GPL-2.0-or-later

import bpy
from bpy.types import Header, Menu, Panel
from bpy.app.translations import (
    contexts as i18n_contexts,
    pgettext_iface as iface_,
)


class TEXT_HT_header(Header):
    bl_space_type = 'TEXT_EDITOR'

    def draw(self, context):
        layout = self.layout

        st = context.space_data
        text = st.text
        is_syntax_highlight_supported = st.is_syntax_highlight_supported()

        ALL_MT_editormenu_text.draw_hidden(context, layout)  # BFA - show hide the editormenu, editor suffix is needed.
        TEXT_MT_editor_menus.draw_collapsible(context, layout)

        row = layout.row(align=True)
        if text and text.is_modified:
            row = layout.row(align=True)
            row.alert = True
            row.operator("text.resolve_conflict", text="", icon='HELP')

        row = layout.row(align=True)
        row.template_ID(st, "text", new="text.new", unlink="text.unlink", open="text.open")

        if text:
<<<<<<< HEAD
            text_name = text.name
            is_osl = text_name.endswith((".osl", ".oso"))

            row = layout.row()
=======
            is_osl = text.name.endswith((".osl", ".oso"))
>>>>>>> 508fbca4
            if is_osl:
                row.operator("text.update_shader", text="", icon='FILE_REFRESH')
            else:

                row = layout.row()
                row.active = is_syntax_highlight_supported
                row.operator("text.run_script", text="", icon='PLAY')

                row = layout.row()
                row.prop(text, "use_module")

        layout.separator_spacer()

        row = layout.row(align=True)
        row.prop(st, "show_line_numbers", text="")
        row.prop(st, "show_word_wrap", text="")

        syntax = row.row(align=True)
        syntax.active = is_syntax_highlight_supported
        syntax.prop(st, "show_syntax_highlight", text="")


class TEXT_HT_footer(Header):
    bl_space_type = 'TEXT_EDITOR'
    bl_region_type = 'FOOTER'

    def draw(self, context):
        layout = self.layout

        st = context.space_data
        text = st.text
        if text:
            row = layout.row()
            if text.filepath:
                if text.is_dirty:
                    row.label(
                        text=iface_("File: *{:s} (unsaved)").format(text.filepath),
                        translate=False,
                    )
                else:
                    row.label(
                        text=iface_("File: {:s}").format(text.filepath),
                        translate=False,
                    )
            else:
                row.label(
                    text=iface_("Text: External")
                    if text.library
                    else iface_("Text: Internal"),
                    translate=False,
                )


# BFA - show hide the editormenu, editor suffix is needed.
class ALL_MT_editormenu_text(Menu):
    bl_label = ""

    def draw(self, context):
        self.draw_menus(self.layout, context)

    @staticmethod
    def draw_menus(layout, context):

        row = layout.row(align=True)
        row.template_header()  # editor type menus


class TEXT_MT_editor_menus(Menu):
    bl_idname = "TEXT_MT_editor_menus"
    bl_label = ""

    def draw(self, context):
        self.draw_menus(self.layout, context)

    @staticmethod
    def draw_menus(layout, context):
        st = context.space_data
        text = st.text

        layout.menu("TEXT_MT_text")
        layout.menu("TEXT_MT_view")

        if text:
            layout.menu("TEXT_MT_edit")
            layout.menu("TEXT_MT_format")


class TEXT_PT_properties(Panel):
    bl_space_type = 'TEXT_EDITOR'
    bl_region_type = 'UI'
    bl_category = "Text"
    bl_label = "Properties"

    def draw(self, context):
        layout = self.layout
        layout.use_property_split = True
        layout.use_property_decorate = False
        st = context.space_data

        flow = layout.column_flow()
        flow.use_property_split = False
        flow.prop(st, "show_line_highlight")
        flow.prop(st, "use_live_edit")
        layout.use_property_split = True

        flow = layout.column_flow()

        flow.prop(st, "font_size")
        flow.prop(st, "tab_width")

        text = st.text
        if text:
            layout.prop(text, "indentation")

        flow = layout.column_flow()
        split = flow.split(factor=0.66)
        split.use_property_split = False
        split.prop(st, "show_margin")
        if st.show_margin:
            split.label(icon='DISCLOSURE_TRI_DOWN')
        else:
            split.label(icon='DISCLOSURE_TRI_RIGHT')

        if st.show_margin:

            col = flow.column()
            col.active = st.show_margin
            col.prop(st, "margin_column")


class TEXT_PT_find(Panel):
    bl_space_type = 'TEXT_EDITOR'
    bl_region_type = 'UI'
    bl_category = "Text"
    bl_label = "Find & Replace"

    def draw(self, context):
        layout = self.layout
        st = context.space_data

        # find
        col = layout.column(align=True)
        row = col.row(align=True)
        row.prop(st, "find_text", text="", icon='VIEWZOOM')
        row.operator("text.find_set_selected", text="", icon='EYEDROPPER')
        col.operator("text.find")

        # replace
        col = layout.column(align=True)
        row = col.row(align=True)
        row.prop(st, "replace_text", text="", icon='DECORATE_OVERRIDE')
        row.operator("text.replace_set_selected", text="", icon='EYEDROPPER')

        row = col.row(align=True)
        row.operator("text.replace")
        row.operator("text.replace", text="Replace All").all = True

        # settings
        layout.use_property_split = False # bfa - align left
        col = layout.column(heading="Search")
        if not st.text:
            col.active = False
        col.prop(st, "use_match_case", text="Match Case")
        col.prop(st, "use_find_wrap", text="Wrap Around")
        col.prop(st, "use_find_all", text="All Data-Blocks")


# BFA - not used, exposed to top level
class TEXT_MT_view(Menu):
    bl_label = "View"

    def draw(self, context):
        layout = self.layout

        st = context.space_data

        layout.prop(st, "show_region_ui")

        layout.separator()

        props = layout.operator("wm.context_cycle_int", text="Zoom In", icon='ZOOM_IN')
        props.data_path = "space_data.font_size"
        props.reverse = False

        props = layout.operator("wm.context_cycle_int", text="Zoom Out", icon='ZOOM_OUT')
        props.data_path = "space_data.font_size"
        props.reverse = True

        layout.separator()

        layout.menu("INFO_MT_area")


# Redraw timer sub menu - Debug stuff
class TEXT_MT_redraw_timer(Menu):
    bl_label = "Redraw Timer"

    def draw(self, context):
        layout = self.layout

        layout.operator("wm.redraw_timer", text='Draw Region', icon='TIME').type = 'DRAW'
        layout.operator("wm.redraw_timer", text='Draw Region Swap', icon='TIME').type = 'DRAW_SWAP'
        layout.operator("wm.redraw_timer", text='Draw Window', icon='TIME').type = 'DRAW_WIN'
        layout.operator("wm.redraw_timer", text='Draw Window  Swap', icon='TIME').type = 'DRAW_WIN_SWAP'
        layout.operator("wm.redraw_timer", text='Anim Step', icon='TIME').type = 'ANIM_STEP'
        layout.operator("wm.redraw_timer", text='Anim Play', icon='TIME').type = 'ANIM_PLAY'
        layout.operator("wm.redraw_timer", text='Undo/Redo', icon='TIME').type = 'UNDO'


class TEXT_MT_text(Menu):
    bl_label = "File"

    def draw(self, context):
        layout = self.layout

        st = context.space_data
        text = st.text

        layout.operator("text.new", text="New", text_ctxt=i18n_contexts.id_text, icon='NEW')
        layout.operator("text.open", text="Open", icon='FILE_FOLDER')

        if text:
            layout.separator()
            row = layout.row()
            row.operator("text.reload", icon="FILE_REFRESH")
            row.enabled = not text.is_in_memory

            row = layout.row()
            row.operator("text.jump_to_file_at_point", text="Edit Externally", icon="FILE")
            row.enabled = (not text.is_in_memory and context.preferences.filepaths.text_editor != "")

            layout.column()
            layout.operator("text.save", icon='FILE_TICK')
            layout.operator("text.save_as", icon='SAVE_AS')

            if text.filepath:
                layout.separator()
                layout.operator("text.make_internal", icon="MAKE_INTERNAL")

        layout.separator()

        layout.menu("TEXT_MT_templates")

        layout.separator()

        layout.menu("TEXT_MT_redraw_timer")  # Redraw timer sub menu - Debug stuff
        layout.operator("wm.debug_menu", icon='DEBUG')  # debug menu
        # Reload all python scripts. Mainly meant for the UI scripts.
        layout.operator("script.reload", icon='FILE_REFRESH')

        layout.separator()

        layout.operator("screen.spacedata_cleanup", icon="APPTEMPLATE")
        layout.operator("wm.memory_statistics", icon="SYSTEM")
        layout.operator("wm.operator_presets_cleanup", icon="CLEAN_CHANNELS")


class TEXT_MT_templates_py(Menu):
    bl_label = "Python"

    def draw(self, _context):
        self.path_menu(
            bpy.utils.script_paths(subdir="templates_py"),
            "text.open",
            props_default={"internal": True},
            filter_ext=lambda ext: (ext.lower() == ".py"),
        )


class TEXT_MT_templates_osl(Menu):
    bl_label = "Open Shading Language"

    def draw(self, _context):
        self.path_menu(
            bpy.utils.script_paths(subdir="templates_osl"),
            "text.open",
            props_default={"internal": True},
            filter_ext=lambda ext: (ext.lower() == ".osl"),
        )


class TEXT_MT_templates(Menu):
    bl_label = "Templates"

    def draw(self, _context):
        layout = self.layout
        layout.menu("TEXT_MT_templates_py")
        layout.menu("TEXT_MT_templates_osl")
        # We only have one Blender Manifest template for now,
        # better to show it on the top level.
        layout.separator()
        self.path_menu(
            bpy.utils.script_paths(subdir="templates_toml"),
            "text.open",
            props_default={"internal": True},
            filter_ext=lambda ext: (ext.lower() == ".toml"),
        )


# BFA -
class TEXT_MT_format(Menu):
    bl_label = "Format"

    def draw(self, _context):
        layout = self.layout

        layout.operator("text.indent", icon="INDENT")
        layout.operator("text.unindent", icon="UNINDENT")

        layout.separator()

        layout.operator("text.comment_toggle", text="Comment", icon="COMMENT").type = 'COMMENT'
        layout.operator("text.comment_toggle", text="Un-Comment", icon="COMMENT").type = 'UNCOMMENT'
        layout.operator("text.comment_toggle", icon="COMMENT")

        layout.separator()

        layout.operator(
            "text.convert_whitespace",
            text="Whitespace to Spaces",
            icon="WHITESPACE_SPACES").type = 'SPACES'
        layout.operator("text.convert_whitespace", text="Whitespace to Tabs", icon="WHITESPACE_TABS").type = 'TABS'


class TEXT_MT_edit(Menu):
    bl_label = "Edit"

    @classmethod
    def poll(cls, context):
        return context.space_data.text is not None

    def draw(self, _context):
        layout = self.layout

        layout.operator("text.cut", icon="CUT")
        layout.operator("text.copy", icon="COPYDOWN")
        layout.operator("text.paste", icon="PASTEDOWN")
        layout.operator("text.duplicate_line", icon="DUPLICATE")

        layout.separator()

        layout.operator("text.move_lines", text="Move Line(s) Up", icon="MOVE_UP").direction = 'UP'
        layout.operator("text.move_lines", text="Move Line(s) Down", icon="MOVE_DOWN").direction = 'DOWN'

        layout.separator()

        layout.menu("TEXT_MT_edit_move_select")
        layout.operator_menu_enum("text.move", "type")

        layout.separator()

        layout.menu("TEXT_MT_edit_delete")

        layout.separator()

        layout.operator("text.select_all", icon="SELECT_ALL")
        layout.operator("text.select_line", icon="SELECT_LINE")
        layout.operator("text.select_word", text="Word", icon="RESTRICT_SELECT_OFF")

        layout.separator()

        layout.operator("text.jump", text="Go to line", icon="GOTO")
        layout.operator("text.start_find", text="Find", icon="ZOOM_SET")
        layout.operator("text.find_set_selected", icon="ZOOM_SET")

        layout.separator()

        layout.operator("text.autocomplete", icon="AUTOCOMPLETE")

        layout.separator()

        layout.menu("TEXT_MT_edit_to3d")


class TEXT_MT_edit_to3d(Menu):
    bl_label = "Text to 3D Object"

    def draw(self, _context):
        layout = self.layout

        layout.operator("text.to_3d_object", text="One Object", icon="OUTLINER_OB_FONT").split_lines = False
        layout.operator("text.to_3d_object", text="One Object Per Line", icon="OUTLINER_OB_FONT").split_lines = True

# BFA - move_select submenu


class TEXT_MT_edit_move_select(Menu):
    bl_label = "Select Text"

    def draw(self, context):
        layout = self.layout

        # BFA - located in Select menu
        # layout.operator("text.select_all", text="All", icon = "HAND")
        # layout.operator("text.select_line", text="Line", icon = "HAND")
        # layout.operator("text.select_word", text="Word", icon = "HAND")

        layout.separator()

        layout.operator("text.move_select", text="Top", icon="HAND").type = 'FILE_TOP'
        layout.operator("text.move_select", text="Bottom", icon="HAND").type = 'FILE_BOTTOM'

        layout.separator()

        layout.operator("text.move_select", text="Line Begin", icon="HAND").type = 'LINE_BEGIN'
        layout.operator("text.move_select", text="Line End", icon="HAND").type = 'LINE_END'

        layout.separator()

        layout.operator("text.move_select", text="Previous Line", icon="HAND").type = 'PREVIOUS_LINE'
        layout.operator("text.move_select", text="Next Line", icon="HAND").type = 'NEXT_LINE'

        layout.separator()

        layout.operator("text.move_select", text="Previous Word", icon="HAND").type = 'PREVIOUS_WORD'
        layout.operator("text.move_select", text="Next Word", icon="HAND").type = 'NEXT_WORD'


class TEXT_MT_context_menu(Menu):
    bl_label = ""

    def draw(self, _context):
        layout = self.layout

        layout.operator_context = 'INVOKE_DEFAULT'

        layout.operator("text.cut", icon="CUT")
        layout.operator("text.copy", icon="COPYDOWN")
        layout.operator("text.paste", icon="PASTEDOWN")
        layout.operator("text.duplicate_line", icon="DUPLICATE")

        layout.separator()

        layout.operator("text.move_lines", text="Move Line(s) Up", icon="MOVE_UP").direction = 'UP'
        layout.operator("text.move_lines", text="Move Line(s) Down", icon="MOVE_DOWN").direction = 'DOWN'

        layout.separator()

        layout.operator("text.indent", icon="INDENT")
        layout.operator("text.unindent", icon="UNINDENT")

        layout.separator()

        layout.operator("text.comment_toggle", icon="COMMENT")

        layout.separator()

        layout.operator("text.autocomplete", icon="AUTOCOMPLETE")


class TEXT_MT_edit_delete(Menu):
    bl_label = "Delete"

    def draw(self, context):
        layout = self.layout

        layout.operator("text.delete", text="Next Character", icon="DELETE").type = 'NEXT_CHARACTER'
        layout.operator("text.delete", text="Previous Character", icon="DELETE").type = 'PREVIOUS_CHARACTER'
        layout.operator("text.delete", text="Next Word", icon="DELETE").type = 'NEXT_WORD'
        layout.operator("text.delete", text="Previous Word", icon="DELETE").type = 'PREVIOUS_WORD'


classes = (
    ALL_MT_editormenu_text,
    TEXT_HT_header,
    TEXT_HT_footer,
    TEXT_MT_editor_menus,
    TEXT_PT_properties,
    TEXT_PT_find,
    TEXT_MT_view,
    TEXT_MT_redraw_timer,
    TEXT_MT_text,
    TEXT_MT_templates,
    TEXT_MT_templates_py,
    TEXT_MT_templates_osl,
    TEXT_MT_format,
    TEXT_MT_context_menu,
    TEXT_MT_edit,
    TEXT_MT_edit_to3d,
    TEXT_MT_edit_move_select,
    TEXT_MT_edit_delete,
)

if __name__ == "__main__":  # only for live edit.
    from bpy.utils import register_class
    for cls in classes:
        register_class(cls)<|MERGE_RESOLUTION|>--- conflicted
+++ resolved
@@ -33,14 +33,10 @@
         row.template_ID(st, "text", new="text.new", unlink="text.unlink", open="text.open")
 
         if text:
-<<<<<<< HEAD
             text_name = text.name
             is_osl = text_name.endswith((".osl", ".oso"))
 
             row = layout.row()
-=======
-            is_osl = text.name.endswith((".osl", ".oso"))
->>>>>>> 508fbca4
             if is_osl:
                 row.operator("text.update_shader", text="", icon='FILE_REFRESH')
             else:
