# SPDX-FileCopyrightText: 2009-2023 Blender Authors
#
# SPDX-License-Identifier: GPL-2.0-or-later
# BFA NOTE: For this document in merges, it is best to preserve the Bforartists one and compare the old Blender version with the new to see what changed.
import bpy
from bpy.types import (
    Header,
    Menu,
    Panel,
)
from bl_ui.properties_paint_common import (
    UnifiedPaintPanel,
    brush_basic_texpaint_settings,
    brush_basic_gpencil_weight_settings,
)
from bl_ui.properties_grease_pencil_common import (
    AnnotationDataPanel,
    AnnotationOnionSkin,
    GreasePencilMaterialsPanel,
    GreasePencilVertexcolorPanel,
)
from bl_ui.space_toolsystem_common import (
    ToolActivePanelHelper,
)
from bpy.app.translations import (
    pgettext_iface as iface_,
    pgettext_tip as tip_,
    contexts as i18n_contexts,
)
class VIEW3D_HT_header(Header):
    bl_space_type = 'VIEW_3D'

    @staticmethod
    def draw_xform_template(layout, context):
        obj = context.active_object
        object_mode = 'OBJECT' if obj is None else obj.mode
        has_pose_mode = (
            (object_mode == 'POSE') or
            (object_mode == 'WEIGHT_PAINT' and context.pose_object is not None)
        )
        gpd = context.gpencil_data

        tool_settings = context.tool_settings

        # Mode & Transform Settings
        scene = context.scene

        # Orientation
        if object_mode in {'OBJECT', 'EDIT', 'EDIT_GPENCIL'} or has_pose_mode:
            orient_slot = scene.transform_orientation_slots[0]

            if gpd is not None and gpd.use_curve_edit:
                row = layout.row(align=True)
                row.operator_menu_enum("gpencil.stroke_editcurve_set_handle_type", "type", text="", icon="HANDLE_AUTO")

            row = layout.row(align=True)
            row.prop_with_popover(orient_slot, "type", text="", panel="VIEW3D_PT_transform_orientations",)

        # Pivot
        if object_mode in {'OBJECT', 'EDIT', 'EDIT_GPENCIL', 'SCULPT_GPENCIL'} or has_pose_mode:
            layout.prop(tool_settings, "transform_pivot_point", text="", icon_only=True)

        # Snap
        show_snap = False
        if obj is None:
            show_snap = True
        else:
            if (object_mode not in {
                    'SCULPT', 'VERTEX_PAINT', 'WEIGHT_PAINT', 'TEXTURE_PAINT',
                    'PAINT_GPENCIL', 'SCULPT_GPENCIL', 'WEIGHT_GPENCIL', 'VERTEX_GPENCIL'
            }) or has_pose_mode:
                show_snap = True
            else:

                paint_settings = UnifiedPaintPanel.paint_settings(context)

                if paint_settings:
                    brush = paint_settings.brush
                    if brush and hasattr(brush, "stroke_method") and brush.stroke_method == 'CURVE':
                        show_snap = True
        if show_snap:
            snap_items = bpy.types.ToolSettings.bl_rna.properties["snap_elements"].enum_items
            snap_elements = tool_settings.snap_elements
            if len(snap_elements) == 1:
                text = ""
                for elem in snap_elements:
                    icon = snap_items[elem].icon
                    break
            else:
                text = "Mix"
                icon = 'NONE'
            del snap_items, snap_elements

            row = layout.row(align=True)
            row.prop(tool_settings, "use_snap", text="")

            sub = row.row(align=True)
            sub.popover(
                panel="VIEW3D_PT_snapping",
                icon=icon,
                text=text,
            )

        # Proportional editing
        if object_mode in {'EDIT', 'PARTICLE_EDIT', 'SCULPT_GPENCIL', 'EDIT_GPENCIL', 'OBJECT'}:
            row = layout.row(align=True)
            kw = {}
            if object_mode == 'OBJECT':
                attr = "use_proportional_edit_objects"
            else:
                attr = "use_proportional_edit"

                if tool_settings.use_proportional_edit:
                    if tool_settings.use_proportional_connected:
                        kw["icon"] = 'PROP_CON'
                    elif tool_settings.use_proportional_projected:
                        kw["icon"] = 'PROP_PROJECTED'
                    else:
                        kw["icon"] = 'PROP_ON'
                else:
                    kw["icon"] = 'PROP_OFF'

            row.prop(tool_settings, attr, icon_only=True, **kw)  # proportional editing button

            # We can have the proportional editing on in the editing modes but off in object mode and vice versa.
            # So two separated lines to display the settings, just when it is on.

            # proportional editing settings, editing modes
            if object_mode != 'OBJECT' and tool_settings.use_proportional_edit is True:
                sub = row.row(align=True)
                sub.prop_with_popover(tool_settings, "proportional_edit_falloff", text="",
                                      icon_only=True, panel="VIEW3D_PT_proportional_edit")

            # proportional editing settings, just in object mode
            if object_mode == 'OBJECT' and tool_settings.use_proportional_edit_objects is True:
                sub = row.row(align=True)
                sub.prop_with_popover(tool_settings, "proportional_edit_falloff", text="",
                                      icon_only=True, panel="VIEW3D_PT_proportional_edit")

    def draw(self, context):
        layout = self.layout

        view = context.space_data
        shading = view.shading
        overlay = view.overlay
        tool_settings = context.tool_settings

        ALL_MT_editormenu.draw_hidden(context, layout)  # bfa - show hide the editormenu

        obj = context.active_object
        # mode_string = context.mode
        object_mode = 'OBJECT' if obj is None else obj.mode
        has_pose_mode = (
            (object_mode == 'POSE') or
            (object_mode == 'WEIGHT_PAINT' and context.pose_object is not None)
        )

        # Note: This is actually deadly in case enum_items have to be dynamically generated
        #       (because internal RNA array iterator will free everything immediately...).
        # XXX This is an RNA internal issue, not sure how to fix it.
        # Note: Tried to add an accessor to get translated UI strings instead of manual call
        #       to pgettext_iface below, but this fails because translated enum-items
        #       are always dynamically allocated.
        act_mode_item = bpy.types.Object.bl_rna.properties["mode"].enum_items[object_mode]
        act_mode_i18n_context = bpy.types.Object.bl_rna.properties["mode"].translation_context

        row = layout.row(align=True)
        row.separator()

        sub = row.row()
        # sub.ui_units_x = 5.5 # width of mode edit box
        sub.operator_menu_enum("object.mode_set", "mode", text=iface_(act_mode_item.name, act_mode_i18n_context), icon=act_mode_item.icon)
        del act_mode_item

        layout.template_header_3D_mode()

        # Contains buttons like Mode, Pivot, Layer, Mesh Select Mode...
        if obj:
            # Particle edit
            if object_mode == 'PARTICLE_EDIT':
                row = layout.row()
                row.prop(tool_settings.particle_edit, "select_mode", text="", expand=True)
            elif object_mode in {'EDIT', 'SCULPT_CURVES'} and obj.type == 'CURVES':
                curves = obj.data

                row = layout.row(align=True)

                # Combine the "use selection" toggle with the "set domain" operators
                # to allow turning selection off directly.
                domain = curves.selection_domain

                row.operator("curves.set_selection_domain", text="", icon='CURVE_BEZCIRCLE', depress=(domain == 'POINT')).domain = 'POINT'
                row.operator("curves.set_selection_domain", text="", icon='CURVE_PATH', depress=(domain == 'CURVE')).domain = 'CURVE'

        # Grease Pencil
        if obj and obj.type == 'GREASEPENCIL':
            # Select mode for Editing
            if object_mode == 'EDIT':
                row = layout.row(align=True)
                row.operator(
                    "grease_pencil.set_selection_mode",
                    text="",
                    icon="GP_SELECT_POINTS",
                    depress=(tool_settings.gpencil_selectmode_edit == 'POINT'),
                ).mode = 'POINT'
                row.operator(
                    "grease_pencil.set_selection_mode",
                    text="",
                    icon="GP_SELECT_STROKES",
                    depress=(tool_settings.gpencil_selectmode_edit == 'STROKE'),
                ).mode = 'STROKE'

        # Grease Pencil (legacy)
        if obj and obj.type == 'GPENCIL' and context.gpencil_data:
            gpd = context.gpencil_data

            # Select mode for Editing
            if gpd.use_stroke_edit_mode:
                row = layout.row(align=True)
                row.prop_enum(tool_settings, "gpencil_selectmode_edit", text="", value='POINT')
                row.prop_enum(tool_settings, "gpencil_selectmode_edit", text="", value='STROKE')

                subrow = row.row(align=True)
                subrow.enabled = not gpd.use_curve_edit
                subrow.prop_enum(tool_settings, "gpencil_selectmode_edit", text="", value='SEGMENT')

                # Curve edit sub-mode.
                row = layout.row(align=True)
                row.prop(gpd, "use_curve_edit", text="",
                         icon='IPO_BEZIER')
                sub = row.row(align=True)
                if gpd.use_curve_edit:
                    sub.popover(panel="VIEW3D_PT_gpencil_curve_edit", text="",)

            # Select mode for Sculpt
            if gpd.is_stroke_sculpt_mode:
                row = layout.row(align=True)
                row.prop(tool_settings, "use_gpencil_select_mask_point", text="")
                row.prop(tool_settings, "use_gpencil_select_mask_stroke", text="")
                row.prop(tool_settings, "use_gpencil_select_mask_segment", text="")

            # Select mode for Vertex Paint
            if gpd.is_stroke_vertex_mode:
                row = layout.row(align=True)
                row.prop(tool_settings, "use_gpencil_vertex_select_mask_point", text="")
                row.prop(tool_settings, "use_gpencil_vertex_select_mask_stroke", text="")
                row.prop(tool_settings, "use_gpencil_vertex_select_mask_segment", text="")

            if gpd.is_stroke_paint_mode:
                row = layout.row(align=True)
                row.prop(gpd, "use_multiedit", text="", icon='GP_MULTIFRAME_EDITING')

            if (
                    gpd.use_stroke_edit_mode or
                    gpd.is_stroke_sculpt_mode or
                    gpd.is_stroke_weight_mode or
                    gpd.is_stroke_vertex_mode
            ):
                row = layout.row(align=True)

                row.prop(gpd, "use_multiedit", text="", icon='GP_MULTIFRAME_EDITING')

                if gpd.use_multiedit:
                    sub = row.row(align=True)
                    sub.popover(panel="VIEW3D_PT_gpencil_multi_frame", text="")

        VIEW3D_MT_editor_menus.draw_collapsible(context, layout)

        layout.separator_spacer()

        if object_mode in {'PAINT_GPENCIL', 'SCULPT_GPENCIL'}:
            # Grease pencil
            if object_mode == 'PAINT_GPENCIL':
                layout.prop_with_popover(
                    tool_settings,
                    "gpencil_stroke_placement_view3d",
                    text="",
                    panel="VIEW3D_PT_gpencil_origin",
                )

            if object_mode in {'PAINT_GPENCIL', 'SCULPT_GPENCIL'}:
                layout.prop_with_popover(
                    tool_settings.gpencil_sculpt,
                    "lock_axis",
                    text="",
                    panel="VIEW3D_PT_gpencil_lock",
                )

            if object_mode == 'PAINT_GPENCIL':
                # FIXME: this is bad practice!
                # Tool options are to be displayed in the top-bar.
                if context.workspace.tools.from_space_view3d_mode(object_mode).idname == "builtin_brush.Draw":
                    settings = tool_settings.gpencil_sculpt.guide
                    row = layout.row(align=True)
                    row.prop(settings, "use_guide", text="", icon='GRID')
                    sub = row.row(align=True)
                    if settings.use_guide:
                        sub.popover(panel="VIEW3D_PT_gpencil_guide", text="Guides")

              # Grease Pencil
                if obj and obj.type == 'GPENCIL' and context.gpencil_data:
                    gpd = context.gpencil_data

                    if gpd.is_stroke_paint_mode:
                        row = layout.row()
                        sub = row.row(align=True)
                        sub.prop(tool_settings, "use_gpencil_draw_onback", text="", icon='MOD_OPACITY')
                        sub.separator(factor=0.4)
                        sub.prop(tool_settings, "use_gpencil_automerge_strokes", text="")
                        sub.separator(factor=0.4)
                        sub.prop(tool_settings, "use_gpencil_weight_data_add", text="", icon='WPAINT_HLT')
                        sub.separator(factor=0.4)
                        sub.prop(tool_settings, "use_gpencil_draw_additive", text="", icon='FREEZE')

            if object_mode == 'SCULPT_GPENCIL':
                layout.popover(
                    panel="VIEW3D_PT_gpencil_sculpt_automasking",
                    text="",
                    icon='MOD_MASK',
                )

        elif object_mode == 'SCULPT':
            # If the active tool supports it, show the canvas selector popover.
            from bl_ui.space_toolsystem_common import ToolSelectPanelHelper
            tool = ToolSelectPanelHelper.tool_active_from_context(context)
            is_paint_tool = tool and tool.use_paint_canvas

            shading = VIEW3D_PT_shading.get_shading(context)
            color_type = shading.color_type

            row = layout.row()
            row.ui_units_x = 6
            row.active = is_paint_tool and color_type == 'VERTEX'

            if context.preferences.experimental.use_sculpt_texture_paint:
                canvas_source = tool_settings.paint_mode.canvas_source
                icon = 'GROUP_VCOL' if canvas_source == 'COLOR_ATTRIBUTE' else canvas_source
                row.popover(panel="VIEW3D_PT_slots_paint_canvas", icon=icon)
            else:
                row.popover(panel="VIEW3D_PT_slots_color_attributes", icon="GROUP_VCOL")

            layout.popover(
                panel="VIEW3D_PT_sculpt_automasking",
                text="",
                icon='MOD_MASK',
            )

        elif object_mode == 'VERTEX_PAINT':
            row = layout.row()
            row.ui_units_x = 6
            row.popover(panel="VIEW3D_PT_slots_color_attributes", icon="GROUP_VCOL")

        elif object_mode == 'WEIGHT_PAINT':
            row = layout.row()
            row.ui_units_x = 6
            row.popover(panel="VIEW3D_PT_slots_vertex_groups", icon="GROUP_VERTEX")

        elif object_mode == 'TEXTURE_PAINT':
            tool_mode = tool_settings.image_paint.mode
            icon = 'MATERIAL' if tool_mode == 'MATERIAL' else 'IMAGE_DATA'

            row = layout.row()
            row.ui_units_x = 9
            row.popover(panel="VIEW3D_PT_slots_projectpaint", icon=icon)
            row.popover(panel="VIEW3D_PT_mask", icon="MOD_MASK", text="")

        else:
            # Transform settings depending on tool header visibility
            VIEW3D_HT_header.draw_xform_template(layout, context)

        # Mode & Transform Settings
        scene = context.scene

        # Collection Visibility
        # layout.popover(panel="VIEW3D_PT_collections", icon='GROUP', text="")

        # Viewport Settings
        layout.popover(
            panel="VIEW3D_PT_object_type_visibility",
            icon_value=view.icon_from_show_object_viewport,
            text="")

        # Gizmo toggle & popover.
        row = layout.row(align=True)
        # FIXME: place-holder icon.
        row.prop(view, "show_gizmo", text="", toggle=True, icon='GIZMO')
        sub = row.row(align=True)
        sub.active = view.show_gizmo
        sub.popover(
            panel="VIEW3D_PT_gizmo_display",
            text="",
        )

        # Overlay toggle & popover.
        row = layout.row(align=True)
        row.prop(overlay, "show_overlays", icon='OVERLAY', text="")
        sub = row.row(align=True)
        sub.active = overlay.show_overlays
        sub.popover(panel="VIEW3D_PT_overlay", text="")

        row = layout.row()
        row.active = (object_mode == 'EDIT') or (shading.type in {'WIREFRAME', 'SOLID'})

        # While exposing `shading.show_xray(_wireframe)` is correct.
        # this hides the key shortcut from users: T70433.
        if has_pose_mode:
            draw_depressed = overlay.show_xray_bone
        elif shading.type == 'WIREFRAME':
            draw_depressed = shading.show_xray_wireframe
        else:
            draw_depressed = shading.show_xray
        row.operator(
            "view3d.toggle_xray",
            text="",
            icon='XRAY',
            depress=draw_depressed,
        )

        row = layout.row(align=True)
        row.prop(shading, "type", text="", expand=True)
        sub = row.row(align=True)
        # TODO, currently render shading type ignores mesh two-side, until it's supported
        # show the shading popover which shows double-sided option.

        # sub.enabled = shading.type != 'RENDERED'
        sub.popover(panel="VIEW3D_PT_shading", text="")


class VIEW3D_HT_tool_header(Header):
    bl_space_type = 'VIEW_3D'
    bl_region_type = 'TOOL_HEADER'

    def draw(self, context):
        layout = self.layout

        # mode_string = context.mode
        obj = context.active_object
        tool_settings = context.tool_settings

        self.draw_tool_settings(context)

        layout.separator_spacer()

        self.draw_mode_settings(context)

    def draw_tool_settings(self, context):
        layout = self.layout
        tool_mode = context.mode

        # Active Tool
        # -----------
        from bl_ui.space_toolsystem_common import ToolSelectPanelHelper
        tool = ToolSelectPanelHelper.draw_active_tool_header(
            context, layout,
            tool_key=('VIEW_3D', tool_mode),
        )

        # Object Mode Options
        # -------------------

        # Example of how tool_settings can be accessed as pop-overs.

        # TODO(campbell): editing options should be after active tool options
        # (obviously separated for from the users POV)
        draw_fn = getattr(_draw_tool_settings_context_mode, tool_mode, None)
        if draw_fn is not None:
            is_valid_context = draw_fn(context, layout, tool)

        def draw_3d_brush_settings(layout, tool_mode):
            layout.popover("VIEW3D_PT_tools_brush_settings_advanced", text="Brush")
            if tool_mode != 'PAINT_WEIGHT':
                layout.popover("VIEW3D_PT_tools_brush_texture")
            if tool_mode == 'PAINT_TEXTURE':
                layout.popover("VIEW3D_PT_tools_mask_texture")
            layout.popover("VIEW3D_PT_tools_brush_stroke")
            layout.popover("VIEW3D_PT_tools_brush_falloff")
            layout.popover("VIEW3D_PT_tools_brush_display")

        # NOTE: general mode options should be added to 'draw_mode_settings'.
        if tool_mode == 'SCULPT':
            if is_valid_context:
                draw_3d_brush_settings(layout, tool_mode)
        elif tool_mode == 'PAINT_VERTEX':
            if is_valid_context:
                draw_3d_brush_settings(layout, tool_mode)
        elif tool_mode == 'PAINT_WEIGHT':
            if is_valid_context:
                draw_3d_brush_settings(layout, tool_mode)
        elif tool_mode == 'PAINT_TEXTURE':
            if is_valid_context:
                draw_3d_brush_settings(layout, tool_mode)
        elif tool_mode == 'EDIT_ARMATURE':
            pass
        elif tool_mode == 'EDIT_CURVE':
            pass
        elif tool_mode == 'EDIT_MESH':
            pass
        elif tool_mode == 'POSE':
            pass
        elif tool_mode == 'PARTICLE':
            # Disable, only shows "Brush" panel, which is already in the top-bar.
            # if tool.has_datablock:
            #     layout.popover_group(context=".paint_common", **popover_kw)
            pass
        elif tool_mode == 'PAINT_GPENCIL':
            if is_valid_context:
                brush = context.tool_settings.gpencil_paint.brush
                if brush:
                    if brush.gpencil_tool != 'ERASE':
                        if brush.gpencil_tool != 'TINT':
                            layout.popover("VIEW3D_PT_tools_grease_pencil_brush_advanced")

                        if brush.gpencil_tool not in {'FILL', 'TINT'}:
                            layout.popover("VIEW3D_PT_tools_grease_pencil_brush_stroke")

                    layout.popover("VIEW3D_PT_tools_grease_pencil_paint_appearance")
        elif tool_mode == 'SCULPT_GPENCIL':
            if is_valid_context:
                brush = context.tool_settings.gpencil_sculpt_paint.brush
                if brush:
                    tool = brush.gpencil_sculpt_tool
                    if tool in {'SMOOTH', 'RANDOMIZE'}:
                        layout.popover("VIEW3D_PT_tools_grease_pencil_sculpt_brush_popover")
                    layout.popover("VIEW3D_PT_tools_grease_pencil_sculpt_appearance")
        elif tool_mode == 'WEIGHT_GPENCIL':
            if is_valid_context:
                layout.popover("VIEW3D_PT_tools_grease_pencil_weight_appearance")
        elif tool_mode == 'VERTEX_GPENCIL':
            if is_valid_context:
                layout.popover("VIEW3D_PT_tools_grease_pencil_vertex_appearance")

    def draw_mode_settings(self, context):
        layout = self.layout
        mode_string = context.mode

        def row_for_mirror():
            row = layout.row(align=True)
            sub = row.row(align=True)
            return row, sub

        if mode_string == 'EDIT_ARMATURE':
            _row, sub = row_for_mirror()
            sub.prop(context.object.data, "use_mirror_x", icon='MIRROR_X', toggle=True, icon_only=True)
        elif mode_string == 'POSE':
            _row, sub = row_for_mirror()
            sub.prop(context.object.pose, "use_mirror_x", icon='MIRROR_X', toggle=True, icon_only=True)
        elif mode_string in {'EDIT_MESH', 'PAINT_WEIGHT', 'SCULPT', 'PAINT_VERTEX', 'PAINT_TEXTURE'}:
            # Mesh Modes, Use Mesh Symmetry
            row, sub = row_for_mirror()
            sub.prop(context.object, "use_mesh_mirror_x", icon='MIRROR_X', toggle=True, icon_only=True)
            sub.prop(context.object, "use_mesh_mirror_y", icon='MIRROR_Y', toggle=True, icon_only=True)
            sub.prop(context.object, "use_mesh_mirror_z", icon='MIRROR_Z', toggle=True, icon_only=True)
            if mode_string == 'EDIT_MESH':
                tool_settings = context.tool_settings
                layout.prop(tool_settings, "use_mesh_automerge", text="")
            elif mode_string == 'PAINT_WEIGHT':
                row.popover(panel="VIEW3D_PT_tools_weightpaint_symmetry_for_topbar", text="")
            elif mode_string == 'SCULPT':
                row.popover(panel="VIEW3D_PT_sculpt_symmetry_for_topbar", text="")
            elif mode_string == 'PAINT_VERTEX':
                row.popover(panel="VIEW3D_PT_tools_vertexpaint_symmetry_for_topbar", text="")
        elif mode_string == 'SCULPT_CURVES':
            _row, sub = row_for_mirror()
            sub.prop(context.object.data, "use_mirror_x", text="X", toggle=True)
            sub.prop(context.object.data, "use_mirror_y", text="Y", toggle=True)
            sub.prop(context.object.data, "use_mirror_z", text="Z", toggle=True)

            layout.prop(context.object.data, "use_sculpt_collision", icon='MOD_PHYSICS', icon_only=True, toggle=True)

        # Expand panels from the side-bar as popovers.
        popover_kw = {"space_type": 'VIEW_3D', "region_type": 'UI', "category": "Tool"}

        if mode_string == 'SCULPT':
            layout.popover_group(context=".sculpt_mode", **popover_kw)
        elif mode_string == 'PAINT_VERTEX':
            layout.popover_group(context=".vertexpaint", **popover_kw)
        elif mode_string == 'PAINT_WEIGHT':
            layout.popover_group(context=".weightpaint", **popover_kw)
        elif mode_string == 'PAINT_TEXTURE':
            layout.popover_group(context=".imagepaint", **popover_kw)
        elif mode_string == 'EDIT_TEXT':
            layout.popover_group(context=".text_edit", **popover_kw)
        elif mode_string == 'EDIT_ARMATURE':
            layout.popover_group(context=".armature_edit", **popover_kw)
        elif mode_string == 'EDIT_METABALL':
            layout.popover_group(context=".mball_edit", **popover_kw)
        elif mode_string == 'EDIT_LATTICE':
            layout.popover_group(context=".lattice_edit", **popover_kw)
        elif mode_string == 'EDIT_CURVE':
            layout.popover_group(context=".curve_edit", **popover_kw)
        elif mode_string == 'EDIT_MESH':
            layout.popover_group(context=".mesh_edit", **popover_kw)
        elif mode_string == 'POSE':
            layout.popover_group(context=".posemode", **popover_kw)
        elif mode_string == 'PARTICLE':
            layout.popover_group(context=".particlemode", **popover_kw)
        elif mode_string == 'OBJECT':
            layout.popover_group(context=".objectmode", **popover_kw)
        elif mode_string in {'PAINT_GPENCIL', 'EDIT_GPENCIL', 'SCULPT_GPENCIL', 'WEIGHT_GPENCIL'}:
            # Grease pencil layer.
            gpl = context.active_gpencil_layer
            if gpl and gpl.info is not None:
                text = gpl.info
                maxw = 25
                if len(text) > maxw:
                    text = text[:maxw - 5] + '..' + text[-3:]
            else:
                text = ""

            sub = layout.row()
            sub.ui_units_x = 8
            sub.popover(
                panel="TOPBAR_PT_gpencil_layers",
                text="Layer: " + text,
            )
            if mode_string == 'EDIT_GPENCIL':
                sub.popover(panel="VIEW3D_PT_gpencil_edit_options", text="Options")


class _draw_tool_settings_context_mode:
    @staticmethod
    def SCULPT(context, layout, tool):
        if (tool is None) or (not tool.has_datablock):
            return False

        paint = context.tool_settings.sculpt
        layout.template_ID_preview(paint, "brush", rows=3, cols=8, hide_buttons=True)

        brush = paint.brush
        if brush is None:
            return False

        tool_settings = context.tool_settings
        capabilities = brush.sculpt_capabilities

        ups = tool_settings.unified_paint_settings

        if capabilities.has_color:
            row = layout.row(align=True)
            row.ui_units_x = 4
            UnifiedPaintPanel.prop_unified_color(row, context, brush, "color", text="")
            UnifiedPaintPanel.prop_unified_color(row, context, brush, "secondary_color", text="")
            row.separator()
            layout.prop(brush, "blend", text="", expand=False)

        size = "size"
        size_owner = ups if ups.use_unified_size else brush
        if size_owner.use_locked_size == 'SCENE':
            size = "unprojected_radius"

        UnifiedPaintPanel.prop_unified(
            layout,
            context,
            brush,
            size,
            pressure_name="use_pressure_size",
            unified_name="use_unified_size",
            text="Radius",
            slider=True,
            header=True,
        )

        # strength, use_strength_pressure
        pressure_name = "use_pressure_strength" if capabilities.has_strength_pressure else None
        UnifiedPaintPanel.prop_unified(
            layout,
            context,
            brush,
            "strength",
            pressure_name=pressure_name,
            unified_name="use_unified_strength",
            text="Strength",
            header=True,
        )

        # direction
        if not capabilities.has_direction:
            layout.row().prop(brush, "direction", expand=True, text="")

        return True

    @staticmethod
    def PAINT_TEXTURE(context, layout, tool):
        if (tool is None) or (not tool.has_datablock):
            return False

        paint = context.tool_settings.image_paint
        layout.template_ID_preview(paint, "brush", rows=3, cols=8, hide_buttons=True)

        brush = paint.brush
        if brush is None:
            return False

        brush_basic_texpaint_settings(layout, context, brush, compact=True)

        return True

    @staticmethod
    def PAINT_VERTEX(context, layout, tool):
        if (tool is None) or (not tool.has_datablock):
            return False

        paint = context.tool_settings.vertex_paint
        layout.template_ID_preview(paint, "brush", rows=3, cols=8, hide_buttons=True)

        brush = paint.brush
        if brush is None:
            return False

        brush_basic_texpaint_settings(layout, context, brush, compact=True)

        return True

    @staticmethod
    def PAINT_WEIGHT(context, layout, tool):
        if (tool is None) or (not tool.has_datablock):
            return False

        paint = context.tool_settings.weight_paint
        layout.template_ID_preview(paint, "brush", rows=3, cols=8, hide_buttons=True)
        brush = paint.brush
        if brush is None:
            return False

        capabilities = brush.weight_paint_capabilities
        if capabilities.has_weight:
            UnifiedPaintPanel.prop_unified(
                layout,
                context,
                brush,
                "weight",
                unified_name="use_unified_weight",
                slider=True,
                header=True,
            )

        UnifiedPaintPanel.prop_unified(
            layout,
            context,
            brush,
            "size",
            pressure_name="use_pressure_size",
            unified_name="use_unified_size",
            slider=True,
            text="Radius",
            header=True,
        )
        UnifiedPaintPanel.prop_unified(
            layout,
            context,
            brush,
            "strength",
            pressure_name="use_pressure_strength",
            unified_name="use_unified_strength",
            header=True,
        )

        return True

    @staticmethod
    def PAINT_GPENCIL(context, layout, tool):
        if tool is None:
            return False

        if tool.idname == "builtin.cutter":
            row = layout.row(align=True)
            row.prop(context.tool_settings.gpencil_sculpt, "intersection_threshold")
            return False
        elif not tool.has_datablock:
            return False

        tool_settings = context.tool_settings
        paint = tool_settings.gpencil_paint
        brush = paint.brush
        if brush is None:
            return False

        gp_settings = brush.gpencil_settings

        row = layout.row(align=True)
        settings = tool_settings.gpencil_paint
        row.template_ID_preview(settings, "brush", rows=3, cols=8, hide_buttons=True)

        if context.object and brush.gpencil_tool in {'FILL', 'DRAW'}:
            from bl_ui.properties_paint_common import brush_basic__draw_color_selector
            brush_basic__draw_color_selector(context, layout, brush, gp_settings, None)

        if context.object and brush.gpencil_tool == 'TINT':
            row.separator(factor=0.4)
            row.prop_with_popover(brush, "color", text="", panel="TOPBAR_PT_gpencil_vertexcolor")

        from bl_ui.properties_paint_common import brush_basic_gpencil_paint_settings
        brush_basic_gpencil_paint_settings(layout, context, brush, compact=True)

        return True

    @staticmethod
    def SCULPT_GPENCIL(context, layout, tool):
        if (tool is None) or (not tool.has_datablock):
            return False

        tool_settings = context.tool_settings
        paint = tool_settings.gpencil_sculpt_paint
        brush = paint.brush

        from bl_ui.properties_paint_common import brush_basic_gpencil_sculpt_settings
        brush_basic_gpencil_sculpt_settings(layout, context, brush, compact=True)

        return True

    @staticmethod
    def WEIGHT_GPENCIL(context, layout, tool):
        if (tool is None) or (not tool.has_datablock):
            return False

        tool_settings = context.tool_settings
        paint = tool_settings.gpencil_weight_paint
        brush = paint.brush

        from bl_ui.properties_paint_common import brush_basic_gpencil_weight_settings
        layout.template_ID_preview(paint, "brush", rows=3, cols=8, hide_buttons=True)

        brush_basic_gpencil_weight_settings(layout, context, brush, compact=True)

        layout.popover("VIEW3D_PT_tools_grease_pencil_weight_options", text="Options")
        layout.popover("VIEW3D_PT_tools_grease_pencil_brush_weight_falloff", text="Falloff")

        return True

    @staticmethod
    def VERTEX_GPENCIL(context, layout, tool):
        if (tool is None) or (not tool.has_datablock):
            return False

        tool_settings = context.tool_settings
        paint = tool_settings.gpencil_vertex_paint
        brush = paint.brush

        row = layout.row(align=True)
        settings = tool_settings.gpencil_vertex_paint
        row.template_ID_preview(settings, "brush", rows=3, cols=8, hide_buttons=True)

        if brush.gpencil_vertex_tool not in {'BLUR', 'AVERAGE', 'SMEAR'}:
            row.separator(factor=0.4)
            sub = row.row(align=True)
            sub.scale_x = 0.33
            sub.prop_with_popover(brush, "color", text="", panel="TOPBAR_PT_gpencil_vertexcolor")
            sub.prop(brush, "secondary_color", text="")
            row.operator("gpencil.tint_flip", icon='FILE_REFRESH', text="")

        from bl_ui.properties_paint_common import brush_basic_gpencil_vertex_settings

        brush_basic_gpencil_vertex_settings(layout, context, brush, compact=True)

        return True

    @staticmethod
    def PARTICLE(context, layout, tool):
        if (tool is None) or (not tool.has_datablock):
            return False

        # See: 'VIEW3D_PT_tools_brush', basically a duplicate
        tool_settings = context.tool_settings
        settings = tool_settings.particle_edit
        brush = settings.brush
        tool = settings.tool
        if tool == 'NONE':
            return False

        layout.prop(brush, "size", slider=True)
        if tool == 'ADD':
            layout.prop(brush, "count")

            layout.prop(settings, "use_default_interpolate")
            layout.prop(brush, "steps", slider=True)
            layout.prop(settings, "default_key_count", slider=True)
        else:
            layout.prop(brush, "strength", slider=True)

            if tool == 'LENGTH':
                layout.row().prop(brush, "length_mode", expand=True)
            elif tool == 'PUFF':
                layout.row().prop(brush, "puff_mode", expand=True)
                layout.prop(brush, "use_puff_volume")
            elif tool == 'COMB':
                row = layout.row()
                row.active = settings.is_editable
                row.prop(settings, "use_emitter_deflect", text="Deflect Emitter")
                sub = row.row(align=True)
                sub.active = settings.use_emitter_deflect
                sub.prop(settings, "emitter_distance", text="Distance")

        return True

    @staticmethod
    def SCULPT_CURVES(context, layout, tool):
        if (tool is None) or (not tool.has_datablock):
            return False

        tool_settings = context.tool_settings
        paint = tool_settings.curves_sculpt

        brush = paint.brush
        if brush is None:
            return False

        UnifiedPaintPanel.prop_unified(
            layout,
            context,
            brush,
            "size",
            unified_name="use_unified_size",
            pressure_name="use_pressure_size",
            text="Radius",
            slider=True,
            header=True,
        )

        if brush.curves_sculpt_tool not in {'ADD', 'DELETE'}:
            UnifiedPaintPanel.prop_unified(
                layout,
                context,
                brush,
                "strength",
                unified_name="use_unified_strength",
                pressure_name="use_pressure_strength",
                header=True,
            )

        curves_tool = brush.curves_sculpt_tool

        if curves_tool == 'COMB':
            layout.prop(brush, "falloff_shape", expand=True)
            layout.popover("VIEW3D_PT_tools_brush_falloff", text="Brush Falloff")
            layout.popover("VIEW3D_PT_curves_sculpt_parameter_falloff", text="Curve Falloff")
        elif curves_tool == 'ADD':
            layout.prop(brush, "falloff_shape", expand=True)
            layout.prop(brush.curves_sculpt_settings, "add_amount")
            layout.popover("VIEW3D_PT_curves_sculpt_add_shape", text="Curve Shape")
            layout.prop(brush, "use_frontface", text="Front Faces Only")
        elif curves_tool == 'GROW_SHRINK':
            layout.prop(brush, "direction", expand=True, text="")
            layout.prop(brush, "falloff_shape", expand=True)
            layout.popover("VIEW3D_PT_curves_sculpt_grow_shrink_scaling", text="Scaling")
            layout.popover("VIEW3D_PT_tools_brush_falloff")
        elif curves_tool == 'SNAKE_HOOK':
            layout.prop(brush, "falloff_shape", expand=True)
            layout.popover("VIEW3D_PT_tools_brush_falloff")
        elif curves_tool == 'DELETE':
            layout.prop(brush, "falloff_shape", expand=True)
        elif curves_tool == 'SELECTION_PAINT':
            layout.prop(brush, "direction", expand=True, text="")
            layout.prop(brush, "falloff_shape", expand=True)
            layout.popover("VIEW3D_PT_tools_brush_falloff")
        elif curves_tool == 'PINCH':
            layout.prop(brush, "direction", expand=True, text="")
            layout.prop(brush, "falloff_shape", expand=True)
            layout.popover("VIEW3D_PT_tools_brush_falloff")
        elif curves_tool == 'SMOOTH':
            layout.prop(brush, "falloff_shape", expand=True)
            layout.popover("VIEW3D_PT_tools_brush_falloff")
        elif curves_tool == 'PUFF':
            layout.prop(brush, "falloff_shape", expand=True)
            layout.popover("VIEW3D_PT_tools_brush_falloff")
        elif curves_tool == 'DENSITY':
            layout.prop(brush, "falloff_shape", expand=True)
            row = layout.row(align=True)
            row.prop(brush.curves_sculpt_settings, "density_mode", text="", expand=True)
            row = layout.row(align=True)
            row.prop(brush.curves_sculpt_settings, "minimum_distance", text="Distance Min")
            row.operator_context = 'INVOKE_REGION_WIN'
            row.operator("sculpt_curves.min_distance_edit", text="", icon='DRIVER_DISTANCE')
            row = layout.row(align=True)
            row.enabled = brush.curves_sculpt_settings.density_mode != 'REMOVE'
            row.prop(brush.curves_sculpt_settings, "density_add_attempts", text="Count Max")
            layout.popover("VIEW3D_PT_tools_brush_falloff")
            layout.popover("VIEW3D_PT_curves_sculpt_add_shape", text="Curve Shape")
        elif curves_tool == 'SLIDE':
            layout.popover("VIEW3D_PT_tools_brush_falloff")

        return True


# bfa - show hide the editormenu
class ALL_MT_editormenu(Menu):
    bl_label = ""

    def draw(self, context):
        layout = self.layout

        tool_settings = context.tool_settings
        view = context.space_data
        shading = view.shading

        layout.row(align=True).template_header()

        row = layout.row(align=True)
        obj = context.active_object
        mode_string = context.mode
        object_mode = 'OBJECT' if obj is None else obj.mode
        has_pose_mode = (
            (object_mode == 'POSE') or
            (object_mode == 'WEIGHT_PAINT' and context.pose_object is not None)
        )

        # Note: This is actually deadly in case enum_items have to be dynamically generated
        #       (because internal RNA array iterator will free everything immediately...).
        # XXX This is an RNA internal issue, not sure how to fix it.
        # Note: Tried to add an accessor to get translated UI strings instead of manual call
        #       to pgettext_iface below, but this fails because translated enum-items
        #       are always dynamically allocated.
        act_mode_item = bpy.types.Object.bl_rna.properties["mode"].enum_items[object_mode]
        act_mode_i18n_context = bpy.types.Object.bl_rna.properties["mode"].translation_context

        sub = row.row(align=True)
        sub.ui_units_x = 5.5
        sub.operator_menu_enum(
            "object.mode_set", "mode",
            text=iface_(act_mode_item.name, act_mode_i18n_context),
            icon=act_mode_item.icon,
        )
        del act_mode_item

        layout.template_header_3D_mode()

        # Contains buttons like Mode, Pivot, Layer, Mesh Select Mode...
        if obj:
            # Particle edit
            if object_mode == 'PARTICLE_EDIT':
                row = layout.row()
                row.prop(tool_settings.particle_edit, "select_mode", text="", expand=True)
            elif object_mode in {'EDIT', 'SCULPT_CURVES'} and obj.type == 'CURVES':
                curves = obj.data

                row = layout.row(align=True)
                domain = curves.selection_domain
                row.operator(
                    "curves.set_selection_domain",
                    text="",
                    icon='CURVE_BEZCIRCLE',
                    depress=(domain == 'POINT'),
                ).domain = 'POINT'
                row.operator(
                    "curves.set_selection_domain",
                    text="",
                    icon='CURVE_PATH',
                    depress=(domain == 'CURVE'),
                ).domain = 'CURVE'

        # Grease Pencil
        if obj and obj.type == 'GREASEPENCIL':
            # Select mode for Editing
            if object_mode == 'EDIT':
                row = layout.row(align=True)
                row.operator(
                    "grease_pencil.set_selection_mode",
                    text="",
                    icon='GP_SELECT_POINTS',
                    depress=(tool_settings.gpencil_selectmode_edit == 'POINT'),
                ).mode = 'POINT'
                row.operator(
                    "grease_pencil.set_selection_mode",
                    text="",
                    icon='GP_SELECT_STROKES',
                    depress=(tool_settings.gpencil_selectmode_edit == 'STROKE'),
                ).mode = 'STROKE'

            if object_mode == 'PAINT_GREASE_PENCIL':
                row = layout.row()
                sub = row.row(align=True)
                sub.prop(tool_settings, "use_gpencil_draw_additive", text="", icon='FREEZE')

        # Grease Pencil (legacy)
        if obj and obj.type == 'GPENCIL' and context.gpencil_data:
            gpd = context.gpencil_data

            if gpd.is_stroke_paint_mode:
                row = layout.row()
                sub = row.row(align=True)
                sub.prop(tool_settings, "use_gpencil_draw_onback", text="", icon='MOD_OPACITY')
                sub.separator(factor=0.4)
                sub.prop(tool_settings, "use_gpencil_automerge_strokes", text="")
                sub.separator(factor=0.4)
                sub.prop(tool_settings, "use_gpencil_weight_data_add", text="", icon='WPAINT_HLT')
                sub.separator(factor=0.4)
                sub.prop(tool_settings, "use_gpencil_draw_additive", text="", icon='FREEZE')

            # Select mode for Editing
            if gpd.use_stroke_edit_mode:
                row = layout.row(align=True)
                row.prop_enum(tool_settings, "gpencil_selectmode_edit", text="", value='POINT')
                row.prop_enum(tool_settings, "gpencil_selectmode_edit", text="", value='STROKE')

                subrow = row.row(align=True)
                subrow.enabled = not gpd.use_curve_edit
                subrow.prop_enum(tool_settings, "gpencil_selectmode_edit", text="", value='SEGMENT')

                # Curve edit sub-mode.
                row = layout.row(align=True)
                row.prop(gpd, "use_curve_edit", text="",
                         icon='IPO_BEZIER')
                sub = row.row(align=True)
                sub.active = gpd.use_curve_edit
                sub.popover(
                    panel="VIEW3D_PT_gpencil_curve_edit",
                    text="Curve Editing",
                )

            # Select mode for Sculpt
            if gpd.is_stroke_sculpt_mode:
                row = layout.row(align=True)
                row.prop(tool_settings, "use_gpencil_select_mask_point", text="")
                row.prop(tool_settings, "use_gpencil_select_mask_stroke", text="")
                row.prop(tool_settings, "use_gpencil_select_mask_segment", text="")

<<<<<<< HEAD
    @staticmethod
    def draw_menus(layout, context):
=======
            # Select mode for Vertex Paint
            if gpd.is_stroke_vertex_mode:
                row = layout.row(align=True)
                row.prop(tool_settings, "use_gpencil_vertex_select_mask_point", text="")
                row.prop(tool_settings, "use_gpencil_vertex_select_mask_stroke", text="")
                row.prop(tool_settings, "use_gpencil_vertex_select_mask_segment", text="")

            if gpd.is_stroke_paint_mode:
                row = layout.row(align=True)
                row.prop(gpd, "use_multiedit", text="", icon='GP_MULTIFRAME_EDITING')

            if (
                    gpd.use_stroke_edit_mode or
                    gpd.is_stroke_sculpt_mode or
                    gpd.is_stroke_weight_mode or
                    gpd.is_stroke_vertex_mode
            ):
                row = layout.row(align=True)
                row.prop(gpd, "use_multiedit", text="", icon='GP_MULTIFRAME_EDITING')

                sub = row.row(align=True)
                sub.enabled = gpd.use_multiedit
                sub.popover(
                    panel="VIEW3D_PT_gpencil_multi_frame",
                    text="Multiframe",
                )

        overlay = view.overlay

        VIEW3D_MT_editor_menus.draw_collapsible(context, layout)

        layout.separator_spacer()

        if object_mode in {'PAINT_GPENCIL', 'SCULPT_GPENCIL'}:
            # Grease pencil
            if object_mode == 'PAINT_GPENCIL':
                layout.prop_with_popover(
                    tool_settings,
                    "gpencil_stroke_placement_view3d",
                    text="",
                    panel="VIEW3D_PT_gpencil_origin",
                )

            if object_mode in {'PAINT_GPENCIL', 'SCULPT_GPENCIL'}:
                layout.prop_with_popover(
                    tool_settings.gpencil_sculpt,
                    "lock_axis",
                    text="",
                    panel="VIEW3D_PT_gpencil_lock",
                )

            if object_mode == 'PAINT_GPENCIL':
                # FIXME: this is bad practice!
                # Tool options are to be displayed in the top-bar.
                if context.workspace.tools.from_space_view3d_mode(object_mode).idname == "builtin_brush.Draw":
                    settings = tool_settings.gpencil_sculpt.guide
                    row = layout.row(align=True)
                    row.prop(settings, "use_guide", text="", icon='GRID')
                    sub = row.row(align=True)
                    sub.active = settings.use_guide
                    sub.popover(
                        panel="VIEW3D_PT_gpencil_guide",
                        text="Guides",
                    )
            if object_mode == 'SCULPT_GPENCIL':
                layout.popover(
                    panel="VIEW3D_PT_gpencil_sculpt_automasking",
                    text="",
                    icon='MOD_MASK',
                )

        elif object_mode == 'SCULPT':
            # If the active tool supports it, show the canvas selector popover.
            from bl_ui.space_toolsystem_common import ToolSelectPanelHelper
            tool = ToolSelectPanelHelper.tool_active_from_context(context)
            is_paint_tool = tool and tool.use_paint_canvas

            shading = VIEW3D_PT_shading.get_shading(context)
            color_type = shading.color_type

            row = layout.row()
            row.ui_units_x = 6
            row.active = is_paint_tool and color_type == 'VERTEX'

            if context.preferences.experimental.use_sculpt_texture_paint:
                canvas_source = tool_settings.paint_mode.canvas_source
                icon = 'GROUP_VCOL' if canvas_source == 'COLOR_ATTRIBUTE' else canvas_source
                row.popover(panel="VIEW3D_PT_slots_paint_canvas", icon=icon)
            else:
                row.popover(panel="VIEW3D_PT_slots_color_attributes", icon='GROUP_VCOL')

            layout.popover(
                panel="VIEW3D_PT_sculpt_automasking",
                text="",
                icon='MOD_MASK',
            )

        elif object_mode == 'VERTEX_PAINT':
            row = layout.row()
            row.ui_units_x = 6
            row.popover(panel="VIEW3D_PT_slots_color_attributes", icon='GROUP_VCOL')

        elif object_mode == 'WEIGHT_PAINT':
            row = layout.row()
            row.ui_units_x = 6
            row.popover(panel="VIEW3D_PT_slots_vertex_groups", icon='GROUP_VERTEX')

        elif object_mode == 'TEXTURE_PAINT':
            tool_mode = tool_settings.image_paint.mode
            icon = 'MATERIAL' if tool_mode == 'MATERIAL' else 'IMAGE_DATA'

            row = layout.row()
            row.ui_units_x = 9
            row.popover(panel="VIEW3D_PT_slots_projectpaint", icon=icon)
            row.popover(panel="VIEW3D_PT_mask", icon='MOD_MASK', text="")
        else:
            # Transform settings depending on tool header visibility
            VIEW3D_HT_header.draw_xform_template(layout, context)

        layout.separator_spacer()

        # Viewport Settings
        layout.popover(
            panel="VIEW3D_PT_object_type_visibility",
            icon_value=view.icon_from_show_object_viewport,
            text="",
        )

        # Gizmo toggle & popover.
        row = layout.row(align=True)
        # FIXME: place-holder icon.
        row.prop(view, "show_gizmo", text="", toggle=True, icon='GIZMO')
        sub = row.row(align=True)
        sub.active = view.show_gizmo
        sub.popover(
            panel="VIEW3D_PT_gizmo_display",
            text="",
        )

        # Overlay toggle & popover.
        row = layout.row(align=True)
        row.prop(overlay, "show_overlays", icon='OVERLAY', text="")
        sub = row.row(align=True)
        sub.active = overlay.show_overlays
        sub.popover(panel="VIEW3D_PT_overlay", text="")

        if mode_string == 'EDIT_MESH':
            sub.popover(panel="VIEW3D_PT_overlay_edit_mesh", text="", icon='EDITMODE_HLT')
        if mode_string == 'EDIT_CURVE':
            sub.popover(panel="VIEW3D_PT_overlay_edit_curve", text="", icon='EDITMODE_HLT')
        elif mode_string == 'SCULPT':
            sub.popover(panel="VIEW3D_PT_overlay_sculpt", text="", icon='SCULPTMODE_HLT')
        elif mode_string == 'SCULPT_CURVES':
            sub.popover(panel="VIEW3D_PT_overlay_sculpt_curves", text="", icon='SCULPTMODE_HLT')
        elif mode_string == 'PAINT_WEIGHT':
            sub.popover(panel="VIEW3D_PT_overlay_weight_paint", text="", icon='WPAINT_HLT')
        elif mode_string == 'PAINT_TEXTURE':
            sub.popover(panel="VIEW3D_PT_overlay_texture_paint", text="", icon='TPAINT_HLT')
        elif mode_string == 'PAINT_VERTEX':
            sub.popover(panel="VIEW3D_PT_overlay_vertex_paint", text="", icon='VPAINT_HLT')
        elif obj is not None and obj.type == 'GPENCIL':
            sub.popover(panel="VIEW3D_PT_overlay_gpencil_options", text="", icon='OUTLINER_DATA_GREASEPENCIL')

        # Separate from `elif` chain because it may coexist with weight-paint.
        if (
            has_pose_mode or
            (object_mode in {'EDIT_ARMATURE', 'OBJECT'} and VIEW3D_PT_overlay_bones.is_using_wireframe(context))
        ):
            sub.popover(panel="VIEW3D_PT_overlay_bones", text="", icon='POSE_HLT')

        row = layout.row()
        row.active = (object_mode == 'EDIT') or (shading.type in {'WIREFRAME', 'SOLID'})

        # While exposing `shading.show_xray(_wireframe)` is correct.
        # this hides the key shortcut from users: #70433.
        if has_pose_mode:
            draw_depressed = overlay.show_xray_bone
        elif shading.type == 'WIREFRAME':
            draw_depressed = shading.show_xray_wireframe
        else:
            draw_depressed = shading.show_xray
        row.operator(
            "view3d.toggle_xray",
            text="",
            icon='XRAY',
            depress=draw_depressed,
        )
>>>>>>> 2da82c71

        row = layout.row(align=True)
        row.template_header()  # editor type menus


class VIEW3D_MT_editor_menus(Menu):
    bl_label = ""

    def draw(self, context):
        layout = self.layout
        obj = context.active_object
        mode_string = context.mode
        edit_object = context.edit_object
        gp_edit = obj and obj.mode in {'EDIT_GPENCIL', 'PAINT_GPENCIL', 'SCULPT_GPENCIL',
                                       'WEIGHT_GPENCIL', 'VERTEX_GPENCIL'}
        tool_settings = context.tool_settings

        layout.menu("SCREEN_MT_user_menu", text="Quick")  # Quick favourites menu
        layout.menu("VIEW3D_MT_view")
        layout.menu("VIEW3D_MT_view_navigation")

        # Select Menu
        if gp_edit:
            if mode_string not in {'PAINT_GPENCIL', 'WEIGHT_GPENCIL'}:
                if (
                        mode_string == 'SCULPT_GPENCIL' and
                        (tool_settings.use_gpencil_select_mask_point or
                         tool_settings.use_gpencil_select_mask_stroke or
                         tool_settings.use_gpencil_select_mask_segment)
                ):
                    layout.menu("VIEW3D_MT_select_edit_gpencil") #BFA - change order for consistency
                    layout.menu("VIEW3D_MT_sculpt_gpencil_copy")
                elif mode_string == 'EDIT_GPENCIL':
                    layout.menu("VIEW3D_MT_select_edit_gpencil")
                elif mode_string == 'VERTEX_GPENCIL':
                    layout.menu("VIEW3D_MT_select_edit_gpencil")
                    layout.menu("VIEW3D_MT_gpencil_animation")
                    layout.menu("GPENCIL_MT_layer_active", text="Active Layer")
        elif mode_string in {'PAINT_WEIGHT', 'PAINT_VERTEX', 'PAINT_TEXTURE'}:
            mesh = obj.data
            if mesh.use_paint_mask:
                layout.menu("VIEW3D_MT_select_paint_mask")
            elif mesh.use_paint_mask_vertex and mode_string in {'PAINT_WEIGHT', 'PAINT_VERTEX'}:
                layout.menu("VIEW3D_MT_select_paint_mask_vertex")
        elif mode_string not in {'SCULPT', 'SCULPT_CURVES', 'PAINT_GREASE_PENCIL'}:
            layout.menu("VIEW3D_MT_select_%s" % mode_string.lower())

        if gp_edit:
            pass
        elif mode_string == 'OBJECT':
            layout.menu("VIEW3D_MT_add", text="Add", text_ctxt=i18n_contexts.operator_default)
        elif mode_string == 'EDIT_MESH':
            layout.menu("VIEW3D_MT_mesh_add", text="Add", text_ctxt=i18n_contexts.operator_default)
        elif mode_string == 'EDIT_CURVE':
            layout.menu("VIEW3D_MT_curve_add", text="Add", text_ctxt=i18n_contexts.operator_default)
        elif mode_string == 'EDIT_SURFACE':
            layout.menu("VIEW3D_MT_surface_add", text="Add", text_ctxt=i18n_contexts.operator_default)
        elif mode_string == 'EDIT_METABALL':
            layout.menu("VIEW3D_MT_metaball_add", text="Add", text_ctxt=i18n_contexts.operator_default)
        elif mode_string == 'EDIT_ARMATURE':
            layout.menu("TOPBAR_MT_edit_armature_add", text="Add", text_ctxt=i18n_contexts.operator_default)

        if gp_edit:
            if obj and obj.mode == 'PAINT_GPENCIL':
                layout.menu("VIEW3D_MT_draw_gpencil")
            elif obj and obj.mode == 'EDIT_GPENCIL':
                layout.menu("VIEW3D_MT_edit_gpencil")
                layout.menu("VIEW3D_MT_edit_gpencil_stroke")
                layout.menu("VIEW3D_MT_edit_gpencil_point")
            elif obj and obj.mode == 'WEIGHT_GPENCIL':
                layout.menu("VIEW3D_MT_weight_gpencil")
            if obj and obj.mode == 'VERTEX_GPENCIL':
                layout.menu("VIEW3D_MT_paint_gpencil")

        elif edit_object:
            layout.menu("VIEW3D_MT_edit_%s" % edit_object.type.lower())

            if mode_string == 'EDIT_MESH':
                layout.menu("VIEW3D_MT_edit_mesh_vertices")
                layout.menu("VIEW3D_MT_edit_mesh_edges")
                layout.menu("VIEW3D_MT_edit_mesh_faces")
                layout.menu("VIEW3D_MT_uv_map", text="UV")
                layout.template_node_operator_asset_root_items()
            elif mode_string in {'EDIT_CURVE', 'EDIT_SURFACE'}:
                layout.menu("VIEW3D_MT_edit_curve_ctrlpoints")
                layout.menu("VIEW3D_MT_edit_curve_segments")
            elif mode_string in {'EDIT_CURVES', 'EDIT_POINT_CLOUD'}:
                layout.template_node_operator_asset_root_items()
            elif mode_string == 'EDIT_GREASE_PENCIL':
                layout.menu("VIEW3D_MT_edit_greasepencil_stroke")

        elif obj:
            if mode_string not in {'PAINT_TEXTURE', 'SCULPT_CURVES'}:
                layout.menu("VIEW3D_MT_%s" % mode_string.lower())
            if mode_string in {'SCULPT', 'PAINT_VERTEX', 'PAINT_TEXTURE'}:
                layout.menu("VIEW3D_MT_brush")
            if mode_string == 'SCULPT':
                layout.menu("VIEW3D_MT_mask")
                layout.menu("VIEW3D_MT_face_sets")
                layout.template_node_operator_asset_root_items()
            if mode_string == 'SCULPT_CURVES':
                layout.menu("VIEW3D_MT_select_sculpt_curves")
                layout.menu("VIEW3D_MT_sculpt_curves")
                layout.template_node_operator_asset_root_items()

        else:
            layout.menu("VIEW3D_MT_object")


# ********** Menu **********


# ********** Utilities **********


class ShowHideMenu:
    bl_label = "Show/Hide"
    _operator_name = ""

    def draw(self, _context):
        layout = self.layout

        layout.operator("%s.reveal" % self._operator_name, text="Show Hidden", icon="HIDE_OFF")
        layout.operator("%s.hide" % self._operator_name, text="Hide Selected", icon="HIDE_ON").unselected = False
        layout.operator(
            "%s.hide" %
            self._operator_name,
            text="Hide Unselected",
            icon="HIDE_UNSELECTED").unselected = True


# Standard transforms which apply to all cases (mix-in class, not used directly).
class VIEW3D_MT_transform_base:
    bl_label = "Transform"
    bl_category = "View"

    # TODO: get rid of the custom text strings?
    def draw(self, context):
        layout = self.layout
        alt_navigation = getattr(
            context.window_manager.keyconfigs.active.preferences,
            "use_alt_navigation",
            False)

        layout.operator("transform.translate", icon = 'TRANSFORM_MOVE').alt_navigation = alt_navigation
        layout.operator("transform.rotate", icon = 'TRANSFORM_ROTATE').alt_navigation = alt_navigation
        layout.operator("transform.resize", text="Scale", icon = 'TRANSFORM_SCALE').alt_navigation = alt_navigation

        layout.operator("transform.tosphere", text="To Sphere", icon="TOSPHERE")
        layout.operator("transform.shear", text="Shear", icon="SHEAR")
        layout.operator("transform.bend", text="Bend", icon="BEND")
        layout.operator("transform.push_pull", text="Push/Pull", icon='PUSH_PULL')

        if context.mode in {'EDIT_MESH', 'EDIT_ARMATURE', 'EDIT_SURFACE', 'EDIT_CURVE',
                            'EDIT_LATTICE', 'EDIT_METABALL'}:
            layout.operator("transform.vertex_warp", text="Warp", icon="MOD_WARP")
            layout.operator_context = 'EXEC_REGION_WIN'
            layout.operator("transform.vertex_random", text="Randomize", icon='RANDOMIZE').offset = 0.1
            layout.operator_context = 'INVOKE_REGION_WIN'


# Generic transform menu - geometry types
class VIEW3D_MT_transform(VIEW3D_MT_transform_base, Menu):
    def draw(self, context):
        alt_navigation = getattr(
            context.window_manager.keyconfigs.active.preferences,
            "use_alt_navigation",
            False)

        # base menu
        VIEW3D_MT_transform_base.draw(self, context)

        obj = context.object

        # generic
        layout = self.layout
        if context.mode == 'EDIT_MESH':
            layout.operator("transform.shrink_fatten", text="Shrink/Fatten", icon='SHRINK_FATTEN').alt_navigation = alt_navigation
            layout.operator("transform.skin_resize", icon="MOD_SKIN")
        elif context.mode == 'EDIT_CURVE':
            layout.operator("transform.transform", text="Radius", icon='SHRINK_FATTEN').mode = 'CURVE_SHRINKFATTEN'

        if context.mode != 'EDIT_CURVES':
            layout.separator()
            props = layout.operator("transform.translate", text="Move Texture Space", icon="MOVE_TEXTURESPACE")
            props.texture_space = True
            props.alt_navigation = alt_navigation
            props = layout.operator("transform.resize", text="Scale Texture Space", icon="SCALE_TEXTURESPACE")
            props.texture_space = True
            props.alt_navigation = alt_navigation


# Object-specific extensions to Transform menu
class VIEW3D_MT_transform_object(VIEW3D_MT_transform_base, Menu):
    def draw(self, context):
        layout = self.layout

        # base menu
        VIEW3D_MT_transform_base.draw(self, context)

        # object-specific option follow
        layout.separator()

        layout.operator("transform.translate", text="Move Texture Space", icon="MOVE_TEXTURESPACE").texture_space = True
        layout.operator("transform.resize", text="Scale Texture Space", icon="SCALE_TEXTURESPACE").texture_space = True

        layout.separator()

        layout.operator_context = 'EXEC_REGION_WIN'
        # XXX see alignmenu() in edit.c of b2.4x to get this working
        layout.operator(
            "transform.transform",
            text="Align to Transform Orientation",
            icon="ALIGN_TRANSFORM").mode = 'ALIGN'

        layout.separator()

        layout.operator("object.randomize_transform", icon="RANDOMIZE_TRANSFORM")
        layout.operator("object.align", icon="ALIGN")

        # TODO: there is a strange context bug here.
        """
        layout.operator_context = 'INVOKE_REGION_WIN'
        layout.operator("object.transform_axis_target")
        """


# Armature EditMode extensions to Transform menu
class VIEW3D_MT_transform_armature(VIEW3D_MT_transform_base, Menu):
    def draw(self, context):
        layout = self.layout

        # base menu
        VIEW3D_MT_transform_base.draw(self, context)

        # armature specific extensions follow
        obj = context.object
        if obj.type == 'ARMATURE' and obj.mode in {'EDIT', 'POSE'}:
            if obj.data.display_type == 'BBONE':
                layout.separator()

                layout.operator("transform.transform", text="Scale BBone", icon='TRANSFORM_SCALE').mode = 'BONE_SIZE'
            elif obj.data.display_type == 'ENVELOPE':
                layout.separator()

                layout.operator(
                    "transform.transform",
                    text="Scale Envelope Distance",
                    icon='TRANSFORM_SCALE').mode = 'BONE_SIZE'
                layout.operator("transform.transform", text="Scale Radius",
                                icon='TRANSFORM_SCALE').mode = 'BONE_ENVELOPE'

        if context.edit_object and context.edit_object.type == 'ARMATURE':
            layout.separator()

            layout.operator("armature.align", icon="ALIGN")


class VIEW3D_MT_mirror(Menu):
    bl_label = "Mirror"

    def draw(self, _context):
        layout = self.layout

        layout.operator("transform.mirror", text="Interactive Mirror", icon='TRANSFORM_MIRROR')

        layout.separator()

        layout.operator_context = 'EXEC_REGION_WIN'

        props = layout.operator("transform.mirror", text="X Global", icon="MIRROR_X")
        props.constraint_axis = (True, False, False)
        props.orient_type = 'GLOBAL'
        props = layout.operator("transform.mirror", text="Y Global", icon="MIRROR_Y")
        props.constraint_axis = (False, True, False)
        props.orient_type = 'GLOBAL'
        props = layout.operator("transform.mirror", text="Z Global", icon="MIRROR_Z")
        props.constraint_axis = (False, False, True)
        props.orient_type = 'GLOBAL'

        layout.separator()

        props = layout.operator("transform.mirror", text="X Local", icon="MIRROR_X")
        props.constraint_axis = (True, False, False)
        props.orient_type = 'LOCAL'
        props = layout.operator("transform.mirror", text="Y Local", icon="MIRROR_Y")
        props.constraint_axis = (False, True, False)
        props.orient_type = 'LOCAL'
        props = layout.operator("transform.mirror", text="Z Local", icon="MIRROR_Z")
        props.constraint_axis = (False, False, True)
        props.orient_type = 'LOCAL'

        if _context.edit_object and _context.edit_object.type in {'MESH', 'SURFACE'}:

            layout.separator()

            layout.operator("object.vertex_group_mirror", icon="MIRROR_VERTEXGROUP")


class VIEW3D_MT_snap(Menu):
    bl_label = "Snap"

    def draw(self, _context):
        layout = self.layout

        layout.operator(
            "view3d.snap_selected_to_cursor",
            text="Selection to Cursor",
            icon="SELECTIONTOCURSOR").use_offset = False
        layout.operator(
            "view3d.snap_selected_to_cursor",
            text="Selection to Cursor (Keep Offset)",
            icon="SELECTIONTOCURSOROFFSET").use_offset = True
        layout.operator("view3d.snap_selected_to_active", text="Selection to Active", icon="SELECTIONTOACTIVE")
        layout.operator("view3d.snap_selected_to_grid", text="Selection to Grid", icon="SELECTIONTOGRID")

        layout.separator()

        layout.operator("view3d.snap_cursor_to_selected", text="Cursor to Selected", icon="CURSORTOSELECTION")
        layout.operator("view3d.snap_cursor_to_center", text="Cursor to World Origin", icon="CURSORTOCENTER")
        layout.operator("view3d.snap_cursor_to_active", text="Cursor to Active", icon="CURSORTOACTIVE")
        layout.operator("view3d.snap_cursor_to_grid", text="Cursor to Grid", icon="CURSORTOGRID")


# Tooltip and operator for Clear Seam.
class VIEW3D_MT_uv_map_clear_seam(bpy.types.Operator):
    """Clears the UV Seam for selected edges"""      #BFA - blender will use this as a tooltip for menu items and buttons.
    bl_idname = "mesh.clear_seam"        # unique identifier for buttons and menu items to reference.
    bl_label = "Clear seam"         # display name in the interface.
    bl_options = {'REGISTER', 'UNDO'}  # enable undo for the operator.

    def execute(self, context):        # execute() is called by blender when running the operator.
        bpy.ops.mesh.mark_seam(clear=True)
        return {'FINISHED'}


class VIEW3D_MT_uv_map(Menu):
    bl_label = "UV Mapping"

    def draw(self, _context):
        layout = self.layout

        layout.operator("uv.unwrap", text="Unwrap ABF", icon='UNWRAP_ABF').method = 'ANGLE_BASED'
        layout.operator("uv.unwrap", text="Unwrap Conformal", icon='UNWRAP_LSCM').method = 'CONFORMAL'

        layout.separator()

        layout.operator_context = 'INVOKE_DEFAULT'
        layout.operator("uv.smart_project", icon="MOD_UVPROJECT")
        layout.operator("uv.lightmap_pack", icon="LIGHTMAPPACK")
        layout.operator("uv.follow_active_quads", icon="FOLLOWQUADS")

        layout.separator()

        layout.operator_context = 'EXEC_REGION_WIN'
        layout.operator("uv.cube_project", icon="CUBEPROJECT")
        layout.operator("uv.cylinder_project", icon="CYLINDERPROJECT")
        layout.operator("uv.sphere_project", icon="SPHEREPROJECT")

        layout.separator()

        layout.operator_context = 'INVOKE_REGION_WIN'
        layout.operator("uv.project_from_view", icon="PROJECTFROMVIEW").scale_to_bounds = False
        layout.operator("uv.project_from_view", text="Project from View (Bounds)",
                        icon="PROJECTFROMVIEW_BOUNDS").scale_to_bounds = True

        layout.separator()

        layout.operator("mesh.mark_seam", icon="MARK_SEAM").clear = False
        layout.operator("mesh.clear_seam", text="Clear Seam", icon='CLEAR_SEAM')

        layout.separator()

        layout.operator("uv.reset", icon="RESET")

        layout.template_node_operator_asset_menu_items(catalog_path="UV")


# ********** View menus **********

# bfa - set active camera does not exist in blender
class VIEW3D_MT_switchactivecamto(bpy.types.Operator):
    """Sets the current selected camera as the active camera to render from\nYou need to have a camera object selected"""
    bl_idname = "view3d.switchactivecamto"
    bl_label = "Set active Camera"
    bl_options = {'REGISTER', 'UNDO'}

    def execute(self, context):

        context = bpy.context
        scene = context.scene
        if context.active_object is not None:
            currentCameraObj = bpy.data.objects[bpy.context.active_object.name]
            scene.camera = currentCameraObj
        return {'FINISHED'}


class VIEW3D_MT_view_legacy(Menu):
    bl_label = "Legacy"

    def draw(self, context):
        layout = self.layout

        layout.operator("view3d.cursor3d", text="Set 3D Cursor", icon='CURSOR')

# BFA - Hidden legacy operators exposed to GUI
class VIEW3D_MT_view_annotations(Menu):
    bl_label = "Annotations (Legacy)"

    def draw(self, context):
        layout = self.layout

        layout.operator("gpencil.annotate", text="Draw Annotation", icon='PAINT_DRAW',).mode = 'DRAW'
        layout.operator("gpencil.annotate", text="Draw Line Annotation", icon='PAINT_DRAW').mode = 'DRAW_STRAIGHT'
        layout.operator("gpencil.annotate", text="Draw Polyline Annotation", icon='PAINT_DRAW').mode = 'DRAW_POLY'
        layout.operator("gpencil.annotate", text="Erase Annotation", icon='ERASE').mode = 'ERASER'

        layout.separator()

        layout.operator("gpencil.annotation_add", text="Add Annotation Layer", icon='ADD')
        layout.operator("gpencil.annotation_active_frame_delete", text="Erase Annotation Active Keyframe", icon='DELETE')


class VIEW3D_MT_view(Menu):
    bl_label = "View"

    def draw(self, context):
        layout = self.layout
        view = context.space_data
        overlay = view.overlay
        engine = context.engine
        prefs = context.preferences

        layout.prop(view, "show_region_toolbar")
        layout.prop(view, "show_region_ui")
        layout.prop(view, "show_region_tool_header")
        layout.prop(view, "show_region_asset_shelf")
        layout.prop(view, "show_region_hud")
        layout.prop(overlay, "show_toolshelf_tabs", text="Tool Shelf Tabs")  # bfa - the toolshelf tabs.

        layout.separator()

        layout.menu("VIEW3D_MT_view_legacy")

        layout.separator()

        layout.menu("VIEW3D_MT_view_annotations")

        layout.separator()

        layout.operator("render.opengl", text="OpenGL Render Image", icon='RENDER_STILL')
        layout.operator("render.opengl", text="OpenGL Render Animation", icon='RENDER_ANIMATION').animation = True
        props = layout.operator("render.opengl", text="Viewport Render Keyframes", icon='RENDER_ANIMATION')
        props.animation = True
        props.render_keyed_only = True

        layout.separator()

        layout.operator_context = 'INVOKE_REGION_WIN'
        layout.operator("view3d.clip_border", text="Clipping Border", icon="CLIPPINGBORDER")

        if engine == 'CYCLES':
            layout.operator("view3d.render_border", icon="RENDERBORDER")
            layout.operator("view3d.clear_render_border", icon="RENDERBORDER_CLEAR")

        layout.separator()

        layout.menu("VIEW3D_MT_view_cameras", text="Cameras")

        layout.separator()

        layout.menu("VIEW3D_MT_view_align")
        layout.menu("VIEW3D_MT_view_align_selected")

        layout.separator()

        layout.operator("view3d.localview", text="Toggle Local View", icon="VIEW_GLOBAL_LOCAL")
        layout.operator("view3d.localview_remove_from", icon="VIEW_REMOVE_LOCAL")

        layout.separator()

        layout.operator("view3d.view_selected", text="Frame Selected", icon="VIEW_SELECTED").use_all_regions = False
        if view.region_quadviews:
            layout.operator(
                "view3d.view_selected",
                text="Frame Selected (Quad View)",
                icon="ALIGNCAMERA_ACTIVE").use_all_regions = True
        layout.operator("view3d.view_all", text="Frame All", icon="VIEWALL").center = False
        if view.region_quadviews:
            layout.operator("view3d.view_all", text="Frame All (Quad View)", icon="VIEWALL").use_all_regions = True
        layout.operator("view3d.view_all", text="Center Cursor and Frame All", icon="VIEWALL_RESETCURSOR").center = True

        layout.separator()

        layout.operator("screen.region_quadview", icon="QUADVIEW")

        layout.separator()

        layout.menu("INFO_MT_area")
        layout.menu("VIEW3D_MT_view_pie_menus")


class VIEW3D_MT_view_pie_menus(Menu):
    bl_label = "Pie menus"

    def draw(self, _context):
        layout = self.layout

        layout.operator("wm.call_menu_pie", text="Object Mode", icon="MENU_PANEL").name = 'VIEW3D_MT_object_mode_pie'
        layout.operator("wm.call_menu_pie", text="View", icon="MENU_PANEL").name = 'VIEW3D_MT_view_pie'
        layout.operator("wm.call_menu_pie", text="Transform", icon="MENU_PANEL").name = 'VIEW3D_MT_transform_gizmo_pie'
        layout.operator("wm.call_menu_pie", text="Shading", icon="MENU_PANEL").name = 'VIEW3D_MT_shading_pie'
        layout.operator("wm.call_menu_pie", text="Pivot", icon="MENU_PANEL").name = 'VIEW3D_MT_pivot_pie'
        layout.operator("wm.call_menu_pie", text="Snap", icon="MENU_PANEL").name = 'VIEW3D_MT_snap_pie'
        layout.operator("wm.call_menu_pie", text="Orientations", icon="MENU_PANEL").name = 'VIEW3D_MT_orientations_pie'
        layout.operator("wm.call_menu_pie", text="Proportional Editing Falloff",
                        icon="MENU_PANEL").name = 'VIEW3D_MT_proportional_editing_falloff_pie'
        layout.operator("wm.call_menu_pie", text="Sculpt Mask Edit",
                        icon="MENU_PANEL").name = 'VIEW3D_MT_sculpt_mask_edit_pie'
        layout.operator("wm.call_menu_pie", text="Sculpt Faces Sets Edit",
                        icon="MENU_PANEL").name = 'VIEW3D_MT_sculpt_face_sets_edit_pie'
        layout.operator(
            "wm.call_menu_pie",
            text="Automasking",
            icon="MENU_PANEL").name = 'VIEW3D_MT_sculpt_automasking_pie'
        layout.operator("wm.call_menu_pie", text="Weightpaint Vertexgroup Lock",
                        icon="MENU_PANEL").name = 'VIEW3D_MT_wpaint_vgroup_lock_pie'

        layout.separator()

        layout.operator("wm.call_menu_pie", text="Greasepencil Snap", icon="MENU_PANEL").name = 'GPENCIL_MT_snap_pie'
        layout.operator("wm.call_menu_pie", text="Automasking", icon="MENU_PANEL").name = 'VIEW3D_MT_sculpt_gpencil_automasking_pie'

        layout.separator()

        layout.operator("wm.toolbar_fallback_pie", text="Fallback Tool", icon="MENU_PANEL")
        layout.operator("view3d.object_mode_pie_or_toggle", text="Modes", icon="MENU_PANEL")


class VIEW3D_MT_view_cameras(Menu):
    bl_label = "Cameras"

    def draw(self, _context):
        layout = self.layout

        layout.operator("view3d.object_as_camera", icon='VIEW_SWITCHACTIVECAM')
        layout.operator("view3d.switchactivecamto", text="Set Active Camera", icon="VIEW_SWITCHACTIVECAM")
        layout.operator("view3d.view_camera", text="Active Camera", icon='VIEW_SWITCHTOCAM')
        layout.operator("view3d.view_center_camera", icon="VIEWCAMERACENTER")


class VIEW3D_MT_view_navigation_legacy(Menu):
    bl_label = "Legacy"

    def draw(self, _context):
        layout = self.layout

        layout.operator_context = 'EXEC_REGION_WIN'

        layout.operator("transform.translate", text="Move", icon="TRANSFORM_MOVE")
        layout.operator("transform.rotate", text="Rotate", icon="TRANSFORM_ROTATE")
        layout.operator("transform.resize", text="Scale", icon="TRANSFORM_SCALE")


class VIEW3D_MT_view_navigation(Menu):
    bl_label = "Navi"

    def draw(self, _context):
        from math import pi
        layout = self.layout

        layout.menu('VIEW3D_MT_view_navigation_legacy')

        layout.operator("view3d.view_orbit", text="Orbit Down", icon="ORBIT_DOWN").type = 'ORBITDOWN'
        layout.operator("view3d.view_orbit", text="Orbit Up", icon="ORBIT_UP").type = 'ORBITUP'
        layout.operator("view3d.view_orbit", text="Orbit Right", icon="ORBIT_RIGHT").type = 'ORBITRIGHT'
        layout.operator("view3d.view_orbit", text="Orbit Left", icon="ORBIT_LEFT").type = 'ORBITLEFT'
        props = layout.operator("view3d.view_orbit", text="Orbit Opposite", icon="ORBIT_OPPOSITE")
        props.type = 'ORBITRIGHT'
        props.angle = pi

        layout.separator()

        layout.operator("view3d.view_roll", text="Roll Left", icon="ROLL_LEFT").angle = pi / -12.0
        layout.operator("view3d.view_roll", text="Roll Right", icon="ROLL_RIGHT").angle = pi / 12.0

        layout.separator()

        layout.operator("view3d.view_pan", text="Pan Down", icon="PAN_DOWN").type = 'PANDOWN'
        layout.operator("view3d.view_pan", text="Pan Up", icon="PAN_UP").type = 'PANUP'
        layout.operator("view3d.view_pan", text="Pan Right", icon="PAN_RIGHT").type = 'PANRIGHT'
        layout.operator("view3d.view_pan", text="Pan Left", icon="PAN_LEFT").type = 'PANLEFT'

        layout.separator()

        layout.operator("view3d.zoom_border", text="Zoom Border", icon="ZOOM_BORDER")
        layout.operator("view3d.zoom", text="Zoom In", icon="ZOOM_IN").delta = 1
        layout.operator("view3d.zoom", text="Zoom Out", icon="ZOOM_OUT").delta = -1
        layout.operator("view3d.zoom_camera_1_to_1", text="Zoom Camera 1:1", icon="ZOOM_CAMERA")
        layout.operator("view3d.dolly", text="Dolly View", icon="DOLLY")
        layout.operator("view3d.view_center_pick", icon="CENTERTOMOUSE")

        layout.separator()

        layout.operator("view3d.fly", icon="FLY_NAVIGATION")
        layout.operator("view3d.walk", icon="WALK_NAVIGATION")
        layout.operator("view3d.navigate", icon="VIEW_NAVIGATION")

        layout.separator()

        layout.operator("screen.animation_play", text="Playback Animation", icon="TRIA_RIGHT")


class VIEW3D_MT_view_align(Menu):
    bl_label = "Align View"

    def draw(self, _context):
        layout = self.layout
        i18n_text_ctxt = bpy.app.translations.contexts_C_to_py['BLT_I18NCONTEXT_EDITOR_VIEW3D']

        layout.operator("view3d.camera_to_view", text="Align Active Camera to View", icon="ALIGNCAMERA_VIEW")
        layout.operator(
            "view3d.camera_to_view_selected",
            text="Align Active Camera to Selected",
            icon="ALIGNCAMERA_ACTIVE")
        layout.operator("view3d.view_center_cursor", icon="CENTERTOCURSOR")

        layout.separator()

        layout.operator("view3d.view_lock_to_active", icon="LOCKTOACTIVE")
        layout.operator("view3d.view_center_lock", icon="LOCKTOCENTER")
        layout.operator("view3d.view_lock_clear", icon="LOCK_CLEAR")

        layout.separator()

        layout.operator("view3d.view_persportho", text="Perspective/Orthographic", icon="PERSP_ORTHO")

        layout.separator()

        layout.operator("view3d.view_axis", text="Top", icon="VIEW_TOP", text_ctxt=i18n_text_ctxt).type = 'TOP'
        layout.operator("view3d.view_axis", text="Bottom", icon="VIEW_BOTTOM", text_ctxt=i18n_text_ctxt).type = 'BOTTOM'
        layout.operator("view3d.view_axis", text="Front", icon="VIEW_FRONT", text_ctxt=i18n_text_ctxt).type = 'FRONT'
        layout.operator("view3d.view_axis", text="Back", icon="VIEW_BACK", text_ctxt=i18n_text_ctxt).type = 'BACK'
        layout.operator("view3d.view_axis", text="Right", icon="VIEW_RIGHT", text_ctxt=i18n_text_ctxt).type = 'RIGHT'
        layout.operator("view3d.view_axis", text="Left", icon="VIEW_LEFT", text_ctxt=i18n_text_ctxt).type = 'LEFT'


class VIEW3D_MT_view_align_selected(Menu):
    bl_label = "Align View to Active"

    def draw(self, _context):
        layout = self.layout
        i18n_text_ctxt = bpy.app.translations.contexts_C_to_py['BLT_I18NCONTEXT_EDITOR_VIEW3D']
        props = layout.operator("view3d.view_axis", text="Top", icon="VIEW_ACTIVE_TOP", text_ctxt=i18n_text_ctxt)
        props.align_active = True
        props.type = 'TOP'

        props = layout.operator("view3d.view_axis", text="Bottom", icon="VIEW_ACTIVE_BOTTOM", text_ctxt=i18n_text_ctxt)
        props.align_active = True
        props.type = 'BOTTOM'

        props = layout.operator("view3d.view_axis", text="Front", icon="VIEW_ACTIVE_FRONT", text_ctxt=i18n_text_ctxt)
        props.align_active = True
        props.type = 'FRONT'

        props = layout.operator("view3d.view_axis", text="Back", icon="VIEW_ACTIVE_BACK", text_ctxt=i18n_text_ctxt)
        props.align_active = True
        props.type = 'BACK'

        props = layout.operator("view3d.view_axis", text="Right", icon="VIEW_ACTIVE_RIGHT", text_ctxt=i18n_text_ctxt)
        props.align_active = True
        props.type = 'RIGHT'

        props = layout.operator("view3d.view_axis", text="Left", icon="VIEW_ACTIVE_LEFT", text_ctxt=i18n_text_ctxt)
        props.align_active = True
        props.type = 'LEFT'


# ********** Select menus, suffix from context.mode **********

class VIEW3D_MT_select_object_more_less(Menu):
    bl_label = "More/Less"

    def draw(self, _context):
        layout = self.layout

        layout.operator("object.select_more", text="More", icon="SELECTMORE")
        layout.operator("object.select_less", text="Less", icon="SELECTLESS")

        layout.separator()

        props = layout.operator("object.select_hierarchy", text="Parent", icon="PARENT")
        props.extend = False
        props.direction = 'PARENT'

        props = layout.operator("object.select_hierarchy", text="Child", icon="CHILD")
        props.extend = False
        props.direction = 'CHILD'

        layout.separator()

        props = layout.operator("object.select_hierarchy", text="Extend Parent", icon="PARENT")
        props.extend = True
        props.direction = 'PARENT'

        props = layout.operator("object.select_hierarchy", text="Extend Child", icon="CHILD")
        props.extend = True
        props.direction = 'CHILD'


class VIEW3D_MT_select_object(Menu):
    bl_label = "Select"

    def draw(self, _context):
        layout = self.layout

        layout.menu("VIEW3D_MT_select_object_legacy")
        layout.operator_menu_enum("view3d.select_lasso", "mode")

        layout.separator()

        layout.operator("object.select_all", text="All", icon='SELECT_ALL').action = 'SELECT'
        layout.operator("object.select_all", text="None", icon='SELECT_NONE').action = 'DESELECT'
        layout.operator("object.select_all", text="Invert", icon='INVERSE').action = 'INVERT'

        layout.separator()

        layout.menu("VIEW3D_MT_select_grouped")
        layout.menu("VIEW3D_MT_select_linked")
        layout.menu("VIEW3D_MT_select_by_type")

        layout.separator()
        layout.operator("object.select_random", text="Random", icon="RANDOMIZE")
        layout.operator("object.select_mirror", text="Mirror Selection", icon="TRANSFORM_MIRROR")

        layout.operator("object.select_pattern", text="By Pattern", icon="PATTERN")
        layout.operator("object.select_camera", text="Active Camera", icon="CAMERA_DATA")

        layout.separator()

        layout.menu("VIEW3D_MT_select_object_more_less")


class VIEW3D_MT_select_object_legacy(Menu):
    bl_label = "Legacy"

    def draw(self, _context):
        layout = self.layout

        layout.operator("view3d.select_box", icon="BOX_MASK")
        layout.operator("view3d.select_circle", icon="CIRCLE_SELECT")


class VIEW3D_MT_select_by_type(Menu):
    bl_label = "All by Type"

    def draw(self, context):
        layout = self.layout

        layout.operator("object.select_by_type", text="Mesh", icon="OUTLINER_OB_MESH").type = 'MESH'
        layout.operator("object.select_by_type", text="Curve", icon="OUTLINER_OB_CURVE").type = 'CURVE'
        layout.operator("object.select_by_type", text="Surface", icon="OUTLINER_OB_SURFACE").type = 'SURFACE'
        layout.operator("object.select_by_type", text="Meta", icon="OUTLINER_OB_META").type = 'META'
        layout.operator("object.select_by_type", text="Font", icon="OUTLINER_OB_FONT").type = 'FONT'

        layout.separator()

        layout.operator("object.select_by_type", text="Armature", icon="OUTLINER_OB_ARMATURE").type = 'ARMATURE'
        layout.operator("object.select_by_type", text="Lattice", icon="OUTLINER_OB_LATTICE").type = 'LATTICE'
        layout.operator("object.select_by_type", text="Empty", icon="OUTLINER_OB_EMPTY").type = 'EMPTY'
        layout.operator("object.select_by_type", text="GPencil", icon="GREASEPENCIL").type = 'GPENCIL'

        layout.separator()

        layout.operator("object.select_by_type", text="Camera", icon="OUTLINER_OB_CAMERA").type = 'CAMERA'
        layout.operator("object.select_by_type", text="Light", icon="OUTLINER_OB_LIGHT").type = 'LIGHT'
        layout.operator("object.select_by_type", text="Speaker", icon="OUTLINER_OB_SPEAKER").type = 'SPEAKER'
        layout.operator("object.select_by_type", text="Probe", icon="OUTLINER_OB_LIGHTPROBE").type = 'LIGHT_PROBE'


class VIEW3D_MT_select_grouped(Menu):
    bl_label = "Grouped"

    def draw(self, context):
        layout = self.layout

        layout.operator("object.select_grouped", text="Siblings", icon="SIBLINGS").type = 'SIBLINGS'
        layout.operator("object.select_grouped", text="Parent", icon="PARENT").type = 'PARENT'
        layout.operator("object.select_grouped", text="Children", icon="CHILD_RECURSIVE").type = 'CHILDREN_RECURSIVE'
        layout.operator("object.select_grouped", text="Immediate Children", icon="CHILD").type = 'CHILDREN'

        layout.separator()

        layout.operator("object.select_grouped", text="Type", icon="TYPE").type = 'TYPE'
        layout.operator("object.select_grouped", text="Collection", icon="GROUP").type = 'COLLECTION'
        layout.operator("object.select_grouped", text="Hook", icon="HOOK").type = 'HOOK'

        layout.separator()

        layout.operator("object.select_grouped", text="Pass", icon="PASS").type = 'PASS'
        layout.operator("object.select_grouped", text="Color", icon="COLOR").type = 'COLOR'
        layout.operator("object.select_grouped", text="Keying Set", icon="KEYINGSET").type = 'KEYINGSET'
        layout.operator("object.select_grouped", text="Light Type", icon="LIGHT").type = 'LIGHT_TYPE'


class VIEW3D_MT_select_linked(Menu):
    bl_label = "Linked"

    def draw(self, context):
        layout = self.layout

        layout.operator("object.select_linked", text="Object Data", icon="OBJECT_DATA").type = 'OBDATA'
        layout.operator("object.select_linked", text="Material", icon="MATERIAL_DATA").type = 'MATERIAL'
        layout.operator("object.select_linked", text="Instanced Collection", icon="GROUP").type = 'DUPGROUP'
        layout.operator("object.select_linked", text="Particle System", icon="PARTICLES").type = 'PARTICLE'
        layout.operator("object.select_linked", text="Library", icon="LIBRARY").type = 'LIBRARY'
        layout.operator(
            "object.select_linked",
            text="Library (Object Data)",
            icon="LIBRARY_OBJECT").type = 'LIBRARY_OBDATA'


class VIEW3D_MT_select_pose(Menu):
    bl_label = "Select"

    def draw(self, _context):
        layout = self.layout

        layout.menu("VIEW3D_MT_select_object_legacy")
        layout.operator_menu_enum("view3d.select_lasso", "mode")

        layout.separator()

        layout.operator("pose.select_all", text="All", icon='SELECT_ALL').action = 'SELECT'
        layout.operator("pose.select_all", text="None", icon='SELECT_NONE').action = 'DESELECT'
        layout.operator("pose.select_all", text="Invert", icon='INVERSE').action = 'INVERT'

        layout.separator()

        layout.operator_menu_enum("pose.select_grouped", "type", text="Grouped")
        layout.operator("pose.select_linked", text="Linked", icon="LINKED")
        layout.operator("pose.select_constraint_target", text="Constraint Target", icon="CONSTRAINT_BONE")

        layout.separator()

        layout.operator("object.select_pattern", text="By Pattern", icon="PATTERN")

        layout.separator()

        layout.operator("pose.select_mirror", text="Flip Active", icon="FLIP")

        layout.separator()

        props = layout.operator("pose.select_hierarchy", text="Parent", icon="PARENT")
        props.extend = False
        props.direction = 'PARENT'

        props = layout.operator("pose.select_hierarchy", text="Child", icon="CHILD")
        props.extend = False
        props.direction = 'CHILD'

        layout.separator()

        props = layout.operator("pose.select_hierarchy", text="Extend Parent", icon="PARENT")
        props.extend = True
        props.direction = 'PARENT'

        props = layout.operator("pose.select_hierarchy", text="Extend Child", icon="CHILD")
        props.extend = True
        props.direction = 'CHILD'


class VIEW3D_MT_select_particle(Menu):
    bl_label = "Select"

    def draw(self, _context):
        layout = self.layout

        layout.menu("VIEW3D_MT_select_object_legacy")
        layout.operator_menu_enum("view3d.select_lasso", "mode")

        layout.separator()

        layout.operator("particle.select_all", text="All", icon='SELECT_ALL').action = 'SELECT'
        layout.operator("particle.select_all", text="None", icon='SELECT_NONE').action = 'DESELECT'
        layout.operator("particle.select_all", text="Invert", icon='INVERSE').action = 'INVERT'

        layout.separator()

        layout.operator("particle.select_more", text="More", icon="SELECTMORE")
        layout.operator("particle.select_less", text="Less", icon="SELECTLESS")

        layout.separator()

        layout.operator("particle.select_linked", text="Linked", icon="LINKED")

        layout.separator()

        layout.operator("particle.select_random", text="Random", icon="RANDOMIZE")

        layout.separator()

        layout.operator("particle.select_roots", text="Roots", icon="SELECT_ROOT")
        layout.operator("particle.select_tips", text="Tips", icon="SELECT_TIP")


class VIEW3D_MT_edit_mesh_select_similar(Menu):
    bl_label = "Select Similar"

    def draw(self, _context):
        layout = self.layout

        layout.operator_enum("mesh.select_similar", "type")

        layout.separator()

        layout.operator("mesh.select_similar_region", text="Face Regions", icon="FACEREGIONS")


class VIEW3D_MT_edit_mesh_select_by_trait(Menu):
    bl_label = "Select All by Trait"

    def draw(self, context):
        layout = self.layout
        tool_settings = context.tool_settings

        if tool_settings.mesh_select_mode[2] is False:
            layout.operator("mesh.select_non_manifold", text="Non Manifold", icon="SELECT_NONMANIFOLD")
        layout.operator("mesh.select_loose", text="Loose Geometry", icon="SELECT_LOOSE")
        layout.operator("mesh.select_interior_faces", text="Interior Faces", icon="SELECT_INTERIOR")
        layout.operator("mesh.select_face_by_sides", text="Faces by Sides", icon="SELECT_FACES_BY_SIDE")

        layout.separator()

        layout.operator("mesh.select_ungrouped", text="Ungrouped Vertices", icon="SELECT_UNGROUPED_VERTS")


class VIEW3D_MT_edit_mesh_select_more_less(Menu):
    bl_label = "More/Less"

    def draw(self, _context):
        layout = self.layout

        layout.operator("mesh.select_more", text="More", icon="SELECTMORE")
        layout.operator("mesh.select_less", text="Less", icon="SELECTLESS")

        layout.separator()

        layout.operator("mesh.select_next_item", text="Next Active", icon="NEXTACTIVE")
        layout.operator("mesh.select_prev_item", text="Previous Active", icon="PREVIOUSACTIVE")


class VIEW3D_MT_select_edit_mesh(Menu):
    bl_label = "Select"

    def draw(self, _context):
        layout = self.layout

        layout.menu("VIEW3D_MT_select_object_legacy")

        layout.operator_menu_enum("view3d.select_lasso", "mode")

        layout.separator()

        # primitive
        layout.operator("mesh.select_all", text="All", icon='SELECT_ALL').action = 'SELECT'
        layout.operator("mesh.select_all", text="None", icon='SELECT_NONE').action = 'DESELECT'
        layout.operator("mesh.select_all", text="Invert", icon='INVERSE').action = 'INVERT'

        layout.separator()

        layout.operator("mesh.select_linked", text="Linked", icon="LINKED")
        layout.operator("mesh.faces_select_linked_flat", text="Linked Flat Faces", icon="LINKED")
        layout.operator("mesh.select_linked_pick", text="Linked Pick Select", icon="LINKED").deselect = False
        layout.operator("mesh.select_linked_pick", text="Linked Pick Deselect", icon="LINKED").deselect = True

        layout.separator()

        # other
        layout.menu("VIEW3D_MT_edit_mesh_select_similar")

        layout.separator()

        # numeric
        layout.operator("mesh.select_random", text="Random", icon="RANDOMIZE")
        layout.operator("mesh.select_nth", icon="CHECKER_DESELECT")

        layout.separator()

        layout.operator("mesh.select_mirror", text="Mirror Selection", icon="TRANSFORM_MIRROR")
        layout.operator("mesh.select_axis", text="Side of Active", icon="SELECT_SIDEOFACTIVE")
        layout.operator("mesh.shortest_path_select", text="Shortest Path", icon="SELECT_SHORTESTPATH")

        layout.separator()

        # geometric
        layout.operator("mesh.edges_select_sharp", text="Sharp Edges", icon="SELECT_SHARPEDGES")

        layout.separator()

        # loops
        layout.operator("mesh.loop_multi_select", text="Edge Loops", icon="SELECT_EDGELOOP").ring = False
        layout.operator("mesh.loop_multi_select", text="Edge Rings", icon="SELECT_EDGERING").ring = True
        layout.operator("mesh.loop_to_region", text="Loop Inner Region", icon="SELECT_LOOPINNER")
        layout.operator("mesh.region_to_loop", text="Boundary Loop", icon="SELECT_BOUNDARY")

        layout.separator()

        layout.menu("VIEW3D_MT_edit_mesh_select_by_trait")

        layout.separator()

        layout.menu("VIEW3D_MT_edit_mesh_select_more_less")

        layout.separator()
        layout.template_node_operator_asset_menu_items(catalog_path=self.bl_label)


class VIEW3D_MT_select_edit_curve(Menu):
    bl_label = "Select"

    def draw(self, _context):
        layout = self.layout

        layout.menu("VIEW3D_MT_select_object_legacy")

        layout.operator_menu_enum("view3d.select_lasso", "mode")

        layout.separator()

        layout.operator("curve.select_all", text="All", icon='SELECT_ALL').action = 'SELECT'
        layout.operator("curve.select_all", text="None", icon='SELECT_NONE').action = 'DESELECT'
        layout.operator("curve.select_all", text="Invert", icon='INVERSE').action = 'INVERT'

        layout.separator()

        layout.operator("curve.select_linked", text="Linked", icon="LINKED")
        layout.operator("curve.select_linked_pick", text="Linked Pick Select", icon="LINKED").deselect = False
        layout.operator("curve.select_linked_pick", text="Linked Pick Deselect", icon="LINKED").deselect = True

        layout.separator()

        layout.menu("VIEW3D_MT_select_edit_curve_select_similar")

        layout.separator()

        layout.operator("curve.select_random", text="Random", icon="RANDOMIZE")
        layout.operator("curve.select_nth", icon="CHECKER_DESELECT")

        layout.separator()

        layout.operator("curve.de_select_first", icon="SELECT_FIRST")
        layout.operator("curve.de_select_last", icon="SELECT_LAST")
        layout.operator("curve.select_next", text="Next", icon="NEXTACTIVE")
        layout.operator("curve.select_previous", text="Previous", icon="PREVIOUSACTIVE")

        layout.separator()

        layout.operator("curve.select_more", text="More", icon="SELECTMORE")
        layout.operator("curve.select_less", text="Less", icon="SELECTLESS")


class VIEW3D_MT_select_edit_curve_select_similar(Menu):
    bl_label = "Similar"

    def draw(self, context):
        layout = self.layout

        layout.operator("curve.select_similar", text="Type", icon="TYPE").type = 'TYPE'
        layout.operator("curve.select_similar", text="Radius", icon="RADIUS").type = 'RADIUS'
        layout.operator("curve.select_similar", text="Weight", icon="MOD_VERTEX_WEIGHT").type = 'WEIGHT'
        layout.operator("curve.select_similar", text="Direction", icon="SWITCH_DIRECTION").type = 'DIRECTION'


class VIEW3D_MT_select_edit_surface(Menu):
    bl_label = "Select"

    def draw(self, _context):
        layout = self.layout

        layout.menu("VIEW3D_MT_select_object_legacy")
        layout.operator_menu_enum("view3d.select_lasso", "mode")

        layout.separator()

        layout.operator("curve.select_all", text="All", icon='SELECT_ALL').action = 'SELECT'
        layout.operator("curve.select_all", text="None", icon='SELECT_NONE').action = 'DESELECT'
        layout.operator("curve.select_all", text="Invert", icon='INVERSE').action = 'INVERT'

        layout.separator()

        layout.operator("curve.select_linked", text="Linked", icon="LINKED")
        layout.menu("VIEW3D_MT_select_edit_curve_select_similar")

        layout.separator()

        layout.operator("curve.select_random", text="Random", icon="RANDOMIZE")
        layout.operator("curve.select_nth", icon="CHECKER_DESELECT")

        layout.separator()

        layout.operator("curve.select_row", text="Control Point row", icon="CONTROLPOINTROW")

        layout.separator()

        layout.operator("curve.select_more", text="More", icon="SELECTMORE")
        layout.operator("curve.select_less", text="Less", icon="SELECTLESS")


class VIEW3D_MT_select_edit_text(Menu):
    bl_label = "Select"

    def draw(self, _context):
        layout = self.layout

        layout.operator("font.select_all", text="All", icon="SELECT_ALL")

        layout.separator()

        layout.operator("font.move_select", text="Line End", icon="HAND").type = 'LINE_END'
        layout.operator("font.move_select", text="Line Begin", icon="HAND").type = 'LINE_BEGIN'

        layout.separator()

        layout.operator("font.move_select", text="Top", icon="HAND").type = 'TEXT_BEGIN'
        layout.operator("font.move_select", text="Bottom", icon="HAND").type = 'TEXT_END'

        layout.separator()

        layout.operator("font.move_select", text="Previous Block", icon="HAND").type = 'PREVIOUS_PAGE'
        layout.operator("font.move_select", text="Next Block", icon="HAND").type = 'NEXT_PAGE'

        layout.separator()

        layout.operator("font.move_select", text="Previous Character", icon="HAND").type = 'PREVIOUS_CHARACTER'
        layout.operator("font.move_select", text="Next Character", icon="HAND").type = 'NEXT_CHARACTER'

        layout.separator()

        layout.operator("font.move_select", text="Previous Word", icon="HAND").type = 'PREVIOUS_WORD'
        layout.operator("font.move_select", text="Next Word", icon="HAND").type = 'NEXT_WORD'

        layout.separator()

        layout.operator("font.move_select", text="Previous Line", icon="HAND").type = 'PREVIOUS_LINE'
        layout.operator("font.move_select", text="Next Line", icon="HAND").type = 'NEXT_LINE'


class VIEW3D_MT_select_edit_metaball(Menu):
    bl_label = "Select"

    def draw(self, _context):
        layout = self.layout

        layout.menu("VIEW3D_MT_select_object_legacy")
        layout.operator_menu_enum("view3d.select_lasso", "mode")

        layout.separator()

        layout.operator("mball.select_all", text="All", icon='SELECT_ALL').action = 'SELECT'
        layout.operator("mball.select_all", text="None", icon='SELECT_NONE').action = 'DESELECT'
        layout.operator("mball.select_all", text="Invert", icon='INVERSE').action = 'INVERT'

        layout.separator()

        layout.menu("VIEW3D_MT_select_edit_metaball_select_similar")

        layout.separator()

        layout.operator("mball.select_random_metaelems", text="Random", icon="RANDOMIZE")


class VIEW3D_MT_select_edit_metaball_select_similar(Menu):
    bl_label = "Similar"

    def draw(self, context):
        layout = self.layout

        layout.operator("mball.select_similar", text="Type", icon="TYPE").type = 'TYPE'
        layout.operator("mball.select_similar", text="Radius", icon="RADIUS").type = 'RADIUS'
        layout.operator("mball.select_similar", text="Stiffness", icon="BEND").type = 'STIFFNESS'
        layout.operator("mball.select_similar", text="Rotation", icon="ROTATE").type = 'ROTATION'


class VIEW3D_MT_edit_lattice_context_menu(Menu):
    bl_label = "Lattice Context Menu"

    def draw(self, context):
        layout = self.layout

        layout.menu("VIEW3D_MT_mirror")
        layout.menu("VIEW3D_MT_edit_lattice_flip")
        layout.menu("VIEW3D_MT_snap")

        layout.separator()

        layout.operator("lattice.make_regular", icon='MAKE_REGULAR')


class VIEW3D_MT_select_edit_lattice(Menu):
    bl_label = "Select"

    def draw(self, _context):
        layout = self.layout

        layout.menu("VIEW3D_MT_select_object_legacy")
        layout.operator_menu_enum("view3d.select_lasso", "mode")

        layout.separator()

        layout.operator("lattice.select_all", text="All", icon='SELECT_ALL').action = 'SELECT'
        layout.operator("lattice.select_all", text="None", icon='SELECT_NONE').action = 'DESELECT'
        layout.operator("lattice.select_all", text="Invert", icon='INVERSE').action = 'INVERT'

        layout.separator()

        layout.operator("lattice.select_mirror", text="Mirror", icon="TRANSFORM_MIRROR")
        layout.operator("lattice.select_random", text="Random", icon="RANDOMIZE")

        layout.separator()

        layout.operator("lattice.select_ungrouped", text="Ungrouped Vertices", icon="SELECT_UNGROUPED_VERTS")

        layout.separator()

        layout.operator("lattice.select_more", text="More", icon="SELECTMORE")
        layout.operator("lattice.select_less", text="Less", icon="SELECTLESS")


class VIEW3D_MT_select_edit_armature(Menu):
    bl_label = "Select"

    def draw(self, _context):
        layout = self.layout

        layout.menu("VIEW3D_MT_select_object_legacy")
        layout.operator_menu_enum("view3d.select_lasso", "mode")

        layout.separator()

        layout.operator("armature.select_all", text="All", icon='SELECT_ALL').action = 'SELECT'
        layout.operator("armature.select_all", text="None", icon='SELECT_NONE').action = 'DESELECT'
        layout.operator("armature.select_all", text="Invert", icon='INVERSE').action = 'INVERT'

        layout.separator()

        layout.operator_menu_enum("armature.select_similar", "type", text="Similar")

        layout.separator()

        layout.operator("armature.select_mirror", text="Mirror Selection", icon="TRANSFORM_MIRROR").extend = False
        layout.operator("object.select_pattern", text="By Pattern", icon="PATTERN")

        layout.separator()

        layout.operator("armature.select_linked", text="Linked", icon="LINKED")

        layout.separator()

        props = layout.operator("armature.select_hierarchy", text="Parent", icon="PARENT")
        props.extend = False
        props.direction = 'PARENT'

        props = layout.operator("armature.select_hierarchy", text="Child", icon="CHILD")
        props.extend = False
        props.direction = 'CHILD'

        layout.separator()

        props = layout.operator("armature.select_hierarchy", text="Extend Parent", icon="PARENT")
        props.extend = True
        props.direction = 'PARENT'

        props = layout.operator("armature.select_hierarchy", text="Extend Child", icon="CHILD")
        props.extend = True
        props.direction = 'CHILD'

        layout.separator()

        layout.operator("armature.select_more", text="More", icon="SELECTMORE")
        layout.operator("armature.select_less", text="Less", icon="SELECTLESS")


class VIEW3D_MT_select_edit_grease_pencil(Menu):
    bl_label = "Select"

    def draw(self, context):
        layout = self.layout

        layout.operator("grease_pencil.select_all", text="All").action = 'SELECT'
        layout.operator("grease_pencil.select_all", text="None").action = 'DESELECT'
        layout.operator("grease_pencil.select_all", text="Invert").action = 'INVERT'

        layout.separator()

        layout.operator("grease_pencil.select_linked", text="Linked")
        layout.operator("grease_pencil.select_alternate", text="Alternated")
        layout.operator("grease_pencil.select_random", text="Random")

        layout.separator()

        props = layout.operator("grease_pencil.select_ends", text="First")
        props.amount_start = 1
        props.amount_end = 0
        props = layout.operator("grease_pencil.select_ends", text="Last")
        props.amount_start = 0
        props.amount_end = 1

        layout.separator()

        layout.operator("grease_pencil.select_more")
        layout.operator("grease_pencil.select_less")


class VIEW3D_MT_paint_grease_pencil(Menu):
    bl_label = "Paint"

    def draw(self, _context):
        pass


class VIEW3D_MT_paint_gpencil(Menu):
    bl_label = "Paint"

    def draw(self, _context):
        layout = self.layout

        layout.operator("gpencil.vertex_color_set", text="Set Color Attribute", icon="NODE_VERTEX_COLOR")
        layout.operator("gpencil.stroke_reset_vertex_color", icon="RESET")
        layout.separator()
        layout.operator("gpencil.vertex_color_invert", text="Invert", icon="NODE_INVERT")
        layout.operator("gpencil.vertex_color_levels", text="Levels", icon="LEVELS")
        layout.operator("gpencil.vertex_color_hsv", text="Hue/Saturation/Value", icon="HUESATVAL")
        layout.operator("gpencil.vertex_color_brightness_contrast", text="Brightness/Contrast", icon="BRIGHTNESS_CONTRAST")


class VIEW3D_MT_select_edit_gpencil(Menu):
    bl_label = "Select"

    def draw(self, context):
        layout = self.layout

        layout.menu("VIEW3D_MT_select_gpencil_legacy")
        layout.operator_menu_enum("gpencil.select_lasso", "mode")

        layout.separator()

        layout.operator("gpencil.select_all", text="All", icon='SELECT_ALL').action = 'SELECT'
        layout.operator("gpencil.select_all", text="None", icon='SELECT_NONE').action = 'DESELECT'
        layout.operator("gpencil.select_all", text="Invert", icon='INVERSE').action = 'INVERT'

        layout.separator()

        layout.operator("gpencil.select_linked", text="Linked", icon="LINKED")
        layout.operator("gpencil.select_alternate", icon="ALTERNATED")
        layout.operator("gpencil.select_random", icon="RANDOMIZE")
        layout.menu("VIEW3D_MT_select_gpencil_grouped", text="Grouped")

        if context.mode == 'VERTEX_GPENCIL':
            layout.operator("gpencil.select_vertex_color", text="Color Attribute", icon="NODE_VERTEX_COLOR")

        layout.separator()

        layout.operator("gpencil.select_first", text="First", icon="SELECT_FIRST")
        layout.operator("gpencil.select_last", text="Last", icon="SELECT_LAST")

        layout.separator()

        layout.operator("gpencil.select_more", text="More", icon="SELECTMORE")
        layout.operator("gpencil.select_less", text="Less", icon="SELECTLESS")


class VIEW3D_MT_select_gpencil_legacy(Menu):
    bl_label = "Legacy"

    def draw(self, _context):
        layout = self.layout

        layout.operator("gpencil.select_box", icon="BORDER_RECT")
        layout.operator("gpencil.select_circle", icon="CIRCLE_SELECT")


class VIEW3D_MT_select_gpencil_grouped(Menu):
    bl_label = "Grouped"

    def draw(self, context):
        layout = self.layout

        layout.operator("gpencil.select_grouped", text="Layer", icon="LAYER").type = 'LAYER'
        layout.operator("gpencil.select_grouped", text="Color", icon="COLOR").type = 'MATERIAL'


class VIEW3D_MT_select_paint_mask(Menu):
    bl_label = "Select"

    def draw(self, _context):
        layout = self.layout

        layout.menu("VIEW3D_MT_select_object_legacy")
        layout.operator_menu_enum("view3d.select_lasso", "mode")

        layout.separator()

        layout.operator("paint.face_select_all", text="All", icon='SELECT_ALL').action = 'SELECT'
        layout.operator("paint.face_select_all", text="None", icon='SELECT_NONE').action = 'DESELECT'
        layout.operator("paint.face_select_all", text="Invert", icon='INVERSE').action = 'INVERT'

        layout.separator()

        layout.operator("paint.face_select_linked", text="Linked", icon="LINKED")
        layout.operator("paint.face_select_linked_pick", text="Linked Pick Select", icon="LINKED").deselect = False
        layout.operator("paint.face_select_linked_pick", text="Linked Pick Deselect", icon="LINKED").deselect = True

        layout.separator()

        if _context.mode == 'PAINT_TEXTURE':

            myvar = layout.operator("paint.face_select_loop", text="Select Loop", icon="SELECT_EDGERING")

            myvar = layout.operator("paint.face_select_loop", text="Add Loop to Selection", icon="SELECT_EDGERING")
            myvar.extend = True

            myvar = layout.operator("paint.face_select_loop", text="Remove Loop from Selection", icon="SELECT_EDGERING")
            myvar.select = False
            myvar.extend = True

            layout.separator()

        layout.menu("VIEW3D_MT_select_paint_mask_face_more_less")


class VIEW3D_MT_select_paint_mask_face_more_less(Menu):
    bl_label = "More/Less"

    def draw(self, _context):
        layout = self.layout

        layout = self.layout

        layout.operator("paint.face_select_more", text="More", icon="SELECTMORE")
        layout.operator("paint.face_select_less", text="Less", icon="SELECTLESS")


class VIEW3D_MT_select_paint_mask_vertex(Menu):
    bl_label = "Select"

    def draw(self, _context):
        layout = self.layout

        layout.menu("VIEW3D_MT_select_object_legacy")
        layout.operator_menu_enum("view3d.select_lasso", "mode")

        layout.separator()

        layout.operator("paint.vert_select_all", text="All", icon='SELECT_ALL').action = 'SELECT'
        layout.operator("paint.vert_select_all", text="None", icon='SELECT_NONE').action = 'DESELECT'
        layout.operator("paint.vert_select_all", text="Invert", icon='INVERSE').action = 'INVERT'

        layout.separator()

        layout.operator("paint.vert_select_ungrouped", text="Ungrouped Vertices", icon="SELECT_UNGROUPED_VERTS")
        layout.operator("paint.vert_select_linked", text="Select Linked", icon = 'LINKED')

        layout.separator()

        layout.menu("VIEW3D_MT_select_paint_mask_vertex_more_less")


class VIEW3D_MT_select_paint_mask_vertex_more_less(Menu):
    bl_label = "More/Less"

    def draw(self, _context):
        layout = self.layout

        layout = self.layout

        layout.operator("paint.vert_select_more", text="More", icon="SELECTMORE")
        layout.operator("paint.vert_select_less", text="Less", icon="SELECTLESS")


class VIEW3D_MT_select_edit_point_cloud(Menu):
    bl_label = "Select"

    def draw(self, _context):
        layout = self.layout
        layout.template_node_operator_asset_menu_items(catalog_path=self.bl_label)


class VIEW3D_MT_edit_curves_select_more_less(Menu):
    bl_label = "Select More/Less"

    def draw(self, _context):
        layout = self.layout

        layout.operator("curves.select_more", text="More", icon="SELECTMORE")
        layout.operator("curves.select_less", text="Less", icon="SELECTLESS")


class VIEW3D_MT_select_edit_curves(Menu):
    bl_label = "Select"

    def draw(self, _context):
        layout = self.layout

        layout.operator("curves.select_all", text="All", icon='SELECT_ALL').action = 'SELECT'
        layout.operator("curves.select_all", text="None", icon='SELECT_NONE').action = 'DESELECT'
        layout.operator("curves.select_all", text="Invert", icon='INVERSE').action = 'INVERT'
        layout.operator("curves.select_random", text="Random", icon = "RANDOMIZE")
        layout.operator("curves.select_ends", text="Endpoints", icon = "SELECT_TIP")
        layout.operator("curves.select_linked", text="Linked", icon="LINKED")

        layout.separator()

        layout.menu("VIEW3D_MT_edit_curves_select_more_less")

        layout.template_node_operator_asset_menu_items(catalog_path=self.bl_label)


class VIEW3D_MT_select_sculpt_curves(Menu):
    bl_label = "Select"

    def draw(self, _context):
        layout = self.layout

        layout.operator("curves.select_all", text="All", icon='SELECT_ALL').action = 'SELECT'
        layout.operator("curves.select_all", text="None", icon='SELECT_NONE').action = 'DESELECT'
        layout.operator("curves.select_all", text="Invert", icon='INVERSE').action = 'INVERT'
        layout.operator("sculpt_curves.select_random", text="Random", icon = "RANDOMIZE")
        layout.operator("curves.select_ends", text="Endpoints", icon = "SELECT_TIP")
        layout.operator("sculpt_curves.select_grow", text="Grow", icon = "SELECTMORE")

        layout.template_node_operator_asset_menu_items(catalog_path="Select")


class VIEW3D_MT_mesh_add(Menu):
    bl_idname = "VIEW3D_MT_mesh_add"
    bl_label = "Mesh"

    def draw(self, _context):
        layout = self.layout

        layout.operator_context = 'INVOKE_REGION_WIN'

        layout.operator("mesh.primitive_plane_add", text="Plane", icon='MESH_PLANE')
        layout.operator("mesh.primitive_cube_add", text="Cube", icon='MESH_CUBE')
        layout.operator("mesh.primitive_circle_add", text="Circle", icon='MESH_CIRCLE')
        layout.operator("mesh.primitive_uv_sphere_add", text="UV Sphere", icon='MESH_UVSPHERE')
        layout.operator("mesh.primitive_ico_sphere_add", text="Ico Sphere", icon='MESH_ICOSPHERE')
        layout.operator("mesh.primitive_cylinder_add", text="Cylinder", icon='MESH_CYLINDER')
        layout.operator("mesh.primitive_cone_add", text="Cone", icon='MESH_CONE')
        layout.operator("mesh.primitive_torus_add", text="Torus", icon='MESH_TORUS')

        layout.separator()

        layout.operator("mesh.primitive_grid_add", text="Grid", icon='MESH_GRID')
        layout.operator("mesh.primitive_monkey_add", text="Monkey", icon='MESH_MONKEY')

        layout.template_node_operator_asset_menu_items(catalog_path="Add")


class VIEW3D_MT_curve_add(Menu):
    bl_idname = "VIEW3D_MT_curve_add"
    bl_label = "Curve"

    def draw(self, context):
        layout = self.layout

        layout.operator_context = 'INVOKE_REGION_WIN'

        layout.operator("curve.primitive_bezier_curve_add", text="Bezier", icon='CURVE_BEZCURVE')
        layout.operator("curve.primitive_bezier_circle_add", text="Circle", icon='CURVE_BEZCIRCLE')

        layout.separator()

        layout.operator("curve.primitive_nurbs_curve_add", text="Nurbs Curve", icon='CURVE_NCURVE')
        layout.operator("curve.primitive_nurbs_circle_add", text="Nurbs Circle", icon='CURVE_NCIRCLE')
        layout.operator("curve.primitive_nurbs_path_add", text="Path", icon='CURVE_PATH')

        layout.separator()

        layout.operator("object.curves_empty_hair_add", text="Empty Hair", icon='OUTLINER_OB_CURVES')
        layout.operator("object.quick_fur", text="Fur", icon='OUTLINER_OB_CURVES')

        experimental = context.preferences.experimental
        if experimental.use_new_curves_tools:
            layout.operator("object.curves_random_add", text="Random", icon='OUTLINER_OB_CURVES')


class VIEW3D_MT_surface_add(Menu):
    bl_idname = "VIEW3D_MT_surface_add"
    bl_label = "Surface"

    def draw(self, _context):
        layout = self.layout

        layout.operator_context = 'INVOKE_REGION_WIN'

        layout.operator("surface.primitive_nurbs_surface_curve_add", text="Surface Curve", icon='SURFACE_NCURVE')
        layout.operator("surface.primitive_nurbs_surface_circle_add", text="Surface Circle", icon='SURFACE_NCIRCLE')
        layout.operator("surface.primitive_nurbs_surface_surface_add", text="Surface Patch", icon='SURFACE_NSURFACE')
        layout.operator(
            "surface.primitive_nurbs_surface_cylinder_add",
            text="Surface Cylinder",
            icon='SURFACE_NCYLINDER')
        layout.operator("surface.primitive_nurbs_surface_sphere_add", text="Surface Sphere", icon='SURFACE_NSPHERE')
        layout.operator("surface.primitive_nurbs_surface_torus_add", text="Surface Torus", icon='SURFACE_NTORUS')


class VIEW3D_MT_edit_metaball_context_menu(Menu):
    bl_label = "Metaball Context Menu"

    def draw(self, _context):
        layout = self.layout

        layout.operator_context = 'INVOKE_REGION_WIN'

        # Add
        layout.operator("mball.duplicate_move", icon="DUPLICATE")

        layout.separator()

        # Modify
        layout.menu("VIEW3D_MT_mirror")
        layout.menu("VIEW3D_MT_snap")

        layout.separator()

        layout.menu("VIEW3D_MT_edit_meta_showhide") #BFA - added to context menu

        # Remove
        layout.operator_context = 'EXEC_REGION_WIN'
        layout.operator("mball.delete_metaelems", text="Delete", icon="DELETE")


class VIEW3D_MT_metaball_add(Menu):
    bl_idname = "VIEW3D_MT_metaball_add"
    bl_label = "Metaball"

    def draw(self, _context):
        layout = self.layout

        layout.operator_context = 'INVOKE_REGION_WIN'
        layout.operator_enum("object.metaball_add", "type")


class TOPBAR_MT_edit_curve_add(Menu):
    bl_idname = "TOPBAR_MT_edit_curve_add"
    bl_label = "Add"
    bl_translation_context = i18n_contexts.operator_default

    def draw(self, context):
        layout = self.layout

        is_surf = context.active_object.type == 'SURFACE'

        layout.operator_context = 'EXEC_REGION_WIN'

        if is_surf:
            VIEW3D_MT_surface_add.draw(self, context)
        else:
            VIEW3D_MT_curve_add.draw(self, context)


class TOPBAR_MT_edit_armature_add(Menu):
    bl_idname = "TOPBAR_MT_edit_armature_add"
    bl_label = "Armature"

    def draw(self, _context):
        layout = self.layout

        layout.operator_context = 'EXEC_REGION_WIN'
        layout.operator("armature.bone_primitive_add", text="Single Bone", icon='BONE_DATA')


class VIEW3D_MT_armature_add(Menu):
    bl_idname = "VIEW3D_MT_armature_add"
    bl_label = "Armature"

    def draw(self, _context):
        layout = self.layout

        layout.operator_context = 'EXEC_REGION_WIN'
        layout.operator("object.armature_add", text="Single Bone", icon='BONE_DATA')


class VIEW3D_MT_light_add(Menu):
    bl_idname = "VIEW3D_MT_light_add"
    bl_context = i18n_contexts.id_light
    bl_label = "Light"

    def draw(self, _context):
        layout = self.layout

        layout.operator_context = 'INVOKE_REGION_WIN'
        layout.operator_enum("object.light_add", "type")


class VIEW3D_MT_lightprobe_add(Menu):
    bl_idname = "VIEW3D_MT_lightprobe_add"
    bl_label = "Light Probe"

    def draw(self, _context):
        layout = self.layout

        layout.operator_context = 'INVOKE_REGION_WIN'
        layout.operator_enum("object.lightprobe_add", "type")


class VIEW3D_MT_camera_add(Menu):
    bl_idname = "VIEW3D_MT_camera_add"
    bl_label = "Camera"

    def draw(self, _context):
        layout = self.layout
        layout.operator_context = 'EXEC_REGION_WIN'
        layout.operator("object.camera_add", text="Camera", icon='OUTLINER_OB_CAMERA')


class VIEW3D_MT_volume_add(Menu):
    bl_idname = "VIEW3D_MT_volume_add"
    bl_label = "Volume"
    bl_translation_context = i18n_contexts.id_id

    def draw(self, _context):
        layout = self.layout
        layout.operator("object.volume_import", text="Import OpenVDB", icon='FILE_VOLUME')
        layout.operator("object.volume_add", text="Empty",
                        text_ctxt=i18n_contexts.id_volume, icon='OUTLINER_OB_VOLUME')


class VIEW3D_MT_grease_pencil_add(Menu):
    bl_idname = "VIEW3D_MT_grease_pencil_add"
    bl_label = "Grease Pencil"

    def draw(self, _context):
        layout = self.layout
        layout.operator("object.grease_pencil_add", text="Empty", icon='EMPTY_AXIS').type = 'EMPTY'
        layout.operator("object.grease_pencil_add", text="Stroke", icon='STROKE').type = 'STROKE'
        layout.operator("object.grease_pencil_add", text="Suzanne", icon='MONKEY').type = 'MONKEY'


class VIEW3D_MT_add(Menu):
    bl_label = "Add"
    bl_translation_context = i18n_contexts.operator_default
    bl_options = {'SEARCH_ON_KEY_PRESS'}

    def draw(self, context):
        layout = self.layout

        # NOTE: don't use 'EXEC_SCREEN' or operators won't get the `v3d` context.

        # NOTE: was `EXEC_AREA`, but this context does not have the `rv3d`, which prevents
        #       "align_view" to work on first call (see #32719).
        layout.operator_context = 'EXEC_REGION_WIN'

        # layout.operator_menu_enum("object.mesh_add", "type", text="Mesh", icon='OUTLINER_OB_MESH')
        layout.menu("VIEW3D_MT_mesh_add", icon='OUTLINER_OB_MESH')

        # layout.operator_menu_enum("object.curve_add", "type", text="Curve", icon='OUTLINER_OB_CURVE')
        layout.menu("VIEW3D_MT_curve_add", icon='OUTLINER_OB_CURVE')
        # layout.operator_menu_enum("object.surface_add", "type", text="Surface", icon='OUTLINER_OB_SURFACE')
        layout.menu("VIEW3D_MT_surface_add", icon='OUTLINER_OB_SURFACE')
        layout.menu("VIEW3D_MT_metaball_add", text="Metaball", icon='OUTLINER_OB_META')
        layout.operator("object.text_add", text="Text", icon='OUTLINER_OB_FONT')
        if context.preferences.experimental.use_new_point_cloud_type:
            layout.operator("object.pointcloud_add", text="Point Cloud", icon='OUTLINER_OB_POINTCLOUD')
        layout.menu("VIEW3D_MT_volume_add", text="Volume", text_ctxt=i18n_contexts.id_id, icon='OUTLINER_OB_VOLUME')
        if context.preferences.experimental.use_grease_pencil_version3:
            layout.menu("VIEW3D_MT_grease_pencil_add", text="Grease Pencil", icon='OUTLINER_OB_GREASEPENCIL')
        else:
            layout.operator_menu_enum(
                "object.gpencil_add",
                "type",
                text="Grease Pencil",
                icon='OUTLINER_OB_GREASEPENCIL')

        layout.separator()

        if VIEW3D_MT_armature_add.is_extended():
            layout.menu("VIEW3D_MT_armature_add", icon='OUTLINER_OB_ARMATURE')
        else:
            layout.operator("object.armature_add", text="Armature", icon='OUTLINER_OB_ARMATURE')

        layout.operator("object.add", text="Lattice", icon='OUTLINER_OB_LATTICE').type = 'LATTICE'
        layout.operator_menu_enum("object.empty_add", "type", text="Empty",
                                  text_ctxt=i18n_contexts.id_id, icon='OUTLINER_OB_EMPTY')
        layout.menu("VIEW3D_MT_image_add", text="Image", icon='OUTLINER_OB_IMAGE')

        layout.separator()

        layout.operator("object.speaker_add", text="Speaker", icon='OUTLINER_OB_SPEAKER')
        layout.separator()

        if VIEW3D_MT_camera_add.is_extended():
            layout.menu("VIEW3D_MT_camera_add", icon='OUTLINER_OB_CAMERA')
        else:
            VIEW3D_MT_camera_add.draw(self, context)

        layout.menu("VIEW3D_MT_light_add", icon='OUTLINER_OB_LIGHT')

        layout.separator()

        layout.menu("VIEW3D_MT_lightprobe_add", icon='OUTLINER_OB_LIGHTPROBE')

        layout.separator()

        layout.operator_menu_enum("object.effector_add", "type", text="Force Field", icon='OUTLINER_OB_FORCE_FIELD')

        layout.separator()

        has_collections = bool(bpy.data.collections)
        col = layout.column()
        col.enabled = has_collections

        if not has_collections or len(bpy.data.collections) > 10:
            col.operator_context = 'INVOKE_REGION_WIN'
            col.operator(
                "object.collection_instance_add",
                text="Collection Instance" if has_collections else "No Collections to Instance",
                icon='OUTLINER_OB_GROUP_INSTANCE',
            )
        else:
            col.operator_menu_enum(
                "object.collection_instance_add",
                "collection",
                text="Collection Instance",
                icon='OUTLINER_OB_GROUP_INSTANCE',
            )


class VIEW3D_MT_image_add(Menu):
    bl_label = "Add Image"

    def draw(self, _context):
        layout = self.layout
        layout.operator("object.load_reference_image", text="Reference", icon='IMAGE_REFERENCE')
        layout.operator("object.load_background_image", text="Background", icon='IMAGE_BACKGROUND')


class VIEW3D_MT_object_relations(Menu):
    bl_label = "Relations"

    def draw(self, _context):
        layout = self.layout

        ## BFA - removed because it is now redundant
        #layout.operator("object.make_override_library", text="Make Library Override", icon="LIBRARY_DATA_OVERRIDE")
        layout.operator("object.make_dupli_face", icon="MAKEDUPLIFACE")

        layout.separator()

        layout.operator_menu_enum("object.make_local", "type", text="Make Local")
        layout.menu("VIEW3D_MT_make_single_user")


class VIEW3D_MT_origin_set(Menu):
    bl_label = "Set Origin"

    def draw(self, context):
        layout = self.layout

        layout.operator("object.origin_set", icon='GEOMETRY_TO_ORIGIN',
                        text="Geometry to Origin").type = 'GEOMETRY_ORIGIN'
        layout.operator("object.origin_set", icon='ORIGIN_TO_GEOMETRY',
                        text="Origin to Geometry").type = 'ORIGIN_GEOMETRY'
        layout.operator("object.origin_set", icon='ORIGIN_TO_CURSOR', text="Origin to 3D Cursor").type = 'ORIGIN_CURSOR'
        layout.operator("object.origin_set", icon='ORIGIN_TO_CENTEROFMASS',
                        text="Origin to Center of Mass (Surface)").type = 'ORIGIN_CENTER_OF_MASS'
        layout.operator(
            "object.origin_set",
            icon='ORIGIN_TO_VOLUME',
            text="Origin to Center of Mass (Volume)").type = 'ORIGIN_CENTER_OF_VOLUME'


# ********** Object menu **********

class VIEW3D_MT_object_liboverride(Menu):
    bl_label = "Library Override"

    def draw(self, _context):
        layout = self.layout

        layout.operator("object.make_override_library", text="Make", icon = "LIBRARY")
        layout.operator("object.reset_override_library", text="Reset", icon = "RESET")
        layout.operator("object.clear_override_library", text="Clear", icon = "CLEAR")


class VIEW3D_MT_object_liboverride(Menu):
    bl_label = "Library Override"

    def draw(self, _context):
        layout = self.layout

        layout.operator("object.make_override_library", text="Make", icon = "LIBRARY")
        layout.operator("object.reset_override_library", text="Reset", icon = "RESET")
        layout.operator("object.clear_override_library", text="Clear", icon = "CLEAR")


class VIEW3D_MT_object(Menu):
    bl_context = "objectmode"
    bl_label = "Object"

    def draw(self, _context):
        layout = self.layout

        obj = _context.object
        is_eevee = _context.scene.render.engine == 'BLENDER_EEVEE'
        view = _context.space_data

        layout.menu("VIEW3D_MT_transform_object")
        layout.menu("VIEW3D_MT_origin_set")
        layout.menu("VIEW3D_MT_mirror")
        layout.menu("VIEW3D_MT_object_clear")
        layout.menu("VIEW3D_MT_object_apply")
        layout.menu("VIEW3D_MT_snap")

        layout.separator()

        layout.operator("object.duplicate_move", icon="DUPLICATE")
        layout.operator("object.duplicate_move_linked", icon="DUPLICATE")
        layout.operator("object.join", icon='JOIN')

        layout.separator()

        layout.operator_context = 'EXEC_REGION_WIN'
        myvar = layout.operator("object.delete", text="Delete", icon="DELETE")
        myvar.use_global = False
        myvar.confirm = False
        myvar = layout.operator("object.delete", text="Delete Global", icon="DELETE")
        myvar.use_global = True
        myvar.confirm = False

        layout.separator()

        layout.operator("view3d.copybuffer", text="Copy Objects", icon='COPYDOWN')
        layout.operator("view3d.pastebuffer", text="Paste Objects", icon='PASTEDOWN')

        layout.separator()

        layout.menu("VIEW3D_MT_object_asset", icon='ASSET_MANAGER')
        layout.menu("VIEW3D_MT_object_parent")
        # layout.menu("VIEW3D_MT_object_collection") #BFA - Redundant operators, now the UX is exclusive to the outliner
        layout.menu("VIEW3D_MT_object_relations")
        layout.menu("VIEW3D_MT_object_liboverride")
        layout.menu("VIEW3D_MT_object_constraints")
        layout.menu("VIEW3D_MT_object_track")
        layout.menu("VIEW3D_MT_make_links")

        layout.separator()
        #BFA - Added a context menu operator for consistency and discovervability...
        #...This is a minimal UX of layout.menu("VIEW3D_MT_object_collection")
        layout.operator_context = 'INVOKE_REGION_WIN'
        layout.operator("object.move_to_collection", icon='GROUP')

        # shading just for mesh and curve objects
        if obj is None:
            pass

        elif obj.type in {'MESH', 'CURVE', 'SURFACE'}:

            layout.separator()

            layout.operator("object.shade_smooth", icon='SHADING_SMOOTH')
            layout.operator(
                "object.shade_smooth",
                text="Shade Auto Smooth",
                icon='NORMAL_SMOOTH').use_auto_smooth = True
            layout.operator("object.shade_flat", icon='SHADING_FLAT')

        layout.separator()

        layout.menu("VIEW3D_MT_object_animation")
        layout.menu("VIEW3D_MT_object_rigid_body")

        layout.separator()

        layout.menu("VIEW3D_MT_object_quick_effects")
        layout.menu("VIEW3D_MT_subdivision_set")

        layout.separator()

        layout.menu("VIEW3D_MT_object_convert")

        layout.separator()

        layout.menu("VIEW3D_MT_object_showhide")
        layout.menu("VIEW3D_MT_object_cleanup")

        if obj is None:
            pass

        elif obj.type == 'CAMERA':
            layout.operator_context = 'INVOKE_REGION_WIN'

            layout.separator()

            if obj.data.type == 'PERSP':
                props = layout.operator("wm.context_modal_mouse", text="Adjust Focal Length", icon="LENS_ANGLE")
                props.data_path_iter = "selected_editable_objects"
                props.data_path_item = "data.lens"
                props.input_scale = 0.1
                if obj.data.lens_unit == 'MILLIMETERS':
                    props.header_text = "Camera Focal Length: %.1fmm"
                else:
                    props.header_text = "Camera Focal Length: %.1f\u00B0"

            else:
                props = layout.operator("wm.context_modal_mouse", text="Camera Lens Scale", icon="LENS_SCALE")
                props.data_path_iter = "selected_editable_objects"
                props.data_path_item = "data.ortho_scale"
                props.input_scale = 0.01
                props.header_text = "Camera Lens Scale: %.3f"

            if not obj.data.dof.focus_object:
                if view and view.camera == obj and view.region_3d.view_perspective == 'CAMERA':
                    props = layout.operator("ui.eyedropper_depth", text="DOF Distance (Pick)", icon="DOF")
                else:
                    props = layout.operator("wm.context_modal_mouse", text="Adjust Focus Distance", icon="DOF")
                    props.data_path_iter = "selected_editable_objects"
                    props.data_path_item = "data.dof.focus_distance"
                    props.input_scale = 0.02
                    props.header_text = "Focus Distance: %.3f"

        elif obj.type in {'CURVE', 'FONT'}:
            layout.operator_context = 'INVOKE_REGION_WIN'

            layout.separator()

            props = layout.operator("wm.context_modal_mouse", text="Adjust Extrusion", icon="EXTRUDESIZE")
            props.data_path_iter = "selected_editable_objects"
            props.data_path_item = "data.extrude"
            props.input_scale = 0.01
            props.header_text = "Extrude: %.3f"

            props = layout.operator("wm.context_modal_mouse", text="Adjust Offset", icon="WIDTH_SIZE")
            props.data_path_iter = "selected_editable_objects"
            props.data_path_item = "data.offset"
            props.input_scale = 0.01
            props.header_text = "Offset %.3f"

        elif obj.type == 'EMPTY':
            layout.operator_context = 'INVOKE_REGION_WIN'

            layout.separator()

            props = layout.operator("wm.context_modal_mouse", text="Adjust Empty Display Size", icon="DRAWSIZE")
            props.data_path_iter = "selected_editable_objects"
            props.data_path_item = "empty_display_size"
            props.input_scale = 0.01
            props.header_text = "Empty Diosplay Size: %.3f"

        elif obj.type == 'LIGHT':
            light = obj.data

            layout.operator_context = 'INVOKE_REGION_WIN'

            layout.separator()

            props = layout.operator("wm.context_modal_mouse", text="Adjust Light Power", icon="LIGHT_STRENGTH")
            props.data_path_iter = "selected_editable_objects"
            props.data_path_item = "data.energy"
            props.input_scale = 1.0
            props.header_text = "Light Power: %.3f"

            if light.type == 'AREA':
                if light.shape in {'RECTANGLE', 'ELLIPSE'}:
                    props = layout.operator(
                        "wm.context_modal_mouse",
                        text="Adjust Area Light X Size",
                        icon="LIGHT_SIZE")
                    props.data_path_iter = "selected_editable_objects"
                    props.data_path_item = "data.size"
                    props.header_text = "Light Size X: %.3f"

                    props = layout.operator(
                        "wm.context_modal_mouse",
                        text="Adjust Area Light Y Size",
                        icon="LIGHT_SIZE")
                    props.data_path_iter = "selected_editable_objects"
                    props.data_path_item = "data.size_y"
                    props.header_text = "Light Size Y: %.3f"
                else:
                    props = layout.operator("wm.context_modal_mouse", text="Adjust Area Light Size", icon="LIGHT_SIZE")
                    props.data_path_iter = "selected_editable_objects"
                    props.data_path_item = "data.size"
                    props.header_text = "Light Size: %.3f"

            elif light.type in {'SPOT', 'POINT'}:
                props = layout.operator("wm.context_modal_mouse", text="Adjust Light Radius", icon="RADIUS")
                props.data_path_iter = "selected_editable_objects"
                props.data_path_item = "data.shadow_soft_size"
                props.header_text = "Light Radius: %.3f"

            elif light.type == 'SUN':
                props = layout.operator("wm.context_modal_mouse", text="Adjust Sun Light Angle", icon="ANGLE")
                props.data_path_iter = "selected_editable_objects"
                props.data_path_item = "data.angle"
                props.header_text = "Light Angle: %.3f"

            if light.type == 'SPOT':
                layout.separator()

                props = layout.operator("wm.context_modal_mouse", text="Adjust Spot Light Size", icon="LIGHT_SIZE")
                props.data_path_iter = "selected_editable_objects"
                props.data_path_item = "data.spot_size"
                props.input_scale = 0.01
                props.header_text = "Spot Size: %.2f"

                props = layout.operator("wm.context_modal_mouse", text="Adjust Spot Light Blend", icon="SPOT_BLEND")
                props.data_path_iter = "selected_editable_objects"
                props.data_path_item = "data.spot_blend"
                props.input_scale = -0.01
                props.header_text = "Spot Blend: %.2f"

            if light.type in ['SPOT', 'SUN', 'AREA']:
                props = layout.operator(
                    "object.transform_axis_target",
                    text="Interactive Light Track",
                    icon="NODE_LIGHTPATH")


class VIEW3D_MT_object_animation(Menu):
    bl_label = "Animation"

    def draw(self, _context):
        layout = self.layout

        layout.operator("anim.keyframe_insert_menu", text="Insert Keyframe", icon='KEYFRAMES_INSERT')
        layout.operator("anim.keyframe_delete_v3d", text="Delete Keyframes", icon='KEYFRAMES_REMOVE')
        layout.operator("anim.keyframe_clear_v3d", text="Clear Keyframes", icon='KEYFRAMES_CLEAR')
        layout.operator("anim.keying_set_active_set", text="Change Keying Set", icon='KEYINGSET')

        layout.separator()

        layout.operator("nla.bake", text="Bake Action", icon='BAKE_ACTION')
        layout.operator("gpencil.bake_mesh_animation", text="Bake Mesh to Grease Pencil", icon='BAKE_ACTION')
        layout.operator(
            "gpencil.bake_grease_pencil_animation",
            text="Bake Object Transform to Grease Pencil",
            icon='BAKE_ACTION')


class VIEW3D_MT_object_rigid_body(Menu):
    bl_label = "Rigid Body"

    def draw(self, _context):
        layout = self.layout

        layout.operator("rigidbody.objects_add", text="Add Active", icon='RIGID_ADD_ACTIVE').type = 'ACTIVE'
        layout.operator("rigidbody.objects_add", text="Add Passive", icon='RIGID_ADD_PASSIVE').type = 'PASSIVE'

        layout.separator()

        layout.operator("rigidbody.objects_remove", text="Remove", icon='RIGID_REMOVE')

        layout.separator()

        layout.operator("rigidbody.shape_change", text="Change Shape", icon='RIGID_CHANGE_SHAPE')
        layout.operator("rigidbody.mass_calculate", text="Calculate Mass", icon='RIGID_CALCULATE_MASS')
        layout.operator("rigidbody.object_settings_copy", text="Copy from Active", icon='RIGID_COPY_FROM_ACTIVE')
        layout.operator("object.visual_transform_apply", text="Apply Transformation", icon='RIGID_APPLY_TRANS')
        layout.operator("rigidbody.bake_to_keyframes", text="Bake To Keyframes", icon='RIGID_BAKE_TO_KEYFRAME')

        layout.separator()

        layout.operator("rigidbody.connect", text="Connect", icon='RIGID_CONSTRAINTS_CONNECT')


class VIEW3D_MT_object_clear(Menu):
    bl_label = "Clear"

    def draw(self, _context):
        layout = self.layout

        layout.operator("object.location_clear", text="Location", icon="CLEARMOVE").clear_delta = False
        layout.operator("object.rotation_clear", text="Rotation", icon="CLEARROTATE").clear_delta = False
        layout.operator("object.scale_clear", text="Scale", icon="CLEARSCALE").clear_delta = False

        layout.separator()

        layout.operator("object.origin_clear", text="Origin", icon="CLEARORIGIN")


class VIEW3D_MT_object_context_menu(Menu):
    bl_label = "Object Context Menu"

    def draw(self, context):
        layout = self.layout

        view = context.space_data

        obj = context.object

        selected_objects_len = len(context.selected_objects)

        # If nothing is selected
        # (disabled for now until it can be made more useful).
        '''
        if selected_objects_len == 0:

            layout.menu("VIEW3D_MT_add", text="Add", text_ctxt=i18n_contexts.operator_default)
            layout.operator("view3d.pastebuffer", text="Paste Objects", icon='PASTEDOWN')

            return
        '''

        # If something is selected

        # Individual object types.
        if obj is None:
            pass

        elif obj.type == 'CAMERA':
            layout.operator_context = 'INVOKE_REGION_WIN'

            layout.operator("view3d.object_as_camera", text="Set Active Camera", icon="VIEW_SWITCHACTIVECAM")

            if obj.data.type == 'PERSP':
                props = layout.operator("wm.context_modal_mouse", text="Adjust Focal Length", icon="LENS_ANGLE")
                props.data_path_iter = "selected_editable_objects"
                props.data_path_item = "data.lens"
                props.input_scale = 0.1
                if obj.data.lens_unit == 'MILLIMETERS':
                    props.header_text = tip_("Camera Focal Length: %.1fmm")
                else:
                    props.header_text = tip_("Camera Focal Length: %.1f\u00B0")

            else:
                props = layout.operator("wm.context_modal_mouse", text="Camera Lens Scale", icon="LENS_SCALE")
                props.data_path_iter = "selected_editable_objects"
                props.data_path_item = "data.ortho_scale"
                props.input_scale = 0.01
                props.header_text = tip_("Camera Lens Scale: %.3f")

            if not obj.data.dof.focus_object:
                if view and view.camera == obj and view.region_3d.view_perspective == 'CAMERA':
                    props = layout.operator("ui.eyedropper_depth", text="DOF Distance (Pick)", icon="DOF")
                else:
                    props = layout.operator("wm.context_modal_mouse", text="Adjust Focus Distance", icon="DOF")
                    props.data_path_iter = "selected_editable_objects"
                    props.data_path_item = "data.dof.focus_distance"
                    props.input_scale = 0.02
                    props.header_text = tip_("Focus Distance: %.3f")

            layout.separator()

        elif obj.type in {'CURVE', 'FONT'}:
            layout.operator_context = 'INVOKE_REGION_WIN'

            props = layout.operator("wm.context_modal_mouse", text="Adjust Extrusion", icon="EXTRUDESIZE")
            props.data_path_iter = "selected_editable_objects"
            props.data_path_item = "data.extrude"
            props.input_scale = 0.01
            props.header_text = tip_("Extrude: %.3f")

            props = layout.operator("wm.context_modal_mouse", text="Adjust Offset", icon="WIDTH_SIZE")
            props.data_path_iter = "selected_editable_objects"
            props.data_path_item = "data.offset"
            props.input_scale = 0.01
            props.header_text = tip_("Offset: %.3f")

            layout.separator()

        elif obj.type == 'EMPTY':
            layout.operator_context = 'INVOKE_REGION_WIN'

            props = layout.operator("wm.context_modal_mouse", text="Adjust Empty Display Size", icon="DRAWSIZE")
            props.data_path_iter = "selected_editable_objects"
            props.data_path_item = "empty_display_size"
            props.input_scale = 0.01
            props.header_text = tip_("Empty Display Size: %.3f")

            layout.separator()

            if obj.empty_display_type == 'IMAGE':
                layout.operator("gpencil.trace_image", icon="FILE_IMAGE")

                layout.separator()

        elif obj.type == 'LIGHT':
            light = obj.data

            layout.operator_context = 'INVOKE_REGION_WIN'

            props = layout.operator("wm.context_modal_mouse", text="Adjust Light Power", icon="LIGHT_STRENGTH")
            props.data_path_iter = "selected_editable_objects"
            props.data_path_item = "data.energy"
            props.input_scale = 1.0
            props.header_text = tip_("Light Power: %.3f")

            if light.type == 'AREA':
                if light.shape in {'RECTANGLE', 'ELLIPSE'}:
                    props = layout.operator(
                        "wm.context_modal_mouse",
                        text="Adjust Area Light X Size",
                        icon="LIGHT_SIZE")
                    props.data_path_iter = "selected_editable_objects"
                    props.data_path_item = "data.size"
                    props.header_text = tip_("Light Size X: %.3f")

                    props = layout.operator(
                        "wm.context_modal_mouse",
                        text="Adjust Area Light Y Size",
                        icon="LIGHT_SIZE")
                    props.data_path_iter = "selected_editable_objects"
                    props.data_path_item = "data.size_y"
                    props.header_text = tip_("Light Size Y: %.3f")
                else:
                    props = layout.operator("wm.context_modal_mouse", text="Adjust Area Light Size", icon="LIGHT_SIZE")
                    props.data_path_iter = "selected_editable_objects"
                    props.data_path_item = "data.size"
                    props.header_text = tip_("Light Size: %.3f")

            elif light.type in {'SPOT', 'POINT'}:
                props = layout.operator("wm.context_modal_mouse", text="Adjust Light Radius", icon="RADIUS")
                props.data_path_iter = "selected_editable_objects"
                props.data_path_item = "data.shadow_soft_size"
                props.header_text = tip_("Light Radius: %.3f")

            elif light.type == 'SUN':
                props = layout.operator("wm.context_modal_mouse", text="Adjust Sun Light Angle", icon="ANGLE")
                props.data_path_iter = "selected_editable_objects"
                props.data_path_item = "data.angle"
                props.header_text = tip_("Light Angle: %.3f")

            if light.type == 'SPOT':
                layout.separator()

                props = layout.operator("wm.context_modal_mouse", text="Adjust Spot Light Size", icon="LIGHT_SIZE")
                props.data_path_iter = "selected_editable_objects"
                props.data_path_item = "data.spot_size"
                props.input_scale = 0.01
                props.header_text = tip_("Spot Size: %.2f")

                props = layout.operator("wm.context_modal_mouse", text="Adjust Spot Light Blend", icon="SPOT_BLEND")
                props.data_path_iter = "selected_editable_objects"
                props.data_path_item = "data.spot_blend"
                props.input_scale = -0.01
                props.header_text = tip_("Spot Blend: %.2f")

            layout.separator()

        # Shared among some object types.
        if obj is not None:
            if obj.type in {'MESH', 'CURVE', 'SURFACE'}:
                layout.operator("object.shade_smooth", text="Shade Smooth", icon="SHADING_SMOOTH")
                layout.operator(
                    "object.shade_smooth",
                    text="Shade Auto Smooth",
                    icon="NORMAL_SMOOTH").use_auto_smooth = True
                layout.operator("object.shade_flat", text="Shade Flat", icon="SHADING_FLAT")
                layout.separator()

            if obj.type in {'MESH', 'CURVE', 'SURFACE', 'ARMATURE', 'GPENCIL'}:
                if selected_objects_len > 1:
                    layout.operator("object.join")

            if obj.type in {'MESH', 'CURVE', 'CURVES', 'SURFACE', 'POINTCLOUD', 'META', 'FONT'}:
                layout.operator_menu_enum("object.convert", "target")

            if obj.type == 'GPENCIL':
                layout.operator_menu_enum("gpencil.convert", "type", text="Convert To")

            if (obj.type in {
                'MESH', 'CURVE', 'CURVES', 'SURFACE', 'GPENCIL', 'LATTICE', 'ARMATURE', 'META', 'FONT', 'POINTCLOUD',
            } or (obj.type == 'EMPTY' and obj.instance_collection is not None)):
                layout.operator_context = 'INVOKE_REGION_WIN'
                layout.operator_menu_enum("object.origin_set", text="Set Origin", property="type")
                layout.operator_context = 'INVOKE_DEFAULT'

                layout.separator()

        # Shared among all object types
        layout.operator("view3d.copybuffer", text="Copy Objects", icon='COPYDOWN')
        layout.operator("view3d.pastebuffer", text="Paste Objects", icon='PASTEDOWN')

        layout.separator()

        layout.operator("object.duplicate_move", icon='DUPLICATE')
        layout.operator("object.duplicate_move_linked", icon="DUPLICATE")

        layout.separator()

        props = layout.operator("wm.call_panel", text="Rename Active Object", icon='RENAME')
        props.name = "TOPBAR_PT_name"
        props.keep_open = False

        layout.separator()

        layout.menu("VIEW3D_MT_mirror")
        layout.menu("VIEW3D_MT_snap")
        layout.menu("VIEW3D_MT_object_parent")

        layout.separator()

        layout.operator_context = 'INVOKE_REGION_WIN'
        layout.operator("object.move_to_collection", icon='GROUP') #BFA - made it always exposed in it's own little group <3

        layout.separator()
        if view and view.local_view:
            layout.operator("view3d.localview", text="Toggle Local View", icon="VIEW_GLOBAL_LOCAL") #BFA - Can toggle in, so toggle out too
            layout.operator("view3d.localview_remove_from", icon='VIEW_REMOVE_LOCAL')
        else:
            layout.operator("view3d.localview", text="Toggle Local View", icon="VIEW_GLOBAL_LOCAL") #BFA - made it relevant to local view conditional

        layout.separator()

        layout.operator("anim.keyframe_insert_menu", text="Insert Keyframe", icon='KEYFRAMES_INSERT')

        layout.separator()

        layout.operator_context = 'EXEC_REGION_WIN'
        layout.operator("object.delete", text="Delete", icon="DELETE").use_global = False

        layout.separator()

        layout.menu("VIEW3D_MT_object_showhide") #BFA - added to context menu


class VIEW3D_MT_object_shading(Menu):
    # XXX, this menu is a place to store shading operator in object mode
    bl_label = "Shading"

    def draw(self, _context):
        layout = self.layout
        layout.operator("object.shade_smooth", text="Smooth", icon="SHADING_SMOOTH")
        layout.operator("object.shade_flat", text="Flat", icon="SHADING_FLAT")


class VIEW3D_MT_object_apply(Menu):
    bl_label = "Apply"

    def draw(self, _context):
        layout = self.layout

        # Need invoke for the popup confirming the multi-user data operation
        layout.operator_context = 'INVOKE_DEFAULT'

        props = layout.operator(
            "object.transform_apply",
            text="Location",
            text_ctxt=i18n_contexts.default,
            icon="APPLYMOVE")
        props.location, props.rotation, props.scale = True, False, False

        props = layout.operator(
            "object.transform_apply",
            text="Rotation",
            text_ctxt=i18n_contexts.default,
            icon="APPLYROTATE")
        props.location, props.rotation, props.scale = False, True, False

        props = layout.operator(
            "object.transform_apply",
            text="Scale",
            text_ctxt=i18n_contexts.default,
            icon="APPLYSCALE")
        props.location, props.rotation, props.scale = False, False, True

        props = layout.operator(
            "object.transform_apply",
            text="All Transforms",
            text_ctxt=i18n_contexts.default,
            icon="APPLYALL")
        props.location, props.rotation, props.scale = True, True, True

        props = layout.operator(
            "object.transform_apply",
            text="Rotation & Scale",
            text_ctxt=i18n_contexts.default,
            icon="APPLY_ROTSCALE")
        props.location, props.rotation, props.scale = False, True, True

        layout.separator()

        layout.operator(
            "object.transforms_to_deltas",
            text="Location to Deltas",
            text_ctxt=i18n_contexts.default,
            icon="APPLYMOVEDELTA").mode = 'LOC'
        layout.operator(
            "object.transforms_to_deltas",
            text="Rotation to Deltas",
            text_ctxt=i18n_contexts.default,
            icon="APPLYROTATEDELTA").mode = 'ROT'
        layout.operator(
            "object.transforms_to_deltas",
            text="Scale to Deltas",
            text_ctxt=i18n_contexts.default,
            icon="APPLYSCALEDELTA").mode = 'SCALE'
        layout.operator(
            "object.transforms_to_deltas",
            text="All Transforms to Deltas",
            text_ctxt=i18n_contexts.default,
            icon="APPLYALLDELTA").mode = 'ALL'
        layout.operator("object.anim_transforms_to_deltas", icon="APPLYANIDELTA")

        layout.separator()

        layout.operator(
            "object.visual_transform_apply",
            text="Visual Transform",
            text_ctxt=i18n_contexts.default,
            icon="VISUALTRANSFORM")
        layout.operator("object.duplicates_make_real", icon="MAKEDUPLIREAL")
        layout.operator(
            "object.parent_inverse_apply",
            text="Parent Inverse",
            text_ctxt=i18n_contexts.default,
            icon="APPLY_PARENT_INVERSE")


class VIEW3D_MT_object_parent(Menu):
    bl_label = "Parent"

    def draw(self, _context):
        from bl_ui_utils.layout import operator_context

        layout = self.layout

        layout.operator_enum("object.parent_set", "type")

        layout.separator()

        with operator_context(layout, 'EXEC_REGION_WIN'):
            layout.operator("object.parent_no_inverse_set", icon="PARENT").keep_transform = False
            props = layout.operator("object.parent_no_inverse_set", text="Make Parent without Inverse (Keep Transform)", icon="PARENT")
            props.keep_transform = True

            layout.operator("curves.surface_set", text = "Object (Attach Curves to Surface)", icon="PARENT_CURVE")

        layout.separator()

        layout.operator_enum("object.parent_clear", "type")


class VIEW3D_MT_object_track(Menu):
    bl_label = "Track"

    def draw(self, _context):
        layout = self.layout

        layout.operator("object.track_set", text="Damped Track Constraint", icon="CONSTRAINT_DATA").type = "DAMPTRACK"
        layout.operator("object.track_set", text="Track to Constraint", icon="CONSTRAINT_DATA").type = "TRACKTO"
        layout.operator("object.track_set", text="Lock Track Constraint", icon="CONSTRAINT_DATA").type = "LOCKTRACK"

        layout.separator()

        layout.operator("object.track_clear", text="Clear Track", icon="CLEAR_TRACK").type = 'CLEAR'
        layout.operator(
            "object.track_clear",
            text="Clear Track - Keep Transformation",
            icon="CLEAR_TRACK").type = 'CLEAR_KEEP_TRANSFORM'

#BFA - not referenced in the 3D View Editor - but referenced by hotkey M in Blender keymap.
class VIEW3D_MT_object_collection(Menu):
    bl_label = "Collection"

    def draw(self, _context):
        layout = self.layout

        layout.operator("object.move_to_collection", icon='GROUP')
        layout.operator("object.link_to_collection", icon='GROUP')

        layout.separator()

        layout.operator("collection.create", icon='COLLECTION_NEW')
        # layout.operator_menu_enum("collection.objects_remove", "collection")  # BUGGY
        layout.operator("collection.objects_remove", icon="DELETE")
        layout.operator("collection.objects_remove_all", icon="DELETE")

        layout.separator()

        layout.operator("collection.objects_add_active", icon='GROUP')
        layout.operator("collection.objects_remove_active", icon="DELETE")


class VIEW3D_MT_object_constraints(Menu):
    bl_label = "Constraints"

    def draw(self, _context):
        layout = self.layout

        layout.operator("object.constraint_add_with_targets", icon="CONSTRAINT_DATA")
        layout.operator("object.constraints_copy", icon="COPYDOWN")

        layout.separator()

        layout.operator("object.constraints_clear", icon="CLEAR_CONSTRAINT")


class VIEW3D_MT_object_quick_effects(Menu):
    bl_label = "Quick Effects"

    def draw(self, _context):
        layout = self.layout

        layout.operator("object.quick_fur", icon="CURVES")
        layout.operator("object.quick_explode", icon="MOD_EXPLODE")
        layout.operator("object.quick_smoke", icon="MOD_SMOKE")
        layout.operator("object.quick_liquid", icon="MOD_FLUIDSIM")


class VIEW3D_MT_object_showhide(Menu):
    bl_label = "Show/Hide"

    def draw(self, _context):
        layout = self.layout

        layout.operator("object.hide_view_clear", text="Show Hidden", icon="HIDE_OFF")

        layout.separator()

        layout.operator("object.hide_view_set", text="Hide Selected", icon="HIDE_ON").unselected = False
        layout.operator("object.hide_view_set", text="Hide Unselected", icon="HIDE_UNSELECTED").unselected = True


class VIEW3D_MT_object_cleanup(Menu):
    bl_label = "Clean Up"

    def draw(self, _context):
        layout = self.layout

        layout.operator(
            "object.vertex_group_clean",
            text="Clean Vertex Group Weights",
            icon='CLEAN_CHANNELS').group_select_mode = 'ALL'
        layout.operator(
            "object.vertex_group_limit_total",
            text="Limit Total Vertex Groups",
            icon='WEIGHT_LIMIT_TOTAL').group_select_mode = 'ALL'

        layout.separator()

        layout.operator("object.material_slot_remove_unused", text="Remove Unused Material Slots", icon='DELETE')


class VIEW3D_MT_object_asset(Menu):
    bl_label = "Asset"

    def draw(self, _context):
        layout = self.layout

        layout.operator("asset.mark", icon='ASSIGN')
        layout.operator("asset.clear", text="Clear Asset", icon='CLEAR').set_fake_user = False
        layout.operator("asset.clear", text="Clear Asset (Set Fake User)", icon='CLEAR').set_fake_user = True


class VIEW3D_MT_make_single_user(Menu):
    bl_label = "Make Single User"

    def draw(self, _context):
        layout = self.layout
        layout.operator_context = 'EXEC_REGION_WIN'

        props = layout.operator("object.make_single_user", text="Object", icon='MAKE_SINGLE_USER')
        props.object = True
        props.obdata = props.material = props.animation = props.obdata_animation = False

        props = layout.operator("object.make_single_user", text="Object & Data", icon='MAKE_SINGLE_USER')
        props.object = props.obdata = True
        props.material = props.animation = props.obdata_animation = False

        props = layout.operator("object.make_single_user", text="Object & Data & Materials", icon='MAKE_SINGLE_USER')
        props.object = props.obdata = props.material = True
        props.animation = props.obdata_animation = False

        props = layout.operator("object.make_single_user", text="Materials", icon='MAKE_SINGLE_USER')
        props.material = True
        props.object = props.obdata = props.animation = props.obdata_animation = False

        props = layout.operator("object.make_single_user", text="Object Animation", icon='MAKE_SINGLE_USER')
        props.animation = True
        props.object = props.obdata = props.material = props.obdata_animation = False

        props = layout.operator("object.make_single_user", text="Object Data Animation", icon='MAKE_SINGLE_USER')
        props.obdata_animation = props.obdata = True
        props.object = props.material = props.animation = False


class VIEW3D_MT_object_convert(Menu):
    bl_label = "Convert"

    def draw(self, context):
        layout = self.layout
        ob = context.active_object

        if ob and ob.type == 'GPENCIL' and context.gpencil_data and not context.preferences.experimental.use_grease_pencil_version3:
            layout.operator_enum("gpencil.convert", "type")
        else:
            layout.operator_enum("object.convert", "target")

        # Potrace lib dependency.
        if bpy.app.build_options.potrace:
            layout.operator("gpencil.trace_image", icon='OUTLINER_OB_GREASEPENCIL')

        if ob and ob.type == 'CURVES':
            layout.operator("curves.convert_to_particle_system", text="Particle System", icon = "PARTICLES")


class VIEW3D_MT_make_links(Menu):
    bl_label = "Link/Transfer Data"

    def draw(self, _context):
        layout = self.layout
        operator_context_default = layout.operator_context

        if len(bpy.data.scenes) > 10:
            layout.operator_context = 'INVOKE_REGION_WIN'
            layout.operator("object.make_links_scene", text="Link Objects to Scene", icon='OUTLINER_OB_EMPTY')
        else:
            layout.operator_context = 'EXEC_REGION_WIN'
            layout.operator_menu_enum("object.make_links_scene", "scene", text="Link Objects to Scene")

        layout.separator()

        layout.operator_context = operator_context_default

        layout.operator_enum("object.make_links_data", "type")  # inline

        layout.separator()

        layout.operator("object.join_uvs", text="Copy UV Maps", icon="TRANSFER_UV")

        layout.separator()

        layout.operator("object.data_transfer", icon='TRANSFER_DATA')
        layout.operator("object.datalayout_transfer", icon='TRANSFER_DATA_LAYOUT')


class VIEW3D_MT_brush(Menu):
    bl_label = "Brush"

    def draw(self, context):
        layout = self.layout

        settings = UnifiedPaintPanel.paint_settings(context)
        brush = getattr(settings, "brush", None)
        obj = context.active_object
        mesh = context.object.data  # face selection masking for painting

        # skip if no active brush
        if not brush:
            layout.label(text="No Brush selected. Please select a brush first", icon='INFO')
            return

        tex_slot = brush.texture_slot
        mask_tex_slot = brush.mask_texture_slot

        # brush tool
        if context.sculpt_object:
            layout.operator("brush.reset", icon="BRUSH_RESET")

        if tex_slot.map_mode == 'STENCIL':

            layout.separator()

            layout.operator(
                "brush.stencil_control",
                text='Move Stencil Texture',
                icon='TRANSFORM_MOVE').mode = 'TRANSLATION'
            layout.operator(
                "brush.stencil_control",
                text='Rotate Stencil Texture',
                icon='TRANSFORM_ROTATE').mode = 'ROTATION'
            layout.operator(
                "brush.stencil_control",
                text='Scale Stencil Texture',
                icon='TRANSFORM_SCALE').mode = 'SCALE'
            layout.operator("brush.stencil_reset_transform", text="Reset Stencil Texture position", icon="RESET")

        if mask_tex_slot.map_mode == 'STENCIL':

            layout.separator()

            myvar = layout.operator("brush.stencil_control", text="Move Stencil Mask Texture", icon='TRANSFORM_MOVE')
            myvar.mode = 'TRANSLATION'
            myvar.texmode = 'SECONDARY'
            myvar = layout.operator(
                "brush.stencil_control",
                text="Rotate Stencil Mask Texture",
                icon='TRANSFORM_ROTATE')
            myvar.mode = 'ROTATION'
            myvar.texmode = 'SECONDARY'
            myvar = layout.operator("brush.stencil_control", text="Scale Stencil Mask Texture", icon='TRANSFORM_SCALE')
            myvar.mode = 'SCALE'
            myvar.texmode = 'SECONDARY'
            layout.operator(
                "brush.stencil_reset_transform",
                text="Reset Stencil Mask Texture position",
                icon="RESET").mask = True

        # If face selection masking for painting is active
        if mesh.use_paint_mask:

            layout.separator()

            layout.menu("VIEW3D_MT_facemask_showhide")  # show hide for face mask tool

        # Color picker just in vertex and texture paint
        if obj.mode in {'VERTEX_PAINT', 'TEXTURE_PAINT'}:

            layout.separator()

            layout.operator("paint.sample_color", text="Color Picker", icon='EYEDROPPER')


class VIEW3D_MT_brush_curve_presets(Menu):
    bl_label = "Curve Preset"

    def draw(self, context):
        layout = self.layout

        toolsettings = context.tool_settings.image_paint
        brush = toolsettings.brush

        layout.operator("brush.curve_preset", icon='SHARPCURVE', text="Sharp").shape = 'SHARP'
        layout.operator("brush.curve_preset", icon='SMOOTHCURVE', text="Smooth").shape = 'SMOOTH'
        layout.operator("brush.curve_preset", icon='NOCURVE', text="Max").shape = 'MAX'
        layout.operator("brush.curve_preset", icon='LINCURVE', text="Line").shape = 'LINE'
        layout.operator("brush.curve_preset", icon='ROOTCURVE', text="Root").shape = 'ROOT'
        layout.operator("brush.curve_preset", icon='SPHERECURVE', text="Round").shape = 'ROUND'

# Show hide menu for face selection masking


class VIEW3D_MT_facemask_showhide(Menu):
    bl_label = "Show/Hide"

    def draw(self, context):
        layout = self.layout

        layout.operator("paint.face_select_reveal", text="Show Hidden", icon="HIDE_OFF")
        layout.operator("paint.face_select_hide", text="Hide Selected", icon="HIDE_ON").unselected = False
        layout.operator("paint.face_select_hide", text="Hide Unselected", icon="HIDE_UNSELECTED").unselected = True


class VIEW3D_MT_paint_vertex(Menu):
    bl_label = "Paint"

    def draw(self, _context):
        layout = self.layout

        layout.operator("paint.vertex_color_set", icon="COLOR") # BFA - Expose operator
        layout.operator("paint.vertex_color_smooth", icon="PARTICLEBRUSH_SMOOTH")
        layout.operator("paint.vertex_color_dirt", icon="DIRTY_VERTEX")
        layout.operator("paint.vertex_color_from_weight", icon="VERTCOLFROMWEIGHT")

        layout.separator()

        layout.operator("paint.vertex_color_invert", text="Invert", icon="REVERSE_COLORS")
        layout.operator("paint.vertex_color_levels", text="Levels", icon="LEVELS")
        layout.operator("paint.vertex_color_hsv", text="Hue/Saturation/Value", icon="HUESATVAL")
        layout.operator("paint.vertex_color_brightness_contrast", text="Brightness/Contrast", icon="BRIGHTNESS_CONTRAST")


class VIEW3D_MT_paint_vertex_specials(Menu):
    bl_label = "Vertex Paint Context Menu"

    def draw(self, context):
        layout = self.layout
        # TODO: populate with useful items.
        layout.operator("paint.vertex_color_set", icon="COLOR")
        layout.separator()
        layout.operator("paint.vertex_color_smooth", icon="PARTICLEBRUSH_SMOOTH")


class VIEW3D_MT_paint_texture_specials(Menu):
    bl_label = "Texture Paint Context Menu"

    def draw(self, context):
        layout = self.layout
        # TODO: populate with useful items.
        layout.operator("image.save_dirty", icon="FILE_TICK")

        layout.separator()

        layout.operator("paint.vertex_color_set")
        layout.operator("paint.sample_color")


class VIEW3D_MT_hook(Menu):
    bl_label = "Hooks"

    def draw(self, context):
        layout = self.layout
        layout.operator_context = 'EXEC_AREA'
        layout.operator("object.hook_add_newob", icon="HOOK_NEW")
        layout.operator("object.hook_add_selob", icon="HOOK_SELECTED").use_bone = False
        layout.operator("object.hook_add_selob", text="Hook to Selected Object Bone", icon="HOOK_BONE").use_bone = True

        if any([mod.type == 'HOOK' for mod in context.active_object.modifiers]):
            layout.separator()

            layout.operator_menu_enum("object.hook_assign", "modifier", icon="HOOK_ASSIGN")
            layout.operator_menu_enum("object.hook_remove", "modifier", icon="HOOK_REMOVE")

            layout.separator()

            layout.operator_menu_enum("object.hook_select", "modifier", icon="HOOK_SELECT")
            layout.operator_menu_enum("object.hook_reset", "modifier", icon="HOOK_RESET")
            layout.operator_menu_enum("object.hook_recenter", "modifier", icon="HOOK_RECENTER")


class VIEW3D_MT_vertex_group(Menu):
    bl_label = "Vertex Groups"

    def draw(self, context):
        layout = self.layout

        layout.operator_context = 'EXEC_AREA'
        layout.operator("object.vertex_group_assign_new", icon="GROUP_VERTEX")

        ob = context.active_object
        if ob.mode == 'EDIT' or (ob.mode == 'WEIGHT_PAINT' and ob.type == 'MESH' and ob.data.use_paint_mask_vertex):
            if ob.vertex_groups.active:
                layout.separator()

                layout.operator("object.vertex_group_assign", text="Assign to Active Group", icon="ADD_TO_ACTIVE")
                layout.operator("object.vertex_group_remove_from", text="Remove from Active Group",
                                icon="REMOVE_SELECTED_FROM_ACTIVE_GROUP").use_all_groups = False
                layout.operator(
                    "object.vertex_group_remove_from",
                    text="Remove from All",
                    icon="REMOVE_FROM_ALL_GROUPS").use_all_groups = True

        if ob.vertex_groups.active:
            layout.separator()

            layout.operator_menu_enum("object.vertex_group_set_active", "group", text="Set Active Group")
            layout.operator(
                "object.vertex_group_remove",
                text="Remove Active Group",
                icon="REMOVE_ACTIVE_GROUP").all = False
            layout.operator("object.vertex_group_remove", text="Remove All Groups", icon="REMOVE_ALL_GROUPS").all = True


class VIEW3D_MT_gpencil_vertex_group(Menu):
    bl_label = "Vertex Groups"

    def draw(self, context):
        layout = self.layout

        layout.operator_context = 'EXEC_AREA'
        ob = context.active_object

        layout.operator("object.vertex_group_add", text="Add New Group", icon="GROUP_VERTEX")
        ob = context.active_object
        if ob.vertex_groups.active:
            layout.separator()

            layout.operator("gpencil.vertex_group_assign", text="Assign", icon="ADD_TO_ACTIVE")
            layout.operator("gpencil.vertex_group_remove_from", text="Remove", icon="REMOVE_SELECTED_FROM_ACTIVE_GROUP")

            layout.operator("gpencil.vertex_group_select", text="Select", icon="SELECT_ALL")
            layout.operator("gpencil.vertex_group_deselect", text="Deselect", icon="SELECT_NONE")


class VIEW3D_MT_paint_weight_lock(Menu):
    bl_label = "Vertex Group Locks"

    def draw(self, _context):
        layout = self.layout

        props = layout.operator("object.vertex_group_lock", text="Lock All", icon='LOCKED')
        props.action, props.mask = 'LOCK', 'ALL'
        props = layout.operator("object.vertex_group_lock", text="Lock Selected", icon='LOCKED')
        props.action, props.mask = 'LOCK', 'SELECTED'
        props = layout.operator("object.vertex_group_lock", text="Lock Unselected", icon='LOCKED')
        props.action, props.mask = 'LOCK', 'UNSELECTED'
        props = layout.operator("object.vertex_group_lock", text="Lock Only Selected", icon='RESTRICT_SELECT_OFF')
        props.action, props.mask = 'LOCK', 'INVERT_UNSELECTED'

        layout.separator()

        props = layout.operator("object.vertex_group_lock", text="Unlock All", icon='UNLOCKED')
        props.action, props.mask = 'UNLOCK', 'ALL'
        props = layout.operator("object.vertex_group_lock", text="Unlock Selected", icon='UNLOCKED')
        props.action, props.mask = 'UNLOCK', 'SELECTED'
        props = layout.operator("object.vertex_group_lock", text="Unlock Unselected", icon='UNLOCKED')
        props.action, props.mask = 'UNLOCK', 'UNSELECTED'
        props = layout.operator("object.vertex_group_lock", text="Lock Only Unselected", icon='RESTRICT_SELECT_ON')
        props.action, props.mask = 'UNLOCK', 'INVERT_UNSELECTED'

        layout.separator()

        props = layout.operator("object.vertex_group_lock", text="Invert Locks", icon='INVERSE')
        props.action, props.mask = 'INVERT', 'ALL'


class VIEW3D_MT_paint_weight(Menu):
    bl_label = "Weights"

    @staticmethod
    def draw_generic(layout, is_editmode=False):

        layout.menu("VIEW3D_MT_paint_weight_legacy", text="Legacy")

        if not is_editmode:

            layout.operator(
                "paint.weight_from_bones",
                text="Assign Automatic from Bones",
                icon="BONE_DATA").type = 'AUTOMATIC'
            layout.operator(
                "paint.weight_from_bones",
                text="Assign from Bone Envelopes",
                icon="ENVELOPE_MODIFIER").type = 'ENVELOPES'

            layout.separator()

        layout.operator("object.vertex_group_normalize_all", text="Normalize All", icon='WEIGHT_NORMALIZE_ALL')
        layout.operator("object.vertex_group_normalize", text="Normalize", icon='WEIGHT_NORMALIZE')

        layout.separator()

        layout.operator("object.vertex_group_mirror", text="Mirror", icon='WEIGHT_MIRROR')
        layout.operator("object.vertex_group_invert", text="Invert", icon='WEIGHT_INVERT')
        layout.operator("object.vertex_group_clean", text="Clean", icon='WEIGHT_CLEAN')

        layout.separator()

        layout.operator("object.vertex_group_quantize", text="Quantize", icon="WEIGHT_QUANTIZE")
        layout.operator("object.vertex_group_levels", text="Levels", icon='WEIGHT_LEVELS')
        layout.operator("object.vertex_group_smooth", text="Smooth", icon='WEIGHT_SMOOTH')

        if not is_editmode:
            props = layout.operator("object.data_transfer", text="Transfer Weights", icon='WEIGHT_TRANSFER_WEIGHTS')
            props.use_reverse_transfer = True
            props.data_type = 'VGROUP_WEIGHTS'

        layout.operator("object.vertex_group_limit_total", text="Limit Total", icon='WEIGHT_LIMIT_TOTAL')

        if not is_editmode:
            layout.separator()

            # Primarily for shortcut discoverability.
            layout.operator("paint.weight_set", icon="MOD_VERTEX_WEIGHT")

        layout.separator()

        layout.menu("VIEW3D_MT_paint_weight_lock", text="Locks")

    def draw(self, _context):
        self.draw_generic(self.layout, is_editmode=False)


class VIEW3D_MT_paint_weight_legacy(Menu):
    bl_label = "Legacy"

    @staticmethod
    def draw_generic(layout, is_editmode=False):

        if not is_editmode:
            layout.separator()

            # Primarily for shortcut discoverability.
            layout.operator("paint.weight_sample", text="Sample Weight", icon = "EYEDROPPER")
            layout.operator("paint.weight_sample_group", text="Sample Group", icon = "EYEDROPPER")

            layout.separator()

            # Primarily for shortcut discoverability.
            layout.operator("paint.weight_gradient", text="Gradient (Linear)", icon = 'GRADIENT').type = 'LINEAR'
            layout.operator("paint.weight_gradient", text="Gradient (Radial)", icon = 'GRADIENT').type = 'RADIAL'

    def draw(self, _context):
        self.draw_generic(self.layout, is_editmode=False)


class VIEW3D_MT_subdivision_set(Menu):
    bl_label = "Subdivide"

    def draw(self, context):
        layout = self.layout

        myvar = layout.operator("object.subdivision_set", text="Level 0", icon="SUBDIVIDE_EDGES")
        myvar.relative = False
        myvar.level = 0
        myvar = layout.operator("object.subdivision_set", text="Level 1", icon="SUBDIVIDE_EDGES")
        myvar.relative = False
        myvar.level = 1
        myvar = layout.operator("object.subdivision_set", text="Level 2", icon="SUBDIVIDE_EDGES")
        myvar.relative = False
        myvar.level = 2
        myvar = layout.operator("object.subdivision_set", text="Level 3", icon="SUBDIVIDE_EDGES")
        myvar.relative = False
        myvar.level = 3
        myvar = layout.operator("object.subdivision_set", text="Level 4", icon="SUBDIVIDE_EDGES")
        myvar.relative = False
        myvar.level = 4
        myvar = layout.operator("object.subdivision_set", text="Level 5", icon="SUBDIVIDE_EDGES")
        myvar.relative = False
        myvar.level = 5


class VIEW3D_MT_paint_weight_specials(Menu):
    bl_label = "Weights Context Menu"

    def draw(self, context):
        layout = self.layout
        # TODO: populate with useful items.
        layout.operator("paint.weight_set")
        layout.separator()
        layout.operator("object.vertex_group_normalize", text="Normalize", icon='WEIGHT_NORMALIZE')
        layout.operator("object.vertex_group_clean", text="Clean", icon='WEIGHT_CLEAN')
        layout.operator("object.vertex_group_smooth", text="Smooth", icon='WEIGHT_SMOOTH')


class VIEW3D_MT_sculpt(Menu):
    bl_label = "Sculpt"

    def draw(self, _context):
        layout = self.layout

        layout.menu("VIEW3D_MT_sculpt_legacy")
        layout.menu("VIEW3D_MT_sculpt_transform")

        layout.separator()

        props = layout.operator("paint.hide_show", text="Box Hide", icon="BOX_HIDE")
        props.action = 'HIDE'

        props = layout.operator("paint.hide_show", text="Box Show", icon="BOX_SHOW")
        props.action = 'SHOW'
        props.area = 'ALL'

        #BFA - located in sub menu with icons below in this same menu
        #layout.operator("sculpt.face_set_invert_visibility", text="Invert Visible")

        #props = layout.operator("paint.hide_show", text="Hide Masked")
        #props.action = 'HIDE'
        #props.area = 'MASKED'

        layout.separator()

        props = layout.operator("sculpt.trim_box_gesture", text="Box Trim", icon = 'BOX_TRIM')
        props.trim_mode = 'DIFFERENCE'

        props = layout.operator("sculpt.trim_lasso_gesture", text="Lasso Trim", icon = 'LASSO_TRIM')
        props.trim_mode = 'DIFFERENCE'

        props = layout.operator("sculpt.trim_box_gesture", text="Box Add", icon = 'BOX_ADD')
        props.trim_mode = 'JOIN'

        props = layout.operator("sculpt.trim_lasso_gesture", text="Lasso Add", icon = 'LASSO_ADD')
        props.trim_mode = 'JOIN'

        layout.separator()

        layout.operator("sculpt.project_line_gesture", text="Line Project", icon = 'LINE_PROJECT')

        # Fair Positions
        props = layout.operator("sculpt.face_set_edit", text="Fair Positions", icon = 'POSITION')
        props.mode = 'FAIR_POSITIONS'

        # Fair Tangency
        props = layout.operator("sculpt.face_set_edit", text="Fair Tangency", icon = 'NODE_TANGENT')
        props.mode = 'FAIR_TANGENCY'

        layout.separator()

        sculpt_filters_types = [
            ('SMOOTH', "Smooth", 'PARTICLEBRUSH_SMOOTH'),
            ('SURFACE_SMOOTH', "Surface Smooth", 'SURFACE_SMOOTH'),
            ('INFLATE', "Inflate", 'INFLATE'),
            ('RELAX', "Relax Topology", 'RELAX_TOPOLOGY'),
            ('RELAX_FACE_SETS', "Relax Face Sets", 'RELAX_FACE_SETS'),
            ('SHARPEN', "Sharpen", 'SHARPEN'),
            ('ENHANCE_DETAILS', "Enhance Details", 'ENHANCE'),
            ('ERASE_DISCPLACEMENT', "Erase Multires Displacement", 'DELETE'),
            ('RANDOM', "Randomize", 'RANDOMIZE'),
        ]
        #bfa - added icons to the list
        for filter_type, ui_name, icon in sculpt_filters_types:
            props = layout.operator("sculpt.mesh_filter", text=ui_name, icon = icon)
            props.type = filter_type

        layout.separator()

        layout.menu("VIEW3D_MT_subdivision_set") # bfa - add subdivion set menu
        layout.operator("sculpt.sample_color", text="Sample Color")

        layout.separator()

        layout.menu("VIEW3D_MT_sculpt_set_pivot", text="Set Pivot")
        layout.menu("VIEW3D_MT_sculpt_showhide")

        layout.separator()

        # Rebuild BVH
        layout.operator("sculpt.optimize", icon="FILE_REFRESH")

        layout.separator()

        layout.operator("object.transfer_mode", text="Transfer Sculpt Mode", icon="TRANSFER_SCULPT")


class VIEW3D_MT_sculpt_legacy(Menu):
    bl_label = "Legacy"

    def draw(self, _context):
        layout = self.layout

        layout.operator("transform.translate", icon = 'TRANSFORM_MOVE')
        layout.operator("transform.rotate", icon = 'TRANSFORM_ROTATE')
        layout.operator("transform.resize", text="Scale", icon = 'TRANSFORM_SCALE')


class VIEW3D_MT_sculpt_transform(Menu):
    bl_label = "Transform"

    def draw(self, _context):
        layout = self.layout

        props = layout.operator("sculpt.mesh_filter", text="Sphere", icon = 'SPHERE')
        props.type = 'SPHERE'


class VIEW3D_MT_sculpt_showhide(Menu):
    bl_label = "Show/Hide"

    def draw(self, _context):
        layout = self.layout

        props = layout.operator("sculpt.face_set_change_visibility", text="Toggle Visibility", icon="HIDE_OFF")
        props.mode = 'TOGGLE'

        props = layout.operator("sculpt.face_set_change_visibility", text="Hide Active Face Set", icon="HIDE_ON")
        props.mode = 'HIDE_ACTIVE'

        props = layout.operator("paint.hide_show", text="Show All", icon="HIDE_OFF")
        props.action = 'SHOW'
        props.area = 'ALL'

        props = layout.operator("sculpt.face_set_invert_visibility", text="Invert Visible", icon="HIDE_ON")

        props = layout.operator("paint.hide_show", text="Hide Masked", icon="MOD_MASK_OFF")
        props.action = 'HIDE'
        props.area = 'MASKED'


class VIEW3D_MT_sculpt_curves(Menu):
    bl_label = "Curves"

    def draw(self, _context):
        layout = self.layout

        layout.operator("curves.snap_curves_to_surface", text="Snap to Deformed Surface", icon = "SNAP_SURFACE").attach_mode = 'DEFORM'
        layout.operator("curves.snap_curves_to_surface", text="Snap to Nearest Surface", icon = "SNAP_TO_ADJACENT").attach_mode = 'NEAREST'
        layout.separator()
        layout.operator("curves.convert_to_particle_system", text="Convert to Particle System", icon = "PARTICLES")

        layout.template_node_operator_asset_menu_items(catalog_path="Curves")


class VIEW3D_MT_mask(Menu):
    bl_label = "Mask"

    def draw(self, _context):
        layout = self.layout

        layout.menu("VIEW3D_MT_mask_legacy")

        props = layout.operator("paint.mask_flood_fill", text="Invert Mask", icon="INVERT_MASK")
        props.mode = 'INVERT'

        props = layout.operator("paint.mask_flood_fill", text="Fill Mask", icon="FILL_MASK")
        props.mode = 'VALUE'
        props.value = 1

        props = layout.operator("paint.mask_flood_fill", text="Clear Mask", icon="CLEAR_MASK")
        props.mode = 'VALUE'
        props.value = 0

        layout.separator()

        props = layout.operator("sculpt.mask_filter", text = "Smooth Mask", icon = "PARTICLEBRUSH_SMOOTH")
        props.filter_type = 'SMOOTH'

        props = layout.operator("sculpt.mask_filter", text = "Sharpen Mask", icon = "SHARPEN")
        props.filter_type = 'SHARPEN'

        props = layout.operator("sculpt.mask_filter", text = "Grow Mask", icon = "SELECTMORE")
        props.filter_type = 'GROW'

        props = layout.operator("sculpt.mask_filter", text = "Shrink Mask", icon = "SELECTLESS")
        props.filter_type = 'SHRINK'

        props = layout.operator("sculpt.mask_filter", text = "Increase Contrast", icon = "INC_CONTRAST")
        props.filter_type = 'CONTRAST_INCREASE'
        props.auto_iteration_count = False

        props = layout.operator("sculpt.mask_filter", text = "Decrease Contrast", icon = "DEC_CONTRAST")
        props.filter_type = 'CONTRAST_DECREASE'
        props.auto_iteration_count = False

        layout.separator()

        props = layout.operator("sculpt.expand", text="Expand Mask by Topology", icon="MESH_DATA")
        props.target = 'MASK'
        props.falloff_type = 'GEODESIC'
        props.invert = False
        props.use_auto_mask = False
        props.use_mask_preserve = True

        props = layout.operator("sculpt.expand", text="Expand Mask by Curvature", icon="CURVE_DATA")
        props.target = 'MASK'
        props.falloff_type = 'NORMALS'
        props.invert = False
        props.use_mask_preserve = True

        layout.separator()

        props = layout.operator("mesh.paint_mask_extract", text="Mask Extract", icon="PACKAGE")

        layout.separator()

        props = layout.operator("mesh.paint_mask_slice", text="Mask Slice", icon="MASK_SLICE")
        props.fill_holes = False
        props.new_object = False
        props = layout.operator("mesh.paint_mask_slice", text="Mask Slice and Fill Holes", icon="MASK_SLICE_FILL")
        props.new_object = False
        props = layout.operator("mesh.paint_mask_slice", text="Mask Slice to New Object", icon="MASK_SLICE_NEW")

        layout.separator()

        props = layout.operator("sculpt.mask_from_cavity", text="Mask From Cavity", icon="DIRTY_VERTEX")
        props.settings_source = 'OPERATOR'

        layout.separator()

        layout.menu("VIEW3D_MT_random_mask", text="Random Mask")

        layout.template_node_operator_asset_menu_items(catalog_path=self.bl_label)


class VIEW3D_MT_mask_legacy(Menu):
    bl_label = "Legacy"

    def draw(self, _context):
        layout = self.layout

        props = layout.operator("paint.mask_box_gesture", text="Box Mask", icon="BOX_MASK")
        props.mode = 'VALUE'
        props.value = 0

        props = layout.operator("paint.mask_lasso_gesture", text="Lasso Mask", icon="LASSO_MASK")


class VIEW3D_MT_face_sets(Menu):
    bl_label = "Face Sets"

    def draw(self, _context):
        layout = self.layout

        layout.operator("sculpt.face_sets_create", text="Face Set from Masked", icon="MOD_MASK").mode = 'MASKED'
        layout.operator("sculpt.face_sets_create", text="Face Set from Visible", icon="FILL_MASK").mode = 'VISIBLE'
        layout.operator(
            "sculpt.face_sets_create",
            text='Face Set from Edit Mode Selection',
            icon="EDITMODE_HLT").mode = 'SELECTION'

        layout.separator()

        layout.menu("VIEW3D_MT_face_sets_init", text="Initialize Face Sets")

        layout.separator()

        layout.operator("sculpt.face_set_edit", text="Grow Face Set", icon='SELECTMORE').mode = 'GROW'
        layout.operator("sculpt.face_set_edit", text="Shrink Face Set", icon='SELECTLESS').mode = 'SHRINK'
        props = layout.operator("sculpt.expand", text="Expand Face Set by Topology", icon='FACE_MAPS')
        props.target = 'FACE_SETS'
        props.falloff_type = 'GEODESIC'
        props.invert = False
        props.use_modify_active = False


        props = layout.operator("sculpt.expand", text="Expand Active Face Set", icon='FACE_MAPS_ACTIVE')
        props.target = 'FACE_SETS'
        props.falloff_type = 'BOUNDARY_FACE_SET'
        props.invert = False
        props.use_modify_active = True

        layout.separator()

        layout.operator("mesh.face_set_extract", text="Extract Face Set", icon="SEPARATE")

        layout.separator()

        layout.operator("sculpt.face_set_invert_visibility", text="Invert Visible Face Sets", icon="INVERT_MASK")
        layout.operator("sculpt.reveal_all", text = "Show All Face Sets", icon = "HIDE_OFF")

        layout.separator()

        layout.operator("sculpt.face_sets_randomize_colors", text = "Randomize Colors", icon = "COLOR")

        layout.template_node_operator_asset_menu_items(catalog_path=self.bl_label)


class VIEW3D_MT_sculpt_set_pivot(Menu):
    bl_label = "Sculpt Set Pivot"

    def draw(self, _context):
        layout = self.layout

        props = layout.operator("sculpt.set_pivot_position", text="Pivot to Origin", icon="PIVOT_TO_ORIGIN")
        props.mode = 'ORIGIN'

        props = layout.operator("sculpt.set_pivot_position", text="Pivot to Unmasked", icon="PIVOT_TO_UNMASKED")
        props.mode = 'UNMASKED'

        props = layout.operator("sculpt.set_pivot_position", text="Pivot to Mask Border", icon="PIVOT_TO_MASKBORDER")
        props.mode = 'BORDER'

        props = layout.operator("sculpt.set_pivot_position", text="Pivot to Active Vertex", icon="PIVOT_TO_ACTIVE_VERT")
        props.mode = 'ACTIVE'

        props = layout.operator(
            "sculpt.set_pivot_position",
            text="Pivot to Surface Under Cursor",
            icon="PIVOT_TO_SURFACE")
        props.mode = 'SURFACE'


class VIEW3D_MT_sculpt_specials(Menu):
    bl_label = "Sculpt Context Menu"

    def draw(self, context):
        layout = self.layout
        # TODO: populate with useful items.
        layout.operator("object.shade_smooth", icon='SHADING_SMOOTH')
        layout.operator("object.shade_flat", icon='SHADING_FLAT')


class VIEW3D_MT_hide_mask(Menu):
    bl_label = "Hide/Mask"

    def draw(self, _context):
        layout = self.layout

        props = layout.operator("paint.hide_show", text="Show All", icon="HIDE_OFF")
        props.action = 'SHOW'
        props.area = 'ALL'

        props = layout.operator("paint.hide_show", text="Hide Bounding Box", icon="HIDE_ON")
        props.action = 'HIDE'
        props.area = 'INSIDE'

        props = layout.operator("paint.hide_show", text="Show Bounding Box", icon="HIDE_OFF")
        props.action = 'SHOW'
        props.area = 'INSIDE'

        props = layout.operator("paint.hide_show", text="Hide Masked", icon="HIDE_ON")
        props.area = 'MASKED'
        props.action = 'HIDE'

        layout.separator()

        props = layout.operator("paint.mask_flood_fill", text="Invert Mask", icon="INVERT_MASK")
        props.mode = 'INVERT'

        props = layout.operator("paint.mask_flood_fill", text="Fill Mask", icon="FILL_MASK")
        props.mode = 'VALUE'
        props.value = 1

        props = layout.operator("paint.mask_flood_fill", text="Clear Mask", icon="CLEAR_MASK")
        props.mode = 'VALUE'
        props.value = 0

        props = layout.operator("view3d.select_box", text="Box Mask", icon="BOX_MASK")
        props = layout.operator("paint.mask_lasso_gesture", text="Lasso Mask", icon="LASSO_MASK")


class VIEW3D_MT_face_sets_init(Menu):
    bl_label = "Face Sets Init"

    def draw(self, _context):
        layout = self.layout

        layout.operator("sculpt.face_sets_init", text="By Loose Parts", icon="SELECT_LOOSE").mode = 'LOOSE_PARTS'
        layout.operator("sculpt.face_sets_init", text="By Face Set Boundaries", icon="SELECT_BOUNDARY").mode = 'FACE_SET_BOUNDARIES'
        layout.operator("sculpt.face_sets_init", text="By Materials", icon="MATERIAL_DATA").mode = 'MATERIALS'
        layout.operator("sculpt.face_sets_init", text="By Normals", icon="RECALC_NORMALS").mode = 'NORMALS'
        layout.operator("sculpt.face_sets_init", text="By UV Seams", icon="MARK_SEAM").mode = 'UV_SEAMS'
        layout.operator("sculpt.face_sets_init", text="By Edge Creases", icon="CREASE").mode = 'CREASES'
        layout.operator("sculpt.face_sets_init", text="By Edge Bevel Weight", icon="BEVEL").mode = 'BEVEL_WEIGHT'
        layout.operator("sculpt.face_sets_init", text="By Sharp Edges", icon="SELECT_SHARPEDGES").mode = 'SHARP_EDGES'


class VIEW3D_MT_random_mask(Menu):
    bl_label = "Random Mask"

    def draw(self, _context):
        layout = self.layout

        layout.operator("sculpt.mask_init", text="Per Vertex", icon="SELECT_UNGROUPED_VERTS").mode = 'RANDOM_PER_VERTEX'
        layout.operator("sculpt.mask_init", text="Per Face Set", icon="FACESEL").mode = 'RANDOM_PER_FACE_SET'
        layout.operator("sculpt.mask_init", text="Per Loose Part", icon="SELECT_LOOSE").mode = 'RANDOM_PER_LOOSE_PART'


class VIEW3D_MT_particle(Menu):
    bl_label = "Particle"

    def draw(self, context):
        layout = self.layout
        tool_settings = context.tool_settings

        particle_edit = tool_settings.particle_edit

        layout.operator("particle.mirror", icon="TRANSFORM_MIRROR")

        layout.operator("particle.remove_doubles", icon='REMOVE_DOUBLES')

        layout.separator()

        if particle_edit.select_mode == 'POINT':
            layout.operator("particle.subdivide", icon="SUBDIVIDE_EDGES")

        layout.operator("particle.unify_length", icon="RULER")
        layout.operator("particle.rekey", icon="KEY_HLT")
        layout.operator("particle.weight_set", icon="MOD_VERTEX_WEIGHT")

        layout.separator()

        layout.menu("VIEW3D_MT_particle_showhide")

        layout.separator()

        layout.operator("particle.delete", icon="DELETE")


class VIEW3D_MT_particle_context_menu(Menu):
    bl_label = "Particle Context Menu"

    def draw(self, context):
        layout = self.layout
        tool_settings = context.tool_settings

        particle_edit = tool_settings.particle_edit

        layout.operator("particle.rekey", icon="KEY_HLT")

        layout.separator()

        layout.operator("particle.delete", icon="DELETE")

        layout.separator()

        layout.operator("particle.remove_doubles", icon='REMOVE_DOUBLES')
        layout.operator("particle.unify_length", icon="RULER")

        if particle_edit.select_mode == 'POINT':
            layout.operator("particle.subdivide", icon="SUBDIVIDE_EDGES")

        layout.operator("particle.weight_set", icon="MOD_VERTEX_WEIGHT")

        layout.separator()

        layout.operator("particle.mirror")

        if particle_edit.select_mode == 'POINT':
            layout.separator()

            layout.operator("particle.select_all", text="All", icon='SELECT_ALL').action = 'SELECT'
            layout.operator("particle.select_all", text="None", icon='SELECT_NONE').action = 'DESELECT'
            layout.operator("particle.select_all", text="Invert", icon='INVERSE').action = 'INVERT'

            layout.separator()

            layout.operator("particle.select_roots", icon="SELECT_ROOT")
            layout.operator("particle.select_tips", icon="SELECT_TIP")

            layout.separator()

            layout.operator("particle.select_random", icon="RANDOMIZE")

            layout.separator()

            layout.operator("particle.select_more", icon="SELECTMORE")
            layout.operator("particle.select_less", icon="SELECTLESS")

            layout.operator("particle.select_linked", text="Select Linked", icon="LINKED")

        layout.separator()

        layout.menu("VIEW3D_MT_particle_showhide") #BFA - added to context menu

class VIEW3D_MT_particle_showhide(Menu):
    bl_label = "Show/Hide"

    def draw(self, context):
        layout = self.layout

        layout.operator("particle.reveal", text="Show Hidden", icon="HIDE_OFF")
        layout.operator("particle.hide", text="Hide Selected", icon="HIDE_ON").unselected = False
        layout.operator("particle.hide", text="Hide Unselected", icon="HIDE_UNSELECTED").unselected = True


class VIEW3D_MT_pose(Menu):
    bl_label = "Pose"

    def draw(self, _context):
        layout = self.layout

        layout.menu("VIEW3D_MT_transform_armature")

        layout.menu("VIEW3D_MT_pose_transform")
        layout.menu("VIEW3D_MT_pose_apply")

        layout.menu("VIEW3D_MT_snap")

        layout.separator()

        layout.menu("VIEW3D_MT_object_animation")

        layout.separator()

        layout.menu("VIEW3D_MT_pose_slide")
        layout.menu("VIEW3D_MT_pose_propagate")

        layout.separator()

        layout.operator("pose.copy", icon='COPYDOWN')
        layout.operator("pose.paste", icon='PASTEDOWN').flipped = False
        layout.operator("pose.paste", icon='PASTEFLIPDOWN', text="Paste Pose Flipped").flipped = True

        layout.separator()

        layout.menu("VIEW3D_MT_pose_motion")
        layout.menu("VIEW3D_MT_bone_collections")

        layout.separator()

        layout.menu("VIEW3D_MT_object_parent")
        layout.menu("VIEW3D_MT_pose_ik")
        layout.menu("VIEW3D_MT_pose_constraints")

        layout.separator()

        layout.menu("VIEW3D_MT_pose_names")
        layout.operator("pose.quaternions_flip", icon="FLIP")

        layout.separator()

        layout.operator_context = 'INVOKE_AREA'
        layout.operator("armature.armature_layers", text="Change Armature Layers", icon="LAYER")
        layout.operator("pose.bone_layers", text="Change Bone Layers", icon="BONE_LAYER")

        layout.separator()

        layout.menu("VIEW3D_MT_pose_showhide")
        layout.menu("VIEW3D_MT_bone_options_toggle", text="Bone Settings")


class VIEW3D_MT_pose_transform(Menu):
    bl_label = "Clear Transform"

    def draw(self, _context):
        layout = self.layout

        layout.operator("pose.transforms_clear", text="All", icon="CLEAR")
        layout.operator("pose.user_transforms_clear", icon="NODE_TRANSFORM_CLEAR")

        layout.separator()

        layout.operator("pose.loc_clear", text="Location", icon="CLEARMOVE")
        layout.operator("pose.rot_clear", text="Rotation", icon="CLEARROTATE")
        layout.operator("pose.scale_clear", text="Scale", icon="CLEARSCALE")

        layout.separator()

        layout.operator("pose.user_transforms_clear", text="Reset Unkeyed", icon="RESET")


class VIEW3D_MT_pose_slide(Menu):
    bl_label = "In-Betweens"

    def draw(self, _context):
        layout = self.layout

        layout.operator("pose.blend_with_rest", icon='PUSH_POSE')
        layout.operator("pose.push", icon='POSE_FROM_BREAKDOWN')
        layout.operator("pose.relax", icon='POSE_RELAX_TO_BREAKDOWN')
        layout.operator("pose.breakdown", icon='BREAKDOWNER_POSE')
        layout.operator("pose.blend_to_neighbor", icon='BLEND_TO_NEIGHBOUR')


class VIEW3D_MT_pose_propagate(Menu):
    bl_label = "Propagate"

    def draw(self, _context):
        layout = self.layout

        layout.operator("pose.propagate", text="To Next Keyframe", icon="PROPAGATE_NEXT").mode = 'NEXT_KEY'
        layout.operator(
            "pose.propagate",
            text="To Last Keyframe (Make Cyclic)",
            icon="PROPAGATE_PREVIOUS").mode = 'LAST_KEY'

        layout.separator()

        layout.operator("pose.propagate", text="On Selected Keyframes",
                        icon="PROPAGATE_SELECTED").mode = 'SELECTED_KEYS'

        layout.separator()

        layout.operator("pose.propagate", text="On Selected Markers", icon="PROPAGATE_MARKER").mode = 'SELECTED_MARKERS'


class VIEW3D_MT_pose_motion(Menu):
    bl_label = "Motion Paths"

    def draw(self, _context):
        layout = self.layout

        layout.operator("pose.paths_calculate", text="Calculate", icon='MOTIONPATHS_CALCULATE')
        layout.operator("pose.paths_clear", text="Clear", icon='MOTIONPATHS_CLEAR')
        layout.operator("pose.paths_update", text="Update Armature Motion Paths", icon="MOTIONPATHS_UPDATE")
        layout.operator("object.paths_update_visible", text="Update All Motion Paths", icon="MOTIONPATHS_UPDATE_ALL")


class VIEW3D_MT_bone_collections(Menu):
    bl_label = "Bone Collections"

    @classmethod
    def poll(cls, context):
        if not context.object or context.object.type != 'ARMATURE':
            return False
        if context.object.data.library:
            return False
        return True

    def draw(self, context):
        layout = self.layout

        if not context.selected_pose_bones and not context.selected_bones:
            # If there are no bones to assign to any collection, there's no need
            # to go over all the bone collections & try to build up the menu.
            #
            # The poll function shouldn't test for this, because returning False
            # there will hide this menu completely from the Pose menu, and
            # that's going too far.
            layout.enabled = False
            layout.label(text="- select bones to operate on first -")
            return

        arm = context.object.data
        bone = context.active_bone
        found_editable_bcoll = False
        for bcoll in arm.collections:
            if not bcoll.is_editable:
                continue
            found_editable_bcoll = True

            if bcoll.name in bone.collections:
                props = layout.operator("armature.collection_unassign",
                                        text=bcoll.name,
                                        icon='REMOVE')
            else:
                props = layout.operator("armature.collection_assign",
                                        text=bcoll.name,
                                        icon='ADD')
            props.name = bcoll.name

        if arm.collections and not found_editable_bcoll:
            row = layout.row()
            row.enabled = False
            row.label(text="All bone collections are read-only")

        layout.separator()

        props = layout.operator("armature.collection_assign",
                                text="Assign to New Collection")
        props.name = "New Collection"


class VIEW3D_MT_pose_ik(Menu):
    bl_label = "Inverse Kinematics"

    def draw(self, _context):
        layout = self.layout

        layout.operator("pose.ik_add", icon="ADD_IK")
        layout.operator("pose.ik_clear", icon="CLEAR_IK")


class VIEW3D_MT_pose_constraints(Menu):
    bl_label = "Constraints"

    def draw(self, _context):
        layout = self.layout

        layout.operator("pose.constraint_add_with_targets", text="Add (with Targets)", icon="CONSTRAINT_DATA")
        layout.operator("pose.constraints_copy", icon="COPYDOWN")
        layout.operator("pose.constraints_clear", icon="CLEAR_CONSTRAINT")


class VIEW3D_MT_pose_names(Menu):
    bl_label = "Names"

    def draw(self, _context):
        layout = self.layout

        layout.operator_context = 'EXEC_REGION_WIN'
        layout.operator("pose.autoside_names", text="Auto-Name Left/Right", icon="RENAME_X").axis = 'XAXIS'
        layout.operator("pose.autoside_names", text="Auto-Name Front/Back", icon="RENAME_Y").axis = 'YAXIS'
        layout.operator("pose.autoside_names", text="Auto-Name Top/Bottom", icon="RENAME_Z").axis = 'ZAXIS'
        layout.operator("pose.flip_names", icon="FLIP")


class VIEW3D_MT_pose_showhide(Menu):
    bl_label = "Show/Hide"

    def draw(self, context):
        layout = self.layout

        layout.operator("pose.reveal", text="Show Hidden", icon="HIDE_OFF")
        layout.operator("pose.hide", text="Hide Selected", icon="HIDE_ON").unselected = False
        layout.operator("pose.hide", text="Hide Unselected", icon="HIDE_UNSELECTED").unselected = True


class VIEW3D_MT_pose_apply(Menu):
    bl_label = "Apply"

    def draw(self, _context):
        layout = self.layout

        layout.operator("pose.armature_apply", icon="MOD_ARMATURE")
        layout.operator(
            "pose.armature_apply",
            text="Apply Selected as Rest Pose",
            icon="MOD_ARMATURE_SELECTED").selected = True
        layout.operator("pose.visual_transform_apply", icon="APPLYMOVE")

        layout.separator()

        props = layout.operator("object.assign_property_defaults", icon="ASSIGN")
        props.process_bones = True


class VIEW3D_MT_pose_context_menu(Menu):
    bl_label = "Pose Context Menu"

    def draw(self, _context):
        layout = self.layout

        layout.operator_context = 'INVOKE_REGION_WIN'

        layout.operator("anim.keyframe_insert_menu", text="Insert Keyframe", icon='KEYFRAMES_INSERT')

        layout.separator()

        layout.operator("pose.copy", icon='COPYDOWN')
        layout.operator("pose.paste", icon='PASTEDOWN').flipped = False
        layout.operator("pose.paste", icon='PASTEFLIPDOWN', text="Paste X-Flipped Pose").flipped = True

        layout.separator()

        props = layout.operator("wm.call_panel", text="Rename Active Bone...", icon='RENAME')
        props.name = "TOPBAR_PT_name"
        props.keep_open = False

        layout.separator()

        layout.operator("pose.push", icon='PUSH_POSE')
        layout.operator("pose.relax", icon='RELAX_POSE')
        layout.operator("pose.breakdown", icon='BREAKDOWNER_POSE')
        layout.operator("pose.blend_to_neighbor", icon="BLEND_TO_NEIGHBOUR")

        layout.separator()

        layout.operator("pose.paths_calculate", text="Calculate Motion Paths", icon='MOTIONPATHS_CALCULATE')
        layout.operator("pose.paths_clear", text="Clear all", icon='MOTIONPATHS_CLEAR')
        layout.operator("pose.paths_update", text="Update Armature Motion Paths", icon="MOTIONPATHS_UPDATE")
        layout.operator("pose.paths_update_visible", text="Update All Motion Paths", icon="MOTIONPATHS_UPDATE")

        layout.separator()

        layout.operator("pose.hide", icon="HIDE_ON").unselected = False
        layout.operator("pose.reveal", icon="HIDE_OFF")
        layout.operator("pose.hide", icon="HIDE_UNSELECTED").unselected = True #BFA - added for consistentcy with header

        layout.separator()

        layout.operator("pose.user_transforms_clear", icon="NODE_TRANSFORM_CLEAR")


class BoneOptions:
    def draw(self, context):
        layout = self.layout

        options = [
            "show_wire",
            "use_deform",
            "use_envelope_multiply",
            "use_inherit_rotation",
        ]

        if context.mode == 'EDIT_ARMATURE':
            bone_props = bpy.types.EditBone.bl_rna.properties
            data_path_iter = "selected_bones"
            opt_suffix = ""
            options.append("lock")
        else:  # pose-mode
            bone_props = bpy.types.Bone.bl_rna.properties
            data_path_iter = "selected_pose_bones"
            opt_suffix = "bone."

        for opt in options:
            props = layout.operator("wm.context_collection_boolean_set", text=bone_props[opt].name,
                                    text_ctxt=i18n_contexts.default)
            props.data_path_iter = data_path_iter
            props.data_path_item = opt_suffix + opt
            props.type = self.type


class VIEW3D_MT_bone_options_toggle(Menu, BoneOptions):
    bl_label = "Toggle Bone Options"
    type = 'TOGGLE'


class VIEW3D_MT_bone_options_enable(Menu, BoneOptions):
    bl_label = "Enable Bone Options"
    type = 'ENABLE'


class VIEW3D_MT_bone_options_disable(Menu, BoneOptions):
    bl_label = "Disable Bone Options"
    type = 'DISABLE'


# ********** Edit Menus, suffix from ob.type **********


class VIEW3D_MT_edit_mesh(Menu):
    bl_label = "Mesh"

    def draw(self, _context):
        layout = self.layout

        with_bullet = bpy.app.build_options.bullet

        layout.menu("VIEW3D_MT_edit_mesh_legacy")

        layout.menu("VIEW3D_MT_transform")
        layout.menu("VIEW3D_MT_mirror")
        layout.menu("VIEW3D_MT_snap")

        layout.separator()

        layout.operator("mesh.duplicate_move", text="Duplicate", icon="DUPLICATE")
        layout.menu("VIEW3D_MT_edit_mesh_extrude")

        layout.separator()

        layout.menu("VIEW3D_MT_edit_mesh_merge", text="Merge")
        layout.menu("VIEW3D_MT_edit_mesh_split", text="Split")
        layout.operator_menu_enum("mesh.separate", "type")

        layout.separator()

        layout.operator("mesh.knife_project", icon='KNIFE_PROJECT')

        if with_bullet:
            layout.operator("mesh.convex_hull", icon="CONVEXHULL")

        layout.separator()

        layout.operator("mesh.symmetrize", icon="SYMMETRIZE", text="Symmetrize")
        layout.operator("mesh.symmetry_snap", icon="SNAP_SYMMETRY")

        layout.separator()

        layout.menu("VIEW3D_MT_edit_mesh_normals")
        layout.menu("VIEW3D_MT_edit_mesh_shading")
        layout.menu("VIEW3D_MT_edit_mesh_weights")
        layout.operator("mesh.attribute_set", icon = "NODE_ATTRIBUTE")
        layout.menu("VIEW3D_MT_edit_mesh_sort_elements")
        layout.menu("VIEW3D_MT_subdivision_set")

        layout.separator()

        layout.menu("VIEW3D_MT_edit_mesh_showhide")
        layout.menu("VIEW3D_MT_edit_mesh_clean")

        layout.separator()

        layout.menu("VIEW3D_MT_edit_mesh_delete")
        layout.menu("VIEW3D_MT_edit_mesh_dissolve")
        layout.menu("VIEW3D_MT_edit_mesh_select_mode")


class VIEW3D_MT_edit_mesh_legacy(Menu):
    bl_label = "Legacy"

    def draw(self, context):
        layout = self.layout

        layout.operator("mesh.bisect", text = "Bisect", icon = 'BISECT')
        layout.operator("mesh.knife_tool", text = "Knife", icon = 'KNIFE')


class VIEW3D_MT_edit_mesh_sort_elements(Menu):
    bl_label = "Sort Elements"

    def draw(self, context):
        layout = self.layout

        layout.operator("mesh.sort_elements", text="View Z Axis", icon="Z_ICON").type = 'VIEW_ZAXIS'
        layout.operator("mesh.sort_elements", text="View X Axis", icon="X_ICON").type = 'VIEW_XAXIS'
        layout.operator("mesh.sort_elements", text="Cursor Distance", icon="CURSOR").type = 'CURSOR_DISTANCE'
        layout.operator("mesh.sort_elements", text="Material", icon="MATERIAL").type = 'MATERIAL'
        layout.operator("mesh.sort_elements", text="Selected", icon="RESTRICT_SELECT_OFF").type = 'SELECTED'
        layout.operator("mesh.sort_elements", text="Randomize", icon="RANDOMIZE").type = 'RANDOMIZE'
        layout.operator("mesh.sort_elements", text="Reverse", icon="SWITCH_DIRECTION").type = 'REVERSE'

        layout.template_node_operator_asset_menu_items(catalog_path=self.bl_label)


class VIEW3D_MT_edit_mesh_context_menu(Menu):
    bl_label = ""

    def draw(self, context):

        def count_selected_items_for_objects_in_mode():
            selected_verts_len = 0
            selected_edges_len = 0
            selected_faces_len = 0
            for ob in context.objects_in_mode_unique_data:
                v, e, f = ob.data.count_selected_items()
                selected_verts_len += v
                selected_edges_len += e
                selected_faces_len += f
            return (selected_verts_len, selected_edges_len, selected_faces_len)

        is_vert_mode, is_edge_mode, is_face_mode = context.tool_settings.mesh_select_mode
        selected_verts_len, selected_edges_len, selected_faces_len = count_selected_items_for_objects_in_mode()

        del count_selected_items_for_objects_in_mode

        layout = self.layout

        with_freestyle = bpy.app.build_options.freestyle

        layout.operator_context = 'INVOKE_REGION_WIN'

        # If nothing is selected
        # (disabled for now until it can be made more useful).
        '''
        # If nothing is selected
        if not (selected_verts_len or selected_edges_len or selected_faces_len):
            layout.menu("VIEW3D_MT_mesh_add", text="Add", text_ctxt=i18n_contexts.operator_default)

            return
        '''

        # Else something is selected

        row = layout.row()

        if is_vert_mode:
            col = row.column(align=True)

            col.label(text="Vertex Context Menu", icon='VERTEXSEL')
            col.separator()

            # Additive Operators
            col.operator("mesh.subdivide", text="Subdivide", icon="SUBDIVIDE_EDGES")

            col.separator()

            col.operator("mesh.extrude_vertices_move", text="Extrude Vertices", icon='EXTRUDE_REGION')

            col.separator()  # BFA-Draise - Seperated Legacy operator to be in own group like in the Legacy Menu, also consistent order

            col.operator("mesh.bevel", text="Bevel Vertices", icon='BEVEL').affect = 'VERTICES'

            col.separator()  # BFA-Draise - Seperated Legacy operator to be in own group like in the Legacy Menu, also consistent order

            if selected_verts_len > 1:
                col.separator()
                col.operator("mesh.edge_face_add", text="Make Edge/Face", icon='MAKE_EDGEFACE')
                col.operator("mesh.vert_connect_path", text="Connect Vertex Path", icon="VERTEXCONNECTPATH")
                col.operator("mesh.vert_connect", text="Connect Vertex Pairs", icon="VERTEXCONNECT")

            col.separator()

            # Deform Operators
            col.operator("transform.push_pull", text="Push/Pull", icon='PUSH_PULL')
            col.operator("transform.shrink_fatten", text="Shrink Fatten", icon='SHRINK_FATTEN')
            col.operator("transform.shear", text="Shear", icon="SHEAR")
            col.operator_context = 'EXEC_REGION_WIN'
            col.operator("transform.vertex_random", text="Randomize Vertices", icon='RANDOMIZE')
            col.operator_context = 'INVOKE_REGION_WIN'
            col.operator("mesh.vertices_smooth_laplacian", text="Smooth Laplacian", icon="SMOOTH_LAPLACIAN")

            col.separator()

            col.menu("VIEW3D_MT_snap", text="Snap Vertices")
            col.operator("transform.mirror", text="Mirror Vertices", icon='TRANSFORM_MIRROR')

            col.separator()

            # Removal Operators
            if selected_verts_len > 1:
                col.menu("VIEW3D_MT_edit_mesh_merge", text="Merge Vertices")
            col.operator("mesh.split", icon="SPLIT")
            col.operator_menu_enum("mesh.separate", "type")
            col.operator("mesh.dissolve_verts", icon='DISSOLVE_VERTS')
            col.operator("mesh.delete", text="Delete Vertices", icon="DELETE").type = 'VERT'

        if is_edge_mode:

            col = row.column(align=True)
            col.label(text="Edge Context Menu", icon='EDGESEL')
            col.separator()

            # Additive Operators
            col.operator("mesh.subdivide", text="Subdivide", icon="SUBDIVIDE_EDGES")

            col.separator()

            col.operator("mesh.extrude_edges_move", text="Extrude Edges", icon='EXTRUDE_REGION')

            col.separator()  # BFA-Draise - Seperated Legacy operator to be in own group like in the Legacy Menu, also consistent order

            col.operator("mesh.bevel", text="Bevel Edges", icon="BEVEL").affect = 'EDGES'

            col.separator()  # BFA-Draise - Seperated Legacy operator to be in own group like in the Legacy Menu, also consistent order

            if selected_edges_len >= 1:  # BFA-Draise - Changed order of Make Edge before Bridge Edge Loop for consistency with Vertex Context
                col.operator("mesh.edge_face_add", text="Make Edge/Face", icon='MAKE_EDGEFACE')
            if selected_edges_len >= 2:
                col.operator("mesh.bridge_edge_loops", icon="BRIDGE_EDGELOOPS")
            if selected_edges_len >= 2:
                col.operator("mesh.fill", icon="FILL")

            col.separator()

            col.operator("mesh.loopcut_slide", icon="LOOP_CUT_AND_SLIDE")
            col.operator("mesh.offset_edge_loops_slide", icon="SLIDE_EDGE")

            col.separator()

            col.operator("mesh.knife_tool", icon='KNIFE')

            col.separator()

            # Deform Operators
            col.operator("mesh.edge_rotate", text="Rotate Edge CW", icon="ROTATECW").use_ccw = False
            col.operator("mesh.edge_split", icon="SPLITEDGE")

            col.separator()

            # Edge Flags
            col.operator("transform.edge_crease", icon="CREASE")
            col.operator("transform.edge_bevelweight", icon="BEVEL")

            col.separator()

            col.operator("mesh.mark_sharp", icon="MARKSHARPEDGES")
            col.operator("mesh.mark_sharp", text="Clear Sharp", icon="CLEARSHARPEDGES").clear = True

            if with_freestyle:
                col.separator()

                col.operator("mesh.mark_freestyle_edge", icon="MARK_FS_EDGE").clear = False
                col.operator("mesh.mark_freestyle_edge", text="Clear Freestyle Edge", icon="CLEAR_FS_EDGE").clear = True

            col.separator()

            # Removal Operators
            col.operator("mesh.unsubdivide", icon="UNSUBDIVIDE")
            col.operator("mesh.split", icon="SPLIT")
            col.operator_menu_enum("mesh.separate", "type")
            col.operator("mesh.dissolve_edges", icon='DISSOLVE_EDGES')
            col.operator("mesh.delete", text="Delete Edges", icon="DELETE").type = 'EDGE'

        if is_face_mode:
            alt_navigation = getattr(
                context.window_manager.keyconfigs.active.preferences,
                "use_alt_navigation",
                False)

            col = row.column(align=True)

            col.label(text="Face Context Menu", icon='FACESEL')
            col.separator()

            # Additive Operators
            col.operator("mesh.subdivide", text="Subdivide", icon="SUBDIVIDE_EDGES")

            col.separator()

            col.operator("view3d.edit_mesh_extrude_move_normal",
                         text="Extrude Faces", icon='EXTRUDE_REGION').alt_navigation = alt_navigation
            col.operator("view3d.edit_mesh_extrude_move_shrink_fatten",
                         text="Extrude Faces Along Normals", icon='EXTRUDE_REGION').alt_navigation = alt_navigation
            col.operator("mesh.extrude_faces_move",
                         text="Extrude Individual Faces", icon='EXTRUDE_REGION').TRANSFORM_OT_shrink_fatten.alt_navigation = alt_navigation

            col.separator()  # BFA-Draise - Legacy Operator Group

            # BFA-Draise - Legacy Operator Added to own group with consistent order
            col.operator("mesh.inset", icon="INSET_FACES")

            col.separator()

            col.separator()  # BFA-Draise - Seperated extrude operators to be in own group for consistency

            if selected_faces_len >= 2:
                col.operator("mesh.bridge_edge_loops", text="Bridge Faces", icon="BRIDGE_EDGELOOPS")

            # BFA-Draise - changed order after "Poke" for consistency to other menus
            col.operator("mesh.poke", icon="POKEFACES")

            # Modify Operators
            col.menu("VIEW3D_MT_uv_map", text="UV Unwrap Faces")

            col.separator()

            props = col.operator("mesh.quads_convert_to_tris", icon="TRIANGULATE")
            props.quad_method = props.ngon_method = 'BEAUTY'
            col.operator("mesh.tris_convert_to_quads", icon="TRISTOQUADS")

            col.separator()

            col.operator("mesh.faces_shade_smooth", icon='SHADING_SMOOTH')
            col.operator("mesh.faces_shade_flat", icon='SHADING_FLAT')

            col.separator()

            # Removal Operators
            col.operator("mesh.unsubdivide", icon="UNSUBDIVIDE")
            col.operator("mesh.split", icon="SPLIT")
            col.operator_menu_enum("mesh.separate", "type")
            col.operator("mesh.dissolve_faces", icon='DISSOLVE_FACES')
            col.operator("mesh.delete", text="Delete Faces", icon="DELETE").type = 'FACE'

        layout.separator()

        layout.menu("VIEW3D_MT_edit_mesh_showhide") #BFA - added to context menu


class VIEW3D_MT_edit_mesh_select_mode(Menu):
    bl_label = "Mesh Select Mode"

    def draw(self, context):
        layout = self.layout

        layout.operator_context = 'INVOKE_REGION_WIN'
        layout.operator("mesh.select_mode", text="Vertex", icon='VERTEXSEL').type = 'VERT'
        layout.operator("mesh.select_mode", text="Edge", icon='EDGESEL').type = 'EDGE'
        layout.operator("mesh.select_mode", text="Face", icon='FACESEL').type = 'FACE'


class VIEW3D_MT_edit_mesh_extrude_dupli(bpy.types.Operator):
    """Duplicate or Extrude to Cursor\nCreates a slightly rotated copy of the current mesh selection\nThe tool can also extrude the selected geometry, dependant of the selection\nHotkey tool! """      #BFA - blender will use this as a tooltip for menu items and buttons.
    bl_idname = "mesh.dupli_extrude_cursor_norotate"        # unique identifier for buttons and menu items to reference.
    bl_label = "Duplicate or Extrude to Cursor"         # display name in the interface.
    bl_options = {'REGISTER', 'UNDO'}  # enable undo for the operator.

    def execute(self, context):        # execute() is called by blender when running the operator.
        bpy.ops.mesh.dupli_extrude_cursor('INVOKE_DEFAULT', rotate_source=False)
        return {'FINISHED'}


class VIEW3D_MT_edit_mesh_extrude_dupli_rotate(bpy.types.Operator):
    """Duplicate or Extrude to Cursor Rotated\nCreates a slightly rotated copy of the current mesh selection, and rotates the source slightly\nThe tool can also extrude the selected geometry, dependant of the selection\nHotkey tool!"""      #BFA-  blender will use this as a tooltip for menu items and buttons.
    bl_idname = "mesh.dupli_extrude_cursor_rotate"        # unique identifier for buttons and menu items to reference.
    bl_label = "Duplicate or Extrude to Cursor Rotated"         # display name in the interface.
    bl_options = {'REGISTER', 'UNDO'}  # enable undo for the operator.

    def execute(self, context):        # execute() is called by blender when running the operator.
        bpy.ops.mesh.dupli_extrude_cursor('INVOKE_DEFAULT', rotate_source=True)
        return {'FINISHED'}


class VIEW3D_MT_edit_mesh_extrude(Menu):
    bl_label = "Extrude"

    def draw(self, context):
        from math import pi

        alt_navigation = getattr(
            context.window_manager.keyconfigs.active.preferences,
            "use_alt_navigation",
            False)

        layout = self.layout
        layout.operator_context = 'INVOKE_REGION_WIN'

        tool_settings = context.tool_settings
        select_mode = tool_settings.mesh_select_mode
        mesh = context.object.data

        if mesh.total_face_sel:
            layout.operator("view3d.edit_mesh_extrude_move_normal",
                            text="Extrude Faces", icon='EXTRUDE_REGION').alt_navigation = alt_navigation
            layout.operator("view3d.edit_mesh_extrude_move_shrink_fatten",
                            text="Extrude Faces Along Normals", icon='EXTRUDE_REGION').alt_navigation = alt_navigation
            layout.operator(
                "mesh.extrude_faces_move",
                text="Extrude Individual Faces", icon='EXTRUDE_REGION').TRANSFORM_OT_shrink_fatten.alt_navigation = alt_navigation
            layout.operator("view3d.edit_mesh_extrude_manifold_normal",
                            text="Extrude Manifold", icon='EXTRUDE_REGION').alt_navigation = alt_navigation

        if mesh.total_edge_sel and (select_mode[0] or select_mode[1]):
            layout.operator("mesh.extrude_edges_move",
                            text="Extrude Edges", icon='EXTRUDE_REGION').TRANSFORM_OT_translate.alt_navigation = alt_navigation

        if mesh.total_vert_sel and select_mode[0]:
            layout.operator("mesh.extrude_vertices_move",
                            text="Extrude Vertices", icon='EXTRUDE_REGION').TRANSFORM_OT_translate.alt_navigation = alt_navigation

        layout.separator()

        layout.operator("mesh.extrude_repeat", icon="REPEAT")
        layout.operator("mesh.spin", icon="SPIN").angle = pi * 2


class VIEW3D_MT_edit_mesh_vertices(Menu):
    bl_label = "Vertex"

    def draw(self, _context):
        layout = self.layout
        layout.operator_context = 'INVOKE_REGION_WIN'

        layout.menu("VIEW3D_MT_edit_mesh_vertices_legacy")
        layout.operator("mesh.dupli_extrude_cursor", icon="EXTRUDE_REGION").rotate_source = True

        layout.separator()

        layout.operator("mesh.edge_face_add", text="Make Edge/Face", icon='MAKE_EDGEFACE')
        layout.operator("mesh.vert_connect_path", text="Connect Vertex Path", icon="VERTEXCONNECTPATH")
        layout.operator("mesh.vert_connect", text="Connect Vertex Pairs", icon="VERTEXCONNECT")

        layout.separator()

        layout.operator_context = 'EXEC_REGION_WIN'
        layout.operator("mesh.vertices_smooth_laplacian", text="Smooth Laplacian", icon="SMOOTH_LAPLACIAN")
        layout.operator_context = 'INVOKE_REGION_WIN'

        layout.separator()

        layout.operator("transform.vert_crease", icon = "VERTEX_CREASE")

        layout.separator()

        layout.operator("mesh.blend_from_shape", icon="BLENDFROMSHAPE")
        layout.operator("mesh.shape_propagate_to_all", text="Propagate to Shapes", icon="SHAPEPROPAGATE")

        layout.separator()

        layout.menu("VIEW3D_MT_vertex_group")
        layout.menu("VIEW3D_MT_hook")

        layout.separator()

        layout.operator("object.vertex_parent_set", icon="VERTEX_PARENT")


class VIEW3D_MT_edit_mesh_vertices_legacy(Menu):
    bl_label = "Legacy"

    def draw(self, _context):
        layout = self.layout
        layout.operator_context = 'INVOKE_REGION_WIN'

        layout.operator("mesh.bevel", text="Bevel Vertices", icon="BEVEL").affect = 'VERTICES'

        layout.separator()

        props = layout.operator("mesh.rip_move", text="Rip Vertices", icon="RIP")
        props.MESH_OT_rip.use_fill = False
        props = layout.operator("mesh.rip_move", text="Rip Vertices and Fill", icon="RIP_FILL")
        props.MESH_OT_rip.use_fill = True
        layout.operator("mesh.rip_edge_move", text="Rip Vertices and Extend", icon="EXTEND_VERTICES")

        layout.separator()

        layout.operator("transform.vert_slide", text="Slide Vertices", icon="SLIDE_VERTEX")
        layout.operator_context = 'EXEC_REGION_WIN'
        layout.operator("mesh.vertices_smooth", text="Smooth Vertices", icon="SMOOTH_VERTEX").factor = 0.5
        layout.operator_context = 'INVOKE_REGION_WIN'

        layout.template_node_operator_asset_menu_items(catalog_path=self.bl_label)


class VIEW3D_MT_edit_mesh_edges(Menu):
    bl_label = "Edge"

    def draw(self, context):
        layout = self.layout

        with_freestyle = bpy.app.build_options.freestyle

        layout.operator_context = 'INVOKE_REGION_WIN'

        layout.menu("VIEW3D_MT_edit_mesh_edges_legacy")

        layout.operator("mesh.bridge_edge_loops", icon="BRIDGE_EDGELOOPS")
        layout.operator("mesh.screw", icon="MOD_SCREW")

        layout.separator()

        layout.operator("mesh.subdivide", icon='SUBDIVIDE_EDGES')
        layout.operator("mesh.subdivide_edgering", icon="SUBDIV_EDGERING")
        layout.operator("mesh.unsubdivide", icon="UNSUBDIVIDE")

        layout.separator()

        layout.operator("mesh.edge_rotate", text="Rotate Edge CW", icon="ROTATECW").use_ccw = False
        layout.operator("mesh.edge_rotate", text="Rotate Edge CCW", icon="ROTATECCW").use_ccw = True

        layout.separator()

        layout.operator("transform.edge_crease", icon="CREASE")
        layout.operator("transform.edge_bevelweight", icon="BEVEL")

        layout.separator()

        layout.operator("mesh.mark_sharp", icon="MARKSHARPEDGES")
        layout.operator("mesh.mark_sharp", text="Clear Sharp", icon="CLEARSHARPEDGES").clear = True

        layout.operator("mesh.mark_sharp", text="Mark Sharp from Vertices", icon="MARKSHARPVERTS").use_verts = True
        props = layout.operator("mesh.mark_sharp", text="Clear Sharp from Vertices", icon="CLEARSHARPVERTS")
        props.use_verts = True
        props.clear = True

        if with_freestyle:
            layout.separator()

            layout.operator("mesh.mark_freestyle_edge", icon="MARK_FS_EDGE").clear = False
            layout.operator("mesh.mark_freestyle_edge", text="Clear Freestyle Edge", icon="CLEAR_FS_EDGE").clear = True


class VIEW3D_MT_edit_mesh_edges_legacy(Menu):
    bl_label = "Legacy"

    def draw(self, _context):
        layout = self.layout

        layout.operator("mesh.bevel", text="Bevel Edges", icon="BEVEL").affect = 'EDGES'

        layout.separator()

        layout.operator("transform.edge_slide", icon="SLIDE_EDGE")
        props = layout.operator("mesh.loopcut_slide", icon="LOOP_CUT_AND_SLIDE")
        props.TRANSFORM_OT_edge_slide.release_confirm = False
        layout.operator("mesh.offset_edge_loops_slide", icon="OFFSET_EDGE_SLIDE")

        layout.template_node_operator_asset_menu_items(catalog_path=self.bl_label)


class VIEW3D_MT_edit_mesh_faces_data(Menu):
    bl_label = "Face Data"

    def draw(self, _context):
        layout = self.layout

        with_freestyle = bpy.app.build_options.freestyle

        layout.operator_context = 'INVOKE_REGION_WIN'

        layout.operator("mesh.colors_rotate", icon="ROTATE_COLORS")
        layout.operator("mesh.colors_reverse", icon="REVERSE_COLORS")

        layout.separator()

        layout.operator("mesh.uvs_rotate", icon="ROTATE_UVS")
        layout.operator("mesh.uvs_reverse", icon="REVERSE_UVS")

        layout.separator()

        layout.operator("mesh.flip_quad_tessellation")

        if with_freestyle:
            layout.separator()
            layout.operator("mesh.mark_freestyle_face", icon="MARKFSFACE").clear = False
            layout.operator("mesh.mark_freestyle_face", text="Clear Freestyle Face", icon="CLEARFSFACE").clear = True


class VIEW3D_MT_edit_mesh_faces(Menu):
    bl_label = "Face"
    bl_idname = "VIEW3D_MT_edit_mesh_faces"

    def draw(self, context):
        alt_navigation = getattr(
            context.window_manager.keyconfigs.active.preferences,
            "use_alt_navigation",
            False)

        layout = self.layout

        layout.operator_context = 'INVOKE_REGION_WIN'

        layout.menu("VIEW3D_MT_edit_mesh_faces_legacy")

        layout.operator("mesh.poke", icon="POKEFACES")
        layout.operator("view3d.edit_mesh_extrude_move_normal",
                        text="Extrude Faces", icon='EXTRUDE_REGION').alt_navigation = alt_navigation
        layout.operator("view3d.edit_mesh_extrude_move_shrink_fatten",
                        text="Extrude Faces Along Normals", icon='EXTRUDE_REGION').alt_navigation = alt_navigation
        layout.operator(
            "mesh.extrude_faces_move",
            text="Extrude Individual Faces", icon='EXTRUDE_REGION').TRANSFORM_OT_shrink_fatten.alt_navigation = alt_navigation

        layout.separator()

        props = layout.operator("mesh.quads_convert_to_tris", icon="TRIANGULATE")
        props.quad_method = props.ngon_method = 'BEAUTY'
        layout.operator("mesh.tris_convert_to_quads", icon="TRISTOQUADS")
        layout.operator("mesh.solidify", text="Solidify Faces", icon="SOLIDIFY")
        layout.operator("mesh.wireframe", icon="WIREFRAME")

        layout.separator()

        layout.operator("mesh.fill", icon="FILL")
        layout.operator("mesh.fill_grid", icon="GRIDFILL")
        layout.operator("mesh.beautify_fill", icon="BEAUTIFY")

        layout.separator()

        layout.operator("mesh.intersect", icon="INTERSECT")
        layout.operator("mesh.intersect_boolean", icon="BOOLEAN_INTERSECT")

        layout.separator()

        layout.operator("mesh.face_split_by_edges", icon="SPLITBYEDGES")

        layout.separator()

        layout.menu("VIEW3D_MT_edit_mesh_faces_data")

        layout.template_node_operator_asset_menu_items(catalog_path=self.bl_label)


class VIEW3D_MT_edit_mesh_faces_legacy(Menu):
    bl_label = "Legacy"

    def draw(self, context):

        # bfa - checking if in edit mode and in wich select mode we are.
        # We need to check for all three select modes, or the menu remains empty.
        # See also the specials menu
        def count_selected_items_for_objects_in_mode():
            selected_verts_len = 0
            selected_edges_len = 0
            selected_faces_len = 0
            for ob in context.objects_in_mode_unique_data:
                v, e, f = ob.data.count_selected_items()
                selected_verts_len += v
                selected_edges_len += e
                selected_faces_len += f
            return (selected_verts_len, selected_edges_len, selected_faces_len)

        is_vert_mode, is_edge_mode, is_face_mode = context.tool_settings.mesh_select_mode
        selected_verts_len, selected_edges_len, selected_faces_len = count_selected_items_for_objects_in_mode()

        del count_selected_items_for_objects_in_mode

        layout = self.layout

        layout.operator("mesh.inset", icon="INSET_FACES")

        # bfa - we need the check, or BFA will crash at this operator
        if selected_faces_len >= 2:
            layout.operator("mesh.bridge_edge_loops", text="Bridge Faces", icon="BRIDGE_EDGELOOPS")


class VIEW3D_MT_edit_mesh_normals_select_strength(Menu):
    bl_label = "Select by Face Strength"

    def draw(self, _context):
        layout = self.layout

        props = layout.operator("mesh.mod_weighted_strength", text="Weak", icon='FACESEL')
        props.set = False
        props.face_strength = 'WEAK'

        props = layout.operator("mesh.mod_weighted_strength", text="Medium", icon='FACESEL')
        props.set = False
        props.face_strength = 'MEDIUM'

        props = layout.operator("mesh.mod_weighted_strength", text="Strong", icon='FACESEL')
        props.set = False
        props.face_strength = 'STRONG'


class VIEW3D_MT_edit_mesh_normals_set_strength(Menu):
    bl_label = "Set Face Strength"

    def draw(self, _context):
        layout = self.layout

        props = layout.operator("mesh.mod_weighted_strength", text="Weak", icon='NORMAL_SETSTRENGTH')
        props.set = True
        props.face_strength = 'WEAK'

        props = layout.operator("mesh.mod_weighted_strength", text="Medium", icon='NORMAL_SETSTRENGTH')
        props.set = True
        props.face_strength = 'MEDIUM'

        props = layout.operator("mesh.mod_weighted_strength", text="Strong", icon='NORMAL_SETSTRENGTH')
        props.set = True
        props.face_strength = 'STRONG'


class VIEW3D_MT_edit_mesh_normals_average(Menu):
    bl_label = "Average"

    def draw(self, _context):
        layout = self.layout

        layout.operator("mesh.average_normals", text="Custom Normal",
                        icon="NORMAL_AVERAGE").average_type = 'CUSTOM_NORMAL'
        layout.operator("mesh.average_normals", text="Face Area", icon="NORMAL_AVERAGE").average_type = 'FACE_AREA'
        layout.operator("mesh.average_normals", text="Corner Angle",
                        icon="NORMAL_AVERAGE").average_type = 'CORNER_ANGLE'


class VIEW3D_MT_edit_mesh_normals(Menu):
    bl_label = "Normals"

    def draw(self, _context):
        layout = self.layout

        layout.operator(
            "mesh.normals_make_consistent",
            text="Recalculate Outside",
            icon='RECALC_NORMALS').inside = False
        layout.operator(
            "mesh.normals_make_consistent",
            text="Recalculate Inside",
            icon='RECALC_NORMALS_INSIDE').inside = True
        layout.operator("mesh.flip_normals", text="Flip", icon='FLIP_NORMALS')

        layout.separator()

        layout.operator("mesh.set_normals_from_faces", text="Set from Faces", icon='SET_FROM_FACES')

        layout.operator_context = 'INVOKE_REGION_WIN'
        layout.operator("transform.rotate_normal", text="Rotate", icon="NORMAL_ROTATE")
        layout.operator("mesh.point_normals", text="Point normals to target", icon="NORMAL_TARGET")

        layout.operator_context = 'EXEC_REGION_WIN'
        layout.operator("mesh.merge_normals", text="Merge", icon="MERGE")
        layout.operator("mesh.split_normals", text="Split", icon="SPLIT")
        layout.menu("VIEW3D_MT_edit_mesh_normals_average", text="Average")

        layout.separator()

        layout.operator("mesh.normals_tools", text="Copy Vectors", icon="COPYDOWN").mode = 'COPY'
        layout.operator("mesh.normals_tools", text="Paste Vectors", icon="PASTEDOWN").mode = 'PASTE'

        layout.operator("mesh.smooth_normals", text="Smooth Vectors", icon="NORMAL_SMOOTH")
        layout.operator("mesh.normals_tools", text="Reset Vectors", icon="RESET").mode = 'RESET'

        layout.separator()

        layout.menu("VIEW3D_MT_edit_mesh_normals_select_strength", icon="HAND")
        layout.menu("VIEW3D_MT_edit_mesh_normals_set_strength", icon="MESH_PLANE")


class VIEW3D_MT_edit_mesh_shading(Menu):
    bl_label = "Shading"

    def draw(self, _context):
        layout = self.layout

        layout.operator("mesh.faces_shade_smooth", icon='SHADING_SMOOTH')
        layout.operator("mesh.faces_shade_flat", icon='SHADING_FLAT')

        layout.separator()

        layout.operator("mesh.mark_sharp", text="Smooth Edges", icon='SHADING_EDGE_SMOOTH').clear = True
        layout.operator("mesh.mark_sharp", text="Sharp Edges", icon='SHADING_EDGE_SHARP')

        layout.separator()

        props = layout.operator("mesh.mark_sharp", text="Smooth Vertices", icon='SHADING_VERT_SMOOTH')
        props.use_verts = True
        props.clear = True

        layout.operator("mesh.mark_sharp", text="Sharp Vertices", icon='SHADING_VERT_SHARP').use_verts = True


class VIEW3D_MT_edit_mesh_weights(Menu):
    bl_label = "Weights"

    def draw(self, _context):
        VIEW3D_MT_paint_weight.draw_generic(self.layout, is_editmode=True)


class VIEW3D_MT_edit_mesh_clean(Menu):
    bl_label = "Clean Up"

    def draw(self, _context):
        layout = self.layout

        layout.operator("mesh.delete_loose", icon="DELETE")

        layout.separator()

        layout.operator("mesh.decimate", icon="DECIMATE")
        layout.operator("mesh.dissolve_degenerate", icon="DEGENERATE_DISSOLVE")
        layout.operator("mesh.dissolve_limited", icon='DISSOLVE_LIMITED')
        layout.operator("mesh.face_make_planar", icon="MAKE_PLANAR")

        layout.separator()

        layout.operator("mesh.vert_connect_nonplanar", icon="SPLIT_NONPLANAR")
        layout.operator("mesh.vert_connect_concave", icon="SPLIT_CONCAVE")
        layout.operator("mesh.fill_holes", icon="FILL_HOLE")


class VIEW3D_MT_edit_mesh_delete(Menu):
    bl_label = "Delete"

    def draw(self, _context):
        layout = self.layout

        layout.operator_enum("mesh.delete", "type")

        layout.separator()

        layout.operator("mesh.delete_edgeloop", text="Edge Loops", icon="DELETE")


class VIEW3D_MT_edit_mesh_dissolve(Menu):
    bl_label = "Dissolve"

    def draw(self, context):
        layout = self.layout

        layout.operator("mesh.dissolve_verts", icon='DISSOLVE_VERTS')
        layout.operator("mesh.dissolve_edges", icon='DISSOLVE_EDGES')
        layout.operator("mesh.dissolve_faces", icon='DISSOLVE_FACES')

        layout.separator()

        layout.operator("mesh.dissolve_limited", icon='DISSOLVE_LIMITED')
        layout.operator("mesh.dissolve_mode", icon='DISSOLVE_SELECTION')

        layout.separator()

        layout.operator("mesh.edge_collapse", icon='EDGE_COLLAPSE')


class VIEW3D_MT_edit_mesh_merge(Menu):
    bl_label = "Merge"

    def draw(self, _context):
        layout = self.layout

        layout.operator_enum("mesh.merge", "type")

        layout.separator()

        layout.operator("mesh.remove_doubles", text="By Distance", icon="REMOVE_DOUBLES")


class VIEW3D_MT_edit_mesh_split(Menu):
    bl_label = "Split"

    def draw(self, _context):
        layout = self.layout

        layout.operator("mesh.split", text="Selection", icon="SPLIT")

        layout.separator()

        layout.operator_enum("mesh.edge_split", "type")


class VIEW3D_MT_edit_mesh_showhide(Menu):
    bl_label = "Show/Hide"

    def draw(self, context):
        layout = self.layout

        layout.operator("mesh.reveal", text="Show Hidden", icon="HIDE_OFF")
        layout.operator("mesh.hide", text="Hide Selected", icon="HIDE_ON").unselected = False
        layout.operator("mesh.hide", text="Hide Unselected", icon="HIDE_UNSELECTED").unselected = True


class VIEW3D_MT_edit_gpencil_delete(Menu):
    bl_label = "Delete"

    def draw(self, _context):
        layout = self.layout

        layout.operator_enum("gpencil.delete", "type")

        layout.separator()

        layout.operator("gpencil.delete", text="Delete Active Keyframe (Active Layer)", icon='DELETE').type = 'FRAME'
        layout.operator("gpencil.active_frames_delete_all", text="Delete Active Keyframes (All Layers)", icon='DELETE')


class VIEW3D_MT_sculpt_gpencil_copy(Menu):
    bl_label = "Copy"

    def draw(self, _context):
        layout = self.layout

        layout.operator("gpencil.copy", text="Copy", icon='COPYDOWN')



class VIEW3D_MT_edit_greasepencil_delete(Menu):
    bl_label = "Delete"

    def draw(self, _context):
        layout = self.layout

        layout.operator_enum("grease_pencil.dissolve", "type")

        layout.operator(
            "grease_pencil.delete_frame",
            text="Delete Active Keyframe (Active Layer)",
        ).type = 'ACTIVE_FRAME'
        layout.operator(
            "grease_pencil.delete_frame",
            text="Delete Active Keyframes (All Layers)",
        ).type = 'ALL_FRAMES'


# Edit Curve
# draw_curve is used by VIEW3D_MT_edit_curve and VIEW3D_MT_edit_surface


def draw_curve(self, _context):
    layout = self.layout

    edit_object = _context.edit_object

    layout.menu("VIEW3D_MT_transform")
    layout.menu("VIEW3D_MT_mirror")
    layout.menu("VIEW3D_MT_snap")

    layout.separator()

    if edit_object.type == 'SURFACE':
        layout.operator("curve.spin", icon='SPIN')
    layout.operator("curve.duplicate_move", text="Duplicate", icon="DUPLICATE")

    layout.separator()

    layout.operator("curve.split", icon="SPLIT")
    layout.operator("curve.separate", icon="SEPARATE")

    layout.separator()

    layout.operator("curve.cyclic_toggle", icon='TOGGLE_CYCLIC')
    if edit_object.type == 'CURVE':
        layout.operator("curve.decimate", icon="DECIMATE")
        layout.operator_menu_enum("curve.spline_type_set", "type")

    layout.separator()

    if edit_object.type == 'CURVE':
        layout.operator("transform.tilt", icon="TILT")
        layout.operator("curve.tilt_clear", icon="CLEAR_TILT")

    layout.separator()

    if edit_object.type == 'CURVE':
        layout.menu("VIEW3D_MT_edit_curve_handle_type_set")
        layout.operator("curve.normals_make_consistent", icon='RECALC_NORMALS')

    layout.separator()

    layout.menu("VIEW3D_MT_edit_curve_showhide")

    layout.separator()

    layout.menu("VIEW3D_MT_edit_curve_delete")
    if edit_object.type == 'CURVE':
        layout.operator("curve.dissolve_verts", icon='DISSOLVE_VERTS')


class VIEW3D_MT_edit_curve(Menu):
    bl_label = "Curve"

    draw = draw_curve


class VIEW3D_MT_edit_curve_ctrlpoints(Menu):
    bl_label = "Control Points"

    def draw(self, context):
        layout = self.layout

        edit_object = context.edit_object

        if edit_object.type in {'CURVE', 'SURFACE'}:
            layout.operator("curve.extrude_move", text="Extrude Curve", icon='EXTRUDE_REGION')
            layout.operator("curve.vertex_add", icon='EXTRUDE_REGION')

            layout.separator()

            layout.operator("curve.make_segment", icon="MAKE_CURVESEGMENT")

            layout.separator()

            if edit_object.type == 'CURVE':
                layout.operator("transform.tilt", icon='TILT')
                layout.operator("curve.tilt_clear", icon="CLEAR_TILT")

                layout.separator()

                layout.menu("VIEW3D_MT_edit_curve_handle_type_set")
                layout.operator("curve.normals_make_consistent", icon='RECALC_NORMALS')

                layout.separator()

            layout.operator("curve.smooth", icon='PARTICLEBRUSH_SMOOTH')
            if edit_object.type == 'CURVE':
                layout.operator("curve.smooth_weight", icon="SMOOTH_WEIGHT")
                layout.operator("curve.smooth_radius", icon="SMOOTH_RADIUS")
                layout.operator("curve.smooth_tilt", icon="SMOOTH_TILT")

            layout.separator()

        layout.menu("VIEW3D_MT_hook")

        layout.separator()

        layout.operator("object.vertex_parent_set", icon="VERTEX_PARENT")


class VIEW3D_MT_edit_curve_handle_type_set(Menu):
    bl_label = "Set Handle Type"

    def draw(self, context):
        layout = self.layout

        layout.operator("curve.handle_type_set", icon='HANDLE_AUTO', text="Automatic").type = 'AUTOMATIC'
        layout.operator("curve.handle_type_set", icon='HANDLE_VECTOR', text="Vector").type = 'VECTOR'
        layout.operator("curve.handle_type_set", icon='HANDLE_ALIGNED', text="Aligned").type = 'ALIGNED'
        layout.operator("curve.handle_type_set", icon='HANDLE_FREE', text="Free").type = 'FREE_ALIGN'

        layout.separator()

        layout.operator("curve.handle_type_set", icon='HANDLE_FREE',
                        text="Toggle Free / Aligned").type = 'TOGGLE_FREE_ALIGN'


class VIEW3D_MT_edit_curve_segments(Menu):
    bl_label = "Segments"

    def draw(self, _context):
        layout = self.layout

        layout.operator("curve.subdivide", icon='SUBDIVIDE_EDGES')
        layout.operator("curve.switch_direction", icon='SWITCH_DIRECTION')


class VIEW3D_MT_edit_curve_context_menu(Menu):
    bl_label = "Curve Context Menu"

    def draw(self, _context):
        # TODO(campbell): match mesh vertex menu.

        layout = self.layout

        layout.operator_context = 'INVOKE_DEFAULT'

        # Add
        layout.operator("curve.subdivide", icon='SUBDIVIDE_EDGES')
        layout.operator("curve.extrude_move", text="Extrude Curve", icon='EXTRUDE_REGION')
        layout.operator("curve.make_segment", icon="MAKE_CURVESEGMENT")
        layout.operator("curve.duplicate_move", text="Duplicate", icon="DUPLICATE")

        layout.separator()

        # Transform
        layout.operator("transform.transform", text="Radius", icon='SHRINK_FATTEN').mode = 'CURVE_SHRINKFATTEN'
        layout.operator("transform.tilt", icon='TILT')
        layout.operator("curve.tilt_clear", icon="CLEAR_TILT")
        layout.operator("curve.smooth", icon='PARTICLEBRUSH_SMOOTH')
        layout.operator("curve.smooth_tilt", icon="SMOOTH_TILT")
        layout.operator("curve.smooth_radius", icon="SMOOTH_RADIUS")

        layout.separator()

        layout.menu("VIEW3D_MT_mirror")
        layout.menu("VIEW3D_MT_snap")

        layout.separator()

        # Modify
        layout.operator_menu_enum("curve.spline_type_set", "type")
        layout.operator_menu_enum("curve.handle_type_set", "type")
        layout.operator("curve.cyclic_toggle", icon='TOGGLE_CYCLIC')
        layout.operator("curve.switch_direction", icon='SWITCH_DIRECTION')

        layout.separator()

        layout.operator("curve.normals_make_consistent", icon='RECALC_NORMALS')
        layout.operator("curve.spline_weight_set", icon="MOD_VERTEX_WEIGHT")
        layout.operator("curve.radius_set", icon="RADIUS")

        layout.separator()

        # Remove
        layout.operator("curve.split", icon="SPLIT")
        layout.operator("curve.decimate", icon="DECIMATE")
        layout.operator("curve.separate", icon="SEPARATE")
        layout.operator("curve.dissolve_verts", icon='DISSOLVE_VERTS')
        layout.operator("curve.delete", text="Delete Segment", icon="DELETE").type = 'SEGMENT'
        layout.operator("curve.delete", text="Delete Point", icon="DELETE").type = 'VERT'

        layout.separator()

        layout.menu("VIEW3D_MT_edit_curve_showhide") #BFA - added to context menu

class VIEW3D_MT_edit_curve_delete(Menu):
    bl_label = "Delete"

    def draw(self, _context):
        layout = self.layout

        layout.operator("curve.delete", text="Vertices", icon="DELETE").type = 'VERT'
        layout.operator("curve.delete", text="Segment", icon="DELETE").type = 'SEGMENT'


class VIEW3D_MT_edit_curve_showhide(Menu):
    bl_label = "Show/Hide"

    def draw(self, context):
        layout = self.layout

        layout.operator("curve.reveal", text="Show Hidden", icon="HIDE_OFF")
        layout.operator("curve.hide", text="Hide Selected", icon="HIDE_ON").unselected = False
        layout.operator("curve.hide", text="Hide Unselected", icon="HIDE_UNSELECTED").unselected = True


class VIEW3D_MT_edit_surface(Menu):
    bl_label = "Surface"

    draw = draw_curve


class VIEW3D_MT_edit_font_chars(Menu):
    bl_label = "Special Characters"

    def draw(self, _context):
        layout = self.layout

        layout.operator("font.text_insert", text="Copyright", icon="COPYRIGHT").text = "\u00A9"
        layout.operator("font.text_insert", text="Registered Trademark", icon="TRADEMARK").text = "\u00AE"

        layout.separator()

        layout.operator("font.text_insert", text="Degree Sign", icon="DEGREE").text = "\u00B0"
        layout.operator("font.text_insert", text="Multiplication Sign", icon="MULTIPLICATION").text = "\u00D7"
        layout.operator("font.text_insert", text="Circle", icon="CIRCLE").text = "\u008A"

        layout.separator()

        layout.operator("font.text_insert", text="Superscript 1", icon="SUPER_ONE").text = "\u00B9"
        layout.operator("font.text_insert", text="Superscript 2", icon="SUPER_TWO").text = "\u00B2"
        layout.operator("font.text_insert", text="Superscript 3", icon="SUPER_THREE").text = "\u00B3"

        layout.separator()

        layout.operator("font.text_insert", text="Double >>", icon="DOUBLE_RIGHT").text = "\u00BB"
        layout.operator("font.text_insert", text="Double <<", icon="DOUBLE_LEFT").text = "\u00AB"
        layout.operator("font.text_insert", text="Promillage", icon="PROMILLE").text = "\u2030"

        layout.separator()

        layout.operator("font.text_insert", text="Dutch Florin", icon="DUTCH_FLORIN").text = "\u00A4"
        layout.operator("font.text_insert", text="British Pound", icon="POUND").text = "\u00A3"
        layout.operator("font.text_insert", text="Japanese Yen", icon="YEN").text = "\u00A5"

        layout.separator()

        layout.operator("font.text_insert", text="German S", icon="GERMAN_S").text = "\u00DF"
        layout.operator("font.text_insert", text="Spanish Question Mark", icon="SPANISH_QUESTION").text = "\u00BF"
        layout.operator("font.text_insert", text="Spanish Exclamation Mark", icon="SPANISH_EXCLAMATION").text = "\u00A1"


class VIEW3D_MT_edit_font_kerning(Menu):
    bl_label = "Kerning"

    def draw(self, context):
        layout = self.layout

        ob = context.active_object
        text = ob.data
        kerning = text.edit_format.kerning

        layout.operator("font.change_spacing", text="Decrease Kerning", icon="DECREASE_KERNING").delta = -1.0
        layout.operator("font.change_spacing", text="Increase Kerning", icon="INCREASE_KERNING").delta = 1.0
        layout.operator("font.change_spacing", text="Reset Kerning", icon="RESET").delta = -kerning


class VIEW3D_MT_edit_font_move(Menu):
    bl_label = "Move Cursor"

    def draw(self, _context):
        layout = self.layout

        layout.operator_enum("font.move", "type")


class VIEW3D_MT_edit_font_delete(Menu):
    bl_label = "Delete"

    def draw(self, _context):
        layout = self.layout

        layout.operator("font.delete", text="Previous Character", icon="DELETE").type = 'PREVIOUS_CHARACTER'
        layout.operator("font.delete", text="Next Character", icon="DELETE").type = 'NEXT_CHARACTER'
        layout.operator("font.delete", text="Previous Word", icon="DELETE").type = 'PREVIOUS_WORD'
        layout.operator("font.delete", text="Next Word", icon="DELETE").type = 'NEXT_WORD'


class VIEW3D_MT_edit_font(Menu):
    bl_label = "Text"

    def draw(self, _context):
        layout = self.layout

        layout.operator("font.text_cut", text="Cut", icon="CUT")
        layout.operator("font.text_copy", text="Copy", icon='COPYDOWN')
        layout.operator("font.text_paste", text="Paste", icon='PASTEDOWN')

        layout.separator()

        layout.operator("font.text_paste_from_file", icon='PASTEDOWN')

        layout.separator()

        layout.operator("font.case_set", text="To Uppercase", icon="SET_UPPERCASE").case = 'UPPER'
        layout.operator("font.case_set", text="To Lowercase", icon="SET_LOWERCASE").case = 'LOWER'

        layout.separator()

        layout.menu("VIEW3D_MT_edit_font_chars")
        layout.menu("VIEW3D_MT_edit_font_move")

        layout.separator()

        layout.operator("font.style_toggle", text="Toggle Bold", icon='BOLD').style = 'BOLD'
        layout.operator("font.style_toggle", text="Toggle Italic", icon='ITALIC').style = 'ITALIC'
        layout.operator("font.style_toggle", text="Toggle Underline", icon='UNDERLINE').style = 'UNDERLINE'
        layout.operator("font.style_toggle", text="Toggle Small Caps", icon='SMALL_CAPS').style = 'SMALL_CAPS'

        layout.menu("VIEW3D_MT_edit_font_kerning")

        layout.separator()

        layout.menu("VIEW3D_MT_edit_font_delete")


class VIEW3D_MT_edit_font_context_menu(Menu):
    bl_label = "Text Context Menu"

    def draw(self, _context):
        layout = self.layout

        layout.operator_context = 'INVOKE_DEFAULT'

        layout.operator("font.text_cut", text="Cut", icon="CUT")
        layout.operator("font.text_copy", text="Copy", icon='COPYDOWN')
        layout.operator("font.text_paste", text="Paste", icon='PASTEDOWN')

        layout.separator()

        layout.operator("font.select_all", icon="SELECT_ALL")

        layout.separator()

        layout.menu("VIEW3D_MT_edit_font")


class VIEW3D_MT_edit_meta(Menu):
    bl_label = "Metaball"

    def draw(self, _context):
        layout = self.layout

        layout.menu("VIEW3D_MT_transform")
        layout.menu("VIEW3D_MT_mirror")
        layout.menu("VIEW3D_MT_snap")

        layout.separator()

        layout.operator("mball.duplicate_metaelems", text="Duplicate", icon="DUPLICATE")

        layout.separator()

        layout.menu("VIEW3D_MT_edit_meta_showhide")

        layout.operator_context = 'EXEC_REGION_WIN'
        layout.operator("mball.delete_metaelems", text="Delete", icon="DELETE")


class VIEW3D_MT_edit_meta_showhide(Menu):
    bl_label = "Show/Hide"

    def draw(self, _context):
        layout = self.layout

        layout.operator("mball.reveal_metaelems", text="Show Hidden", icon="HIDE_OFF")
        layout.operator("mball.hide_metaelems", text="Hide Selected", icon="HIDE_ON").unselected = False
        layout.operator("mball.hide_metaelems", text="Hide Unselected", icon="HIDE_UNSELECTED").unselected = True


class VIEW3D_MT_edit_lattice(Menu):
    bl_label = "Lattice"

    def draw(self, _context):
        layout = self.layout

        layout.menu("VIEW3D_MT_transform")
        layout.menu("VIEW3D_MT_mirror")
        layout.menu("VIEW3D_MT_snap")
        layout.menu("VIEW3D_MT_edit_lattice_flip")

        layout.separator()

        layout.operator("lattice.make_regular", icon='MAKE_REGULAR')

        layout.menu("VIEW3D_MT_hook")

        layout.separator()

        layout.operator("object.vertex_parent_set", icon="VERTEX_PARENT")


class VIEW3D_MT_edit_lattice_flip(Menu):
    bl_label = "Flip"

    def draw(self, context):
        layout = self.layout

        layout.operator("lattice.flip", text=" U (X) axis", icon="FLIP_X").axis = 'U'
        layout.operator("lattice.flip", text=" V (Y) axis", icon="FLIP_Y").axis = 'V'
        layout.operator("lattice.flip", text=" W (Z) axis", icon="FLIP_Z").axis = 'W'


class VIEW3D_MT_edit_armature(Menu):
    bl_label = "Armature"

    def draw(self, context):
        layout = self.layout

        edit_object = context.edit_object
        arm = edit_object.data

        layout.menu("VIEW3D_MT_transform_armature")
        layout.menu("VIEW3D_MT_mirror")
        layout.menu("VIEW3D_MT_snap")

        layout.separator()

        layout.menu("VIEW3D_MT_edit_armature_roll")

        layout.operator("transform.transform", text="Set Bone Roll", icon="SET_ROLL").mode = 'BONE_ROLL'
        layout.operator("armature.roll_clear", text="Clear Bone Roll", icon="CLEAR_ROLL")

        layout.separator()

        layout.operator("armature.extrude_move", icon='EXTRUDE_REGION')
        layout.operator("armature.click_extrude", icon='EXTRUDE_REGION')

        if arm.use_mirror_x:
            layout.operator("armature.extrude_forked", icon="EXTRUDE_REGION")

        layout.operator("armature.duplicate_move", icon="DUPLICATE")
        layout.operator("armature.fill", icon="FILLBETWEEN")

        layout.separator()

        layout.operator("armature.split", icon="SPLIT")
        layout.operator("armature.separate", icon="SEPARATE")
        layout.operator("armature.symmetrize", icon="SYMMETRIZE")

        layout.separator()

        layout.operator("armature.subdivide", text="Subdivide", icon='SUBDIVIDE_EDGES')
        layout.operator("armature.switch_direction", text="Switch Direction", icon="SWITCH_DIRECTION")

        layout.separator()

        layout.menu("VIEW3D_MT_edit_armature_names")

        layout.separator()

        layout.operator_context = 'INVOKE_REGION_WIN'
        layout.operator("armature.armature_layers", icon="LAYER")
        layout.operator("armature.bone_layers", icon="BONE_LAYER")

        layout.separator()

        layout.operator_context = 'EXEC_REGION_WIN'
        layout.operator("armature.parent_set", text="Make Parent", icon='PARENT_SET')
        layout.operator("armature.parent_clear", text="Clear Parent", icon='PARENT_CLEAR')

        layout.separator()

        layout.menu("VIEW3D_MT_bone_options_toggle", text="Bone Settings")
        layout.menu("VIEW3D_MT_armature_showhide")  # bfa - the new show hide menu with split tooltip

        layout.separator()

        layout.operator("armature.delete", icon="DELETE")
        layout.operator("armature.dissolve", icon="DELETE")


class VIEW3D_MT_armature_showhide(Menu):
    bl_label = "Show/Hide"

    def draw(self, context):
        layout = self.layout

        layout.operator("armature.reveal", text="Show Hidden", icon="HIDE_OFF")
        layout.operator("armature.hide", text="Hide Selected", icon="HIDE_ON").unselected = False
        layout.operator("armature.hide", text="Hide Unselected", icon="HIDE_UNSELECTED").unselected = True


class VIEW3D_MT_armature_context_menu(Menu):
    bl_label = "Armature Context Menu"

    def draw(self, context):
        layout = self.layout

        edit_object = context.edit_object
        arm = edit_object.data

        layout.operator_context = 'INVOKE_REGION_WIN'

        # Add
        layout.operator("armature.subdivide", text="Subdivide", icon="SUBDIVIDE_EDGES")
        layout.operator("armature.duplicate_move", text="Duplicate", icon="DUPLICATE")
        layout.operator("armature.extrude_move", icon='EXTRUDE_REGION')
        if arm.use_mirror_x:
            layout.operator("armature.extrude_forked", icon='EXTRUDE_REGION')

        layout.separator()

        layout.operator("armature.fill", icon="FILLBETWEEN")

        layout.separator()

        # Modify
        layout.menu("VIEW3D_MT_mirror")
        layout.menu("VIEW3D_MT_snap")
        layout.operator("armature.switch_direction", text="Switch Direction", icon="SWITCH_DIRECTION")
        layout.operator("armature.symmetrize", icon="SYMMETRIZE")
        layout.menu("VIEW3D_MT_edit_armature_names")

        layout.separator()

        layout.operator("armature.parent_set", text="Make Parent", icon='PARENT_SET')
        layout.operator("armature.parent_clear", text="Clear Parent", icon='PARENT_CLEAR')

        layout.separator()

        # Remove
        layout.operator("armature.split", icon="SPLIT")
        layout.operator("armature.separate", icon="SEPARATE")

        layout.separator()

        layout.menu("VIEW3D_MT_armature_showhide") #BFA - added to context menu

        layout.separator()

        layout.operator("armature.dissolve", icon="DELETE")
        layout.operator("armature.delete", icon="DELETE")


class VIEW3D_MT_edit_armature_names(Menu):
    bl_label = "Names"

    def draw(self, _context):
        layout = self.layout

        layout.operator_context = 'EXEC_REGION_WIN'
        layout.operator("armature.autoside_names", text="Auto-Name Left/Right", icon="RENAME_X").type = 'XAXIS'
        layout.operator("armature.autoside_names", text="Auto-Name Front/Back", icon="RENAME_Y").type = 'YAXIS'
        layout.operator("armature.autoside_names", text="Auto-Name Top/Bottom", icon="RENAME_Z").type = 'ZAXIS'
        layout.operator("armature.flip_names", text="Flip Names", icon="FLIP")


class VIEW3D_MT_edit_armature_roll(Menu):
    bl_label = "Recalculate Bone Roll"

    def draw(self, _context):
        layout = self.layout

        layout.label(text="- Positive: -")
        layout.operator("armature.calculate_roll", text="Local + X Tangent", icon="ROLL_X_TANG_POS").type = 'POS_X'
        layout.operator("armature.calculate_roll", text="Local + Z Tangent", icon="ROLL_Z_TANG_POS").type = 'POS_Z'
        layout.operator("armature.calculate_roll", text="Global + X Axis", icon="ROLL_X_POS").type = 'GLOBAL_POS_X'
        layout.operator("armature.calculate_roll", text="Global + Y Axis", icon="ROLL_Y_POS").type = 'GLOBAL_POS_Y'
        layout.operator("armature.calculate_roll", text="Global + Z Axis", icon="ROLL_Z_POS").type = 'GLOBAL_POS_Z'
        layout.label(text="- Negative: -")
        layout.operator("armature.calculate_roll", text="Local - X Tangent", icon="ROLL_X_TANG_NEG").type = 'NEG_X'
        layout.operator("armature.calculate_roll", text="Local - Z Tangent", icon="ROLL_Z_TANG_NEG").type = 'NEG_Z'
        layout.operator("armature.calculate_roll", text="Global - X Axis", icon="ROLL_X_NEG").type = 'GLOBAL_NEG_X'
        layout.operator("armature.calculate_roll", text="Global - Y Axis", icon="ROLL_Y_NEG").type = 'GLOBAL_NEG_Y'
        layout.operator("armature.calculate_roll", text="Global - Z Axis", icon="ROLL_Z_NEG").type = 'GLOBAL_NEG_Z'
        layout.label(text="- Other: -")
        layout.operator("armature.calculate_roll", text="Active Bone", icon="BONE_DATA").type = 'ACTIVE'
        layout.operator("armature.calculate_roll", text="View Axis", icon="MANIPUL").type = 'VIEW'
        layout.operator("armature.calculate_roll", text="Cursor", icon="CURSOR").type = 'CURSOR'

# bfa - not functional in the BFA keymap. But menu class remains for the Blender keymap. DO NOT DELETE!


class VIEW3D_MT_edit_armature_delete(Menu):
    bl_label = "Delete"

    def draw(self, _context):
        layout = self.layout
        layout.operator_context = 'EXEC_AREA'

        layout.operator("armature.delete", text="Bones", icon="DELETE")

        layout.separator()

        layout.operator("armature.dissolve", text="Dissolve Bones", icon="DELETE")


# ********** Grease Pencil menus **********
class VIEW3D_MT_gpencil_autoweights(Menu):
    bl_label = "Generate Weights"

    def draw(self, _context):
        layout = self.layout
        layout.operator("gpencil.generate_weights", text="With Empty Groups", icon="PARTICLEBRUSH_WEIGHT").mode = 'NAME'
        layout.operator(
            "gpencil.generate_weights",
            text="With Automatic Weights",
            icon="PARTICLEBRUSH_WEIGHT").mode = 'AUTO'


class VIEW3D_MT_gpencil_simplify(Menu):
    bl_label = "Simplify"

    def draw(self, _context):
        layout = self.layout
        layout.operator("gpencil.stroke_simplify_fixed", text="Fixed", icon="MOD_SIMPLIFY")
        layout.operator("gpencil.stroke_simplify", text="Adaptative", icon="SIMPLIFY_ADAPTIVE")
        layout.operator("gpencil.stroke_sample", text="Sample", icon="SIMPLIFY_SAMPLE")


class VIEW3D_MT_draw_gpencil(Menu):
    bl_label = "Draw"

    def draw(self, _context):

        layout = self.layout

        layout.menu("GPENCIL_MT_layer_active", text="Active Layer")

        layout.separator()

        layout.operator("gpencil.interpolate", text="Interpolate", icon="INTERPOLATE")#BFA - merge edit
        layout.operator("gpencil.interpolate_sequence", text="Interpolate Sequence", icon="SEQUENCE")

        layout.separator()

        layout.menu("VIEW3D_MT_gpencil_animation")

        layout.separator()

        layout.menu("VIEW3D_MT_edit_gpencil_showhide")
        layout.menu("GPENCIL_MT_cleanup")


class VIEW3D_MT_edit_gpencil_showhide(Menu):
    bl_label = "Show/Hide"

    def draw(self, _context):
        layout = self.layout

        layout.operator("gpencil.reveal", text="Show All Layers", icon="HIDE_OFF")

        layout.separator()

        layout.operator("gpencil.hide", text="Hide Active Layer", icon="HIDE_ON").unselected = False
        layout.operator("gpencil.hide", text="Hide Inactive Layers", icon="HIDE_UNSELECTED").unselected = True


class VIEW3D_MT_assign_material(Menu):
    bl_label = "Assign Material"

    def draw(self, context):
        layout = self.layout
        ob = context.active_object
        mat_active = ob.active_material

        for slot in ob.material_slots:
            mat = slot.material
            if mat:
                layout.operator("gpencil.stroke_change_color", text=mat.name,
                                icon='LAYER_ACTIVE' if mat == mat_active else 'BLANK1').material = mat.name


class VIEW3D_MT_edit_gpencil(Menu):
    bl_label = "Grease Pencil"

    def draw(self, _context):
        layout = self.layout

        #layout.menu("VIEW3D_MT_edit_gpencil_transform_legacy")
        layout.menu("VIEW3D_MT_edit_gpencil_transform")
        layout.menu("VIEW3D_MT_mirror")
        layout.menu("GPENCIL_MT_snap")

        layout.separator()

        layout.menu("GPENCIL_MT_layer_active", text="Active Layer")

        layout.separator()

        layout.menu("VIEW3D_MT_gpencil_animation")
        layout.operator("gpencil.interpolate_sequence", text="Interpolate Sequence", icon="SEQUENCE")

        layout.separator()

        layout.operator("gpencil.duplicate_move", text="Duplicate", icon="DUPLICATE")
        layout.operator("gpencil.frame_duplicate", text="Duplicate Active Frame", icon="DUPLICATE")
        layout.operator(
            "gpencil.frame_duplicate",
            text="Duplicate Active Frame All Layers",
            icon="DUPLICATE").mode = 'ALL'

        layout.separator()

        layout.operator("gpencil.stroke_split", text="Split", icon="SPLIT")

        layout.separator()

        layout.operator("gpencil.copy", text="Copy", icon='COPYDOWN')
        layout.operator("gpencil.paste", text="Paste", icon='PASTEDOWN').type = 'ACTIVE'
        layout.operator("gpencil.paste", text="Paste by Layer", icon='PASTEDOWN').type = 'LAYER'

        layout.separator()

        layout.menu("VIEW3D_MT_weight_gpencil")

        layout.separator()

        layout.menu("VIEW3D_MT_edit_gpencil_delete")
        layout.operator_menu_enum("gpencil.dissolve", "type")

        layout.separator()

        layout.menu("GPENCIL_MT_cleanup")
        layout.menu("VIEW3D_MT_edit_gpencil_hide", text="Show/Hide")

        layout.separator()

        layout.operator_menu_enum("gpencil.stroke_separate", "mode", text="Separate")


class VIEW3D_MT_edit_gpencil_hide(Menu):
    bl_label = "Hide"

    def draw(self, context):
        layout = self.layout

        layout.operator("gpencil.reveal", text="Show Hidden Layer", icon="HIDE_OFF")
        layout.operator("gpencil.hide", text="Hide selected Layer", icon="HIDE_ON").unselected = False
        layout.operator("gpencil.hide", text="Hide unselected Layer", icon="HIDE_UNSELECTED").unselected = True

        layout.separator()

        layout.operator("gpencil.selection_opacity_toggle", text="Toggle Opacity", icon="HIDE_OFF")


class VIEW3D_MT_edit_gpencil_arrange_strokes(Menu):
    bl_label = "Arrange Strokes"

    def draw(self, context):
        layout = self.layout

        layout.operator("gpencil.stroke_arrange", text="Bring Forward", icon='MOVE_UP').direction = 'UP'
        layout.operator("gpencil.stroke_arrange", text="Send Backward", icon='MOVE_DOWN').direction = 'DOWN'
        layout.operator("gpencil.stroke_arrange", text="Bring to Front", icon='MOVE_TO_TOP').direction = 'TOP'
        layout.operator("gpencil.stroke_arrange", text="Send to Back", icon='MOVE_TO_BOTTOM').direction = 'BOTTOM'


class VIEW3D_MT_edit_gpencil_stroke(Menu):
    bl_label = "Stroke"

    def draw(self, context):
        layout = self.layout

        tool_settings = context.tool_settings
        settings = tool_settings.gpencil_sculpt

        layout.operator("gpencil.stroke_subdivide", text="Subdivide", icon="SUBDIVIDE_EDGES").only_selected = False
        layout.menu("VIEW3D_MT_gpencil_simplify")
        layout.operator("gpencil.stroke_trim", text="Trim", icon="CUT")

        layout.separator()

        layout.operator("gpencil.stroke_join", text="Join", icon="JOIN", text_ctxt=i18n_contexts.id_gpencil).type = 'JOIN'
        layout.operator("gpencil.stroke_join", text="Join and Copy", icon="JOINCOPY", text_ctxt=i18n_contexts.id_gpencil).type = 'JOINCOPY'

        layout.separator()

        layout.menu("GPENCIL_MT_move_to_layer")
        layout.menu("VIEW3D_MT_assign_material")
        layout.operator("gpencil.set_active_material", text="Set as Active Material", icon="MATERIAL")
        layout.menu("VIEW3D_MT_edit_gpencil_arrange_strokes")

        layout.separator()

        # Convert
        props = layout.operator("gpencil.stroke_cyclical_set", text="Close", icon='TOGGLE_CLOSE')
        props.type = 'CLOSE'
        props.geometry = True
        layout.operator("gpencil.stroke_cyclical_set", text="Toggle Cyclic", icon='TOGGLE_CYCLIC').type = 'TOGGLE'
        layout.operator_menu_enum("gpencil.stroke_caps_set", text="Toggle Caps", property="type")
        layout.operator("gpencil.stroke_flip", text="Switch Direction", icon="FLIP")
        layout.operator("gpencil.stroke_start_set", text="Set Start Point", icon = "STARTPOINT")

        layout.separator()

        layout.operator_menu_enum("gpencil.reproject", property="type", text="Reproject Strokes")

        layout.operator("gpencil.stroke_normalize", text="Normalize Thickness", icon="MOD_THICKNESS").mode = 'THICKNESS'
        layout.operator("gpencil.stroke_normalize", text="Normalize Opacity", icon="MOD_OPACITY").mode = 'OPACITY'

        layout.separator()

        layout.separator()
        layout.operator("gpencil.reset_transform_fill", text="Reset Fill Transform", icon="RESET")

        layout.separator()
        layout.operator("gpencil.stroke_outline", text="Outline", icon="OUTLINE")


class VIEW3D_MT_edit_gpencil_point(Menu):
    bl_label = "Point"

    def draw(self, _context):
        layout = self.layout

        layout.operator("gpencil.extrude_move", text="Extrude", icon="EXTRUDE_REGION")

        layout.separator()

        layout.operator("gpencil.stroke_smooth", text="Smooth", icon="PARTICLEBRUSH_SMOOTH").only_selected = True

        layout.separator()

        layout.operator("gpencil.stroke_merge", text="Merge", icon="MERGE")

        # TODO: add new RIP operator

        layout.separator()

        layout.menu("VIEW3D_MT_gpencil_vertex_group")


class VIEW3D_MT_weight_gpencil(Menu):
    bl_label = "Weights"

    def draw(self, context):
        layout = self.layout

        layout.operator("gpencil.weight_sample", text="Sample Weight", icon = "EYEDROPPER")

        layout.separator()

        layout.operator("gpencil.vertex_group_normalize_all", text="Normalize All", icon="WEIGHT_NORMALIZE_ALL")
        layout.operator("gpencil.vertex_group_normalize", text="Normalize", icon="WEIGHT_NORMALIZE")

        layout.separator()

        layout.operator("gpencil.vertex_group_invert", text="Invert", icon='WEIGHT_INVERT')
        layout.operator("gpencil.vertex_group_smooth", text="Smooth", icon='WEIGHT_SMOOTH')

        layout.menu("VIEW3D_MT_gpencil_autoweights")


class VIEW3D_MT_gpencil_animation(Menu):
    bl_label = "Animation"

    @classmethod
    def poll(cls, context):
        ob = context.active_object
        return ob and ob.type == 'GPENCIL' and ob.mode != 'OBJECT'

    def draw(self, _context):
        layout = self.layout

        layout.operator("gpencil.blank_frame_add", text="Insert Blank Keyframe (Active Layer)", icon="ADD")
        layout.operator(
            "gpencil.blank_frame_add",
            text="Insert Blank Keyframe (All Layers)",
            icon="ADD").all_layers = True

        layout.separator()

        layout.operator("gpencil.frame_duplicate", text="Duplicate Active Keyframe (Active Layer)", icon="DUPLICATE")
        layout.operator(
            "gpencil.frame_duplicate",
            text="Duplicate Active Keyframe (All Layers)",
            icon="DUPLICATE").mode = 'ALL'

        layout.separator()

        layout.operator("gpencil.delete", text="Delete Active Keyframe (Active Layer)", icon="DELETE").type = 'FRAME'
        layout.operator("gpencil.active_frames_delete_all", text="Delete Active Keyframes (All Layers)", icon="DELETE")


class VIEW3D_MT_edit_gpencil_transform(Menu):
    bl_label = "Transform"

    def draw(self, _context):
        layout = self.layout

        layout.operator("transform.bend", text="Bend", icon="BEND")
        layout.operator("transform.shear", text="Shear", icon="SHEAR")
        layout.operator("transform.tosphere", text="To Sphere", icon="TOSPHERE")
        layout.operator("transform.transform", text="Shrink Fatten", icon='SHRINK_FATTEN').mode = 'GPENCIL_SHRINKFATTEN'

#class VIEW3D_MT_edit_gpencil_transform_legacy(Menu):
#    bl_label = "Legacy"
#
#    def draw(self, _context):
#    	layout = self.layout
#
#        layout.operator("transform.translate", icon="TRANSFORM_MOVE")
#        layout.operator("transform.rotate", icon="TRANSFORM_ROTATE")
#        layout.operator("transform.resize", icon="TRANSFORM_SCALE", text="Scale")


class VIEW3D_MT_edit_greasepencil(Menu):
    bl_label = "Grease Pencil"

    def draw(self, _context):
        layout = self.layout
        layout.menu("VIEW3D_MT_edit_greasepencil_delete")


class VIEW3D_MT_edit_greasepencil_stroke(Menu):
    bl_label = "Stroke"

    def draw(self, _context):
        layout = self.layout
        layout.operator("grease_pencil.stroke_smooth")
        layout.operator("grease_pencil.stroke_simplify")


class VIEW3D_MT_edit_curves(Menu):
    bl_label = "Curves"

    def draw(self, _context):
        layout = self.layout

        layout.menu("VIEW3D_MT_transform")
        layout.separator()
        layout.operator("curves.delete", icon = 'DELETE')
        layout.template_node_operator_asset_menu_items(catalog_path=self.bl_label)


class VIEW3D_MT_edit_pointcloud(Menu):
    bl_label = "Point Cloud"

    def draw(self, context):
        layout = self.layout
        layout.template_node_operator_asset_menu_items(catalog_path=self.bl_label)


class VIEW3D_MT_object_mode_pie(Menu):
    bl_label = "Mode"

    def draw(self, _context):
        layout = self.layout

        pie = layout.menu_pie()
        pie.operator_enum("object.mode_set", "mode")


class VIEW3D_MT_view_pie(Menu):
    bl_label = "View"
    bl_idname = "VIEW3D_MT_view_pie"

    def draw(self, _context):
        layout = self.layout

        pie = layout.menu_pie()
        pie.operator_enum("view3d.view_axis", "type")
        pie.operator("view3d.view_camera", text="View Camera", icon='CAMERA_DATA')
        pie.operator("view3d.view_selected", text="View Selected", icon='VIEW_SELECTED')


class VIEW3D_MT_transform_gizmo_pie(Menu):
    bl_label = "View"

    def draw(self, context):
        layout = self.layout

        pie = layout.menu_pie()
        # 1: Left
        pie.operator("view3d.transform_gizmo_set", text="Move").type = {'TRANSLATE'}
        # 2: Right
        pie.operator("view3d.transform_gizmo_set", text="Rotate").type = {'ROTATE'}
        # 3: Down
        pie.operator("view3d.transform_gizmo_set", text="Scale").type = {'SCALE'}
        # 4: Up
        pie.prop(context.space_data, "show_gizmo", text="Show Gizmos", icon='GIZMO')
        # 5: Up/Left
        pie.operator("view3d.transform_gizmo_set", text="All").type = {'TRANSLATE', 'ROTATE', 'SCALE'}


class VIEW3D_MT_shading_pie(Menu):
    bl_label = "Shading"

    def draw(self, context):
        layout = self.layout
        pie = layout.menu_pie()

        view = context.space_data

        pie.prop(view.shading, "type", expand=True)


class VIEW3D_MT_shading_ex_pie(Menu):
    bl_label = "Shading"

    def draw(self, context):
        layout = self.layout
        pie = layout.menu_pie()

        view = context.space_data

        pie.prop_enum(view.shading, "type", value='WIREFRAME')
        pie.prop_enum(view.shading, "type", value='SOLID')

        # Note this duplicates "view3d.toggle_xray" logic, so we can see the active item: #58661.
        if context.pose_object:
            pie.prop(view.overlay, "show_xray_bone", icon='XRAY')
        else:
            xray_active = (
                (context.mode == 'EDIT_MESH') or
                (view.shading.type in {'SOLID', 'WIREFRAME'})
            )
            if xray_active:
                sub = pie
            else:
                sub = pie.row()
                sub.active = False
            sub.prop(
                view.shading,
                "show_xray_wireframe" if (view.shading.type == 'WIREFRAME') else "show_xray",
                text="Toggle X-Ray",
                icon='XRAY',
            )

        pie.prop(view.overlay, "show_overlays", text="Toggle Overlays", icon='OVERLAY')

        pie.prop_enum(view.shading, "type", value='MATERIAL')
        pie.prop_enum(view.shading, "type", value='RENDERED')


class VIEW3D_MT_pivot_pie(Menu):
    bl_label = "Pivot Point"

    def draw(self, context):
        layout = self.layout
        pie = layout.menu_pie()

        tool_settings = context.tool_settings
        obj = context.active_object
        mode = context.mode

        pie.prop_enum(tool_settings, "transform_pivot_point", value='BOUNDING_BOX_CENTER')
        pie.prop_enum(tool_settings, "transform_pivot_point", value='CURSOR')
        pie.prop_enum(tool_settings, "transform_pivot_point", value='INDIVIDUAL_ORIGINS')
        pie.prop_enum(tool_settings, "transform_pivot_point", value='MEDIAN_POINT')
        pie.prop_enum(tool_settings, "transform_pivot_point", value='ACTIVE_ELEMENT')
        if (obj is None) or (mode in {'OBJECT', 'POSE', 'WEIGHT_PAINT'}):
<<<<<<< HEAD
            pie.prop(context.scene.tool_settings, "use_transform_pivot_point_align", text="Only Origins")
=======
            pie.prop(tool_settings, "use_transform_pivot_point_align")
>>>>>>> 2da82c71
        if mode == 'EDIT_GPENCIL':
            pie.prop(tool_settings.gpencil_sculpt, "use_scale_thickness")


class VIEW3D_MT_orientations_pie(Menu):
    bl_label = "Orientation"

    def draw(self, context):
        layout = self.layout
        pie = layout.menu_pie()
        scene = context.scene

        pie.prop(scene.transform_orientation_slots[0], "type", expand=True)


class VIEW3D_MT_snap_pie(Menu):
    bl_label = "Snap"

    def draw(self, _context):
        layout = self.layout
        pie = layout.menu_pie()

        pie.operator("view3d.snap_cursor_to_grid", text="Cursor to Grid", icon='CURSORTOGRID')
        pie.operator("view3d.snap_selected_to_grid", text="Selection to Grid", icon='SELECTIONTOGRID')
        pie.operator("view3d.snap_cursor_to_selected", text="Cursor to Selected", icon='CURSORTOSELECTION')
        pie.operator(
            "view3d.snap_selected_to_cursor",
            text="Selection to Cursor",
            icon='SELECTIONTOCURSOR').use_offset = False
        pie.operator(
            "view3d.snap_selected_to_cursor",
            text="Selection to Cursor (Keep Offset)",
            icon='SELECTIONTOCURSOROFFSET').use_offset = True
        pie.operator("view3d.snap_selected_to_active", text="Selection to Active", icon='SELECTIONTOACTIVE')
        pie.operator("view3d.snap_cursor_to_center", text="Cursor to World Origin", icon='CURSORTOCENTER')
        pie.operator("view3d.snap_cursor_to_active", text="Cursor to Active", icon='CURSORTOACTIVE')


class VIEW3D_MT_proportional_editing_falloff_pie(Menu):
    bl_label = "Proportional Editing Falloff"

    def draw(self, context):
        layout = self.layout
        pie = layout.menu_pie()

        tool_settings = context.scene.tool_settings

        pie.prop(tool_settings, "proportional_edit_falloff", expand=True)


class VIEW3D_MT_sculpt_mask_edit_pie(Menu):
    bl_label = "Mask Edit"

    def draw(self, _context):
        layout = self.layout
        pie = layout.menu_pie()

        props = pie.operator("paint.mask_flood_fill", text="Invert Mask")
        props.mode = 'INVERT'
        props = pie.operator("paint.mask_flood_fill", text="Clear Mask")
        props.mode = 'VALUE'
        props.value = 0.0
        props = pie.operator("sculpt.mask_filter", text="Smooth Mask")
        props.filter_type = 'SMOOTH'
        props = pie.operator("sculpt.mask_filter", text="Sharpen Mask")
        props.filter_type = 'SHARPEN'
        props = pie.operator("sculpt.mask_filter", text="Grow Mask")
        props.filter_type = 'GROW'
        props = pie.operator("sculpt.mask_filter", text="Shrink Mask")
        props.filter_type = 'SHRINK'
        props = pie.operator("sculpt.mask_filter", text="Increase Contrast")
        props.filter_type = 'CONTRAST_INCREASE'
        props.auto_iteration_count = False
        props = pie.operator("sculpt.mask_filter", text="Decrease Contrast")
        props.filter_type = 'CONTRAST_DECREASE'
        props.auto_iteration_count = False


class VIEW3D_MT_sculpt_automasking_pie(Menu):
    bl_label = "Automasking"

    def draw(self, context):
        layout = self.layout
        pie = layout.menu_pie()

        tool_settings = context.tool_settings
        sculpt = tool_settings.sculpt

        pie.prop(sculpt, "use_automasking_topology", text="Topology")
        pie.prop(sculpt, "use_automasking_face_sets", text="Face Sets")
        pie.prop(sculpt, "use_automasking_boundary_edges", text="Mesh Boundary")
        pie.prop(sculpt, "use_automasking_boundary_face_sets", text="Face Sets Boundary")
        pie.prop(sculpt, "use_automasking_cavity", text="Cavity")
        pie.prop(sculpt, "use_automasking_cavity_inverted", text="Cavity (Inverted)")
        pie.prop(sculpt, "use_automasking_start_normal", text="Area Normal")
        pie.prop(sculpt, "use_automasking_view_normal", text="View Normal")


class VIEW3D_MT_sculpt_gpencil_automasking_pie(Menu):
    bl_label = "Automasking"

    def draw(self, context):
        layout = self.layout
        pie = layout.menu_pie()

        tool_settings = context.tool_settings

        pie.prop(tool_settings.gpencil_sculpt, "use_automasking_stroke", text="Stroke")
        pie.prop(tool_settings.gpencil_sculpt, "use_automasking_layer_stroke", text="Layer")
        pie.prop(tool_settings.gpencil_sculpt, "use_automasking_material_stroke", text="Material")
        pie.prop(tool_settings.gpencil_sculpt, "use_automasking_layer_active", text="Active Layer")
        pie.prop(tool_settings.gpencil_sculpt, "use_automasking_material_active", text="Active Material")


class VIEW3D_MT_sculpt_face_sets_edit_pie(Menu):
    bl_label = "Face Sets Edit"

    def draw(self, _context):
        layout = self.layout
        pie = layout.menu_pie()

        props = pie.operator("sculpt.face_sets_create", text="Face Set from Masked")
        props.mode = 'MASKED'

        props = pie.operator("sculpt.face_sets_create", text="Face Set from Visible")
        props.mode = 'VISIBLE'

        pie.operator("sculpt.face_set_invert_visibility", text="Invert Visible")

        props = pie.operator("sculpt.reveal_all", text="Show All")

class VIEW3D_MT_wpaint_vgroup_lock_pie(Menu):
    bl_label = "Vertex Group Locks"

    def draw(self, _context):
        layout = self.layout
        pie = layout.menu_pie()

        # 1: Left
        props = pie.operator("object.vertex_group_lock", icon='LOCKED', text="Lock All")
        props.action, props.mask = 'LOCK', 'ALL'
        # 2: Right
        props = pie.operator("object.vertex_group_lock", icon='UNLOCKED', text="Unlock All")
        props.action, props.mask = 'UNLOCK', 'ALL'
        # 3: Down
        props = pie.operator("object.vertex_group_lock", icon='UNLOCKED', text="Unlock Selected")
        props.action, props.mask = 'UNLOCK', 'SELECTED'
        # 4: Up
        props = pie.operator("object.vertex_group_lock", icon='LOCKED', text="Lock Selected")
        props.action, props.mask = 'LOCK', 'SELECTED'
        # 5: Up/Left
        props = pie.operator("object.vertex_group_lock", icon='LOCKED', text="Lock Unselected")
        props.action, props.mask = 'LOCK', 'UNSELECTED'
        # 6: Up/Right
        props = pie.operator("object.vertex_group_lock", text="Lock Only Selected")
        props.action, props.mask = 'LOCK', 'INVERT_UNSELECTED'
        # 7: Down/Left
        props = pie.operator("object.vertex_group_lock", text="Lock Only Unselected")
        props.action, props.mask = 'UNLOCK', 'INVERT_UNSELECTED'
        # 8: Down/Right
        props = pie.operator("object.vertex_group_lock", text="Invert Locks")
        props.action, props.mask = 'INVERT', 'ALL'


# ********** Panel **********

class VIEW3D_PT_active_tool(Panel, ToolActivePanelHelper):
    bl_space_type = 'VIEW_3D'
    bl_region_type = 'UI'
    bl_category = "Tool"
    # See comment below.
    # bl_options = {'HIDE_HEADER'}

    # Don't show in properties editor.
    @classmethod
    def poll(cls, context):
        return context.area.type == 'VIEW_3D'


# FIXME(campbell): remove this second panel once 'HIDE_HEADER' works with category tabs,
# Currently pinning allows ordering headerless panels below panels with headers.
class VIEW3D_PT_active_tool_duplicate(Panel, ToolActivePanelHelper):
    bl_space_type = 'VIEW_3D'
    bl_region_type = 'UI'
    bl_category = "Tool"
    bl_options = {'HIDE_HEADER'}

    # Only show in properties editor.
    @classmethod
    def poll(cls, context):
        return context.area.type != 'VIEW_3D'


class VIEW3D_PT_view3d_properties(Panel):
    bl_space_type = 'VIEW_3D'
    bl_region_type = 'UI'
    bl_category = "View"
    bl_label = "View"
    bl_options = {'DEFAULT_CLOSED'}

    def draw(self, context):
        layout = self.layout

        view = context.space_data

        layout.use_property_split = True
        layout.use_property_decorate = False  # No animation.

        col = layout.column()

        subcol = col.column()
        subcol.active = bool(view.region_3d.view_perspective != 'CAMERA' or view.region_quadviews)
        subcol.prop(view, "lens", text="Focal Length")

        subcol = col.column(align=True)
        subcol.prop(view, "clip_start", text="Clip Near")
        subcol.prop(view, "clip_end", text="Clip Far")

        subcol.separator()

        col = layout.column()

        subcol = col.column()
        subcol.use_property_split = False
        row = subcol.row()
        split = row.split(factor=0.65)
        split.prop(view, "use_local_camera")
        if view.use_local_camera:
            split.label(icon='DISCLOSURE_TRI_DOWN')
        else:
            split.label(icon='DISCLOSURE_TRI_RIGHT')

        if view.use_local_camera:
            subcol = col.column()
            row = subcol.row()
            row.separator()
            row.use_property_split = True
            row.prop(view, "camera", text="")

        subcol.use_property_split = False
        subcol.prop(view, "use_render_border")


class VIEW3D_PT_view3d_properties_edit(Panel):
    bl_space_type = 'VIEW_3D'
    bl_region_type = 'UI'
    bl_category = "View"
    bl_label = "Edit"
    bl_options = {'DEFAULT_CLOSED'}

    def draw(self, context):
        layout = self.layout

        tool_settings = context.tool_settings
        layout.prop(tool_settings, "lock_object_mode")


class VIEW3D_PT_view3d_camera_lock(Panel):
    bl_space_type = 'VIEW_3D'
    bl_region_type = 'UI'
    bl_category = "View"
    bl_label = "Camera Lock"
    bl_parent_id = "VIEW3D_PT_view3d_properties"

    def draw(self, context):
        layout = self.layout

        layout.use_property_split = True
        layout.use_property_decorate = False  # No animation.

        view = context.space_data

        col = layout.column(align=True)
        sub = col.column()
        sub.active = bool(view.region_3d.view_perspective != 'CAMERA' or view.region_quadviews)

        sub.prop(view, "lock_object")
        lock_object = view.lock_object
        if lock_object:
            if lock_object.type == 'ARMATURE':
                sub.prop_search(
                    view, "lock_bone", lock_object.data,
                    "edit_bones" if lock_object.mode == 'EDIT'
                    else "bones",
                    text="Bone",
                )
        else:
            col = layout.column(align=True)
            col.use_property_split = False
            col.prop(view, "lock_cursor", text="Lock To 3D Cursor")

        col.use_property_split = False
        col.prop(view, "lock_camera", text="Camera to View")
        col.prop(context.space_data.region_3d, 'lock_rotation', text='Lock View Rotation')


class VIEW3D_PT_view3d_cursor(Panel):
    bl_space_type = 'VIEW_3D'
    bl_region_type = 'UI'
    bl_category = "View"
    bl_label = "3D Cursor"
    bl_options = {'DEFAULT_CLOSED'}

    def draw(self, context):
        layout = self.layout

        cursor = context.scene.cursor

        layout.use_property_split = True
        layout.use_property_decorate = False

        layout.column().prop(cursor, "location", text="Location")
        rotation_mode = cursor.rotation_mode
        if rotation_mode == 'QUATERNION':
            layout.column().prop(cursor, "rotation_quaternion", text="Rotation")
        elif rotation_mode == 'AXIS_ANGLE':
            layout.column().prop(cursor, "rotation_axis_angle", text="Rotation")
        else:
            layout.column().prop(cursor, "rotation_euler", text="Rotation")
        layout.prop(cursor, "rotation_mode", text="")


class VIEW3D_PT_collections(Panel):
    bl_space_type = 'VIEW_3D'
    bl_region_type = 'UI'
    bl_category = "View"
    bl_label = "Collections"
    bl_options = {'DEFAULT_CLOSED'}

    def _draw_collection(self, layout, view_layer, use_local_collections, collection, index):
        need_separator = index
        for child in collection.children:
            index += 1

            if child.exclude:
                continue

            if child.collection.hide_viewport:
                continue

            if need_separator:
                layout.separator()
                need_separator = False

            icon = 'BLANK1'
            # has_objects = True
            if child.has_selected_objects(view_layer):
                icon = 'LAYER_ACTIVE'
            elif child.has_objects():
                icon = 'LAYER_USED'
            else:
                # has_objects = False
                pass

            row = layout.row()
            row.use_property_decorate = False
            sub = row.split(factor=0.98)
            subrow = sub.row()
            subrow.alignment = 'LEFT'
            subrow.operator(
                "object.hide_collection", text=child.name, icon=icon, emboss=False,
            ).collection_index = index

            sub = row.split()
            subrow = sub.row(align=True)
            subrow.alignment = 'RIGHT'
            if not use_local_collections:
                subrow.active = collection.is_visible  # Parent collection runtime visibility
                subrow.prop(child, "hide_viewport", text="", emboss=False)
            else:
                subrow.active = collection.visible_get()  # Parent collection runtime visibility
                icon = 'HIDE_OFF' if child.visible_get() else 'HIDE_ON'
                props = subrow.operator("object.hide_collection", text="", icon=icon, emboss=False)
                props.collection_index = index
                props.toggle = True

        for child in collection.children:
            index = self._draw_collection(layout, view_layer, use_local_collections, child, index)

        return index

    def draw(self, context):
        layout = self.layout
        layout.use_property_split = False

        view = context.space_data
        view_layer = context.view_layer

        layout.use_property_split = False
        layout.prop(view, "use_local_collections")
        layout.separator()

        # We pass index 0 here because the index is increased
        # so the first real index is 1
        # And we start with index as 1 because we skip the master collection
        self._draw_collection(layout, view_layer, view.use_local_collections, view_layer.layer_collection, 0)


class VIEW3D_PT_object_type_visibility(Panel):
    bl_space_type = 'VIEW_3D'
    bl_region_type = 'HEADER'
    bl_label = "Selectability & Visibility"
    bl_ui_units_x = 8

    # Allows derived classes to pass view data other than context.space_data.
    # This is used by the official VR add-on, which passes XrSessionSettings
    # since VR has a 3D view that only exists for the duration of the VR session.
    def draw_ex(self, _context, view, show_select):
        layout = self.layout
        layout.use_property_split = True
        layout.use_property_decorate = False

        layout.label(text="Selectability & Visibility")

        layout.separator()

        col = layout.column(align=True)

        attr_object_types = (
            # Geometry
            ("mesh", "Mesh", 'OUTLINER_OB_MESH'),
            ("curve", "Curve", 'OUTLINER_OB_CURVE'),
            ("surf", "Surface", 'OUTLINER_OB_SURFACE'),
            ("meta", "Meta", 'OUTLINER_OB_META'),
            ("font", "Text", 'OUTLINER_OB_FONT'),
            (None, None, None),
            ("curves", "Hair Curves", 'HAIR_DATA'),
            ("pointcloud", "Point Cloud", 'OUTLINER_OB_POINTCLOUD'),
            ("volume", "Volume", 'OUTLINER_OB_VOLUME'),
            ("grease_pencil", "Grease Pencil", 'OUTLINER_OB_GREASEPENCIL'),
            ("armature", "Armature", 'OUTLINER_OB_ARMATURE'),
            (None, None, None),
            ("lattice", "Lattice", 'OUTLINER_OB_LATTICE'),
            ("empty", "Empty", 'OUTLINER_OB_EMPTY'),
            ("light", "Light", 'OUTLINER_OB_LIGHT'),
            ("light_probe", "Light Probe", 'OUTLINER_OB_LIGHTPROBE'),
            ("camera", "Camera", 'OUTLINER_OB_CAMERA'),
            ("speaker", "Speaker", 'OUTLINER_OB_SPEAKER'),
        )

        for attr, attr_name, attr_icon in attr_object_types:
            if attr is None:
                col.separator()
                continue

            if attr == "curves" and not hasattr(bpy.data, "hair_curves"):
                continue
            elif attr == "pointcloud" and not hasattr(bpy.data, "pointclouds"):
                continue

            attr_v = "show_object_viewport_" + attr
            icon_v = 'HIDE_OFF' if getattr(view, attr_v) else 'HIDE_ON'

            row = col.row(align=True)
            row.label(text=attr_name, icon=attr_icon)

            if show_select:
                attr_s = "show_object_select_" + attr
                icon_s = 'RESTRICT_SELECT_OFF' if getattr(view, attr_s) else 'RESTRICT_SELECT_ON'

                rowsub = row.row(align=True)
                rowsub.active = getattr(view, attr_v)
                rowsub.prop(view, attr_s, text="", icon=icon_s, emboss=False)

            row.prop(view, attr_v, text="", icon=icon_v, emboss=False)

    def draw(self, context):
        view = context.space_data
        self.draw_ex(context, view, True)



class VIEW3D_PT_shading(Panel):
    bl_space_type = 'VIEW_3D'
    bl_region_type = 'HEADER'
    bl_label = "Shading"
    bl_ui_units_x = 12

    @classmethod
    def get_shading(cls, context):
        # Get settings from 3D viewport or OpenGL render engine
        view = context.space_data
        if view.type == 'VIEW_3D':
            return view.shading
        else:
            return context.scene.display.shading

    def draw(self, _context):
        layout = self.layout
        layout.label(text="Viewport Shading")


class VIEW3D_PT_shading_lighting(Panel):
    bl_space_type = 'VIEW_3D'
    bl_region_type = 'HEADER'
    bl_label = "Lighting"
    bl_parent_id = 'VIEW3D_PT_shading'

    @classmethod
    def poll(cls, context):
        shading = VIEW3D_PT_shading.get_shading(context)
        engine = context.scene.render.engine
        return shading.type in {'SOLID', 'MATERIAL'} or engine == 'BLENDER_EEVEE' and shading.type == 'RENDERED'

    def draw(self, context):
        layout = self.layout
        shading = VIEW3D_PT_shading.get_shading(context)

        col = layout.column()
        split = col.split(factor=0.9)

        if shading.type == 'SOLID':
            row = split.row()
            row.separator()
            row.prop(shading, "light", expand=True)
            col = split.column()

            split = layout.split(factor=0.9)
            col = split.column()
            sub = col.row()

            if shading.light == 'STUDIO':
                prefs = context.preferences
                system = prefs.system

                if not system.use_studio_light_edit:
                    sub.scale_y = 0.6  # Smaller studio-light preview.
                    row = sub.row()
                    row.separator()
                    row.template_icon_view(shading, "studio_light", scale_popup=3.0)
                else:
                    row = sub.row()
                    row.separator()
                    row.prop(
                        system,
                        "use_studio_light_edit",
                        text="Disable Studio Light Edit",
                        icon='NONE',
                        toggle=True)

                col = split.column()
                col.operator("preferences.studiolight_show", emboss=False, text="", icon='PREFERENCES')

                split = layout.split(factor=0.9)
                col = split.column()

                row = col.row()
                row.separator()
                row.prop(shading, "use_world_space_lighting", text="", icon='WORLD', toggle=True)
                row = row.row()
                if shading.use_world_space_lighting:
                    row.prop(shading, "studiolight_rotate_z", text="Rotation")
                    col = split.column()  # to align properly with above

            elif shading.light == 'MATCAP':
                sub.scale_y = 0.6  # smaller matcap preview
                row = sub.row()
                row.separator()
                row.template_icon_view(shading, "studio_light", scale_popup=3.0)

                col = split.column()
                col.operator("preferences.studiolight_show", emboss=False, text="", icon='PREFERENCES')
                col.operator("view3d.toggle_matcap_flip", emboss=False, text="", icon='ARROW_LEFTRIGHT')

        elif shading.type == 'MATERIAL':
            row = col.row()
            row.separator()
            row.prop(shading, "use_scene_lights")
            row = col.row()
            row.separator()
            row.prop(shading, "use_scene_world")
            col = layout.column()
            split = col.split(factor=0.9)

            if not shading.use_scene_world:
                col = split.column()
                sub = col.row()
                sub.scale_y = 0.6
                row = sub.row()
                row.separator()
                row.template_icon_view(shading, "studio_light", scale_popup=3)

                col = split.column()
                col.operator("preferences.studiolight_show", emboss=False, text="", icon='PREFERENCES')

                split = layout.split(factor=0.9)
                col = split.column()

                engine = context.scene.render.engine
                row = col.row()
                if engine != 'BLENDER_EEVEE_NEXT':
                    row.separator()
                    row.prop(shading, "use_studiolight_view_rotation", text="", icon='WORLD', toggle=True)
                row = row.row()
                row.prop(shading, "studiolight_rotate_z", text="Rotation")

                row = col.row()
                row.separator()
                row.prop(shading, "studiolight_intensity")
                row = col.row()
                row.separator()
                row.prop(shading, "studiolight_background_alpha")
                if engine != 'BLENDER_EEVEE_NEXT':
                    row = col.row()
                    row.separator()
                    row.prop(shading, "studiolight_background_blur")
                col = split.column()  # to align properly with above

        elif shading.type == 'RENDERED':
            row = col.row()
            row.separator()
            row.prop(shading, "use_scene_lights_render")
            row = col.row()
            row.separator()
            row.prop(shading, "use_scene_world_render")

            if not shading.use_scene_world_render:
                col = layout.column()
                split = col.split(factor=0.9)

                col = split.column()
                sub = col.row()
                sub.scale_y = 0.6
                row = sub.row()
                row.separator()
                row.template_icon_view(shading, "studio_light", scale_popup=3)

                col = split.column()
                col.operator("preferences.studiolight_show", emboss=False, text="", icon='PREFERENCES')

                split = layout.split(factor=0.9)
                col = split.column()
                row = col.row()
                row.separator()
                row.prop(shading, "studiolight_rotate_z", text="Rotation")
                row = col.row()
                row.separator()
                row.prop(shading, "studiolight_intensity")
                row = col.row()
                row.separator()
                row.prop(shading, "studiolight_background_alpha")
                engine = context.scene.render.engine
                if engine != 'BLENDER_EEVEE_NEXT':
                    row = col.row()
                    row.separator()
                    row.prop(shading, "studiolight_background_blur")
                col = split.column()  # to align properly with above
            else:
                row = col.row()
                row.separator()
                row.label(icon='DISCLOSURE_TRI_RIGHT')


class VIEW3D_PT_shading_color(Panel):
    bl_space_type = 'VIEW_3D'
    bl_region_type = 'HEADER'
    bl_label = "Wire Color"
    bl_parent_id = 'VIEW3D_PT_shading'

    def _draw_color_type(self, context):
        layout = self.layout
        shading = VIEW3D_PT_shading.get_shading(context)

        layout.grid_flow(columns=3, align=True).prop(shading, "color_type", expand=True)

        if shading.color_type == 'SINGLE':
            layout.row().prop(shading, "single_color", text="")

    def _draw_background_color(self, context):
        layout = self.layout
        shading = VIEW3D_PT_shading.get_shading(context)

        layout.row().label(text="Background")
        layout.row().prop(shading, "background_type", expand=True)
        if shading.background_type == 'VIEWPORT':
            layout.row().prop(shading, "background_color", text="")

    def draw(self, context):
        layout = self.layout
        shading = VIEW3D_PT_shading.get_shading(context)

        self.layout.row().prop(shading, "wireframe_color_type", expand=True)
        self.layout.separator()

        if shading.type == 'SOLID':
            layout.row().label(text="Color")
            self._draw_color_type(context)
            self.layout.separator()
            self._draw_background_color(context)
        elif shading.type == 'WIREFRAME':
            self._draw_background_color(context)


class VIEW3D_PT_shading_options(Panel):
    bl_space_type = 'VIEW_3D'
    bl_region_type = 'HEADER'
    bl_label = "Options"
    bl_parent_id = 'VIEW3D_PT_shading'

    @classmethod
    def poll(cls, context):
        shading = VIEW3D_PT_shading.get_shading(context)
        return shading.type in {'WIREFRAME', 'SOLID'}

    def draw(self, context):
        layout = self.layout

        shading = VIEW3D_PT_shading.get_shading(context)

        col = layout.column()

        if shading.type == 'SOLID':
            row = col.row()
            row.separator()
            row.prop(shading, "show_backface_culling")

        row = col.row()

        if shading.type == 'WIREFRAME':
            split = layout.split()
            col = split.column()
            row = col.row()
            row.separator()
            row.prop(shading, "show_xray_wireframe")
            col = split.column()
            if shading.show_xray_wireframe:
                col.prop(shading, "xray_alpha_wireframe", text="")
            else:
                col.label(icon='DISCLOSURE_TRI_RIGHT')

        elif shading.type == 'SOLID':

            xray_active = shading.show_xray and shading.xray_alpha != 1

            split = layout.split()
            col = split.column()
            col.use_property_split = False
            row = col.row()
            row.separator()
            row.prop(shading, "show_xray")
            col = split.column()
            if shading.show_xray:
                col.use_property_split = False
                col.prop(shading, "xray_alpha", text="")
            else:
                col.label(icon='DISCLOSURE_TRI_RIGHT')

            split = layout.split()
            split.active = not xray_active
            col = split.column()
            col.use_property_split = False
            row = col.row()
            row.separator()
            row.prop(shading, "show_shadows")
            col = split.column()
            if shading.show_shadows:
                col.use_property_split = False
                row = col.row(align=True)
                row.prop(shading, "shadow_intensity", text="")
                row.popover(panel="VIEW3D_PT_shading_options_shadow", icon='PREFERENCES', text="")
            else:
                col.label(icon='DISCLOSURE_TRI_RIGHT')

            split = layout.split()
            col = split.column()
            col.use_property_split = False
            row = col.row()
            row.separator()
            row.prop(shading, "show_cavity")
            col = split.column()
            if shading.show_cavity:
                col.prop(shading, "cavity_type", text="Type")
            else:
                col.label(icon='DISCLOSURE_TRI_RIGHT')

            col = layout.column()

            if shading.show_cavity:

                #row.prop(shading, "cavity_type", text="Type")

                if shading.cavity_type in {'WORLD', 'BOTH'}:
                    row = col.row()
                    row.separator()
                    row.separator()
                    row.label(text="World Space")
                    row = col.row()
                    row.separator()
                    row.separator()
                    row.separator()
                    row.use_property_split = True
                    row.prop(shading, "cavity_ridge_factor", text="Ridge")
                    row = col.row()
                    row.separator()
                    row.separator()
                    row.separator()
                    row.use_property_split = True
                    row.prop(shading, "cavity_valley_factor", text="Valley")
                    row.popover(panel="VIEW3D_PT_shading_options_ssao", icon='PREFERENCES', text="",)

                if shading.cavity_type in {'SCREEN', 'BOTH'}:
                    row = col.row()
                    row.separator()
                    row.separator()
                    row.label(text="Screen Space")
                    row = col.row()
                    row.separator()
                    row.separator()
                    row.separator()
                    row.use_property_split = True
                    row.prop(shading, "curvature_ridge_factor", text="Ridge")
                    row = col.row()
                    row.separator()
                    row.separator()
                    row.separator()
                    row.use_property_split = True
                    row.prop(shading, "curvature_valley_factor", text="Valley")

            row = col.row()
            row.separator()
            row.prop(shading, "use_dof", text="Depth of Field")

        if shading.type in {'WIREFRAME', 'SOLID'}:
            split = layout.split()
            col = split.column()
            col.use_property_split = False
            row = col.row()
            row.separator()
            row.prop(shading, "show_object_outline")
            col = split.column()
            if shading.show_object_outline:
                col.use_property_split = False
                col.prop(shading, "object_outline_color", text="")
            else:
                col.label(icon='DISCLOSURE_TRI_RIGHT')

        if shading.type == 'SOLID':
            col = layout.column()
            if shading.light in {'STUDIO', 'MATCAP'}:
                if shading.selected_studio_light.has_specular_highlight_pass:
                    row = col.row()
                    row.separator()
                    row.prop(shading, "show_specular_highlight", text="Specular Lighting")


class VIEW3D_PT_shading_options_shadow(Panel):
    bl_label = "Shadow Settings"
    bl_space_type = 'VIEW_3D'
    bl_region_type = 'HEADER'

    def draw(self, context):
        layout = self.layout
        layout.use_property_split = True
        scene = context.scene

        col = layout.column()
        col.prop(scene.display, "light_direction")
        col.prop(scene.display, "shadow_shift")
        col.prop(scene.display, "shadow_focus")


class VIEW3D_PT_shading_options_ssao(Panel):
    bl_label = "SSAO Settings"
    bl_space_type = 'VIEW_3D'
    bl_region_type = 'HEADER'

    def draw(self, context):
        layout = self.layout
        layout.use_property_split = True
        scene = context.scene

        col = layout.column(align=True)
        col.prop(scene.display, "matcap_ssao_samples")
        col.prop(scene.display, "matcap_ssao_distance")
        col.prop(scene.display, "matcap_ssao_attenuation")


class VIEW3D_PT_shading_render_pass(Panel):
    bl_space_type = 'VIEW_3D'
    bl_region_type = 'HEADER'
    bl_label = "Render Pass"
    bl_parent_id = 'VIEW3D_PT_shading'
    COMPAT_ENGINES = {'BLENDER_EEVEE'}

    @classmethod
    def poll(cls, context):
        return (
            (context.space_data.shading.type == 'MATERIAL') or
            (context.engine in cls.COMPAT_ENGINES and context.space_data.shading.type == 'RENDERED')
        )

    def draw(self, context):
        shading = context.space_data.shading

        layout = self.layout
        row = layout.row()
        row.separator()
        row.prop(shading, "render_pass", text="")


class VIEW3D_PT_shading_compositor(Panel):
    bl_space_type = 'VIEW_3D'
    bl_region_type = 'HEADER'
    bl_label = "Compositor"
    bl_parent_id = 'VIEW3D_PT_shading'
    bl_order = 10

    @classmethod
    def poll(cls, context):
        return context.space_data.shading.type in {'MATERIAL', 'RENDERED'}

    def draw(self, context):
        shading = context.space_data.shading

        import gpu
        is_supported = (gpu.capabilities.compute_shader_support_get()
                        and gpu.capabilities.shader_image_load_store_support_get())

        row = self.layout.row()
        row.active = is_supported
        row.prop(shading, "use_compositor", expand=True)
        if shading.use_compositor != 'DISABLED' and not is_supported:
            self.layout.label(text="Compositor not supported on this platform", icon='ERROR')


class VIEW3D_PT_gizmo_display(Panel):
    bl_space_type = 'VIEW_3D'
    bl_region_type = 'HEADER'
    bl_label = "Gizmos"
    bl_ui_units_x = 8

    def draw(self, context):
        layout = self.layout

        scene = context.scene
        view = context.space_data

        prefs = context.preferences
        prefsview = prefs.view

        col = layout.column()
        col.label(text="Viewport Gizmos")

        col.separator()
        col.active = view.show_gizmo
        colsub = col.column(align=True)

        row = colsub.row()
        row.separator()
        row.prop(view, "show_gizmo_navigate", text="Navigate")

        if view.show_gizmo_navigate:
            row = colsub.row()
            row.separator()
            row.separator()
            row.prop(prefsview, "show_navigate_ui")  # bfa - moved from the preferences
            row = colsub.row()
            row.separator()
            row.separator()
            row.prop(prefsview, "mini_axis_type", text="")

        row = colsub.row()
        row.separator()
        row.prop(view, "show_gizmo_tool", text="Active Tools")
        row = colsub.row()
        row.separator()
        row.prop(view, "show_gizmo_context", text="Active Object")

        col = layout.column(align=True)
        if view.show_gizmo and view.show_gizmo_context:
            col.label(text="Object Gizmos")
            row = col.row()
            row.separator()
            row.prop(scene.transform_orientation_slots[1], "type", text="")
            row = col.row()
            row.separator()
            row.prop(view, "show_gizmo_object_translate", text="Move")
            row = col.row()
            row.separator()
            row.prop(view, "show_gizmo_object_rotate", text="Rotate")
            row = col.row()
            row.separator()
            row.prop(view, "show_gizmo_object_scale", text="Scale")

        # Match order of object type visibility
        col = layout.column(align=True)
        col.active = view.show_gizmo
        col.label(text="Empty")
        row = col.row()
        row.separator()
        row.prop(view, "show_gizmo_empty_image", text="Image")
        row = col.row()
        row.separator()
        row.prop(view, "show_gizmo_empty_force_field", text="Force Field")

        col.label(text="Light")
        row = col.row()
        row.separator()
        row.prop(view, "show_gizmo_light_size", text="Size")
        row = col.row()
        row.separator()
        row.prop(view, "show_gizmo_light_look_at", text="Look At")

        col.label(text="Camera")
        row = col.row()
        row.separator()
        row.prop(view, "show_gizmo_camera_lens", text="Lens")
        row = col.row()
        row.separator()
        row.prop(view, "show_gizmo_camera_dof_distance", text="Focus Distance")


class VIEW3D_PT_overlay(Panel):
    bl_space_type = 'VIEW_3D'
    bl_region_type = 'HEADER'
    bl_label = "Overlays"
    bl_ui_units_x = 13

    def draw(self, _context):
        layout = self.layout
        layout.label(text="Viewport Overlays")


class VIEW3D_PT_overlay_guides(Panel):
    bl_space_type = 'VIEW_3D'
    bl_region_type = 'HEADER'
    bl_parent_id = 'VIEW3D_PT_overlay'
    bl_label = "Guides"

    def draw(self, context):
        layout = self.layout

        view = context.space_data
        scene = context.scene

        overlay = view.overlay
        shading = view.shading
        display_all = overlay.show_overlays
        region = context.area.spaces.active.region_3d

        col = layout.column()
        col.active = display_all

        split = col.split()
        sub = split.column()

        split = col.split()
        col = split.column()
        col.use_property_split = False
        col.prop(overlay, "show_ortho_grid")
        col = split.column()
        if overlay.show_ortho_grid:
            col.prop(overlay, "show_floor", text="Floor", text_ctxt=i18n_contexts.editor_view3d)
        else:
            col.label(icon='DISCLOSURE_TRI_RIGHT')

        if overlay.show_ortho_grid:

            split = layout.split()
            row = split.row()
            row.active = display_all
            row.separator()
            row.label(text="Axes")

            #subrow = row.row(align=True)
            row = split.row(align=True)
            row.active = display_all
            subrow = row.row(align=True)
            subrow.active = region.view_perspective != 'ORTHO'
            subrow.prop(overlay, "show_axis_x", text="X", toggle=True)
            subrow.prop(overlay, "show_axis_y", text="Y", toggle=True)
            subrow.prop(overlay, "show_axis_z", text="Z", toggle=True)

            if overlay.show_floor or overlay.show_ortho_grid:
                col = layout.column()
                col.active = display_all
                col.use_property_split = True
                if (overlay.show_floor) or (overlay.show_ortho_grid):
                    row = col.row()
                    row.separator()
                    row.prop(overlay, "grid_scale", text="Grid Scale")

                    if scene.unit_settings.system == 'NONE':
                        col = layout.column()
                        col.use_property_split = True
                        row = col.row()
                        row.separator()
                        row.prop(overlay, "grid_subdivisions", text="Subdivisions")

        layout.separator()

        layout.label(text="Options")

        split = layout.split()
        split.active = display_all
        sub = split.column()
        row = sub.row()
        row.separator()
        row.prop(overlay, "show_text", text="Text Info")
        row = sub.row()
        row.separator()
        row.prop(overlay, "show_stats", text="Statistics")

        sub = split.column()
        sub.prop(overlay, "show_cursor", text="3D Cursor")
        sub.prop(overlay, "show_annotation", text="Annotations")

        if shading.type == 'MATERIAL':
            row = col.row()
            row.active = shading.render_pass == 'COMBINED'
            row.separator()
            row.prop(overlay, "show_look_dev")


class VIEW3D_PT_overlay_object(Panel):
    bl_space_type = 'VIEW_3D'
    bl_region_type = 'HEADER'
    bl_parent_id = 'VIEW3D_PT_overlay'
    bl_label = "Objects"

    def draw(self, context):
        layout = self.layout
        view = context.space_data
        overlay = view.overlay
        display_all = overlay.show_overlays

        col = layout.column(align=True)
        col.active = display_all

        split = col.split()

        sub = split.column(align=True)
        row = sub.row()
        row.separator()
        row.prop(overlay, "show_extras", text="Extras")

        row = sub.row()
        row.separator()
        row.active = overlay.show_extras
        row.prop(overlay, "show_light_colors")

        row = sub.row()
        row.separator()
        row.prop(overlay, "show_relationship_lines")
        row = sub.row()
        row.separator()
        row.prop(overlay, "show_outline_selected")

        sub = split.column(align=True)
        sub.prop(overlay, "show_bones", text="Bones")
        sub.prop(overlay, "show_motion_paths")

        split = col.split()
        col = split.column()
        col.use_property_split = False
        row = col.row()
        row.separator()
        row.prop(overlay, "show_object_origins", text="Origins")
        col = split.column()
        if overlay.show_object_origins:
            col.prop(overlay, "show_object_origins_all", text="Origins (All)")
        else:
            col.label(icon='DISCLOSURE_TRI_RIGHT')


class VIEW3D_PT_overlay_geometry(Panel):
    bl_space_type = 'VIEW_3D'
    bl_region_type = 'HEADER'
    bl_parent_id = 'VIEW3D_PT_overlay'
    bl_label = "Geometry"

    def draw(self, context):
        layout = self.layout
        view = context.space_data
        overlay = view.overlay
        display_all = overlay.show_overlays
        is_wireframes = view.shading.type == 'WIREFRAME'

        col = layout.column(align=True)
        col.active = display_all
        split = col.split()
        row = split.row()
        row.separator()
        row.prop(overlay, "show_wireframes")

        row = split.row(align=True)
        if overlay.show_wireframes or is_wireframes:
            row.prop(overlay, "wireframe_threshold", text="")
            row.prop(overlay, "wireframe_opacity", text="Opacity")
        else:
            row.label(icon='DISCLOSURE_TRI_RIGHT')

        row = col.row()
        row.separator()
        row.prop(overlay, "show_face_orientation")

        col = layout.column(align=True)
        col.active = display_all
        split = col.split()
        row = split.row()
        row.separator()
        row.prop(overlay, "show_viewer_attribute")

        row = split.row(align=True)
        if overlay.show_viewer_attribute:
            row.prop(overlay, "viewer_attribute_opacity", text="")
        else:
            row.label(icon='DISCLOSURE_TRI_RIGHT')


        # These properties should be always available in the UI for all modes
        # other than Object.
        # Even when the Fade Inactive Geometry overlay is not affecting the
        # current active object depending on its mode, it will always affect
        # the rest of the scene.
        if context.mode != 'OBJECT':
            col = layout.column(align=True)
            col.active = display_all
            split = col.split()
            row = split.row()
            row.separator()
            row.prop(overlay, "show_fade_inactive")

            row = split.row(align=True)
            if overlay.show_fade_inactive:
                row.prop(overlay, "fade_inactive_alpha", text="")
            else:
                row.label(icon='DISCLOSURE_TRI_RIGHT')

        # sub.prop(overlay, "show_onion_skins")


class VIEW3D_PT_overlay_motion_tracking(Panel):
    bl_space_type = 'VIEW_3D'
    bl_region_type = 'HEADER'
    bl_parent_id = 'VIEW3D_PT_overlay'
    bl_label = "Motion Tracking"

    def draw_header(self, context):
        layout = self.layout
        view = context.space_data
        overlay = view.overlay
        display_all = overlay.show_overlays
        layout.active = display_all

        row = layout.row()
        split = row.split()
        split.prop(view, "show_reconstruction", text=self.bl_label)
        if view.show_reconstruction:
            split.label(icon='DISCLOSURE_TRI_DOWN')
        else:
            split.label(icon='DISCLOSURE_TRI_RIGHT')

    def draw(self, context):
        layout = self.layout
        view = context.space_data
        overlay = view.overlay
        display_all = overlay.show_overlays

        col = layout.column()
        col.active = display_all

        if view.show_reconstruction:
            split = col.split()

            sub = split.column(align=True)
            row = sub.row()
            row.separator()
            row.prop(view, "show_camera_path", text="Camera Path")

            sub = split.column()
            sub.prop(view, "show_bundle_names", text="Marker Names")

            col = layout.column()
            col.active = display_all
            col.label(text="Tracks")
            row = col.row(align=True)
            row.separator()
            row.prop(view, "tracks_display_type", text="")
            row.prop(view, "tracks_display_size", text="Size")


class VIEW3D_PT_overlay_edit_mesh(Panel):
    bl_space_type = 'VIEW_3D'
    bl_region_type = 'HEADER'
    bl_label = "Mesh Edit Mode"
    bl_ui_units_x = 12

    @classmethod
    def poll(cls, context):
        return context.mode == 'EDIT_MESH'

    def draw(self, context):
        layout = self.layout
        layout.label(text="Mesh Edit Mode Overlays")

        view = context.space_data
        shading = view.shading
        overlay = view.overlay
        display_all = overlay.show_overlays

        is_any_solid_shading = not (shading.show_xray or (shading.type == 'WIREFRAME'))

        col = layout.column()
        col.active = display_all

        split = col.split()

        sub = split.column()
        sub.active = is_any_solid_shading
        row = sub.row()
        row.separator()
        row.prop(overlay, "show_edges", text="Edges")
        sub = split.column()
        sub.prop(overlay, "show_faces", text="Faces")
        sub = split.column()
        sub.active = is_any_solid_shading
        sub.prop(overlay, "show_face_center", text="Center")

        row = col.row(align=True)
        row.separator()
        row.prop(overlay, "show_edge_crease", text="Creases", toggle=True)
        row.prop(overlay, "show_edge_sharp", text="Sharp", text_ctxt=i18n_contexts.plural, toggle=True)
        row.prop(overlay, "show_edge_bevel_weight", text="Bevel", toggle=True)
        row.prop(overlay, "show_edge_seams", text="Seams", toggle=True)

        if context.preferences.view.show_developer_ui:
            col.label(text="Developer")
            row = col.row()
            row.separator()
            row.prop(overlay, "show_extra_indices", text="Indices")


class VIEW3D_PT_overlay_edit_mesh_shading(Panel):
    bl_space_type = 'VIEW_3D'
    bl_region_type = 'HEADER'
    bl_parent_id = 'VIEW3D_PT_overlay_edit_mesh'
    bl_label = "Shading"

    @classmethod
    def poll(cls, context):
        return context.mode == 'EDIT_MESH'

    def draw(self, context):
        layout = self.layout

        view = context.space_data
        shading = view.shading
        overlay = view.overlay
        tool_settings = context.tool_settings
        display_all = overlay.show_overlays
        statvis = tool_settings.statvis

        col = layout.column()
        col.active = display_all
        row = col.row()
        row.separator()
        row.prop(overlay, "show_occlude_wire")

        row = col.row(align=True)
        row.prop(overlay, "show_retopology", text="")
        sub = row.row()
        sub.active = overlay.show_retopology
        sub.prop(overlay, "retopology_offset", text="Retopology")

        row = col.row()
        row.separator()
        split = row.split(factor=0.55)
        split.prop(overlay, "show_weight", text="Vertex Group Weights")
        if overlay.show_weight:
            split.label(icon='DISCLOSURE_TRI_DOWN')
        else:
            split.label(icon='DISCLOSURE_TRI_RIGHT')

        if overlay.show_weight:
            row = col.row()
            row.separator()
            row.separator()
            row.use_property_split = True
            row.prop(tool_settings, "vertex_group_user", text="Zero Weights", expand=True)

        if shading.type == 'WIREFRAME':
            xray = shading.show_xray_wireframe and shading.xray_alpha_wireframe < 1.0
        elif shading.type == 'SOLID':
            xray = shading.show_xray and shading.xray_alpha < 1.0
        else:
            xray = False

        statvis_active = not xray
        row = col.row()
        row.active = statvis_active
        row.separator()
        split = row.split(factor=0.55)
        split.prop(overlay, "show_statvis", text="Mesh Analysis")
        if overlay.show_statvis:
            split.label(icon='DISCLOSURE_TRI_DOWN')
        else:
            split.label(icon='DISCLOSURE_TRI_RIGHT')

        if overlay.show_statvis:
            col = col.column()
            col.active = statvis_active

            sub = col.split()
            row = sub.row()
            row.separator()
            row.separator()
            row.use_property_split = True
            row.prop(statvis, "type", text="Type")

            statvis_type = statvis.type
            if statvis_type == 'OVERHANG':
                row = col.row(align=True)
                row.separator()
                row.prop(statvis, "overhang_min", text="Minimum")
                row.prop(statvis, "overhang_max", text="Maximum")
                row = col.row(align=True)
                row.separator()
                row.row().prop(statvis, "overhang_axis", expand=True)
            elif statvis_type == 'THICKNESS':
                row = col.row(align=True)
                row.separator()
                row.prop(statvis, "thickness_min", text="Minimum")
                row.prop(statvis, "thickness_max", text="Maximum")
                col.prop(statvis, "thickness_samples")
            elif statvis_type == 'INTERSECT':
                pass
            elif statvis_type == 'DISTORT':
                row = col.row(align=True)
                row.separator()
                row.prop(statvis, "distort_min", text="Minimum")
                row.prop(statvis, "distort_max", text="Maximum")
            elif statvis_type == 'SHARP':
                row = col.row(align=True)
                row.separator()
                row.prop(statvis, "sharp_min", text="Minimum")
                row.prop(statvis, "sharp_max", text="Maximum")


class VIEW3D_PT_overlay_edit_mesh_measurement(Panel):
    bl_space_type = 'VIEW_3D'
    bl_region_type = 'HEADER'
    bl_parent_id = 'VIEW3D_PT_overlay_edit_mesh'
    bl_label = "Measurement"

    @classmethod
    def poll(cls, context):
        return context.mode == 'EDIT_MESH'

    def draw(self, context):
        layout = self.layout

        view = context.space_data
        overlay = view.overlay
        display_all = overlay.show_overlays

        col = layout.column()
        col.active = display_all

        split = col.split()

        sub = split.column()
        row = sub.row()
        row.separator()
        row.prop(overlay, "show_extra_edge_length", text="Edge Length")
        row = sub.row()
        row.separator()
        row.prop(overlay, "show_extra_edge_angle", text="Edge Angle")

        sub = split.column()
        sub.prop(overlay, "show_extra_face_area", text="Face Area")
        sub.prop(overlay, "show_extra_face_angle", text="Face Angle")


class VIEW3D_PT_overlay_edit_mesh_normals(Panel):
    bl_space_type = 'VIEW_3D'
    bl_region_type = 'HEADER'
    bl_parent_id = 'VIEW3D_PT_overlay_edit_mesh'
    bl_label = "Normals"

    @classmethod
    def poll(cls, context):
        return context.mode == 'EDIT_MESH'

    def draw(self, context):
        layout = self.layout

        view = context.space_data
        overlay = view.overlay
        display_all = overlay.show_overlays

        col = layout.column()
        col.active = display_all
        split = col.split()

        row = split.row(align=True)
        row.separator()
        row.separator()
        row.prop(overlay, "show_vertex_normals", text="", icon='NORMALS_VERTEX')
        row.prop(overlay, "show_split_normals", text="", icon='NORMALS_VERTEX_FACE')
        row.prop(overlay, "show_face_normals", text="", icon='NORMALS_FACE')

        sub = split.row(align=True)
        if overlay.show_vertex_normals or overlay.show_face_normals or overlay.show_split_normals:
            sub.use_property_split = True
            if overlay.use_normals_constant_screen_size:
                sub.prop(overlay, "normals_constant_screen_size", text="Size")
            else:
                sub.prop(overlay, "normals_length", text="Size")
        else:
            sub.label(icon='DISCLOSURE_TRI_RIGHT')

        row.prop(overlay, "use_normals_constant_screen_size", text="", icon='FIXED_SIZE')


class VIEW3D_PT_overlay_edit_mesh_freestyle(Panel):
    bl_space_type = 'VIEW_3D'
    bl_region_type = 'HEADER'
    bl_parent_id = 'VIEW3D_PT_overlay_edit_mesh'
    bl_label = "Freestyle"

    @classmethod
    def poll(cls, context):
        return context.mode == 'EDIT_MESH' and bpy.app.build_options.freestyle

    def draw(self, context):
        layout = self.layout

        view = context.space_data
        overlay = view.overlay
        display_all = overlay.show_overlays

        col = layout.column()
        col.active = display_all

        row = col.row()
        row.separator()
        row.prop(overlay, "show_freestyle_edge_marks", text="Edge Marks")
        row.prop(overlay, "show_freestyle_face_marks", text="Face Marks")


class VIEW3D_PT_overlay_edit_curve(Panel):
    bl_space_type = 'VIEW_3D'
    bl_region_type = 'HEADER'
    bl_label = "Curve Edit Mode"

    @classmethod
    def poll(cls, context):
        return context.mode == 'EDIT_CURVE'

    def draw(self, context):
        layout = self.layout
        view = context.space_data
        overlay = view.overlay
        display_all = overlay.show_overlays

        layout.label(text="Curve Edit Mode Overlays")

        col = layout.column()
        col.active = display_all

        row = col.row()
        row.prop(overlay, "display_handle", text="Handles")

        col = layout.column(align=True)
        col.active = display_all
        split = col.split()
        row = split.row(align=True)
        # row.separator()
        # row.separator()
        row.prop(overlay, "show_curve_normals")

        row = split.row(align=True)
        if overlay.show_curve_normals:
            row.prop(overlay, "normals_length", text="")
        else:
            row.label(icon='DISCLOSURE_TRI_RIGHT')


class VIEW3D_PT_overlay_sculpt(Panel):
    bl_space_type = 'VIEW_3D'
    bl_context = ".sculpt_mode"
    bl_region_type = 'HEADER'
    bl_label = "Sculpt"

    @classmethod
    def poll(cls, context):
        return context.mode == 'SCULPT'

    def draw(self, context):
        layout = self.layout

        view = context.space_data
        overlay = view.overlay
        display_all = overlay.show_overlays

<<<<<<< HEAD
        col = layout.column(align=True)
        col.active = display_all
        split = col.split()
        row = split.row()
        row.separator()
        row.prop(overlay, "show_sculpt_mask")
=======
        layout.label(text="Sculpt Mode Overlays")

        row = layout.row(align=True)
        row.prop(overlay, "show_sculpt_mask", text="")
        sub = row.row()
        sub.active = overlay.show_sculpt_mask
        sub.prop(overlay, "sculpt_mode_mask_opacity", text="Mask")
>>>>>>> 2da82c71

        row = split.row(align=True)
        if overlay.show_sculpt_mask:
            row.prop(overlay, "sculpt_mode_mask_opacity", text="")
        else:
            row.label(icon='DISCLOSURE_TRI_RIGHT')

        col = layout.column(align=True)
        col.active = display_all
        split = col.split()
        row = split.row()
        row.separator()
        row.prop(overlay, "show_sculpt_face_sets")

        row = split.row(align=True)
        if overlay.show_sculpt_face_sets:
            row.prop(overlay, "sculpt_mode_face_sets_opacity", text="")
        else:
            row.label(icon='DISCLOSURE_TRI_RIGHT')


class VIEW3D_PT_overlay_sculpt_curves(Panel):
    bl_space_type = 'VIEW_3D'
    bl_context = ".curves_sculpt"
    bl_region_type = 'HEADER'
    bl_label = "Sculpt"

    @classmethod
    def poll(cls, context):
        return context.mode == 'SCULPT_CURVES'

    def draw(self, context):
        layout = self.layout

        view = context.space_data
        overlay = view.overlay

        layout.label(text="Curve Sculpt Overlays")

        row = layout.row(align=True)
        row.active = overlay.show_overlays
        row.use_property_decorate = False
        row.separator(factor = 3)
        row.use_property_split = True
        row.prop(overlay, "sculpt_mode_mask_opacity", text="Selection Opacity")

        col = layout.column()
        split = col.split()
        row = split.row()
        row.active = overlay.show_overlays
        row.separator()
        row.prop(overlay, "show_sculpt_curves_cage", text="Curves Cage")

        row = split.row(align=True)
        row.active = overlay.show_overlays
        if overlay.show_sculpt_curves_cage:
            row.prop(overlay, "sculpt_curves_cage_opacity", text="")
        else:
            row.label(icon='DISCLOSURE_TRI_RIGHT')


class VIEW3D_PT_overlay_bones(Panel):
    bl_space_type = 'VIEW_3D'
    bl_region_type = 'HEADER'
    bl_label = "Bones"

    @staticmethod
    def is_using_wireframe(context):
        shading = VIEW3D_PT_shading.get_shading(context)

        if shading.type == 'WIREFRAME' or shading.show_xray:
            return True

        mode = context.mode

        if mode in {'POSE', 'PAINT_WEIGHT'}:
            armature = context.pose_object
        elif mode == 'EDIT_ARMATURE':
            armature = context.edit_object
        else:
            return False

        return armature and armature.display_type == 'WIRE'

    @classmethod
    def poll(cls, context):
        mode = context.mode
        return (
            (mode == 'POSE') or
            (mode == 'PAINT_WEIGHT' and context.pose_object) or
            (mode in {'EDIT_ARMATURE', 'OBJECT'} and
             VIEW3D_PT_overlay_bones.is_using_wireframe(context))
        )

    def draw(self, context):
        layout = self.layout
        view = context.space_data
        mode = context.mode
        overlay = view.overlay
        display_all = overlay.show_overlays

        layout.label(text="Armature Overlays")

        col = layout.column()
        col.active = display_all

        if mode == 'POSE':

            col = layout.column(align=True)
            col.active = display_all
            split = col.split()
            row = split.row(align=True)
            row.separator()
            row.separator()
            row.prop(overlay, "show_xray_bone")

            row = split.row(align=True)
            if display_all and overlay.show_xray_bone:
                row.prop(overlay, "xray_alpha_bone", text="")
            else:
                row.label(icon='DISCLOSURE_TRI_RIGHT')

        elif mode == 'PAINT_WEIGHT':
            row = col.row()
            row.separator()
            row.prop(overlay, "show_xray_bone")

        if VIEW3D_PT_overlay_bones.is_using_wireframe(context):

            row = col.row()
            row.separator()
            row.use_property_split = True
            row.use_property_decorate = False
            row.prop(overlay, "bone_wire_alpha")


class VIEW3D_PT_overlay_texture_paint(Panel):
    bl_space_type = 'VIEW_3D'
    bl_region_type = 'HEADER'
    bl_label = "Texture Paint"

    @classmethod
    def poll(cls, context):
        return context.mode == 'PAINT_TEXTURE'

    def draw(self, context):
        layout = self.layout
        view = context.space_data
        overlay = view.overlay
        display_all = overlay.show_overlays

        layout.label(text="Texture Paint Overlays")

        col = layout.column()
        col.active = display_all
        row = col.row()
        row.separator()
        row.label(text="Stencil Mask Opacity")
        row.prop(overlay, "texture_paint_mode_opacity", text="")


class VIEW3D_PT_overlay_vertex_paint(Panel):
    bl_space_type = 'VIEW_3D'
    bl_region_type = 'HEADER'
    bl_label = "Vertex Paint"

    @classmethod
    def poll(cls, context):
        return context.mode == 'PAINT_VERTEX'

    def draw(self, context):
        layout = self.layout
        view = context.space_data
        overlay = view.overlay
        display_all = overlay.show_overlays

        layout.label(text="Vertex Paint Overlays")

        col = layout.column()
        col.active = display_all
        row = col.row()
        row.separator()
        row.label(text="Stencil Mask Opacity")
        row.prop(overlay, "vertex_paint_mode_opacity", text="")
        row = col.row()
        row.separator()
        row.prop(overlay, "show_paint_wire")


class VIEW3D_PT_overlay_weight_paint(Panel):
    bl_space_type = 'VIEW_3D'
    bl_region_type = 'HEADER'
    bl_label = "Weight Paint"
    bl_ui_units_x = 12

    @classmethod
    def poll(cls, context):
        return context.mode == 'PAINT_WEIGHT'

    def draw(self, context):
        layout = self.layout
        view = context.space_data
        overlay = view.overlay
        display_all = overlay.show_overlays
        tool_settings = context.tool_settings

        layout.label(text="Weight Paint Overlays")

        col = layout.column()
        col.active = display_all

        row = col.row()
        row.separator()
        row.label(text="Opacity")
        row.prop(overlay, "weight_paint_mode_opacity", text="")
        row = col.split(factor=0.36)
        row.label(text="     Zero Weights")
        sub = row.row()
        sub.prop(tool_settings, "vertex_group_user", expand=True)

        row = col.row()
        row.separator()
        row.prop(overlay, "show_wpaint_contours")
        row = col.row()
        row.separator()
        row.prop(overlay, "show_paint_wire")


class VIEW3D_PT_snapping(Panel):
    bl_space_type = 'VIEW_3D'
    bl_region_type = 'HEADER'
    bl_label = "Snapping"

    def draw(self, context):
        tool_settings = context.tool_settings
        obj = context.active_object
        object_mode = 'OBJECT' if obj is None else obj.mode

        layout = self.layout
        col = layout.column()

        col.label(text="Snap With")
        row = col.row(align=True)
        row.prop(tool_settings, "snap_target", expand=True)

        col.label(text="Snap To")
        col.prop(tool_settings, "snap_elements_base", expand=True)

        col.label(text="Snap Individual Elements To")
        col.prop(tool_settings, "snap_elements_individual", expand=True)

        col.separator()

        if 'INCREMENT' in tool_settings.snap_elements:
            col.prop(tool_settings, "use_snap_grid_absolute")

        if 'VOLUME' in tool_settings.snap_elements:
            col.prop(tool_settings, "use_snap_peel_object")

        if 'FACE_NEAREST' in tool_settings.snap_elements:
            col.prop(tool_settings, "use_snap_to_same_target")
            if object_mode == 'EDIT':
                col.prop(tool_settings, "snap_face_nearest_steps")

        col.separator()

        col.prop(tool_settings, "use_snap_align_rotation")
        col.prop(tool_settings, "use_snap_backface_culling")

        col.separator()

        if obj:
            col.label(text="Target Selection")
            col_targetsel = col.column(align=True)
            if object_mode == 'EDIT' and obj.type not in {'LATTICE', 'META', 'FONT'}:
                col_targetsel.prop(
                    tool_settings,
                    "use_snap_self",
                    text="Include Active",
                    icon='EDITMODE_HLT',
                )
                col_targetsel.prop(
                    tool_settings,
                    "use_snap_edit",
                    text="Include Edited",
                    icon='OUTLINER_DATA_MESH',
                )
                col_targetsel.prop(
                    tool_settings,
                    "use_snap_nonedit",
                    text="Include Non-Edited",
                    icon='OUTLINER_OB_MESH',
                )
            col_targetsel.prop(
                tool_settings,
                "use_snap_selectable",
                text="Exclude Non-Selectable",
                icon='RESTRICT_SELECT_OFF',
            )

        col.label(text="Affect")
        row = col.row(align=True)
        row.prop(tool_settings, "use_snap_translate", text="Move", toggle=True)
        row.prop(tool_settings, "use_snap_rotate", text="Rotate", toggle=True)
        row.prop(tool_settings, "use_snap_scale", text="Scale", toggle=True)


class VIEW3D_PT_proportional_edit(Panel):
    bl_space_type = 'VIEW_3D'
    bl_region_type = 'HEADER'
    bl_label = "Proportional Editing"
    bl_ui_units_x = 8

    def draw(self, context):
        layout = self.layout
        tool_settings = context.tool_settings
        col = layout.column()
        col.active = (tool_settings.use_proportional_edit_objects if context.mode ==
                      'OBJECT' else tool_settings.use_proportional_edit)

        if context.mode != 'OBJECT':
            col.prop(tool_settings, "use_proportional_connected")
            sub = col.column()
            sub.active = not tool_settings.use_proportional_connected
            sub.prop(tool_settings, "use_proportional_projected")
            col.separator()

        col.prop(tool_settings, "proportional_edit_falloff", expand=True)
        col.prop(tool_settings, "proportional_distance")


class VIEW3D_PT_transform_orientations(Panel):
    bl_space_type = 'VIEW_3D'
    bl_region_type = 'HEADER'
    bl_label = "Transform Orientations"
    bl_ui_units_x = 8

    def draw(self, context):
        layout = self.layout
        layout.label(text="Transform Orientations")

        scene = context.scene
        orient_slot = scene.transform_orientation_slots[0]
        orientation = orient_slot.custom_orientation

        row = layout.row()
        col = row.column()
        col.prop(orient_slot, "type", expand=True)
        row.operator("transform.create_orientation", text="", icon='ADD', emboss=False).use = True

        if orientation:
            row = layout.row(align=False)
            row.prop(orientation, "name", text="", icon='OBJECT_ORIGIN')
            row.operator("transform.delete_orientation", text="", icon='X', emboss=False)


class VIEW3D_PT_gpencil_origin(Panel):
    bl_space_type = 'VIEW_3D'
    bl_region_type = 'HEADER'
    bl_label = "Stroke Placement"

    def draw(self, context):
        layout = self.layout
        tool_settings = context.tool_settings
        gpd = context.gpencil_data

        layout.label(text="Stroke Placement")

        row = layout.row()
        col = row.column()
        col.prop(tool_settings, "gpencil_stroke_placement_view3d", expand=True)

        if tool_settings.gpencil_stroke_placement_view3d == 'SURFACE':
            row = layout.row()
            row.label(text="Offset")
            row = layout.row()
            row.prop(gpd, "zdepth_offset", text="")

        if tool_settings.gpencil_stroke_placement_view3d == 'STROKE':
            row = layout.row()
            row.label(text="Target")
            row = layout.row()
            row.prop(tool_settings, "gpencil_stroke_snap_mode", expand=True)


class VIEW3D_PT_gpencil_lock(Panel):
    bl_space_type = 'VIEW_3D'
    bl_region_type = 'HEADER'
    bl_label = "Drawing Plane"

    def draw(self, context):
        layout = self.layout
        tool_settings = context.tool_settings

        layout.label(text="Drawing Plane")

        row = layout.row()
        col = row.column()
        col.prop(tool_settings.gpencil_sculpt, "lock_axis", expand=True)


class VIEW3D_PT_gpencil_guide(Panel):
    bl_space_type = 'VIEW_3D'
    bl_region_type = 'HEADER'
    bl_label = "Guides"

    def draw(self, context):
        settings = context.tool_settings.gpencil_sculpt.guide

        layout = self.layout
        layout.label(text="Guides")

        col = layout.column()
        col.active = settings.use_guide
        col.prop(settings, "type", expand=True)

        if settings.type in {'ISO', 'PARALLEL', 'RADIAL'}:
            col.prop(settings, "angle")
            row = col.row(align=True)

        col.prop(settings, "use_snapping")
        if settings.use_snapping:

            if settings.type == 'RADIAL':
                col.prop(settings, "angle_snap")
            else:
                col.prop(settings, "spacing")

        if settings.type in {'CIRCULAR', 'RADIAL'} or settings.use_snapping:
            col.label(text="Reference Point")
            row = col.row(align=True)
            row.prop(settings, "reference_point", expand=True)
            if settings.reference_point == 'CUSTOM':
                col.prop(settings, "location", text="Custom Location")
            elif settings.reference_point == 'OBJECT':
                col.prop(settings, "reference_object", text="Object Location")
                if not settings.reference_object:
                    col.label(text="No object selected, using cursor")


class VIEW3D_PT_overlay_gpencil_options(Panel):
    bl_space_type = 'VIEW_3D'
    bl_region_type = 'HEADER'
    bl_label = ""
    bl_ui_units_x = 13

    @classmethod
    def poll(cls, context):
        return context.object and context.object.type == 'GPENCIL'

    def draw(self, context):
        layout = self.layout
        view = context.space_data
        overlay = view.overlay

        layout.label(text={
            'PAINT_GPENCIL': iface_("Draw Grease Pencil"),
            'EDIT_GPENCIL': iface_("Edit Grease Pencil"),
            'SCULPT_GPENCIL': iface_("Sculpt Grease Pencil"),
            'WEIGHT_GPENCIL': iface_("Weight Grease Pencil"),
            'VERTEX_GPENCIL': iface_("Vertex Grease Pencil"),
            'OBJECT': iface_("Grease Pencil"),
        }[context.mode], translate=False)

<<<<<<< HEAD
    def draw(self, context):
        layout = self.layout
        view = context.space_data
        overlay = view.overlay
        display_all = overlay.show_overlays

        row = layout.row()
        row.separator()
        row.active = display_all
        row.prop(overlay, "use_gpencil_onion_skin", text="Onion Skin")
=======
        layout.prop(overlay, "use_gpencil_onion_skin", text="Onion Skin")
>>>>>>> 2da82c71

        col = layout.column(align=True)
        col.active = display_all
        split = col.split()
        row = split.row()
        row.separator()
        row.prop(overlay, "use_gpencil_grid")

        row = split.row(align=True)
        if overlay.use_gpencil_grid:
            row.prop(overlay, "gpencil_grid_opacity", text="", slider=True)
            row.prop(overlay, "use_gpencil_canvas_xray", text="", icon='XRAY')
        else:
            row.label(icon='DISCLOSURE_TRI_RIGHT')

        col = layout.column(align=True)
        col.active = display_all
        split = col.split()
        row = split.row()
        row.separator()
        row.prop(overlay, "use_gpencil_fade_layers")

        row = split.row(align=True)
        if overlay.use_gpencil_fade_layers:
            row.separator
            row.prop(overlay, "gpencil_fade_layer", text="", slider=True)
        else:
            row.label(icon='DISCLOSURE_TRI_RIGHT')

        col = layout.column(align=True)
        col.active = display_all
        split = col.split()
        row = split.row()
        row.separator()
        row.prop(overlay, "use_gpencil_fade_objects")

        row = split.row(align=True)
        if overlay.use_gpencil_fade_objects:
            row.prop(overlay, "gpencil_fade_objects", text="", slider=True)
            row.prop(overlay, "use_gpencil_fade_gp_objects", text="", icon='OUTLINER_OB_GREASEPENCIL')
        else:
            row.label(icon='DISCLOSURE_TRI_RIGHT')

        if context.object.mode in {'EDIT_GPENCIL', 'SCULPT_GPENCIL', 'WEIGHT_GPENCIL', 'VERTEX_GPENCIL'}:
            split = layout.split()
            col = split.column()
            col.active = display_all
            row = col.row()
            row.separator()
            row.prop(overlay, "use_gpencil_edit_lines", text="Edit Lines")
            col = split.column()
            if overlay.use_gpencil_edit_lines:
                col.prop(overlay, "use_gpencil_multiedit_line_only", text="Only in Multiframe")
            else:
                col.label(icon='DISCLOSURE_TRI_RIGHT')

            if context.object.mode == 'EDIT_GPENCIL':

                col = layout.column()
                col.active = display_all
                row = col.row()
                row.separator()
                row.prop(overlay, "use_gpencil_show_directions")
                col = layout.column()
                col.active = display_all
                row = col.row()
                row.separator()
                row.prop(overlay, "use_gpencil_show_material_name", text="Material Name")

                layout.use_property_split = True
                layout.active = display_all
                if not gpd.use_curve_edit:
                    row = layout.row()
                    row.separator()
                    row.prop(overlay, "vertex_opacity", text="Vertex Opacity", slider=True)
                else:
                    # Handles for Curve Edit
                    row = layout.row()
                    row.separator()
                    row.prop(overlay, "display_handle", text="Handles")

            # Handles for Curve Edit
            if context.object.mode == 'EDIT_GPENCIL':
                gpd = context.object.data
                layout.active = display_all
                if gpd.use_curve_edit:
                    layout.prop(overlay, "display_handle", text="Handles")

        if context.object.mode == 'SCULPT_GPENCIL':
            layout.use_property_split = True
            layout.active = display_all
            row = layout.row()
            row.separator()
            row.prop(overlay, "vertex_opacity", text="Vertex Opacity", slider=True)

        if context.object.mode in {'PAINT_GPENCIL', 'VERTEX_GPENCIL'}:
            layout.label(text="Vertex Paint")
            layout.active = display_all
            row = layout.row()
            shading = VIEW3D_PT_shading.get_shading(context)
            row.enabled = shading.type not in {'WIREFRAME', 'RENDERED'}
            row.separator()
            row.use_property_split = True
            row.prop(overlay, "gpencil_vertex_paint_opacity", text="Opacity", slider=True)


class VIEW3D_PT_quad_view(Panel):
    bl_space_type = 'VIEW_3D'
    bl_region_type = 'UI'
    bl_category = "View"
    bl_label = "Quad View"
    bl_options = {'DEFAULT_CLOSED'}

    @classmethod
    def poll(cls, context):
        view = context.space_data
        return view.region_quadviews

    def draw(self, context):
        layout = self.layout

        view = context.space_data

        region = view.region_quadviews[2]
        col = layout.column()
        col.prop(region, "lock_rotation")
        row = col.row()
        row.enabled = region.lock_rotation
        row.prop(region, "show_sync_view")
        row = col.row()

        row.enabled = region.lock_rotation and region.show_sync_view
        row.prop(region, "use_box_clip")


# Annotation properties
class VIEW3D_PT_grease_pencil(AnnotationDataPanel, Panel):
    bl_space_type = 'VIEW_3D'
    bl_region_type = 'UI'
    bl_category = "View"

    # NOTE: this is just a wrapper around the generic GP Panel


class VIEW3D_PT_annotation_onion(AnnotationOnionSkin, Panel):
    bl_space_type = 'VIEW_3D'
    bl_region_type = 'UI'
    bl_category = "View"
    bl_parent_id = 'VIEW3D_PT_grease_pencil'

    # NOTE: this is just a wrapper around the generic GP Panel


class TOPBAR_PT_annotation_layers(Panel, AnnotationDataPanel):
    bl_space_type = 'VIEW_3D'
    bl_region_type = 'HEADER'
    bl_label = "Layers"
    bl_ui_units_x = 14


class VIEW3D_PT_view3d_stereo(Panel):
    bl_space_type = 'VIEW_3D'
    bl_region_type = 'UI'
    bl_category = "View"
    bl_label = "Stereoscopy"
    bl_options = {'DEFAULT_CLOSED'}

    @classmethod
    def poll(cls, context):
        scene = context.scene
        wm = bpy.ops.wm

        multiview = scene.render.use_multiview
        return multiview

    def draw(self, context):
        layout = self.layout
        view = context.space_data

        basic_stereo = context.scene.render.views_format == 'STEREO_3D'

        col = layout.column()
        col.row().prop(view, "stereo_3d_camera", expand=True)

        col.label(text="Display")
        row = col.row()
        row.active = basic_stereo
        row.prop(view, "show_stereo_3d_cameras")
        row = col.row()
        row.active = basic_stereo
        split = row.split()
        split.prop(view, "show_stereo_3d_convergence_plane")
        split = row.split()
        split.prop(view, "stereo_3d_convergence_plane_alpha", text="Alpha")
        split.active = view.show_stereo_3d_convergence_plane
        row = col.row()
        split = row.split()
        split.prop(view, "show_stereo_3d_volume")
        split = row.split()
        split.prop(view, "stereo_3d_volume_alpha", text="Alpha")

        if context.scene.render.use_multiview:
            layout.separator()
            layout.operator("wm.set_stereo_3d", icon='CAMERA_STEREO')


class VIEW3D_PT_context_properties(Panel):
    bl_space_type = 'VIEW_3D'
    bl_region_type = 'UI'
    bl_category = "Item"
    bl_label = "Properties"
    bl_options = {'DEFAULT_CLOSED'}

    @staticmethod
    def _active_context_member(context):
        obj = context.object
        if obj:
            object_mode = obj.mode
            if object_mode == 'POSE':
                return "active_pose_bone"
            elif object_mode == 'EDIT' and obj.type == 'ARMATURE':
                return "active_bone"
            else:
                return "object"

        return ""

    @classmethod
    def poll(cls, context):
        import rna_prop_ui
        member = cls._active_context_member(context)

        if member:
            context_member, member = rna_prop_ui.rna_idprop_context_value(context, member, object)
            return context_member and rna_prop_ui.rna_idprop_has_properties(context_member)

        return False

    def draw(self, context):
        import rna_prop_ui
        member = VIEW3D_PT_context_properties._active_context_member(context)

        if member:
            # Draw with no edit button
            rna_prop_ui.draw(self.layout, context, member, object, use_edit=False)


# Grease Pencil Object - Multi-frame falloff tools.
class VIEW3D_PT_gpencil_multi_frame(Panel):
    bl_space_type = 'VIEW_3D'
    bl_region_type = 'HEADER'
    bl_label = "Multi Frame"

    def draw(self, context):
        layout = self.layout
        tool_settings = context.tool_settings

        gpd = context.gpencil_data
        settings = tool_settings.gpencil_sculpt

        col = layout.column(align=True)
        col.prop(settings, "use_multiframe_falloff")

        # Falloff curve
        if gpd.use_multiedit and settings.use_multiframe_falloff:
            layout.template_curve_mapping(settings, "multiframe_falloff_curve", brush=True)


# Grease Pencil Object - Curve Editing tools
class VIEW3D_PT_gpencil_curve_edit(Panel):
    bl_space_type = 'VIEW_3D'
    bl_region_type = 'HEADER'
    bl_label = "Curve Editing"

    def draw(self, context):
        layout = self.layout

        gpd = context.gpencil_data
        col = layout.column()

        col.label(text="Curve Editing:")

        split = layout.split()
        col = split.column(align=True)
        row = col.row()
        row.separator()
        row.label(text="Resolution")
        row = col.row()
        row.separator()
        row.label(text="Threshold")
        row = col.row()
        row.separator()
        row.label(text="Corner Angle")

        col = split.column(align=True)
        col.prop(gpd, "edit_curve_resolution", text="")
        col.prop(gpd, "curve_edit_threshold", text="")
        col.prop(gpd, "curve_edit_corner_angle", text="")

        col = layout.column()
        row = col.row()
        row.separator()
        row.prop(gpd, "use_adaptive_curve_resolution")


class VIEW3D_MT_gpencil_edit_context_menu(Menu):
    bl_label = ""

    def draw(self, context):
        layout = self.layout
        tool_settings = context.tool_settings

        is_point_mode = tool_settings.gpencil_selectmode_edit == 'POINT'
        is_stroke_mode = tool_settings.gpencil_selectmode_edit == 'STROKE'
        is_segment_mode = tool_settings.gpencil_selectmode_edit == 'SEGMENT'

        layout.operator_context = 'INVOKE_REGION_WIN'

        row = layout.row()

        if is_point_mode or is_segment_mode:
            col = row.column(align=True)

            col.label(text="Point Context Menu", icon='GP_SELECT_POINTS')
            col.separator()

            # Additive Operators
            col.operator("gpencil.stroke_subdivide", text="Subdivide", icon="SUBDIVIDE_EDGES").only_selected = True

            col.separator()

            col.operator("gpencil.extrude_move", text="Extrude", icon='EXTRUDE_REGION')

            col.separator()

            # Deform Operators
            col.operator("gpencil.stroke_smooth", text="Smooth", icon="PARTICLEBRUSH_SMOOTH").only_selected = True
            col.operator("transform.bend", text="Bend", icon="BEND")
            col.operator("transform.shear", text="Shear", icon="SHEAR")
            col.operator("transform.tosphere", text="To Sphere", icon="TOSPHERE")
            col.operator("transform.transform", text="Shrink Fatten",
                         icon='SHRINK_FATTEN').mode = 'GPENCIL_SHRINKFATTEN'

            col.separator()

            col.menu("VIEW3D_MT_mirror", text="Mirror")
            col.menu("GPENCIL_MT_snap", text="Snap")

            col.separator()

            # Duplicate operators
            col.operator("gpencil.duplicate_move", text="Duplicate", icon='DUPLICATE')
            col.operator("gpencil.copy", text="Copy", icon='COPYDOWN')
            col.operator("gpencil.paste", text="Paste", icon='PASTEDOWN').type = 'ACTIVE'
            col.operator("gpencil.paste", text="Paste by Layer", icon='PASTEDOWN').type = 'LAYER'

            col.separator()

            # Removal Operators
            col.operator("gpencil.stroke_merge", text="Merge", icon="MERGE")
            col.operator("gpencil.stroke_merge_by_distance", icon="MERGE").use_unselected = False
            col.operator("gpencil.stroke_split", text="Split", icon="SPLIT")
            col.operator("gpencil.stroke_separate", text="Separate", icon="SEPARATE_GP_POINTS").mode = 'POINT'

            col.separator()

            col.operator("gpencil.delete", text="Delete Points", icon="DELETE").type = 'POINTS'
            col.operator("gpencil.dissolve", text="Dissolve", icon="DISSOLVE_VERTS").type = 'POINTS'
            col.operator("gpencil.dissolve", text="Dissolve Between", icon="DISSOLVE_BETWEEN").type = 'BETWEEN'
            col.operator("gpencil.dissolve", text="Dissolve Unselected", icon="DISSOLVE_UNSELECTED").type = 'UNSELECT'

        if is_stroke_mode:

            col = row.column(align=True)
            col.label(text="Stroke Context Menu", icon='GP_SELECT_STROKES')
            col.separator()

            # Main Strokes Operators
            col.operator("gpencil.stroke_subdivide", text="Subdivide", icon="SUBDIVIDE_EDGES").only_selected = False
            col.menu("VIEW3D_MT_gpencil_simplify")
            col.operator("gpencil.stroke_trim", text="Trim", icon="CUT")

            col.separator()

            col.operator("gpencil.stroke_smooth", text="Smooth Stroke",
                         icon="PARTICLEBRUSH_SMOOTH").only_selected = False
            col.operator("transform.transform", text="Shrink Fatten",
                         icon='SHRINK_FATTEN').mode = 'GPENCIL_SHRINKFATTEN'

            col.separator()

            # Layer and Materials operators
            col.menu("GPENCIL_MT_move_to_layer")
            col.menu("VIEW3D_MT_assign_material")
            col.operator("gpencil.set_active_material", text="Set as Active Material", icon="MATERIAL_DATA")
            col.operator_menu_enum("gpencil.stroke_arrange", "direction", text="Arrange")

            col.separator()

            col.menu("VIEW3D_MT_mirror", text="Mirror")
            col.menu("VIEW3D_MT_snap", text="Snap")

            col.separator()

            # Duplicate operators
            col.operator("gpencil.duplicate_move", text="Duplicate", icon='DUPLICATE')
            col.operator("gpencil.copy", text="Copy", icon='COPYDOWN')
            col.operator("gpencil.paste", text="Paste", icon='PASTEDOWN').type = 'ACTIVE'
            col.operator("gpencil.paste", text="Paste by Layer", icon='PASTEDOWN').type = 'LAYER'

            col.separator()

            # Removal Operators
            col.operator("gpencil.stroke_merge_by_distance", icon="MERGE").use_unselected = True
            col.operator_menu_enum("gpencil.stroke_join", "type", text="Join", icon='JOIN', text_ctxt=i18n_contexts.id_gpencil)
            col.operator("gpencil.stroke_split", text="Split", icon="SPLIT")
            col.operator("gpencil.stroke_separate", text="Separate", icon="SEPARATE_GP_STROKES").mode = 'STROKE'

            col.separator()

            col.operator("gpencil.delete", text="Delete", icon="DELETE").type = 'STROKES'

            col.separator()

            col.operator("gpencil.reproject", text="Reproject")

        layout.separator()

        layout.menu("VIEW3D_MT_edit_gpencil_showhide") #BFA - added to context menu


def draw_gpencil_layer_active(context, layout):
    gpl = context.active_gpencil_layer
    if gpl:
        layout.label(text="Active Layer")
        row = layout.row(align=True)
        row.operator_context = 'EXEC_REGION_WIN'
        row.operator_menu_enum("gpencil.layer_change", "layer", text="", icon='GREASEPENCIL')
        row.prop(gpl, "info", text="")
        row.operator("gpencil.layer_remove", text="", icon='X')


def draw_gpencil_material_active(context, layout):
    ob = context.active_object
    if ob and len(ob.material_slots) > 0 and ob.active_material_index >= 0:
        ma = ob.material_slots[ob.active_material_index].material
        if ma:
            layout.label(text="Active Material")
            row = layout.row(align=True)
            row.operator_context = 'EXEC_REGION_WIN'
            row.operator_menu_enum("gpencil.material_set", "slot", text="", icon='MATERIAL')
            row.prop(ma, "name", text="")


class VIEW3D_PT_gpencil_sculpt_automasking(Panel):
    bl_space_type = 'VIEW_3D'
    bl_region_type = 'HEADER'
    bl_label = "Auto-masking"
    bl_ui_units_x = 10

    def draw(self, context):
        layout = self.layout

        tool_settings = context.scene.tool_settings
        layout.label(text="Auto-masking")

        col = layout.column(align=True)
        col.prop(tool_settings.gpencil_sculpt, "use_automasking_stroke", text="Stroke")
        col.prop(tool_settings.gpencil_sculpt, "use_automasking_layer_stroke", text="Layer")
        col.prop(tool_settings.gpencil_sculpt, "use_automasking_material_stroke", text="Material")
        col.separator()
        col.prop(tool_settings.gpencil_sculpt, "use_automasking_layer_active", text="Active Layer")
        col.prop(tool_settings.gpencil_sculpt, "use_automasking_material_active", text="Active Material")


class VIEW3D_PT_gpencil_sculpt_context_menu(Panel):
    bl_space_type = 'VIEW_3D'
    bl_region_type = 'WINDOW'
    bl_label = "Sculpt Context Menu"
    bl_ui_units_x = 12

    def draw(self, context):
        ts = context.tool_settings
        settings = ts.gpencil_sculpt_paint
        brush = settings.brush

        layout = self.layout

        layout.prop(brush, "size", slider=True)
        layout.prop(brush, "strength")

        # Layers
        draw_gpencil_layer_active(context, layout)


class VIEW3D_PT_gpencil_weight_context_menu(Panel):
    bl_space_type = 'VIEW_3D'
    bl_region_type = 'WINDOW'
    bl_label = "Weight Paint Context Menu"
    bl_ui_units_x = 12

    def draw(self, context):
        ts = context.tool_settings
        settings = ts.gpencil_weight_paint
        brush = settings.brush

        layout = self.layout
        layout.prop(brush, "weight")
        gp_settings = brush.gpencil_settings
        layout.prop(gp_settings, "direction", expand=True, text="")

        layout.prop(brush, "size", slider=True)
        layout.prop(brush, "strength")


        # Layers
        draw_gpencil_layer_active(context, layout)


class VIEW3D_MT_gpencil_sculpt(Menu):
    bl_label = "Sculpt"

    def draw(self, context):
        layout = self.layout

        layout.operator_context = 'INVOKE_REGION_WIN'
        layout.menu("VIEW3D_MT_assign_material")
        layout.separator()

        layout.operator("gpencil.frame_duplicate", text="Duplicate Active Frame", icon="DUPLICATE")
        layout.operator(
            "gpencil.frame_duplicate",
            text="Duplicate Active Frame All Layers",
            icon="DUPLICATE").mode = 'ALL'

        layout.separator()

        layout.operator("gpencil.stroke_subdivide", text="Subdivide", icon="SUBDIVIDE_EDGES")
        layout.operator("gpencil.stroke_simplify_fixed", text="Simplify", icon="MOD_SIMPLIFY")
        layout.operator("gpencil.stroke_simplify", text="Simplify Adaptative", icon="SIMPLIFY_ADAPTIVE")

        if context.mode == 'WEIGHT_GPENCIL':
            layout.separator()
            layout.menu("VIEW3D_MT_gpencil_autoweights")

        layout.separator()

        # radial control button brush size
        myvar = layout.operator("wm.radial_control", text="Brush Radius", icon="BRUSHSIZE")
        myvar.data_path_primary = 'tool_settings.gpencil_sculpt.brush.size'

        # radial control button brush strength
        myvar = layout.operator("wm.radial_control", text="Brush Strength", icon="BRUSHSTRENGTH")
        myvar.data_path_primary = 'tool_settings.gpencil_sculpt.brush.strength'

        layout.separator()

        # line edit toggles from the keympap
        props = layout.operator("wm.context_toggle", text="Toggle Edit Lines", icon='STROKE')
        props.data_path = "space_data.overlay.use_gpencil_edit_lines"

        props = layout.operator("wm.context_toggle", text="Toggle Multiline Edit Only", icon='STROKE')
        props.data_path = "space_data.overlay.use_gpencil_multiedit_line_only"


class VIEW3D_PT_gpencil_edit_options(Panel):
    bl_space_type = 'VIEW_3D'
    bl_region_type = 'HEADER'
    bl_label = "Options"

    def draw(self, context):
        layout = self.layout
        settings = context.tool_settings.gpencil_sculpt

        layout.prop(settings, "use_scale_thickness", text="Scale Thickness")

class VIEW3D_PT_gpencil_draw_context_menu(Panel):
    bl_space_type = 'VIEW_3D'
    bl_region_type = 'WINDOW'
    bl_label = "Draw Context Menu"
    bl_ui_units_x = 12

    def draw(self, context):
        layout = self.layout
        tool_settings = context.tool_settings
        settings = tool_settings.gpencil_paint
        brush = settings.brush
        gp_settings = brush.gpencil_settings

        is_pin_vertex = gp_settings.brush_draw_mode == 'VERTEXCOLOR'
        is_vertex = settings.color_mode == 'VERTEXCOLOR' or brush.gpencil_tool == 'TINT' or is_pin_vertex

        if brush.gpencil_tool not in {'ERASE', 'CUTTER', 'EYEDROPPER'} and is_vertex:
            split = layout.split(factor=0.1)
            split.prop(brush, "color", text="")
            split.template_color_picker(brush, "color", value_slider=True)

            col = layout.column()
            col.separator()
            col.prop_menu_enum(gp_settings, "vertex_mode", text="Mode")
            col.separator()

        if brush.gpencil_tool not in {'FILL', 'CUTTER'}:
            layout.prop(brush, "size", slider=True)
        if brush.gpencil_tool not in {'ERASE', 'FILL', 'CUTTER'}:
            layout.prop(gp_settings, "pen_strength")

        # Layers
        draw_gpencil_layer_active(context, layout)

        layout.menu("VIEW3D_MT_edit_gpencil_showhide") #BFA - added to context menu

        # Material
        if not is_vertex:
            draw_gpencil_material_active(context, layout)


class VIEW3D_PT_gpencil_vertex_context_menu(Panel):
    bl_space_type = 'VIEW_3D'
    bl_region_type = 'WINDOW'
    bl_label = "Vertex Paint Context Menu"
    bl_ui_units_x = 12

    def draw(self, context):
        layout = self.layout
        tool_settings = context.tool_settings
        settings = tool_settings.gpencil_vertex_paint
        brush = settings.brush
        gp_settings = brush.gpencil_settings

        col = layout.column()

        if brush.gpencil_vertex_tool in {'DRAW', 'REPLACE'}:
            split = layout.split(factor=0.1)
            split.prop(brush, "color", text="")
            split.template_color_picker(brush, "color", value_slider=True)

            col = layout.column()
            col.separator()
            col.prop_menu_enum(gp_settings, "vertex_mode", text="Mode")
            col.separator()

        row = col.row(align=True)
        row.prop(brush, "size", text="Radius")
        row.prop(gp_settings, "use_pressure", text="", icon='STYLUS_PRESSURE')

        if brush.gpencil_vertex_tool in {'DRAW', 'BLUR', 'SMEAR'}:
            row = layout.row(align=True)
            row.prop(gp_settings, "pen_strength", slider=True)
            row.prop(gp_settings, "use_strength_pressure", text="", icon='STYLUS_PRESSURE')

        # Layers
        draw_gpencil_layer_active(context, layout)

        layout.menu("VIEW3D_MT_edit_gpencil_showhide") #BFA - added to context menu


class VIEW3D_PT_paint_vertex_context_menu(Panel):
    # Only for popover, these are dummy values.
    bl_space_type = 'VIEW_3D'
    bl_region_type = 'WINDOW'
    bl_label = "Vertex Paint Context Menu"

    def draw(self, context):
        layout = self.layout

        brush = context.tool_settings.vertex_paint.brush
        capabilities = brush.vertex_paint_capabilities

        if capabilities.has_color:
            split = layout.split(factor=0.1)
            UnifiedPaintPanel.prop_unified_color(split, context, brush, "color", text="")
            UnifiedPaintPanel.prop_unified_color_picker(split, context, brush, "color", value_slider=True)
            layout.prop(brush, "blend", text="")

        UnifiedPaintPanel.prop_unified(
            layout,
            context,
            brush,
            "size",
            unified_name="use_unified_size",
            pressure_name="use_pressure_size",
            slider=True,
        )
        UnifiedPaintPanel.prop_unified(
            layout,
            context,
            brush,
            "strength",
            unified_name="use_unified_strength",
            pressure_name="use_pressure_strength",
            slider=True,
        )


class VIEW3D_PT_paint_texture_context_menu(Panel):
    # Only for popover, these are dummy values.
    bl_space_type = 'VIEW_3D'
    bl_region_type = 'WINDOW'
    bl_label = "Texture Paint Context Menu"

    def draw(self, context):
        layout = self.layout

        brush = context.tool_settings.image_paint.brush
        capabilities = brush.image_paint_capabilities

        if capabilities.has_color:
            split = layout.split(factor=0.1)
            UnifiedPaintPanel.prop_unified_color(split, context, brush, "color", text="")
            UnifiedPaintPanel.prop_unified_color_picker(split, context, brush, "color", value_slider=True)
            layout.prop(brush, "blend", text="")

        if capabilities.has_radius:
            UnifiedPaintPanel.prop_unified(
                layout,
                context,
                brush,
                "size",
                unified_name="use_unified_size",
                pressure_name="use_pressure_size",
                slider=True,
            )
            UnifiedPaintPanel.prop_unified(
                layout,
                context,
                brush,
                "strength",
                unified_name="use_unified_strength",
                pressure_name="use_pressure_strength",
                slider=True,
            )


class VIEW3D_PT_paint_weight_context_menu(Panel):
    # Only for popover, these are dummy values.
    bl_space_type = 'VIEW_3D'
    bl_region_type = 'WINDOW'
    bl_label = "Weights Context Menu"

    def draw(self, context):
        layout = self.layout

        brush = context.tool_settings.weight_paint.brush
        UnifiedPaintPanel.prop_unified(
            layout,
            context,
            brush,
            "weight",
            unified_name="use_unified_weight",
            slider=True,
        )
        UnifiedPaintPanel.prop_unified(
            layout,
            context,
            brush,
            "size",
            unified_name="use_unified_size",
            pressure_name="use_pressure_size",
            slider=True,
        )
        UnifiedPaintPanel.prop_unified(
            layout,
            context,
            brush,
            "strength",
            unified_name="use_unified_strength",
            pressure_name="use_pressure_strength",
            slider=True)




class VIEW3D_PT_sculpt_automasking(Panel):
    bl_space_type = 'VIEW_3D'
    bl_region_type = 'HEADER'
    bl_label = "Auto-Masking"
    bl_ui_units_x = 10

    def draw(self, context):
        layout = self.layout

        tool_settings = context.tool_settings
        sculpt = tool_settings.sculpt
        layout.label(text="Auto-Masking")

        col = layout.column(align=True)
        col.prop(sculpt, "use_automasking_topology", text="Topology")
        col.prop(sculpt, "use_automasking_face_sets", text="Face Sets")

        col.separator()

        col = layout.column(align=True)
        col.prop(sculpt, "use_automasking_boundary_edges", text="Mesh Boundary")
        col.prop(sculpt, "use_automasking_boundary_face_sets", text="Face Sets Boundary")

        if sculpt.use_automasking_boundary_edges or sculpt.use_automasking_boundary_face_sets:
            col.prop(sculpt.brush, "automasking_boundary_edges_propagation_steps")

        col.separator()

        col = layout.column(align=True)
        row = col.row()
        row.prop(sculpt, "use_automasking_cavity", text="Cavity")

        is_cavity_active = sculpt.use_automasking_cavity or sculpt.use_automasking_cavity_inverted

        if is_cavity_active:
            props = row.operator("sculpt.mask_from_cavity", text="Create Mask")
            props.settings_source = 'SCENE'

        col.prop(sculpt, "use_automasking_cavity_inverted", text="Cavity (inverted)")

        if is_cavity_active:
            col = layout.column(align=True)
            col.prop(sculpt, "automasking_cavity_factor", text="Factor")
            col.prop(sculpt, "automasking_cavity_blur_steps", text="Blur")

            col = layout.column()
            col.prop(sculpt, "use_automasking_custom_cavity_curve", text="Custom Curve")

            if sculpt.use_automasking_custom_cavity_curve:
                col.template_curve_mapping(sculpt, "automasking_cavity_curve")

        col.separator()

        col = layout.column(align=True)
        col.prop(sculpt, "use_automasking_view_normal", text="View Normal")

        if sculpt.use_automasking_view_normal:
            col.prop(sculpt, "use_automasking_view_occlusion", text="Occlusion")
            subcol = col.column(align=True)
            subcol.active = not sculpt.use_automasking_view_occlusion
            subcol.prop(sculpt, "automasking_view_normal_limit", text="Limit")
            subcol.prop(sculpt, "automasking_view_normal_falloff", text="Falloff")

        col = layout.column()
        col.prop(sculpt, "use_automasking_start_normal", text="Area Normal")

        if sculpt.use_automasking_start_normal:
            col = layout.column(align=True)
            col.prop(sculpt, "automasking_start_normal_limit", text="Limit")
            col.prop(sculpt, "automasking_start_normal_falloff", text="Falloff")


class VIEW3D_PT_sculpt_context_menu(Panel):
    # Only for popover, these are dummy values.
    bl_space_type = 'VIEW_3D'
    bl_region_type = 'WINDOW'
    bl_label = "Sculpt Context Menu"

    def draw(self, context):
        layout = self.layout

        brush = context.tool_settings.sculpt.brush
        capabilities = brush.sculpt_capabilities

        if capabilities.has_color:
            split = layout.split(factor=0.1)
            UnifiedPaintPanel.prop_unified_color(split, context, brush, "color", text="")
            UnifiedPaintPanel.prop_unified_color_picker(split, context, brush, "color", value_slider=True)

            layout.prop(brush, "blend", text="")

        ups = context.tool_settings.unified_paint_settings
        size = "size"
        size_owner = ups if ups.use_unified_size else brush
        if size_owner.use_locked_size == 'SCENE':
            size = "unprojected_radius"

        UnifiedPaintPanel.prop_unified(
            layout,
            context,
            brush,
            size,
            unified_name="use_unified_size",
            pressure_name="use_pressure_size",
            text="Radius",
            slider=True,
        )
        UnifiedPaintPanel.prop_unified(
            layout,
            context,
            brush,
            "strength",
            unified_name="use_unified_strength",
            pressure_name="use_pressure_strength",
            slider=True,
        )

        if capabilities.has_auto_smooth:
            layout.prop(brush, "auto_smooth_factor", slider=True)

        if capabilities.has_normal_weight:
            layout.prop(brush, "normal_weight", slider=True)

        if capabilities.has_pinch_factor:
            text = "Pinch"
            if brush.sculpt_tool in {'BLOB', 'SNAKE_HOOK'}:
                text = "Magnify"
            layout.prop(brush, "crease_pinch_factor", slider=True, text=text)

        if capabilities.has_rake_factor:
            layout.prop(brush, "rake_factor", slider=True)

        if capabilities.has_plane_offset:
            layout.prop(brush, "plane_offset", slider=True)
            layout.prop(brush, "plane_trim", slider=True, text="Distance")

        if capabilities.has_height:
            layout.prop(brush, "height", slider=True, text="Height")


class TOPBAR_PT_gpencil_materials(GreasePencilMaterialsPanel, Panel):
    bl_space_type = 'VIEW_3D'
    bl_region_type = 'HEADER'
    bl_label = "Materials"
    bl_ui_units_x = 14

    @classmethod
    def poll(cls, context):
        ob = context.object
        return ob and ob.type == 'GPENCIL'


class TOPBAR_PT_gpencil_vertexcolor(GreasePencilVertexcolorPanel, Panel):
    bl_space_type = 'VIEW_3D'
    bl_region_type = 'HEADER'
    bl_label = "Color Attribute"
    bl_ui_units_x = 10

    @classmethod
    def poll(cls, context):
        ob = context.object
        return ob and ob.type == 'GPENCIL'


class VIEW3D_PT_curves_sculpt_add_shape(Panel):
    # Only for popover, these are dummy values.
    bl_space_type = 'VIEW_3D'
    bl_region_type = 'WINDOW'
    bl_label = "Curves Sculpt Add Curve Options"

    def draw(self, context):
        layout = self.layout

        layout.use_property_split = True
        layout.use_property_decorate = False  # No animation.

        settings = UnifiedPaintPanel.paint_settings(context)
        brush = settings.brush

        col = layout.column(heading="Interpolate", align=True)
        col.prop(brush.curves_sculpt_settings, "interpolate_length", text="Length")
        col.prop(brush.curves_sculpt_settings, "interpolate_shape", text="Shape")
        col.prop(brush.curves_sculpt_settings, "interpolate_point_count", text="Point Count")

        col = layout.column()
        col.active = not brush.curves_sculpt_settings.interpolate_length
        col.prop(brush.curves_sculpt_settings, "curve_length", text="Length")

        col = layout.column()
        col.active = not brush.curves_sculpt_settings.interpolate_point_count
        col.prop(brush.curves_sculpt_settings, "points_per_curve", text="Points")


class VIEW3D_PT_curves_sculpt_parameter_falloff(Panel):
    # Only for popover, these are dummy values.
    bl_space_type = 'VIEW_3D'
    bl_region_type = 'WINDOW'
    bl_label = "Curves Sculpt Parameter Falloff"

    def draw(self, context):
        layout = self.layout

        settings = UnifiedPaintPanel.paint_settings(context)
        brush = settings.brush

        layout.template_curve_mapping(brush.curves_sculpt_settings, "curve_parameter_falloff")
        row = layout.row(align=True)
        row.operator("brush.sculpt_curves_falloff_preset", icon='SMOOTHCURVE', text="").shape = 'SMOOTH'
        row.operator("brush.sculpt_curves_falloff_preset", icon='SPHERECURVE', text="").shape = 'ROUND'
        row.operator("brush.sculpt_curves_falloff_preset", icon='ROOTCURVE', text="").shape = 'ROOT'
        row.operator("brush.sculpt_curves_falloff_preset", icon='SHARPCURVE', text="").shape = 'SHARP'
        row.operator("brush.sculpt_curves_falloff_preset", icon='LINCURVE', text="").shape = 'LINE'
        row.operator("brush.sculpt_curves_falloff_preset", icon='NOCURVE', text="").shape = 'MAX'


class VIEW3D_PT_curves_sculpt_grow_shrink_scaling(Panel):
    # Only for popover, these are dummy values.
    bl_space_type = 'VIEW_3D'
    bl_region_type = 'WINDOW'
    bl_label = "Curves Grow/Shrink Scaling"
    bl_ui_units_x = 12

    def draw(self, context):
        layout = self.layout

        layout.use_property_split = True
        layout.use_property_decorate = False  # No animation.

        settings = UnifiedPaintPanel.paint_settings(context)
        brush = settings.brush

        layout.prop(brush.curves_sculpt_settings, "scale_uniform")
        layout.prop(brush.curves_sculpt_settings, "minimum_length")


class VIEW3D_PT_viewport_debug(Panel):
    bl_space_type = 'VIEW_3D'
    bl_region_type = 'HEADER'
    bl_parent_id = 'VIEW3D_PT_overlay'
    bl_label = "Viewport Debug"

    @classmethod
    def poll(cls, context):
        prefs = context.preferences
        return prefs.experimental.use_viewport_debug

    def draw(self, context):
        layout = self.layout
        view = context.space_data
        overlay = view.overlay

        layout.prop(overlay, "use_debug_freeze_view_culling")


class VIEW3D_AST_sculpt_brushes(bpy.types.AssetShelf):
    # Experimental: Asset shelf for sculpt brushes, only shows up if both the
    # "Asset Shelf" and the "Extended Asset Browser" experimental features are
    # enabled.

    bl_space_type = "VIEW_3D"

    @classmethod
    def poll(cls, context):
        prefs = context.preferences
        if not prefs.experimental.use_extended_asset_browser:
            return False

        return context.mode == 'SCULPT'

    @classmethod
    def asset_poll(cls, asset):
        return asset.id_type == 'BRUSH'


classes = (
    VIEW3D_HT_header,
    VIEW3D_HT_tool_header,
    ALL_MT_editormenu,
    VIEW3D_MT_editor_menus,
    VIEW3D_MT_transform,
    VIEW3D_MT_transform_object,
    VIEW3D_MT_transform_armature,
    VIEW3D_MT_mirror,
    VIEW3D_MT_snap,
    VIEW3D_MT_uv_map_clear_seam,
    VIEW3D_MT_uv_map,
    VIEW3D_MT_switchactivecamto,
    VIEW3D_MT_view_legacy,
    VIEW3D_MT_view_annotations,
    VIEW3D_MT_view,
    VIEW3D_MT_view_cameras,
    VIEW3D_MT_view_pie_menus,
    VIEW3D_MT_view_navigation_legacy,
    VIEW3D_MT_view_navigation,
    VIEW3D_MT_view_align,
    VIEW3D_MT_view_align_selected,
    VIEW3D_MT_select_object,
    VIEW3D_MT_select_object_legacy,
    VIEW3D_MT_select_by_type,
    VIEW3D_MT_select_grouped,
    VIEW3D_MT_select_linked,
    VIEW3D_MT_select_object_more_less,
    VIEW3D_MT_select_pose,
    VIEW3D_MT_select_particle,
    VIEW3D_MT_edit_mesh,
    VIEW3D_MT_edit_mesh_legacy,
    VIEW3D_MT_edit_mesh_sort_elements,
    VIEW3D_MT_edit_mesh_select_similar,
    VIEW3D_MT_edit_mesh_select_by_trait,
    VIEW3D_MT_edit_mesh_select_more_less,
    VIEW3D_MT_select_edit_mesh,
    VIEW3D_MT_select_edit_curve,
    VIEW3D_MT_select_edit_curve_select_similar,
    VIEW3D_MT_select_edit_surface,
    VIEW3D_MT_select_edit_text,
    VIEW3D_MT_select_edit_metaball,
    VIEW3D_MT_edit_lattice_context_menu,
    VIEW3D_MT_select_edit_metaball_select_similar,
    VIEW3D_MT_select_edit_lattice,
    VIEW3D_MT_select_edit_armature,
    VIEW3D_MT_select_gpencil_legacy,
    VIEW3D_MT_select_gpencil_grouped,
    VIEW3D_MT_select_edit_grease_pencil,
    VIEW3D_MT_select_edit_gpencil,
    VIEW3D_MT_select_paint_mask,
    VIEW3D_MT_select_paint_mask_face_more_less,
    VIEW3D_MT_select_paint_mask_vertex,
    VIEW3D_MT_select_paint_mask_vertex_more_less,
    VIEW3D_MT_select_edit_point_cloud,
    VIEW3D_MT_edit_curves_select_more_less,
    VIEW3D_MT_select_edit_curves,
    VIEW3D_MT_select_sculpt_curves,
    VIEW3D_MT_mesh_add,
    VIEW3D_MT_curve_add,
    VIEW3D_MT_surface_add,
    VIEW3D_MT_edit_metaball_context_menu,
    VIEW3D_MT_metaball_add,
    TOPBAR_MT_edit_curve_add,
    TOPBAR_MT_edit_armature_add,
    VIEW3D_MT_armature_add,
    VIEW3D_MT_light_add,
    VIEW3D_MT_lightprobe_add,
    VIEW3D_MT_camera_add,
    VIEW3D_MT_volume_add,
    VIEW3D_MT_grease_pencil_add,
    VIEW3D_MT_add,
    VIEW3D_MT_image_add,
    VIEW3D_MT_origin_set,
    VIEW3D_MT_object,
    VIEW3D_MT_object_convert,
    VIEW3D_MT_object_animation,
    VIEW3D_MT_object_asset,
    VIEW3D_MT_object_rigid_body,
    VIEW3D_MT_object_clear,
    VIEW3D_MT_object_context_menu,
    VIEW3D_MT_object_shading,
    VIEW3D_MT_object_apply,
    VIEW3D_MT_object_relations,
    VIEW3D_MT_object_liboverride,
    VIEW3D_MT_object_parent,
    VIEW3D_MT_object_track,
    VIEW3D_MT_object_collection,
    VIEW3D_MT_object_constraints,
    VIEW3D_MT_object_quick_effects,
    VIEW3D_MT_object_showhide,
    VIEW3D_MT_object_cleanup,
    VIEW3D_MT_make_single_user,
    VIEW3D_MT_make_links,
    VIEW3D_MT_brush,
    VIEW3D_MT_brush_curve_presets,
    VIEW3D_MT_facemask_showhide,
    VIEW3D_MT_paint_vertex,
    VIEW3D_MT_paint_vertex_specials,
    VIEW3D_MT_paint_texture_specials,
    VIEW3D_MT_hook,
    VIEW3D_MT_vertex_group,
    VIEW3D_MT_gpencil_vertex_group,
    VIEW3D_MT_paint_weight,
    VIEW3D_MT_paint_weight_legacy,
    VIEW3D_MT_paint_weight_lock,
    VIEW3D_MT_paint_weight_specials,
    VIEW3D_MT_subdivision_set,
    VIEW3D_MT_sculpt_specials,
    VIEW3D_MT_sculpt,
    VIEW3D_MT_sculpt_legacy,
    VIEW3D_MT_sculpt_transform,
    VIEW3D_MT_sculpt_showhide,
    VIEW3D_MT_sculpt_set_pivot,
    VIEW3D_MT_mask,
    VIEW3D_MT_mask_legacy,
    VIEW3D_MT_face_sets,
    VIEW3D_MT_face_sets_init,
    VIEW3D_MT_random_mask,
    VIEW3D_MT_hide_mask,
    VIEW3D_MT_particle,
    VIEW3D_MT_particle_context_menu,
    VIEW3D_MT_particle_showhide,
    VIEW3D_MT_pose,
    VIEW3D_MT_pose_transform,
    VIEW3D_MT_pose_slide,
    VIEW3D_MT_pose_propagate,
    VIEW3D_MT_pose_motion,
    VIEW3D_MT_bone_collections,
    VIEW3D_MT_pose_ik,
    VIEW3D_MT_pose_constraints,
    VIEW3D_MT_pose_names,
    VIEW3D_MT_pose_showhide,
    VIEW3D_MT_pose_apply,
    VIEW3D_MT_pose_context_menu,
    VIEW3D_MT_bone_options_toggle,
    VIEW3D_MT_bone_options_enable,
    VIEW3D_MT_bone_options_disable,
    VIEW3D_MT_edit_mesh_context_menu,
    VIEW3D_MT_edit_mesh_select_mode,
    VIEW3D_MT_edit_mesh_extrude_dupli,
    VIEW3D_MT_edit_mesh_extrude_dupli_rotate,
    VIEW3D_MT_edit_mesh_extrude,
    VIEW3D_MT_edit_mesh_vertices,
    VIEW3D_MT_edit_mesh_vertices_legacy,
    VIEW3D_MT_edit_mesh_edges,
    VIEW3D_MT_edit_mesh_edges_legacy,
    VIEW3D_MT_edit_mesh_faces,
    VIEW3D_MT_edit_mesh_faces_legacy,
    VIEW3D_MT_edit_mesh_faces_data,
    VIEW3D_MT_edit_mesh_normals,
    VIEW3D_MT_edit_mesh_normals_select_strength,
    VIEW3D_MT_edit_mesh_normals_set_strength,
    VIEW3D_MT_edit_mesh_normals_average,
    VIEW3D_MT_edit_mesh_shading,
    VIEW3D_MT_edit_mesh_weights,
    VIEW3D_MT_edit_mesh_clean,
    VIEW3D_MT_edit_mesh_delete,
    VIEW3D_MT_edit_mesh_merge,
    VIEW3D_MT_edit_mesh_split,
    VIEW3D_MT_edit_mesh_dissolve,
    VIEW3D_MT_edit_mesh_showhide,
    VIEW3D_MT_paint_grease_pencil,
    VIEW3D_MT_paint_gpencil,
    VIEW3D_MT_draw_gpencil,
    VIEW3D_MT_edit_gpencil_showhide,
    VIEW3D_MT_assign_material,
    VIEW3D_MT_edit_gpencil,
    VIEW3D_MT_edit_gpencil_stroke,
    VIEW3D_MT_edit_gpencil_point,
    VIEW3D_MT_edit_gpencil_hide,
    VIEW3D_MT_edit_gpencil_arrange_strokes,
    VIEW3D_MT_edit_gpencil_delete,
    VIEW3D_MT_sculpt_gpencil_copy,
    VIEW3D_MT_weight_gpencil,
    VIEW3D_MT_gpencil_simplify,
    VIEW3D_MT_gpencil_autoweights,
    VIEW3D_MT_gpencil_edit_context_menu,
    VIEW3D_MT_edit_greasepencil,
    VIEW3D_MT_edit_greasepencil_delete,
    VIEW3D_MT_edit_greasepencil_stroke,
    VIEW3D_MT_edit_curve,
    VIEW3D_MT_edit_curve_ctrlpoints,
    VIEW3D_MT_edit_curve_handle_type_set,
    VIEW3D_MT_edit_curve_segments,
    VIEW3D_MT_edit_curve_context_menu,
    VIEW3D_MT_edit_curve_delete,
    VIEW3D_MT_edit_curve_showhide,
    VIEW3D_MT_edit_surface,
    VIEW3D_MT_edit_font,
    VIEW3D_MT_edit_font_chars,
    VIEW3D_MT_edit_font_kerning,
    VIEW3D_MT_edit_font_move,
    VIEW3D_MT_edit_font_delete,
    VIEW3D_MT_edit_font_context_menu,
    VIEW3D_MT_edit_meta,
    VIEW3D_MT_edit_meta_showhide,
    VIEW3D_MT_edit_lattice,
    VIEW3D_MT_edit_lattice_flip,
    VIEW3D_MT_edit_armature,
    VIEW3D_MT_armature_showhide,
    VIEW3D_MT_armature_context_menu,
    VIEW3D_MT_edit_armature_roll,
    VIEW3D_MT_edit_armature_names,
    VIEW3D_MT_edit_armature_delete,
    VIEW3D_MT_gpencil_animation,
    VIEW3D_MT_edit_gpencil_transform,
    #VIEW3D_MT_edit_gpencil_transform_legacy,
    VIEW3D_MT_edit_curves,
    VIEW3D_MT_edit_pointcloud,
    VIEW3D_MT_object_mode_pie,
    VIEW3D_MT_view_pie,
    VIEW3D_MT_transform_gizmo_pie,
    VIEW3D_MT_shading_pie,
    VIEW3D_MT_shading_ex_pie,
    VIEW3D_MT_pivot_pie,
    VIEW3D_MT_snap_pie,
    VIEW3D_MT_orientations_pie,
    VIEW3D_MT_proportional_editing_falloff_pie,
    VIEW3D_MT_sculpt_mask_edit_pie,
    VIEW3D_MT_sculpt_automasking_pie,
    VIEW3D_MT_sculpt_gpencil_automasking_pie,
    VIEW3D_MT_wpaint_vgroup_lock_pie,
    VIEW3D_MT_sculpt_face_sets_edit_pie,
    VIEW3D_MT_sculpt_curves,
    VIEW3D_PT_active_tool,
    VIEW3D_PT_active_tool_duplicate,
    VIEW3D_PT_view3d_properties,
    VIEW3D_PT_view3d_properties_edit,
    VIEW3D_PT_view3d_camera_lock,
    VIEW3D_PT_view3d_cursor,
    VIEW3D_PT_collections,
    VIEW3D_PT_object_type_visibility,
    VIEW3D_PT_grease_pencil,
    VIEW3D_PT_annotation_onion,
    VIEW3D_PT_gpencil_multi_frame,
    VIEW3D_PT_gpencil_curve_edit,
    VIEW3D_PT_gpencil_sculpt_automasking,
    VIEW3D_MT_gpencil_sculpt,
    VIEW3D_PT_quad_view,
    VIEW3D_PT_view3d_stereo,
    VIEW3D_PT_shading,
    VIEW3D_PT_shading_lighting,
    VIEW3D_PT_shading_color,
    VIEW3D_PT_shading_options,
    VIEW3D_PT_shading_options_shadow,
    VIEW3D_PT_shading_options_ssao,
    VIEW3D_PT_shading_render_pass,
    VIEW3D_PT_shading_compositor,
    VIEW3D_PT_gizmo_display,
    VIEW3D_PT_overlay,
    VIEW3D_PT_overlay_guides,
    VIEW3D_PT_overlay_object,
    VIEW3D_PT_overlay_geometry,
    VIEW3D_PT_overlay_motion_tracking,
    VIEW3D_PT_overlay_edit_mesh,
    VIEW3D_PT_overlay_edit_mesh_shading,
    VIEW3D_PT_overlay_edit_mesh_measurement,
    VIEW3D_PT_overlay_edit_mesh_normals,
    VIEW3D_PT_overlay_edit_mesh_freestyle,
    VIEW3D_PT_overlay_edit_curve,
    VIEW3D_PT_overlay_texture_paint,
    VIEW3D_PT_overlay_vertex_paint,
    VIEW3D_PT_overlay_weight_paint,
    VIEW3D_PT_overlay_bones,
    VIEW3D_PT_overlay_sculpt,
    VIEW3D_PT_overlay_sculpt_curves,
    VIEW3D_PT_snapping,
    VIEW3D_PT_proportional_edit,
    VIEW3D_PT_gpencil_origin,
    VIEW3D_PT_gpencil_lock,
    VIEW3D_PT_gpencil_guide,
    VIEW3D_PT_transform_orientations,
    VIEW3D_PT_overlay_gpencil_options,
    VIEW3D_PT_context_properties,
    VIEW3D_PT_paint_vertex_context_menu,
    VIEW3D_PT_paint_texture_context_menu,
    VIEW3D_PT_paint_weight_context_menu,
    VIEW3D_PT_gpencil_vertex_context_menu,
    VIEW3D_PT_gpencil_sculpt_context_menu,
    VIEW3D_PT_gpencil_weight_context_menu,
    VIEW3D_PT_gpencil_draw_context_menu,
    VIEW3D_PT_gpencil_edit_options,
    VIEW3D_PT_sculpt_automasking,
    VIEW3D_PT_sculpt_context_menu,
    TOPBAR_PT_gpencil_materials,
    TOPBAR_PT_gpencil_vertexcolor,
    TOPBAR_PT_annotation_layers,
    VIEW3D_PT_curves_sculpt_add_shape,
    VIEW3D_PT_curves_sculpt_parameter_falloff,
    VIEW3D_PT_curves_sculpt_grow_shrink_scaling,
    VIEW3D_PT_viewport_debug,
    VIEW3D_AST_sculpt_brushes,
)


if __name__ == "__main__":  # only for live edit.
    from bpy.utils import register_class
    for cls in classes:
        register_class(cls)<|MERGE_RESOLUTION|>--- conflicted
+++ resolved
@@ -148,7 +148,7 @@
         ALL_MT_editormenu.draw_hidden(context, layout)  # bfa - show hide the editormenu
 
         obj = context.active_object
-        # mode_string = context.mode
+        mode_string = context.mode
         object_mode = 'OBJECT' if obj is None else obj.mode
         has_pose_mode = (
             (object_mode == 'POSE') or
@@ -288,7 +288,7 @@
 
             if object_mode == 'PAINT_GPENCIL':
                 # FIXME: this is bad practice!
-                # Tool options are to be displayed in the top-bar.
+                # Tool options are to be displayed in the topbar.
                 if context.workspace.tools.from_space_view3d_mode(object_mode).idname == "builtin_brush.Draw":
                     settings = tool_settings.gpencil_sculpt.guide
                     row = layout.row(align=True)
@@ -397,6 +397,30 @@
         sub = row.row(align=True)
         sub.active = overlay.show_overlays
         sub.popover(panel="VIEW3D_PT_overlay", text="")
+
+        if mode_string == 'EDIT_MESH':
+            sub.popover(panel="VIEW3D_PT_overlay_edit_mesh", text="", icon='EDITMODE_HLT')
+        if mode_string == 'EDIT_CURVE':
+            sub.popover(panel="VIEW3D_PT_overlay_edit_curve", text="", icon='EDITMODE_HLT')
+        elif mode_string == 'SCULPT':
+            sub.popover(panel="VIEW3D_PT_overlay_sculpt", text="", icon='SCULPTMODE_HLT')
+        elif mode_string == 'SCULPT_CURVES':
+            sub.popover(panel="VIEW3D_PT_overlay_sculpt_curves", text="", icon='SCULPTMODE_HLT')
+        elif mode_string == 'PAINT_WEIGHT':
+            sub.popover(panel="VIEW3D_PT_overlay_weight_paint", text="", icon='WPAINT_HLT')
+        elif mode_string == 'PAINT_TEXTURE':
+            sub.popover(panel="VIEW3D_PT_overlay_texture_paint", text="", icon='TPAINT_HLT')
+        elif mode_string == 'PAINT_VERTEX':
+            sub.popover(panel="VIEW3D_PT_overlay_vertex_paint", text="", icon='VPAINT_HLT')
+        elif obj is not None and obj.type == 'GPENCIL':
+            sub.popover(panel="VIEW3D_PT_overlay_gpencil_options", text="", icon='OUTLINER_DATA_GREASEPENCIL')
+
+        # Separate from `elif` chain because it may coexist with weight-paint.
+        if (
+            has_pose_mode or
+            (object_mode in {'EDIT_ARMATURE', 'OBJECT'} and VIEW3D_PT_overlay_bones.is_using_wireframe(context))
+        ):
+            sub.popover(panel="VIEW3D_PT_overlay_bones", text="", icon='POSE_HLT')
 
         row = layout.row()
         row.active = (object_mode == 'EDIT') or (shading.type in {'WIREFRAME', 'SOLID'})
@@ -1113,10 +1137,6 @@
                 row.prop(tool_settings, "use_gpencil_select_mask_stroke", text="")
                 row.prop(tool_settings, "use_gpencil_select_mask_segment", text="")
 
-<<<<<<< HEAD
-    @staticmethod
-    def draw_menus(layout, context):
-=======
             # Select mode for Vertex Paint
             if gpd.is_stroke_vertex_mode:
                 row = layout.row(align=True)
@@ -1206,7 +1226,7 @@
                 icon = 'GROUP_VCOL' if canvas_source == 'COLOR_ATTRIBUTE' else canvas_source
                 row.popover(panel="VIEW3D_PT_slots_paint_canvas", icon=icon)
             else:
-                row.popover(panel="VIEW3D_PT_slots_color_attributes", icon='GROUP_VCOL')
+                row.popover(panel="VIEW3D_PT_slots_color_attributes", icon="GROUP_VCOL")
 
             layout.popover(
                 panel="VIEW3D_PT_sculpt_automasking",
@@ -1217,12 +1237,12 @@
         elif object_mode == 'VERTEX_PAINT':
             row = layout.row()
             row.ui_units_x = 6
-            row.popover(panel="VIEW3D_PT_slots_color_attributes", icon='GROUP_VCOL')
+            row.popover(panel="VIEW3D_PT_slots_color_attributes", icon="GROUP_VCOL")
 
         elif object_mode == 'WEIGHT_PAINT':
             row = layout.row()
             row.ui_units_x = 6
-            row.popover(panel="VIEW3D_PT_slots_vertex_groups", icon='GROUP_VERTEX')
+            row.popover(panel="VIEW3D_PT_slots_vertex_groups", icon="GROUP_VERTEX")
 
         elif object_mode == 'TEXTURE_PAINT':
             tool_mode = tool_settings.image_paint.mode
@@ -1231,7 +1251,7 @@
             row = layout.row()
             row.ui_units_x = 9
             row.popover(panel="VIEW3D_PT_slots_projectpaint", icon=icon)
-            row.popover(panel="VIEW3D_PT_mask", icon='MOD_MASK', text="")
+            row.popover(panel="VIEW3D_PT_mask", icon="MOD_MASK", text="")
         else:
             # Transform settings depending on tool header visibility
             VIEW3D_HT_header.draw_xform_template(layout, context)
@@ -1262,30 +1282,6 @@
         sub = row.row(align=True)
         sub.active = overlay.show_overlays
         sub.popover(panel="VIEW3D_PT_overlay", text="")
-
-        if mode_string == 'EDIT_MESH':
-            sub.popover(panel="VIEW3D_PT_overlay_edit_mesh", text="", icon='EDITMODE_HLT')
-        if mode_string == 'EDIT_CURVE':
-            sub.popover(panel="VIEW3D_PT_overlay_edit_curve", text="", icon='EDITMODE_HLT')
-        elif mode_string == 'SCULPT':
-            sub.popover(panel="VIEW3D_PT_overlay_sculpt", text="", icon='SCULPTMODE_HLT')
-        elif mode_string == 'SCULPT_CURVES':
-            sub.popover(panel="VIEW3D_PT_overlay_sculpt_curves", text="", icon='SCULPTMODE_HLT')
-        elif mode_string == 'PAINT_WEIGHT':
-            sub.popover(panel="VIEW3D_PT_overlay_weight_paint", text="", icon='WPAINT_HLT')
-        elif mode_string == 'PAINT_TEXTURE':
-            sub.popover(panel="VIEW3D_PT_overlay_texture_paint", text="", icon='TPAINT_HLT')
-        elif mode_string == 'PAINT_VERTEX':
-            sub.popover(panel="VIEW3D_PT_overlay_vertex_paint", text="", icon='VPAINT_HLT')
-        elif obj is not None and obj.type == 'GPENCIL':
-            sub.popover(panel="VIEW3D_PT_overlay_gpencil_options", text="", icon='OUTLINER_DATA_GREASEPENCIL')
-
-        # Separate from `elif` chain because it may coexist with weight-paint.
-        if (
-            has_pose_mode or
-            (object_mode in {'EDIT_ARMATURE', 'OBJECT'} and VIEW3D_PT_overlay_bones.is_using_wireframe(context))
-        ):
-            sub.popover(panel="VIEW3D_PT_overlay_bones", text="", icon='POSE_HLT')
 
         row = layout.row()
         row.active = (object_mode == 'EDIT') or (shading.type in {'WIREFRAME', 'SOLID'})
@@ -1304,7 +1300,6 @@
             icon='XRAY',
             depress=draw_depressed,
         )
->>>>>>> 2da82c71
 
         row = layout.row(align=True)
         row.template_header()  # editor type menus
@@ -1806,6 +1801,16 @@
         layout.menu("INFO_MT_area")
         layout.menu("VIEW3D_MT_view_pie_menus")
 
+ #BFA - not used
+class VIEW3D_MT_view_local(Menu):
+    bl_label = "Local View"
+
+    def draw(self, _context):
+        layout = self.layout
+
+        layout.operator("view3d.localview", text="Toggle Local View", icon="VIEW_GLOBAL_LOCAL")
+        layout.operator("view3d.localview_remove_from", icon="VIEW_REMOVE_LOCAL")
+        
 
 class VIEW3D_MT_view_pie_menus(Menu):
     bl_label = "Pie menus"
@@ -1843,7 +1848,7 @@
         layout.operator("wm.toolbar_fallback_pie", text="Fallback Tool", icon="MENU_PANEL")
         layout.operator("view3d.object_mode_pie_or_toggle", text="Modes", icon="MENU_PANEL")
 
-
+#BFA - not used
 class VIEW3D_MT_view_cameras(Menu):
     bl_label = "Cameras"
 
@@ -1854,6 +1859,30 @@
         layout.operator("view3d.switchactivecamto", text="Set Active Camera", icon="VIEW_SWITCHACTIVECAM")
         layout.operator("view3d.view_camera", text="Active Camera", icon='VIEW_SWITCHTOCAM')
         layout.operator("view3d.view_center_camera", icon="VIEWCAMERACENTER")
+
+
+class VIEW3D_MT_view_viewpoint(Menu):
+    bl_label = "Viewpoint"
+
+    def draw(self, _context):
+        layout = self.layout
+
+        layout.operator("view3d.view_camera", text="Camera", text_ctxt=i18n_contexts.editor_view3d)
+
+        layout.separator()
+
+        layout.operator("view3d.view_axis", text="Top", text_ctxt=i18n_contexts.editor_view3d).type = 'TOP'
+        layout.operator("view3d.view_axis", text="Bottom", text_ctxt=i18n_contexts.editor_view3d).type = 'BOTTOM'
+
+        layout.separator()
+
+        layout.operator("view3d.view_axis", text="Front", text_ctxt=i18n_contexts.editor_view3d).type = 'FRONT'
+        layout.operator("view3d.view_axis", text="Back", text_ctxt=i18n_contexts.editor_view3d).type = 'BACK'
+
+        layout.separator()
+
+        layout.operator("view3d.view_axis", text="Right", text_ctxt=i18n_contexts.editor_view3d).type = 'RIGHT'
+        layout.operator("view3d.view_axis", text="Left", text_ctxt=i18n_contexts.editor_view3d).type = 'LEFT'
 
 
 class VIEW3D_MT_view_navigation_legacy(Menu):
@@ -1982,7 +2011,18 @@
         props.align_active = True
         props.type = 'LEFT'
 
-
+ #BFA - not used
+class VIEW3D_MT_view_regions(Menu):
+    bl_label = "View Regions"
+
+    def draw(self, _context):
+        layout = self.layout
+        layout.operator("view3d.clip_border", text="Clipping Region...")
+        layout.operator("view3d.render_border", text="Render Region...")
+
+        layout.separator()
+
+        layout.operator("view3d.clear_render_border")
 # ********** Select menus, suffix from context.mode **********
 
 class VIEW3D_MT_select_object_more_less(Menu):
@@ -2126,6 +2166,31 @@
             text="Library (Object Data)",
             icon="LIBRARY_OBJECT").type = 'LIBRARY_OBDATA'
 
+#BFA - not used
+class VIEW3D_MT_select_pose_more_less(Menu):
+    bl_label = "Select More/Less"
+
+    def draw(self, _context):
+        layout = self.layout
+
+        props = layout.operator("pose.select_hierarchy", text="Parent")
+        props.extend = False
+        props.direction = 'PARENT'
+
+        props = layout.operator("pose.select_hierarchy", text="Child")
+        props.extend = False
+        props.direction = 'CHILD'
+
+        layout.separator()
+
+        props = layout.operator("pose.select_hierarchy", text="Extend Parent")
+        props.extend = True
+        props.direction = 'PARENT'
+
+        props = layout.operator("pose.select_hierarchy", text="Extend Child")
+        props.extend = True
+        props.direction = 'CHILD'
+
 
 class VIEW3D_MT_select_pose(Menu):
     bl_label = "Select"
@@ -2256,6 +2321,29 @@
         layout.operator("mesh.select_next_item", text="Next Active", icon="NEXTACTIVE")
         layout.operator("mesh.select_prev_item", text="Previous Active", icon="PREVIOUSACTIVE")
 
+class VIEW3D_MT_edit_mesh_select_linked(Menu):
+    bl_label = "Select Linked"
+
+    def draw(self, _context):
+        layout = self.layout
+
+        layout.operator("mesh.select_linked", text="Linked")
+        layout.operator("mesh.shortest_path_select", text="Shortest Path")
+        layout.operator("mesh.faces_select_linked_flat", text="Linked Flat Faces")
+
+class VIEW3D_MT_edit_mesh_select_loops(Menu):
+    bl_label = "Select Loops"
+
+    def draw(self, _context):
+        layout = self.layout
+
+        layout.operator("mesh.loop_multi_select", text="Edge Loops").ring = False
+        layout.operator("mesh.loop_multi_select", text="Edge Rings").ring = True
+
+        layout.separator()
+
+        layout.operator("mesh.loop_to_region")
+        layout.operator("mesh.region_to_loop")
 
 class VIEW3D_MT_select_edit_mesh(Menu):
     bl_label = "Select"
@@ -4034,7 +4122,22 @@
         layout.operator("object.data_transfer", icon='TRANSFER_DATA')
         layout.operator("object.datalayout_transfer", icon='TRANSFER_DATA_LAYOUT')
 
-
+class VIEW3D_MT_brush_paint_modes(Menu):
+    bl_label = "Enabled Modes"
+
+    def draw(self, context):
+        layout = self.layout
+
+        settings = UnifiedPaintPanel.paint_settings(context)
+        brush = settings.brush
+
+        layout.prop(brush, "use_paint_sculpt", text="Sculpt")
+        layout.prop(brush, "use_paint_uv_sculpt", text="UV Sculpt")
+        layout.prop(brush, "use_paint_vertex", text="Vertex Paint")
+        layout.prop(brush, "use_paint_weight", text="Weight Paint")
+        layout.prop(brush, "use_paint_image", text="Texture Paint")
+        layout.prop(brush, "use_paint_sculpt_curves", text="Sculpt Curves")
+        
 class VIEW3D_MT_brush(Menu):
     bl_label = "Brush"
 
@@ -6127,11 +6230,11 @@
 
         layout.operator(
             "grease_pencil.delete_frame",
-            text="Delete Active Keyframe (Active Layer)",
+            text="Delete Active Keyframe (Active Layer)", icon="DELETE"
         ).type = 'ACTIVE_FRAME'
         layout.operator(
             "grease_pencil.delete_frame",
-            text="Delete Active Keyframes (All Layers)",
+            text="Delete Active Keyframes (All Layers)", icon="DELETE_ALL"
         ).type = 'ALL_FRAMES'
 
 
@@ -6254,6 +6357,15 @@
 
         layout.operator("curve.handle_type_set", icon='HANDLE_FREE',
                         text="Toggle Free / Aligned").type = 'TOGGLE_FREE_ALIGN'
+
+#BFA - not used
+class VIEW3D_MT_edit_curve_clean(Menu):
+    bl_label = "Clean Up"
+
+    def draw(self, _context):
+        layout = self.layout
+
+        layout.operator("curve.decimate", icon="DECIMATE")
 
 
 class VIEW3D_MT_edit_curve_segments(Menu):
@@ -6683,6 +6795,16 @@
 
         layout.operator("armature.dissolve", icon="DELETE")
         layout.operator("armature.delete", icon="DELETE")
+
+#BFA - not used
+class VIEW3D_MT_edit_armature_parent(Menu):
+    bl_label = "Parent"
+
+    def draw(self, _context):
+        layout = self.layout
+
+        layout.operator("armature.parent_set", text="Make", icon='PARENT_SET')
+        layout.operator("armature.parent_clear", text="Clear", icon='PARENT_CLEAR')
 
 
 class VIEW3D_MT_edit_armature_names(Menu):
@@ -7194,11 +7316,7 @@
         pie.prop_enum(tool_settings, "transform_pivot_point", value='MEDIAN_POINT')
         pie.prop_enum(tool_settings, "transform_pivot_point", value='ACTIVE_ELEMENT')
         if (obj is None) or (mode in {'OBJECT', 'POSE', 'WEIGHT_PAINT'}):
-<<<<<<< HEAD
-            pie.prop(context.scene.tool_settings, "use_transform_pivot_point_align", text="Only Origins")
-=======
-            pie.prop(tool_settings, "use_transform_pivot_point_align")
->>>>>>> 2da82c71
+            pie.prop(context.scene.tool_settings, "use_transform_pivot_point_align")
         if mode == 'EDIT_GPENCIL':
             pie.prop(tool_settings.gpencil_sculpt, "use_scale_thickness")
 
@@ -7441,6 +7559,41 @@
         subcol.use_property_split = False
         subcol.prop(view, "use_render_border")
 
+#BFA - not used
+class VIEW3D_PT_view3d_lock(Panel):
+    bl_space_type = 'VIEW_3D'
+    bl_region_type = 'UI'
+    bl_category = "View"
+    bl_label = "View Lock"
+    bl_parent_id = "VIEW3D_PT_view3d_properties"
+
+    def draw(self, context):
+        layout = self.layout
+
+        layout.use_property_split = True
+        layout.use_property_decorate = False  # No animation.
+
+        view = context.space_data
+
+        col = layout.column(align=True)
+        sub = col.column()
+        sub.active = bool(view.region_3d.view_perspective != 'CAMERA' or view.region_quadviews)
+
+        sub.prop(view, "lock_object")
+        lock_object = view.lock_object
+        if lock_object:
+            if lock_object.type == 'ARMATURE':
+                sub.prop_search(
+                    view, "lock_bone", lock_object.data,
+                    "edit_bones" if lock_object.mode == 'EDIT'
+                    else "bones",
+                    text="Bone",
+                )
+
+        col = layout.column(heading="Lock", align=True)
+        if not lock_object:
+            col.prop(view, "lock_cursor", text="To 3D Cursor")
+        col.prop(view, "lock_camera", text="Camera to View")
 
 class VIEW3D_PT_view3d_properties_edit(Panel):
     bl_space_type = 'VIEW_3D'
@@ -7725,7 +7878,7 @@
                 system = prefs.system
 
                 if not system.use_studio_light_edit:
-                    sub.scale_y = 0.6  # Smaller studio-light preview.
+                    sub.scale_y = 0.6  # Smaller studiolight preview.
                     row = sub.row()
                     row.separator()
                     row.template_icon_view(shading, "studio_light", scale_popup=3.0)
@@ -8793,30 +8946,14 @@
 
         view = context.space_data
         overlay = view.overlay
-        display_all = overlay.show_overlays
-
-<<<<<<< HEAD
-        col = layout.column(align=True)
-        col.active = display_all
-        split = col.split()
-        row = split.row()
-        row.separator()
-        row.prop(overlay, "show_sculpt_mask")
-=======
+
         layout.label(text="Sculpt Mode Overlays")
-
+        
         row = layout.row(align=True)
         row.prop(overlay, "show_sculpt_mask", text="")
         sub = row.row()
         sub.active = overlay.show_sculpt_mask
         sub.prop(overlay, "sculpt_mode_mask_opacity", text="Mask")
->>>>>>> 2da82c71
-
-        row = split.row(align=True)
-        if overlay.show_sculpt_mask:
-            row.prop(overlay, "sculpt_mode_mask_opacity", text="")
-        else:
-            row.label(icon='DISCLOSURE_TRI_RIGHT')
 
         col = layout.column(align=True)
         col.active = display_all
@@ -9275,20 +9412,15 @@
             'OBJECT': iface_("Grease Pencil"),
         }[context.mode], translate=False)
 
-<<<<<<< HEAD
     def draw(self, context):
         layout = self.layout
         view = context.space_data
         overlay = view.overlay
-        display_all = overlay.show_overlays
 
         row = layout.row()
         row.separator()
         row.active = display_all
         row.prop(overlay, "use_gpencil_onion_skin", text="Onion Skin")
-=======
-        layout.prop(overlay, "use_gpencil_onion_skin", text="Onion Skin")
->>>>>>> 2da82c71
 
         col = layout.column(align=True)
         col.active = display_all
@@ -10352,12 +10484,15 @@
     VIEW3D_MT_view_legacy,
     VIEW3D_MT_view_annotations,
     VIEW3D_MT_view,
+    VIEW3D_MT_view_local, #BFA - not used
     VIEW3D_MT_view_cameras,
     VIEW3D_MT_view_pie_menus,
     VIEW3D_MT_view_navigation_legacy,
     VIEW3D_MT_view_navigation,
     VIEW3D_MT_view_align,
     VIEW3D_MT_view_align_selected,
+    VIEW3D_MT_view_viewpoint, #BFA - not used
+    VIEW3D_MT_view_regions, #BFA - not used
     VIEW3D_MT_select_object,
     VIEW3D_MT_select_object_legacy,
     VIEW3D_MT_select_by_type,
@@ -10365,6 +10500,7 @@
     VIEW3D_MT_select_linked,
     VIEW3D_MT_select_object_more_less,
     VIEW3D_MT_select_pose,
+	VIEW3D_MT_select_pose_more_less, #BFA - not used
     VIEW3D_MT_select_particle,
     VIEW3D_MT_edit_mesh,
     VIEW3D_MT_edit_mesh_legacy,
@@ -10417,6 +10553,7 @@
     VIEW3D_MT_object_rigid_body,
     VIEW3D_MT_object_clear,
     VIEW3D_MT_object_context_menu,
+	VIEW3D_MT_edit_armature_parent, #BFA - not used
     VIEW3D_MT_object_shading,
     VIEW3D_MT_object_apply,
     VIEW3D_MT_object_relations,
@@ -10430,6 +10567,7 @@
     VIEW3D_MT_object_cleanup,
     VIEW3D_MT_make_single_user,
     VIEW3D_MT_make_links,
+    VIEW3D_MT_brush_paint_modes,
     VIEW3D_MT_brush,
     VIEW3D_MT_brush_curve_presets,
     VIEW3D_MT_facemask_showhide,
@@ -10476,6 +10614,8 @@
     VIEW3D_MT_bone_options_disable,
     VIEW3D_MT_edit_mesh_context_menu,
     VIEW3D_MT_edit_mesh_select_mode,
+    VIEW3D_MT_edit_mesh_select_linked,
+    VIEW3D_MT_edit_mesh_select_loops,
     VIEW3D_MT_edit_mesh_extrude_dupli,
     VIEW3D_MT_edit_mesh_extrude_dupli_rotate,
     VIEW3D_MT_edit_mesh_extrude,
@@ -10521,6 +10661,7 @@
     VIEW3D_MT_edit_curve_ctrlpoints,
     VIEW3D_MT_edit_curve_handle_type_set,
     VIEW3D_MT_edit_curve_segments,
+	VIEW3D_MT_edit_curve_clean, #BFa - not used
     VIEW3D_MT_edit_curve_context_menu,
     VIEW3D_MT_edit_curve_delete,
     VIEW3D_MT_edit_curve_showhide,
@@ -10565,6 +10706,7 @@
     VIEW3D_PT_active_tool_duplicate,
     VIEW3D_PT_view3d_properties,
     VIEW3D_PT_view3d_properties_edit,
+    VIEW3D_PT_view3d_lock, #BFA - not used
     VIEW3D_PT_view3d_camera_lock,
     VIEW3D_PT_view3d_cursor,
     VIEW3D_PT_collections,
