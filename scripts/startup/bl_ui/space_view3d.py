--- conflicted
+++ resolved
@@ -785,7 +785,7 @@
         mode_string = context.mode
         object_mode = "OBJECT" if obj is None else obj.mode
         has_pose_mode = (object_mode == "POSE") or (
-                object_mode == "WEIGHT_PAINT" and context.pose_object is not None
+            object_mode == "WEIGHT_PAINT" and context.pose_object is not None
         )
 
         tool_settings = context.tool_settings
@@ -822,18 +822,18 @@
             show_snap = True
         else:
             if has_pose_mode or (
-                    object_mode
-                    not in {
-                        "SCULPT",
-                        "SCULPT_CURVES",
-                        "VERTEX_PAINT",
-                        "WEIGHT_PAINT",
-                        "TEXTURE_PAINT",
-                        "PAINT_GREASE_PENCIL",
-                        "SCULPT_GREASE_PENCIL",
-                        "WEIGHT_GREASE_PENCIL",
-                        "VERTEX_GREASE_PENCIL",
-                    }
+                object_mode
+                not in {
+                    "SCULPT",
+                    "SCULPT_CURVES",
+                    "VERTEX_PAINT",
+                    "WEIGHT_PAINT",
+                    "TEXTURE_PAINT",
+                    "PAINT_GREASE_PENCIL",
+                    "SCULPT_GREASE_PENCIL",
+                    "WEIGHT_GREASE_PENCIL",
+                    "VERTEX_GREASE_PENCIL",
+                }
             ):
                 show_snap = True
             else:
@@ -842,9 +842,9 @@
                 if paint_settings:
                     brush = paint_settings.brush
                     if (
-                            brush
-                            and hasattr(brush, "stroke_method")
-                            and brush.stroke_method == "CURVE"
+                        brush
+                        and hasattr(brush, "stroke_method")
+                        and brush.stroke_method == "CURVE"
                     ):
                         show_snap = True
 
@@ -876,15 +876,15 @@
 
         # Proportional editing
         if (
-                object_mode
-                in {
-            "EDIT",
-            "PARTICLE_EDIT",
-            "SCULPT_GREASE_PENCIL",
-            "EDIT_GREASE_PENCIL",
-            "OBJECT",
-        }
-                and context.mode != "EDIT_ARMATURE"
+            object_mode
+            in {
+                "EDIT",
+                "PARTICLE_EDIT",
+                "SCULPT_GREASE_PENCIL",
+                "EDIT_GREASE_PENCIL",
+                "OBJECT",
+            }
+            and context.mode != "EDIT_ARMATURE"
         ):
             row = layout.row(align=True)
             kw = {}
@@ -939,7 +939,7 @@
         mode_string = context.mode
         object_mode = "OBJECT" if obj is None else obj.mode
         has_pose_mode = (object_mode == "POSE") or (
-                object_mode == "WEIGHT_PAINT" and context.pose_object is not None
+            object_mode == "WEIGHT_PAINT" and context.pose_object is not None
         )
 
         # Note: This is actually deadly in case enum_items have to be dynamically generated
@@ -1247,8 +1247,8 @@
 
         # Separate from `elif` chain because it may coexist with weight-paint.
         if has_pose_mode or (
-                object_mode in {"EDIT_ARMATURE", "OBJECT"}
-                and VIEW3D_PT_overlay_bones.is_using_wireframe(context)
+            object_mode in {"EDIT_ARMATURE", "OBJECT"}
+            and VIEW3D_PT_overlay_bones.is_using_wireframe(context)
         ):
             sub.popover(panel="VIEW3D_PT_overlay_bones", text="", icon="POSE_HLT")
 
@@ -1289,14 +1289,14 @@
     @staticmethod
     def _sculpt_automasking_icon(sculpt):
         automask_enabled = (
-                sculpt.use_automasking_topology
-                or sculpt.use_automasking_face_sets
-                or sculpt.use_automasking_boundary_edges
-                or sculpt.use_automasking_boundary_face_sets
-                or sculpt.use_automasking_cavity
-                or sculpt.use_automasking_cavity_inverted
-                or sculpt.use_automasking_start_normal
-                or sculpt.use_automasking_view_normal
+            sculpt.use_automasking_topology
+            or sculpt.use_automasking_face_sets
+            or sculpt.use_automasking_boundary_edges
+            or sculpt.use_automasking_boundary_face_sets
+            or sculpt.use_automasking_cavity
+            or sculpt.use_automasking_cavity_inverted
+            or sculpt.use_automasking_start_normal
+            or sculpt.use_automasking_view_normal
         )
 
         return "MOD_MASK" if automask_enabled else "MOD_MASK_OFF"  # BFA - mask icon
@@ -1304,11 +1304,11 @@
     @staticmethod
     def _grease_pencil_sculpt_automasking_icon(gpencil_sculpt):
         automask_enabled = (
-                gpencil_sculpt.use_automasking_stroke
-                or gpencil_sculpt.use_automasking_layer_stroke
-                or gpencil_sculpt.use_automasking_material_stroke
-                or gpencil_sculpt.use_automasking_material_active
-                or gpencil_sculpt.use_automasking_layer_active
+            gpencil_sculpt.use_automasking_stroke
+            or gpencil_sculpt.use_automasking_layer_stroke
+            or gpencil_sculpt.use_automasking_material_stroke
+            or gpencil_sculpt.use_automasking_material_active
+            or gpencil_sculpt.use_automasking_layer_active
         )
 
         return "MOD_MASK" if automask_enabled else "MOD_MASK_OFF"  # BFA - mask icon
@@ -1458,9 +1458,9 @@
                 layout.template_node_operator_asset_root_items()
             elif mode_string == "SCULPT_GREASE_PENCIL":
                 is_selection_mask = (
-                        tool_settings.use_gpencil_select_mask_point
-                        or tool_settings.use_gpencil_select_mask_stroke
-                        or tool_settings.use_gpencil_select_mask_segment
+                    tool_settings.use_gpencil_select_mask_point
+                    or tool_settings.use_gpencil_select_mask_stroke
+                    or tool_settings.use_gpencil_select_mask_segment
                 )
                 if is_selection_mask:
                     layout.menu("VIEW3D_MT_select_edit_grease_pencil")
@@ -1517,14 +1517,14 @@
         layout.operator("transform.push_pull", text="Push/Pull", icon="PUSH_PULL")
 
         if context.mode in {
-            'EDIT_MESH',
-            'EDIT_ARMATURE',
-            'EDIT_SURFACE',
-            'EDIT_CURVE',
-            'EDIT_CURVES',
-            'EDIT_LATTICE',
-            'EDIT_METABALL',
-            'EDIT_POINTCLOUD',
+            "EDIT_MESH",
+            "EDIT_ARMATURE",
+            "EDIT_SURFACE",
+            "EDIT_CURVE",
+            "EDIT_CURVES",
+            "EDIT_LATTICE",
+            "EDIT_METABALL",
+            "EDIT_POINTCLOUD",
         }:
             layout.operator("transform.vertex_warp", text="Warp", icon="MOD_WARP")
             layout.operator_context = "EXEC_REGION_WIN"
@@ -1547,7 +1547,12 @@
                 "transform.shrink_fatten", text="Shrink/Fatten", icon="SHRINK_FATTEN"
             )
             layout.operator("transform.skin_resize", icon="MOD_SKIN")
-        elif context.mode in {"EDIT_CURVE", "EDIT_GREASE_PENCIL", "EDIT_CURVES", "EDIT_POINTCLOUD"}:
+        elif context.mode in {
+            "EDIT_CURVE",
+            "EDIT_GREASE_PENCIL",
+            "EDIT_CURVES",
+            "EDIT_POINTCLOUD",
+        }:
             layout.operator(
                 "transform.transform", text="Radius", icon="SHRINK_FATTEN"
             ).mode = "CURVE_SHRINKFATTEN"
@@ -1736,7 +1741,7 @@
     bl_options = {"REGISTER", "UNDO"}  # enable undo for the operator.
 
     def execute(
-            self, context
+        self, context
     ):  # execute() is called by blender when running the operator.
         bpy.ops.mesh.mark_seam(clear=True)
         return {"FINISHED"}
@@ -3454,9 +3459,9 @@
     def draw(self, _context):
         layout = self.layout
 
-        layout.operator("pointcloud.select_all", text="All").action = 'SELECT'
-        layout.operator("pointcloud.select_all", text="None").action = 'DESELECT'
-        layout.operator("pointcloud.select_all", text="Invert").action = 'INVERT'
+        layout.operator("pointcloud.select_all", text="All").action = "SELECT"
+        layout.operator("pointcloud.select_all", text="None").action = "DESELECT"
+        layout.operator("pointcloud.select_all", text="Invert").action = "INVERT"
 
         layout.separator()
 
@@ -4171,9 +4176,9 @@
 
             if not ob.data.dof.focus_object:
                 if (
-                        view
-                        and view.camera == ob
-                        and view.region_3d.view_perspective == "CAMERA"
+                    view
+                    and view.camera == ob
+                    and view.region_3d.view_perspective == "CAMERA"
                 ):
                     props = layout.operator(
                         "ui.eyedropper_depth", text="DOF Distance (Pick)", icon="DOF"
@@ -4501,9 +4506,9 @@
 
             if not obj.data.dof.focus_object:
                 if (
-                        view
-                        and view.camera == obj
-                        and view.region_3d.view_perspective == "CAMERA"
+                    view
+                    and view.camera == obj
+                    and view.region_3d.view_perspective == "CAMERA"
                 ):
                     props = layout.operator(
                         "ui.eyedropper_depth", text="DOF Distance (Pick)", icon="DOF"
@@ -5155,7 +5160,7 @@
 
         layout.operator_enum("object.convert", "target")
 
-        if ob and ob.type == 'EMPTY':
+        if ob and ob.type == "EMPTY":
             # Potrace lib dependency.
             if bpy.app.build_options.potrace:
                 layout.separator()
@@ -5432,9 +5437,9 @@
 
         ob = context.active_object
         if ob.mode == "EDIT" or (
-                ob.mode == "WEIGHT_PAINT"
-                and ob.type == "MESH"
-                and ob.data.use_paint_mask_vertex
+            ob.mode == "WEIGHT_PAINT"
+            and ob.type == "MESH"
+            and ob.data.use_paint_mask_vertex
         ):
             if ob.vertex_groups.active:
                 layout.separator()
@@ -7109,7 +7114,7 @@
             col.separator()  # BFA-Draise - Seperated Legacy operator to be in own group like in the Legacy Menu, also consistent order
 
             if (
-                    selected_edges_len >= 1
+                selected_edges_len >= 1
             ):  # BFA-Draise - Changed order of Make Edge before Bridge Edge Loop for consistency with Vertex Context
                 col.operator(
                     "mesh.edge_face_add", text="Make Edge/Face", icon="MAKE_EDGEFACE"
@@ -7272,7 +7277,7 @@
     bl_options = {"REGISTER", "UNDO"}  # enable undo for the operator.
 
     def execute(
-            self, context
+        self, context
     ):  # execute() is called by blender when running the operator.
         bpy.ops.mesh.dupli_extrude_cursor("INVOKE_DEFAULT", rotate_source=False)
         return {"FINISHED"}
@@ -7289,7 +7294,7 @@
     bl_options = {"REGISTER", "UNDO"}  # enable undo for the operator.
 
     def execute(
-            self, context
+        self, context
     ):  # execute() is called by blender when running the operator.
         bpy.ops.mesh.dupli_extrude_cursor("INVOKE_DEFAULT", rotate_source=True)
         return {"FINISHED"}
@@ -8882,16 +8887,12 @@
         )
 
         layout.separator()
-
-<<<<<<< HEAD
+        layout.operator("grease_pencil.stroke_split", text="Split")
         layout.operator("grease_pencil.copy", text="Copy", icon="COPYDOWN")
-        layout.operator("grease_pencil.paste", text="Paste", icon="PASTEDOWN").type = 'ACTIVE'
-=======
-        layout.operator("grease_pencil.stroke_split", text="Split")
-        layout.operator("grease_pencil.copy", text="Copy", icon='COPYDOWN')
-        layout.operator("grease_pencil.paste", text="Paste", icon='PASTEDOWN').type = 'ACTIVE'
->>>>>>> 9cb8101b
-        layout.operator("grease_pencil.paste", text="Paste by Layer").type = 'LAYER'
+        layout.operator(
+            "grease_pencil.paste", text="Paste", icon="PASTEDOWN"
+        ).type = "ACTIVE"
+        layout.operator("grease_pencil.paste", text="Paste by Layer").type = "LAYER"
 
         layout.operator_menu_enum("grease_pencil.dissolve", "type")
         layout.menu("VIEW3D_MT_edit_greasepencil_delete")
@@ -9232,7 +9233,7 @@
             pie.prop(view.overlay, "show_xray_bone", icon="XRAY")
         else:
             xray_active = (context.mode == "EDIT_MESH") or (
-                    view.shading.type in {"SOLID", "WIREFRAME"}
+                view.shading.type in {"SOLID", "WIREFRAME"}
             )
             if xray_active:
                 sub = pie
@@ -9694,7 +9695,7 @@
     bl_options = {"DEFAULT_CLOSED"}
 
     def _draw_collection(
-            self, layout, view_layer, use_local_collections, collection, index
+        self, layout, view_layer, use_local_collections, collection, index
     ):
         need_separator = index
         for child in collection.children:
@@ -10257,7 +10258,7 @@
             if shading.light in {"STUDIO", "MATCAP"}:
                 studio_light = shading.selected_studio_light
                 if (
-                        studio_light is not None
+                    studio_light is not None
                 ) and studio_light.has_specular_highlight_pass:
                     row = layout.row()
                     row.separator()
@@ -10308,8 +10309,8 @@
     @classmethod
     def poll(cls, context):
         return (context.space_data.shading.type == "MATERIAL") or (
-                context.engine in cls.COMPAT_ENGINES
-                and context.space_data.shading.type == "RENDERED"
+            context.engine in cls.COMPAT_ENGINES
+            and context.space_data.shading.type == "RENDERED"
         )
 
     def draw(self, context):
@@ -10986,9 +10987,9 @@
 
         sub = split.row(align=True)
         if (
-                overlay.show_vertex_normals
-                or overlay.show_face_normals
-                or overlay.show_split_normals
+            overlay.show_vertex_normals
+            or overlay.show_face_normals
+            or overlay.show_split_normals
         ):
             sub.use_property_split = True
             if overlay.use_normals_constant_screen_size:
@@ -11202,12 +11203,12 @@
     def poll(cls, context):
         mode = context.mode
         return (
-                (mode == "POSE")
-                or (mode == "PAINT_WEIGHT" and context.pose_object)
-                or (
-                        mode == "EDIT_ARMATURE"
-                        and VIEW3D_PT_overlay_bones.is_using_wireframe(context)
-                )
+            (mode == "POSE")
+            or (mode == "PAINT_WEIGHT" and context.pose_object)
+            or (
+                mode == "EDIT_ARMATURE"
+                and VIEW3D_PT_overlay_bones.is_using_wireframe(context)
+            )
         )
 
     def draw(self, context):
@@ -12039,8 +12040,10 @@
                 "grease_pencil.duplicate_move", text="Duplicate", icon="DUPLICATE"
             )
             col.operator("grease_pencil.copy", text="Copy", icon="COPYDOWN")
-            col.operator("grease_pencil.paste", text="Paste", icon="PASTEDOWN").type = "ACTIVE"
-            col.operator("grease_pencil.paste", text="Paste by Layer").type = 'LAYER'
+            col.operator(
+                "grease_pencil.paste", text="Paste", icon="PASTEDOWN"
+            ).type = "ACTIVE"
+            col.operator("grease_pencil.paste", text="Paste by Layer").type = "LAYER"
 
             col.separator()
 
@@ -12053,7 +12056,7 @@
                 )
 
                 col.separator()
-
+            col.operator("grease_pencil.stroke_split", text="Split")
             col.operator(
                 "grease_pencil.separate", text="Separate", icon="SEPARATE"
             ).mode = "SELECTED"
@@ -12114,14 +12117,9 @@
 
             col.separator()
 
-<<<<<<< HEAD
             col.operator(
                 "grease_pencil.stroke_simplify", text="Simplify", icon="MOD_SIMPLIFY"
             )
-=======
-            col.operator("grease_pencil.stroke_split", text="Split")
-            col.operator("grease_pencil.separate", text="Separate").mode = 'SELECTED'
->>>>>>> 9cb8101b
 
             col.separator()
 
@@ -12171,9 +12169,9 @@
 
         is_pin_vertex = gp_settings.brush_draw_mode == "VERTEXCOLOR"
         is_vertex = (
-                settings.color_mode == "VERTEXCOLOR"
-                or brush.gpencil_tool == "TINT"
-                or is_pin_vertex
+            settings.color_mode == "VERTEXCOLOR"
+            or brush.gpencil_tool == "TINT"
+            or is_pin_vertex
         )
 
         if brush.gpencil_tool not in {"ERASE", "CUTTER", "EYEDROPPER"} and is_vertex:
@@ -12502,8 +12500,8 @@
         row.prop(sculpt, "use_automasking_boundary_edges", text="Mesh Boundary")
 
         if (
-                sculpt.use_automasking_boundary_edges
-                or sculpt.use_automasking_boundary_face_sets
+            sculpt.use_automasking_boundary_edges
+            or sculpt.use_automasking_boundary_face_sets
         ):
             split.label(icon="DISCLOSURE_TRI_DOWN")
         else:
@@ -12519,16 +12517,16 @@
         )
 
         if (
-                sculpt.use_automasking_boundary_edges
-                or sculpt.use_automasking_boundary_face_sets
+            sculpt.use_automasking_boundary_edges
+            or sculpt.use_automasking_boundary_face_sets
         ):
             split.label(icon="DISCLOSURE_TRI_DOWN")
         else:
             split.label(icon="DISCLOSURE_TRI_RIGHT")
 
         if (
-                sculpt.use_automasking_boundary_edges
-                or sculpt.use_automasking_boundary_face_sets
+            sculpt.use_automasking_boundary_edges
+            or sculpt.use_automasking_boundary_face_sets
         ):
             col = layout.column()
             col.use_property_split = True
@@ -12546,7 +12544,7 @@
         row.prop(sculpt, "use_automasking_cavity", text="Cavity")
 
         is_cavity_active = (
-                sculpt.use_automasking_cavity or sculpt.use_automasking_cavity_inverted
+            sculpt.use_automasking_cavity or sculpt.use_automasking_cavity_inverted
         )
 
         if is_cavity_active:
@@ -12563,7 +12561,7 @@
         row.prop(sculpt, "use_automasking_cavity_inverted", text="Cavity (inverted)")
 
         is_cavity_active = (
-                sculpt.use_automasking_cavity or sculpt.use_automasking_cavity_inverted
+            sculpt.use_automasking_cavity or sculpt.use_automasking_cavity_inverted
         )
 
         if is_cavity_active:
@@ -12999,9 +12997,9 @@
     @classmethod
     def asset_poll(cls, asset):
         if (
-                asset.id_type == "NODETREE"
-                and "Geometry Nodes" in asset.metadata.tags
-                and "3D View" in asset.metadata.tags
+            asset.id_type == "NODETREE"
+            and "Geometry Nodes" in asset.metadata.tags
+            and "3D View" in asset.metadata.tags
         ):
             return True
         return asset.id_type in {"MATERIAL", "OBJECT", "COLLECTION", "WORLD"}
