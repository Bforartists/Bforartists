--- conflicted
+++ resolved
@@ -1111,7 +1111,6 @@
                     row.prop(settings, "use_guide", text="", icon='GRID')
                     sub = row.row(align=True)
                     if settings.use_guide:
-<<<<<<< HEAD
                         sub.popover(panel="VIEW3D_PT_gpencil_guide", text="Guides")
 
               # BFA - Show Grease Pencil options
@@ -1128,9 +1127,6 @@
                         sub.prop(tool_settings, "use_gpencil_weight_data_add", text="", icon='WPAINT_HLT')
                         sub.separator(factor=0.4)
                         sub.prop(tool_settings, "use_gpencil_draw_additive", text="", icon='FREEZE')
-=======
-                        sub.popover(panel="VIEW3D_PT_gpencil_guide", text="")
->>>>>>> d34c7354
 
             if object_mode == 'SCULPT_GPENCIL':
                 layout.popover(
