# SPDX-FileCopyrightText: 2009-2023 Blender Authors
#
# SPDX-License-Identifier: GPL-2.0-or-later
# BFA NOTE: For this document in merges, it is best to preserve the
# Bforartists one and compare the old Blender version with the new to see
# what changed.
# Once you compare Blender changes with an old version, splice it in manually.
import bpy
from bpy.types import (
    Header,
    Menu,
    Panel,
)
from bl_ui.properties_paint_common import (
    UnifiedPaintPanel,
    brush_basic_texpaint_settings,
    brush_basic_gpencil_weight_settings,
    brush_basic_grease_pencil_weight_settings,
    BrushAssetShelf,
)
from bl_ui.properties_grease_pencil_common import (
    AnnotationDataPanel,
    AnnotationOnionSkin,
    GreasePencilMaterialsPanel,
    GreasePencilVertexcolorPanel,
)
from bl_ui.space_toolsystem_common import (
    ToolActivePanelHelper,
)
from bpy.app.translations import (
    pgettext_iface as iface_,
    pgettext_rpt as rpt_,
    contexts as i18n_contexts,
)


class VIEW3D_HT_tool_header(Header):
    bl_space_type = 'VIEW_3D'
    bl_region_type = 'TOOL_HEADER'

    def draw(self, context):
        layout = self.layout

        self.draw_tool_settings(context)

        layout.separator_spacer()

        self.draw_mode_settings(context)

    def draw_tool_settings(self, context):
        layout = self.layout
        tool_mode = context.mode

        # Active Tool
        # -----------
        from bl_ui.space_toolsystem_common import ToolSelectPanelHelper
        tool = ToolSelectPanelHelper.draw_active_tool_header(
            context, layout,
            tool_key=('VIEW_3D', tool_mode),
        )
        # Object Mode Options
        # -------------------

        # Example of how tool_settings can be accessed as pop-overs.

        # TODO(campbell): editing options should be after active tool options
        # (obviously separated for from the users POV)
        draw_fn = getattr(_draw_tool_settings_context_mode, tool_mode, None)
        if draw_fn is not None:
            is_valid_context = draw_fn(context, layout, tool)

        def draw_3d_brush_settings(layout, tool_mode):
            layout.popover("VIEW3D_PT_tools_brush_settings_advanced", text="Brush")
            if tool_mode != 'PAINT_WEIGHT':
                layout.popover("VIEW3D_PT_tools_brush_texture")
            if tool_mode == 'PAINT_TEXTURE':
                layout.popover("VIEW3D_PT_tools_mask_texture")
            layout.popover("VIEW3D_PT_tools_brush_stroke")
            layout.popover("VIEW3D_PT_tools_brush_falloff")
            layout.popover("VIEW3D_PT_tools_brush_display")

        # NOTE: general mode options should be added to `draw_mode_settings`.
        if tool_mode == 'SCULPT':
            if is_valid_context:
                draw_3d_brush_settings(layout, tool_mode)
        elif tool_mode == 'PAINT_VERTEX':
            if is_valid_context:
                draw_3d_brush_settings(layout, tool_mode)
        elif tool_mode == 'PAINT_WEIGHT':
            if is_valid_context:
                draw_3d_brush_settings(layout, tool_mode)
        elif tool_mode == 'PAINT_TEXTURE':
            if is_valid_context:
                draw_3d_brush_settings(layout, tool_mode)
        elif tool_mode == 'EDIT_ARMATURE':
            pass
        elif tool_mode == 'EDIT_CURVE':
            pass
        elif tool_mode == 'EDIT_MESH':
            pass
        elif tool_mode == 'POSE':
            pass
        elif tool_mode == 'PARTICLE':
            # Disable, only shows "Brush" panel, which is already in the top-bar.
            # if tool.has_datablock:
            #     layout.popover_group(context=".paint_common", **popover_kw)
            pass
        elif tool_mode == 'PAINT_GPENCIL':
            if is_valid_context:
                brush = context.tool_settings.gpencil_paint.brush
                if brush:
                    if brush.gpencil_tool != 'ERASE':
                        if brush.gpencil_tool != 'TINT':
                            layout.popover("VIEW3D_PT_tools_grease_pencil_brush_advanced")

                        if brush.gpencil_tool not in {'FILL', 'TINT'}:
                            layout.popover("VIEW3D_PT_tools_grease_pencil_brush_stroke")

                    layout.popover("VIEW3D_PT_tools_grease_pencil_paint_appearance")
        elif tool_mode == 'SCULPT_GPENCIL':
            if is_valid_context:
                brush = context.tool_settings.gpencil_sculpt_paint.brush
                if brush:
                    tool = brush.gpencil_sculpt_tool
                    if tool in {'SMOOTH', 'RANDOMIZE'}:
                        layout.popover("VIEW3D_PT_tools_grease_pencil_sculpt_brush_popover")
                    layout.popover("VIEW3D_PT_tools_grease_pencil_sculpt_appearance")
        elif tool_mode == 'SCULPT_GREASE_PENCIL':
            if is_valid_context:
                brush = context.tool_settings.gpencil_sculpt_paint.brush
                if brush:
                    tool = brush.gpencil_sculpt_tool
                    if tool in {'SMOOTH', 'RANDOMIZE'}:
                        layout.popover("VIEW3D_PT_tools_grease_pencil_sculpt_brush_popover")
                    layout.popover("VIEW3D_PT_tools_grease_pencil_sculpt_appearance")
        elif tool_mode == 'WEIGHT_GPENCIL' or tool_mode == 'WEIGHT_GREASE_PENCIL':
            if is_valid_context:
                layout.popover("VIEW3D_PT_tools_grease_pencil_weight_appearance")
        elif tool_mode == 'VERTEX_GPENCIL':
            if is_valid_context:
                layout.popover("VIEW3D_PT_tools_grease_pencil_vertex_appearance")

    def draw_mode_settings(self, context):
        layout = self.layout
        mode_string = context.mode

        def row_for_mirror():
            row = layout.row(align=True)
            sub = row.row(align=True)
            return row, sub

        if mode_string == 'EDIT_ARMATURE':
            ob = context.object
            _row, sub = row_for_mirror()
            sub.prop(ob.data, "use_mirror_x", icon='MIRROR_X', toggle=True, icon_only=True)
        elif mode_string == 'POSE':
            ob = context.object
            _row, sub = row_for_mirror()
            sub.prop(ob.pose, "use_mirror_x", icon='MIRROR_X', toggle=True, icon_only=True)
        elif mode_string in {'EDIT_MESH', 'PAINT_WEIGHT', 'SCULPT', 'PAINT_VERTEX', 'PAINT_TEXTURE'}:
            # Mesh Modes, Use Mesh Symmetry
            ob = context.object
            row, sub = row_for_mirror()
            sub.prop(ob, "use_mesh_mirror_x", icon='MIRROR_X', toggle=True, icon_only=True)
            sub.prop(ob, "use_mesh_mirror_y", icon='MIRROR_Y', toggle=True, icon_only=True)
            sub.prop(ob, "use_mesh_mirror_z", icon='MIRROR_Z', toggle=True, icon_only=True)
            if mode_string == 'EDIT_MESH':
                tool_settings = context.tool_settings
                layout.prop(tool_settings, "use_mesh_automerge", text="")
            elif mode_string == 'PAINT_WEIGHT':
                row.popover(panel="VIEW3D_PT_tools_weightpaint_symmetry_for_topbar", text="")
            elif mode_string == 'SCULPT':
                row.popover(panel="VIEW3D_PT_sculpt_symmetry_for_topbar", text="")
            elif mode_string == 'PAINT_VERTEX':
                row.popover(panel="VIEW3D_PT_tools_vertexpaint_symmetry_for_topbar", text="")
        elif mode_string == 'SCULPT_CURVES':
            ob = context.object
            _row, sub = row_for_mirror()
            sub.prop(ob.data, "use_mirror_x", text="X", toggle=True)
            sub.prop(ob.data, "use_mirror_y", text="Y", toggle=True)
            sub.prop(ob.data, "use_mirror_z", text="Z", toggle=True)

            layout.prop(ob.data, "use_sculpt_collision", icon='MOD_PHYSICS', icon_only=True, toggle=True)

        # Expand panels from the side-bar as popovers.
        popover_kw = {"space_type": 'VIEW_3D', "region_type": 'UI', "category": "Tool"}

        if mode_string == 'SCULPT':
            layout.popover_group(context=".sculpt_mode", **popover_kw)
        elif mode_string == 'PAINT_VERTEX':
            layout.popover_group(context=".vertexpaint", **popover_kw)
        elif mode_string == 'PAINT_WEIGHT':
            layout.popover_group(context=".weightpaint", **popover_kw)
        elif mode_string == 'PAINT_TEXTURE':
            layout.popover_group(context=".imagepaint", **popover_kw)
        elif mode_string == 'EDIT_TEXT':
            layout.popover_group(context=".text_edit", **popover_kw)
        elif mode_string == 'EDIT_ARMATURE':
            layout.popover_group(context=".armature_edit", **popover_kw)
        elif mode_string == 'EDIT_METABALL':
            layout.popover_group(context=".mball_edit", **popover_kw)
        elif mode_string == 'EDIT_LATTICE':
            layout.popover_group(context=".lattice_edit", **popover_kw)
        elif mode_string == 'EDIT_CURVE':
            layout.popover_group(context=".curve_edit", **popover_kw)
        elif mode_string == 'EDIT_MESH':
            layout.popover_group(context=".mesh_edit", **popover_kw)
        elif mode_string == 'POSE':
            layout.popover_group(context=".posemode", **popover_kw)
        elif mode_string == 'PARTICLE':
            layout.popover_group(context=".particlemode", **popover_kw)
        elif mode_string == 'OBJECT':
            layout.popover_group(context=".objectmode", **popover_kw)
        elif mode_string in {'PAINT_GPENCIL', 'EDIT_GPENCIL', 'SCULPT_GPENCIL', 'WEIGHT_GPENCIL'}:
            # Grease pencil layer.
            gpl = context.active_gpencil_layer
            if gpl and gpl.info is not None:
                text = gpl.info
                maxw = 25
                if len(text) > maxw:
                    text = text[:maxw - 5] + '..' + text[-3:]
            else:
                text = ""

            sub = layout.row()
            sub.popover(
                panel="TOPBAR_PT_gpencil_layers",
                text="Layer: " + text,  # BFA
            )
            if mode_string == 'EDIT_GPENCIL':
                sub.popover(panel="VIEW3D_PT_gpencil_edit_options", text="Options")  # BFA


class _draw_tool_settings_context_mode:
    @staticmethod
    def SCULPT(context, layout, tool):
        if (tool is None) or (not tool.has_datablock):
            return False

        paint = context.tool_settings.sculpt
        layout.template_ID_preview(paint, "brush", rows=3, cols=8, hide_buttons=True)

        brush = paint.brush
        if brush is None:
            return False

        tool_settings = context.tool_settings
        capabilities = brush.sculpt_capabilities

        ups = tool_settings.unified_paint_settings

        if capabilities.has_color:
            row = layout.row(align=True)
            row.ui_units_x = 4
            UnifiedPaintPanel.prop_unified_color(row, context, brush, "color", text="")
            UnifiedPaintPanel.prop_unified_color(row, context, brush, "secondary_color", text="")
            row.separator()
            layout.prop(brush, "blend", text="", expand=False)

        size = "size"
        size_owner = ups if ups.use_unified_size else brush
        if size_owner.use_locked_size == 'SCENE':
            size = "unprojected_radius"

        UnifiedPaintPanel.prop_unified(
            layout,
            context,
            brush,
            size,
            pressure_name="use_pressure_size",
            unified_name="use_unified_size",
            text="Radius",
            slider=True,
            header=True,
        )

        # strength, use_strength_pressure
        pressure_name = "use_pressure_strength" if capabilities.has_strength_pressure else None
        UnifiedPaintPanel.prop_unified(
            layout,
            context,
            brush,
            "strength",
            pressure_name=pressure_name,
            unified_name="use_unified_strength",
            text="Strength",
            header=True,
        )

        # direction
        if not capabilities.has_direction:
            layout.row().prop(brush, "direction", expand=True, text="")

        return True

    @staticmethod
    def PAINT_TEXTURE(context, layout, tool):
        if (tool is None) or (not tool.has_datablock):
            return False

        paint = context.tool_settings.image_paint
        layout.template_ID_preview(paint, "brush", rows=3, cols=8, hide_buttons=True)

        brush = paint.brush
        if brush is None:
            return False

        brush_basic_texpaint_settings(layout, context, brush, compact=True)

        return True

    @staticmethod
    def PAINT_VERTEX(context, layout, tool):
        if (tool is None) or (not tool.has_datablock):
            return False

        paint = context.tool_settings.vertex_paint
        layout.template_ID_preview(paint, "brush", rows=3, cols=8, hide_buttons=True)

        brush = paint.brush
        if brush is None:
            return False

        brush_basic_texpaint_settings(layout, context, brush, compact=True)

        return True

    @staticmethod
    def PAINT_WEIGHT(context, layout, tool):
        if (tool is None) or (not tool.has_datablock):
            return False

        paint = context.tool_settings.weight_paint
        layout.template_ID_preview(paint, "brush", rows=3, cols=8, hide_buttons=True)
        brush = paint.brush
        if brush is None:
            return False

        capabilities = brush.weight_paint_capabilities
        if capabilities.has_weight:
            UnifiedPaintPanel.prop_unified(
                layout,
                context,
                brush,
                "weight",
                unified_name="use_unified_weight",
                slider=True,
                header=True,
            )

        UnifiedPaintPanel.prop_unified(
            layout,
            context,
            brush,
            "size",
            pressure_name="use_pressure_size",
            unified_name="use_unified_size",
            slider=True,
            text="Radius",
            header=True,
        )
        UnifiedPaintPanel.prop_unified(
            layout,
            context,
            brush,
            "strength",
            pressure_name="use_pressure_strength",
            unified_name="use_unified_strength",
            header=True,
        )

        return True

    @staticmethod
    def PAINT_GPENCIL(context, layout, tool):
        if tool is None:
            return False

        if tool.idname == "builtin.cutter":
            row = layout.row(align=True)
            row.prop(context.tool_settings.gpencil_sculpt, "intersection_threshold")
            return False
        elif not tool.has_datablock:
            return False

        tool_settings = context.tool_settings
        paint = tool_settings.gpencil_paint
        brush = paint.brush
        if brush is None:
            return False

        ob = context.object
        gp_settings = brush.gpencil_settings

        row = layout.row(align=True)
        settings = tool_settings.gpencil_paint
        row.template_ID_preview(settings, "brush", rows=3, cols=8, hide_buttons=True)

        if ob and brush.gpencil_tool in {'FILL', 'DRAW'}:
            from bl_ui.properties_paint_common import (
                brush_basic__draw_color_selector,
            )
            brush_basic__draw_color_selector(context, layout, brush, gp_settings, None)

        if ob and brush.gpencil_tool == 'TINT':
            row.separator(factor=0.4)
            row.prop_with_popover(brush, "color", text="", panel="TOPBAR_PT_gpencil_vertexcolor")

        from bl_ui.properties_paint_common import (
            brush_basic_gpencil_paint_settings,
        )
        brush_basic_gpencil_paint_settings(layout, context, brush, compact=True)

        return True

    @staticmethod
    def SCULPT_GPENCIL(context, layout, tool):
        if (tool is None) or (not tool.has_datablock):
            return False

        tool_settings = context.tool_settings
        paint = tool_settings.gpencil_sculpt_paint
        brush = paint.brush

        from bl_ui.properties_paint_common import (
            brush_basic_gpencil_sculpt_settings,
        )
        brush_basic_gpencil_sculpt_settings(layout, context, brush, compact=True)

        return True

    @staticmethod
    def SCULPT_GREASE_PENCIL(context, layout, tool):
        if (tool is None) or (not tool.has_datablock):
            return False

        paint = context.tool_settings.gpencil_sculpt_paint
        layout.template_ID_preview(paint, "brush", rows=3, cols=8, hide_buttons=True)

        brush = paint.brush
        if brush is None:
            return False

        tool_settings = context.tool_settings
        capabilities = brush.sculpt_capabilities

        ups = tool_settings.unified_paint_settings

        size = "size"
        size_owner = ups if ups.use_unified_size else brush
        if size_owner.use_locked_size == 'SCENE':
            size = "unprojected_radius"

        UnifiedPaintPanel.prop_unified(
            layout,
            context,
            brush,
            size,
            pressure_name="use_pressure_size",
            unified_name="use_unified_size",
            text="Radius",
            slider=True,
            header=True,
        )

        # strength, use_strength_pressure
        pressure_name = "use_pressure_strength" if capabilities.has_strength_pressure else None
        UnifiedPaintPanel.prop_unified(
            layout,
            context,
            brush,
            "strength",
            pressure_name=pressure_name,
            unified_name="use_unified_strength",
            text="Strength",
            header=True,
        )

        # direction
        if brush.gpencil_sculpt_tool in {'THICKNESS', 'STRENGTH', 'PINCH', 'TWIST'}:
            layout.row().prop(brush, "direction", expand=True, text="")

        # Brush falloff
        layout.popover("VIEW3D_PT_tools_brush_falloff")

        # Active layer only switch
        layout.prop(brush.gpencil_settings, "use_active_layer_only")
        return True

    @staticmethod
    def WEIGHT_GPENCIL(context, layout, tool):
        if (tool is None) or (not tool.has_datablock):
            return False

        tool_settings = context.tool_settings
        paint = tool_settings.gpencil_weight_paint
        brush = paint.brush

        layout.template_ID_preview(paint, "brush", rows=3, cols=8, hide_buttons=True)

        brush_basic_gpencil_weight_settings(layout, context, brush, compact=True)

        layout.popover("VIEW3D_PT_tools_grease_pencil_weight_options", text="Options")
        layout.popover("VIEW3D_PT_tools_grease_pencil_brush_weight_falloff", text="Falloff")

        return True

    @staticmethod
    def WEIGHT_GREASE_PENCIL(context, layout, tool):
        if (tool is None) or (not tool.has_datablock):
            return False

        paint = context.tool_settings.gpencil_weight_paint
        layout.template_ID_preview(paint, "brush", rows=3, cols=8, hide_buttons=True)

        brush = paint.brush
        if brush is None:
            return False

        brush_basic_grease_pencil_weight_settings(layout, context, brush, compact=True)

        layout.popover("VIEW3D_PT_tools_grease_pencil_weight_options", text="Options")
        layout.popover("VIEW3D_PT_tools_grease_pencil_brush_weight_falloff", text="Falloff")

        return True

    @staticmethod
    def VERTEX_GPENCIL(context, layout, tool):
        if (tool is None) or (not tool.has_datablock):
            return False

        tool_settings = context.tool_settings
        paint = tool_settings.gpencil_vertex_paint
        brush = paint.brush

        row = layout.row(align=True)
        settings = tool_settings.gpencil_vertex_paint
        row.template_ID_preview(settings, "brush", rows=3, cols=8, hide_buttons=True)

        if brush.gpencil_vertex_tool not in {'BLUR', 'AVERAGE', 'SMEAR'}:
            row.separator(factor=0.4)
            sub = row.row(align=True)
            sub.scale_x = 0.33
            sub.prop_with_popover(brush, "color", text="", panel="TOPBAR_PT_gpencil_vertexcolor")
            sub.prop(brush, "secondary_color", text="")
            row.operator("gpencil.tint_flip", icon='FILE_REFRESH', text="")

        from bl_ui.properties_paint_common import (
            brush_basic_gpencil_vertex_settings,
        )

        brush_basic_gpencil_vertex_settings(layout, context, brush, compact=True)

        return True

    @staticmethod
    def PARTICLE(context, layout, tool):
        if (tool is None) or (not tool.has_datablock):
            return False

        # See: `VIEW3D_PT_tools_brush`, basically a duplicate
        tool_settings = context.tool_settings
        settings = tool_settings.particle_edit
        brush = settings.brush
        tool = settings.tool
        if tool == 'NONE':
            return False

        layout.prop(brush, "size", slider=True)
        if tool == 'ADD':
            layout.prop(brush, "count")

            layout.prop(settings, "use_default_interpolate")
            layout.prop(brush, "steps", slider=True)
            layout.prop(settings, "default_key_count", slider=True)
        else:
            layout.prop(brush, "strength", slider=True)

            if tool == 'LENGTH':
                layout.row().prop(brush, "length_mode", expand=True)
            elif tool == 'PUFF':
                layout.row().prop(brush, "puff_mode", expand=True)
                layout.prop(brush, "use_puff_volume")
            elif tool == 'COMB':
                row = layout.row()
                row.active = settings.is_editable
                row.prop(settings, "use_emitter_deflect", text="Deflect Emitter")
                sub = row.row(align=True)
                sub.active = settings.use_emitter_deflect
                sub.prop(settings, "emitter_distance", text="Distance")

        return True

    @staticmethod
    def SCULPT_CURVES(context, layout, tool):
        if (tool is None) or (not tool.has_datablock):
            return False

        tool_settings = context.tool_settings
        paint = tool_settings.curves_sculpt

        brush = paint.brush
        if brush is None:
            return False

        UnifiedPaintPanel.prop_unified(
            layout,
            context,
            brush,
            "size",
            unified_name="use_unified_size",
            pressure_name="use_pressure_size",
            text="Radius",
            slider=True,
            header=True,
        )

        if brush.curves_sculpt_tool not in {'ADD', 'DELETE'}:
            UnifiedPaintPanel.prop_unified(
                layout,
                context,
                brush,
                "strength",
                unified_name="use_unified_strength",
                pressure_name="use_pressure_strength",
                header=True,
            )

        curves_tool = brush.curves_sculpt_tool

        if curves_tool == 'COMB':
            layout.prop(brush, "falloff_shape", expand=True)
            layout.popover("VIEW3D_PT_tools_brush_falloff", text="Brush Falloff")
            layout.popover("VIEW3D_PT_curves_sculpt_parameter_falloff", text="Curve Falloff")
        elif curves_tool == 'ADD':
            layout.prop(brush, "falloff_shape", expand=True)
            layout.prop(brush.curves_sculpt_settings, "add_amount")
            layout.popover("VIEW3D_PT_curves_sculpt_add_shape", text="Curve Shape")
            layout.prop(brush, "use_frontface", text="Front Faces Only")
        elif curves_tool == 'GROW_SHRINK':
            layout.prop(brush, "direction", expand=True, text="")
            layout.prop(brush, "falloff_shape", expand=True)
            layout.popover("VIEW3D_PT_curves_sculpt_grow_shrink_scaling", text="Scaling")
            layout.popover("VIEW3D_PT_tools_brush_falloff")
        elif curves_tool == 'SNAKE_HOOK':
            layout.prop(brush, "falloff_shape", expand=True)
            layout.popover("VIEW3D_PT_tools_brush_falloff")
        elif curves_tool == 'DELETE':
            layout.prop(brush, "falloff_shape", expand=True)
        elif curves_tool == 'SELECTION_PAINT':
            layout.prop(brush, "direction", expand=True, text="")
            layout.prop(brush, "falloff_shape", expand=True)
            layout.popover("VIEW3D_PT_tools_brush_falloff")
        elif curves_tool == 'PINCH':
            layout.prop(brush, "direction", expand=True, text="")
            layout.prop(brush, "falloff_shape", expand=True)
            layout.popover("VIEW3D_PT_tools_brush_falloff")
        elif curves_tool == 'SMOOTH':
            layout.prop(brush, "falloff_shape", expand=True)
            layout.popover("VIEW3D_PT_tools_brush_falloff")
        elif curves_tool == 'PUFF':
            layout.prop(brush, "falloff_shape", expand=True)
            layout.popover("VIEW3D_PT_tools_brush_falloff")
        elif curves_tool == 'DENSITY':
            layout.prop(brush, "falloff_shape", expand=True)
            row = layout.row(align=True)
            row.prop(brush.curves_sculpt_settings, "density_mode", text="", expand=True)
            row = layout.row(align=True)
            row.prop(brush.curves_sculpt_settings, "minimum_distance", text="Distance Min")
            row.operator_context = 'INVOKE_REGION_WIN'
            row.operator("sculpt_curves.min_distance_edit", text="", icon='DRIVER_DISTANCE')
            row = layout.row(align=True)
            row.enabled = brush.curves_sculpt_settings.density_mode != 'REMOVE'
            row.prop(brush.curves_sculpt_settings, "density_add_attempts", text="Count Max")
            layout.popover("VIEW3D_PT_tools_brush_falloff")
            layout.popover("VIEW3D_PT_curves_sculpt_add_shape", text="Curve Shape")
        elif curves_tool == 'SLIDE':
            layout.popover("VIEW3D_PT_tools_brush_falloff")

        return True

    @staticmethod
    def PAINT_GREASE_PENCIL(context, layout, tool):
        if (tool is None) or (not tool.has_datablock):
            return False

        tool_settings = context.tool_settings
        paint = tool_settings.gpencil_paint

        brush = paint.brush
        if brush is None:
            return False

        row = layout.row(align=True)
        row.template_ID_preview(paint, "brush", rows=3, cols=8, hide_buttons=True)

        grease_pencil_tool = brush.gpencil_tool

        if grease_pencil_tool == 'DRAW':
            from bl_ui.properties_paint_common import (
                brush_basic__draw_color_selector,
            )
            brush_basic__draw_color_selector(context, layout, brush, brush.gpencil_settings, None)

        if grease_pencil_tool == 'TINT':
            row.separator(factor=0.4)
            row.prop_with_popover(brush, "color", text="", panel="TOPBAR_PT_gpencil_vertexcolor")

        from bl_ui.properties_paint_common import (
            brush_basic__draw_color_selector,
            brush_basic_grease_pencil_paint_settings,
        )

        brush_basic_grease_pencil_paint_settings(layout, context, brush, compact=True)

        return True


class VIEW3D_HT_header(Header):
    bl_space_type = 'VIEW_3D'

    @staticmethod
    def draw_xform_template(layout, context):
        obj = context.active_object
        object_mode = 'OBJECT' if obj is None else obj.mode
        has_pose_mode = (
            (object_mode == 'POSE') or
            (object_mode == 'WEIGHT_PAINT' and context.pose_object is not None)
        )
        gpd = context.gpencil_data

        tool_settings = context.tool_settings

        # Mode & Transform Settings
        scene = context.scene

        # Orientation
        if object_mode in {'OBJECT', 'EDIT', 'EDIT_GPENCIL'} or has_pose_mode:
            orient_slot = scene.transform_orientation_slots[0]

            if gpd is not None and gpd.use_curve_edit:
                row = layout.row(align=True)
                row.operator_menu_enum("gpencil.stroke_editcurve_set_handle_type", "type", text="", icon="HANDLE_AUTO")

            row = layout.row(align=True)
            row.prop_with_popover(
                orient_slot,
                "type",
                text="",
                panel="VIEW3D_PT_transform_orientations",
            )

        # Pivot
        if object_mode in {'OBJECT', 'EDIT', 'EDIT_GPENCIL', 'SCULPT_GPENCIL'} or has_pose_mode:
            layout.prop(tool_settings, "transform_pivot_point", text="", icon_only=True)

        # Snap
        show_snap = False
        if obj is None:
            show_snap = True
        else:
            if (object_mode not in {
                    'SCULPT', 'SCULPT_CURVES', 'VERTEX_PAINT', 'WEIGHT_PAINT', 'TEXTURE_PAINT',
                    'PAINT_GPENCIL', 'SCULPT_GPENCIL', 'WEIGHT_GPENCIL', 'VERTEX_GPENCIL',
            }) or has_pose_mode:
                show_snap = True
            else:

                paint_settings = UnifiedPaintPanel.paint_settings(context)

                if paint_settings:
                    brush = paint_settings.brush
                    if brush and hasattr(brush, "stroke_method") and brush.stroke_method == 'CURVE':
                        show_snap = True

        if show_snap:
            snap_items = bpy.types.ToolSettings.bl_rna.properties["snap_elements"].enum_items
            snap_elements = tool_settings.snap_elements
            if len(snap_elements) == 1:
                text = ""
                for elem in snap_elements:
                    icon = snap_items[elem].icon
                    break
            else:
                text = iface_("Mix", i18n_contexts.editor_view3d)
                icon = 'NONE'
            del snap_items, snap_elements

            row = layout.row(align=True)
            row.prop(tool_settings, "use_snap", text="")

            sub = row.row(align=True)
            sub.popover(
                panel="VIEW3D_PT_snapping",
                icon=icon,
                text=text,
                translate=False,
            )

        # Proportional editing
        if object_mode in {
            'EDIT',
            'PARTICLE_EDIT',
            'SCULPT_GPENCIL',
            'EDIT_GPENCIL',
            'OBJECT',
        } and context.mode != 'EDIT_ARMATURE':
            row = layout.row(align=True)
            kw = {}
            if object_mode == 'OBJECT':
                attr = "use_proportional_edit_objects"
            else:
                attr = "use_proportional_edit"

                if tool_settings.use_proportional_edit:
                    if tool_settings.use_proportional_connected:
                        kw["icon"] = 'PROP_CON'
                    elif tool_settings.use_proportional_projected:
                        kw["icon"] = 'PROP_PROJECTED'
                    else:
                        kw["icon"] = 'PROP_ON'
                else:
                    kw["icon"] = 'PROP_OFF'

            row.prop(tool_settings, attr, icon_only=True, **kw)
            sub = row.row(align=True)
            # BFA hide UI via "if" statement instead of greying out
            if getattr(tool_settings, attr):
                sub.prop_with_popover(
                    tool_settings,
                    "proportional_edit_falloff",
                    text="",
                    icon_only=True,
                    panel="VIEW3D_PT_proportional_edit",
                )

    def draw(self, context):
        layout = self.layout

        tool_settings = context.tool_settings
        view = context.space_data
        shading = view.shading
        overlay = view.overlay

        # bfa - show hide the editormenu, editor suffix is needed.
        ALL_MT_editormenu_view3d.draw_hidden(context, layout)

        obj = context.active_object
        mode_string = context.mode
        object_mode = 'OBJECT' if obj is None else obj.mode
        has_pose_mode = (
            (object_mode == 'POSE') or
            (object_mode == 'WEIGHT_PAINT' and context.pose_object is not None)
        )

        # Note: This is actually deadly in case enum_items have to be dynamically generated
        #       (because internal RNA array iterator will free everything immediately...).
        # XXX This is an RNA internal issue, not sure how to fix it.
        # Note: Tried to add an accessor to get translated UI strings instead of manual call
        #       to pgettext_iface below, but this fails because translated enum-items
        #       are always dynamically allocated.
        act_mode_item = bpy.types.Object.bl_rna.properties["mode"].enum_items[object_mode]
        act_mode_i18n_context = bpy.types.Object.bl_rna.properties["mode"].translation_context

        row = layout.row(align=True)
        row.separator()

        sub = row.row(align=True)
        sub.operator_menu_enum(
            "object.mode_set", "mode",
            text=iface_(act_mode_item.name, act_mode_i18n_context),
            icon=act_mode_item.icon,
        )
        del act_mode_item

        layout.template_header_3D_mode()

        # Contains buttons like Mode, Pivot, Layer, Mesh Select Mode...
        if obj:
            # Particle edit
            if object_mode == 'PARTICLE_EDIT':
                row = layout.row()
                row.prop(tool_settings.particle_edit, "select_mode", text="", expand=True)
            elif object_mode in {'EDIT', 'SCULPT_CURVES'} and obj.type == 'CURVES':
                curves = obj.data

                row = layout.row(align=True)
                domain = curves.selection_domain
                row.operator(
                    "curves.set_selection_domain",
                    text="",
                    icon='CURVE_BEZCIRCLE',
                    depress=(domain == 'POINT'),
                ).domain = 'POINT'
                row.operator(
                    "curves.set_selection_domain",
                    text="",
                    icon='CURVE_PATH',
                    depress=(domain == 'CURVE'),
                ).domain = 'CURVE'

        # Grease Pencil
        if obj and obj.type == 'GREASEPENCIL':
            # Select mode for Editing
            if object_mode == 'EDIT':
                row = layout.row(align=True)
                row.operator(
                    "grease_pencil.set_selection_mode",
                    text="",
                    icon='GP_SELECT_POINTS',
                    depress=(tool_settings.gpencil_selectmode_edit == 'POINT'),
                ).mode = 'POINT'
                row.operator(
                    "grease_pencil.set_selection_mode",
                    text="",
                    icon='GP_SELECT_STROKES',
                    depress=(tool_settings.gpencil_selectmode_edit == 'STROKE'),
                ).mode = 'STROKE'

            if object_mode == 'PAINT_GPENCIL':
                row = layout.row(align=True)
                sub.prop(tool_settings, "use_gpencil_draw_onback", text="", icon='MOD_OPACITY')
                sub.separator(factor=0.4)
                row.prop(tool_settings, "use_gpencil_draw_additive", text="", icon='FREEZE')

            if object_mode in {'PAINT_GPENCIL', 'EDIT', 'SCULPT_GPENCIL', 'WEIGHT_GPENCIL'}:
                row = layout.row(align=True)
                row.prop(tool_settings, "use_grease_pencil_multi_frame_editing", text="")

                if object_mode in {'EDIT', 'SCULPT_GPENCIL', 'WEIGHT_GPENCIL'}:
                    sub = row.row(align=True)
                    sub.enabled = tool_settings.use_grease_pencil_multi_frame_editing
                    sub.popover(
                        panel="VIEW3D_PT_grease_pencil_multi_frame",
                        text="Multiframe",
                    )

        # Grease Pencil (legacy)
        if obj and obj.type == 'GPENCIL' and context.gpencil_data:
            gpd = context.gpencil_data

            if gpd.is_stroke_paint_mode:
                row = layout.row()
                sub = row.row(align=True)
                sub.prop(tool_settings, "use_gpencil_draw_onback", text="", icon='MOD_OPACITY')
                sub.separator(factor=0.4)
                sub.prop(tool_settings, "use_gpencil_automerge_strokes", text="")
                sub.separator(factor=0.4)
                sub.prop(tool_settings, "use_gpencil_weight_data_add", text="", icon='WPAINT_HLT')
                sub.separator(factor=0.4)
                sub.prop(tool_settings, "use_gpencil_draw_additive", text="", icon='FREEZE')

            # Select mode for Editing
            if gpd.use_stroke_edit_mode:
                row = layout.row(align=True)
                row.prop_enum(tool_settings, "gpencil_selectmode_edit", text="", value='POINT')
                row.prop_enum(tool_settings, "gpencil_selectmode_edit", text="", value='STROKE')

                subrow = row.row(align=True)
                subrow.enabled = not gpd.use_curve_edit
                subrow.prop_enum(tool_settings, "gpencil_selectmode_edit", text="", value='SEGMENT')

                # Curve edit sub-mode.
                row = layout.row(align=True)
                row.prop(gpd, "use_curve_edit", text="",
                         icon='IPO_BEZIER')
                sub = row.row(align=True)
                # BFA hide UI via "if" statement instead of greaying out
                if gpd.use_curve_edit:
                    sub.popover(
                        panel="VIEW3D_PT_gpencil_curve_edit",
                        text="",
                    )

            # Select mode for Sculpt
            if gpd.is_stroke_sculpt_mode:
                row = layout.row(align=True)
                row.prop(tool_settings, "use_gpencil_select_mask_point", text="")
                row.prop(tool_settings, "use_gpencil_select_mask_stroke", text="")
                row.prop(tool_settings, "use_gpencil_select_mask_segment", text="")

            # Select mode for Vertex Paint
            if gpd.is_stroke_vertex_mode:
                row = layout.row(align=True)
                row.prop(tool_settings, "use_gpencil_vertex_select_mask_point", text="")
                row.prop(tool_settings, "use_gpencil_vertex_select_mask_stroke", text="")
                row.prop(tool_settings, "use_gpencil_vertex_select_mask_segment", text="")

            if gpd.is_stroke_paint_mode:
                row = layout.row(align=True)
                row.prop(gpd, "use_multiedit", text="", icon='GP_MULTIFRAME_EDITING')

            if (
                    gpd.use_stroke_edit_mode or
                    gpd.is_stroke_sculpt_mode or
                    gpd.is_stroke_weight_mode or
                    gpd.is_stroke_vertex_mode
            ):
                row = layout.row(align=True)
                row.prop(gpd, "use_multiedit", text="", icon='GP_MULTIFRAME_EDITING')

                sub = row.row(align=True)
                if gpd.use_multiedit:
                    sub.popover(
                        panel="VIEW3D_PT_gpencil_multi_frame",
                        text="",
                    )

        # Grease Pencil
        if obj and obj.type == 'GREASEPENCIL':
            if object_mode == 'PAINT_GREASE_PENCIL':
                row = layout.row()
                sub = row.row(align=True)
                sub.prop(tool_settings, "use_gpencil_draw_onback", text="", icon='MOD_OPACITY')
                sub.separator(factor=0.4)
                sub.prop(tool_settings, "use_gpencil_automerge_strokes", text="")
                sub.separator(factor=0.4)
                sub.prop(tool_settings, "use_gpencil_weight_data_add", text="", icon='WPAINT_HLT')
                sub.separator(factor=0.4)
                sub.prop(tool_settings, "use_gpencil_draw_additive", text="", icon='FREEZE')

            # Select mode for Editing
            if object_mode == 'EDIT':
                row = layout.row(align=True)
                row.prop_enum(tool_settings, "gpencil_selectmode_edit", text="", value='POINT')
                row.prop_enum(tool_settings, "gpencil_selectmode_edit", text="", value='STROKE')

                subrow = row.row(align=True)
                subrow.prop_enum(tool_settings, "gpencil_selectmode_edit", text="", value='SEGMENT')

            # Select mode for Sculpt
            if object_mode == 'SCULPT_GPENCIL':
                row = layout.row(align=True)
                row.prop(tool_settings, "use_gpencil_select_mask_point", text="")
                row.prop(tool_settings, "use_gpencil_select_mask_stroke", text="")
                row.prop(tool_settings, "use_gpencil_select_mask_segment", text="")

        overlay = view.overlay

        VIEW3D_MT_editor_menus.draw_collapsible(context, layout)

        layout.separator_spacer()

        if object_mode in {'PAINT_GPENCIL', 'SCULPT_GPENCIL'}:
            # Grease pencil
            if object_mode == 'PAINT_GPENCIL':
                sub = layout.row(align=True)
                sub.prop_with_popover(
                    tool_settings,
                    "gpencil_stroke_placement_view3d",
                    text="",
                    panel="VIEW3D_PT_gpencil_origin",
                )

            if object_mode in {'PAINT_GPENCIL', 'SCULPT_GPENCIL'}:
                sub = layout.row(align=True)
                sub.active = tool_settings.gpencil_stroke_placement_view3d != 'SURFACE'
                sub.prop_with_popover(
                    tool_settings.gpencil_sculpt,
                    "lock_axis",
                    text="",
                    panel="VIEW3D_PT_gpencil_lock",
                )

            if object_mode == 'PAINT_GPENCIL':
                # FIXME: this is bad practice!
                # Tool options are to be displayed in the top-bar.
                tool = context.workspace.tools.from_space_view3d_mode(object_mode)
                if tool and tool.idname == "builtin_brush.Draw":
                    settings = tool_settings.gpencil_sculpt.guide
                    row = layout.row(align=True)
                    row.prop(settings, "use_guide", text="", icon='GRID')
                    sub = row.row(align=True)
                    if settings.use_guide:
                        sub.popover(panel="VIEW3D_PT_gpencil_guide", text="Guides")

              # Grease Pencil
                if obj and obj.type == 'GPENCIL' and context.gpencil_data:
                    gpd = context.gpencil_data

                    if gpd.is_stroke_paint_mode:
                        row = layout.row()
                        sub = row.row(align=True)
                        sub.prop(tool_settings, "use_gpencil_draw_onback", text="", icon='MOD_OPACITY')
                        sub.separator(factor=0.4)
                        sub.prop(tool_settings, "use_gpencil_automerge_strokes", text="")
                        sub.separator(factor=0.4)
                        sub.prop(tool_settings, "use_gpencil_weight_data_add", text="", icon='WPAINT_HLT')
                        sub.separator(factor=0.4)
                        sub.prop(tool_settings, "use_gpencil_draw_additive", text="", icon='FREEZE')

            if object_mode == 'SCULPT_GPENCIL':
                layout.popover(
                    panel="VIEW3D_PT_gpencil_sculpt_automasking",
                    text="",
                    icon=VIEW3D_HT_header._gpencil_sculpt_automasking_icon(tool_settings.gpencil_sculpt)
                )

        elif object_mode == 'SCULPT':
            # If the active tool supports it, show the canvas selector popover.
            from bl_ui.space_toolsystem_common import ToolSelectPanelHelper
            tool = ToolSelectPanelHelper.tool_active_from_context(context)
            is_paint_tool = tool and tool.use_paint_canvas

            shading = VIEW3D_PT_shading.get_shading(context)
            color_type = shading.color_type

            row = layout.row()
            row.active = is_paint_tool and color_type == 'VERTEX'

            if context.preferences.experimental.use_sculpt_texture_paint:
                canvas_source = tool_settings.paint_mode.canvas_source
                icon = 'GROUP_VCOL' if canvas_source == 'COLOR_ATTRIBUTE' else canvas_source
                row.popover(panel="VIEW3D_PT_slots_paint_canvas", icon=icon)
            else:
                row.popover(panel="VIEW3D_PT_slots_color_attributes", icon='GROUP_VCOL')

            layout.popover(
                panel="VIEW3D_PT_sculpt_automasking",
                text="",
                icon=VIEW3D_HT_header._sculpt_automasking_icon(tool_settings.sculpt)
            )

        elif object_mode == 'VERTEX_PAINT':
            row = layout.row()
            row.popover(panel="VIEW3D_PT_slots_color_attributes", icon='GROUP_VCOL')

        elif object_mode == 'WEIGHT_PAINT':
            row = layout.row()
            row.popover(panel="VIEW3D_PT_slots_vertex_groups", icon='GROUP_VERTEX')

        elif object_mode == 'TEXTURE_PAINT':
            tool_mode = tool_settings.image_paint.mode
            icon = 'MATERIAL' if tool_mode == 'MATERIAL' else 'IMAGE_DATA'

            row = layout.row()
            row.popover(panel="VIEW3D_PT_slots_projectpaint", icon=icon)
            row.popover(panel="VIEW3D_PT_mask", icon='MOD_MASK', text="")
        else:
            # Transform settings depending on tool header visibility
            VIEW3D_HT_header.draw_xform_template(layout, context)

        # Viewport Settings
        layout.popover(
            panel="VIEW3D_PT_object_type_visibility",
            icon_value=view.icon_from_show_object_viewport,
            text="",
        )

        # Gizmo toggle & popover.
        row = layout.row(align=True)
        # FIXME: place-holder icon.
        row.prop(view, "show_gizmo", text="", toggle=True, icon='GIZMO')
        sub = row.row(align=True)
        sub.active = view.show_gizmo
        sub.popover(
            panel="VIEW3D_PT_gizmo_display",
            text="",
        )

        # Overlay toggle & popover.
        row = layout.row(align=True)
        row.prop(overlay, "show_overlays", icon='OVERLAY', text="")
        sub = row.row(align=True)
        sub.active = overlay.show_overlays
        sub.popover(panel="VIEW3D_PT_overlay", text="")

        if mode_string == 'EDIT_MESH':
            sub.popover(panel="VIEW3D_PT_overlay_edit_mesh", text="", icon='EDITMODE_HLT')
        if mode_string == 'EDIT_CURVE':
            sub.popover(panel="VIEW3D_PT_overlay_edit_curve", text="", icon='EDITMODE_HLT')
        elif mode_string == 'SCULPT':
            sub.popover(panel="VIEW3D_PT_overlay_sculpt", text="", icon='SCULPTMODE_HLT')
        elif mode_string == 'SCULPT_CURVES':
            sub.popover(panel="VIEW3D_PT_overlay_sculpt_curves", text="", icon='SCULPTMODE_HLT')
        elif mode_string == 'PAINT_WEIGHT':
            sub.popover(panel="VIEW3D_PT_overlay_weight_paint", text="", icon='WPAINT_HLT')
        elif mode_string == 'PAINT_TEXTURE':
            sub.popover(panel="VIEW3D_PT_overlay_texture_paint", text="", icon='TPAINT_HLT')
        elif mode_string == 'PAINT_VERTEX':
            sub.popover(panel="VIEW3D_PT_overlay_vertex_paint", text="", icon='VPAINT_HLT')
        elif obj is not None and obj.type == 'GPENCIL':
            sub.popover(panel="VIEW3D_PT_overlay_gpencil_options", text="", icon='OUTLINER_DATA_GREASEPENCIL')
        elif obj is not None and obj.type == 'GREASEPENCIL':
            sub.popover(panel="VIEW3D_PT_overlay_grease_pencil_options", text="", icon='OUTLINER_DATA_GREASEPENCIL')

        # Separate from `elif` chain because it may coexist with weight-paint.
        if (
            has_pose_mode or
            (object_mode in {'EDIT_ARMATURE', 'OBJECT'} and VIEW3D_PT_overlay_bones.is_using_wireframe(context))
        ):
            sub.popover(panel="VIEW3D_PT_overlay_bones", text="", icon='POSE_HLT')

        row = layout.row()
        row.active = (object_mode == 'EDIT') or (shading.type in {'WIREFRAME', 'SOLID'})

        # While exposing `shading.show_xray(_wireframe)` is correct.
        # this hides the key shortcut from users: #70433.
        if has_pose_mode:
            draw_depressed = overlay.show_xray_bone
        elif shading.type == 'WIREFRAME':
            draw_depressed = shading.show_xray_wireframe
        else:
            draw_depressed = shading.show_xray
        row.operator(
            "view3d.toggle_xray",
            text="",
            icon='XRAY',
            depress=draw_depressed,
        )

        row = layout.row(align=True)
        row.prop(shading, "type", text="", expand=True)
        sub = row.row(align=True)
        # TODO, currently render shading type ignores mesh two-side, until it's supported
        # show the shading popover which shows double-sided option.

        # sub.enabled = shading.type != 'RENDERED'
        sub.popover(panel="VIEW3D_PT_shading", text="")

    @staticmethod
    def _sculpt_automasking_icon(sculpt):
        automask_enabled = (
            sculpt.use_automasking_topology or
            sculpt.use_automasking_face_sets or
            sculpt.use_automasking_boundary_edges or
            sculpt.use_automasking_boundary_face_sets or
            sculpt.use_automasking_cavity or
            sculpt.use_automasking_cavity_inverted or
            sculpt.use_automasking_start_normal or
            sculpt.use_automasking_view_normal
        )

        return "MOD_MASK" if automask_enabled else "MOD_MASK_OFF"

    @staticmethod
    def _gpencil_sculpt_automasking_icon(gpencil_sculpt):
        automask_enabled = (
            gpencil_sculpt.use_automasking_stroke or
            gpencil_sculpt.use_automasking_layer_stroke or
            gpencil_sculpt.use_automasking_material_stroke or
            gpencil_sculpt.use_automasking_material_active or
            gpencil_sculpt.use_automasking_layer_active
        )

        return "MOD_MASK" if automask_enabled else "MOD_MASK_OFF"

    @staticmethod
    def _texture_mask_icon(ipaint):
        mask_enabled = ipaint.use_stencil_layer or ipaint.use_cavity
        return 'MOD_MASK' if mask_enabled else 'MOD_MASK_OFF'


# bfa - show hide the editormenu, editor suffix is needed.
class ALL_MT_editormenu_view3d(Menu):
    bl_label = ""

    def draw(self, context):
        self.draw_menus(self.layout, context)

    @staticmethod
    def _texture_mask_icon(ipaint):
        mask_enabled = ipaint.use_stencil_layer or ipaint.use_cavity
        return 'MOD_MASK' if mask_enabled else 'MOD_MASK_OFF'

    @staticmethod
    def draw_menus(layout, context):

        row = layout.row(align=True)
        row.template_header()  # editor type menus

    # bfa - do not place any content here, it does not belong into this class !!!


class VIEW3D_MT_editor_menus(Menu):
    bl_label = ""

    def draw(self, context):
        layout = self.layout
        obj = context.active_object
        mode_string = context.mode
        edit_object = context.edit_object
        gp_edit = obj and obj.type == 'GPENCIL' and obj.mode in {
            'EDIT_GPENCIL',
            'PAINT_GPENCIL',
            'SCULPT_GPENCIL',
            'SCULPT_GREASE_PENCIL',
            'WEIGHT_GPENCIL',
            'VERTEX_GPENCIL',
        }
        tool_settings = context.tool_settings

        layout.menu("SCREEN_MT_user_menu", text="Quick")  # BFA
        layout.menu("VIEW3D_MT_view")
        layout.menu("VIEW3D_MT_view_navigation")  # BFA

        # Select Menu
        if gp_edit:
            use_gpencil_masking = (tool_settings.use_gpencil_select_mask_point or
                                   tool_settings.use_gpencil_select_mask_stroke or
                                   tool_settings.use_gpencil_select_mask_segment)
            if mode_string in {
                'EDIT_GPENCIL',
                'VERTEX_GPENCIL'} or (
                mode_string in {
                    'SCULPT_GPENCIL',
                    'SCULPT_GREASE_PENCIL'} and use_gpencil_masking):
                layout.menu("VIEW3D_MT_select_edit_gpencil")

            if mode_string == "SCULPT_GPENCIL" and use_gpencil_masking:  # BFA
                layout.menu("VIEW3D_MT_sculpt_gpencil_copy")  # bfa menu

            elif mode_string == "VERTEX_GPENCIL":  # BFA
                layout.menu("VIEW3D_MT_gpencil_animation")  # BFA
                layout.menu("GPENCIL_MT_layer_active", text="Active Layer")  # BFA

        elif mode_string in {'PAINT_WEIGHT', 'PAINT_VERTEX', 'PAINT_TEXTURE'}:
            mesh = obj.data
            if mesh.use_paint_mask:
                layout.menu("VIEW3D_MT_select_paint_mask")
            elif mesh.use_paint_mask_vertex and mode_string in {'PAINT_WEIGHT', 'PAINT_VERTEX'}:
                layout.menu("VIEW3D_MT_select_paint_mask_vertex")
        elif mode_string not in {'SCULPT', 'SCULPT_CURVES', 'PAINT_GREASE_PENCIL', 'SCULPT_GREASE_PENCIL'}:
            layout.menu("VIEW3D_MT_select_" + mode_string.lower())

        if gp_edit:
            pass
        elif mode_string == 'OBJECT':
            layout.menu("VIEW3D_MT_add", text="Add", text_ctxt=i18n_contexts.operator_default)
        elif mode_string == 'EDIT_MESH':
            layout.menu("VIEW3D_MT_mesh_add", text="Add", text_ctxt=i18n_contexts.operator_default)
        elif mode_string == 'EDIT_CURVE':
            layout.menu("VIEW3D_MT_curve_add", text="Add", text_ctxt=i18n_contexts.operator_default)
        elif mode_string == 'EDIT_CURVES':
            layout.menu("VIEW3D_MT_edit_curves_add", text="Add", text_ctxt=i18n_contexts.operator_default)
        elif mode_string == 'EDIT_SURFACE':
            layout.menu("VIEW3D_MT_surface_add", text="Add", text_ctxt=i18n_contexts.operator_default)
        elif mode_string == 'EDIT_METABALL':
            layout.menu("VIEW3D_MT_metaball_add", text="Add", text_ctxt=i18n_contexts.operator_default)
        elif mode_string == 'EDIT_ARMATURE':
            layout.menu("TOPBAR_MT_edit_armature_add", text="Add", text_ctxt=i18n_contexts.operator_default)

        if gp_edit:
            if obj and obj.mode == 'PAINT_GPENCIL':
                layout.menu("VIEW3D_MT_draw_gpencil")
            elif obj and obj.mode == 'EDIT_GPENCIL':
                layout.menu("VIEW3D_MT_edit_gpencil")
                layout.menu("VIEW3D_MT_edit_gpencil_stroke")
                layout.menu("VIEW3D_MT_edit_gpencil_point")
            elif obj and obj.mode == 'WEIGHT_GPENCIL':
                layout.menu("VIEW3D_MT_weight_gpencil")
            if obj and obj.mode == 'VERTEX_GPENCIL':
                layout.menu("VIEW3D_MT_paint_gpencil")

        elif edit_object:
            layout.menu("VIEW3D_MT_edit_" + edit_object.type.lower())

            if mode_string == 'EDIT_MESH':
                layout.menu("VIEW3D_MT_edit_mesh_vertices")
                layout.menu("VIEW3D_MT_edit_mesh_edges")
                layout.menu("VIEW3D_MT_edit_mesh_faces")
                layout.menu("VIEW3D_MT_uv_map", text="UV")
                layout.template_node_operator_asset_root_items()
            elif mode_string in {'EDIT_CURVE', 'EDIT_SURFACE'}:
                layout.menu("VIEW3D_MT_edit_curve_ctrlpoints")
                layout.menu("VIEW3D_MT_edit_curve_segments")
            elif mode_string in {'EDIT_CURVES', 'EDIT_POINT_CLOUD'}:
                layout.menu("VIEW3D_MT_edit_curves_control_points")
                layout.menu("VIEW3D_MT_edit_curves_segments")
                layout.template_node_operator_asset_root_items()
            elif mode_string == 'EDIT_GREASE_PENCIL':
                layout.menu("VIEW3D_MT_edit_greasepencil_point")
                layout.menu("VIEW3D_MT_edit_greasepencil_stroke")

        elif obj:
            if mode_string not in {'PAINT_TEXTURE', 'SCULPT_CURVES', 'SCULPT_GREASE_PENCIL'}:
                layout.menu("VIEW3D_MT_" + mode_string.lower())
            if mode_string in {'SCULPT', 'PAINT_VERTEX', 'PAINT_TEXTURE'}:  # BFA
                layout.menu("VIEW3D_MT_brush")  # BFA
            if mode_string == 'SCULPT':
                layout.menu("VIEW3D_MT_mask")
                layout.menu("VIEW3D_MT_face_sets")
                layout.template_node_operator_asset_root_items()
            elif mode_string == 'SCULPT_CURVES':
                layout.menu("VIEW3D_MT_select_sculpt_curves")
                layout.menu("VIEW3D_MT_sculpt_curves")
                layout.template_node_operator_asset_root_items()
            else:
                layout.template_node_operator_asset_root_items()

        else:
            layout.menu("VIEW3D_MT_object")
            layout.template_node_operator_asset_root_items()


# ********** Menu **********


# ********** Utilities **********


class ShowHideMenu:
    bl_label = "Show/Hide"
    _operator_name = ""

    def draw(self, _context):
        layout = self.layout

        layout.operator("{:s}.reveal".format(self._operator_name), text="Show Hidden", icon="HIDE_OFF")
        layout.operator(
            "{:s}.hide".format(
                self._operator_name),
            text="Hide Selected",
            icon="HIDE_ON").unselected = False
        layout.operator(
            "{:s}.hide".format(
                self._operator_name),
            text="Hide Unselected",
            icon="HIDE_UNSELECTED").unselected = True


# Standard transforms which apply to all cases (mix-in class, not used directly).
class VIEW3D_MT_transform_base:
    bl_label = "Transform"
    bl_category = "View"

    # TODO: get rid of the custom text strings?
    def draw(self, context):
        layout = self.layout
        # BFA - removed translate, rotate and resize as redundant
        layout.operator("transform.tosphere", text="To Sphere", icon="TOSPHERE")
        layout.operator("transform.shear", text="Shear", icon="SHEAR")
        layout.operator("transform.bend", text="Bend", icon="BEND")
        layout.operator("transform.push_pull", text="Push/Pull", icon='PUSH_PULL')

        if context.mode in {
                'EDIT_MESH', 'EDIT_ARMATURE', 'EDIT_SURFACE', 'EDIT_CURVE', 'EDIT_LATTICE', 'EDIT_METABALL',
        }:
            layout.operator("transform.vertex_warp", text="Warp", icon="MOD_WARP")
            layout.operator_context = 'EXEC_REGION_WIN'
            layout.operator("transform.vertex_random", text="Randomize", icon='RANDOMIZE').offset = 0.1
            layout.operator_context = 'INVOKE_REGION_WIN'


# Generic transform menu - geometry types
class VIEW3D_MT_transform(VIEW3D_MT_transform_base, Menu):
    def draw(self, context):
        # base menu
        VIEW3D_MT_transform_base.draw(self, context)

        # generic...
        layout = self.layout
        if context.mode == 'EDIT_MESH':
            layout.operator("transform.shrink_fatten", text="Shrink/Fatten", icon='SHRINK_FATTEN')
            layout.operator("transform.skin_resize", icon="MOD_SKIN")
        elif context.mode in ['EDIT_CURVE', 'EDIT_GREASE_PENCIL', 'EDIT_CURVES']:
            layout.operator("transform.transform", text="Radius", icon='SHRINK_FATTEN').mode = 'CURVE_SHRINKFATTEN'

        if context.mode != 'EDIT_CURVES' and context.mode != 'EDIT_GREASE_PENCIL':
            layout.separator()
            props = layout.operator("transform.translate", text="Move Texture Space", icon="MOVE_TEXTURESPACE")
            props.texture_space = True
            props = layout.operator("transform.resize", text="Scale Texture Space", icon="SCALE_TEXTURESPACE")
            props.texture_space = True


# Object-specific extensions to Transform menu
class VIEW3D_MT_transform_object(VIEW3D_MT_transform_base, Menu):
    def draw(self, context):
        layout = self.layout

        # base menu
        VIEW3D_MT_transform_base.draw(self, context)

        # object-specific option follow...
        layout.separator()

        layout.operator("transform.translate", text="Move Texture Space", icon="MOVE_TEXTURESPACE").texture_space = True
        layout.operator("transform.resize", text="Scale Texture Space", icon="SCALE_TEXTURESPACE").texture_space = True

        layout.separator()

        layout.operator_context = 'EXEC_REGION_WIN'
        # XXX see alignmenu() in edit.c of b2.4x to get this working
        layout.operator(
            "transform.transform",
            text="Align to Transform Orientation",
            icon="ALIGN_TRANSFORM").mode = 'ALIGN'

        layout.separator()

        layout.operator("object.randomize_transform", icon="RANDOMIZE_TRANSFORM")
        layout.operator("object.align", icon="ALIGN")

        # TODO: there is a strange context bug here.
        """
        layout.operator_context = 'INVOKE_REGION_WIN'
        layout.operator("object.transform_axis_target")
        """


# Armature EditMode extensions to Transform menu
class VIEW3D_MT_transform_armature(VIEW3D_MT_transform_base, Menu):
    def draw(self, context):
        layout = self.layout

        # base menu
        VIEW3D_MT_transform_base.draw(self, context)

        # armature specific extensions follow...
        obj = context.object
        if obj.type == 'ARMATURE' and obj.mode in {'EDIT', 'POSE'}:
            if obj.data.display_type == 'BBONE':
                layout.separator()

                layout.operator("transform.transform", text="Scale BBone", icon='TRANSFORM_SCALE').mode = 'BONE_SIZE'
            elif obj.data.display_type == 'ENVELOPE':
                layout.separator()

                layout.operator(
                    "transform.transform",
                    text="Scale Envelope Distance",
                    icon='TRANSFORM_SCALE').mode = 'BONE_SIZE'
                layout.operator("transform.transform", text="Scale Radius",
                                icon='TRANSFORM_SCALE').mode = 'BONE_ENVELOPE'

        if context.edit_object and context.edit_object.type == 'ARMATURE':
            layout.separator()

            layout.operator("armature.align", icon="ALIGN")


class VIEW3D_MT_mirror(Menu):
    bl_label = "Mirror"

    def draw(self, _context):
        layout = self.layout

        layout.operator("transform.mirror", text="Interactive Mirror", icon='TRANSFORM_MIRROR')

        layout.separator()

        layout.operator_context = 'EXEC_REGION_WIN'

        for (space_name, space_id) in (("Global", 'GLOBAL'), ("Local", 'LOCAL')):
            for axis_index, axis_name in enumerate("XYZ"):
                props = layout.operator("transform.mirror",
                                        text="{:s} {:s}".format(axis_name, iface_(space_name)),
                                        translate=False,
                                        icon="MIRROR_" + axis_name)  # BFA: set icon
                props.constraint_axis[axis_index] = True
                props.orient_type = space_id

            if space_id == 'GLOBAL':
                layout.separator()

        if _context.edit_object and _context.edit_object.type in {'MESH', 'SURFACE'}:
            layout.separator()
            layout.operator("object.vertex_group_mirror", icon="MIRROR_VERTEXGROUP")


class VIEW3D_MT_snap(Menu):
    bl_label = "Snap"

    def draw(self, _context):
        layout = self.layout

        layout.operator(
            "view3d.snap_selected_to_cursor",
            text="Selection to Cursor",
            icon="SELECTIONTOCURSOR").use_offset = False
        layout.operator(
            "view3d.snap_selected_to_cursor",
            text="Selection to Cursor (Keep Offset)",
            icon="SELECTIONTOCURSOROFFSET").use_offset = True
        layout.operator("view3d.snap_selected_to_active", text="Selection to Active", icon="SELECTIONTOACTIVE")
        layout.operator("view3d.snap_selected_to_grid", text="Selection to Grid", icon="SELECTIONTOGRID")

        layout.separator()

        layout.operator("view3d.snap_cursor_to_selected", text="Cursor to Selected", icon="CURSORTOSELECTION")
        layout.operator("view3d.snap_cursor_to_center", text="Cursor to World Origin", icon="CURSORTOCENTER")
        layout.operator("view3d.snap_cursor_to_active", text="Cursor to Active", icon="CURSORTOACTIVE")
        layout.operator("view3d.snap_cursor_to_grid", text="Cursor to Grid", icon="CURSORTOGRID")


# bfa - Tooltip and operator for Clear Seam.
class VIEW3D_MT_uv_map_clear_seam(bpy.types.Operator):
    """Clears the UV Seam for selected edges"""  # BFA - blender will use this as a tooltip for menu items and buttons.
    bl_idname = "mesh.clear_seam"        # unique identifier for buttons and menu items to reference.
    bl_label = "Clear seam"         # display name in the interface.
    bl_options = {'REGISTER', 'UNDO'}  # enable undo for the operator.

    def execute(self, context):        # execute() is called by blender when running the operator.
        bpy.ops.mesh.mark_seam(clear=True)
        return {'FINISHED'}


class VIEW3D_MT_uv_map(Menu):
    bl_label = "UV Mapping"

    def draw(self, _context):
        layout = self.layout

        layout.operator("uv.unwrap", text="Unwrap ABF", icon='UNWRAP_ABF').method = 'ANGLE_BASED'
        layout.operator("uv.unwrap", text="Unwrap Conformal", icon='UNWRAP_LSCM').method = 'CONFORMAL'

        layout.separator()

        layout.operator_context = 'INVOKE_DEFAULT'
        layout.operator("uv.smart_project", icon="MOD_UVPROJECT")
        layout.operator("uv.lightmap_pack", icon="LIGHTMAPPACK")
        layout.operator("uv.follow_active_quads", icon="FOLLOWQUADS")

        layout.separator()

        layout.operator_context = 'EXEC_REGION_WIN'
        layout.operator("uv.cube_project", icon="CUBEPROJECT")
        layout.operator("uv.cylinder_project", icon="CYLINDERPROJECT")
        layout.operator("uv.sphere_project", icon="SPHEREPROJECT")

        layout.separator()

        layout.operator_context = 'INVOKE_REGION_WIN'
        layout.operator("uv.project_from_view", icon="PROJECTFROMVIEW").scale_to_bounds = False
        layout.operator("uv.project_from_view", text="Project from View (Bounds)",
                        icon="PROJECTFROMVIEW_BOUNDS").scale_to_bounds = True

        layout.separator()

        layout.operator("mesh.mark_seam", icon="MARK_SEAM").clear = False
        layout.operator("mesh.mark_seam", text="Clear Seam", icon='CLEAR_SEAM').clear = True

        layout.separator()

        layout.operator("uv.reset", icon="RESET")

        layout.template_node_operator_asset_menu_items(catalog_path="UV")


# ********** View menus **********

# bfa - set active camera does not exist in blender
class VIEW3D_MT_switchactivecamto(bpy.types.Operator):
    """Sets the current selected camera as the active camera to render from\nYou need to have a camera object selected"""
    bl_idname = "view3d.switchactivecamto"
    bl_label = "Set active Camera"
    bl_options = {'REGISTER', 'UNDO'}

    def execute(self, context):

        context = bpy.context
        scene = context.scene
        if context.active_object is not None:
            currentCameraObj = bpy.data.objects[bpy.context.active_object.name]
            scene.camera = currentCameraObj
        return {'FINISHED'}


# bfa menu
class VIEW3D_MT_view_legacy(Menu):
    bl_label = "Legacy"

    def draw(self, context):
        layout = self.layout

        layout.operator("view3d.cursor3d", text="Set 3D Cursor", icon='CURSOR')


# BFA - Hidden legacy operators exposed to GUI
class VIEW3D_MT_view_annotations(Menu):
    bl_label = "Annotations (Legacy)"

    def draw(self, context):
        layout = self.layout

        layout.operator("gpencil.annotate", text="Draw Annotation", icon='PAINT_DRAW',).mode = 'DRAW'
        layout.operator("gpencil.annotate", text="Draw Line Annotation", icon='PAINT_DRAW').mode = 'DRAW_STRAIGHT'
        layout.operator("gpencil.annotate", text="Draw Polyline Annotation", icon='PAINT_DRAW').mode = 'DRAW_POLY'
        layout.operator("gpencil.annotate", text="Erase Annotation", icon='ERASE').mode = 'ERASER'

        layout.separator()

        layout.operator("gpencil.annotation_add", text="Add Annotation Layer", icon='ADD')
        layout.operator(
            "gpencil.annotation_active_frame_delete",
            text="Erase Annotation Active Keyframe",
            icon='DELETE')


class VIEW3D_MT_view(Menu):
    bl_label = "View"

    def draw(self, context):
        layout = self.layout
        view = context.space_data
        overlay = view.overlay
        engine = context.engine

        layout.prop(view, "show_region_toolbar")
        layout.prop(view, "show_region_ui")
        layout.prop(view, "show_region_tool_header")
        layout.prop(view, "show_region_asset_shelf")
        layout.prop(view, "show_region_hud")
        layout.prop(overlay, "show_toolshelf_tabs", text="Tool Shelf Tabs")  # bfa - the toolshelf tabs.

        layout.separator()

        layout.menu("VIEW3D_MT_view_legacy")  # bfa menu

        layout.separator()

        layout.menu("VIEW3D_MT_view_annotations")  # bfa menu

        layout.separator()

        layout.operator("render.opengl", text="OpenGL Render Image", icon='RENDER_STILL')
        layout.operator("render.opengl", text="OpenGL Render Animation", icon='RENDER_ANIMATION').animation = True
        props = layout.operator("render.opengl", text="Viewport Render Keyframes", icon='RENDER_ANIMATION')
        props.animation = True
        props.render_keyed_only = True

        layout.separator()

        layout.operator_context = 'INVOKE_REGION_WIN'
        layout.operator("view3d.clip_border", text="Clipping Border", icon="CLIPPINGBORDER")

        if engine == 'CYCLES':
            layout.operator("view3d.render_border", icon="RENDERBORDER")
            layout.operator("view3d.clear_render_border", icon="RENDERBORDER_CLEAR")

        layout.separator()

        layout.menu("VIEW3D_MT_view_cameras", text="Cameras")

        layout.separator()

        layout.menu("VIEW3D_MT_view_align")
        layout.menu("VIEW3D_MT_view_align_selected")

        layout.separator()

        layout.operator("view3d.localview", text="Toggle Local View", icon="VIEW_GLOBAL_LOCAL")
        layout.operator("view3d.localview_remove_from", icon="VIEW_REMOVE_LOCAL")

        layout.separator()

        layout.operator("view3d.view_selected", text="Frame Selected", icon="VIEW_SELECTED").use_all_regions = False
        if view.region_quadviews:
            layout.operator(
                "view3d.view_selected",
                text="Frame Selected (Quad View)",
                icon="ALIGNCAMERA_ACTIVE").use_all_regions = True
        layout.operator("view3d.view_all", text="Frame All", icon="VIEWALL").center = False
        if view.region_quadviews:
            layout.operator("view3d.view_all", text="Frame All (Quad View)", icon="VIEWALL").use_all_regions = True
        layout.operator("view3d.view_all", text="Center Cursor and Frame All", icon="VIEWALL_RESETCURSOR").center = True

        layout.separator()

        layout.operator("screen.region_quadview", icon="QUADVIEW")

        layout.separator()

        layout.menu("INFO_MT_area")
        layout.menu("VIEW3D_MT_view_pie_menus")  # bfa menu


class VIEW3D_MT_view_local(Menu):
    bl_label = "Local View"

    def draw(self, _context):
        layout = self.layout

        layout.operator("view3d.localview", text="Toggle Local View", icon="VIEW_GLOBAL_LOCAL")
        layout.operator("view3d.localview_remove_from", icon="VIEW_REMOVE_LOCAL")


# bfa menu
class VIEW3D_MT_view_pie_menus(Menu):
    bl_label = "Pie menus"

    def draw(self, _context):
        layout = self.layout

        layout.operator("wm.call_menu_pie", text="Object Mode", icon="MENU_PANEL").name = 'VIEW3D_MT_object_mode_pie'
        layout.operator("wm.call_menu_pie", text="View", icon="MENU_PANEL").name = 'VIEW3D_MT_view_pie'
        layout.operator("wm.call_menu_pie", text="Transform", icon="MENU_PANEL").name = 'VIEW3D_MT_transform_gizmo_pie'
        layout.operator("wm.call_menu_pie", text="Shading", icon="MENU_PANEL").name = 'VIEW3D_MT_shading_pie'
        layout.operator("wm.call_menu_pie", text="Pivot", icon="MENU_PANEL").name = 'VIEW3D_MT_pivot_pie'
        layout.operator("wm.call_menu_pie", text="Snap", icon="MENU_PANEL").name = 'VIEW3D_MT_snap_pie'
        layout.operator("wm.call_menu_pie", text="Orientations", icon="MENU_PANEL").name = 'VIEW3D_MT_orientations_pie'
        layout.operator("wm.call_menu_pie", text="Proportional Editing Falloff",
                        icon="MENU_PANEL").name = 'VIEW3D_MT_proportional_editing_falloff_pie'
        layout.operator("wm.call_menu_pie", text="Sculpt Mask Edit",
                        icon="MENU_PANEL").name = 'VIEW3D_MT_sculpt_mask_edit_pie'
        layout.operator("wm.call_menu_pie", text="Sculpt Faces Sets Edit",
                        icon="MENU_PANEL").name = 'VIEW3D_MT_sculpt_face_sets_edit_pie'
        layout.operator(
            "wm.call_menu_pie",
            text="Automasking",
            icon="MENU_PANEL").name = 'VIEW3D_MT_sculpt_automasking_pie'
        layout.operator("wm.call_menu_pie", text="Weightpaint Vertexgroup Lock",
                        icon="MENU_PANEL").name = 'VIEW3D_MT_wpaint_vgroup_lock_pie'
        layout.operator("wm.call_menu_pie", text="Keyframe Insert",
                        icon="MENU_PANEL").name = 'ANIM_MT_keyframe_insert_pie'
        layout.separator()

        layout.operator("wm.call_menu_pie", text="Greasepencil Snap", icon="MENU_PANEL").name = 'GPENCIL_MT_snap_pie'
        layout.operator(
            "wm.call_menu_pie",
            text="Automasking",
            icon="MENU_PANEL").name = 'VIEW3D_MT_sculpt_gpencil_automasking_pie'

        layout.separator()

        layout.operator("wm.toolbar_fallback_pie", text="Fallback Tool", icon="MENU_PANEL")  # BFA
        layout.operator("view3d.object_mode_pie_or_toggle", text="Modes", icon="MENU_PANEL")  # BFA


class VIEW3D_MT_view_cameras(Menu):
    bl_label = "Cameras"

    def draw(self, _context):
        layout = self.layout

        layout.operator("view3d.object_as_camera", icon='VIEW_SWITCHACTIVECAM')
        layout.operator("view3d.switchactivecamto", text="Set Active Camera", icon="VIEW_SWITCHACTIVECAM")
        layout.operator("view3d.view_camera", text="Active Camera", icon='VIEW_SWITCHTOCAM')
        layout.operator("view3d.view_center_camera", icon="VIEWCAMERACENTER")


class VIEW3D_MT_view_viewpoint(Menu):
    bl_label = "Viewpoint"

    def draw(self, _context):
        layout = self.layout

        layout.operator("view3d.view_camera", text="Camera", icon="CAMERA_DATA",
                        text_ctxt=i18n_contexts.editor_view3d)  # BFA - Icon

        layout.separator()

        layout.operator("view3d.view_axis", text="Top", icon="VIEW_TOP",
                        text_ctxt=i18n_contexts.editor_view3d).type = 'TOP'  # BFA - Icon
        layout.operator("view3d.view_axis", text="Bottom", icon="VIEW_BOTTOM",
                        text_ctxt=i18n_contexts.editor_view3d).type = 'BOTTOM'  # BFA - Icon

        layout.separator()

        layout.operator("view3d.view_axis", text="Front", icon="VIEW_FRONT",
                        text_ctxt=i18n_contexts.editor_view3d).type = 'FRONT'  # BFA - Icon
        layout.operator("view3d.view_axis", text="Back", icon="VIEW_BACK",
                        text_ctxt=i18n_contexts.editor_view3d).type = 'BACK'  # BFA - Icon

        layout.separator()

        layout.operator("view3d.view_axis", text="Right", icon="VIEW_RIGHT",
                        text_ctxt=i18n_contexts.editor_view3d).type = 'RIGHT'  # BFA - Icon
        layout.operator("view3d.view_axis", text="Left", icon="VIEW_LEFT",
                        text_ctxt=i18n_contexts.editor_view3d).type = 'LEFT'  # BFA - Icon


# bfa menu
class VIEW3D_MT_view_navigation_legacy(Menu):
    bl_label = "Legacy"

    def draw(self, _context):
        layout = self.layout

        layout.operator_context = 'EXEC_REGION_WIN'

        layout.operator("transform.translate", text="Move", icon="TRANSFORM_MOVE")
        layout.operator("transform.rotate", text="Rotate", icon="TRANSFORM_ROTATE")
        layout.operator("transform.resize", text="Scale", icon="TRANSFORM_SCALE")


class VIEW3D_MT_view_navigation(Menu):
    bl_label = "Navigation"

    def draw(self, _context):
        from math import pi
        layout = self.layout

        layout.menu('VIEW3D_MT_view_navigation_legacy')  # bfa menu

        layout.operator("view3d.view_orbit", text="Orbit Down", icon="ORBIT_DOWN").type = 'ORBITDOWN'
        layout.operator("view3d.view_orbit", text="Orbit Up", icon="ORBIT_UP").type = 'ORBITUP'
        layout.operator("view3d.view_orbit", text="Orbit Right", icon="ORBIT_RIGHT").type = 'ORBITRIGHT'
        layout.operator("view3d.view_orbit", text="Orbit Left", icon="ORBIT_LEFT").type = 'ORBITLEFT'
        props = layout.operator("view3d.view_orbit", text="Orbit Opposite", icon="ORBIT_OPPOSITE")
        props.type = 'ORBITRIGHT'
        props.angle = pi

        layout.separator()

        layout.operator("view3d.view_roll", text="Roll Left", icon="ROLL_LEFT").angle = pi / -12.0
        layout.operator("view3d.view_roll", text="Roll Right", icon="ROLL_RIGHT").angle = pi / 12.0

        layout.separator()

        layout.operator("view3d.view_pan", text="Pan Down", icon="PAN_DOWN").type = 'PANDOWN'
        layout.operator("view3d.view_pan", text="Pan Up", icon="PAN_UP").type = 'PANUP'
        layout.operator("view3d.view_pan", text="Pan Right", icon="PAN_RIGHT").type = 'PANRIGHT'
        layout.operator("view3d.view_pan", text="Pan Left", icon="PAN_LEFT").type = 'PANLEFT'

        layout.separator()

        layout.operator("view3d.zoom_border", text="Zoom Border", icon="ZOOM_BORDER")
        layout.operator("view3d.zoom", text="Zoom In", icon="ZOOM_IN").delta = 1
        layout.operator("view3d.zoom", text="Zoom Out", icon="ZOOM_OUT").delta = -1
        layout.operator("view3d.zoom_camera_1_to_1", text="Zoom Camera 1:1", icon="ZOOM_CAMERA")
        layout.operator("view3d.dolly", text="Dolly View", icon="DOLLY")
        layout.operator("view3d.view_center_pick", icon="CENTERTOMOUSE")

        layout.separator()

        layout.operator("view3d.fly", icon="FLY_NAVIGATION")
        layout.operator("view3d.walk", icon="WALK_NAVIGATION")
        layout.operator("view3d.navigate", icon="VIEW_NAVIGATION")

        layout.separator()

        layout.operator("screen.animation_play", text="Playback Animation", icon="TRIA_RIGHT")


class VIEW3D_MT_view_align(Menu):
    bl_label = "Align View"

    def draw(self, _context):
        layout = self.layout
        i18n_text_ctxt = bpy.app.translations.contexts_C_to_py['BLT_I18NCONTEXT_EDITOR_VIEW3D']  # bfa - needed by us

        layout.operator("view3d.camera_to_view", text="Align Active Camera to View", icon="ALIGNCAMERA_VIEW")
        layout.operator(
            "view3d.camera_to_view_selected",
            text="Align Active Camera to Selected",
            icon="ALIGNCAMERA_ACTIVE")
        layout.operator("view3d.view_center_cursor", icon="CENTERTOCURSOR")

        layout.separator()

        layout.operator("view3d.view_lock_to_active", icon="LOCKTOACTIVE")
        layout.operator("view3d.view_center_lock", icon="LOCKTOCENTER")
        layout.operator("view3d.view_lock_clear", icon="LOCK_CLEAR")

        layout.separator()

        layout.operator("view3d.view_persportho", text="Perspective/Orthographic", icon="PERSP_ORTHO")

        layout.separator()

        layout.operator("view3d.view_axis", text="Top", icon="VIEW_TOP", text_ctxt=i18n_text_ctxt).type = 'TOP'
        layout.operator("view3d.view_axis", text="Bottom", icon="VIEW_BOTTOM", text_ctxt=i18n_text_ctxt).type = 'BOTTOM'
        layout.operator("view3d.view_axis", text="Front", icon="VIEW_FRONT", text_ctxt=i18n_text_ctxt).type = 'FRONT'
        layout.operator("view3d.view_axis", text="Back", icon="VIEW_BACK", text_ctxt=i18n_text_ctxt).type = 'BACK'
        layout.operator("view3d.view_axis", text="Right", icon="VIEW_RIGHT", text_ctxt=i18n_text_ctxt).type = 'RIGHT'
        layout.operator("view3d.view_axis", text="Left", icon="VIEW_LEFT", text_ctxt=i18n_text_ctxt).type = 'LEFT'


class VIEW3D_MT_view_align_selected(Menu):
    bl_label = "Align View to Active"

    def draw(self, _context):
        layout = self.layout
        i18n_text_ctxt = bpy.app.translations.contexts_C_to_py['BLT_I18NCONTEXT_EDITOR_VIEW3D']
        props = layout.operator("view3d.view_axis", text="Top", icon="VIEW_ACTIVE_TOP", text_ctxt=i18n_text_ctxt)
        props.align_active = True
        props.type = 'TOP'

        props = layout.operator("view3d.view_axis", text="Bottom", icon="VIEW_ACTIVE_BOTTOM", text_ctxt=i18n_text_ctxt)
        props.align_active = True
        props.type = 'BOTTOM'

        props = layout.operator("view3d.view_axis", text="Front", icon="VIEW_ACTIVE_FRONT", text_ctxt=i18n_text_ctxt)
        props.align_active = True
        props.type = 'FRONT'

        props = layout.operator("view3d.view_axis", text="Back", icon="VIEW_ACTIVE_BACK", text_ctxt=i18n_text_ctxt)
        props.align_active = True
        props.type = 'BACK'

        props = layout.operator("view3d.view_axis", text="Right", icon="VIEW_ACTIVE_RIGHT", text_ctxt=i18n_text_ctxt)
        props.align_active = True
        props.type = 'RIGHT'

        props = layout.operator("view3d.view_axis", text="Left", icon="VIEW_ACTIVE_LEFT", text_ctxt=i18n_text_ctxt)
        props.align_active = True
        props.type = 'LEFT'


class VIEW3D_MT_view_regions(Menu):
    bl_label = "View Regions"

    def draw(self, _context):
        layout = self.layout
        layout.operator("view3d.clip_border", text="Clipping Region...")
        layout.operator("view3d.render_border", text="Render Region...")

        layout.separator()

        layout.operator("view3d.clear_render_border")


# ********** Select menus, suffix from context.mode **********

class VIEW3D_MT_select_object_more_less(Menu):
    bl_label = "More/Less"

    def draw(self, _context):
        layout = self.layout

        layout.operator("object.select_more", text="More", icon="SELECTMORE")
        layout.operator("object.select_less", text="Less", icon="SELECTLESS")

        layout.separator()

        props = layout.operator("object.select_hierarchy", text="Parent", icon="PARENT")
        props.extend = False
        props.direction = 'PARENT'

        props = layout.operator("object.select_hierarchy", text="Child", icon="CHILD")
        props.extend = False
        props.direction = 'CHILD'

        layout.separator()

        props = layout.operator("object.select_hierarchy", text="Extend Parent", icon="PARENT")
        props.extend = True
        props.direction = 'PARENT'

        props = layout.operator("object.select_hierarchy", text="Extend Child", icon="CHILD")
        props.extend = True
        props.direction = 'CHILD'


class VIEW3D_MT_select_object(Menu):
    bl_label = "Select"

    def draw(self, _context):
        layout = self.layout

        layout.menu("VIEW3D_MT_select_object_legacy")  # bfa menu
        layout.operator_menu_enum("view3d.select_lasso", "mode")

        layout.separator()

        layout.operator("object.select_all", text="All", icon='SELECT_ALL').action = 'SELECT'
        layout.operator("object.select_all", text="None", icon='SELECT_NONE').action = 'DESELECT'
        layout.operator("object.select_all", text="Invert", icon='INVERSE').action = 'INVERT'

        layout.separator()

        layout.menu("VIEW3D_MT_select_grouped")  # bfa menu
        layout.menu("VIEW3D_MT_select_linked")  # bfa menu
        layout.menu("VIEW3D_MT_select_by_type")  # bfa menu

        layout.separator()
        layout.operator("object.select_random", text="Random", icon="RANDOMIZE")
        layout.operator("object.select_mirror", text="Mirror Selection", icon="TRANSFORM_MIRROR")

        layout.operator("object.select_pattern", text="By Pattern", icon="PATTERN")
        layout.operator("object.select_camera", text="Active Camera", icon="CAMERA_DATA")

        layout.separator()

        layout.menu("VIEW3D_MT_select_object_more_less")

# bfa menu


class VIEW3D_MT_select_object_legacy(Menu):
    bl_label = "Legacy"

    def draw(self, _context):
        layout = self.layout

        layout.operator("view3d.select_box", icon="BOX_MASK")
        layout.operator("view3d.select_circle", icon="CIRCLE_SELECT")

# bfa menu


class VIEW3D_MT_select_by_type(Menu):
    bl_label = "All by Type"

    def draw(self, context):
        layout = self.layout

        layout.operator("object.select_by_type", text="Mesh", icon="OUTLINER_OB_MESH").type = 'MESH'
        layout.operator("object.select_by_type", text="Curve", icon="OUTLINER_OB_CURVE").type = 'CURVE'
        layout.operator("object.select_by_type", text="Surface", icon="OUTLINER_OB_SURFACE").type = 'SURFACE'
        layout.operator("object.select_by_type", text="Meta", icon="OUTLINER_OB_META").type = 'META'
        layout.operator("object.select_by_type", text="Font", icon="OUTLINER_OB_FONT").type = 'FONT'

        layout.separator()

        layout.operator("object.select_by_type", text="Armature", icon="OUTLINER_OB_ARMATURE").type = 'ARMATURE'
        layout.operator("object.select_by_type", text="Lattice", icon="OUTLINER_OB_LATTICE").type = 'LATTICE'
        layout.operator("object.select_by_type", text="Empty", icon="OUTLINER_OB_EMPTY").type = 'EMPTY'
        layout.operator("object.select_by_type", text="GPencil", icon="GREASEPENCIL").type = 'GPENCIL'

        layout.separator()

        layout.operator("object.select_by_type", text="Camera", icon="OUTLINER_OB_CAMERA").type = 'CAMERA'
        layout.operator("object.select_by_type", text="Light", icon="OUTLINER_OB_LIGHT").type = 'LIGHT'
        layout.operator("object.select_by_type", text="Speaker", icon="OUTLINER_OB_SPEAKER").type = 'SPEAKER'
        layout.operator("object.select_by_type", text="Probe", icon="OUTLINER_OB_LIGHTPROBE").type = 'LIGHT_PROBE'


# bfa menu
class VIEW3D_MT_select_grouped(Menu):
    bl_label = "Grouped"

    def draw(self, context):
        layout = self.layout

        layout.operator("object.select_grouped", text="Siblings", icon="SIBLINGS").type = 'SIBLINGS'
        layout.operator("object.select_grouped", text="Parent", icon="PARENT").type = 'PARENT'
        layout.operator("object.select_grouped", text="Children", icon="CHILD_RECURSIVE").type = 'CHILDREN_RECURSIVE'
        layout.operator("object.select_grouped", text="Immediate Children", icon="CHILD").type = 'CHILDREN'

        layout.separator()

        layout.operator("object.select_grouped", text="Type", icon="TYPE").type = 'TYPE'
        layout.operator("object.select_grouped", text="Collection", icon="GROUP").type = 'COLLECTION'
        layout.operator("object.select_grouped", text="Hook", icon="HOOK").type = 'HOOK'

        layout.separator()

        layout.operator("object.select_grouped", text="Pass", icon="PASS").type = 'PASS'
        layout.operator("object.select_grouped", text="Color", icon="COLOR").type = 'COLOR'
        layout.operator("object.select_grouped", text="Keying Set", icon="KEYINGSET").type = 'KEYINGSET'
        layout.operator("object.select_grouped", text="Light Type", icon="LIGHT").type = 'LIGHT_TYPE'


# bfa menu
class VIEW3D_MT_select_linked(Menu):
    bl_label = "Linked"

    def draw(self, context):
        layout = self.layout

        layout.operator("object.select_linked", text="Object Data", icon="OBJECT_DATA").type = 'OBDATA'
        layout.operator("object.select_linked", text="Material", icon="MATERIAL_DATA").type = 'MATERIAL'
        layout.operator("object.select_linked", text="Instanced Collection", icon="GROUP").type = 'DUPGROUP'
        layout.operator("object.select_linked", text="Particle System", icon="PARTICLES").type = 'PARTICLE'
        layout.operator("object.select_linked", text="Library", icon="LIBRARY").type = 'LIBRARY'
        layout.operator(
            "object.select_linked",
            text="Library (Object Data)",
            icon="LIBRARY_OBJECT").type = 'LIBRARY_OBDATA'

# BFA - not used


class VIEW3D_MT_select_pose_more_less(Menu):
    bl_label = "Select More/Less"

    def draw(self, _context):
        layout = self.layout

        props = layout.operator("pose.select_hierarchy", text="Parent")
        props.extend = False
        props.direction = 'PARENT'

        props = layout.operator("pose.select_hierarchy", text="Child")
        props.extend = False
        props.direction = 'CHILD'

        layout.separator()

        props = layout.operator("pose.select_hierarchy", text="Extend Parent")
        props.extend = True
        props.direction = 'PARENT'

        props = layout.operator("pose.select_hierarchy", text="Extend Child")
        props.extend = True
        props.direction = 'CHILD'


class VIEW3D_MT_select_pose(Menu):
    bl_label = "Select"

    def draw(self, _context):
        layout = self.layout

        layout.menu("VIEW3D_MT_select_object_legacy")  # bfa menu
        layout.operator_menu_enum("view3d.select_lasso", "mode")

        layout.separator()

        layout.operator("pose.select_all", text="All", icon='SELECT_ALL').action = 'SELECT'
        layout.operator("pose.select_all", text="None", icon='SELECT_NONE').action = 'DESELECT'
        layout.operator("pose.select_all", text="Invert", icon='INVERSE').action = 'INVERT'

        layout.separator()

        layout.operator_menu_enum("pose.select_grouped", "type", text="Grouped")
        layout.operator("pose.select_linked", text="Linked", icon="LINKED")
        layout.operator("pose.select_constraint_target", text="Constraint Target", icon="CONSTRAINT_BONE")

        layout.separator()

        layout.operator("object.select_pattern", text="By Pattern", icon="PATTERN")

        layout.separator()

        layout.operator("pose.select_mirror", text="Flip Active", icon="FLIP")

        layout.separator()

        props = layout.operator("pose.select_hierarchy", text="Parent", icon="PARENT")
        props.extend = False
        props.direction = 'PARENT'

        props = layout.operator("pose.select_hierarchy", text="Child", icon="CHILD")
        props.extend = False
        props.direction = 'CHILD'

        layout.separator()

        props = layout.operator("pose.select_hierarchy", text="Extend Parent", icon="PARENT")
        props.extend = True
        props.direction = 'PARENT'

        props = layout.operator("pose.select_hierarchy", text="Extend Child", icon="CHILD")
        props.extend = True
        props.direction = 'CHILD'


class VIEW3D_MT_select_particle(Menu):
    bl_label = "Select"

    def draw(self, _context):
        layout = self.layout

        layout.menu("VIEW3D_MT_select_object_legacy")  # bfa menu
        layout.operator_menu_enum("view3d.select_lasso", "mode")

        layout.separator()

        layout.operator("particle.select_all", text="All", icon='SELECT_ALL').action = 'SELECT'
        layout.operator("particle.select_all", text="None", icon='SELECT_NONE').action = 'DESELECT'
        layout.operator("particle.select_all", text="Invert", icon='INVERSE').action = 'INVERT'

        layout.separator()

        layout.operator("particle.select_more", text="More", icon="SELECTMORE")
        layout.operator("particle.select_less", text="Less", icon="SELECTLESS")

        layout.separator()

        layout.operator("particle.select_linked", text="Linked", icon="LINKED")

        layout.separator()

        layout.operator("particle.select_random", text="Random", icon="RANDOMIZE")

        layout.separator()

        layout.operator("particle.select_roots", text="Roots", icon="SELECT_ROOT")
        layout.operator("particle.select_tips", text="Tips", icon="SELECT_TIP")


class VIEW3D_MT_edit_mesh_select_similar(Menu):
    bl_label = "Select Similar"

    def draw(self, _context):
        layout = self.layout

        layout.operator_enum("mesh.select_similar", "type")

        layout.separator()

        layout.operator("mesh.select_similar_region", text="Face Regions", icon="FACEREGIONS")


class VIEW3D_MT_edit_mesh_select_by_trait(Menu):
    bl_label = "Select All by Trait"

    def draw(self, context):
        layout = self.layout
        tool_settings = context.tool_settings

        if tool_settings.mesh_select_mode[2] is False:
            layout.operator("mesh.select_non_manifold", text="Non Manifold", icon="SELECT_NONMANIFOLD")
        layout.operator("mesh.select_loose", text="Loose Geometry", icon="SELECT_LOOSE")
        layout.operator("mesh.select_interior_faces", text="Interior Faces", icon="SELECT_INTERIOR")
        layout.operator("mesh.select_face_by_sides", text="Faces by Sides", icon="SELECT_FACES_BY_SIDE")

        layout.separator()

        layout.operator("mesh.select_ungrouped", text="Ungrouped Vertices", icon="SELECT_UNGROUPED_VERTS")


class VIEW3D_MT_edit_mesh_select_more_less(Menu):
    bl_label = "More/Less"

    def draw(self, _context):
        layout = self.layout

        layout.operator("mesh.select_more", text="More", icon="SELECTMORE")
        layout.operator("mesh.select_less", text="Less", icon="SELECTLESS")

        layout.separator()

        layout.operator("mesh.select_next_item", text="Next Active", icon="NEXTACTIVE")
        layout.operator("mesh.select_prev_item", text="Previous Active", icon="PREVIOUSACTIVE")


class VIEW3D_MT_edit_mesh_select_linked(Menu):
    bl_label = "Select Linked"

    def draw(self, _context):
        layout = self.layout

        layout.operator("mesh.select_linked", text="Linked")
        layout.operator("mesh.shortest_path_select", text="Shortest Path")
        layout.operator("mesh.faces_select_linked_flat", text="Linked Flat Faces")


class VIEW3D_MT_edit_mesh_select_loops(Menu):
    bl_label = "Select Loops"

    def draw(self, _context):
        layout = self.layout

        layout.operator("mesh.loop_multi_select", text="Edge Loops").ring = False
        layout.operator("mesh.loop_multi_select", text="Edge Rings").ring = True

        layout.separator()

        layout.operator("mesh.loop_to_region")
        layout.operator("mesh.region_to_loop")


class VIEW3D_MT_select_edit_mesh(Menu):
    bl_label = "Select"

    def draw(self, _context):
        layout = self.layout

        layout.menu("VIEW3D_MT_select_object_legacy")  # bfa menu

        layout.operator_menu_enum("view3d.select_lasso", "mode")

        layout.separator()

        # primitive
        layout.operator("mesh.select_all", text="All", icon='SELECT_ALL').action = 'SELECT'
        layout.operator("mesh.select_all", text="None", icon='SELECT_NONE').action = 'DESELECT'
        layout.operator("mesh.select_all", text="Invert", icon='INVERSE').action = 'INVERT'

        layout.separator()

        layout.operator("mesh.select_linked", text="Linked", icon="LINKED")
        layout.operator("mesh.faces_select_linked_flat", text="Linked Flat Faces", icon="LINKED")
        layout.operator("mesh.select_linked_pick", text="Linked Pick Select", icon="LINKED").deselect = False
        layout.operator("mesh.select_linked_pick", text="Linked Pick Deselect", icon="LINKED").deselect = True

        layout.separator()

        # other
        layout.menu("VIEW3D_MT_edit_mesh_select_similar")

        layout.separator()

        # numeric
        layout.operator("mesh.select_random", text="Random", icon="RANDOMIZE")
        layout.operator("mesh.select_nth", icon="CHECKER_DESELECT")

        layout.separator()

        layout.operator("mesh.select_mirror", text="Mirror Selection", icon="TRANSFORM_MIRROR")
        layout.operator("mesh.select_axis", text="Side of Active", icon="SELECT_SIDEOFACTIVE")
        layout.operator("mesh.shortest_path_select", text="Shortest Path", icon="SELECT_SHORTESTPATH")

        layout.separator()

        # geometric
        layout.operator("mesh.edges_select_sharp", text="Sharp Edges", icon="SELECT_SHARPEDGES")

        layout.separator()

        # loops
        layout.operator("mesh.loop_multi_select", text="Edge Loops", icon="SELECT_EDGELOOP").ring = False
        layout.operator("mesh.loop_multi_select", text="Edge Rings", icon="SELECT_EDGERING").ring = True
        layout.operator("mesh.loop_to_region", text="Loop Inner Region", icon="SELECT_LOOPINNER")
        layout.operator("mesh.region_to_loop", text="Boundary Loop", icon="SELECT_BOUNDARY")

        layout.separator()

        layout.menu("VIEW3D_MT_edit_mesh_select_by_trait")

        layout.separator()

        layout.operator("mesh.select_by_attribute", text="By Attribute", icon="NODE_ATTRIBUTE")

        layout.separator()

        layout.menu("VIEW3D_MT_edit_mesh_select_more_less")

        layout.separator()

        layout.template_node_operator_asset_menu_items(catalog_path=self.bl_label)


class VIEW3D_MT_select_edit_curve(Menu):
    bl_label = "Select"

    def draw(self, _context):
        layout = self.layout

        layout.menu("VIEW3D_MT_select_object_legacy")  # bfa menu

        layout.operator_menu_enum("view3d.select_lasso", "mode")

        layout.separator()

        layout.operator("curve.select_all", text="All", icon='SELECT_ALL').action = 'SELECT'
        layout.operator("curve.select_all", text="None", icon='SELECT_NONE').action = 'DESELECT'
        layout.operator("curve.select_all", text="Invert", icon='INVERSE').action = 'INVERT'

        layout.separator()

        layout.operator("curve.select_linked", text="Linked", icon="LINKED")
        layout.operator("curve.select_linked_pick", text="Linked Pick Select", icon="LINKED").deselect = False
        layout.operator("curve.select_linked_pick", text="Linked Pick Deselect", icon="LINKED").deselect = True

        layout.separator()

        layout.menu("VIEW3D_MT_select_edit_curve_select_similar")  # bfa menu

        layout.separator()

        layout.operator("curve.select_random", text="Random", icon="RANDOMIZE")
        layout.operator("curve.select_nth", icon="CHECKER_DESELECT")

        layout.separator()

        layout.operator("curve.de_select_first", icon="SELECT_FIRST")
        layout.operator("curve.de_select_last", icon="SELECT_LAST")
        layout.operator("curve.select_next", text="Next", icon="NEXTACTIVE")
        layout.operator("curve.select_previous", text="Previous", icon="PREVIOUSACTIVE")

        layout.separator()

        layout.operator("curve.select_more", text="More", icon="SELECTMORE")
        layout.operator("curve.select_less", text="Less", icon="SELECTLESS")


# bfa menu
class VIEW3D_MT_select_edit_curve_select_similar(Menu):
    bl_label = "Similar"

    def draw(self, context):
        layout = self.layout

        layout.operator("curve.select_similar", text="Type", icon="TYPE").type = 'TYPE'
        layout.operator("curve.select_similar", text="Radius", icon="RADIUS").type = 'RADIUS'
        layout.operator("curve.select_similar", text="Weight", icon="MOD_VERTEX_WEIGHT").type = 'WEIGHT'
        layout.operator("curve.select_similar", text="Direction", icon="SWITCH_DIRECTION").type = 'DIRECTION'


class VIEW3D_MT_select_edit_surface(Menu):
    bl_label = "Select"

    def draw(self, _context):
        layout = self.layout

        layout.menu("VIEW3D_MT_select_object_legacy")  # bfa menu
        layout.operator_menu_enum("view3d.select_lasso", "mode")

        layout.separator()

        layout.operator("curve.select_all", text="All", icon='SELECT_ALL').action = 'SELECT'
        layout.operator("curve.select_all", text="None", icon='SELECT_NONE').action = 'DESELECT'
        layout.operator("curve.select_all", text="Invert", icon='INVERSE').action = 'INVERT'

        layout.separator()

        layout.operator("curve.select_linked", text="Linked", icon="LINKED")
        layout.menu("VIEW3D_MT_select_edit_curve_select_similar")  # bfa menu

        layout.separator()

        layout.operator("curve.select_random", text="Random", icon="RANDOMIZE")
        layout.operator("curve.select_nth", icon="CHECKER_DESELECT")

        layout.separator()

        layout.operator("curve.select_row", text="Control Point row", icon="CONTROLPOINTROW")

        layout.separator()

        layout.operator("curve.select_more", text="More", icon="SELECTMORE")
        layout.operator("curve.select_less", text="Less", icon="SELECTLESS")


class VIEW3D_MT_select_edit_text(Menu):
    bl_label = "Select"

    def draw(self, _context):
        layout = self.layout

        layout.operator("font.select_all", text="All", icon="SELECT_ALL")

        layout.separator()

        layout.operator("font.move_select", text="Line End", icon="HAND").type = 'LINE_END'
        layout.operator("font.move_select", text="Line Begin", icon="HAND").type = 'LINE_BEGIN'

        layout.separator()

        layout.operator("font.move_select", text="Top", icon="HAND").type = 'TEXT_BEGIN'
        layout.operator("font.move_select", text="Bottom", icon="HAND").type = 'TEXT_END'

        layout.separator()

        layout.operator("font.move_select", text="Previous Block", icon="HAND").type = 'PREVIOUS_PAGE'
        layout.operator("font.move_select", text="Next Block", icon="HAND").type = 'NEXT_PAGE'

        layout.separator()

        layout.operator("font.move_select", text="Previous Character", icon="HAND").type = 'PREVIOUS_CHARACTER'
        layout.operator("font.move_select", text="Next Character", icon="HAND").type = 'NEXT_CHARACTER'

        layout.separator()

        layout.operator("font.move_select", text="Previous Word", icon="HAND").type = 'PREVIOUS_WORD'
        layout.operator("font.move_select", text="Next Word", icon="HAND").type = 'NEXT_WORD'

        layout.separator()

        layout.operator("font.move_select", text="Previous Line", icon="HAND").type = 'PREVIOUS_LINE'
        layout.operator("font.move_select", text="Next Line", icon="HAND").type = 'NEXT_LINE'


class VIEW3D_MT_select_edit_metaball(Menu):
    bl_label = "Select"

    def draw(self, _context):
        layout = self.layout

        layout.menu("VIEW3D_MT_select_object_legacy")  # bfa menu
        layout.operator_menu_enum("view3d.select_lasso", "mode")

        layout.separator()

        layout.operator("mball.select_all", text="All", icon='SELECT_ALL').action = 'SELECT'
        layout.operator("mball.select_all", text="None", icon='SELECT_NONE').action = 'DESELECT'
        layout.operator("mball.select_all", text="Invert", icon='INVERSE').action = 'INVERT'

        layout.separator()

        layout.menu("VIEW3D_MT_select_edit_metaball_select_similar")  # bfa menu

        layout.separator()

        layout.operator("mball.select_random_metaelems", text="Random", icon="RANDOMIZE")


# bfa menu
class VIEW3D_MT_select_edit_metaball_select_similar(Menu):
    bl_label = "Similar"

    def draw(self, context):
        layout = self.layout

        layout.operator("mball.select_similar", text="Type", icon="TYPE").type = 'TYPE'
        layout.operator("mball.select_similar", text="Radius", icon="RADIUS").type = 'RADIUS'
        layout.operator("mball.select_similar", text="Stiffness", icon="BEND").type = 'STIFFNESS'
        layout.operator("mball.select_similar", text="Rotation", icon="ROTATE").type = 'ROTATION'


class VIEW3D_MT_edit_lattice_context_menu(Menu):
    bl_label = "Lattice"

    def draw(self, _context):
        layout = self.layout

        layout.menu("VIEW3D_MT_mirror")
        layout.menu("VIEW3D_MT_edit_lattice_flip")  # bfa menu - blender uses enum
        layout.menu("VIEW3D_MT_snap")

        layout.separator()

        layout.operator("lattice.make_regular", icon='MAKE_REGULAR')


class VIEW3D_MT_select_edit_lattice(Menu):
    bl_label = "Select"

    def draw(self, _context):
        layout = self.layout

        layout.menu("VIEW3D_MT_select_object_legacy")  # bfa menu
        layout.operator_menu_enum("view3d.select_lasso", "mode")

        layout.separator()

        layout.operator("lattice.select_all", text="All", icon='SELECT_ALL').action = 'SELECT'
        layout.operator("lattice.select_all", text="None", icon='SELECT_NONE').action = 'DESELECT'
        layout.operator("lattice.select_all", text="Invert", icon='INVERSE').action = 'INVERT'

        layout.separator()

        layout.operator("lattice.select_mirror", text="Mirror", icon="TRANSFORM_MIRROR")
        layout.operator("lattice.select_random", text="Random", icon="RANDOMIZE")

        layout.separator()

        layout.operator("lattice.select_ungrouped", text="Ungrouped Vertices", icon="SELECT_UNGROUPED_VERTS")

        layout.separator()

        layout.operator("lattice.select_more", text="More", icon="SELECTMORE")
        layout.operator("lattice.select_less", text="Less", icon="SELECTLESS")


class VIEW3D_MT_select_edit_armature(Menu):
    bl_label = "Select"

    def draw(self, _context):
        layout = self.layout

        layout.menu("VIEW3D_MT_select_object_legacy")  # bfa menu
        layout.operator_menu_enum("view3d.select_lasso", "mode")

        layout.separator()

        layout.operator("armature.select_all", text="All", icon='SELECT_ALL').action = 'SELECT'
        layout.operator("armature.select_all", text="None", icon='SELECT_NONE').action = 'DESELECT'
        layout.operator("armature.select_all", text="Invert", icon='INVERSE').action = 'INVERT'

        layout.separator()

        layout.operator_menu_enum("armature.select_similar", "type", text="Similar")

        layout.separator()

        layout.operator("armature.select_mirror", text="Mirror Selection", icon="TRANSFORM_MIRROR").extend = False
        layout.operator("object.select_pattern", text="By Pattern", icon="PATTERN")

        layout.separator()

        layout.operator("armature.select_linked", text="Linked", icon="LINKED")

        layout.separator()

        props = layout.operator("armature.select_hierarchy", text="Parent", icon="PARENT")
        props.extend = False
        props.direction = 'PARENT'

        props = layout.operator("armature.select_hierarchy", text="Child", icon="CHILD")
        props.extend = False
        props.direction = 'CHILD'

        layout.separator()

        props = layout.operator("armature.select_hierarchy", text="Extend Parent", icon="PARENT")
        props.extend = True
        props.direction = 'PARENT'

        props = layout.operator("armature.select_hierarchy", text="Extend Child", icon="CHILD")
        props.extend = True
        props.direction = 'CHILD'

        layout.separator()

        layout.operator("armature.select_more", text="More", icon="SELECTMORE")
        layout.operator("armature.select_less", text="Less", icon="SELECTLESS")


class VIEW3D_MT_select_edit_grease_pencil(Menu):
    bl_label = "Select"

    def draw(self, context):
        layout = self.layout

        layout.operator("grease_pencil.select_all", text="All").action = 'SELECT'
        layout.operator("grease_pencil.select_all", text="None").action = 'DESELECT'
        layout.operator("grease_pencil.select_all", text="Invert").action = 'INVERT'

        layout.separator()

        layout.operator("grease_pencil.select_linked", text="Linked")
        layout.operator("grease_pencil.select_alternate", text="Alternated")
        layout.operator("grease_pencil.select_random", text="Random")

        layout.separator()

        props = layout.operator("grease_pencil.select_ends", text="First")
        props.amount_start = 1
        props.amount_end = 0
        props = layout.operator("grease_pencil.select_ends", text="Last")
        props.amount_start = 0
        props.amount_end = 1

        layout.separator()

        layout.operator("grease_pencil.select_more")
        layout.operator("grease_pencil.select_less")


class VIEW3D_MT_paint_grease_pencil(Menu):
    bl_label = "Draw"

    def draw(self, _context):
        layout = self.layout

        layout.menu("GREASE_PENCIL_MT_layer_active", text="Active Layer")

        layout.separator()

        layout.menu("VIEW3D_MT_edit_greasepencil_showhide")
        layout.menu("VIEW3D_MT_edit_greasepencil_cleanup")

        layout.separator()

        layout.operator("paint.sample_color")


class VIEW3D_MT_paint_gpencil(Menu):
    bl_label = "Paint"

    def draw(self, _context):
        layout = self.layout

        layout.operator("gpencil.vertex_color_set", text="Set Color Attribute", icon="NODE_VERTEX_COLOR")
        layout.operator("gpencil.stroke_reset_vertex_color", icon="RESET")
        layout.separator()
        layout.operator("gpencil.vertex_color_invert", text="Invert", icon="NODE_INVERT")
        layout.operator("gpencil.vertex_color_levels", text="Levels", icon="LEVELS")
        layout.operator("gpencil.vertex_color_hsv", text="Hue/Saturation/Value", icon="HUESATVAL")
        layout.operator(
            "gpencil.vertex_color_brightness_contrast",
            text="Brightness/Contrast",
            icon="BRIGHTNESS_CONTRAST")


class VIEW3D_MT_select_edit_gpencil(Menu):
    bl_label = "Select"

    def draw(self, context):
        layout = self.layout

        layout.menu("VIEW3D_MT_select_gpencil_legacy")  # bfa menu
        layout.operator_menu_enum("gpencil.select_lasso", "mode")

        layout.separator()

        layout.operator("gpencil.select_all", text="All", icon='SELECT_ALL').action = 'SELECT'
        layout.operator("gpencil.select_all", text="None", icon='SELECT_NONE').action = 'DESELECT'
        layout.operator("gpencil.select_all", text="Invert", icon='INVERSE').action = 'INVERT'

        layout.separator()

        layout.operator("gpencil.select_linked", text="Linked", icon="LINKED")
        layout.operator("gpencil.select_alternate", icon="ALTERNATED")
        layout.operator("gpencil.select_random", icon="RANDOMIZE")
        layout.menu("VIEW3D_MT_select_gpencil_grouped", text="Grouped")  # bfa menu

        if context.mode == 'VERTEX_GPENCIL':
            layout.operator("gpencil.select_vertex_color", text="Color Attribute", icon="NODE_VERTEX_COLOR")

        layout.separator()

        layout.operator("gpencil.select_first", text="First", icon="SELECT_FIRST")
        layout.operator("gpencil.select_last", text="Last", icon="SELECT_LAST")

        layout.separator()

        layout.operator("gpencil.select_more", text="More", icon="SELECTMORE")
        layout.operator("gpencil.select_less", text="Less", icon="SELECTLESS")


# bfa menu
class VIEW3D_MT_select_gpencil_legacy(Menu):
    bl_label = "Legacy"

    def draw(self, _context):
        layout = self.layout

        layout.operator("gpencil.select_box", icon="BORDER_RECT")
        layout.operator("gpencil.select_circle", icon="CIRCLE_SELECT")


# bfa menu
class VIEW3D_MT_select_gpencil_grouped(Menu):
    bl_label = "Grouped"

    def draw(self, context):
        layout = self.layout

        layout.operator("gpencil.select_grouped", text="Layer", icon="LAYER").type = 'LAYER'
        layout.operator("gpencil.select_grouped", text="Color", icon="COLOR").type = 'MATERIAL'


class VIEW3D_MT_select_paint_mask(Menu):
    bl_label = "Select"

    def draw(self, _context):
        layout = self.layout

        layout.menu("VIEW3D_MT_select_object_legacy")  # bfa menu
        layout.operator_menu_enum("view3d.select_lasso", "mode")

        layout.separator()

        layout.operator("paint.face_select_all", text="All", icon='SELECT_ALL').action = 'SELECT'
        layout.operator("paint.face_select_all", text="None", icon='SELECT_NONE').action = 'DESELECT'
        layout.operator("paint.face_select_all", text="Invert", icon='INVERSE').action = 'INVERT'

        layout.separator()

        layout.operator("paint.face_select_linked", text="Linked", icon="LINKED")
        layout.operator("paint.face_select_linked_pick", text="Linked Pick Select", icon="LINKED").deselect = False
        layout.operator("paint.face_select_linked_pick", text="Linked Pick Deselect", icon="LINKED").deselect = True

        layout.separator()

        if _context.mode == 'PAINT_TEXTURE':

            myvar = layout.operator("paint.face_select_loop", text="Select Loop", icon="SELECT_EDGERING")

            myvar = layout.operator("paint.face_select_loop", text="Add Loop to Selection", icon="SELECT_EDGERING")
            myvar.extend = True

            myvar = layout.operator("paint.face_select_loop", text="Remove Loop from Selection", icon="SELECT_EDGERING")
            myvar.select = False
            myvar.extend = True

            layout.separator()

        layout.menu("VIEW3D_MT_select_paint_mask_face_more_less")  # bfa menu


# bfa menu
class VIEW3D_MT_select_paint_mask_face_more_less(Menu):
    bl_label = "More/Less"

    def draw(self, _context):
        layout = self.layout

        layout = self.layout

        layout.operator("paint.face_select_more", text="More", icon="SELECTMORE")
        layout.operator("paint.face_select_less", text="Less", icon="SELECTLESS")


class VIEW3D_MT_select_paint_mask_vertex(Menu):
    bl_label = "Select"

    def draw(self, _context):
        layout = self.layout

        layout.menu("VIEW3D_MT_select_object_legacy")  # bfa menu
        layout.operator_menu_enum("view3d.select_lasso", "mode")

        layout.separator()

        layout.operator("paint.vert_select_all", text="All", icon='SELECT_ALL').action = 'SELECT'
        layout.operator("paint.vert_select_all", text="None", icon='SELECT_NONE').action = 'DESELECT'
        layout.operator("paint.vert_select_all", text="Invert", icon='INVERSE').action = 'INVERT'

        layout.separator()

        layout.operator("paint.vert_select_ungrouped", text="Ungrouped Vertices", icon="SELECT_UNGROUPED_VERTS")
        layout.operator("paint.vert_select_linked", text="Select Linked", icon='LINKED')

        layout.separator()

        layout.menu("VIEW3D_MT_select_paint_mask_vertex_more_less")  # bfa menu


# bfa menu
class VIEW3D_MT_select_paint_mask_vertex_more_less(Menu):
    bl_label = "More/Less"

    def draw(self, _context):
        layout = self.layout

        layout = self.layout

        layout.operator("paint.vert_select_more", text="More", icon="SELECTMORE")
        layout.operator("paint.vert_select_less", text="Less", icon="SELECTLESS")


class VIEW3D_MT_select_edit_point_cloud(Menu):
    bl_label = "Select"

    def draw(self, _context):
        layout = self.layout
        layout.template_node_operator_asset_menu_items(catalog_path=self.bl_label)


class VIEW3D_MT_edit_curves_select_more_less(Menu):
    bl_label = "Select More/Less"

    def draw(self, _context):
        layout = self.layout

        layout.operator("curves.select_more", text="More", icon="SELECTMORE")
        layout.operator("curves.select_less", text="Less", icon="SELECTLESS")


class VIEW3D_MT_select_edit_curves(Menu):
    bl_label = "Select"

    def draw(self, _context):
        layout = self.layout

        layout.operator("curves.select_all", text="All", icon='SELECT_ALL').action = 'SELECT'
        layout.operator("curves.select_all", text="None", icon='SELECT_NONE').action = 'DESELECT'
        layout.operator("curves.select_all", text="Invert", icon='INVERSE').action = 'INVERT'
        layout.operator("curves.select_random", text="Random", icon="RANDOMIZE")
        layout.operator("curves.select_ends", text="Endpoints", icon="SELECT_TIP")
        layout.operator("curves.select_linked", text="Linked", icon="LINKED")

        layout.separator()

        layout.menu("VIEW3D_MT_edit_curves_select_more_less")

        layout.template_node_operator_asset_menu_items(catalog_path=self.bl_label)


class VIEW3D_MT_select_sculpt_curves(Menu):
    bl_label = "Select"

    def draw(self, _context):
        layout = self.layout

        layout.operator("curves.select_all", text="All", icon='SELECT_ALL').action = 'SELECT'
        layout.operator("curves.select_all", text="None", icon='SELECT_NONE').action = 'DESELECT'
        layout.operator("curves.select_all", text="Invert", icon='INVERSE').action = 'INVERT'
        layout.operator("sculpt_curves.select_random", text="Random", icon="RANDOMIZE")
        layout.operator("curves.select_ends", text="Endpoints", icon="SELECT_TIP")
        layout.operator("sculpt_curves.select_grow", text="Grow", icon="SELECTMORE")

        layout.template_node_operator_asset_menu_items(catalog_path="Select")


class VIEW3D_MT_mesh_add(Menu):
    bl_idname = "VIEW3D_MT_mesh_add"
    bl_label = "Mesh"
    bl_options = {'SEARCH_ON_KEY_PRESS'}

    def draw(self, _context):
        layout = self.layout

        # BFA - make sure you can see it in the header
        layout.operator("WM_OT_search_single_menu", text="Search...",
                        icon='VIEWZOOM').menu_idname = "VIEW3D_MT_mesh_add"

        layout.separator()

        layout.operator_context = 'INVOKE_REGION_WIN'

        layout.operator("mesh.primitive_plane_add", text="Plane", icon='MESH_PLANE')
        layout.operator("mesh.primitive_cube_add", text="Cube", icon='MESH_CUBE')
        layout.operator("mesh.primitive_circle_add", text="Circle", icon='MESH_CIRCLE')
        layout.operator("mesh.primitive_uv_sphere_add", text="UV Sphere", icon='MESH_UVSPHERE')
        layout.operator("mesh.primitive_ico_sphere_add", text="Ico Sphere", icon='MESH_ICOSPHERE')
        layout.operator("mesh.primitive_cylinder_add", text="Cylinder", icon='MESH_CYLINDER')
        layout.operator("mesh.primitive_cone_add", text="Cone", icon='MESH_CONE')
        layout.operator("mesh.primitive_torus_add", text="Torus", icon='MESH_TORUS')

        layout.separator()

        layout.operator("mesh.primitive_grid_add", text="Grid", icon='MESH_GRID')
        layout.operator("mesh.primitive_monkey_add", text="Monkey", icon='MESH_MONKEY')

        layout.template_node_operator_asset_menu_items(catalog_path="Add")


class VIEW3D_MT_curve_add(Menu):
    bl_idname = "VIEW3D_MT_curve_add"
    bl_label = "Curve"
    bl_options = {'SEARCH_ON_KEY_PRESS'}

    def draw(self, context):
        layout = self.layout

        layout.operator_context = 'INVOKE_REGION_WIN'

        layout.operator("curve.primitive_bezier_curve_add", text="Bézier", icon='CURVE_BEZCURVE')
        layout.operator("curve.primitive_bezier_circle_add", text="Circle", icon='CURVE_BEZCIRCLE')

        layout.separator()

        layout.operator("curve.primitive_nurbs_curve_add", text="Nurbs Curve", icon='CURVE_NCURVE')
        layout.operator("curve.primitive_nurbs_circle_add", text="Nurbs Circle", icon='CURVE_NCIRCLE')
        layout.operator("curve.primitive_nurbs_path_add", text="Path", icon='CURVE_PATH')

        layout.separator()

        layout.operator("object.curves_empty_hair_add", text="Empty Hair", icon='OUTLINER_OB_CURVES')
        layout.operator("object.quick_fur", text="Fur", icon='OUTLINER_OB_CURVES')

        experimental = context.preferences.experimental
        if experimental.use_new_curves_tools:
            layout.operator("object.curves_random_add", text="Random", icon='OUTLINER_OB_CURVES')


class VIEW3D_MT_surface_add(Menu):
    bl_idname = "VIEW3D_MT_surface_add"
    bl_label = "Surface"
    bl_options = {'SEARCH_ON_KEY_PRESS'}

    def draw(self, _context):
        layout = self.layout

        layout.operator_context = 'INVOKE_REGION_WIN'

        layout.operator("surface.primitive_nurbs_surface_curve_add", text="Surface Curve", icon='SURFACE_NCURVE')
        layout.operator("surface.primitive_nurbs_surface_circle_add", text="Surface Circle", icon='SURFACE_NCIRCLE')
        layout.operator("surface.primitive_nurbs_surface_surface_add", text="Surface Patch", icon='SURFACE_NSURFACE')
        layout.operator(
            "surface.primitive_nurbs_surface_cylinder_add",
            text="Surface Cylinder",
            icon='SURFACE_NCYLINDER')
        layout.operator("surface.primitive_nurbs_surface_sphere_add", text="Surface Sphere", icon='SURFACE_NSPHERE')
        layout.operator("surface.primitive_nurbs_surface_torus_add", text="Surface Torus", icon='SURFACE_NTORUS')


class VIEW3D_MT_edit_metaball_context_menu(Menu):
    bl_label = "Metaball"

    def draw(self, _context):
        layout = self.layout

        layout.operator_context = 'INVOKE_REGION_WIN'

        # Add
        layout.operator("mball.duplicate_move", icon="DUPLICATE")

        layout.separator()

        # Modify
        layout.menu("VIEW3D_MT_mirror")
        layout.menu("VIEW3D_MT_snap")

        layout.separator()

        layout.menu("VIEW3D_MT_edit_meta_showhide")  # BFA - added to context menu

        # Remove
        layout.operator_context = 'EXEC_REGION_WIN'
        layout.operator("mball.delete_metaelems", text="Delete", icon="DELETE")


class VIEW3D_MT_metaball_add(Menu):
    bl_idname = "VIEW3D_MT_metaball_add"
    bl_label = "Metaball"
    bl_options = {'SEARCH_ON_KEY_PRESS'}

    def draw(self, _context):
        layout = self.layout

        layout.operator_context = 'INVOKE_REGION_WIN'
        layout.operator_enum("object.metaball_add", "type")


class TOPBAR_MT_edit_curve_add(Menu):
    bl_idname = "TOPBAR_MT_edit_curve_add"
    bl_label = "Add"
    bl_translation_context = i18n_contexts.operator_default
    bl_options = {'SEARCH_ON_KEY_PRESS'}

    def draw(self, context):
        layout = self.layout

        is_surf = context.active_object.type == 'SURFACE'

        layout.operator_context = 'EXEC_REGION_WIN'

        if is_surf:
            VIEW3D_MT_surface_add.draw(self, context)
        else:
            VIEW3D_MT_curve_add.draw(self, context)


class TOPBAR_MT_edit_armature_add(Menu):
    bl_idname = "TOPBAR_MT_edit_armature_add"
    bl_label = "Armature"
    bl_options = {'SEARCH_ON_KEY_PRESS'}

    def draw(self, _context):
        layout = self.layout

        layout.operator_context = 'EXEC_REGION_WIN'
        layout.operator("armature.bone_primitive_add", text="Single Bone", icon='BONE_DATA')


class VIEW3D_MT_armature_add(Menu):
    bl_idname = "VIEW3D_MT_armature_add"
    bl_label = "Armature"
    bl_options = {'SEARCH_ON_KEY_PRESS'}

    def draw(self, _context):
        layout = self.layout

        layout.operator_context = 'EXEC_REGION_WIN'
        layout.operator("object.armature_add", text="Single Bone", icon='BONE_DATA')


class VIEW3D_MT_light_add(Menu):
    bl_idname = "VIEW3D_MT_light_add"
    bl_context = i18n_contexts.id_light
    bl_label = "Light"
    bl_options = {'SEARCH_ON_KEY_PRESS'}

    def draw(self, _context):
        layout = self.layout

        layout.operator_context = 'INVOKE_REGION_WIN'
        layout.operator_enum("object.light_add", "type")


class VIEW3D_MT_lightprobe_add(Menu):
    bl_idname = "VIEW3D_MT_lightprobe_add"
    bl_label = "Light Probe"
    bl_options = {'SEARCH_ON_KEY_PRESS'}

    def draw(self, _context):
        layout = self.layout

        layout.operator_context = 'INVOKE_REGION_WIN'
        layout.operator_enum("object.lightprobe_add", "type")


class VIEW3D_MT_camera_add(Menu):
    bl_idname = "VIEW3D_MT_camera_add"
    bl_label = "Camera"
    bl_options = {'SEARCH_ON_KEY_PRESS'}

    def draw(self, _context):
        layout = self.layout
        layout.operator_context = 'EXEC_REGION_WIN'
        layout.operator("object.camera_add", text="Camera", icon='OUTLINER_OB_CAMERA')


class VIEW3D_MT_volume_add(Menu):
    bl_idname = "VIEW3D_MT_volume_add"
    bl_label = "Volume"
    bl_translation_context = i18n_contexts.id_id
    bl_options = {'SEARCH_ON_KEY_PRESS'}

    def draw(self, _context):
        layout = self.layout
        layout.operator("object.volume_import", text="Import OpenVDB", icon='FILE_VOLUME')
        layout.operator("object.volume_add", text="Empty",
                        text_ctxt=i18n_contexts.id_volume, icon='OUTLINER_OB_VOLUME')


class VIEW3D_MT_grease_pencil_add(Menu):
    bl_idname = "VIEW3D_MT_grease_pencil_add"
    bl_label = "Grease Pencil"
    bl_options = {'SEARCH_ON_KEY_PRESS'}

    def draw(self, _context):
        layout = self.layout
        layout.operator("object.grease_pencil_add", text="Empty", icon='EMPTY_AXIS').type = 'EMPTY'
        layout.operator("object.grease_pencil_add", text="Stroke", icon='STROKE').type = 'STROKE'
        layout.operator("object.grease_pencil_add", text="Suzanne", icon='MONKEY').type = 'MONKEY'
        layout.separator()
        layout.operator("object.grease_pencil_add", text="Scene Line Art", icon='SCENE').type = 'LINEART_SCENE'
        layout.operator(
            "object.grease_pencil_add",
            text="Collection Line Art",
            icon='GROUP').type = 'LINEART_COLLECTION'
        layout.operator("object.grease_pencil_add", text="Object Line Art", icon='CUBE').type = 'LINEART_OBJECT'


class VIEW3D_MT_add(Menu):
    bl_label = "Add"
    bl_translation_context = i18n_contexts.operator_default
    bl_options = {'SEARCH_ON_KEY_PRESS'}

    def draw(self, context):
        layout = self.layout

        if layout.operator_context == 'EXEC_REGION_WIN':
            layout.operator_context = 'INVOKE_REGION_WIN'
            layout.operator("WM_OT_search_single_menu", text="Search...", icon='VIEWZOOM').menu_idname = "VIEW3D_MT_add"
            layout.separator()
        else:
            # BFA - make sure you can see it in the header
            layout.operator("WM_OT_search_single_menu", text="Search...", icon='VIEWZOOM').menu_idname = "VIEW3D_MT_add"

        layout.separator()

        # NOTE: don't use 'EXEC_SCREEN' or operators won't get the `v3d` context.

        # NOTE: was `EXEC_AREA`, but this context does not have the `rv3d`, which prevents
        #       "align_view" to work on first call (see #32719).
        layout.operator_context = 'EXEC_REGION_WIN'

        # layout.operator_menu_enum("object.mesh_add", "type", text="Mesh", icon='OUTLINER_OB_MESH')
        layout.menu("VIEW3D_MT_mesh_add", icon='OUTLINER_OB_MESH')

        # layout.operator_menu_enum("object.curve_add", "type", text="Curve", icon='OUTLINER_OB_CURVE')
        layout.menu("VIEW3D_MT_curve_add", icon='OUTLINER_OB_CURVE')
        # layout.operator_menu_enum("object.surface_add", "type", text="Surface", icon='OUTLINER_OB_SURFACE')
        layout.menu("VIEW3D_MT_surface_add", icon='OUTLINER_OB_SURFACE')
        layout.menu("VIEW3D_MT_metaball_add", text="Metaball", icon='OUTLINER_OB_META')
        layout.operator("object.text_add", text="Text", icon='OUTLINER_OB_FONT')
        if context.preferences.experimental.use_new_point_cloud_type:
            layout.operator("object.pointcloud_add", text="Point Cloud", icon='OUTLINER_OB_POINTCLOUD')
        layout.menu("VIEW3D_MT_volume_add", text="Volume", text_ctxt=i18n_contexts.id_id, icon='OUTLINER_OB_VOLUME')
        if context.preferences.experimental.use_grease_pencil_version3:
            layout.menu("VIEW3D_MT_grease_pencil_add", text="Grease Pencil", icon='OUTLINER_OB_GREASEPENCIL')
        else:
            layout.operator_menu_enum(
                "object.gpencil_add",
                "type",
                text="Grease Pencil",
                icon='OUTLINER_OB_GREASEPENCIL')

        layout.separator()

        if VIEW3D_MT_armature_add.is_extended():
            layout.menu("VIEW3D_MT_armature_add", icon='OUTLINER_OB_ARMATURE')
        else:
            layout.operator("object.armature_add", text="Armature", icon='OUTLINER_OB_ARMATURE')

        layout.operator("object.add", text="Lattice", icon='OUTLINER_OB_LATTICE').type = 'LATTICE'
        layout.operator_menu_enum("object.empty_add", "type", text="Empty",
                                  text_ctxt=i18n_contexts.id_id, icon='OUTLINER_OB_EMPTY')
        layout.menu("VIEW3D_MT_image_add", text="Image", icon='OUTLINER_OB_IMAGE')

        layout.separator()

        layout.operator("object.speaker_add", text="Speaker", icon='OUTLINER_OB_SPEAKER')
        layout.separator()

        if VIEW3D_MT_camera_add.is_extended():
            layout.menu("VIEW3D_MT_camera_add", icon='OUTLINER_OB_CAMERA')
        else:
            VIEW3D_MT_camera_add.draw(self, context)

        layout.menu("VIEW3D_MT_light_add", icon='OUTLINER_OB_LIGHT')

        layout.separator()

        layout.menu("VIEW3D_MT_lightprobe_add", icon='OUTLINER_OB_LIGHTPROBE')

        layout.separator()

        layout.operator_menu_enum("object.effector_add", "type", text="Force Field", icon='OUTLINER_OB_FORCE_FIELD')

        layout.separator()

        has_collections = bool(bpy.data.collections)
        col = layout.column()
        col.enabled = has_collections

        if not has_collections or len(bpy.data.collections) > 10:
            col.operator_context = 'INVOKE_REGION_WIN'
            col.operator(
                "object.collection_instance_add",
                text="Collection Instance" if has_collections else "No Collections to Instance",
                icon='OUTLINER_OB_GROUP_INSTANCE',
            )
        else:
            col.operator_menu_enum(
                "object.collection_instance_add",
                "collection",
                text="Collection Instance",
                icon='OUTLINER_OB_GROUP_INSTANCE',
            )


class VIEW3D_MT_image_add(Menu):
    bl_label = "Add Image"
    bl_options = {'SEARCH_ON_KEY_PRESS'}

    def draw(self, _context):
        layout = self.layout
        # Explicitly set background mode on/off as operator will try to
        # auto-detect which mode to use otherwise.
        layout.operator("object.empty_image_add", text="Reference", icon='IMAGE_REFERENCE').background = False
        layout.operator("object.empty_image_add", text="Background", icon='IMAGE_BACKGROUND').background = True


class VIEW3D_MT_object_relations(Menu):
    bl_label = "Relations"

    def draw(self, _context):
        layout = self.layout

        layout.operator("object.make_dupli_face", icon="MAKEDUPLIFACE")

        layout.separator()

        layout.operator_menu_enum("object.make_local", "type", text="Make Local")
        layout.menu("VIEW3D_MT_make_single_user")


# bfa menu
class VIEW3D_MT_origin_set(Menu):
    bl_label = "Set Origin"

    def draw(self, context):
        layout = self.layout

        layout.operator("object.origin_set", icon='GEOMETRY_TO_ORIGIN',
                        text="Geometry to Origin").type = 'GEOMETRY_ORIGIN'
        layout.operator("object.origin_set", icon='ORIGIN_TO_GEOMETRY',
                        text="Origin to Geometry").type = 'ORIGIN_GEOMETRY'
        layout.operator("object.origin_set", icon='ORIGIN_TO_CURSOR', text="Origin to 3D Cursor").type = 'ORIGIN_CURSOR'
        layout.operator("object.origin_set", icon='ORIGIN_TO_CENTEROFMASS',
                        text="Origin to Center of Mass (Surface)").type = 'ORIGIN_CENTER_OF_MASS'
        layout.operator(
            "object.origin_set",
            icon='ORIGIN_TO_VOLUME',
            text="Origin to Center of Mass (Volume)").type = 'ORIGIN_CENTER_OF_VOLUME'


# ********** Object menu **********

class VIEW3D_MT_object_liboverride(Menu):
    bl_label = "Library Override"

    def draw(self, _context):
        layout = self.layout

        layout.operator("object.make_override_library", text="Make", icon="LIBRARY")
        layout.operator("object.reset_override_library", text="Reset", icon="RESET")
        layout.operator("object.clear_override_library", text="Clear", icon="CLEAR")


class VIEW3D_MT_object(Menu):
    bl_context = "objectmode"
    bl_label = "Object"

    def draw(self, context):
        layout = self.layout

        ob = context.object
        view = context.space_data

        layout.menu("VIEW3D_MT_transform_object")
        layout.menu("VIEW3D_MT_origin_set")  # bfa menu
        layout.menu("VIEW3D_MT_mirror")
        layout.menu("VIEW3D_MT_object_clear")
        layout.menu("VIEW3D_MT_object_apply")
        layout.menu("VIEW3D_MT_snap")

        layout.separator()

        layout.operator("object.duplicate_move", icon="DUPLICATE")
        layout.operator("object.duplicate_move_linked", icon="DUPLICATE")
        layout.operator("object.join", icon='JOIN')

        layout.separator()

        layout.operator_context = 'EXEC_REGION_WIN'
        myvar = layout.operator("object.delete", text="Delete", icon="DELETE")
        myvar.use_global = False
        myvar.confirm = False
        myvar = layout.operator("object.delete", text="Delete Global", icon="DELETE")
        myvar.use_global = True
        myvar.confirm = False

        layout.separator()

        layout.operator("view3d.copybuffer", text="Copy Objects", icon='COPYDOWN')
        layout.operator("view3d.pastebuffer", text="Paste Objects", icon='PASTEDOWN')

        layout.separator()

        layout.menu("VIEW3D_MT_object_asset")

        layout.separator()

        layout.menu("VIEW3D_MT_object_liboverride")
        layout.menu("VIEW3D_MT_object_relations")
        layout.menu("VIEW3D_MT_object_parent")
        layout.menu("VIEW3D_MT_object_modifiers", icon='MODIFIER')
        layout.menu("VIEW3D_MT_object_constraints", icon='CONSTRAINT')
        layout.menu("VIEW3D_MT_object_track")
        layout.menu("VIEW3D_MT_make_links")

        layout.separator()
        # BFA: Added a context menu operator for consistency and discoverability...
        # ...This is a minimal UX of layout.menu("VIEW3D_MT_object_collection")
        layout.operator_context = 'INVOKE_REGION_WIN'
        layout.operator("object.move_to_collection", icon='GROUP')
        # BFA - Could be redundant operators, the UX was exclusive to the outliner
        layout.menu("VIEW3D_MT_object_collection")

        # BFA: shading just for mesh and curve objects
        if ob is None:
            pass

        elif ob.type in {'MESH', 'CURVE', 'SURFACE'}:

            layout.separator()

<<<<<<< HEAD
            layout.operator("object.shade_smooth", icon='SHADING_SMOOTH')
            if ob and ob.type == 'MESH':
                layout.operator("object.shade_smooth_by_angle", icon='NORMAL_SMOOTH')
            layout.operator("object.shade_flat", icon='SHADING_FLAT')
=======
        layout.operator("object.shade_smooth")
        if ob and ob.type == 'MESH':
            layout.operator("object.shade_auto_smooth")
        layout.operator("object.shade_flat")
>>>>>>> aa008deb

        layout.separator()

        layout.menu("VIEW3D_MT_object_animation")
        layout.menu("VIEW3D_MT_object_rigid_body")

        layout.separator()

        layout.menu("VIEW3D_MT_object_quick_effects")
        layout.menu("VIEW3D_MT_subdivision_set")  # bfa menu

        layout.separator()

        layout.menu("VIEW3D_MT_object_convert")

        layout.separator()

        layout.menu("VIEW3D_MT_object_showhide")
        layout.menu("VIEW3D_MT_object_cleanup")

        if ob is None:
            pass

        elif ob.type == 'CAMERA':
            layout.operator_context = 'INVOKE_REGION_WIN'

            layout.separator()

            if ob.data.type == 'PERSP':
                props = layout.operator("wm.context_modal_mouse", text="Adjust Focal Length", icon="LENS_ANGLE")
                props.data_path_iter = "selected_editable_objects"
                props.data_path_item = "data.lens"
                props.input_scale = 0.1
                if ob.data.lens_unit == 'MILLIMETERS':
                    props.header_text = "Camera Focal Length: %.1fmm"
                else:
                    props.header_text = "Camera Focal Length: %.1f\u00B0"

            else:
                props = layout.operator("wm.context_modal_mouse", text="Camera Lens Scale", icon="LENS_SCALE")
                props.data_path_iter = "selected_editable_objects"
                props.data_path_item = "data.ortho_scale"
                props.input_scale = 0.01
                props.header_text = "Camera Lens Scale: %.3f"

            if not ob.data.dof.focus_object:
                if view and view.camera == ob and view.region_3d.view_perspective == 'CAMERA':
                    props = layout.operator("ui.eyedropper_depth", text="DOF Distance (Pick)", icon="DOF")
                else:
                    props = layout.operator("wm.context_modal_mouse", text="Adjust Focus Distance", icon="DOF")
                    props.data_path_iter = "selected_editable_objects"
                    props.data_path_item = "data.dof.focus_distance"
                    props.input_scale = 0.02
                    props.header_text = "Focus Distance: %.3f"

        elif ob.type in {'CURVE', 'FONT'}:
            layout.operator_context = 'INVOKE_REGION_WIN'

            layout.separator()

            props = layout.operator("wm.context_modal_mouse", text="Adjust Extrusion", icon="EXTRUDESIZE")
            props.data_path_iter = "selected_editable_objects"
            props.data_path_item = "data.extrude"
            props.input_scale = 0.01
            props.header_text = "Extrude: %.3f"

            props = layout.operator("wm.context_modal_mouse", text="Adjust Offset", icon="WIDTH_SIZE")
            props.data_path_iter = "selected_editable_objects"
            props.data_path_item = "data.offset"
            props.input_scale = 0.01
            props.header_text = "Offset %.3f"

        elif ob.type == 'EMPTY':
            layout.operator_context = 'INVOKE_REGION_WIN'

            layout.separator()

            props = layout.operator("wm.context_modal_mouse", text="Adjust Empty Display Size", icon="DRAWSIZE")
            props.data_path_iter = "selected_editable_objects"
            props.data_path_item = "empty_display_size"
            props.input_scale = 0.01
            props.header_text = "Empty Diosplay Size: %.3f"

        elif ob.type == 'LIGHT':
            light = ob.data

            layout.operator_context = 'INVOKE_REGION_WIN'

            layout.separator()

            props = layout.operator("wm.context_modal_mouse", text="Adjust Light Power", icon="LIGHT_STRENGTH")
            props.data_path_iter = "selected_editable_objects"
            props.data_path_item = "data.energy"
            props.input_scale = 1.0
            props.header_text = "Light Power: %.3f"

            if light.type == 'AREA':
                if light.shape in {'RECTANGLE', 'ELLIPSE'}:
                    props = layout.operator(
                        "wm.context_modal_mouse",
                        text="Adjust Area Light X Size",
                        icon="LIGHT_SIZE")
                    props.data_path_iter = "selected_editable_objects"
                    props.data_path_item = "data.size"
                    props.header_text = "Light Size X: %.3f"

                    props = layout.operator(
                        "wm.context_modal_mouse",
                        text="Adjust Area Light Y Size",
                        icon="LIGHT_SIZE")
                    props.data_path_iter = "selected_editable_objects"
                    props.data_path_item = "data.size_y"
                    props.header_text = "Light Size Y: %.3f"
                else:
                    props = layout.operator("wm.context_modal_mouse", text="Adjust Area Light Size", icon="LIGHT_SIZE")
                    props.data_path_iter = "selected_editable_objects"
                    props.data_path_item = "data.size"
                    props.header_text = "Light Size: %.3f"

            elif light.type in {'SPOT', 'POINT'}:
                props = layout.operator("wm.context_modal_mouse", text="Adjust Light Radius", icon="RADIUS")
                props.data_path_iter = "selected_editable_objects"
                props.data_path_item = "data.shadow_soft_size"
                props.header_text = "Light Radius: %.3f"

            elif light.type == 'SUN':
                props = layout.operator("wm.context_modal_mouse", text="Adjust Sun Light Angle", icon="ANGLE")
                props.data_path_iter = "selected_editable_objects"
                props.data_path_item = "data.angle"
                props.header_text = "Light Angle: %.3f"

            if light.type == 'SPOT':
                layout.separator()

                props = layout.operator("wm.context_modal_mouse", text="Adjust Spot Light Size", icon="LIGHT_SIZE")
                props.data_path_iter = "selected_editable_objects"
                props.data_path_item = "data.spot_size"
                props.input_scale = 0.01
                props.header_text = "Spot Size: %.2f"

                props = layout.operator("wm.context_modal_mouse", text="Adjust Spot Light Blend", icon="SPOT_BLEND")
                props.data_path_iter = "selected_editable_objects"
                props.data_path_item = "data.spot_blend"
                props.input_scale = -0.01
                props.header_text = "Spot Blend: %.2f"

            if light.type in ['SPOT', 'SUN', 'AREA']:
                props = layout.operator(
                    "object.transform_axis_target",
                    text="Interactive Light Track",
                    icon="NODE_LIGHTPATH")

        layout.template_node_operator_asset_menu_items(catalog_path="Object")


class VIEW3D_MT_object_animation(Menu):
    bl_label = "Animation"

    def draw(self, _context):
        layout = self.layout

        layout.operator("anim.keyframe_insert", text="Insert Keyframe", icon='KEYFRAMES_INSERT')
        layout.operator(
            "anim.keyframe_insert_menu",
            text="Insert Keyframe with Keying Set",
            icon='KEYFRAMES_INSERT').always_prompt = True
        layout.operator("anim.keyframe_delete_v3d", text="Delete Keyframes", icon='KEYFRAMES_REMOVE')
        layout.operator("anim.keyframe_clear_v3d", text="Clear Keyframes", icon='KEYFRAMES_CLEAR')
        layout.operator("anim.keying_set_active_set", text="Change Keying Set", icon='KEYINGSET')

        layout.separator()

        layout.operator("nla.bake", text="Bake Action", icon='BAKE_ACTION')
        layout.operator("gpencil.bake_mesh_animation", text="Bake Mesh to Grease Pencil", icon='BAKE_ACTION')
        layout.operator(
            "gpencil.bake_grease_pencil_animation",
            text="Bake Object Transform to Grease Pencil",
            icon='BAKE_ACTION')


class VIEW3D_MT_object_rigid_body(Menu):
    bl_label = "Rigid Body"

    def draw(self, _context):
        layout = self.layout

        layout.operator("rigidbody.objects_add", text="Add Active", icon='RIGID_ADD_ACTIVE').type = 'ACTIVE'
        layout.operator("rigidbody.objects_add", text="Add Passive", icon='RIGID_ADD_PASSIVE').type = 'PASSIVE'

        layout.separator()

        layout.operator("rigidbody.objects_remove", text="Remove", icon='RIGID_REMOVE')

        layout.separator()

        layout.operator("rigidbody.shape_change", text="Change Shape", icon='RIGID_CHANGE_SHAPE')
        layout.operator("rigidbody.mass_calculate", text="Calculate Mass", icon='RIGID_CALCULATE_MASS')
        layout.operator("rigidbody.object_settings_copy", text="Copy from Active", icon='RIGID_COPY_FROM_ACTIVE')
        layout.operator("object.visual_transform_apply", text="Apply Transformation", icon='RIGID_APPLY_TRANS')
        layout.operator("rigidbody.bake_to_keyframes", text="Bake To Keyframes", icon='RIGID_BAKE_TO_KEYFRAME')

        layout.separator()

        layout.operator("rigidbody.connect", text="Connect", icon='RIGID_CONSTRAINTS_CONNECT')


class VIEW3D_MT_object_clear(Menu):
    bl_label = "Clear"

    def draw(self, _context):
        layout = self.layout

        layout.operator("object.location_clear", text="Location", icon="CLEARMOVE").clear_delta = False
        layout.operator("object.rotation_clear", text="Rotation", icon="CLEARROTATE").clear_delta = False
        layout.operator("object.scale_clear", text="Scale", icon="CLEARSCALE").clear_delta = False

        layout.separator()

        layout.operator("object.origin_clear", text="Origin", icon="CLEARORIGIN")


class VIEW3D_MT_object_context_menu(Menu):
    bl_label = "Object"

    def draw(self, context):
        layout = self.layout

        view = context.space_data

        obj = context.object

        selected_objects_len = len(context.selected_objects)

        # If nothing is selected
        # (disabled for now until it can be made more useful).
        '''
        if selected_objects_len == 0:

            layout.menu("VIEW3D_MT_add", text="Add", text_ctxt=i18n_contexts.operator_default)
            layout.operator("view3d.pastebuffer", text="Paste Objects", icon='PASTEDOWN')

            return
        '''

        # If something is selected

        # Individual object types.
        if obj is None:
            pass

        elif obj.type == 'CAMERA':
            layout.operator_context = 'INVOKE_REGION_WIN'

            layout.operator("view3d.object_as_camera", text="Set Active Camera", icon="VIEW_SWITCHACTIVECAM")

            if obj.data.type == 'PERSP':
                props = layout.operator("wm.context_modal_mouse", text="Adjust Focal Length", icon="LENS_ANGLE")
                props.data_path_iter = "selected_editable_objects"
                props.data_path_item = "data.lens"
                props.input_scale = 0.1
                if obj.data.lens_unit == 'MILLIMETERS':
                    props.header_text = rpt_("Camera Focal Length: %.1fmm")
                else:
                    props.header_text = rpt_("Camera Focal Length: %.1f\u00B0")

            else:
                props = layout.operator("wm.context_modal_mouse", text="Camera Lens Scale", icon="LENS_SCALE")
                props.data_path_iter = "selected_editable_objects"
                props.data_path_item = "data.ortho_scale"
                props.input_scale = 0.01
                props.header_text = rpt_("Camera Lens Scale: %.3f")

            if not obj.data.dof.focus_object:
                if view and view.camera == obj and view.region_3d.view_perspective == 'CAMERA':
                    props = layout.operator("ui.eyedropper_depth", text="DOF Distance (Pick)", icon="DOF")
                else:
                    props = layout.operator("wm.context_modal_mouse", text="Adjust Focus Distance", icon="DOF")
                    props.data_path_iter = "selected_editable_objects"
                    props.data_path_item = "data.dof.focus_distance"
                    props.input_scale = 0.02
                    props.header_text = rpt_("Focus Distance: %.3f")

            layout.separator()

        elif obj.type in {'CURVE', 'FONT'}:
            layout.operator_context = 'INVOKE_REGION_WIN'

            props = layout.operator("wm.context_modal_mouse", text="Adjust Extrusion", icon="EXTRUDESIZE")
            props.data_path_iter = "selected_editable_objects"
            props.data_path_item = "data.extrude"
            props.input_scale = 0.01
            props.header_text = rpt_("Extrude: %.3f")

            props = layout.operator("wm.context_modal_mouse", text="Adjust Offset", icon="WIDTH_SIZE")
            props.data_path_iter = "selected_editable_objects"
            props.data_path_item = "data.offset"
            props.input_scale = 0.01
            props.header_text = rpt_("Offset: %.3f")

            layout.separator()

        elif obj.type == 'EMPTY':
            layout.operator_context = 'INVOKE_REGION_WIN'

            props = layout.operator("wm.context_modal_mouse", text="Adjust Empty Display Size", icon="DRAWSIZE")
            props.data_path_iter = "selected_editable_objects"
            props.data_path_item = "empty_display_size"
            props.input_scale = 0.01
            props.header_text = rpt_("Empty Display Size: %.3f")

            layout.separator()

            if obj.empty_display_type == 'IMAGE':
                layout.operator("gpencil.trace_image", icon="FILE_IMAGE")

                layout.separator()

        elif obj.type == 'LIGHT':
            light = obj.data

            layout.operator_context = 'INVOKE_REGION_WIN'

            props = layout.operator("wm.context_modal_mouse", text="Adjust Light Power", icon="LIGHT_STRENGTH")
            props.data_path_iter = "selected_editable_objects"
            props.data_path_item = "data.energy"
            props.input_scale = 1.0
            props.header_text = rpt_("Light Power: %.3f")

            if light.type == 'AREA':
                if light.shape in {'RECTANGLE', 'ELLIPSE'}:
                    props = layout.operator(
                        "wm.context_modal_mouse",
                        text="Adjust Area Light X Size",
                        icon="LIGHT_SIZE")
                    props.data_path_iter = "selected_editable_objects"
                    props.data_path_item = "data.size"
                    props.header_text = rpt_("Light Size X: %.3f")

                    props = layout.operator(
                        "wm.context_modal_mouse",
                        text="Adjust Area Light Y Size",
                        icon="LIGHT_SIZE")
                    props.data_path_iter = "selected_editable_objects"
                    props.data_path_item = "data.size_y"
                    props.header_text = rpt_("Light Size Y: %.3f")
                else:
                    props = layout.operator("wm.context_modal_mouse", text="Adjust Area Light Size", icon="LIGHT_SIZE")
                    props.data_path_iter = "selected_editable_objects"
                    props.data_path_item = "data.size"
                    props.header_text = rpt_("Light Size: %.3f")

            elif light.type in {'SPOT', 'POINT'}:
                props = layout.operator("wm.context_modal_mouse", text="Adjust Light Radius", icon="RADIUS")
                props.data_path_iter = "selected_editable_objects"
                props.data_path_item = "data.shadow_soft_size"
                props.header_text = rpt_("Light Radius: %.3f")

            elif light.type == 'SUN':
                props = layout.operator("wm.context_modal_mouse", text="Adjust Sun Light Angle", icon="ANGLE")
                props.data_path_iter = "selected_editable_objects"
                props.data_path_item = "data.angle"
                props.header_text = rpt_("Light Angle: %.3f")

            if light.type == 'SPOT':
                layout.separator()

                props = layout.operator("wm.context_modal_mouse", text="Adjust Spot Light Size", icon="LIGHT_SIZE")
                props.data_path_iter = "selected_editable_objects"
                props.data_path_item = "data.spot_size"
                props.input_scale = 0.01
                props.header_text = rpt_("Spot Size: %.2f")

                props = layout.operator("wm.context_modal_mouse", text="Adjust Spot Light Blend", icon="SPOT_BLEND")
                props.data_path_iter = "selected_editable_objects"
                props.data_path_item = "data.spot_blend"
                props.input_scale = -0.01
                props.header_text = rpt_("Spot Blend: %.2f")

            layout.separator()

        # Shared among some object types.
        if obj is not None:
            if obj.type in {'MESH', 'CURVE', 'SURFACE'}:
                layout.operator("object.shade_smooth", text="Shade Smooth", icon="SHADING_SMOOTH")
                if obj.type == 'MESH':
<<<<<<< HEAD
                    layout.operator("object.shade_smooth_by_angle", icon="NORMAL_SMOOTH")
                layout.operator("object.shade_flat", text="Shade Flat", icon="SHADING_FLAT")
=======
                    layout.operator("object.shade_auto_smooth")
                layout.operator("object.shade_flat")

>>>>>>> aa008deb
                layout.separator()

            if obj.type in {'MESH', 'CURVE', 'SURFACE', 'ARMATURE', 'GPENCIL'}:
                if selected_objects_len > 1:
                    layout.operator("object.join")

            if obj.type in {'MESH', 'CURVE', 'CURVES', 'SURFACE', 'POINTCLOUD', 'META', 'FONT'}:
                layout.operator_menu_enum("object.convert", "target")

            if obj.type == 'GPENCIL':
                layout.operator_menu_enum("gpencil.convert", "type", text="Convert To")

            if (obj.type in {
                'MESH', 'CURVE', 'CURVES', 'SURFACE', 'GPENCIL', 'LATTICE', 'ARMATURE', 'META', 'FONT', 'POINTCLOUD',
            } or (obj.type == 'EMPTY' and obj.instance_collection is not None)):
                layout.operator_context = 'INVOKE_REGION_WIN'
                layout.operator_menu_enum("object.origin_set", text="Set Origin", property="type")
                layout.operator_context = 'INVOKE_DEFAULT'

                layout.separator()

        # Shared among all object types
        layout.operator("view3d.copybuffer", text="Copy Objects", icon='COPYDOWN')
        layout.operator("view3d.pastebuffer", text="Paste Objects", icon='PASTEDOWN')

        layout.separator()

        layout.operator("object.duplicate_move", icon='DUPLICATE')
        layout.operator("object.duplicate_move_linked", icon="DUPLICATE")

        layout.separator()

        props = layout.operator("wm.call_panel", text="Rename Active Object", icon='RENAME')
        props.name = "TOPBAR_PT_name"
        props.keep_open = False

        layout.separator()

        layout.menu("VIEW3D_MT_mirror")
        layout.menu("VIEW3D_MT_snap")
        layout.menu("VIEW3D_MT_object_parent")

        layout.separator()

        layout.operator_context = 'INVOKE_REGION_WIN'
        layout.operator("object.move_to_collection", icon='GROUP')

        layout.separator()
        if view and view.local_view:
            layout.operator(
                "view3d.localview",
                text="Toggle Local View",
                icon="VIEW_GLOBAL_LOCAL")  # BFA - Can toggle in, so toggle out too
            layout.operator("view3d.localview_remove_from", icon='VIEW_REMOVE_LOCAL')
        else:
            # BFA - made it relevant to local view conditional
            layout.operator("view3d.localview", text="Toggle Local View", icon="VIEW_GLOBAL_LOCAL")

        layout.separator()

        layout.operator("anim.keyframe_insert", text="Insert Keyframe", icon='KEYFRAMES_INSERT')
        layout.operator(
            "anim.keyframe_insert_menu",
            text="Insert Keyframe with Keying Set",
            icon='KEYFRAMES_INSERT').always_prompt = True

        layout.separator()

        layout.operator_context = 'EXEC_REGION_WIN'
        layout.operator("object.delete", text="Delete", icon="DELETE").use_global = False

        layout.separator()

        layout.menu("VIEW3D_MT_object_showhide")  # BFA - added to context menu

        layout.template_node_operator_asset_menu_items(catalog_path="Object")


class VIEW3D_MT_object_shading(Menu):
    # XXX, this menu is a place to store shading operator in object mode
    bl_label = "Shading"

    def draw(self, _context):
        layout = self.layout
        layout.operator("object.shade_smooth", text="Smooth", icon="SHADING_SMOOTH")
        layout.operator("object.shade_flat", text="Flat", icon="SHADING_FLAT")


class VIEW3D_MT_object_apply(Menu):
    bl_label = "Apply"

    def draw(self, _context):
        layout = self.layout

        # Need invoke for the popup confirming the multi-user data operation
        layout.operator_context = 'INVOKE_DEFAULT'

        props = layout.operator(
            "object.transform_apply",
            text="Location",
            text_ctxt=i18n_contexts.default,
            icon="APPLYMOVE")
        props.location, props.rotation, props.scale = True, False, False

        props = layout.operator(
            "object.transform_apply",
            text="Rotation",
            text_ctxt=i18n_contexts.default,
            icon="APPLYROTATE")
        props.location, props.rotation, props.scale = False, True, False

        props = layout.operator(
            "object.transform_apply",
            text="Scale",
            text_ctxt=i18n_contexts.default,
            icon="APPLYSCALE")
        props.location, props.rotation, props.scale = False, False, True

        props = layout.operator(
            "object.transform_apply",
            text="All Transforms",
            text_ctxt=i18n_contexts.default,
            icon="APPLYALL")
        props.location, props.rotation, props.scale = True, True, True

        props = layout.operator(
            "object.transform_apply",
            text="Rotation & Scale",
            text_ctxt=i18n_contexts.default,
            icon="APPLY_ROTSCALE")
        props.location, props.rotation, props.scale = False, True, True

        layout.separator()

        layout.operator(
            "object.transforms_to_deltas",
            text="Location to Deltas",
            text_ctxt=i18n_contexts.default,
            icon="APPLYMOVEDELTA").mode = 'LOC'
        layout.operator(
            "object.transforms_to_deltas",
            text="Rotation to Deltas",
            text_ctxt=i18n_contexts.default,
            icon="APPLYROTATEDELTA").mode = 'ROT'
        layout.operator(
            "object.transforms_to_deltas",
            text="Scale to Deltas",
            text_ctxt=i18n_contexts.default,
            icon="APPLYSCALEDELTA").mode = 'SCALE'
        layout.operator(
            "object.transforms_to_deltas",
            text="All Transforms to Deltas",
            text_ctxt=i18n_contexts.default,
            icon="APPLYALLDELTA").mode = 'ALL'
        layout.operator("object.anim_transforms_to_deltas", icon="APPLYANIDELTA")

        layout.separator()

        layout.operator(
            "object.visual_transform_apply",
            text="Visual Transform",
            text_ctxt=i18n_contexts.default,
            icon="VISUALTRANSFORM")
        layout.operator("object.duplicates_make_real", icon="MAKEDUPLIREAL")
        layout.operator(
            "object.parent_inverse_apply",
            text="Parent Inverse",
            text_ctxt=i18n_contexts.default,
            icon="APPLY_PARENT_INVERSE")

        layout.template_node_operator_asset_menu_items(catalog_path="Object/Apply")


class VIEW3D_MT_object_parent(Menu):
    bl_label = "Parent"

    def draw(self, _context):
        from bl_ui_utils.layout import operator_context

        layout = self.layout

        layout.operator_enum("object.parent_set", "type")

        layout.separator()

        with operator_context(layout, 'EXEC_REGION_WIN'):
            layout.operator("object.parent_no_inverse_set", icon="PARENT").keep_transform = False
            props = layout.operator(
                "object.parent_no_inverse_set",
                text="Make Parent without Inverse (Keep Transform)",
                icon="PARENT")
            props.keep_transform = True

            layout.operator("curves.surface_set", text="Object (Attach Curves to Surface)", icon="PARENT_CURVE")

        layout.separator()

        layout.operator_enum("object.parent_clear", "type")


class VIEW3D_MT_object_track(Menu):
    bl_label = "Track"
    bl_translation_context = i18n_contexts.constraint

    def draw(self, _context):
        layout = self.layout

        layout.operator("object.track_set", text="Damped Track Constraint", icon="CONSTRAINT_DATA").type = "DAMPTRACK"
        layout.operator("object.track_set", text="Track to Constraint", icon="CONSTRAINT_DATA").type = "TRACKTO"
        layout.operator("object.track_set", text="Lock Track Constraint", icon="CONSTRAINT_DATA").type = "LOCKTRACK"

        layout.separator()

        layout.operator("object.track_clear", text="Clear Track", icon="CLEAR_TRACK").type = 'CLEAR'
        layout.operator(
            "object.track_clear",
            text="Clear Track - Keep Transformation",
            icon="CLEAR_TRACK").type = 'CLEAR_KEEP_TRANSFORM'

# BFA - not referenced in the 3D View Editor - but referenced by hotkey M in Blender keymap.


class VIEW3D_MT_object_collection(Menu):
    bl_label = "Collection"

    def draw(self, _context):
        layout = self.layout

        # layout.operator("object.move_to_collection", icon='GROUP') #BFA - Double entry
        layout.operator("object.link_to_collection", icon='GROUP')

        layout.separator()

        layout.operator("collection.create", icon='COLLECTION_NEW')
        # layout.operator_menu_enum("collection.objects_remove", "collection")  # BUGGY
        layout.operator("collection.objects_remove", icon="DELETE")
        layout.operator("collection.objects_remove_all", icon="DELETE")

        layout.separator()

        layout.operator("collection.objects_add_active", icon='GROUP')
        layout.operator("collection.objects_remove_active", icon="DELETE")


class VIEW3D_MT_object_constraints(Menu):
    bl_label = "Constraints"

    def draw(self, _context):
        layout = self.layout

        layout.operator("object.constraint_add_with_targets", icon="CONSTRAINT_DATA")
        layout.operator("object.constraints_copy", icon="COPYDOWN")

        layout.separator()

        layout.operator("object.constraints_clear", icon="CLEAR_CONSTRAINT")


class VIEW3D_MT_object_modifiers(Menu):
    bl_label = "Modifiers"

    def draw(self, _context):
        active_object = bpy.context.active_object
        supported_types = {'MESH', 'CURVE', 'CURVES', 'SURFACE', 'FONT', 'VOLUME', 'GREASEPENCIL'}

        layout = self.layout

        if active_object:
            if active_object.type in supported_types:
                layout.menu("OBJECT_MT_modifier_add", text="Add Modifier")
            elif active_object.type == 'GPENCIL':
                layout.operator("object.gpencil_modifier_add", text="Add Modifier")

        layout.operator("object.modifiers_copy_to_selected", text="Copy Modifiers to Selected Objects")

        layout.separator()

        layout.operator("object.modifiers_clear")


class VIEW3D_MT_object_quick_effects(Menu):
    bl_label = "Quick Effects"

    def draw(self, _context):
        layout = self.layout

        layout.operator("object.quick_fur", icon="CURVES")
        layout.operator("object.quick_explode", icon="MOD_EXPLODE")
        layout.operator("object.quick_smoke", icon="MOD_SMOKE")
        layout.operator("object.quick_liquid", icon="MOD_FLUIDSIM")
        layout.template_node_operator_asset_menu_items(catalog_path="Object/Quick Effects")


class VIEW3D_MT_object_showhide(Menu):
    bl_label = "Show/Hide"

    def draw(self, _context):
        layout = self.layout

        layout.operator("object.hide_view_clear", text="Show Hidden", icon="HIDE_OFF")

        layout.separator()

        layout.operator("object.hide_view_set", text="Hide Selected", icon="HIDE_ON").unselected = False
        layout.operator("object.hide_view_set", text="Hide Unselected", icon="HIDE_UNSELECTED").unselected = True


class VIEW3D_MT_object_cleanup(Menu):
    bl_label = "Clean Up"

    def draw(self, _context):
        layout = self.layout

        layout.operator(
            "object.vertex_group_clean",
            text="Clean Vertex Group Weights",
            icon='CLEAN_CHANNELS').group_select_mode = 'ALL'
        layout.operator(
            "object.vertex_group_limit_total",
            text="Limit Total Vertex Groups",
            icon='WEIGHT_LIMIT_TOTAL').group_select_mode = 'ALL'

        layout.separator()

        layout.operator("object.material_slot_remove_unused", text="Remove Unused Material Slots", icon='DELETE')


class VIEW3D_MT_object_asset(Menu):
    bl_label = "Asset"

    def draw(self, _context):
        layout = self.layout

        layout.operator("asset.mark", icon='ASSIGN')
        layout.operator("asset.clear", text="Clear Asset", icon='CLEAR').set_fake_user = False
        layout.operator("asset.clear", text="Clear Asset (Set Fake User)", icon='CLEAR').set_fake_user = True


class VIEW3D_MT_make_single_user(Menu):
    bl_label = "Make Single User"

    def draw(self, _context):
        layout = self.layout
        layout.operator_context = 'EXEC_REGION_WIN'

        props = layout.operator("object.make_single_user", text="Object", icon='MAKE_SINGLE_USER')
        props.object = True
        props.obdata = props.material = props.animation = props.obdata_animation = False

        props = layout.operator("object.make_single_user", text="Object & Data", icon='MAKE_SINGLE_USER')
        props.object = props.obdata = True
        props.material = props.animation = props.obdata_animation = False

        props = layout.operator("object.make_single_user", text="Object & Data & Materials", icon='MAKE_SINGLE_USER')
        props.object = props.obdata = props.material = True
        props.animation = props.obdata_animation = False

        props = layout.operator("object.make_single_user", text="Materials", icon='MAKE_SINGLE_USER')
        props.material = True
        props.object = props.obdata = props.animation = props.obdata_animation = False

        props = layout.operator("object.make_single_user", text="Object Animation", icon='MAKE_SINGLE_USER')
        props.animation = True
        props.object = props.obdata = props.material = props.obdata_animation = False

        props = layout.operator("object.make_single_user", text="Object Data Animation", icon='MAKE_SINGLE_USER')
        props.obdata_animation = props.obdata = True
        props.object = props.material = props.animation = False


class VIEW3D_MT_object_convert(Menu):
    bl_label = "Convert"

    def draw(self, context):
        layout = self.layout
        ob = context.active_object

        if ob and ob.type == 'GPENCIL' and context.gpencil_data and not context.preferences.experimental.use_grease_pencil_version3:
            layout.operator_enum("gpencil.convert", "type")
        else:
            layout.operator_enum("object.convert", "target")

        # Potrace lib dependency.
        if bpy.app.build_options.potrace:
            layout.operator("gpencil.trace_image", icon='OUTLINER_OB_GREASEPENCIL')

        if ob and ob.type == 'CURVES':
            layout.operator("curves.convert_to_particle_system", text="Particle System", icon="PARTICLES")

        layout.template_node_operator_asset_menu_items(catalog_path="Object/Convert")


class VIEW3D_MT_make_links(Menu):
    bl_label = "Link/Transfer Data"

    def draw(self, _context):
        layout = self.layout
        operator_context_default = layout.operator_context

        if len(bpy.data.scenes) > 10:
            layout.operator_context = 'INVOKE_REGION_WIN'
            layout.operator("object.make_links_scene", text="Link Objects to Scene", icon='OUTLINER_OB_EMPTY')
        else:
            layout.operator_context = 'EXEC_REGION_WIN'
            layout.operator_menu_enum("object.make_links_scene", "scene", text="Link Objects to Scene")

        layout.separator()

        layout.operator_context = operator_context_default

        layout.operator_enum("object.make_links_data", "type")  # inline

        layout.separator()

        layout.operator("object.join_uvs", text="Copy UV Maps", icon="TRANSFER_UV")

        layout.separator()

        layout.operator("object.data_transfer", icon='TRANSFER_DATA')
        layout.operator("object.datalayout_transfer", icon='TRANSFER_DATA_LAYOUT')


class VIEW3D_MT_brush_paint_modes(Menu):
    bl_label = "Enabled Modes"

    def draw(self, context):
        layout = self.layout

        settings = UnifiedPaintPanel.paint_settings(context)
        brush = settings.brush

        layout.prop(brush, "use_paint_sculpt", text="Sculpt")
        layout.prop(brush, "use_paint_uv_sculpt", text="UV Sculpt")
        layout.prop(brush, "use_paint_vertex", text="Vertex Paint")
        layout.prop(brush, "use_paint_weight", text="Weight Paint")
        layout.prop(brush, "use_paint_image", text="Texture Paint")
        layout.prop(brush, "use_paint_sculpt_curves", text="Sculpt Curves")


# bfa menu
class VIEW3D_MT_brush(Menu):
    bl_label = "Brush"

    def draw(self, context):
        layout = self.layout

        settings = UnifiedPaintPanel.paint_settings(context)
        brush = getattr(settings, "brush", None)
        obj = context.active_object
        mesh = context.object.data  # face selection masking for painting

        # skip if no active brush
        if not brush:
            layout.label(text="No Brush selected. Please select a brush first", icon='INFO')
            return

        tex_slot = brush.texture_slot
        mask_tex_slot = brush.mask_texture_slot

        # brush tool
        if context.sculpt_object:
            layout.operator("brush.reset", icon="BRUSH_RESET")

        if tex_slot.map_mode == 'STENCIL':

            layout.separator()

            layout.operator(
                "brush.stencil_control",
                text='Move Stencil Texture',
                icon='TRANSFORM_MOVE').mode = 'TRANSLATION'
            layout.operator(
                "brush.stencil_control",
                text='Rotate Stencil Texture',
                icon='TRANSFORM_ROTATE').mode = 'ROTATION'
            layout.operator(
                "brush.stencil_control",
                text='Scale Stencil Texture',
                icon='TRANSFORM_SCALE').mode = 'SCALE'
            layout.operator("brush.stencil_reset_transform", text="Reset Stencil Texture position", icon="RESET")

        if mask_tex_slot.map_mode == 'STENCIL':

            layout.separator()

            myvar = layout.operator("brush.stencil_control", text="Move Stencil Mask Texture", icon='TRANSFORM_MOVE')
            myvar.mode = 'TRANSLATION'
            myvar.texmode = 'SECONDARY'
            myvar = layout.operator(
                "brush.stencil_control",
                text="Rotate Stencil Mask Texture",
                icon='TRANSFORM_ROTATE')
            myvar.mode = 'ROTATION'
            myvar.texmode = 'SECONDARY'
            myvar = layout.operator("brush.stencil_control", text="Scale Stencil Mask Texture", icon='TRANSFORM_SCALE')
            myvar.mode = 'SCALE'
            myvar.texmode = 'SECONDARY'
            layout.operator(
                "brush.stencil_reset_transform",
                text="Reset Stencil Mask Texture position",
                icon="RESET").mask = True

        # If face selection masking for painting is active
        if mesh.use_paint_mask:

            layout.separator()

            layout.menu("VIEW3D_MT_facemask_showhide")  # bfa - show hide for face mask tool

        # Color picker just in vertex and texture paint
        if obj.mode in {'VERTEX_PAINT', 'TEXTURE_PAINT'}:

            layout.separator()

            layout.operator("paint.sample_color", text="Color Picker", icon='EYEDROPPER')


# bfa - show hide menu for face selection masking
class VIEW3D_MT_facemask_showhide(Menu):
    bl_label = "Show/Hide"

    def draw(self, context):
        layout = self.layout

        layout.operator("paint.face_select_reveal", text="Show Hidden", icon="HIDE_OFF")
        layout.operator("paint.face_select_hide", text="Hide Selected", icon="HIDE_ON").unselected = False
        layout.operator("paint.face_select_hide", text="Hide Unselected", icon="HIDE_UNSELECTED").unselected = True


class VIEW3D_MT_paint_vertex(Menu):
    bl_label = "Paint"

    def draw(self, _context):
        layout = self.layout

        layout.operator("paint.vertex_color_set", icon="COLOR")  # BFA - Expose operator
        layout.operator("paint.vertex_color_smooth", icon="PARTICLEBRUSH_SMOOTH")
        layout.operator("paint.vertex_color_dirt", icon="DIRTY_VERTEX")
        layout.operator("paint.vertex_color_from_weight", icon="VERTCOLFROMWEIGHT")

        layout.separator()

        layout.operator("paint.vertex_color_invert", text="Invert", icon="REVERSE_COLORS")
        layout.operator("paint.vertex_color_levels", text="Levels", icon="LEVELS")
        layout.operator("paint.vertex_color_hsv", text="Hue/Saturation/Value", icon="HUESATVAL")
        layout.operator(
            "paint.vertex_color_brightness_contrast",
            text="Brightness/Contrast",
            icon="BRIGHTNESS_CONTRAST")

        layout.separator()

        layout.operator("paint.vertex_color_set")
        layout.operator("paint.sample_color")


class VIEW3D_MT_hook(Menu):
    bl_label = "Hooks"

    def draw(self, context):
        layout = self.layout
        layout.operator_context = 'EXEC_AREA'
        layout.operator("object.hook_add_newob", icon="HOOK_NEW")
        layout.operator("object.hook_add_selob", icon="HOOK_SELECTED").use_bone = False
        layout.operator("object.hook_add_selob", text="Hook to Selected Object Bone", icon="HOOK_BONE").use_bone = True

        if any([mod.type == 'HOOK' for mod in context.active_object.modifiers]):
            layout.separator()

            layout.operator_menu_enum("object.hook_assign", "modifier", icon="HOOK_ASSIGN")
            layout.operator_menu_enum("object.hook_remove", "modifier", icon="HOOK_REMOVE")

            layout.separator()

            layout.operator_menu_enum("object.hook_select", "modifier", icon="HOOK_SELECT")
            layout.operator_menu_enum("object.hook_reset", "modifier", icon="HOOK_RESET")
            layout.operator_menu_enum("object.hook_recenter", "modifier", icon="HOOK_RECENTER")


class VIEW3D_MT_vertex_group(Menu):
    bl_label = "Vertex Groups"

    def draw(self, context):
        layout = self.layout

        layout.operator_context = 'EXEC_AREA'
        layout.operator("object.vertex_group_assign_new", icon="GROUP_VERTEX")

        ob = context.active_object
        if ob.mode == 'EDIT' or (ob.mode == 'WEIGHT_PAINT' and ob.type == 'MESH' and ob.data.use_paint_mask_vertex):
            if ob.vertex_groups.active:
                layout.separator()

                layout.operator("object.vertex_group_assign", text="Assign to Active Group", icon="ADD_TO_ACTIVE")
                layout.operator("object.vertex_group_remove_from", text="Remove from Active Group",
                                icon="REMOVE_SELECTED_FROM_ACTIVE_GROUP").use_all_groups = False
                layout.operator(
                    "object.vertex_group_remove_from",
                    text="Remove from All",
                    icon="REMOVE_FROM_ALL_GROUPS").use_all_groups = True

        if ob.vertex_groups.active:
            layout.separator()

            layout.operator_menu_enum("object.vertex_group_set_active", "group", text="Set Active Group")
            layout.operator(
                "object.vertex_group_remove",
                text="Remove Active Group",
                icon="REMOVE_ACTIVE_GROUP").all = False
            layout.operator("object.vertex_group_remove", text="Remove All Groups", icon="REMOVE_ALL_GROUPS").all = True


class VIEW3D_MT_gpencil_vertex_group(Menu):
    bl_label = "Vertex Groups"

    def draw(self, context):
        layout = self.layout

        layout.operator_context = 'EXEC_AREA'
        ob = context.active_object

        layout.operator("object.vertex_group_add", text="Add New Group", icon="GROUP_VERTEX")
        ob = context.active_object
        if ob.vertex_groups.active:
            layout.separator()

            layout.operator("gpencil.vertex_group_assign", text="Assign", icon="ADD_TO_ACTIVE")
            layout.operator("gpencil.vertex_group_remove_from", text="Remove", icon="REMOVE_SELECTED_FROM_ACTIVE_GROUP")

            layout.operator("gpencil.vertex_group_select", text="Select", icon="SELECT_ALL")
            layout.operator("gpencil.vertex_group_deselect", text="Deselect", icon="SELECT_NONE")


class VIEW3D_MT_greasepencil_vertex_group(Menu):
    bl_label = "Vertex Groups"

    def draw(self, context):
        layout = self.layout

        layout.operator_context = 'EXEC_AREA'
        ob = context.active_object

        layout.operator("object.vertex_group_add", text="Add New Group")
        ob = context.active_object


class VIEW3D_MT_paint_weight_lock(Menu):
    bl_label = "Vertex Group Locks"

    def draw(self, _context):
        layout = self.layout

        props = layout.operator("object.vertex_group_lock", text="Lock All", icon='LOCKED')
        props.action, props.mask = 'LOCK', 'ALL'
        props = layout.operator("object.vertex_group_lock", text="Lock Selected", icon='LOCKED')
        props.action, props.mask = 'LOCK', 'SELECTED'
        props = layout.operator("object.vertex_group_lock", text="Lock Unselected", icon='LOCKED')
        props.action, props.mask = 'LOCK', 'UNSELECTED'
        props = layout.operator("object.vertex_group_lock", text="Lock Only Selected", icon='RESTRICT_SELECT_OFF')
        props.action, props.mask = 'LOCK', 'INVERT_UNSELECTED'

        layout.separator()

        props = layout.operator("object.vertex_group_lock", text="Unlock All", icon='UNLOCKED')
        props.action, props.mask = 'UNLOCK', 'ALL'
        props = layout.operator("object.vertex_group_lock", text="Unlock Selected", icon='UNLOCKED')
        props.action, props.mask = 'UNLOCK', 'SELECTED'
        props = layout.operator("object.vertex_group_lock", text="Unlock Unselected", icon='UNLOCKED')
        props.action, props.mask = 'UNLOCK', 'UNSELECTED'
        props = layout.operator("object.vertex_group_lock", text="Lock Only Unselected", icon='RESTRICT_SELECT_ON')
        props.action, props.mask = 'UNLOCK', 'INVERT_UNSELECTED'

        layout.separator()

        props = layout.operator("object.vertex_group_lock", text="Invert Locks", icon='INVERSE')
        props.action, props.mask = 'INVERT', 'ALL'


class VIEW3D_MT_paint_weight(Menu):
    bl_label = "Weights"

    @staticmethod
    def draw_generic(layout, is_editmode=False):

        layout.menu("VIEW3D_MT_paint_weight_legacy", text="Legacy")  # bfa menu

        if not is_editmode:

            layout.operator(
                "paint.weight_from_bones",
                text="Assign Automatic from Bones",
                icon="BONE_DATA").type = 'AUTOMATIC'
            layout.operator(
                "paint.weight_from_bones",
                text="Assign from Bone Envelopes",
                icon="ENVELOPE_MODIFIER").type = 'ENVELOPES'

            layout.separator()

        layout.operator("object.vertex_group_normalize_all", text="Normalize All", icon='WEIGHT_NORMALIZE_ALL')
        layout.operator("object.vertex_group_normalize", text="Normalize", icon='WEIGHT_NORMALIZE')

        layout.separator()

        layout.operator("object.vertex_group_mirror", text="Mirror", icon='WEIGHT_MIRROR')
        layout.operator("object.vertex_group_invert", text="Invert", icon='WEIGHT_INVERT')
        layout.operator("object.vertex_group_clean", text="Clean", icon='WEIGHT_CLEAN')

        layout.separator()

        layout.operator("object.vertex_group_quantize", text="Quantize", icon="WEIGHT_QUANTIZE")
        layout.operator("object.vertex_group_levels", text="Levels", icon='WEIGHT_LEVELS')
        layout.operator("object.vertex_group_smooth", text="Smooth", icon='WEIGHT_SMOOTH')

        if not is_editmode:
            props = layout.operator("object.data_transfer", text="Transfer Weights", icon='WEIGHT_TRANSFER_WEIGHTS')
            props.use_reverse_transfer = True
            props.data_type = 'VGROUP_WEIGHTS'

        layout.operator("object.vertex_group_limit_total", text="Limit Total", icon='WEIGHT_LIMIT_TOTAL')

        if not is_editmode:
            layout.separator()

            # Primarily for shortcut discoverability.
            layout.operator("paint.weight_set", icon="MOD_VERTEX_WEIGHT")

        layout.separator()

        layout.menu("VIEW3D_MT_paint_weight_lock", text="Locks")

    def draw(self, context):
        obj = context.active_object
        if obj.type == 'MESH':
            self.draw_generic(self.layout, is_editmode=False)


# bfa menu
class VIEW3D_MT_paint_weight_legacy(Menu):
    bl_label = "Legacy"

    @staticmethod
    def draw_generic(layout, is_editmode=False):

        if not is_editmode:
            layout.separator()

            # Primarily for shortcut discoverability.
            layout.operator("paint.weight_sample", text="Sample Weight", icon="EYEDROPPER")
            layout.operator("paint.weight_sample_group", text="Sample Group", icon="EYEDROPPER")

            layout.separator()

            # Primarily for shortcut discoverability.
            layout.operator("paint.weight_gradient", text="Gradient (Linear)", icon='GRADIENT').type = 'LINEAR'
            layout.operator("paint.weight_gradient", text="Gradient (Radial)", icon='GRADIENT').type = 'RADIAL'

    def draw(self, _context):
        self.draw_generic(self.layout, is_editmode=False)

# bfa menu


class VIEW3D_MT_subdivision_set(Menu):
    bl_label = "Subdivide"

    def draw(self, context):
        layout = self.layout

        myvar = layout.operator("object.subdivision_set", text="Level 0", icon="SUBDIVIDE_EDGES")
        myvar.relative = False
        myvar.level = 0
        myvar = layout.operator("object.subdivision_set", text="Level 1", icon="SUBDIVIDE_EDGES")
        myvar.relative = False
        myvar.level = 1
        myvar = layout.operator("object.subdivision_set", text="Level 2", icon="SUBDIVIDE_EDGES")
        myvar.relative = False
        myvar.level = 2
        myvar = layout.operator("object.subdivision_set", text="Level 3", icon="SUBDIVIDE_EDGES")
        myvar.relative = False
        myvar.level = 3
        myvar = layout.operator("object.subdivision_set", text="Level 4", icon="SUBDIVIDE_EDGES")
        myvar.relative = False
        myvar.level = 4
        myvar = layout.operator("object.subdivision_set", text="Level 5", icon="SUBDIVIDE_EDGES")
        myvar.relative = False
        myvar.level = 5


class VIEW3D_MT_sculpt(Menu):
    bl_label = "Sculpt"

    def draw(self, context):
        layout = self.layout

        layout.menu("VIEW3D_MT_sculpt_legacy")  # bfa menu
        layout.menu("VIEW3D_MT_sculpt_transform")  # bfa menu

        layout.separator()

        # Fair Positions
        props = layout.operator("sculpt.face_set_edit", text="Fair Positions", icon='POSITION')
        props.mode = 'FAIR_POSITIONS'

        props = layout.operator("paint.hide_show", text="Box Show")
        props.action = 'SHOW'

        props = layout.operator("paint.hide_show_lasso_gesture", text="Lasso Hide")
        props.action = 'HIDE'

        props = layout.operator("paint.hide_show_lasso_gesture", text="Lasso Show")
        props.action = 'SHOW'

        props = layout.operator("paint.hide_show_line_gesture", text="Line Hide")
        props.action = 'HIDE'

        props = layout.operator("paint.hide_show_line_gesture", text="Line Show")
        props.action = 'SHOW'

        props = layout.operator("paint.hide_show_polyline_gesture", text="Polyline Hide")
        props.action = 'HIDE'

        props = layout.operator("paint.hide_show_polyline_gesture", text="Polyline Show")
        props.action = 'SHOW'

        layout.separator()

        layout.menu("VIEW3D_MT_sculpt_set_pivot", text="Set Pivot")
        layout.menu("VIEW3D_MT_sculpt_showhide")  # bfa menu

        layout.separator()

        # Rebuild BVH
        layout.operator("sculpt.optimize", icon="FILE_REFRESH")

        layout.operator("object.transfer_mode", text="Transfer Sculpt Mode", icon="TRANSFER_SCULPT")


# bfa menu
class VIEW3D_MT_sculpt_legacy(Menu):
    bl_label = "Legacy"

    def draw(self, _context):
        layout = self.layout

        layout.operator("transform.translate", icon='TRANSFORM_MOVE')
        layout.operator("transform.rotate", icon='TRANSFORM_ROTATE')
        layout.operator("transform.resize", text="Scale", icon='TRANSFORM_SCALE')

        layout.separator()

        props = layout.operator("paint.hide_show", text="Box Hide", icon="BOX_HIDE")
        props.action = 'HIDE'

        props = layout.operator("paint.hide_show", text="Box Show", icon="BOX_SHOW")
        props.action = 'SHOW'

        props = layout.operator("paint.hide_show_lasso_gesture", text="Lasso Hide", icon="LASSO_HIDE")
        props.action = 'HIDE'

        props = layout.operator("paint.hide_show_lasso_gesture", text="Lasso Show", icon="LASSO_SHOW")
        props.action = 'SHOW'

        props = layout.operator("paint.hide_show_line_gesture", text="Line Hide", icon="LINE_HIDE")
        props.action = 'HIDE'

        props = layout.operator("paint.hide_show_line_gesture", text="Line Show", icon="LINE_SHOW")
        props.action = 'SHOW'

        layout.separator()

        props = layout.operator("sculpt.trim_box_gesture", text="Box Trim", icon='BOX_TRIM')
        props.trim_mode = 'DIFFERENCE'

        props = layout.operator("sculpt.trim_lasso_gesture", text="Lasso Trim", icon='LASSO_TRIM')
        props.trim_mode = 'DIFFERENCE'

        props = layout.operator("sculpt.trim_line_gesture", text="Line Trim")
        props.trim_mode = 'DIFFERENCE'

        props = layout.operator("sculpt.trim_box_gesture", text="Box Add", icon='BOX_ADD')
        props.trim_mode = 'JOIN'

        props = layout.operator("sculpt.trim_lasso_gesture", text="Lasso Add", icon='LASSO_ADD')
        props.trim_mode = 'JOIN'

        layout.separator()

        layout.operator("sculpt.project_line_gesture", text="Line Project", icon='LINE_PROJECT')


# bfa menu
class VIEW3D_MT_sculpt_transform(Menu):
    bl_label = "Transform"

    def draw(self, _context):
        layout = self.layout

        props = layout.operator("sculpt.mesh_filter", text="Sphere", icon='SPHERE')
        props.type = 'SPHERE'


# bfa menu
class VIEW3D_MT_sculpt_showhide(Menu):
    bl_label = "Show/Hide"

    def draw(self, _context):
        layout = self.layout

        props = layout.operator("sculpt.face_set_change_visibility", text="Toggle Visibility", icon="HIDE_OFF")
        props.mode = 'TOGGLE'

        props = layout.operator("sculpt.face_set_change_visibility", text="Hide Active Face Set", icon="HIDE_ON")
        props.mode = 'HIDE_ACTIVE'

        props = layout.operator("paint.hide_show_all", text="Show All", icon="HIDE_OFF")
        props.action = 'SHOW'

        props = layout.operator("paint.visibility_invert", text="Invert Visible", icon="HIDE_ON")

        props = layout.operator("paint.hide_show_masked", text="Hide Masked", icon="MOD_MASK_OFF")
        props.action = 'HIDE'


class VIEW3D_MT_sculpt_curves(Menu):
    bl_label = "Curves"

    def draw(self, _context):
        layout = self.layout

        layout.operator(
            "curves.snap_curves_to_surface",
            text="Snap to Deformed Surface",
            icon="SNAP_SURFACE").attach_mode = 'DEFORM'
        layout.operator(
            "curves.snap_curves_to_surface",
            text="Snap to Nearest Surface",
            icon="SNAP_TO_ADJACENT").attach_mode = 'NEAREST'
        layout.separator()
        layout.operator("curves.convert_to_particle_system", text="Convert to Particle System", icon="PARTICLES")

        layout.template_node_operator_asset_menu_items(catalog_path="Curves")


class VIEW3D_MT_mask(Menu):
    bl_label = "Mask"

    def draw(self, _context):
        layout = self.layout

        layout.menu("VIEW3D_MT_mask_legacy")  # bfa menu

        props = layout.operator("paint.mask_flood_fill", text="Invert Mask", icon="INVERT_MASK")
        props.mode = 'INVERT'

        props = layout.operator("paint.mask_flood_fill", text="Fill Mask", icon="FILL_MASK")
        props.mode = 'VALUE'
        props.value = 1

        props = layout.operator("paint.mask_flood_fill", text="Clear Mask", icon="CLEAR_MASK")
        props.mode = 'VALUE'
        props.value = 0

        layout.separator()

        props = layout.operator("sculpt.mask_filter", text="Smooth Mask", icon="PARTICLEBRUSH_SMOOTH")
        props.filter_type = 'SMOOTH'

        props = layout.operator("sculpt.mask_filter", text="Sharpen Mask", icon="SHARPEN")
        props.filter_type = 'SHARPEN'

        props = layout.operator("sculpt.mask_filter", text="Grow Mask", icon="SELECTMORE")
        props.filter_type = 'GROW'

        props = layout.operator("sculpt.mask_filter", text="Shrink Mask", icon="SELECTLESS")
        props.filter_type = 'SHRINK'

        props = layout.operator("sculpt.mask_filter", text="Increase Contrast", icon="INC_CONTRAST")
        props.filter_type = 'CONTRAST_INCREASE'
        props.auto_iteration_count = False

        props = layout.operator("sculpt.mask_filter", text="Decrease Contrast", icon="DEC_CONTRAST")
        props.filter_type = 'CONTRAST_DECREASE'
        props.auto_iteration_count = False

        layout.separator()

        props = layout.operator("sculpt.expand", text="Expand Mask by Topology", icon="MESH_DATA")
        props.target = 'MASK'
        props.falloff_type = 'GEODESIC'
        props.invert = False
        props.use_auto_mask = False
        props.use_mask_preserve = True

        props = layout.operator("sculpt.expand", text="Expand Mask by Curvature", icon="CURVE_DATA")
        props.target = 'MASK'
        props.falloff_type = 'NORMALS'
        props.invert = False
        props.use_mask_preserve = True

        layout.separator()

        props = layout.operator("mesh.paint_mask_extract", text="Mask Extract", icon="PACKAGE")

        layout.separator()

        props = layout.operator("mesh.paint_mask_slice", text="Mask Slice", icon="MASK_SLICE")
        props.fill_holes = False
        props.new_object = False
        props = layout.operator("mesh.paint_mask_slice", text="Mask Slice and Fill Holes", icon="MASK_SLICE_FILL")
        props.new_object = False
        props = layout.operator("mesh.paint_mask_slice", text="Mask Slice to New Object", icon="MASK_SLICE_NEW")

        layout.separator()

        props = layout.operator("sculpt.mask_from_cavity", text="Mask From Cavity", icon="DIRTY_VERTEX")
        props.settings_source = 'OPERATOR'

        layout.separator()

        layout.menu("VIEW3D_MT_random_mask", text="Random Mask")

        layout.template_node_operator_asset_menu_items(catalog_path=self.bl_label)


# bfa menu
class VIEW3D_MT_mask_legacy(Menu):
    bl_label = "Legacy"

    def draw(self, _context):
        layout = self.layout

        props = layout.operator("paint.mask_box_gesture", text="Box Mask", icon="BOX_MASK")
        props.mode = 'VALUE'
        props.value = 0

        props = layout.operator("paint.mask_lasso_gesture", text="Lasso Mask", icon="LASSO_MASK")


class VIEW3D_MT_face_sets_showhide(Menu):
    bl_label = "Show/Hide"

    def draw(self, _context):
        layout = self.layout

        layout.operator(
            "sculpt.face_set_change_visibility",
            text="Toggle Visibility",
            icon="HIDE_UNSELECTED").mode = 'TOGGLE'

        layout.separator()

        layout.operator("paint.hide_show_all", text="Show All Geometry", icon="HIDE_OFF").action = 'SHOW'
        layout.operator(
            "sculpt.face_set_change_visibility",
            text="Hide Active Face Set",
            icon="HIDE_ON").mode = 'HIDE_ACTIVE'


class VIEW3D_MT_face_sets(Menu):
    bl_label = "Face Sets"

    def draw(self, _context):
        layout = self.layout

        layout.operator("sculpt.face_sets_create", text="Face Set from Masked", icon="MOD_MASK").mode = 'MASKED'
        layout.operator("sculpt.face_sets_create", text="Face Set from Visible", icon="FILL_MASK").mode = 'VISIBLE'
        layout.operator(
            "sculpt.face_sets_create",
            text='Face Set from Edit Mode Selection',
            icon="EDITMODE_HLT").mode = 'SELECTION'

        layout.separator()

        layout.menu("VIEW3D_MT_face_sets_init", text="Initialize Face Sets")

        layout.separator()

        layout.operator("sculpt.face_set_edit", text="Grow Face Set", icon='SELECTMORE').mode = 'GROW'
        layout.operator("sculpt.face_set_edit", text="Shrink Face Set", icon='SELECTLESS').mode = 'SHRINK'
        props = layout.operator("sculpt.expand", text="Expand Face Set by Topology", icon='FACE_MAPS')
        props.target = 'FACE_SETS'
        props.falloff_type = 'GEODESIC'
        props.invert = False
        props.use_mask_preserve = False
        props.use_modify_active = False

        props = layout.operator("sculpt.expand", text="Expand Active Face Set", icon='FACE_MAPS_ACTIVE')
        props.target = 'FACE_SETS'
        props.falloff_type = 'BOUNDARY_FACE_SET'
        props.invert = False
        props.use_mask_preserve = False
        props.use_modify_active = True

        layout.separator()

        layout.operator("mesh.face_set_extract", text="Extract Face Set", icon="SEPARATE")

        layout.separator()

        layout.operator("sculpt.face_sets_randomize_colors", text="Randomize Colors", icon="COLOR")

        layout.separator()

        layout.menu("VIEW3D_MT_face_sets_showhide")

        layout.template_node_operator_asset_menu_items(catalog_path=self.bl_label)


class VIEW3D_MT_sculpt_set_pivot(Menu):
    bl_label = "Sculpt Set Pivot"

    def draw(self, _context):
        layout = self.layout

        props = layout.operator("sculpt.set_pivot_position", text="Pivot to Origin", icon="PIVOT_TO_ORIGIN")
        props.mode = 'ORIGIN'

        props = layout.operator("sculpt.set_pivot_position", text="Pivot to Unmasked", icon="PIVOT_TO_UNMASKED")
        props.mode = 'UNMASKED'

        props = layout.operator("sculpt.set_pivot_position", text="Pivot to Mask Border", icon="PIVOT_TO_MASKBORDER")
        props.mode = 'BORDER'

        props = layout.operator("sculpt.set_pivot_position", text="Pivot to Active Vertex", icon="PIVOT_TO_ACTIVE_VERT")
        props.mode = 'ACTIVE'

        props = layout.operator(
            "sculpt.set_pivot_position",
            text="Pivot to Surface Under Cursor",
            icon="PIVOT_TO_SURFACE")
        props.mode = 'SURFACE'


class VIEW3D_MT_face_sets_init(Menu):
    bl_label = "Face Sets Init"

    def draw(self, _context):
        layout = self.layout

        layout.operator("sculpt.face_sets_init", text="By Loose Parts", icon="SELECT_LOOSE").mode = 'LOOSE_PARTS'
        layout.operator("sculpt.face_sets_init", text="By Face Set Boundaries",
                        icon="SELECT_BOUNDARY").mode = 'FACE_SET_BOUNDARIES'
        layout.operator("sculpt.face_sets_init", text="By Materials", icon="MATERIAL_DATA").mode = 'MATERIALS'
        layout.operator("sculpt.face_sets_init", text="By Normals", icon="RECALC_NORMALS").mode = 'NORMALS'
        layout.operator("sculpt.face_sets_init", text="By UV Seams", icon="MARK_SEAM").mode = 'UV_SEAMS'
        layout.operator("sculpt.face_sets_init", text="By Edge Creases", icon="CREASE").mode = 'CREASES'
        layout.operator("sculpt.face_sets_init", text="By Edge Bevel Weight", icon="BEVEL").mode = 'BEVEL_WEIGHT'
        layout.operator("sculpt.face_sets_init", text="By Sharp Edges", icon="SELECT_SHARPEDGES").mode = 'SHARP_EDGES'


class VIEW3D_MT_random_mask(Menu):
    bl_label = "Random Mask"

    def draw(self, _context):
        layout = self.layout

        layout.operator("sculpt.mask_init", text="Per Vertex", icon="SELECT_UNGROUPED_VERTS").mode = 'RANDOM_PER_VERTEX'
        layout.operator("sculpt.mask_init", text="Per Face Set", icon="FACESEL").mode = 'RANDOM_PER_FACE_SET'
        layout.operator("sculpt.mask_init", text="Per Loose Part", icon="SELECT_LOOSE").mode = 'RANDOM_PER_LOOSE_PART'


class VIEW3D_MT_particle(Menu):
    bl_label = "Particle"

    def draw(self, context):
        layout = self.layout
        tool_settings = context.tool_settings

        particle_edit = tool_settings.particle_edit

        layout.operator("particle.mirror", icon="TRANSFORM_MIRROR")

        layout.operator("particle.remove_doubles", icon='REMOVE_DOUBLES')

        layout.separator()

        if particle_edit.select_mode == 'POINT':
            layout.operator("particle.subdivide", icon="SUBDIVIDE_EDGES")

        layout.operator("particle.unify_length", icon="RULER")
        layout.operator("particle.rekey", icon="KEY_HLT")
        layout.operator("particle.weight_set", icon="MOD_VERTEX_WEIGHT")

        layout.separator()

        layout.menu("VIEW3D_MT_particle_showhide")

        layout.separator()

        layout.operator("particle.delete", icon="DELETE")


class VIEW3D_MT_particle_context_menu(Menu):
    bl_label = "Particle"

    def draw(self, context):
        layout = self.layout
        tool_settings = context.tool_settings

        particle_edit = tool_settings.particle_edit

        layout.operator("particle.rekey", icon="KEY_HLT")

        layout.separator()

        layout.operator("particle.delete", icon="DELETE")

        layout.separator()

        layout.operator("particle.remove_doubles", icon='REMOVE_DOUBLES')
        layout.operator("particle.unify_length", icon="RULER")

        if particle_edit.select_mode == 'POINT':
            layout.operator("particle.subdivide", icon="SUBDIVIDE_EDGES")

        layout.operator("particle.weight_set", icon="MOD_VERTEX_WEIGHT")

        layout.separator()

        layout.operator("particle.mirror")

        if particle_edit.select_mode == 'POINT':
            layout.separator()

            layout.operator("particle.select_all", text="All", icon='SELECT_ALL').action = 'SELECT'
            layout.operator("particle.select_all", text="None", icon='SELECT_NONE').action = 'DESELECT'
            layout.operator("particle.select_all", text="Invert", icon='INVERSE').action = 'INVERT'

            layout.separator()

            layout.operator("particle.select_roots", icon="SELECT_ROOT")
            layout.operator("particle.select_tips", icon="SELECT_TIP")

            layout.separator()

            layout.operator("particle.select_random", icon="RANDOMIZE")

            layout.separator()

            layout.operator("particle.select_more", icon="SELECTMORE")
            layout.operator("particle.select_less", icon="SELECTLESS")

            layout.operator("particle.select_linked", text="Select Linked", icon="LINKED")

        layout.separator()

        layout.menu("VIEW3D_MT_particle_showhide")  # BFA - added to context menu


class VIEW3D_MT_particle_showhide(Menu):
    bl_label = "Show/Hide"

    def draw(self, context):
        layout = self.layout

        layout.operator("particle.reveal", text="Show Hidden", icon="HIDE_OFF")
        layout.operator("particle.hide", text="Hide Selected", icon="HIDE_ON").unselected = False
        layout.operator("particle.hide", text="Hide Unselected", icon="HIDE_UNSELECTED").unselected = True


class VIEW3D_MT_pose(Menu):
    bl_label = "Pose"

    def draw(self, _context):
        layout = self.layout

        layout.menu("VIEW3D_MT_transform_armature")

        layout.menu("VIEW3D_MT_pose_transform")
        layout.menu("VIEW3D_MT_pose_apply")

        layout.menu("VIEW3D_MT_snap")

        layout.separator()

        layout.menu("VIEW3D_MT_object_animation")

        layout.separator()

        layout.menu("VIEW3D_MT_pose_slide")
        layout.menu("VIEW3D_MT_pose_propagate")

        layout.separator()

        layout.operator("pose.copy", icon='COPYDOWN')
        layout.operator("pose.paste", icon='PASTEDOWN').flipped = False
        layout.operator("pose.paste", icon='PASTEFLIPDOWN', text="Paste Pose Flipped").flipped = True

        layout.separator()

        layout.menu("VIEW3D_MT_pose_motion")

        layout.separator()

        layout.operator(
            "armature.move_to_collection",
            text="Move to Bone Collection",
            icon="GROUP_BONE")  # BFA - added for consistency
        layout.menu("VIEW3D_MT_bone_collections")

        layout.separator()

        layout.menu("VIEW3D_MT_object_parent")
        layout.menu("VIEW3D_MT_pose_ik")
        layout.menu("VIEW3D_MT_pose_constraints")

        layout.separator()

        layout.menu("VIEW3D_MT_pose_names")
        layout.operator("pose.quaternions_flip", icon="FLIP")

        layout.separator()

        layout.menu("VIEW3D_MT_pose_showhide")
        layout.menu("VIEW3D_MT_bone_options_toggle", text="Bone Settings")


class VIEW3D_MT_pose_transform(Menu):
    bl_label = "Clear Transform"

    def draw(self, _context):
        layout = self.layout

        layout.operator("pose.transforms_clear", text="All", icon="CLEAR")
        layout.operator("pose.user_transforms_clear", icon="NODE_TRANSFORM_CLEAR")

        layout.separator()

        layout.operator("pose.loc_clear", text="Location", icon="CLEARMOVE")
        layout.operator("pose.rot_clear", text="Rotation", icon="CLEARROTATE")
        layout.operator("pose.scale_clear", text="Scale", icon="CLEARSCALE")

        layout.separator()

        layout.operator("pose.user_transforms_clear", text="Reset Unkeyed", icon="RESET")


class VIEW3D_MT_pose_slide(Menu):
    bl_label = "In-Betweens"

    def draw(self, _context):
        layout = self.layout

        layout.operator("pose.blend_with_rest", icon='PUSH_POSE')
        layout.operator("pose.push", icon='POSE_FROM_BREAKDOWN')
        layout.operator("pose.relax", icon='POSE_RELAX_TO_BREAKDOWN')
        layout.operator("pose.breakdown", icon='BREAKDOWNER_POSE')
        layout.operator("pose.blend_to_neighbor", icon='BLEND_TO_NEIGHBOUR')


class VIEW3D_MT_pose_propagate(Menu):
    bl_label = "Propagate"

    def draw(self, _context):
        layout = self.layout

        layout.operator("pose.propagate", text="To Next Keyframe", icon="PROPAGATE_NEXT").mode = 'NEXT_KEY'
        layout.operator(
            "pose.propagate",
            text="To Last Keyframe (Make Cyclic)",
            icon="PROPAGATE_PREVIOUS").mode = 'LAST_KEY'

        layout.separator()

        layout.operator("pose.propagate", text="On Selected Keyframes",
                        icon="PROPAGATE_SELECTED").mode = 'SELECTED_KEYS'

        layout.separator()

        layout.operator("pose.propagate", text="On Selected Markers", icon="PROPAGATE_MARKER").mode = 'SELECTED_MARKERS'


class VIEW3D_MT_pose_motion(Menu):
    bl_label = "Motion Paths"

    def draw(self, _context):
        layout = self.layout

        layout.operator("pose.paths_calculate", text="Calculate", icon='MOTIONPATHS_CALCULATE')
        layout.operator("pose.paths_clear", text="Clear", icon='MOTIONPATHS_CLEAR')
        layout.operator("pose.paths_update", text="Update Armature Motion Paths", icon="MOTIONPATHS_UPDATE")
        layout.operator("object.paths_update_visible", text="Update All Motion Paths", icon="MOTIONPATHS_UPDATE_ALL")


class VIEW3D_MT_bone_collections(Menu):
    bl_label = "Bone Collections"

    @classmethod
    def poll(cls, context):
        ob = context.object
        if not (ob and ob.type == 'ARMATURE'):
            return False
        if ob.data.library:
            return False
        return True

    def draw(self, context):
        layout = self.layout

        layout.operator("armature.assign_to_collection", text="Add", icon="COLLECTION_BONE_ADD")  # BFA - shortned label

        layout.separator()

        layout.operator("armature.collection_show_all", icon="SHOW_UNSELECTED")
        props = layout.operator("armature.collection_create_and_assign",  # BFA - shortned label
                                text="Assign to New",
                                icon='COLLECTION_BONE_NEW')
        props.name = "New Collection"


class VIEW3D_MT_pose_ik(Menu):
    bl_label = "Inverse Kinematics"

    def draw(self, _context):
        layout = self.layout

        layout.operator("pose.ik_add", icon="ADD_IK")
        layout.operator("pose.ik_clear", icon="CLEAR_IK")


class VIEW3D_MT_pose_constraints(Menu):
    bl_label = "Constraints"

    def draw(self, _context):
        layout = self.layout

        layout.operator("pose.constraint_add_with_targets", text="Add (with Targets)", icon="CONSTRAINT_DATA")
        layout.operator("pose.constraints_copy", icon="COPYDOWN")
        layout.operator("pose.constraints_clear", icon="CLEAR_CONSTRAINT")


class VIEW3D_MT_pose_names(Menu):
    bl_label = "Names"

    def draw(self, _context):
        layout = self.layout

        layout.operator_context = 'EXEC_REGION_WIN'
        layout.operator("pose.autoside_names", text="Auto-Name Left/Right", icon="RENAME_X").axis = 'XAXIS'
        layout.operator("pose.autoside_names", text="Auto-Name Front/Back", icon="RENAME_Y").axis = 'YAXIS'
        layout.operator("pose.autoside_names", text="Auto-Name Top/Bottom", icon="RENAME_Z").axis = 'ZAXIS'
        layout.operator("pose.flip_names", icon="FLIP")


class VIEW3D_MT_pose_showhide(Menu):
    bl_label = "Show/Hide"

    def draw(self, context):
        layout = self.layout

        layout.operator("pose.reveal", text="Show Hidden", icon="HIDE_OFF")
        layout.operator("pose.hide", text="Hide Selected", icon="HIDE_ON").unselected = False
        layout.operator("pose.hide", text="Hide Unselected", icon="HIDE_UNSELECTED").unselected = True


class VIEW3D_MT_pose_apply(Menu):
    bl_label = "Apply"

    def draw(self, _context):
        layout = self.layout

        layout.operator("pose.armature_apply", icon="MOD_ARMATURE")
        layout.operator(
            "pose.armature_apply",
            text="Apply Selected as Rest Pose",
            icon="MOD_ARMATURE_SELECTED").selected = True
        layout.operator("pose.visual_transform_apply", icon="APPLYMOVE")

        layout.separator()

        props = layout.operator("object.assign_property_defaults", icon="ASSIGN")
        props.process_bones = True


class VIEW3D_MT_pose_context_menu(Menu):
    bl_label = "Pose"

    def draw(self, _context):
        layout = self.layout

        layout.operator_context = 'INVOKE_REGION_WIN'

        layout.operator("anim.keyframe_insert", text="Insert Keyframe", icon='KEYFRAMES_INSERT')
        layout.operator(
            "anim.keyframe_insert_menu",
            text="Insert Keyframe with Keying Set",
            icon='KEYFRAMES_INSERT').always_prompt = True

        layout.separator()

        layout.operator("pose.copy", icon='COPYDOWN')
        layout.operator("pose.paste", icon='PASTEDOWN').flipped = False
        layout.operator("pose.paste", icon='PASTEFLIPDOWN', text="Paste X-Flipped Pose").flipped = True

        layout.separator()

        props = layout.operator("wm.call_panel", text="Rename Active Bone...", icon='RENAME')
        props.name = "TOPBAR_PT_name"
        props.keep_open = False

        layout.separator()

        layout.operator("pose.push", icon='PUSH_POSE')
        layout.operator("pose.relax", icon='RELAX_POSE')
        layout.operator("pose.breakdown", icon='BREAKDOWNER_POSE')
        layout.operator("pose.blend_to_neighbor", icon="BLEND_TO_NEIGHBOUR")

        layout.separator()

        layout.operator("pose.paths_calculate", text="Calculate Motion Paths", icon='MOTIONPATHS_CALCULATE')
        layout.operator("pose.paths_clear", text="Clear Motion Paths", icon='MOTIONPATHS_CLEAR')
        layout.operator("pose.paths_update", text="Update Armature Motion Paths", icon="MOTIONPATHS_UPDATE")

        layout.separator()

        layout.operator(
            "armature.move_to_collection",
            text="Move to Bone Collection",
            icon="GROUP_BONE")  # BFA - added to context menu

        layout.separator()

        layout.operator("pose.reveal", text="Show Hidden", icon="HIDE_OFF")
        layout.operator("pose.hide", text="Hide Selected", icon="HIDE_ON").unselected = False
        # BFA - added for consistentcy with header
        layout.operator("pose.hide", text="Hide Unselected", icon="HIDE_UNSELECTED").unselected = True

        layout.separator()

        layout.operator("pose.user_transforms_clear", icon="NODE_TRANSFORM_CLEAR")


class BoneOptions:
    def draw(self, context):
        layout = self.layout

        options = [
            "show_wire",
            "use_deform",
            "use_envelope_multiply",
            "use_inherit_rotation",
        ]

        if context.mode == 'EDIT_ARMATURE':
            bone_props = bpy.types.EditBone.bl_rna.properties
            data_path_iter = "selected_bones"
            opt_suffix = ""
            options.append("lock")
        else:  # pose-mode
            bone_props = bpy.types.Bone.bl_rna.properties
            data_path_iter = "selected_pose_bones"
            opt_suffix = "bone."

        for opt in options:
            props = layout.operator("wm.context_collection_boolean_set", text=bone_props[opt].name,
                                    text_ctxt=i18n_contexts.default)
            props.data_path_iter = data_path_iter
            props.data_path_item = opt_suffix + opt
            props.type = self.type


class VIEW3D_MT_bone_options_toggle(Menu, BoneOptions):
    bl_label = "Toggle Bone Options"
    type = 'TOGGLE'


class VIEW3D_MT_bone_options_enable(Menu, BoneOptions):
    bl_label = "Enable Bone Options"
    type = 'ENABLE'


class VIEW3D_MT_bone_options_disable(Menu, BoneOptions):
    bl_label = "Disable Bone Options"
    type = 'DISABLE'


# ********** Edit Menus, suffix from ob.type **********


class VIEW3D_MT_edit_mesh(Menu):
    bl_label = "Mesh"

    def draw(self, _context):
        layout = self.layout

        with_bullet = bpy.app.build_options.bullet

        layout.menu("VIEW3D_MT_edit_mesh_legacy")  # bfa menu

        layout.menu("VIEW3D_MT_transform")
        layout.menu("VIEW3D_MT_mirror")
        layout.menu("VIEW3D_MT_snap")

        layout.separator()

        layout.operator("mesh.duplicate_move", text="Duplicate", icon="DUPLICATE")
        layout.menu("VIEW3D_MT_edit_mesh_extrude")

        layout.separator()

        layout.menu("VIEW3D_MT_edit_mesh_merge", text="Merge")
        layout.menu("VIEW3D_MT_edit_mesh_split", text="Split")
        layout.operator_menu_enum("mesh.separate", "type")

        layout.separator()

        layout.operator("mesh.knife_project", icon='KNIFE_PROJECT')

        if with_bullet:
            layout.operator("mesh.convex_hull", icon="CONVEXHULL")

        layout.separator()

        layout.operator("mesh.symmetrize", icon="SYMMETRIZE", text="Symmetrize")
        layout.operator("mesh.symmetry_snap", icon="SNAP_SYMMETRY")

        layout.separator()

        layout.menu("VIEW3D_MT_edit_mesh_normals")
        layout.menu("VIEW3D_MT_edit_mesh_shading")
        layout.menu("VIEW3D_MT_edit_mesh_weights")
        layout.operator("mesh.attribute_set", icon="NODE_ATTRIBUTE")
        layout.menu("VIEW3D_MT_edit_mesh_sort_elements")  # bfa menu
        layout.menu("VIEW3D_MT_subdivision_set")  # bfa menu

        layout.separator()

        layout.menu("VIEW3D_MT_edit_mesh_showhide")
        layout.menu("VIEW3D_MT_edit_mesh_clean")

        layout.separator()

        layout.menu("VIEW3D_MT_edit_mesh_delete")
        layout.menu("VIEW3D_MT_edit_mesh_dissolve")  # bfa menu
        layout.menu("VIEW3D_MT_edit_mesh_select_mode")


# bfa menu
class VIEW3D_MT_edit_mesh_legacy(Menu):
    bl_label = "Legacy"

    def draw(self, context):
        layout = self.layout

        layout.operator("mesh.bisect", text="Bisect", icon='BISECT')
        layout.operator("mesh.knife_tool", text="Knife", icon='KNIFE')

# bfa menu


class VIEW3D_MT_edit_mesh_sort_elements(Menu):
    bl_label = "Sort Elements"

    def draw(self, context):
        layout = self.layout

        layout.operator("mesh.sort_elements", text="View Z Axis", icon="Z_ICON").type = 'VIEW_ZAXIS'
        layout.operator("mesh.sort_elements", text="View X Axis", icon="X_ICON").type = 'VIEW_XAXIS'
        layout.operator("mesh.sort_elements", text="Cursor Distance", icon="CURSOR").type = 'CURSOR_DISTANCE'
        layout.operator("mesh.sort_elements", text="Material", icon="MATERIAL").type = 'MATERIAL'
        layout.operator("mesh.sort_elements", text="Selected", icon="RESTRICT_SELECT_OFF").type = 'SELECTED'
        layout.operator("mesh.sort_elements", text="Randomize", icon="RANDOMIZE").type = 'RANDOMIZE'
        layout.operator("mesh.sort_elements", text="Reverse", icon="SWITCH_DIRECTION").type = 'REVERSE'

        layout.template_node_operator_asset_menu_items(catalog_path=self.bl_label)


class VIEW3D_MT_edit_mesh_context_menu(Menu):
    bl_label = ""

    def draw(self, context):

        def count_selected_items_for_objects_in_mode():
            selected_verts_len = 0
            selected_edges_len = 0
            selected_faces_len = 0
            for ob in context.objects_in_mode_unique_data:
                v, e, f = ob.data.count_selected_items()
                selected_verts_len += v
                selected_edges_len += e
                selected_faces_len += f
            return (selected_verts_len, selected_edges_len, selected_faces_len)

        is_vert_mode, is_edge_mode, is_face_mode = context.tool_settings.mesh_select_mode
        selected_verts_len, selected_edges_len, selected_faces_len = count_selected_items_for_objects_in_mode()

        del count_selected_items_for_objects_in_mode

        layout = self.layout

        with_freestyle = bpy.app.build_options.freestyle

        layout.operator_context = 'INVOKE_REGION_WIN'

        # If nothing is selected
        # (disabled for now until it can be made more useful).
        '''
        # If nothing is selected
        if not (selected_verts_len or selected_edges_len or selected_faces_len):
            layout.menu("VIEW3D_MT_mesh_add", text="Add", text_ctxt=i18n_contexts.operator_default)

            return
        '''

        # Else something is selected

        row = layout.row()

        if is_vert_mode:
            col = row.column(align=True)

            col.label(text="Vertex", icon='VERTEXSEL')
            col.separator()

            # Additive Operators
            col.operator("mesh.subdivide", text="Subdivide", icon="SUBDIVIDE_EDGES")

            col.separator()

            col.operator("mesh.extrude_vertices_move", text="Extrude Vertices", icon='EXTRUDE_REGION')

            col.separator()  # BFA-Draise - Seperated Legacy operator to be in own group like in the Legacy Menu, also consistent order

            col.operator("mesh.bevel", text="Bevel Vertices", icon='BEVEL').affect = 'VERTICES'

            col.separator()  # BFA-Draise - Seperated Legacy operator to be in own group like in the Legacy Menu, also consistent order

            if selected_verts_len > 1:
                col.separator()
                col.operator("mesh.edge_face_add", text="Make Edge/Face", icon='MAKE_EDGEFACE')
                col.operator("mesh.vert_connect_path", text="Connect Vertex Path", icon="VERTEXCONNECTPATH")
                col.operator("mesh.vert_connect", text="Connect Vertex Pairs", icon="VERTEXCONNECT")

            col.separator()

            # Deform Operators
            col.operator("transform.push_pull", text="Push/Pull", icon='PUSH_PULL')
            col.operator("transform.shrink_fatten", text="Shrink Fatten", icon='SHRINK_FATTEN')
            col.operator("transform.shear", text="Shear", icon="SHEAR")
            col.operator_context = 'EXEC_REGION_WIN'
            col.operator("transform.vertex_random", text="Randomize Vertices", icon='RANDOMIZE')
            col.operator_context = 'INVOKE_REGION_WIN'
            col.operator("mesh.vertices_smooth_laplacian", text="Smooth Laplacian", icon="SMOOTH_LAPLACIAN")

            col.separator()

            col.menu("VIEW3D_MT_snap", text="Snap Vertices")
            col.operator("transform.mirror", text="Mirror Vertices", icon='TRANSFORM_MIRROR')

            col.separator()

            col.operator("transform.vert_crease", icon="VERTEX_CREASE")

            col.separator()

            # Removal Operators
            if selected_verts_len > 1:
                col.menu("VIEW3D_MT_edit_mesh_merge", text="Merge Vertices")
            col.operator("mesh.split", icon="SPLIT")
            col.operator_menu_enum("mesh.separate", "type")
            col.operator("mesh.dissolve_verts", icon='DISSOLVE_VERTS')
            col.operator("mesh.delete", text="Delete Vertices", icon="DELETE").type = 'VERT'

        if is_edge_mode:
            col = row.column(align=True)
            col.label(text="Edge", icon='EDGESEL')
            col.separator()

            # Additive Operators
            col.operator("mesh.subdivide", text="Subdivide", icon="SUBDIVIDE_EDGES")

            col.separator()

            col.operator("mesh.extrude_edges_move", text="Extrude Edges", icon='EXTRUDE_REGION')

            col.separator()  # BFA-Draise - Seperated Legacy operator to be in own group like in the Legacy Menu, also consistent order

            col.operator("mesh.bevel", text="Bevel Edges", icon="BEVEL").affect = 'EDGES'

            col.separator()  # BFA-Draise - Seperated Legacy operator to be in own group like in the Legacy Menu, also consistent order

            if selected_edges_len >= 1:  # BFA-Draise - Changed order of Make Edge before Bridge Edge Loop for consistency with Vertex Context
                col.operator("mesh.edge_face_add", text="Make Edge/Face", icon='MAKE_EDGEFACE')
            if selected_edges_len >= 2:
                col.operator("mesh.bridge_edge_loops", icon="BRIDGE_EDGELOOPS")
            if selected_edges_len >= 2:
                col.operator("mesh.fill", icon="FILL")

            col.separator()

            col.operator("mesh.loopcut_slide", icon="LOOP_CUT_AND_SLIDE")
            col.operator("mesh.offset_edge_loops_slide", icon="SLIDE_EDGE")

            col.separator()

            col.operator("mesh.knife_tool", icon='KNIFE')

            col.separator()

            # Deform Operators
            col.operator("mesh.edge_rotate", text="Rotate Edge CW", icon="ROTATECW").use_ccw = False
            col.operator("mesh.edge_split", icon="SPLITEDGE")

            col.separator()

            # Edge Flags
            col.operator("transform.edge_crease", icon="CREASE")
            col.operator("transform.edge_bevelweight", icon="BEVEL")

            col.separator()

            col.operator("mesh.mark_sharp", icon="MARKSHARPEDGES")
            col.operator("mesh.mark_sharp", text="Clear Sharp", icon="CLEARSHARPEDGES").clear = True
            col.operator("mesh.set_sharpness_by_angle", icon="MARKSHARPANGLE")

            if with_freestyle:
                col.separator()

                col.operator("mesh.mark_freestyle_edge", icon="MARK_FS_EDGE").clear = False
                col.operator("mesh.mark_freestyle_edge", text="Clear Freestyle Edge", icon="CLEAR_FS_EDGE").clear = True

            col.separator()

            # Removal Operators
            col.operator("mesh.unsubdivide", icon="UNSUBDIVIDE")
            col.operator("mesh.split", icon="SPLIT")
            col.operator_menu_enum("mesh.separate", "type")
            col.operator("mesh.dissolve_edges", icon='DISSOLVE_EDGES')
            col.operator("mesh.delete", text="Delete Edges", icon="DELETE").type = 'EDGE'

        if is_face_mode:
            col = row.column(align=True)

            col.label(text="Face", icon='FACESEL')
            col.separator()

            # Additive Operators
            col.operator("mesh.subdivide", text="Subdivide", icon="SUBDIVIDE_EDGES")

            col.separator()

            col.operator("view3d.edit_mesh_extrude_move_normal", text="Extrude Faces",
                         icon='EXTRUDE_REGION')
            col.operator("view3d.edit_mesh_extrude_move_shrink_fatten",
                         text="Extrude Faces Along Normals", icon='EXTRUDE_REGION')
            col.operator("mesh.extrude_faces_move", text="Extrude Individual Faces",
                         icon='EXTRUDE_REGION')

            col.separator()  # BFA-Draise - Legacy Operator Group

            # BFA-Draise - Legacy Operator Added to own group with consistent order
            col.operator("mesh.inset", icon="INSET_FACES")

            col.separator()

            col.separator()  # BFA-Draise - Seperated extrude operators to be in own group for consistency

            if selected_faces_len >= 2:
                col.operator("mesh.bridge_edge_loops", text="Bridge Faces", icon="BRIDGE_EDGELOOPS")

            # BFA-Draise - changed order after "Poke" for consistency to other menus
            col.operator("mesh.poke", icon="POKEFACES")

            # Modify Operators
            col.menu("VIEW3D_MT_uv_map", text="UV Unwrap Faces")

            col.separator()

            props = col.operator("mesh.quads_convert_to_tris", icon="TRIANGULATE")
            props.quad_method = props.ngon_method = 'BEAUTY'
            col.operator("mesh.tris_convert_to_quads", icon="TRISTOQUADS")

            col.separator()

            col.operator("mesh.faces_shade_smooth", icon='SHADING_SMOOTH')
            col.operator("mesh.faces_shade_flat", icon='SHADING_FLAT')

            col.separator()

            # Removal Operators
            col.operator("mesh.unsubdivide", icon="UNSUBDIVIDE")
            col.operator("mesh.split", icon="SPLIT")
            col.operator_menu_enum("mesh.separate", "type")
            col.operator("mesh.dissolve_faces", icon='DISSOLVE_FACES')
            col.operator("mesh.delete", text="Delete Faces", icon="DELETE").type = 'FACE'

        layout.separator()

        layout.menu("VIEW3D_MT_edit_mesh_showhide")  # BFA - added to context menu


class VIEW3D_MT_edit_mesh_select_mode(Menu):
    bl_label = "Mesh Select Mode"

    def draw(self, _context):
        layout = self.layout

        layout.operator_context = 'INVOKE_REGION_WIN'
        layout.operator("mesh.select_mode", text="Vertex", icon='VERTEXSEL').type = 'VERT'
        layout.operator("mesh.select_mode", text="Edge", icon='EDGESEL').type = 'EDGE'
        layout.operator("mesh.select_mode", text="Face", icon='FACESEL').type = 'FACE'


# bfa operator for separated tooltip
class VIEW3D_MT_edit_mesh_extrude_dupli(bpy.types.Operator):
    """Duplicate or Extrude to Cursor\nCreates a slightly rotated copy of the current mesh selection\nThe tool can also extrude the selected geometry, dependant of the selection\nHotkey tool! """  # BFA - blender will use this as a tooltip for menu items and buttons.
    bl_idname = "mesh.dupli_extrude_cursor_norotate"        # unique identifier for buttons and menu items to reference.
    bl_label = "Duplicate or Extrude to Cursor"         # display name in the interface.
    bl_options = {'REGISTER', 'UNDO'}  # enable undo for the operator.

    def execute(self, context):        # execute() is called by blender when running the operator.
        bpy.ops.mesh.dupli_extrude_cursor('INVOKE_DEFAULT', rotate_source=False)
        return {'FINISHED'}


# bfa operator for separated tooltip
class VIEW3D_MT_edit_mesh_extrude_dupli_rotate(bpy.types.Operator):
    """Duplicate or Extrude to Cursor Rotated\nCreates a slightly rotated copy of the current mesh selection, and rotates the source slightly\nThe tool can also extrude the selected geometry, dependant of the selection\nHotkey tool!"""  # BFA-  blender will use this as a tooltip for menu items and buttons.
    bl_idname = "mesh.dupli_extrude_cursor_rotate"        # unique identifier for buttons and menu items to reference.
    bl_label = "Duplicate or Extrude to Cursor Rotated"         # display name in the interface.
    bl_options = {'REGISTER', 'UNDO'}  # enable undo for the operator.

    def execute(self, context):        # execute() is called by blender when running the operator.
        bpy.ops.mesh.dupli_extrude_cursor('INVOKE_DEFAULT', rotate_source=True)
        return {'FINISHED'}


class VIEW3D_MT_edit_mesh_extrude(Menu):
    bl_label = "Extrude"

    def draw(self, context):
        from math import pi

        layout = self.layout
        layout.operator_context = 'INVOKE_REGION_WIN'

        tool_settings = context.tool_settings
        select_mode = tool_settings.mesh_select_mode
        ob = context.object
        mesh = ob.data

        if mesh.total_face_sel:
            layout.operator("view3d.edit_mesh_extrude_move_normal",
                            text="Extrude Faces", icon='EXTRUDE_REGION')
            layout.operator(
                "view3d.edit_mesh_extrude_move_shrink_fatten",
                text="Extrude Faces Along Normals",
                icon='EXTRUDE_REGION')
            layout.operator(
                "mesh.extrude_faces_move",
                text="Extrude Individual Faces", icon='EXTRUDE_REGION')
            layout.operator("view3d.edit_mesh_extrude_manifold_normal", text="Extrude Manifold", icon='EXTRUDE_REGION')

        if mesh.total_edge_sel and (select_mode[0] or select_mode[1]):
            layout.operator("mesh.extrude_edges_move", text="Extrude Edges", icon='EXTRUDE_REGION')

        if mesh.total_vert_sel and select_mode[0]:
            layout.operator("mesh.extrude_vertices_move", text="Extrude Vertices", icon='EXTRUDE_REGION')

        layout.separator()

        layout.operator("mesh.extrude_repeat", icon="REPEAT")
        layout.operator("mesh.spin", icon="SPIN").angle = pi * 2
        layout.template_node_operator_asset_menu_items(catalog_path="Mesh/Extrude")


class VIEW3D_MT_edit_mesh_vertices(Menu):
    bl_label = "Vertex"

    def draw(self, _context):
        layout = self.layout
        layout.operator_context = 'INVOKE_REGION_WIN'

        layout.menu("VIEW3D_MT_edit_mesh_vertices_legacy")  # bfa menu
        layout.operator("mesh.dupli_extrude_cursor", icon="EXTRUDE_REGION").rotate_source = True

        layout.separator()

        layout.operator("mesh.edge_face_add", text="Make Edge/Face", icon='MAKE_EDGEFACE')
        layout.operator("mesh.vert_connect_path", text="Connect Vertex Path", icon="VERTEXCONNECTPATH")
        layout.operator("mesh.vert_connect", text="Connect Vertex Pairs", icon="VERTEXCONNECT")

        layout.separator()

        layout.operator_context = 'EXEC_REGION_WIN'
        layout.operator("mesh.vertices_smooth_laplacian", text="Smooth Laplacian", icon="SMOOTH_LAPLACIAN")
        layout.operator_context = 'INVOKE_REGION_WIN'

        layout.separator()

        layout.operator("transform.vert_crease", icon="VERTEX_CREASE")

        layout.separator()

        layout.operator("mesh.blend_from_shape", icon="BLENDFROMSHAPE")
        layout.operator("mesh.shape_propagate_to_all", text="Propagate to Shapes", icon="SHAPEPROPAGATE")

        layout.separator()

        layout.menu("VIEW3D_MT_vertex_group")
        layout.menu("VIEW3D_MT_hook")

        layout.separator()

        layout.operator("object.vertex_parent_set", icon="VERTEX_PARENT")


# bfa menu
class VIEW3D_MT_edit_mesh_vertices_legacy(Menu):
    bl_label = "Legacy"

    def draw(self, _context):
        layout = self.layout
        layout.operator_context = 'INVOKE_REGION_WIN'

        layout.operator("mesh.bevel", text="Bevel Vertices", icon="BEVEL").affect = 'VERTICES'

        layout.separator()

        props = layout.operator("mesh.rip_move", text="Rip Vertices", icon="RIP")
        props.MESH_OT_rip.use_fill = False
        props = layout.operator("mesh.rip_move", text="Rip Vertices and Fill", icon="RIP_FILL")
        props.MESH_OT_rip.use_fill = True
        layout.operator("mesh.rip_edge_move", text="Rip Vertices and Extend", icon="EXTEND_VERTICES")

        layout.separator()

        layout.operator("transform.vert_slide", text="Slide Vertices", icon="SLIDE_VERTEX")
        layout.operator_context = 'EXEC_REGION_WIN'
        layout.operator("mesh.vertices_smooth", text="Smooth Vertices", icon="SMOOTH_VERTEX").factor = 0.5
        layout.operator_context = 'INVOKE_REGION_WIN'

        layout.template_node_operator_asset_menu_items(catalog_path=self.bl_label)


class VIEW3D_MT_edit_mesh_edges(Menu):
    bl_label = "Edge"

    def draw(self, context):
        layout = self.layout

        with_freestyle = bpy.app.build_options.freestyle

        layout.operator_context = 'INVOKE_REGION_WIN'

        layout.menu("VIEW3D_MT_edit_mesh_edges_legacy")  # bfa menu

        layout.operator("mesh.bridge_edge_loops", icon="BRIDGE_EDGELOOPS")
        layout.operator("mesh.screw", icon="MOD_SCREW")

        layout.separator()

        layout.operator("mesh.subdivide", icon='SUBDIVIDE_EDGES')
        layout.operator("mesh.subdivide_edgering", icon="SUBDIV_EDGERING")
        layout.operator("mesh.unsubdivide", icon="UNSUBDIVIDE")

        layout.separator()

        layout.operator("mesh.edge_rotate", text="Rotate Edge CW", icon="ROTATECW").use_ccw = False
        layout.operator("mesh.edge_rotate", text="Rotate Edge CCW", icon="ROTATECCW").use_ccw = True

        layout.separator()

        layout.operator("transform.edge_crease", icon="CREASE")
        layout.operator("transform.edge_bevelweight", icon="BEVEL")

        layout.separator()

        layout.operator("mesh.mark_sharp", icon="MARKSHARPEDGES")
        layout.operator("mesh.mark_sharp", text="Clear Sharp", icon="CLEARSHARPEDGES").clear = True

        layout.operator("mesh.mark_sharp", text="Mark Sharp from Vertices", icon="MARKSHARPVERTS").use_verts = True
        props = layout.operator("mesh.mark_sharp", text="Clear Sharp from Vertices", icon="CLEARSHARPVERTS")
        props.use_verts = True
        props.clear = True

        layout.operator("mesh.set_sharpness_by_angle", icon="MARKSHARPANGLE")

        if with_freestyle:
            layout.separator()

            layout.operator("mesh.mark_freestyle_edge", icon="MARK_FS_EDGE").clear = False
            layout.operator("mesh.mark_freestyle_edge", text="Clear Freestyle Edge", icon="CLEAR_FS_EDGE").clear = True


# bfa menu
class VIEW3D_MT_edit_mesh_edges_legacy(Menu):
    bl_label = "Legacy"

    def draw(self, _context):
        layout = self.layout

        layout.operator("mesh.bevel", text="Bevel Edges", icon="BEVEL").affect = 'EDGES'

        layout.separator()

        layout.operator("transform.edge_slide", icon="SLIDE_EDGE")
        props = layout.operator("mesh.loopcut_slide", icon="LOOP_CUT_AND_SLIDE")
        props.TRANSFORM_OT_edge_slide.release_confirm = False
        layout.operator("mesh.offset_edge_loops_slide", icon="OFFSET_EDGE_SLIDE")

        layout.template_node_operator_asset_menu_items(catalog_path=self.bl_label)


class VIEW3D_MT_edit_mesh_faces_data(Menu):
    bl_label = "Face Data"

    def draw(self, _context):
        layout = self.layout

        with_freestyle = bpy.app.build_options.freestyle

        layout.operator_context = 'INVOKE_REGION_WIN'

        layout.operator("mesh.colors_rotate", icon="ROTATE_COLORS")
        layout.operator("mesh.colors_reverse", icon="REVERSE_COLORS")

        layout.separator()

        layout.operator("mesh.uvs_rotate", icon="ROTATE_UVS")
        layout.operator("mesh.uvs_reverse", icon="REVERSE_UVS")

        layout.separator()

        layout.operator("mesh.flip_quad_tessellation", icon="FLIP")

        if with_freestyle:
            layout.separator()
            layout.operator("mesh.mark_freestyle_face", icon="MARKFSFACE").clear = False
            layout.operator("mesh.mark_freestyle_face", text="Clear Freestyle Face", icon="CLEARFSFACE").clear = True
        layout.template_node_operator_asset_menu_items(catalog_path="Face/Face Data")


class VIEW3D_MT_edit_mesh_faces(Menu):
    bl_label = "Face"
    bl_idname = "VIEW3D_MT_edit_mesh_faces"

    def draw(self, context):
        layout = self.layout

        layout.operator_context = 'INVOKE_REGION_WIN'

        layout.menu("VIEW3D_MT_edit_mesh_faces_legacy")  # bfa menu

        layout.operator("mesh.poke", icon="POKEFACES")
        layout.operator("view3d.edit_mesh_extrude_move_normal",
                        text="Extrude Faces", icon='EXTRUDE_REGION')
        layout.operator("view3d.edit_mesh_extrude_move_shrink_fatten",
                        text="Extrude Faces Along Normals", icon='EXTRUDE_REGION')
        layout.operator(
            "mesh.extrude_faces_move",
            text="Extrude Individual Faces", icon='EXTRUDE_REGION')

        layout.separator()

        props = layout.operator("mesh.quads_convert_to_tris", icon="TRIANGULATE")
        props.quad_method = props.ngon_method = 'BEAUTY'
        layout.operator("mesh.tris_convert_to_quads", icon="TRISTOQUADS")
        layout.operator("mesh.solidify", text="Solidify Faces", icon="SOLIDIFY")
        layout.operator("mesh.wireframe", icon="WIREFRAME")

        layout.separator()

        layout.operator("mesh.fill", icon="FILL")
        layout.operator("mesh.fill_grid", icon="GRIDFILL")
        layout.operator("mesh.beautify_fill", icon="BEAUTIFY")

        layout.separator()

        layout.operator("mesh.intersect", icon="INTERSECT")
        layout.operator("mesh.intersect_boolean", icon="BOOLEAN_INTERSECT")

        layout.separator()

        layout.operator("mesh.face_split_by_edges", icon="SPLITBYEDGES")

        layout.separator()

        layout.menu("VIEW3D_MT_edit_mesh_faces_data")

        layout.template_node_operator_asset_menu_items(catalog_path=self.bl_label)


# bfa menu
class VIEW3D_MT_edit_mesh_faces_legacy(Menu):
    bl_label = "Legacy"

    def draw(self, context):

        # bfa - checking if in edit mode and in wich select mode we are.
        # We need to check for all three select modes, or the menu remains empty.
        # See also the specials menu
        def count_selected_items_for_objects_in_mode():
            selected_verts_len = 0
            selected_edges_len = 0
            selected_faces_len = 0
            for ob in context.objects_in_mode_unique_data:
                v, e, f = ob.data.count_selected_items()
                selected_verts_len += v
                selected_edges_len += e
                selected_faces_len += f
            return (selected_verts_len, selected_edges_len, selected_faces_len)

        is_vert_mode, is_edge_mode, is_face_mode = context.tool_settings.mesh_select_mode
        selected_verts_len, selected_edges_len, selected_faces_len = count_selected_items_for_objects_in_mode()

        del count_selected_items_for_objects_in_mode

        layout = self.layout

        layout.operator("mesh.inset", icon="INSET_FACES")

        # bfa - we need the check, or BFA will crash at this operator
        if selected_faces_len >= 2:
            layout.operator("mesh.bridge_edge_loops", text="Bridge Faces", icon="BRIDGE_EDGELOOPS")


class VIEW3D_MT_edit_mesh_normals_select_strength(Menu):
    bl_label = "Select by Face Strength"

    def draw(self, _context):
        layout = self.layout

        props = layout.operator("mesh.mod_weighted_strength", text="Weak", icon='FACESEL')
        props.set = False
        props.face_strength = 'WEAK'

        props = layout.operator("mesh.mod_weighted_strength", text="Medium", icon='FACESEL')
        props.set = False
        props.face_strength = 'MEDIUM'

        props = layout.operator("mesh.mod_weighted_strength", text="Strong", icon='FACESEL')
        props.set = False
        props.face_strength = 'STRONG'


class VIEW3D_MT_edit_mesh_normals_set_strength(Menu):
    bl_label = "Set Face Strength"

    def draw(self, _context):
        layout = self.layout

        props = layout.operator("mesh.mod_weighted_strength", text="Weak", icon='NORMAL_SETSTRENGTH')
        props.set = True
        props.face_strength = 'WEAK'

        props = layout.operator("mesh.mod_weighted_strength", text="Medium", icon='NORMAL_SETSTRENGTH')
        props.set = True
        props.face_strength = 'MEDIUM'

        props = layout.operator("mesh.mod_weighted_strength", text="Strong", icon='NORMAL_SETSTRENGTH')
        props.set = True
        props.face_strength = 'STRONG'


class VIEW3D_MT_edit_mesh_normals_average(Menu):
    bl_label = "Average"

    def draw(self, _context):
        layout = self.layout

        layout.operator("mesh.average_normals", text="Custom Normal",
                        icon="NORMAL_AVERAGE").average_type = 'CUSTOM_NORMAL'
        layout.operator("mesh.average_normals", text="Face Area", icon="NORMAL_AVERAGE").average_type = 'FACE_AREA'
        layout.operator("mesh.average_normals", text="Corner Angle",
                        icon="NORMAL_AVERAGE").average_type = 'CORNER_ANGLE'


class VIEW3D_MT_edit_mesh_normals(Menu):
    bl_label = "Normals"

    def draw(self, _context):
        layout = self.layout

        layout.operator(
            "mesh.normals_make_consistent",
            text="Recalculate Outside",
            icon='RECALC_NORMALS').inside = False
        layout.operator(
            "mesh.normals_make_consistent",
            text="Recalculate Inside",
            icon='RECALC_NORMALS_INSIDE').inside = True
        layout.operator("mesh.flip_normals", text="Flip", icon='FLIP_NORMALS')

        layout.separator()

        layout.operator("mesh.set_normals_from_faces", text="Set from Faces", icon='SET_FROM_FACES')

        layout.operator_context = 'INVOKE_REGION_WIN'
        layout.operator("transform.rotate_normal", text="Rotate", icon="NORMAL_ROTATE")
        layout.operator("mesh.point_normals", text="Point normals to target", icon="NORMAL_TARGET")

        layout.operator_context = 'EXEC_REGION_WIN'
        layout.operator("mesh.merge_normals", text="Merge", icon="MERGE")
        layout.operator("mesh.split_normals", text="Split", icon="SPLIT")
        layout.menu("VIEW3D_MT_edit_mesh_normals_average", text="Average")

        layout.separator()

        layout.operator("mesh.normals_tools", text="Copy Vectors", icon="COPYDOWN").mode = 'COPY'
        layout.operator("mesh.normals_tools", text="Paste Vectors", icon="PASTEDOWN").mode = 'PASTE'

        layout.operator("mesh.smooth_normals", text="Smooth Vectors", icon="NORMAL_SMOOTH")
        layout.operator("mesh.normals_tools", text="Reset Vectors", icon="RESET").mode = 'RESET'

        layout.separator()

        layout.menu("VIEW3D_MT_edit_mesh_normals_select_strength", icon="HAND")
        layout.menu("VIEW3D_MT_edit_mesh_normals_set_strength", icon="MESH_PLANE")
        layout.template_node_operator_asset_menu_items(catalog_path="Mesh/Normals")


class VIEW3D_MT_edit_mesh_shading(Menu):
    bl_label = "Shading"

    def draw(self, _context):
        layout = self.layout

        layout.operator("mesh.faces_shade_smooth", icon='SHADING_SMOOTH')
        layout.operator("mesh.faces_shade_flat", icon='SHADING_FLAT')

        layout.separator()

        layout.operator("mesh.mark_sharp", text="Smooth Edges", icon='SHADING_EDGE_SMOOTH').clear = True
        layout.operator("mesh.mark_sharp", text="Sharp Edges", icon='SHADING_EDGE_SHARP')

        layout.separator()

        props = layout.operator("mesh.mark_sharp", text="Smooth Vertices", icon='SHADING_VERT_SMOOTH')
        props.use_verts = True
        props.clear = True

        layout.operator("mesh.mark_sharp", text="Sharp Vertices", icon='SHADING_VERT_SHARP').use_verts = True
        layout.template_node_operator_asset_menu_items(catalog_path="Mesh/Shading")


class VIEW3D_MT_edit_mesh_weights(Menu):
    bl_label = "Weights"

    def draw(self, _context):
        layout = self.layout
        VIEW3D_MT_paint_weight.draw_generic(layout, is_editmode=True)
        layout.template_node_operator_asset_menu_items(catalog_path="Mesh/Weights")


class VIEW3D_MT_edit_mesh_clean(Menu):
    bl_label = "Clean Up"

    def draw(self, _context):
        layout = self.layout

        layout.operator("mesh.delete_loose", icon="DELETE")

        layout.separator()

        layout.operator("mesh.decimate", icon="DECIMATE")
        layout.operator("mesh.dissolve_degenerate", icon="DEGENERATE_DISSOLVE")
        layout.operator("mesh.dissolve_limited", icon='DISSOLVE_LIMITED')
        layout.operator("mesh.face_make_planar", icon="MAKE_PLANAR")

        layout.separator()

        layout.operator("mesh.vert_connect_nonplanar", icon="SPLIT_NONPLANAR")
        layout.operator("mesh.vert_connect_concave", icon="SPLIT_CONCAVE")
        layout.operator("mesh.fill_holes", icon="FILL_HOLE")

        layout.template_node_operator_asset_menu_items(catalog_path="Mesh/Clean Up")


class VIEW3D_MT_edit_mesh_delete(Menu):
    bl_label = "Delete"

    def draw(self, _context):
        layout = self.layout

        layout.operator_enum("mesh.delete", "type")

        layout.separator()

        layout.operator("mesh.delete_edgeloop", text="Edge Loops", icon="DELETE")


# bfa menu
class VIEW3D_MT_edit_mesh_dissolve(Menu):
    bl_label = "Dissolve"

    def draw(self, context):
        layout = self.layout

        layout.operator("mesh.dissolve_verts", icon='DISSOLVE_VERTS')
        layout.operator("mesh.dissolve_edges", icon='DISSOLVE_EDGES')
        layout.operator("mesh.dissolve_faces", icon='DISSOLVE_FACES')

        layout.separator()

        layout.operator("mesh.dissolve_limited", icon='DISSOLVE_LIMITED')
        layout.operator("mesh.dissolve_mode", icon='DISSOLVE_SELECTION')

        layout.separator()

        layout.operator("mesh.edge_collapse", icon='EDGE_COLLAPSE')

        layout.template_node_operator_asset_menu_items(catalog_path="Mesh/Delete")


class VIEW3D_MT_edit_mesh_merge(Menu):
    bl_label = "Merge"

    def draw(self, _context):
        layout = self.layout

        layout.operator_enum("mesh.merge", "type")

        layout.separator()

        layout.operator("mesh.remove_doubles", text="By Distance", icon="REMOVE_DOUBLES")

        layout.template_node_operator_asset_menu_items(catalog_path="Mesh/Merge")


class VIEW3D_MT_edit_mesh_split(Menu):
    bl_label = "Split"

    def draw(self, _context):
        layout = self.layout

        layout.operator("mesh.split", text="Selection", icon="SPLIT")

        layout.separator()

        layout.operator_enum("mesh.edge_split", "type")

        layout.template_node_operator_asset_menu_items(catalog_path="Mesh/Split")


class VIEW3D_MT_edit_mesh_showhide(Menu):
    bl_label = "Show/Hide"

    def draw(self, context):
        layout = self.layout

        layout.operator("mesh.reveal", text="Show Hidden", icon="HIDE_OFF")
        layout.operator("mesh.hide", text="Hide Selected", icon="HIDE_ON").unselected = False
        layout.operator("mesh.hide", text="Hide Unselected", icon="HIDE_UNSELECTED").unselected = True


class VIEW3D_MT_edit_gpencil_delete(Menu):
    bl_label = "Delete"

    def draw(self, _context):
        layout = self.layout

        layout.operator_enum("gpencil.delete", "type")

        layout.separator()

        layout.operator("gpencil.delete", text="Delete Active Keyframe (Active Layer)", icon='DELETE').type = 'FRAME'
        layout.operator("gpencil.active_frames_delete_all", text="Delete Active Keyframes (All Layers)", icon='DELETE')


# bfa menu
class VIEW3D_MT_sculpt_gpencil_copy(Menu):
    bl_label = "Copy"

    def draw(self, _context):
        layout = self.layout

        layout.operator("gpencil.copy", text="Copy", icon='COPYDOWN')


class VIEW3D_MT_edit_greasepencil_delete(Menu):
    bl_label = "Delete"

    def draw(self, _context):
        layout = self.layout

        layout.operator("grease_pencil.delete", icon="DELETE")

        layout.separator()

        layout.operator_enum("grease_pencil.dissolve", "type")

        layout.separator()

        layout.operator(
            "grease_pencil.delete_frame",
            text="Delete Active Keyframe (Active Layer)", icon="DELETE"
        ).type = 'ACTIVE_FRAME'
        layout.operator(
            "grease_pencil.delete_frame",
            text="Delete Active Keyframes (All Layers)", icon="DELETE_ALL"
        ).type = 'ALL_FRAMES'


# Edit Curve
# draw_curve is used by VIEW3D_MT_edit_curve and VIEW3D_MT_edit_surface


def draw_curve(self, context):
    layout = self.layout

    edit_object = context.edit_object

    layout.menu("VIEW3D_MT_transform")
    layout.menu("VIEW3D_MT_mirror")
    layout.menu("VIEW3D_MT_snap")

    layout.separator()

    if edit_object.type == 'SURFACE':
        layout.operator("curve.spin", icon='SPIN')
    layout.operator("curve.duplicate_move", text="Duplicate", icon="DUPLICATE")

    layout.separator()

    layout.operator("curve.split", icon="SPLIT")
    layout.operator("curve.separate", icon="SEPARATE")

    layout.separator()

    layout.operator("curve.cyclic_toggle", icon='TOGGLE_CYCLIC')
    if edit_object.type == 'CURVE':
        layout.operator("curve.decimate", icon="DECIMATE")
        layout.operator_menu_enum("curve.spline_type_set", "type")

    layout.separator()

    # BFA - redundant operators, located exclusively in VIEW3D_MT_edit_curve_ctrlpoints

    layout.menu("VIEW3D_MT_edit_curve_showhide")

    layout.separator()

    layout.menu("VIEW3D_MT_edit_curve_delete")
    if edit_object.type == 'CURVE':
        layout.operator("curve.dissolve_verts", icon='DISSOLVE_VERTS')


class VIEW3D_MT_edit_curve(Menu):
    bl_label = "Curve"

    draw = draw_curve


class VIEW3D_MT_edit_curve_ctrlpoints(Menu):
    bl_label = "Control Points"

    def draw(self, context):
        layout = self.layout

        edit_object = context.edit_object

        if edit_object.type in {'CURVE', 'SURFACE'}:
            layout.operator("curve.extrude_move", text="Extrude Curve", icon='EXTRUDE_REGION')
            layout.operator("curve.vertex_add", icon='EXTRUDE_REGION')

            layout.separator()

            layout.operator("curve.make_segment", icon="MAKE_CURVESEGMENT")

            layout.separator()

            if edit_object.type == 'CURVE':
                layout.operator("transform.tilt", icon='TILT')
                layout.operator("curve.tilt_clear", icon="CLEAR_TILT")

                layout.separator()

                layout.menu("VIEW3D_MT_edit_curve_handle_type_set")  # bfa menu
                layout.operator("curve.normals_make_consistent", icon='RECALC_NORMALS')

                layout.separator()

            layout.operator("curve.smooth", icon='PARTICLEBRUSH_SMOOTH')
            if edit_object.type == 'CURVE':
                layout.operator("curve.smooth_weight", icon="SMOOTH_WEIGHT")
                layout.operator("curve.smooth_radius", icon="SMOOTH_RADIUS")
                layout.operator("curve.smooth_tilt", icon="SMOOTH_TILT")

            layout.separator()

        layout.menu("VIEW3D_MT_hook")

        layout.separator()

        layout.operator("object.vertex_parent_set", icon="VERTEX_PARENT")


# BFA menu
class VIEW3D_MT_edit_curve_handle_type_set(Menu):
    bl_label = "Set Handle Type"

    def draw(self, context):
        layout = self.layout

        layout.operator("curve.handle_type_set", icon='HANDLE_AUTO', text="Automatic").type = 'AUTOMATIC'
        layout.operator("curve.handle_type_set", icon='HANDLE_VECTOR', text="Vector").type = 'VECTOR'
        layout.operator("curve.handle_type_set", icon='HANDLE_ALIGNED', text="Aligned").type = 'ALIGNED'
        layout.operator("curve.handle_type_set", icon='HANDLE_FREE', text="Free").type = 'FREE_ALIGN'

        layout.separator()

        layout.operator("curve.handle_type_set", icon='HANDLE_FREE',
                        text="Toggle Free / Aligned").type = 'TOGGLE_FREE_ALIGN'


class VIEW3D_MT_edit_curve_segments(Menu):
    bl_label = "Segments"

    def draw(self, _context):
        layout = self.layout

        layout.operator("curve.subdivide", icon='SUBDIVIDE_EDGES')
        layout.operator("curve.switch_direction", icon='SWITCH_DIRECTION')


class VIEW3D_MT_edit_curve_clean(Menu):
    bl_label = "Clean Up"

    def draw(self, _context):
        layout = self.layout

        layout.operator("curve.decimate", icon="DECIMATE")


class VIEW3D_MT_edit_curve_context_menu(Menu):
    bl_label = "Curve"

    def draw(self, _context):
        # TODO(campbell): match mesh vertex menu.

        layout = self.layout

        layout.operator_context = 'INVOKE_DEFAULT'

        # Add
        layout.operator("curve.subdivide", icon='SUBDIVIDE_EDGES')
        layout.operator("curve.extrude_move", text="Extrude Curve", icon='EXTRUDE_REGION')
        layout.operator("curve.make_segment", icon="MAKE_CURVESEGMENT")
        layout.operator("curve.duplicate_move", text="Duplicate", icon="DUPLICATE")

        layout.separator()

        # Transform
        layout.operator("transform.transform", text="Radius", icon='SHRINK_FATTEN').mode = 'CURVE_SHRINKFATTEN'
        layout.operator("transform.tilt", icon='TILT')
        layout.operator("curve.tilt_clear", icon="CLEAR_TILT")
        layout.operator("curve.smooth", icon='PARTICLEBRUSH_SMOOTH')
        layout.operator("curve.smooth_tilt", icon="SMOOTH_TILT")
        layout.operator("curve.smooth_radius", icon="SMOOTH_RADIUS")

        layout.separator()

        layout.menu("VIEW3D_MT_mirror")
        layout.menu("VIEW3D_MT_snap")

        layout.separator()

        # Modify
        layout.operator_menu_enum("curve.spline_type_set", "type")
        layout.operator_menu_enum("curve.handle_type_set", "type")
        layout.operator("curve.cyclic_toggle", icon='TOGGLE_CYCLIC')
        layout.operator("curve.switch_direction", icon='SWITCH_DIRECTION')

        layout.separator()

        layout.operator("curve.normals_make_consistent", icon='RECALC_NORMALS')
        layout.operator("curve.spline_weight_set", icon="MOD_VERTEX_WEIGHT")
        layout.operator("curve.radius_set", icon="RADIUS")

        layout.separator()

        # Remove
        layout.operator("curve.split", icon="SPLIT")
        layout.operator("curve.decimate", icon="DECIMATE")
        layout.operator("curve.separate", icon="SEPARATE")
        layout.operator("curve.dissolve_verts", icon='DISSOLVE_VERTS')
        layout.operator("curve.delete", text="Delete Segment", icon="DELETE").type = 'SEGMENT'
        layout.operator("curve.delete", text="Delete Point", icon="DELETE").type = 'VERT'

        layout.separator()

        layout.menu("VIEW3D_MT_edit_curve_showhide")  # BFA - added to context menu


class VIEW3D_MT_edit_curve_delete(Menu):
    bl_label = "Delete"

    def draw(self, _context):
        layout = self.layout

        layout.operator("curve.delete", text="Vertices", icon="DELETE").type = 'VERT'
        layout.operator("curve.delete", text="Segment", icon="DELETE").type = 'SEGMENT'


class VIEW3D_MT_edit_curve_showhide(Menu):
    bl_label = "Show/Hide"

    def draw(self, context):
        layout = self.layout

        layout.operator("curve.reveal", text="Show Hidden", icon="HIDE_OFF")
        layout.operator("curve.hide", text="Hide Selected", icon="HIDE_ON").unselected = False
        layout.operator("curve.hide", text="Hide Unselected", icon="HIDE_UNSELECTED").unselected = True


class VIEW3D_MT_edit_surface(Menu):
    bl_label = "Surface"

    draw = draw_curve


class VIEW3D_MT_edit_font_chars(Menu):
    bl_label = "Special Characters"

    def draw(self, _context):
        layout = self.layout

        layout.operator("font.text_insert", text="Copyright \u00A9", icon="COPYRIGHT").text = "\u00A9"
        layout.operator("font.text_insert", text="Registered Trademark \u00AE", icon="TRADEMARK").text = "\u00AE"

        layout.separator()

        layout.operator("font.text_insert", text="Degree \u00B0", icon="DEGREE").text = "\u00B0"
        layout.operator("font.text_insert", text="Multiplication \u00D7", icon="MULTIPLICATION").text = "\u00D7"
        layout.operator("font.text_insert", text="Circle \u2022", icon="CIRCLE").text = "\u2022"

        layout.separator()

        layout.operator("font.text_insert", text="Superscript \u00B9", icon="SUPER_ONE").text = "\u00B9"
        layout.operator("font.text_insert", text="Superscript \u00B2", icon="SUPER_TWO").text = "\u00B2"
        layout.operator("font.text_insert", text="Superscript \u00B3", icon="SUPER_THREE").text = "\u00B3"

        layout.separator()

        layout.operator("font.text_insert", text="Guillemet \u00BB", icon="DOUBLE_RIGHT").text = "\u00BB"
        layout.operator("font.text_insert", text="Guillemet \u00AB", icon="DOUBLE_LEFT").text = "\u00AB"
        layout.operator("font.text_insert", text="Per Mille \u2030", icon="PROMILLE").text = "\u2030"

        layout.separator()

        layout.operator("font.text_insert", text="Euro \u20AC", icon="EURO").text = "\u20AC"
        layout.operator("font.text_insert", text="Florin \u0192", icon="DUTCH_FLORIN").text = "\u0192"
        layout.operator("font.text_insert", text="Pound \u00A3", icon="POUND").text = "\u00A3"
        layout.operator("font.text_insert", text="Yen \u00A5", icon="YEN").text = "\u00A5"

        layout.separator()

        layout.operator("font.text_insert", text="German Eszett \u00DF", icon="GERMAN_S").text = "\u00DF"
        layout.operator(
            "font.text_insert",
            text="Inverted Question Mark \u00BF",
            icon="SPANISH_QUESTION").text = "\u00BF"
        layout.operator(
            "font.text_insert",
            text="Inverted Exclamation Mark \u00A1",
            icon="SPANISH_EXCLAMATION").text = "\u00A1"


class VIEW3D_MT_edit_font_kerning(Menu):
    bl_label = "Kerning"

    def draw(self, context):
        layout = self.layout

        ob = context.active_object
        text = ob.data
        kerning = text.edit_format.kerning

        layout.operator("font.change_spacing", text="Decrease Kerning", icon="DECREASE_KERNING").delta = -1.0
        layout.operator("font.change_spacing", text="Increase Kerning", icon="INCREASE_KERNING").delta = 1.0
        layout.operator("font.change_spacing", text="Reset Kerning", icon="RESET").delta = -kerning

# bfa menu


class VIEW3D_MT_edit_font_move(Menu):
    bl_label = "Move Cursor"

    def draw(self, _context):
        layout = self.layout

        layout.operator_enum("font.move", "type")


class VIEW3D_MT_edit_font_delete(Menu):
    bl_label = "Delete"

    def draw(self, _context):
        layout = self.layout

        layout.operator("font.delete", text="Previous Character", icon="DELETE").type = 'PREVIOUS_CHARACTER'
        layout.operator("font.delete", text="Next Character", icon="DELETE").type = 'NEXT_CHARACTER'
        layout.operator("font.delete", text="Previous Word", icon="DELETE").type = 'PREVIOUS_WORD'
        layout.operator("font.delete", text="Next Word", icon="DELETE").type = 'NEXT_WORD'


class VIEW3D_MT_edit_font(Menu):
    bl_label = "Text"

    def draw(self, _context):
        layout = self.layout

        layout.operator("font.text_cut", text="Cut", icon="CUT")
        layout.operator("font.text_copy", text="Copy", icon='COPYDOWN')
        layout.operator("font.text_paste", text="Paste", icon='PASTEDOWN')

        layout.separator()

        layout.operator("font.text_paste_from_file", icon='PASTEDOWN')

        layout.separator()

        layout.operator("font.case_set", text="To Uppercase", icon="SET_UPPERCASE").case = 'UPPER'
        layout.operator("font.case_set", text="To Lowercase", icon="SET_LOWERCASE").case = 'LOWER'

        layout.separator()

        layout.operator("FONT_OT_text_insert_unicode", icon="UNICODE")
        layout.menu("VIEW3D_MT_edit_font_chars")
        layout.menu("VIEW3D_MT_edit_font_move")  # bfa menu

        layout.separator()

        layout.operator("font.style_toggle", text="Toggle Bold", icon='BOLD').style = 'BOLD'
        layout.operator("font.style_toggle", text="Toggle Italic", icon='ITALIC').style = 'ITALIC'
        layout.operator("font.style_toggle", text="Toggle Underline", icon='UNDERLINE').style = 'UNDERLINE'
        layout.operator("font.style_toggle", text="Toggle Small Caps", icon='SMALL_CAPS').style = 'SMALL_CAPS'

        layout.menu("VIEW3D_MT_edit_font_kerning")

        layout.separator()

        layout.menu("VIEW3D_MT_edit_font_delete")


class VIEW3D_MT_edit_font_context_menu(Menu):
    bl_label = "Text"

    def draw(self, _context):
        layout = self.layout

        layout.operator_context = 'INVOKE_DEFAULT'

        layout.operator("font.text_cut", text="Cut", icon="CUT")
        layout.operator("font.text_copy", text="Copy", icon='COPYDOWN')
        layout.operator("font.text_paste", text="Paste", icon='PASTEDOWN')

        layout.separator()

        layout.operator("font.select_all", icon="SELECT_ALL")

        layout.separator()

        layout.menu("VIEW3D_MT_edit_font")


class VIEW3D_MT_edit_meta(Menu):
    bl_label = "Metaball"

    def draw(self, _context):
        layout = self.layout

        layout.menu("VIEW3D_MT_transform")
        layout.menu("VIEW3D_MT_mirror")
        layout.menu("VIEW3D_MT_snap")

        layout.separator()

        layout.operator("mball.duplicate_metaelems", text="Duplicate", icon="DUPLICATE")

        layout.separator()

        layout.menu("VIEW3D_MT_edit_meta_showhide")

        layout.operator_context = 'EXEC_REGION_WIN'
        layout.operator("mball.delete_metaelems", text="Delete", icon="DELETE")


class VIEW3D_MT_edit_meta_showhide(Menu):
    bl_label = "Show/Hide"

    def draw(self, _context):
        layout = self.layout

        layout.operator("mball.reveal_metaelems", text="Show Hidden", icon="HIDE_OFF")
        layout.operator("mball.hide_metaelems", text="Hide Selected", icon="HIDE_ON").unselected = False
        layout.operator("mball.hide_metaelems", text="Hide Unselected", icon="HIDE_UNSELECTED").unselected = True


class VIEW3D_MT_edit_lattice(Menu):
    bl_label = "Lattice"

    def draw(self, _context):
        layout = self.layout

        layout.menu("VIEW3D_MT_transform")
        layout.menu("VIEW3D_MT_mirror")
        layout.menu("VIEW3D_MT_snap")
        layout.menu("VIEW3D_MT_edit_lattice_flip")  # bfa menu - blender uses enum

        layout.separator()

        layout.operator("lattice.make_regular", icon='MAKE_REGULAR')

        layout.menu("VIEW3D_MT_hook")

        layout.separator()

        layout.operator("object.vertex_parent_set", icon="VERTEX_PARENT")

# bfa menu - blender uses enum


class VIEW3D_MT_edit_lattice_flip(Menu):
    bl_label = "Flip"

    def draw(self, context):
        layout = self.layout

        layout.operator("lattice.flip", text=" U (X) axis", icon="FLIP_X").axis = 'U'
        layout.operator("lattice.flip", text=" V (Y) axis", icon="FLIP_Y").axis = 'V'
        layout.operator("lattice.flip", text=" W (Z) axis", icon="FLIP_Z").axis = 'W'


class VIEW3D_MT_edit_armature(Menu):
    bl_label = "Armature"

    def draw(self, context):
        layout = self.layout

        edit_object = context.edit_object
        arm = edit_object.data

        layout.menu("VIEW3D_MT_transform_armature")
        layout.menu("VIEW3D_MT_mirror")
        layout.menu("VIEW3D_MT_snap")

        layout.separator()

        layout.menu("VIEW3D_MT_edit_armature_roll")

        layout.operator("transform.transform", text="Set Bone Roll", icon="SET_ROLL").mode = 'BONE_ROLL'
        layout.operator("armature.roll_clear", text="Clear Bone Roll", icon="CLEAR_ROLL")

        layout.separator()

        layout.operator("armature.extrude_move", icon='EXTRUDE_REGION')
        layout.operator("armature.click_extrude", icon='EXTRUDE_REGION')

        if arm.use_mirror_x:
            layout.operator("armature.extrude_forked", icon="EXTRUDE_REGION")

        layout.operator("armature.duplicate_move", icon="DUPLICATE")
        layout.operator("armature.fill", icon="FILLBETWEEN")

        layout.separator()

        layout.operator("armature.split", icon="SPLIT")
        layout.operator("armature.separate", icon="SEPARATE")
        layout.operator("armature.symmetrize", icon="SYMMETRIZE")

        layout.separator()

        layout.operator("armature.subdivide", text="Subdivide", icon='SUBDIVIDE_EDGES')
        layout.operator("armature.switch_direction", text="Switch Direction", icon="SWITCH_DIRECTION")

        layout.separator()

        layout.menu("VIEW3D_MT_edit_armature_names")

        layout.separator()

        layout.operator_context = 'INVOKE_DEFAULT'
        layout.operator("armature.move_to_collection", text="Move to Bone Collection", icon="GROUP_BONE")
        layout.menu("VIEW3D_MT_bone_collections")

        layout.separator()

        layout.operator_context = 'EXEC_REGION_WIN'
        layout.operator("armature.parent_set", text="Make Parent", icon='PARENT_SET')
        layout.operator("armature.parent_clear", text="Clear Parent", icon='PARENT_CLEAR')

        layout.separator()

        layout.menu("VIEW3D_MT_bone_options_toggle", text="Bone Settings")
        layout.menu("VIEW3D_MT_armature_showhide")  # bfa - the new show hide menu with split tooltip

        layout.separator()

        layout.operator("armature.delete", icon="DELETE")
        layout.operator("armature.dissolve", icon="DELETE")


# BFA menu
class VIEW3D_MT_armature_showhide(Menu):
    bl_label = "Show/Hide"

    def draw(self, context):
        layout = self.layout

        layout.operator("armature.reveal", text="Show Hidden", icon="HIDE_OFF")
        layout.operator("armature.hide", text="Hide Selected", icon="HIDE_ON").unselected = False
        layout.operator("armature.hide", text="Hide Unselected", icon="HIDE_UNSELECTED").unselected = True


class VIEW3D_MT_armature_context_menu(Menu):
    bl_label = "Armature"

    def draw(self, context):
        layout = self.layout

        edit_object = context.edit_object
        arm = edit_object.data

        layout.operator_context = 'INVOKE_REGION_WIN'

        # Add
        layout.operator("armature.subdivide", text="Subdivide", icon="SUBDIVIDE_EDGES")
        layout.operator("armature.duplicate_move", text="Duplicate", icon="DUPLICATE")
        layout.operator("armature.extrude_move", icon='EXTRUDE_REGION')
        if arm.use_mirror_x:
            layout.operator("armature.extrude_forked", icon='EXTRUDE_REGION')

        layout.separator()

        layout.operator("armature.fill", icon="FILLBETWEEN")

        layout.separator()

        # Modify
        layout.menu("VIEW3D_MT_mirror")
        layout.menu("VIEW3D_MT_snap")
        layout.operator("armature.switch_direction", text="Switch Direction", icon="SWITCH_DIRECTION")
        layout.operator("armature.symmetrize", icon="SYMMETRIZE")
        layout.menu("VIEW3D_MT_edit_armature_names")

        layout.separator()

        layout.operator("armature.parent_set", text="Make Parent", icon='PARENT_SET')
        layout.operator("armature.parent_clear", text="Clear Parent", icon='PARENT_CLEAR')

        layout.separator()

        # Remove
        layout.operator("armature.split", icon="SPLIT")
        layout.operator("armature.separate", icon="SEPARATE")

        layout.separator()

        layout.operator(
            "armature.move_to_collection",
            text="Move to Bone Collection",
            icon="GROUP_BONE")  # BFA - added to context menu

        layout.separator()

        layout.menu("VIEW3D_MT_armature_showhide")  # BFA - added to context menu

        layout.separator()

        layout.operator("armature.dissolve", icon="DELETE")
        layout.operator("armature.delete", icon="DELETE")


class VIEW3D_MT_edit_armature_names(Menu):
    bl_label = "Names"

    def draw(self, _context):
        layout = self.layout

        layout.operator_context = 'EXEC_REGION_WIN'
        layout.operator("armature.autoside_names", text="Auto-Name Left/Right", icon="RENAME_X").type = 'XAXIS'
        layout.operator("armature.autoside_names", text="Auto-Name Front/Back", icon="RENAME_Y").type = 'YAXIS'
        layout.operator("armature.autoside_names", text="Auto-Name Top/Bottom", icon="RENAME_Z").type = 'ZAXIS'
        layout.operator("armature.flip_names", text="Flip Names", icon="FLIP")


class VIEW3D_MT_edit_armature_parent(Menu):
    bl_label = "Parent"

    def draw(self, _context):
        layout = self.layout

        layout.operator("armature.parent_set", text="Make", icon='PARENT_SET')
        layout.operator("armature.parent_clear", text="Clear", icon='PARENT_CLEAR')


class VIEW3D_MT_edit_armature_roll(Menu):
    bl_label = "Recalculate Bone Roll"

    def draw(self, _context):
        layout = self.layout

        layout.label(text="- Positive: -")
        layout.operator("armature.calculate_roll", text="Local + X Tangent", icon="ROLL_X_TANG_POS").type = 'POS_X'
        layout.operator("armature.calculate_roll", text="Local + Z Tangent", icon="ROLL_Z_TANG_POS").type = 'POS_Z'
        layout.operator("armature.calculate_roll", text="Global + X Axis", icon="ROLL_X_POS").type = 'GLOBAL_POS_X'
        layout.operator("armature.calculate_roll", text="Global + Y Axis", icon="ROLL_Y_POS").type = 'GLOBAL_POS_Y'
        layout.operator("armature.calculate_roll", text="Global + Z Axis", icon="ROLL_Z_POS").type = 'GLOBAL_POS_Z'
        layout.label(text="- Negative: -")
        layout.operator("armature.calculate_roll", text="Local - X Tangent", icon="ROLL_X_TANG_NEG").type = 'NEG_X'
        layout.operator("armature.calculate_roll", text="Local - Z Tangent", icon="ROLL_Z_TANG_NEG").type = 'NEG_Z'
        layout.operator("armature.calculate_roll", text="Global - X Axis", icon="ROLL_X_NEG").type = 'GLOBAL_NEG_X'
        layout.operator("armature.calculate_roll", text="Global - Y Axis", icon="ROLL_Y_NEG").type = 'GLOBAL_NEG_Y'
        layout.operator("armature.calculate_roll", text="Global - Z Axis", icon="ROLL_Z_NEG").type = 'GLOBAL_NEG_Z'
        layout.label(text="- Other: -")
        layout.operator("armature.calculate_roll", text="Active Bone", icon="BONE_DATA").type = 'ACTIVE'
        layout.operator("armature.calculate_roll", text="View Axis", icon="MANIPUL").type = 'VIEW'
        layout.operator("armature.calculate_roll", text="Cursor", icon="CURSOR").type = 'CURSOR'


class VIEW3D_MT_edit_armature_delete(Menu):
    bl_label = "Delete"

    def draw(self, _context):
        layout = self.layout
        layout.operator_context = 'EXEC_AREA'

        layout.operator("armature.delete", text="Bones", icon="DELETE")

        layout.separator()

        layout.operator("armature.dissolve", text="Dissolve Bones", icon="DELETE")


# ********** Grease Pencil menus **********
class VIEW3D_MT_gpencil_autoweights(Menu):
    bl_label = "Generate Weights"

    def draw(self, _context):
        layout = self.layout
        layout.operator("gpencil.generate_weights", text="With Empty Groups", icon="PARTICLEBRUSH_WEIGHT").mode = 'NAME'
        layout.operator(
            "gpencil.generate_weights",
            text="With Automatic Weights",
            icon="PARTICLEBRUSH_WEIGHT").mode = 'AUTO'


class VIEW3D_MT_gpencil_simplify(Menu):
    bl_label = "Simplify"

    def draw(self, _context):
        layout = self.layout
        layout.operator("gpencil.stroke_simplify_fixed", text="Fixed", icon="MOD_SIMPLIFY")
        layout.operator("gpencil.stroke_simplify", text="Adaptive", icon="SIMPLIFY_ADAPTIVE")
        layout.operator("gpencil.stroke_sample", text="Sample", icon="SIMPLIFY_SAMPLE")


class VIEW3D_MT_draw_gpencil(Menu):
    bl_label = "Draw"

    def draw(self, _context):

        layout = self.layout

        layout.menu("GPENCIL_MT_layer_active", text="Active Layer")

        layout.separator()

        layout.operator("gpencil.interpolate", text="Interpolate", icon="INTERPOLATE")  # BFA - merge edit
        layout.operator("gpencil.interpolate_sequence", text="Interpolate Sequence", icon="SEQUENCE")

        layout.separator()

        layout.menu("VIEW3D_MT_gpencil_animation")

        layout.separator()

        layout.menu("VIEW3D_MT_edit_gpencil_showhide")
        layout.menu("GPENCIL_MT_cleanup")


class VIEW3D_MT_assign_material(Menu):
    bl_label = "Assign Material"

    def draw(self, context):
        layout = self.layout
        ob = context.active_object
        mat_active = ob.active_material

        for slot in ob.material_slots:
            mat = slot.material
            if mat:
                layout.operator("gpencil.stroke_change_color", text=mat.name,
                                icon='LAYER_ACTIVE' if mat == mat_active else 'BLANK1').material = mat.name


class VIEW3D_MT_edit_gpencil(Menu):
    bl_label = "Grease Pencil"

    def draw(self, _context):
        layout = self.layout

        layout.menu("VIEW3D_MT_edit_gpencil_transform")
        layout.menu("VIEW3D_MT_mirror")
        layout.menu("GPENCIL_MT_snap")

        layout.separator()

        layout.menu("GPENCIL_MT_layer_active", text="Active Layer")

        layout.separator()

        layout.menu("VIEW3D_MT_gpencil_animation")
        layout.operator("gpencil.interpolate_sequence", text="Interpolate Sequence", icon="SEQUENCE")

        layout.separator()

        layout.operator("gpencil.duplicate_move", text="Duplicate", icon="DUPLICATE")
        layout.operator("gpencil.frame_duplicate", text="Duplicate Active Frame", icon="DUPLICATE")
        layout.operator(
            "gpencil.frame_duplicate",
            text="Duplicate Active Frame All Layers",
            icon="DUPLICATE").mode = 'ALL'

        layout.separator()

        layout.operator("gpencil.stroke_split", text="Split", icon="SPLIT")

        layout.separator()

        layout.operator("gpencil.copy", text="Copy", icon='COPYDOWN')
        layout.operator("gpencil.paste", text="Paste", icon='PASTEDOWN').type = 'ACTIVE'
        layout.operator("gpencil.paste", text="Paste by Layer", icon='PASTEDOWN').type = 'LAYER'

        layout.separator()

        layout.menu("VIEW3D_MT_weight_gpencil")

        layout.separator()

        layout.menu("VIEW3D_MT_edit_gpencil_delete")
        layout.operator_menu_enum("gpencil.dissolve", "type")

        layout.separator()

        layout.menu("GPENCIL_MT_cleanup")
        layout.menu("VIEW3D_MT_edit_gpencil_hide", text="Show/Hide")  # bfa menu

        layout.separator()

        layout.operator_menu_enum("gpencil.stroke_separate", "mode", text="Separate")


# bfa menu
class VIEW3D_MT_edit_gpencil_hide(Menu):
    bl_label = "Hide"

    def draw(self, context):
        layout = self.layout

        layout.operator("gpencil.reveal", text="Show Hidden Layer", icon="HIDE_OFF")
        layout.operator("gpencil.hide", text="Hide selected Layer", icon="HIDE_ON").unselected = False
        layout.operator("gpencil.hide", text="Hide unselected Layer", icon="HIDE_UNSELECTED").unselected = True

        layout.separator()

        layout.operator("gpencil.selection_opacity_toggle", text="Toggle Opacity", icon="HIDE_OFF")


# bfa menu
class VIEW3D_MT_edit_gpencil_arrange_strokes(Menu):
    bl_label = "Arrange Strokes"

    def draw(self, context):
        layout = self.layout

        layout.operator("gpencil.stroke_arrange", text="Bring Forward", icon='MOVE_UP').direction = 'UP'
        layout.operator("gpencil.stroke_arrange", text="Send Backward", icon='MOVE_DOWN').direction = 'DOWN'
        layout.operator("gpencil.stroke_arrange", text="Bring to Front", icon='MOVE_TO_TOP').direction = 'TOP'
        layout.operator("gpencil.stroke_arrange", text="Send to Back", icon='MOVE_TO_BOTTOM').direction = 'BOTTOM'


class VIEW3D_MT_edit_gpencil_stroke(Menu):
    bl_label = "Stroke"

    def draw(self, context):
        layout = self.layout

        tool_settings = context.tool_settings
        settings = tool_settings.gpencil_sculpt

        layout.operator("gpencil.stroke_subdivide", text="Subdivide", icon="SUBDIVIDE_EDGES").only_selected = False
        layout.menu("VIEW3D_MT_gpencil_simplify")
        layout.operator("gpencil.stroke_trim", text="Trim", icon="CUT")

        layout.separator()

        layout.operator("gpencil.stroke_join", text="Join", icon="JOIN",
                        text_ctxt=i18n_contexts.id_gpencil).type = 'JOIN'
        layout.operator("gpencil.stroke_join", text="Join and Copy", icon="JOINCOPY",
                        text_ctxt=i18n_contexts.id_gpencil).type = 'JOINCOPY'

        layout.separator()

        layout.menu("GPENCIL_MT_move_to_layer")
        layout.menu("VIEW3D_MT_assign_material")
        layout.operator("gpencil.set_active_material", text="Set as Active Material", icon="MATERIAL")
        layout.menu("VIEW3D_MT_edit_gpencil_arrange_strokes")  # bfa menu

        layout.separator()

        # Convert
        props = layout.operator("gpencil.stroke_cyclical_set", text="Close", icon='TOGGLE_CLOSE')
        props.type = 'CLOSE'
        props.geometry = True
        layout.operator("gpencil.stroke_cyclical_set", text="Toggle Cyclic", icon='TOGGLE_CYCLIC').type = 'TOGGLE'
        layout.operator_menu_enum("gpencil.stroke_caps_set", text="Toggle Caps", property="type")
        layout.operator("gpencil.stroke_flip", text="Switch Direction", icon="FLIP")
        layout.operator("gpencil.stroke_start_set", text="Set Start Point", icon="STARTPOINT")

        layout.separator()

        layout.operator_menu_enum("gpencil.reproject", property="type", text="Reproject Strokes")

        layout.operator("gpencil.stroke_normalize", text="Normalize Thickness", icon="MOD_THICKNESS").mode = 'THICKNESS'
        layout.operator("gpencil.stroke_normalize", text="Normalize Opacity", icon="MOD_OPACITY").mode = 'OPACITY'

        layout.separator()

        layout.separator()
        layout.operator("gpencil.reset_transform_fill", text="Reset Fill Transform", icon="RESET")

        layout.separator()
        layout.operator("gpencil.stroke_outline", text="Outline", icon="OUTLINE")


class VIEW3D_MT_edit_gpencil_point(Menu):
    bl_label = "Point"

    def draw(self, _context):
        layout = self.layout

        layout.operator("gpencil.extrude_move", text="Extrude", icon="EXTRUDE_REGION")

        layout.separator()

        layout.operator("gpencil.stroke_smooth", text="Smooth", icon="PARTICLEBRUSH_SMOOTH").only_selected = True

        layout.separator()

        layout.operator("gpencil.stroke_merge", text="Merge", icon="MERGE")

        # TODO: add new RIP operator

        layout.separator()

        layout.menu("VIEW3D_MT_gpencil_vertex_group")


class VIEW3D_MT_weight_gpencil(Menu):
    bl_label = "Weights"

    def draw(self, _context):
        layout = self.layout

        layout.operator("gpencil.weight_sample", text="Sample Weight", icon="EYEDROPPER")

        layout.separator()

        layout.operator("gpencil.vertex_group_normalize_all", text="Normalize All", icon="WEIGHT_NORMALIZE_ALL")
        layout.operator("gpencil.vertex_group_normalize", text="Normalize", icon="WEIGHT_NORMALIZE")

        layout.separator()

        layout.operator("gpencil.vertex_group_invert", text="Invert", icon='WEIGHT_INVERT')
        layout.operator("gpencil.vertex_group_smooth", text="Smooth", icon='WEIGHT_SMOOTH')

        layout.menu("VIEW3D_MT_gpencil_autoweights")


class VIEW3D_MT_gpencil_animation(Menu):
    bl_label = "Animation"

    @classmethod
    def poll(cls, context):
        ob = context.active_object
        return ob and ob.type == 'GPENCIL' and ob.mode != 'OBJECT'

    def draw(self, _context):
        layout = self.layout

        layout.operator("gpencil.blank_frame_add", text="Insert Blank Keyframe (Active Layer)", icon="ADD")
        layout.operator(
            "gpencil.blank_frame_add",
            text="Insert Blank Keyframe (All Layers)",
            icon="ADD").all_layers = True

        layout.separator()

        layout.operator("gpencil.frame_duplicate", text="Duplicate Active Keyframe (Active Layer)", icon="DUPLICATE")
        layout.operator(
            "gpencil.frame_duplicate",
            text="Duplicate Active Keyframe (All Layers)",
            icon="DUPLICATE").mode = 'ALL'

        layout.separator()

        layout.operator("gpencil.delete", text="Delete Active Keyframe (Active Layer)", icon="DELETE").type = 'FRAME'
        layout.operator("gpencil.active_frames_delete_all", text="Delete Active Keyframes (All Layers)", icon="DELETE")


class VIEW3D_MT_edit_greasepencil_animation(Menu):
    bl_label = "Animation"

    def draw(self, context):
        layout = self.layout
        layout.operator("grease_pencil.insert_blank_frame", text="Insert Blank Keyframe (Active Layer)")
        layout.operator("grease_pencil.insert_blank_frame", text="Insert Blank Keyframe (All Layers)").all_layers = True


class VIEW3D_MT_edit_gpencil_transform(Menu):
    bl_label = "Transform"

    def draw(self, _context):
        layout = self.layout

        layout.operator("transform.bend", text="Bend", icon="BEND")
        layout.operator("transform.shear", text="Shear", icon="SHEAR")
        layout.operator("transform.tosphere", text="To Sphere", icon="TOSPHERE")
        layout.operator("transform.transform", text="Shrink Fatten", icon='SHRINK_FATTEN').mode = 'GPENCIL_SHRINKFATTEN'


class VIEW3D_MT_edit_gpencil_showhide(Menu):
    bl_label = "Show/Hide"

    def draw(self, _context):
        layout = self.layout

        layout.operator("gpencil.reveal", text="Show All Layers", icon="HIDE_OFF")

        layout.separator()

        layout.operator("gpencil.hide", text="Hide Active Layer", icon="HIDE_ON").unselected = False
        layout.operator("gpencil.hide", text="Hide Inactive Layers", icon="HIDE_UNSELECTED").unselected = True


class VIEW3D_MT_edit_greasepencil_showhide(Menu):
    bl_label = "Show/Hide"

    def draw(self, _context):
        layout = self.layout

        layout.operator("grease_pencil.layer_reveal", text="Show All Layers")

        layout.separator()

        layout.operator("grease_pencil.layer_hide", text="Hide Active Layer").unselected = False
        layout.operator("grease_pencil.layer_hide", text="Hide Inactive Layers").unselected = True


class VIEW3D_MT_edit_greasepencil_cleanup(Menu):
    bl_label = "Cleanup"

    def draw(self, _context):
        layout = self.layout

        layout.operator("grease_pencil.clean_loose")


class VIEW3D_MT_edit_greasepencil(Menu):
    bl_label = "Grease Pencil"

    def draw(self, _context):
        layout = self.layout
        layout.menu("VIEW3D_MT_transform")
        layout.menu("VIEW3D_MT_mirror")

        layout.separator()

        layout.menu("GREASE_PENCIL_MT_layer_active", text="Active Layer")

        layout.separator()

        layout.operator("grease_pencil.duplicate_move", text="Duplicate")

        layout.separator()

        layout.operator("grease_pencil.extrude_move", text="Extrude")

        layout.separator()

        layout.operator("grease_pencil.copy", text="Copy", icon='COPYDOWN')
        layout.operator("grease_pencil.paste", text="Paste", icon='PASTEDOWN')

        layout.separator()

        layout.menu("VIEW3D_MT_edit_greasepencil_showhide")
        layout.operator_menu_enum("grease_pencil.separate", "mode", text="Separate")
        layout.menu("VIEW3D_MT_edit_greasepencil_cleanup")

        layout.separator()

        layout.menu("VIEW3D_MT_edit_greasepencil_delete")


class VIEW3D_MT_edit_greasepencil_stroke(Menu):
    bl_label = "Stroke"

    def draw(self, _context):
        layout = self.layout
        layout.operator("grease_pencil.stroke_subdivide", text="Subdivide")
        layout.operator("grease_pencil.stroke_subdivide_smooth", text="Subdivide and Smooth")
        layout.operator("grease_pencil.stroke_simplify", text="Simplify")

        layout.separator()

        layout.menu("GREASE_PENCIL_MT_move_to_layer")
        layout.menu("VIEW3D_MT_grease_pencil_assign_material")
        layout.operator("grease_pencil.set_active_material")
        layout.operator_menu_enum("grease_pencil.reorder", text="Arrange", property="direction")

        layout.separator()

        layout.operator("grease_pencil.cyclical_set", text="Close").type = 'CLOSE'
        layout.operator("grease_pencil.cyclical_set", text="Toggle Cyclic").type = 'TOGGLE'
        layout.operator_menu_enum("grease_pencil.caps_set", text="Set Caps", property="type")
        layout.operator("grease_pencil.stroke_switch_direction")

        layout.separator()

        layout.operator("grease_pencil.set_uniform_thickness")
        layout.operator("grease_pencil.set_uniform_opacity")

        layout.operator_menu_enum("grease_pencil.reorder", text="Reorder", property="direction")


class VIEW3D_MT_edit_greasepencil_point(Menu):
    bl_label = "Point"

    def draw(self, _context):
        layout = self.layout
        layout.operator("grease_pencil.stroke_smooth", text="Smooth")

        layout.separator()

        layout.menu("VIEW3D_MT_greasepencil_vertex_group")


class VIEW3D_MT_edit_curves_add(Menu):
    bl_label = "Add"

    def draw(self, _context):
        layout = self.layout

        layout.operator("curves.add_bezier", text="Bezier", icon='CURVE_BEZCURVE')
        layout.operator("curves.add_circle", text="Circle", icon='CURVE_BEZCIRCLE')


class VIEW3D_MT_edit_curves(Menu):
    bl_label = "Curves"

    def draw(self, _context):
        layout = self.layout

        layout.menu("VIEW3D_MT_transform")
        layout.separator()
        layout.operator("curves.duplicate_move", icon='DUPLICATE')
        layout.separator()
        layout.operator("curves.attribute_set", icon='NODE_ATTRIBUTE')
        layout.operator("curves.delete", icon='DELETE')
        layout.operator("curves.cyclic_toggle", icon='TOGGLE_CYCLIC')
        layout.operator_menu_enum("curves.curve_type_set", "type")
        layout.template_node_operator_asset_menu_items(catalog_path=self.bl_label)


class VIEW3D_MT_edit_curves_control_points(Menu):
    bl_label = "Control Points"

    def draw(self, _context):
        layout = self.layout

        layout.operator_menu_enum("curves.handle_type_set", "type")


class VIEW3D_MT_edit_curves_segments(Menu):
    bl_label = "Segments"

    def draw(self, _context):
        layout = self.layout

        layout.operator("curves.subdivide", icon='SUBDIVIDE_EDGES')
        layout.operator("curves.switch_direction", icon='SWITCH_DIRECTION')


class VIEW3D_MT_edit_pointcloud(Menu):
    bl_label = "Point Cloud"

    def draw(self, context):
        layout = self.layout
        layout.template_node_operator_asset_menu_items(catalog_path=self.bl_label)


class VIEW3D_MT_object_mode_pie(Menu):
    bl_label = "Mode"

    def draw(self, _context):
        layout = self.layout

        pie = layout.menu_pie()
        pie.operator_enum("object.mode_set", "mode")


class VIEW3D_MT_view_pie(Menu):
    bl_label = "View"
    bl_idname = "VIEW3D_MT_view_pie"

    def draw(self, _context):
        layout = self.layout

        pie = layout.menu_pie()
        # pie.operator_enum("view3d.view_axis", "type") #BFA - Opted to the
        # operators that contain consistenty iconography

        # 4 - LEFT
        pie.operator("view3d.view_axis", text="Left", icon='VIEW_LEFT').type = 'LEFT'  # BFA - Icon changed
        # 6 - RIGHT
        pie.operator("view3d.view_axis", text="Right", icon='VIEW_RIGHT').type = 'RIGHT'  # BFA - Icon changed
        # 2 - BOTTOM
        pie.operator("view3d.view_axis", text="Bottom", icon='VIEW_BOTTOM').type = 'BOTTOM'  # BFA - Icon changed
        # 8 - TOP
        pie.operator("view3d.view_axis", text="Top", icon='VIEW_TOP').type = 'TOP'  # BFA - Icon changed
        # 7 - TOP - LEFT
        pie.operator("view3d.view_axis", text="Back", icon='VIEW_BACK').type = 'BACK'  # BFA - Icon Added
        # 9 - TOP - RIGHT
        pie.operator("view3d.view_axis", text="Front", icon='VIEW_FRONT').type = 'FRONT'  # BFA - Icon Added

        # 1 - BOTTOM - LEFT
        pie.operator("view3d.view_camera", text="View Camera", icon='CAMERA_DATA')
        # 3 - BOTTOM - RIGHT
        pie.operator("view3d.view_selected", text="View Selected", icon='VIEW_SELECTED')


class VIEW3D_MT_transform_gizmo_pie(Menu):
    bl_label = "View"

    def draw(self, context):
        layout = self.layout

        pie = layout.menu_pie()
        # 1: Left
        pie.operator("view3d.transform_gizmo_set", text="Move", icon="TRANSFORM_MOVE").type = {'TRANSLATE'}
        # 2: Right
        pie.operator("view3d.transform_gizmo_set", text="Rotate", icon="TRANSFORM_ROTATE").type = {'ROTATE'}
        # 3: Down
        pie.operator("view3d.transform_gizmo_set", text="Scale", icon="TRANSFORM_SCALE").type = {'SCALE'}
        # 4: Up
        pie.prop(context.space_data, "show_gizmo", text="Show Gizmos", icon='GIZMO')
        # 5: Up/Left
        pie.operator("view3d.transform_gizmo_set", text="All", icon="GIZMO").type = {'TRANSLATE', 'ROTATE', 'SCALE'}


class VIEW3D_MT_shading_pie(Menu):
    bl_label = "Shading"

    def draw(self, context):
        layout = self.layout
        pie = layout.menu_pie()

        view = context.space_data

        pie.prop(view.shading, "type", expand=True)


class VIEW3D_MT_shading_ex_pie(Menu):
    bl_label = "Shading"

    def draw(self, context):
        layout = self.layout
        pie = layout.menu_pie()

        view = context.space_data

        pie.prop_enum(view.shading, "type", value='WIREFRAME')
        pie.prop_enum(view.shading, "type", value='SOLID')

        # Note this duplicates "view3d.toggle_xray" logic, so we can see the active item: #58661.
        if context.pose_object:
            pie.prop(view.overlay, "show_xray_bone", icon='XRAY')
        else:
            xray_active = (
                (context.mode == 'EDIT_MESH') or
                (view.shading.type in {'SOLID', 'WIREFRAME'})
            )
            if xray_active:
                sub = pie
            else:
                sub = pie.row()
                sub.active = False
            sub.prop(
                view.shading,
                "show_xray_wireframe" if (view.shading.type == 'WIREFRAME') else "show_xray",
                text="Toggle X-Ray",
                icon='XRAY',
            )

        pie.prop(view.overlay, "show_overlays", text="Toggle Overlays", icon='OVERLAY')

        pie.prop_enum(view.shading, "type", value='MATERIAL')
        pie.prop_enum(view.shading, "type", value='RENDERED')


class VIEW3D_MT_pivot_pie(Menu):
    bl_label = "Pivot Point"

    def draw(self, context):
        layout = self.layout
        pie = layout.menu_pie()

        tool_settings = context.tool_settings
        obj = context.active_object
        mode = context.mode

        pie.prop_enum(tool_settings, "transform_pivot_point", value='BOUNDING_BOX_CENTER')
        pie.prop_enum(tool_settings, "transform_pivot_point", value='CURSOR')
        pie.prop_enum(tool_settings, "transform_pivot_point", value='INDIVIDUAL_ORIGINS')
        pie.prop_enum(tool_settings, "transform_pivot_point", value='MEDIAN_POINT')
        pie.prop_enum(tool_settings, "transform_pivot_point", value='ACTIVE_ELEMENT')
        if (obj is None) or (mode in {'OBJECT', 'POSE', 'WEIGHT_PAINT'}):
            pie.prop(tool_settings, "use_transform_pivot_point_align")
        if mode == 'EDIT_GPENCIL':
            pie.prop(tool_settings.gpencil_sculpt, "use_scale_thickness")


class VIEW3D_MT_orientations_pie(Menu):
    bl_label = "Orientation"

    def draw(self, context):
        layout = self.layout
        pie = layout.menu_pie()
        scene = context.scene

        pie.prop(scene.transform_orientation_slots[0], "type", expand=True)


class VIEW3D_MT_snap_pie(Menu):
    bl_label = "Snap"

    def draw(self, _context):
        layout = self.layout
        pie = layout.menu_pie()

        pie.operator("view3d.snap_cursor_to_grid", text="Cursor to Grid", icon='CURSORTOGRID')
        pie.operator("view3d.snap_selected_to_grid", text="Selection to Grid", icon='SELECTIONTOGRID')
        pie.operator("view3d.snap_cursor_to_selected", text="Cursor to Selected", icon='CURSORTOSELECTION')
        pie.operator(
            "view3d.snap_selected_to_cursor",
            text="Selection to Cursor",
            icon='SELECTIONTOCURSOR').use_offset = False
        pie.operator(
            "view3d.snap_selected_to_cursor",
            text="Selection to Cursor (Keep Offset)",
            icon='SELECTIONTOCURSOROFFSET').use_offset = True
        pie.operator("view3d.snap_selected_to_active", text="Selection to Active", icon='SELECTIONTOACTIVE')
        pie.operator("view3d.snap_cursor_to_center", text="Cursor to World Origin", icon='CURSORTOCENTER')
        pie.operator("view3d.snap_cursor_to_active", text="Cursor to Active", icon='CURSORTOACTIVE')


class VIEW3D_MT_proportional_editing_falloff_pie(Menu):
    bl_label = "Proportional Editing Falloff"

    def draw(self, context):
        layout = self.layout
        pie = layout.menu_pie()

        tool_settings = context.scene.tool_settings

        pie.prop(tool_settings, "proportional_edit_falloff", expand=True)


class VIEW3D_MT_sculpt_mask_edit_pie(Menu):
    bl_label = "Mask Edit"

    def draw(self, _context):
        layout = self.layout
        pie = layout.menu_pie()

        props = pie.operator("paint.mask_flood_fill", text="Invert Mask", icon="INVERT_MASK")  # BFA - icon
        props.mode = 'INVERT'
        props = pie.operator("paint.mask_flood_fill", text="Clear Mask", icon="CLEAR_MASK")  # BFA - icon
        props.mode = 'VALUE'
        props.value = 0.0
        props = pie.operator("sculpt.mask_filter", text="Smooth Mask", icon="PARTICLEBRUSH_SMOOTH")  # BFA - icon
        props.filter_type = 'SMOOTH'
        props = pie.operator("sculpt.mask_filter", text="Sharpen Mask", icon="SHARPEN")  # BFA - icon
        props.filter_type = 'SHARPEN'
        props = pie.operator("sculpt.mask_filter", text="Grow Mask", icon="SELECTMORE")  # BFA - icon
        props.filter_type = 'GROW'
        props = pie.operator("sculpt.mask_filter", text="Shrink Mask", icon="SELECTLESS")  # BFA - icon
        props.filter_type = 'SHRINK'
        props = pie.operator("sculpt.mask_filter", text="Increase Contrast", icon="INC_CONTRAST")  # BFA - icon
        props.filter_type = 'CONTRAST_INCREASE'
        props.auto_iteration_count = False
        props = pie.operator("sculpt.mask_filter", text="Decrease Contrast", icon="DEC_CONTRAST")  # BFA - icon
        props.filter_type = 'CONTRAST_DECREASE'
        props.auto_iteration_count = False


class VIEW3D_MT_sculpt_automasking_pie(Menu):
    bl_label = "Automasking"

    def draw(self, context):
        layout = self.layout
        pie = layout.menu_pie()

        tool_settings = context.tool_settings
        sculpt = tool_settings.sculpt

        pie.prop(sculpt, "use_automasking_topology", text="Topology")
        pie.prop(sculpt, "use_automasking_face_sets", text="Face Sets")
        pie.prop(sculpt, "use_automasking_boundary_edges", text="Mesh Boundary")
        pie.prop(sculpt, "use_automasking_boundary_face_sets", text="Face Sets Boundary")
        pie.prop(sculpt, "use_automasking_cavity", text="Cavity")
        pie.prop(sculpt, "use_automasking_cavity_inverted", text="Cavity (Inverted)")
        pie.prop(sculpt, "use_automasking_start_normal", text="Area Normal")
        pie.prop(sculpt, "use_automasking_view_normal", text="View Normal")


class VIEW3D_MT_sculpt_gpencil_automasking_pie(Menu):
    bl_label = "Automasking"

    def draw(self, context):
        layout = self.layout
        pie = layout.menu_pie()

        tool_settings = context.tool_settings

        pie.prop(tool_settings.gpencil_sculpt, "use_automasking_stroke", text="Stroke")
        pie.prop(tool_settings.gpencil_sculpt, "use_automasking_layer_stroke", text="Layer")
        pie.prop(tool_settings.gpencil_sculpt, "use_automasking_material_stroke", text="Material")
        pie.prop(tool_settings.gpencil_sculpt, "use_automasking_layer_active", text="Active Layer")
        pie.prop(tool_settings.gpencil_sculpt, "use_automasking_material_active", text="Active Material")


class VIEW3D_MT_sculpt_face_sets_edit_pie(Menu):

    bl_label = "Face Sets Edit"

    def draw(self, _context):
        layout = self.layout
        pie = layout.menu_pie()

        props = pie.operator("sculpt.face_sets_create", text="Face Set from Masked", icon="MOD_MASK")  # BFA - Icon
        props.mode = 'MASKED'

        props = pie.operator("sculpt.face_sets_create", text="Face Set from Visible", icon="FILL_MASK")  # BFA - Icon
        props.mode = 'VISIBLE'

        pie.operator("paint.visibility_invert", text="Invert Visible", icon="INVERT_MASK")  # BFA - Icon

        props = pie.operator("paint.hide_show_all", text="Show All")
        props.action = "SHOW"


class VIEW3D_MT_wpaint_vgroup_lock_pie(Menu):
    bl_label = "Vertex Group Locks"

    def draw(self, _context):
        layout = self.layout
        pie = layout.menu_pie()

        # 1: Left
        props = pie.operator("object.vertex_group_lock", icon='LOCKED', text="Lock All")
        props.action, props.mask = 'LOCK', 'ALL'
        # 2: Right
        props = pie.operator("object.vertex_group_lock", icon='UNLOCKED', text="Unlock All")
        props.action, props.mask = 'UNLOCK', 'ALL'
        # 3: Down
        props = pie.operator("object.vertex_group_lock", icon='UNLOCKED', text="Unlock Selected")
        props.action, props.mask = 'UNLOCK', 'SELECTED'
        # 4: Up
        props = pie.operator("object.vertex_group_lock", icon='LOCKED', text="Lock Selected")
        props.action, props.mask = 'LOCK', 'SELECTED'
        # 5: Up/Left
        props = pie.operator("object.vertex_group_lock", icon='LOCKED', text="Lock Unselected")
        props.action, props.mask = 'LOCK', 'UNSELECTED'
        # 6: Up/Right
        props = pie.operator("object.vertex_group_lock", text="Lock Only Selected", icon='RESTRICT_SELECT_OFF')
        props.action, props.mask = 'LOCK', 'INVERT_UNSELECTED'
        # 7: Down/Left
        props = pie.operator("object.vertex_group_lock", text="Lock Only Unselected", icon='RESTRICT_SELECT_ON')
        props.action, props.mask = 'UNLOCK', 'INVERT_UNSELECTED'
        # 8: Down/Right
        props = pie.operator("object.vertex_group_lock", text="Invert Locks", icon='INVERSE')
        props.action, props.mask = 'INVERT', 'ALL'


# ********** Panel **********


class VIEW3D_PT_active_tool(Panel, ToolActivePanelHelper):
    bl_space_type = 'VIEW_3D'
    bl_region_type = 'UI'
    bl_category = "Tool"
    # See comment below.
    # bl_options = {'HIDE_HEADER'}

    # Don't show in properties editor.
    @classmethod
    def poll(cls, context):
        return context.area.type == 'VIEW_3D'


# FIXME(campbell): remove this second panel once 'HIDE_HEADER' works with category tabs,
# Currently pinning allows ordering headerless panels below panels with headers.
class VIEW3D_PT_active_tool_duplicate(Panel, ToolActivePanelHelper):
    bl_space_type = 'VIEW_3D'
    bl_region_type = 'UI'
    bl_category = "Tool"
    bl_options = {'HIDE_HEADER'}

    # Only show in properties editor.
    @classmethod
    def poll(cls, context):
        return context.area.type != 'VIEW_3D'


class VIEW3D_PT_view3d_properties(Panel):
    bl_space_type = 'VIEW_3D'
    bl_region_type = 'UI'
    bl_category = "View"
    bl_label = "View"
    bl_options = {'DEFAULT_CLOSED'}

    def draw(self, context):
        layout = self.layout

        view = context.space_data

        layout.use_property_split = True
        layout.use_property_decorate = False  # No animation.

        col = layout.column()

        subcol = col.column()
        subcol.active = bool(view.region_3d.view_perspective != 'CAMERA' or view.region_quadviews)
        subcol.prop(view, "lens", text="Focal Length")

        subcol = col.column(align=True)
        subcol.prop(view, "clip_start", text="Clip Near")
        subcol.prop(view, "clip_end", text="Clip Far")

        subcol.separator()

        col = layout.column()

        subcol = col.column()
        subcol.use_property_split = False
        row = subcol.row()
        split = row.split(factor=0.65)
        split.prop(view, "use_local_camera")
        if view.use_local_camera:
            split.label(icon='DISCLOSURE_TRI_DOWN')
        else:
            split.label(icon='DISCLOSURE_TRI_RIGHT')

        if view.use_local_camera:
            subcol = col.column()
            row = subcol.row()
            row.separator()
            row.use_property_split = True
            row.prop(view, "camera", text="")

        subcol.use_property_split = False
        subcol.prop(view, "use_render_border")

# BFA - not used


class VIEW3D_PT_view3d_lock(Panel):
    bl_space_type = 'VIEW_3D'
    bl_region_type = 'UI'
    bl_category = "View"
    bl_label = "View Lock"
    bl_parent_id = "VIEW3D_PT_view3d_properties"

    def draw(self, context):
        layout = self.layout

        layout.use_property_split = True
        layout.use_property_decorate = False  # No animation.

        view = context.space_data

        col = layout.column(align=True)
        sub = col.column()
        sub.active = bool(view.region_3d.view_perspective != 'CAMERA' or view.region_quadviews)

        sub.prop(view, "lock_object")
        lock_object = view.lock_object
        if lock_object:
            if lock_object.type == 'ARMATURE':
                sub.prop_search(
                    view, "lock_bone", lock_object.data,
                    "edit_bones" if lock_object.mode == 'EDIT'
                    else "bones",
                    text="Bone",
                )

        col = layout.column(heading="Lock", align=True)
        if not lock_object:
            col.prop(view, "lock_cursor", text="To 3D Cursor")
        col.prop(view, "lock_camera", text="Camera to View")

 # bfa panel


class VIEW3D_PT_view3d_properties_edit(Panel):
    bl_space_type = 'VIEW_3D'
    bl_region_type = 'UI'
    bl_category = "View"
    bl_label = "Edit"
    bl_options = {'DEFAULT_CLOSED'}

    def draw(self, context):
        layout = self.layout

        tool_settings = context.tool_settings
        layout.prop(tool_settings, "lock_object_mode")

# bfa panel


class VIEW3D_PT_view3d_camera_lock(Panel):
    bl_space_type = 'VIEW_3D'
    bl_region_type = 'UI'
    bl_category = "View"
    bl_label = "Camera Lock"
    bl_parent_id = "VIEW3D_PT_view3d_properties"

    def draw(self, context):
        layout = self.layout

        layout.use_property_split = True
        layout.use_property_decorate = False  # No animation.

        view = context.space_data

        col = layout.column(align=True)
        sub = col.column()
        sub.active = bool(view.region_3d.view_perspective != 'CAMERA' or view.region_quadviews)

        sub.prop(view, "lock_object")
        lock_object = view.lock_object
        if lock_object:
            if lock_object.type == 'ARMATURE':
                sub.prop_search(
                    view, "lock_bone", lock_object.data,
                    "edit_bones" if lock_object.mode == 'EDIT'
                    else "bones",
                    text="Bone",
                )
        else:
            col = layout.column(align=True)
            col.use_property_split = False
            col.prop(view, "lock_cursor", text="Lock To 3D Cursor")

        col.use_property_split = False
        col.prop(view, "lock_camera", text="Camera to View")
        col.prop(context.space_data.region_3d, 'lock_rotation', text='Lock View Rotation')


class VIEW3D_PT_view3d_cursor(Panel):
    bl_space_type = 'VIEW_3D'
    bl_region_type = 'UI'
    bl_category = "View"
    bl_label = "3D Cursor"
    bl_options = {'DEFAULT_CLOSED'}

    def draw(self, context):
        layout = self.layout

        cursor = context.scene.cursor

        layout.use_property_split = True
        layout.use_property_decorate = False

        layout.column().prop(cursor, "location", text="Location")
        rotation_mode = cursor.rotation_mode
        if rotation_mode == 'QUATERNION':
            layout.column().prop(cursor, "rotation_quaternion", text="Rotation")
        elif rotation_mode == 'AXIS_ANGLE':
            layout.column().prop(cursor, "rotation_axis_angle", text="Rotation")
        else:
            layout.column().prop(cursor, "rotation_euler", text="Rotation")
        layout.prop(cursor, "rotation_mode", text="")


class VIEW3D_PT_collections(Panel):
    bl_space_type = 'VIEW_3D'
    bl_region_type = 'UI'
    bl_category = "View"
    bl_label = "Collections"
    bl_options = {'DEFAULT_CLOSED'}

    def _draw_collection(self, layout, view_layer, use_local_collections, collection, index):
        need_separator = index
        for child in collection.children:
            index += 1

            if child.exclude:
                continue

            if child.collection.hide_viewport:
                continue

            if need_separator:
                layout.separator()
                need_separator = False

            icon = 'BLANK1'
            # has_objects = True
            if child.has_selected_objects(view_layer):
                icon = 'LAYER_ACTIVE'
            elif child.has_objects():
                icon = 'LAYER_USED'
            else:
                # has_objects = False
                pass

            row = layout.row()
            row.use_property_decorate = False
            sub = row.split(factor=0.98)
            subrow = sub.row()
            subrow.alignment = 'LEFT'
            subrow.operator(
                "object.hide_collection", text=child.name, icon=icon, emboss=False,
            ).collection_index = index

            sub = row.split()
            subrow = sub.row(align=True)
            subrow.alignment = 'RIGHT'
            if not use_local_collections:
                subrow.active = collection.is_visible  # Parent collection runtime visibility
                subrow.prop(child, "hide_viewport", text="", emboss=False)
            else:
                subrow.active = collection.visible_get()  # Parent collection runtime visibility
                icon = 'HIDE_OFF' if child.visible_get() else 'HIDE_ON'
                props = subrow.operator("object.hide_collection", text="", icon=icon, emboss=False)
                props.collection_index = index
                props.toggle = True

        for child in collection.children:
            index = self._draw_collection(layout, view_layer, use_local_collections, child, index)

        return index

    def draw(self, context):
        layout = self.layout
        layout.use_property_split = False

        view = context.space_data
        view_layer = context.view_layer

        layout.use_property_split = False
        layout.prop(view, "use_local_collections")
        layout.separator()

        # We pass index 0 here because the index is increased
        # so the first real index is 1
        # And we start with index as 1 because we skip the master collection
        self._draw_collection(layout, view_layer, view.use_local_collections, view_layer.layer_collection, 0)


class VIEW3D_PT_object_type_visibility(Panel):
    bl_space_type = 'VIEW_3D'
    bl_region_type = 'HEADER'
    bl_label = "Selectability & Visibility"
    bl_ui_units_x = 8

    # Allows derived classes to pass view data other than context.space_data.
    # This is used by the official VR add-on, which passes XrSessionSettings
    # since VR has a 3D view that only exists for the duration of the VR session.
    def draw_ex(self, _context, view, show_select):
        layout = self.layout
        layout.use_property_split = True
        layout.use_property_decorate = False

        layout.label(text="Selectability & Visibility")
        layout.separator()
        col = layout.column(align=True)

        attr_object_types = (
            ("mesh", "Mesh", 'OUTLINER_OB_MESH'),
            ("curve", "Curve", 'OUTLINER_OB_CURVE'),
            ("surf", "Surface", 'OUTLINER_OB_SURFACE'),
            ("meta", "Meta", 'OUTLINER_OB_META'),
            ("font", "Text", 'OUTLINER_OB_FONT'),
            (None, None, None),
            ("curves", "Hair Curves", 'HAIR_DATA'),
            ("pointcloud", "Point Cloud", 'OUTLINER_OB_POINTCLOUD'),
            ("volume", "Volume", 'OUTLINER_OB_VOLUME'),
            ("grease_pencil", "Grease Pencil", 'OUTLINER_OB_GREASEPENCIL'),
            ("armature", "Armature", 'OUTLINER_OB_ARMATURE'),
            (None, None, None),
            ("lattice", "Lattice", 'OUTLINER_OB_LATTICE'),
            ("empty", "Empty", 'OUTLINER_OB_EMPTY'),
            ("light", "Light", 'OUTLINER_OB_LIGHT'),
            ("light_probe", "Light Probe", 'OUTLINER_OB_LIGHTPROBE'),
            ("camera", "Camera", 'OUTLINER_OB_CAMERA'),
            ("speaker", "Speaker", 'OUTLINER_OB_SPEAKER'),
        )

        for attr, attr_name, attr_icon in attr_object_types:
            if attr is None:
                col.separator()
                continue

            if attr == "curves" and not hasattr(bpy.data, "hair_curves"):
                continue
            elif attr == "pointcloud" and not hasattr(bpy.data, "pointclouds"):
                continue

            attr_v = "show_object_viewport_" + attr
            icon_v = 'HIDE_OFF' if getattr(view, attr_v) else 'HIDE_ON'

            row = col.row(align=True)
            row.label(text=attr_name, icon=attr_icon)

            if show_select:
                attr_s = "show_object_select_" + attr
                icon_s = 'RESTRICT_SELECT_OFF' if getattr(view, attr_s) else 'RESTRICT_SELECT_ON'

                rowsub = row.row(align=True)
                rowsub.active = getattr(view, attr_v)
                rowsub.prop(view, attr_s, text="", icon=icon_s, emboss=False)

            row.prop(view, attr_v, text="", icon=icon_v, emboss=False)

    def draw(self, context):
        view = context.space_data
        self.draw_ex(context, view, True)


class VIEW3D_PT_shading(Panel):
    bl_space_type = 'VIEW_3D'
    bl_region_type = 'HEADER'
    bl_label = "Shading"
    bl_ui_units_x = 12

    @classmethod
    def get_shading(cls, context):
        # Get settings from 3D viewport or OpenGL render engine
        view = context.space_data
        if view.type == 'VIEW_3D':
            return view.shading
        else:
            return context.scene.display.shading

    def draw(self, _context):
        layout = self.layout
        layout.label(text="Viewport Shading")


class VIEW3D_PT_shading_lighting(Panel):
    bl_space_type = 'VIEW_3D'
    bl_region_type = 'HEADER'
    bl_label = "Lighting"
    bl_parent_id = "VIEW3D_PT_shading"

    @classmethod
    def poll(cls, context):
        shading = VIEW3D_PT_shading.get_shading(context)
        if shading.type in {'SOLID', 'MATERIAL'}:
            return True
        if shading.type == 'RENDERED':
            engine = context.scene.render.engine
            if engine in {'BLENDER_EEVEE', 'BLENDER_EEVEE_NEXT'}:
                return True
        return False

    def draw(self, context):
        layout = self.layout
        shading = VIEW3D_PT_shading.get_shading(context)

        col = layout.column()
        split = col.split(factor=0.9)

        if shading.type == 'SOLID':
            row = split.row()
            row.separator()
            row.prop(shading, "light", expand=True)
            col = split.column()

            split = layout.split(factor=0.9)
            col = split.column()
            sub = col.row()

            if shading.light == 'STUDIO':
                prefs = context.preferences
                system = prefs.system

                if not system.use_studio_light_edit:
                    sub.scale_y = 0.6  # Smaller studio-light preview.
                    row = sub.row()
                    row.separator()
                    row.template_icon_view(shading, "studio_light", scale_popup=3.0)
                else:
                    row = sub.row()
                    row.separator()
                    row.prop(
                        system,
                        "use_studio_light_edit",
                        text="Disable Studio Light Edit",
                        icon='NONE',
                        toggle=True,
                    )

                col = split.column()
                col.operator("preferences.studiolight_show", emboss=False, text="", icon='PREFERENCES')

                split = layout.split(factor=0.9)
                col = split.column()

                row = col.row()
                row.separator()
                row.prop(shading, "use_world_space_lighting", text="", icon='WORLD', toggle=True)
                row = row.row()
                if shading.use_world_space_lighting:
                    row.prop(shading, "studiolight_rotate_z", text="Rotation")
                    col = split.column()  # to align properly with above

            elif shading.light == 'MATCAP':
                sub.scale_y = 0.6  # smaller matcap preview
                row = sub.row()
                row.separator()
                row.template_icon_view(shading, "studio_light", scale_popup=3.0)

                col = split.column()
                col.operator("preferences.studiolight_show", emboss=False, text="", icon='PREFERENCES')
                col.operator("view3d.toggle_matcap_flip", emboss=False, text="", icon='ARROW_LEFTRIGHT')

        elif shading.type == 'MATERIAL':
            row = col.row()
            row.separator()
            row.prop(shading, "use_scene_lights")
            row = col.row()
            row.separator()
            row.prop(shading, "use_scene_world")
            col = layout.column()
            split = col.split(factor=0.9)

            if not shading.use_scene_world:
                col = split.column()
                sub = col.row()
                sub.scale_y = 0.6
                row = sub.row()
                row.separator()
                row.template_icon_view(shading, "studio_light", scale_popup=3)

                col = split.column()
                col.operator("preferences.studiolight_show", emboss=False, text="", icon='PREFERENCES')

                split = layout.split(factor=0.9)
                col = split.column()

                engine = context.scene.render.engine
                row = col.row()
                if engine != 'BLENDER_EEVEE_NEXT':
                    row.separator()
                    row.prop(shading, "use_studiolight_view_rotation", text="", icon='WORLD', toggle=True)
                row = row.row()
                row.prop(shading, "studiolight_rotate_z", text="Rotation")

                row = col.row()
                row.separator()
                row.prop(shading, "studiolight_intensity")
                row = col.row()
                row.separator()
                row.prop(shading, "studiolight_background_alpha")
                row = col.row()
                row.separator()
                row.prop(shading, "studiolight_background_blur")
                col = split.column()  # to align properly with above

        elif shading.type == 'RENDERED':
            row = col.row()
            row.separator()
            row.prop(shading, "use_scene_lights_render")
            row = col.row()
            row.separator()
            row.prop(shading, "use_scene_world_render")

            if not shading.use_scene_world_render:
                col = layout.column()
                split = col.split(factor=0.9)

                col = split.column()
                sub = col.row()
                sub.scale_y = 0.6
                row = sub.row()
                row.separator()
                row.template_icon_view(shading, "studio_light", scale_popup=3)

                col = split.column()
                col.operator("preferences.studiolight_show", emboss=False, text="", icon='PREFERENCES')

                split = layout.split(factor=0.9)
                col = split.column()
                row = col.row()
                row.separator()
                row.prop(shading, "studiolight_rotate_z", text="Rotation")
                row = col.row()
                row.separator()
                row.prop(shading, "studiolight_intensity")
                row = col.row()
                row.separator()
                row.prop(shading, "studiolight_background_alpha")
                engine = context.scene.render.engine
                row = col.row()
                row.separator()
                row.prop(shading, "studiolight_background_blur")
                col = split.column()  # to align properly with above
            else:
                row = col.row()
                row.separator()
                row.label(icon='DISCLOSURE_TRI_RIGHT')


class VIEW3D_PT_shading_color(Panel):
    bl_space_type = 'VIEW_3D'
    bl_region_type = 'HEADER'
    bl_label = "Wire Color"
    bl_parent_id = "VIEW3D_PT_shading"

    def _draw_color_type(self, context):
        layout = self.layout
        shading = VIEW3D_PT_shading.get_shading(context)

        layout.grid_flow(columns=3, align=True).prop(shading, "color_type", expand=True)
        if shading.color_type == 'SINGLE':
            layout.row().prop(shading, "single_color", text="")

    def _draw_background_color(self, context):
        layout = self.layout
        shading = VIEW3D_PT_shading.get_shading(context)

        layout.row().label(text="Background")
        layout.row().prop(shading, "background_type", expand=True)
        if shading.background_type == 'VIEWPORT':
            layout.row().prop(shading, "background_color", text="")

    def draw(self, context):
        layout = self.layout
        shading = VIEW3D_PT_shading.get_shading(context)

        self.layout.row().prop(shading, "wireframe_color_type", expand=True)
        self.layout.separator()

        if shading.type == 'SOLID':
            layout.row().label(text="Color")
            self._draw_color_type(context)
            self.layout.separator()
            self._draw_background_color(context)
        elif shading.type == 'WIREFRAME':
            self._draw_background_color(context)


class VIEW3D_PT_shading_options(Panel):
    bl_space_type = 'VIEW_3D'
    bl_region_type = 'HEADER'
    bl_label = "Options"
    bl_parent_id = "VIEW3D_PT_shading"

    @classmethod
    def poll(cls, context):
        shading = VIEW3D_PT_shading.get_shading(context)
        return shading.type in {'WIREFRAME', 'SOLID'}

    def draw(self, context):
        layout = self.layout

        shading = VIEW3D_PT_shading.get_shading(context)

        col = layout.column()

        if shading.type == 'SOLID':
            row = col.row()
            row.separator()
            row.prop(shading, "show_backface_culling")

        row = col.row()

        if shading.type == 'WIREFRAME':
            split = layout.split()
            col = split.column()
            row = col.row()
            row.separator()
            row.prop(shading, "show_xray_wireframe")
            col = split.column()
            if shading.show_xray_wireframe:
                col.prop(shading, "xray_alpha_wireframe", text="")
            else:
                col.label(icon='DISCLOSURE_TRI_RIGHT')
        elif shading.type == 'SOLID':
            xray_active = shading.show_xray and shading.xray_alpha != 1

            split = layout.split()
            col = split.column()
            col.use_property_split = False
            row = col.row()
            row.separator()
            row.prop(shading, "show_xray")
            col = split.column()
            if shading.show_xray:
                col.use_property_split = False
                col.prop(shading, "xray_alpha", text="")
            else:
                col.label(icon='DISCLOSURE_TRI_RIGHT')

            split = layout.split()
            split.active = not xray_active
            col = split.column()
            col.use_property_split = False
            row = col.row()
            row.separator()
            row.prop(shading, "show_shadows")
            col = split.column()
            if shading.show_shadows:
                col.use_property_split = False
                row = col.row(align=True)
                row.prop(shading, "shadow_intensity", text="")
                row.popover(panel="VIEW3D_PT_shading_options_shadow", icon='PREFERENCES', text="")
            else:
                col.label(icon='DISCLOSURE_TRI_RIGHT')

            split = layout.split()
            col = split.column()
            col.use_property_split = False
            row = col.row()
            if not xray_active:
                row.separator()
                row.prop(shading, "show_cavity")
                col = split.column()
                if shading.show_cavity:
                    col.prop(shading, "cavity_type", text="Type")
                else:
                    col.label(icon='DISCLOSURE_TRI_RIGHT')

            col = layout.column()

            if shading.show_cavity and not xray_active:
                if shading.cavity_type in {'WORLD', 'BOTH'}:
                    row = col.row()
                    row.separator()
                    row.separator()
                    row.label(text="World Space")
                    row = col.row()
                    row.separator()
                    row.separator()
                    row.separator()
                    row.use_property_split = True
                    row.prop(shading, "cavity_ridge_factor", text="Ridge")
                    row = col.row()
                    row.separator()
                    row.separator()
                    row.separator()
                    row.use_property_split = True
                    row.prop(shading, "cavity_valley_factor", text="Valley")
                    row.popover(panel="VIEW3D_PT_shading_options_ssao", icon='PREFERENCES', text="",)

                if shading.cavity_type in {'SCREEN', 'BOTH'}:
                    row = col.row()
                    row.separator()
                    row.separator()
                    row.label(text="Screen Space")
                    row = col.row()
                    row.separator()
                    row.separator()
                    row.separator()
                    row.use_property_split = True
                    row.prop(shading, "curvature_ridge_factor", text="Ridge")
                    row = col.row()
                    row.separator()
                    row.separator()
                    row.separator()
                    row.use_property_split = True
                    row.prop(shading, "curvature_valley_factor", text="Valley")

            row = col.row()
            if not xray_active:
                row.separator()
                row.prop(shading, "use_dof", text="Depth of Field")

        if shading.type in {'WIREFRAME', 'SOLID'}:
            split = layout.split()
            col = split.column()
            col.use_property_split = False
            row = col.row()
            row.separator()
            row.prop(shading, "show_object_outline")
            col = split.column()
            if shading.show_object_outline:
                col.use_property_split = False
                col.prop(shading, "object_outline_color", text="")
            else:
                col.label(icon='DISCLOSURE_TRI_RIGHT')

        if shading.type == 'SOLID':
            col = layout.column()
            if shading.light in {'STUDIO', 'MATCAP'}:
                if shading.selected_studio_light.has_specular_highlight_pass:
                    row = col.row()
                    row.separator()
                    row.prop(shading, "show_specular_highlight", text="Specular Lighting")


class VIEW3D_PT_shading_options_shadow(Panel):
    bl_label = "Shadow Settings"
    bl_space_type = 'VIEW_3D'
    bl_region_type = 'HEADER'

    def draw(self, context):
        layout = self.layout
        layout.use_property_split = True
        scene = context.scene

        col = layout.column()
        col.prop(scene.display, "light_direction")
        col.prop(scene.display, "shadow_shift")
        col.prop(scene.display, "shadow_focus")


class VIEW3D_PT_shading_options_ssao(Panel):
    bl_label = "SSAO Settings"
    bl_space_type = 'VIEW_3D'
    bl_region_type = 'HEADER'

    def draw(self, context):
        layout = self.layout
        layout.use_property_split = True
        scene = context.scene

        col = layout.column(align=True)
        col.prop(scene.display, "matcap_ssao_samples")
        col.prop(scene.display, "matcap_ssao_distance")
        col.prop(scene.display, "matcap_ssao_attenuation")


class VIEW3D_PT_shading_render_pass(Panel):
    bl_space_type = 'VIEW_3D'
    bl_region_type = 'HEADER'
    bl_label = "Render Pass"
    bl_parent_id = "VIEW3D_PT_shading"
    COMPAT_ENGINES = {'BLENDER_EEVEE', 'BLENDER_EEVEE_NEXT'}

    @classmethod
    def poll(cls, context):
        return (
            (context.space_data.shading.type == 'MATERIAL') or
            (context.engine in cls.COMPAT_ENGINES and context.space_data.shading.type == 'RENDERED')
        )

    def draw(self, context):
        shading = context.space_data.shading

        layout = self.layout
        row = layout.row()
        row.separator()
        row.prop(shading, "render_pass", text="")


class VIEW3D_PT_shading_compositor(Panel):
    bl_space_type = 'VIEW_3D'
    bl_region_type = 'HEADER'
    bl_label = "Compositor"
    bl_parent_id = "VIEW3D_PT_shading"
    bl_order = 10

    @classmethod
    def poll(cls, context):
        return context.space_data.shading.type in {'MATERIAL', 'RENDERED'}

    def draw(self, context):
        shading = context.space_data.shading
        row = self.layout.row()
        row.prop(shading, "use_compositor", expand=True)


class VIEW3D_PT_gizmo_display(Panel):
    bl_space_type = 'VIEW_3D'
    bl_region_type = 'HEADER'
    bl_label = "Gizmos"
    bl_ui_units_x = 8

    def draw(self, context):
        layout = self.layout

        scene = context.scene
        view = context.space_data

        prefs = context.preferences
        prefsview = prefs.view

        col = layout.column()
        col.label(text="Viewport Gizmos")
        col.separator()

        col.active = view.show_gizmo
        colsub = col.column(align=True)

        row = colsub.row()
        row.separator()
        row.prop(view, "show_gizmo_navigate", text="Navigate")

        if view.show_gizmo_navigate:
            row = colsub.row()
            row.separator()
            row.separator()
            row.prop(prefsview, "show_navigate_ui")  # bfa - moved from the preferences
            row = colsub.row()
            row.separator()
            row.separator()
            row.prop(prefsview, "mini_axis_type", text="")

        row = colsub.row()
        row.separator()
        row.prop(view, "show_gizmo_tool", text="Active Tools")
        row = colsub.row()
        row.separator()
        row.prop(view, "show_gizmo_context", text="Active Object")

        col = layout.column(align=True)
        if view.show_gizmo and view.show_gizmo_context:
            col.label(text="Object Gizmos")
            row = col.row()
            row.separator()
            row.prop(scene.transform_orientation_slots[1], "type", text="")
            row = col.row()
            row.separator()
            row.prop(view, "show_gizmo_object_translate", text="Move")
            row = col.row()
            row.separator()
            row.prop(view, "show_gizmo_object_rotate", text="Rotate")
            row = col.row()
            row.separator()
            row.prop(view, "show_gizmo_object_scale", text="Scale")

        # Match order of object type visibility
        col = layout.column(align=True)
        col.active = view.show_gizmo
        col.label(text="Empty")
        row = col.row()
        row.separator()
        row.prop(view, "show_gizmo_empty_image", text="Image")
        row = col.row()
        row.separator()
        row.prop(view, "show_gizmo_empty_force_field", text="Force Field")

        col.label(text="Light")
        row = col.row()
        row.separator()
        row.prop(view, "show_gizmo_light_size", text="Size")
        row = col.row()
        row.separator()
        row.prop(view, "show_gizmo_light_look_at", text="Look At")

        col.label(text="Camera")
        row = col.row()
        row.separator()
        row.prop(view, "show_gizmo_camera_lens", text="Lens")
        row = col.row()
        row.separator()
        row.prop(view, "show_gizmo_camera_dof_distance", text="Focus Distance")


class VIEW3D_PT_overlay(Panel):
    bl_space_type = 'VIEW_3D'
    bl_region_type = 'HEADER'
    bl_label = "Overlays"
    bl_ui_units_x = 14

    def draw(self, _context):
        layout = self.layout
        layout.label(text="Viewport Overlays")


class VIEW3D_PT_overlay_guides(Panel):
    bl_space_type = 'VIEW_3D'
    bl_region_type = 'HEADER'
    bl_parent_id = "VIEW3D_PT_overlay"
    bl_label = "Guides"

    def draw(self, context):
        layout = self.layout

        view = context.space_data
        scene = context.scene

        overlay = view.overlay
        shading = view.shading
        display_all = overlay.show_overlays

        col = layout.column()
        col.active = display_all

        split = col.split()
        sub = split.column()

        split = col.split()
        col = split.column()
        col.use_property_split = False
        col.prop(overlay, "show_ortho_grid")
        col = split.column()

        if overlay.show_ortho_grid:
            col.prop(overlay, "show_floor", text="Floor", text_ctxt=i18n_contexts.editor_view3d)
        else:
            col.label(icon='DISCLOSURE_TRI_RIGHT')

        if overlay.show_ortho_grid:
            col = layout.column(heading='Axes', align=False)

            row = col.row()
            row.use_property_split = True
            row.use_property_decorate = False
            row.separator()
            row.prop(overlay, "show_axis_x", text="X", toggle=True)
            row.prop(overlay, "show_axis_y", text="Y", toggle=True)
            row.prop(overlay, "show_axis_z", text="Z", toggle=True)

            if overlay.show_floor:
                col = layout.column()
                col.use_property_split = True
                col.use_property_decorate = False
                row = col.row()
                row.separator()
                row.prop(overlay, "grid_scale", text="Grid Scale")
                if scene.unit_settings.system == 'NONE':
                    col = layout.column()
                    col.use_property_split = True
                    col.use_property_decorate = False
                    row = col.row()
                    row.separator()
                    row.prop(overlay, "grid_subdivisions", text="Subdivisions")

        layout.separator()

        layout.label(text="Options")

        split = layout.split()
        split.active = display_all
        sub = split.column()
        row = sub.row()
        row.separator()
        row.prop(overlay, "show_text", text="Text Info")
        row = sub.row()
        row.separator()
        row.prop(overlay, "show_stats", text="Statistics")

        sub = split.column()
        sub.prop(overlay, "show_cursor", text="3D Cursor")
        sub.prop(overlay, "show_annotation", text="Annotations")

        if shading.type == 'MATERIAL':
            row = col.row()
            row.active = shading.render_pass == 'COMBINED'
            row.separator()
            row.prop(overlay, "show_look_dev")


class VIEW3D_PT_overlay_object(Panel):
    bl_space_type = 'VIEW_3D'
    bl_region_type = 'HEADER'
    bl_parent_id = "VIEW3D_PT_overlay"
    bl_label = "Objects"

    def draw(self, context):
        shading = VIEW3D_PT_shading.get_shading(context)

        layout = self.layout
        view = context.space_data
        overlay = view.overlay
        display_all = overlay.show_overlays

        col = layout.column(align=True)
        col.active = display_all

        split = col.split()

        sub = split.column(align=True)
        row = sub.row()
        row.separator()
        row.prop(overlay, "show_extras", text="Extras")

        row = sub.row()
        row.separator()
        row.active = overlay.show_extras
        row.prop(overlay, "show_light_colors")

        row = sub.row()
        row.separator()
        row.prop(overlay, "show_relationship_lines")
        row = sub.row()
        row.separator()
        row.prop(overlay, "show_outline_selected")

        sub = split.column(align=True)
        sub.prop(overlay, "show_bones", text="Bones")
        sub.prop(overlay, "show_motion_paths")

        split = col.split()
        col = split.column()
        col.use_property_split = False
        row = col.row()
        row.separator()
        row.prop(overlay, "show_object_origins", text="Origins")
        col = split.column()
        if overlay.show_object_origins:
            col.prop(overlay, "show_object_origins_all", text="Origins (All)")
        else:
            col.label(icon='DISCLOSURE_TRI_RIGHT')

        if shading.type == 'WIREFRAME' or shading.show_xray:
            layout.separator()
            layout.prop(overlay, "bone_wire_alpha")


class VIEW3D_PT_overlay_geometry(Panel):
    bl_space_type = 'VIEW_3D'
    bl_region_type = 'HEADER'
    bl_parent_id = "VIEW3D_PT_overlay"
    bl_label = "Geometry"

    def draw(self, context):
        layout = self.layout
        view = context.space_data
        overlay = view.overlay
        display_all = overlay.show_overlays
        is_wireframes = view.shading.type == 'WIREFRAME'

        col = layout.column(align=True)
        col.active = display_all
        split = col.split()
        row = split.row()
        row.separator()
        row.prop(overlay, "show_wireframes")

        row = split.row(align=True)
        if overlay.show_wireframes or is_wireframes:
            row.prop(overlay, "wireframe_threshold", text="")
            row.prop(overlay, "wireframe_opacity", text="Opacity")
        else:
            row.label(icon='DISCLOSURE_TRI_RIGHT')

        row = col.row()
        row.separator()
        row.prop(overlay, "show_face_orientation")

        # These properties should be always available in the UI for all modes
        # other than Object.
        # Even when the Fade Inactive Geometry overlay is not affecting the
        # current active object depending on its mode, it will always affect
        # the rest of the scene.
        if context.mode != 'OBJECT':
            col = layout.column(align=True)
            col.active = display_all
            split = col.split()
            row = split.row()
            row.separator()
            row.prop(overlay, "show_fade_inactive")

            row = split.row(align=True)
            if overlay.show_fade_inactive:
                row.prop(overlay, "fade_inactive_alpha", text="")
            else:
                row.label(icon='DISCLOSURE_TRI_RIGHT')

        # sub.prop(overlay, "show_onion_skins")


class VIEW3D_PT_overlay_viewer_node(Panel):
    bl_space_type = 'VIEW_3D'
    bl_region_type = 'HEADER'
    bl_parent_id = "VIEW3D_PT_overlay"
    bl_label = "Viewer Node"

    # BFA - We modified this method
    def draw(self, context):
        layout = self.layout
        view = context.space_data
        if not view.show_viewer:
            layout.label(text="Viewer Nodes Overlay Is Disabled", icon='ERROR')
            return

        overlay = view.overlay
        display_all = overlay.show_overlays
        col = layout.column(align=True)
        col.active = display_all
        split = col.split()
        row = split.row()
        row.separator()
        row.prop(overlay, "show_viewer_attribute", text="Color Overlay")

        row = split.row(align=True)
        if not overlay.show_viewer_attribute:
            row.label(icon='DISCLOSURE_TRI_RIGHT')
        else:
            row.label(icon='DISCLOSURE_TRI_DOWN')
            split = col.split()
            row = split.row()
            row.separator()
            col2 = row.column()
            split = col2.split()
            row = split.row()
            row.separator()
            row.use_property_split = True
            row.prop(overlay, "viewer_attribute_opacity", text="Opacity")

        split = col.split()
        row = split.row()
        row.separator()
        row.prop(overlay, "show_viewer_text", text="Text Overlay")


class VIEW3D_PT_overlay_motion_tracking(Panel):
    bl_space_type = 'VIEW_3D'
    bl_region_type = 'HEADER'
    bl_parent_id = "VIEW3D_PT_overlay"
    bl_label = "Motion Tracking"

    def draw_header(self, context):
        layout = self.layout
        view = context.space_data
        overlay = view.overlay
        display_all = overlay.show_overlays
        layout.active = display_all

        row = layout.row()
        split = row.split()
        split.prop(view, "show_reconstruction", text=self.bl_label)
        if view.show_reconstruction:
            split.label(icon='DISCLOSURE_TRI_DOWN')
        else:
            split.label(icon='DISCLOSURE_TRI_RIGHT')

    def draw(self, context):
        layout = self.layout
        view = context.space_data
        overlay = view.overlay
        display_all = overlay.show_overlays

        col = layout.column()
        col.active = display_all

        if view.show_reconstruction:
            split = col.split()

            sub = split.column(align=True)
            row = sub.row()
            row.separator()
            row.prop(view, "show_camera_path", text="Camera Path")

            sub = split.column()
            sub.prop(view, "show_bundle_names", text="Marker Names")

            col = layout.column()
            col.active = display_all
            col.label(text="Tracks")
            row = col.row(align=True)
            row.separator()
            row.prop(view, "tracks_display_type", text="")
            row.prop(view, "tracks_display_size", text="Size")


class VIEW3D_PT_overlay_edit_mesh(Panel):
    bl_space_type = 'VIEW_3D'
    bl_region_type = 'HEADER'
    bl_label = "Mesh Edit Mode"
    bl_ui_units_x = 12

    @classmethod
    def poll(cls, context):
        return context.mode == 'EDIT_MESH'

    def draw(self, context):
        layout = self.layout
        layout.label(text="Mesh Edit Mode Overlays")

        view = context.space_data
        shading = view.shading
        overlay = view.overlay
        display_all = overlay.show_overlays

        is_any_solid_shading = not (shading.show_xray or (shading.type == 'WIREFRAME'))

        col = layout.column()
        col.active = display_all

        split = col.split()

        sub = split.column()
        row = sub.row()
        row.separator()
        row.prop(overlay, "show_faces", text="Faces")
        sub = split.column()
        sub.active = is_any_solid_shading
        sub.prop(overlay, "show_face_center", text="Center")

        row = col.row(align=True)
        row.separator()
        row.prop(overlay, "show_edge_crease", text="Creases", toggle=True)
        row.prop(overlay, "show_edge_sharp", text="Sharp", text_ctxt=i18n_contexts.plural, toggle=True)
        row.prop(overlay, "show_edge_bevel_weight", text="Bevel", toggle=True)
        row.prop(overlay, "show_edge_seams", text="Seams", toggle=True)

        if context.preferences.view.show_developer_ui:
            col.label(text="Developer")
            row = col.row()
            row.separator()
            row.prop(overlay, "show_extra_indices", text="Indices")


class VIEW3D_PT_overlay_edit_mesh_shading(Panel):
    bl_space_type = 'VIEW_3D'
    bl_region_type = 'HEADER'
    bl_parent_id = "VIEW3D_PT_overlay_edit_mesh"
    bl_label = "Shading"

    @classmethod
    def poll(cls, context):
        return context.mode == 'EDIT_MESH'

    def draw(self, context):
        layout = self.layout

        view = context.space_data
        shading = view.shading
        overlay = view.overlay
        tool_settings = context.tool_settings
        display_all = overlay.show_overlays
        statvis = tool_settings.statvis

        col = layout.column()
        col.active = display_all

        row = col.row()
        row.separator()
        split = row.split(factor=0.55)
        split.prop(overlay, "show_retopology", text="Retopology")
        if overlay.show_retopology:
            split.prop(overlay, "retopology_offset", text="")
        else:
            split.label(icon='DISCLOSURE_TRI_RIGHT')

        row = col.row()
        row.separator()
        split = row.split(factor=0.55)
        split.prop(overlay, "show_weight", text="Vertex Group Weights")
        if overlay.show_weight:
            split.label(icon='DISCLOSURE_TRI_DOWN')
        else:
            split.label(icon='DISCLOSURE_TRI_RIGHT')

        if overlay.show_weight:
            row = col.row()
            row.separator()
            row.separator()
            row.use_property_split = True
            row.prop(tool_settings, "vertex_group_user", text="Zero Weights", expand=True)

        if shading.type == 'WIREFRAME':
            xray = shading.show_xray_wireframe and shading.xray_alpha_wireframe < 1.0
        elif shading.type == 'SOLID':
            xray = shading.show_xray and shading.xray_alpha < 1.0
        else:
            xray = False
        statvis_active = not xray
        row = col.row()
        row.active = statvis_active
        row.separator()
        split = row.split(factor=0.55)
        split.prop(overlay, "show_statvis", text="Mesh Analysis")
        if overlay.show_statvis:
            split.label(icon='DISCLOSURE_TRI_DOWN')
        else:
            split.label(icon='DISCLOSURE_TRI_RIGHT')

        if overlay.show_statvis:
            col = col.column()
            col.active = statvis_active

            sub = col.split()
            row = sub.row()
            row.separator()
            row.separator()
            row.use_property_split = True
            row.prop(statvis, "type", text="Type")

            statvis_type = statvis.type
            if statvis_type == 'OVERHANG':
                row = col.row(align=True)
                row.separator()
                row.prop(statvis, "overhang_min", text="Minimum")
                row.prop(statvis, "overhang_max", text="Maximum")
                row = col.row(align=True)
                row.separator()
                row.row().prop(statvis, "overhang_axis", expand=True)
            elif statvis_type == 'THICKNESS':
                row = col.row(align=True)
                row.separator()
                row.prop(statvis, "thickness_min", text="Minimum")
                row.prop(statvis, "thickness_max", text="Maximum")
                col.prop(statvis, "thickness_samples")
            elif statvis_type == 'INTERSECT':
                pass
            elif statvis_type == 'DISTORT':
                row = col.row(align=True)
                row.separator()
                row.prop(statvis, "distort_min", text="Minimum")
                row.prop(statvis, "distort_max", text="Maximum")
            elif statvis_type == 'SHARP':
                row = col.row(align=True)
                row.separator()
                row.prop(statvis, "sharp_min", text="Minimum")
                row.prop(statvis, "sharp_max", text="Maximum")


class VIEW3D_PT_overlay_edit_mesh_measurement(Panel):
    bl_space_type = 'VIEW_3D'
    bl_region_type = 'HEADER'
    bl_parent_id = "VIEW3D_PT_overlay_edit_mesh"
    bl_label = "Measurement"

    @classmethod
    def poll(cls, context):
        return context.mode == 'EDIT_MESH'

    def draw(self, context):
        layout = self.layout

        view = context.space_data
        overlay = view.overlay
        display_all = overlay.show_overlays

        col = layout.column()
        col.active = display_all

        split = col.split()

        sub = split.column()
        row = sub.row()
        row.separator()
        row.prop(overlay, "show_extra_edge_length", text="Edge Length")
        row = sub.row()
        row.separator()
        row.prop(overlay, "show_extra_edge_angle", text="Edge Angle")

        sub = split.column()
        sub.prop(overlay, "show_extra_face_area", text="Face Area")
        sub.prop(overlay, "show_extra_face_angle", text="Face Angle")


class VIEW3D_PT_overlay_edit_mesh_normals(Panel):
    bl_space_type = 'VIEW_3D'
    bl_region_type = 'HEADER'
    bl_parent_id = "VIEW3D_PT_overlay_edit_mesh"
    bl_label = "Normals"

    @classmethod
    def poll(cls, context):
        return context.mode == 'EDIT_MESH'

    def draw(self, context):
        layout = self.layout

        view = context.space_data
        overlay = view.overlay
        display_all = overlay.show_overlays

        col = layout.column()
        col.active = display_all
        split = col.split()

        row = split.row(align=True)
        row.separator()
        row.separator()
        row.prop(overlay, "show_vertex_normals", text="", icon='NORMALS_VERTEX')
        row.prop(overlay, "show_split_normals", text="", icon='NORMALS_VERTEX_FACE')
        row.prop(overlay, "show_face_normals", text="", icon='NORMALS_FACE')

        sub = split.row(align=True)
        if overlay.show_vertex_normals or overlay.show_face_normals or overlay.show_split_normals:
            sub.use_property_split = True
            if overlay.use_normals_constant_screen_size:
                sub.prop(overlay, "normals_constant_screen_size", text="Size")
            else:
                sub.prop(overlay, "normals_length", text="Size")
        else:
            sub.label(icon='DISCLOSURE_TRI_RIGHT')

        row.prop(overlay, "use_normals_constant_screen_size", text="", icon='FIXED_SIZE')


class VIEW3D_PT_overlay_edit_mesh_freestyle(Panel):
    bl_space_type = 'VIEW_3D'
    bl_region_type = 'HEADER'
    bl_parent_id = "VIEW3D_PT_overlay_edit_mesh"
    bl_label = "Freestyle"

    @classmethod
    def poll(cls, context):
        return context.mode == 'EDIT_MESH' and bpy.app.build_options.freestyle

    def draw(self, context):
        layout = self.layout

        view = context.space_data
        overlay = view.overlay
        display_all = overlay.show_overlays

        col = layout.column()
        col.active = display_all

        row = col.row()
        row.separator()
        row.prop(overlay, "show_freestyle_edge_marks", text="Edge Marks")
        row.prop(overlay, "show_freestyle_face_marks", text="Face Marks")


class VIEW3D_PT_overlay_edit_curve(Panel):
    bl_space_type = 'VIEW_3D'
    bl_region_type = 'HEADER'
    bl_label = "Curve Edit Mode"

    @classmethod
    def poll(cls, context):
        return context.mode == 'EDIT_CURVE'

    def draw(self, context):
        layout = self.layout
        view = context.space_data
        overlay = view.overlay
        display_all = overlay.show_overlays

        layout.label(text="Curve Edit Mode Overlays")

        col = layout.column()
        col.active = display_all

        row = col.row()
        row.prop(overlay, "display_handle", text="Handles")

        col = layout.column(align=True)
        col.active = display_all
        split = col.split()
        row = split.row(align=True)
        # row.separator()
        # row.separator()
        row.prop(overlay, "show_curve_normals")

        row = split.row(align=True)
        if overlay.show_curve_normals:
            row.prop(overlay, "normals_length", text="")
        else:
            row.label(icon='DISCLOSURE_TRI_RIGHT')


class VIEW3D_PT_overlay_sculpt(Panel):
    bl_space_type = 'VIEW_3D'
    bl_context = ".sculpt_mode"
    bl_region_type = 'HEADER'
    bl_label = "Sculpt"
    bl_ui_units_x = 13

    @classmethod
    def poll(cls, context):
        return context.mode == 'SCULPT'

    def draw(self, context):
        layout = self.layout

        view = context.space_data
        overlay = view.overlay
        display_all = overlay.show_overlays

        layout.label(text="Sculpt Mode Overlays")

        col = layout.column(align=True)
        col.active = display_all
        split = col.split()
        row = split.row()
        row.separator()
        row.prop(overlay, "show_sculpt_mask", text="Show Mask")

        row = split.row(align=True)
        if overlay.show_sculpt_mask:
            row.prop(overlay, "sculpt_mode_mask_opacity", text="")
        else:
            row.label(icon='DISCLOSURE_TRI_RIGHT')

        col = layout.column(align=True)
        col.active = display_all
        split = col.split()
        row = split.row()
        row.separator()
        row.prop(overlay, "show_sculpt_face_sets", text="Show Face Sets")

        row = split.row(align=True)
        if overlay.show_sculpt_face_sets:
            row.prop(overlay, "sculpt_mode_face_sets_opacity", text="")
        else:
            row.label(icon='DISCLOSURE_TRI_RIGHT')


class VIEW3D_PT_overlay_sculpt_curves(Panel):
    bl_space_type = 'VIEW_3D'
    bl_context = ".curves_sculpt"
    bl_region_type = 'HEADER'
    bl_label = "Sculpt"
    bl_ui_units_x = 13

    @classmethod
    def poll(cls, context):
        return context.mode == 'SCULPT_CURVES'

    def draw(self, context):
        layout = self.layout

        view = context.space_data
        overlay = view.overlay

        layout.label(text="Curve Sculpt Overlays")

        row = layout.row(align=True)
        row.active = overlay.show_overlays
        row.use_property_decorate = False
        row.separator(factor=3)
        row.use_property_split = True
        row.prop(overlay, "sculpt_mode_mask_opacity", text="Selection Opacity")

        col = layout.column()
        split = col.split()
        row = split.row()
        row.active = overlay.show_overlays
        row.separator()
        row.prop(overlay, "show_sculpt_curves_cage", text="Curves Cage")

        row = split.row(align=True)
        row.active = overlay.show_overlays
        if overlay.show_sculpt_curves_cage:
            row.prop(overlay, "sculpt_curves_cage_opacity", text="")
        else:
            row.label(icon='DISCLOSURE_TRI_RIGHT')


class VIEW3D_PT_overlay_bones(Panel):
    bl_space_type = 'VIEW_3D'
    bl_region_type = 'HEADER'
    bl_label = "Bones"
    bl_ui_units_x = 14

    @staticmethod
    def is_using_wireframe(context):
        mode = context.mode

        if mode in {'POSE', 'PAINT_WEIGHT'}:
            armature = context.pose_object
        elif mode == 'EDIT_ARMATURE':
            armature = context.edit_object
        else:
            return False

        return armature and armature.display_type == 'WIRE'

    @classmethod
    def poll(cls, context):
        mode = context.mode
        return (
            (mode == 'POSE') or
            (mode == 'PAINT_WEIGHT' and context.pose_object) or
            (mode == 'EDIT_ARMATURE' and
             VIEW3D_PT_overlay_bones.is_using_wireframe(context))
        )

    def draw(self, context):
        layout = self.layout
        view = context.space_data
        mode = context.mode
        overlay = view.overlay
        display_all = overlay.show_overlays

        layout.label(text="Armature Overlays")

        col = layout.column()
        col.active = display_all

        if mode == 'POSE':

            col = layout.column(align=True)
            col.active = display_all
            split = col.split()
            row = split.row(align=True)
            row.separator()
            row.separator()
            row.prop(overlay, "show_xray_bone")

            row = split.row(align=True)
            if display_all and overlay.show_xray_bone:
                row.prop(overlay, "xray_alpha_bone", text="")
            else:
                row.label(icon='DISCLOSURE_TRI_RIGHT')

        elif mode == 'PAINT_WEIGHT':
            row = col.row()
            row.separator()
            row.prop(overlay, "show_xray_bone")


class VIEW3D_PT_overlay_texture_paint(Panel):
    bl_space_type = 'VIEW_3D'
    bl_region_type = 'HEADER'
    bl_label = "Texture Paint"
    bl_ui_units_x = 13

    @classmethod
    def poll(cls, context):
        return context.mode == 'PAINT_TEXTURE'

    def draw(self, context):
        layout = self.layout
        view = context.space_data
        overlay = view.overlay
        display_all = overlay.show_overlays

        layout.label(text="Texture Paint Overlays")

        col = layout.column()
        col.active = display_all
        row = col.row()
        row.separator()
        row.label(text="Stencil Mask Opacity")
        row.prop(overlay, "texture_paint_mode_opacity", text="")


class VIEW3D_PT_overlay_vertex_paint(Panel):
    bl_space_type = 'VIEW_3D'
    bl_region_type = 'HEADER'
    bl_label = "Vertex Paint"

    @classmethod
    def poll(cls, context):
        return context.mode == 'PAINT_VERTEX'

    def draw(self, context):
        layout = self.layout
        view = context.space_data
        overlay = view.overlay
        display_all = overlay.show_overlays

        layout.label(text="Vertex Paint Overlays")

        col = layout.column()
        col.active = display_all
        row = col.row()
        row.separator()
        row.label(text="Stencil Mask Opacity")
        row.prop(overlay, "vertex_paint_mode_opacity", text="")
        row = col.row()
        row.separator()
        row.prop(overlay, "show_paint_wire")


class VIEW3D_PT_overlay_weight_paint(Panel):
    bl_space_type = 'VIEW_3D'
    bl_region_type = 'HEADER'
    bl_label = "Weight Paint"
    bl_ui_units_x = 13

    @classmethod
    def poll(cls, context):
        return context.mode == 'PAINT_WEIGHT'

    def draw(self, context):
        layout = self.layout
        view = context.space_data
        overlay = view.overlay
        display_all = overlay.show_overlays
        tool_settings = context.tool_settings

        layout.label(text="Weight Paint Overlays")

        col = layout.column()
        col.active = display_all

        row = col.row()
        row.separator()
        row.label(text="Opacity")
        row.prop(overlay, "weight_paint_mode_opacity", text="")
        row = col.split(factor=0.36)
        row.label(text="     Zero Weights")
        sub = row.row()
        sub.prop(tool_settings, "vertex_group_user", expand=True)

        row = col.row()
        row.separator()
        row.prop(overlay, "show_wpaint_contours")
        row = col.row()
        row.separator()
        row.prop(overlay, "show_paint_wire")


class VIEW3D_PT_snapping(Panel):
    bl_space_type = 'VIEW_3D'
    bl_region_type = 'HEADER'
    bl_label = "Snapping"

    def draw(self, context):
        tool_settings = context.tool_settings
        obj = context.active_object
        object_mode = 'OBJECT' if obj is None else obj.mode

        layout = self.layout
        col = layout.column()

        col.label(text="Snap Target")
        row = col.row(align=True)
        row.prop(tool_settings, "snap_target", expand=True)

        col.label(text="Snap Base")
        col.prop(tool_settings, "snap_elements_base", expand=True)

        col.label(text="Snap Target for Individual Elements")
        col.prop(tool_settings, "snap_elements_individual", expand=True)

        col.separator()

        if 'VOLUME' in tool_settings.snap_elements:
            col.prop(tool_settings, "use_snap_peel_object")

        if 'FACE_NEAREST' in tool_settings.snap_elements:
            col.prop(tool_settings, "use_snap_to_same_target")
            if object_mode == 'EDIT':
                col.prop(tool_settings, "snap_face_nearest_steps")

        col.separator()

        col.prop(tool_settings, "use_snap_align_rotation")
        col.prop(tool_settings, "use_snap_backface_culling")

        col.separator()

        if obj:
            col.label(text="Target Selection")
            col_targetsel = col.column(align=True)
            if object_mode == 'EDIT' and obj.type not in {'LATTICE', 'META', 'FONT'}:
                col_targetsel.prop(
                    tool_settings,
                    "use_snap_self",
                    text="Include Active",
                    icon='EDITMODE_HLT',
                )
                col_targetsel.prop(
                    tool_settings,
                    "use_snap_edit",
                    text="Include Edited",
                    icon='OUTLINER_DATA_MESH',
                )
                col_targetsel.prop(
                    tool_settings,
                    "use_snap_nonedit",
                    text="Include Non-Edited",
                    icon='OUTLINER_OB_MESH',
                )
            col_targetsel.prop(
                tool_settings,
                "use_snap_selectable",
                text="Exclude Non-Selectable",
                icon='RESTRICT_SELECT_OFF',
            )

        col.label(text="Affect")
        row = col.row(align=True)
        row.prop(tool_settings, "use_snap_translate", text="Move", toggle=True)
        row.prop(tool_settings, "use_snap_rotate", text="Rotate", toggle=True)
        row.prop(tool_settings, "use_snap_scale", text="Scale", toggle=True)
        col.label(text="Rotation Increment")
        row = col.row(align=True)
        row.prop(tool_settings, "snap_angle_increment_3d", text="")
        row.prop(tool_settings, "snap_angle_increment_3d_precision", text="")


class VIEW3D_PT_proportional_edit(Panel):
    bl_space_type = 'VIEW_3D'
    bl_region_type = 'HEADER'
    bl_label = "Proportional Editing"
    bl_ui_units_x = 8

    def draw(self, context):
        layout = self.layout
        tool_settings = context.tool_settings
        col = layout.column()
        col.active = (tool_settings.use_proportional_edit_objects if context.mode ==
                      'OBJECT' else tool_settings.use_proportional_edit)

        if context.mode != 'OBJECT':
            col.prop(tool_settings, "use_proportional_connected")
            sub = col.column()
            sub.active = not tool_settings.use_proportional_connected
            sub.prop(tool_settings, "use_proportional_projected")
            col.separator()

        col.prop(tool_settings, "proportional_edit_falloff", expand=True)
        col.prop(tool_settings, "proportional_distance")


class VIEW3D_PT_transform_orientations(Panel):
    bl_space_type = 'VIEW_3D'
    bl_region_type = 'HEADER'
    bl_label = "Transform Orientations"
    bl_ui_units_x = 8

    def draw(self, context):
        layout = self.layout
        layout.label(text="Transform Orientations")

        scene = context.scene
        orient_slot = scene.transform_orientation_slots[0]
        orientation = orient_slot.custom_orientation

        row = layout.row()
        col = row.column()
        col.prop(orient_slot, "type", expand=True)
        row.operator("transform.create_orientation", text="", icon='ADD', emboss=False).use = True

        if orientation:
            row = layout.row(align=False)
            row.prop(orientation, "name", text="", icon='OBJECT_ORIGIN')
            row.operator("transform.delete_orientation", text="", icon='X', emboss=False)


class VIEW3D_PT_gpencil_origin(Panel):
    bl_space_type = 'VIEW_3D'
    bl_region_type = 'HEADER'
    bl_label = "Stroke Placement"

    def draw(self, context):
        layout = self.layout
        tool_settings = context.tool_settings
        gpd = context.gpencil_data

        layout.label(text="Stroke Placement")

        row = layout.row()
        col = row.column()
        col.prop(tool_settings, "gpencil_stroke_placement_view3d", expand=True)

        if tool_settings.gpencil_stroke_placement_view3d == 'SURFACE':
            row = layout.row()
            row.label(text="Offset")
            row = layout.row()
            row.prop(gpd, "zdepth_offset", text="")

        if tool_settings.gpencil_stroke_placement_view3d == 'STROKE':
            row = layout.row()
            row.label(text="Target")
            row = layout.row()
            row.prop(tool_settings, "gpencil_stroke_snap_mode", expand=True)


class VIEW3D_PT_gpencil_lock(Panel):
    bl_space_type = 'VIEW_3D'
    bl_region_type = 'HEADER'
    bl_label = "Drawing Plane"

    def draw(self, context):
        layout = self.layout
        tool_settings = context.tool_settings

        layout.label(text="Drawing Plane")

        row = layout.row()
        col = row.column()
        col.prop(tool_settings.gpencil_sculpt, "lock_axis", expand=True)


class VIEW3D_PT_gpencil_guide(Panel):
    bl_space_type = 'VIEW_3D'
    bl_region_type = 'HEADER'
    bl_label = "Guides"

    def draw(self, context):
        settings = context.tool_settings.gpencil_sculpt.guide

        layout = self.layout
        layout.label(text="Guides")

        col = layout.column()
        col.active = settings.use_guide
        col.prop(settings, "type", expand=True)

        if settings.type in {'ISO', 'PARALLEL', 'RADIAL'}:
            col.prop(settings, "angle")
            row = col.row(align=True)

        col.prop(settings, "use_snapping")
        if settings.use_snapping:

            if settings.type == 'RADIAL':
                col.prop(settings, "angle_snap")
            else:
                col.prop(settings, "spacing")

        if settings.type in {'CIRCULAR', 'RADIAL'} or settings.use_snapping:
            col.label(text="Reference Point")
            row = col.row(align=True)
            row.prop(settings, "reference_point", expand=True)
            if settings.reference_point == 'CUSTOM':
                col.prop(settings, "location", text="Custom Location")
            elif settings.reference_point == 'OBJECT':
                col.prop(settings, "reference_object", text="Object Location")
                if not settings.reference_object:
                    col.label(text="No object selected, using cursor")


class VIEW3D_PT_overlay_gpencil_options(Panel):
    bl_space_type = 'VIEW_3D'
    bl_region_type = 'HEADER'
    bl_label = ""
    bl_ui_units_x = 13

    @classmethod
    def poll(cls, context):
        ob = context.object
        return ob and ob.type == 'GPENCIL'

    def draw(self, context):
        layout = self.layout
        view = context.space_data
        overlay = view.overlay

        ob = context.object

        layout.label(text={
            'PAINT_GPENCIL': iface_("Draw Grease Pencil"),
            'EDIT_GPENCIL': iface_("Edit Grease Pencil"),
            'SCULPT_GPENCIL': iface_("Sculpt Grease Pencil"),
            'WEIGHT_GPENCIL': iface_("Weight Grease Pencil"),
            'VERTEX_GPENCIL': iface_("Vertex Grease Pencil"),
            'OBJECT': iface_("Grease Pencil"),
        }[context.mode], translate=False)

        row = layout.row()
        row.separator()
        row.prop(overlay, "use_gpencil_onion_skin", text="Onion Skin")

        col = layout.column(align=True)
        split = col.split()
        row = split.row()
        row.separator()
        row.prop(overlay, "use_gpencil_grid")

        row = split.row(align=True)
        if overlay.use_gpencil_grid:
            row.prop(overlay, "gpencil_grid_opacity", text="", slider=True)
            row.prop(overlay, "use_gpencil_canvas_xray", text="", icon='XRAY')
        else:
            row.label(icon='DISCLOSURE_TRI_RIGHT')

        split = col.split()
        row = split.row()
        row.separator()
        row.prop(overlay, "use_gpencil_fade_layers")

        row = split.row(align=True)
        if overlay.use_gpencil_fade_layers:
            row.separator
            row.prop(overlay, "gpencil_fade_layer", text="", slider=True)
        else:
            row.label(icon='DISCLOSURE_TRI_RIGHT')

        split = col.split()
        row = split.row()
        row.separator()
        row.prop(overlay, "use_gpencil_fade_objects")

        row = split.row(align=True)
        if overlay.use_gpencil_fade_objects:
            row.prop(overlay, "gpencil_fade_objects", text="", slider=True)
            row.prop(overlay, "use_gpencil_fade_gp_objects", text="", icon='OUTLINER_OB_GREASEPENCIL')
        else:
            row.label(icon='DISCLOSURE_TRI_RIGHT')

        if ob.mode in {'EDIT_GPENCIL', 'SCULPT_GPENCIL', 'WEIGHT_GPENCIL', 'VERTEX_GPENCIL'}:
            split = layout.split()
            col = split.column()
            row = col.row()
            row.separator()
            row.prop(overlay, "use_gpencil_edit_lines", text="Edit Lines")
            col = split.column()
            if overlay.use_gpencil_edit_lines:
                col.prop(overlay, "use_gpencil_multiedit_line_only", text="Only in Multiframe")
            else:
                col.label(icon='DISCLOSURE_TRI_RIGHT')

            if ob.mode == 'EDIT_GPENCIL':
                gpd = ob.data

                col = layout.column()
                row = col.row()
                row.separator()
                row.prop(overlay, "use_gpencil_show_directions")
                col = layout.column()
                row = col.row()
                row.separator()
                row.prop(overlay, "use_gpencil_show_material_name", text="Material Name")

                layout.use_property_split = True
                if not gpd.use_curve_edit:
                    row = layout.row()
                    row.separator()
                    row.prop(overlay, "vertex_opacity", text="Vertex Opacity", slider=True)
                else:
                    # Handles for Curve Edit
                    row = layout.row()
                    row.separator()
                    row.prop(overlay, "display_handle", text="Handles")

        if ob.mode == 'SCULPT_GPENCIL':
            layout.use_property_split = True
            row = layout.row()
            row.separator()
            row.prop(overlay, "vertex_opacity", text="Vertex Opacity", slider=True)

        if ob.mode in {'PAINT_GPENCIL', 'VERTEX_GPENCIL'}:
            layout.label(text="Vertex Paint")
            row = layout.row()
            shading = VIEW3D_PT_shading.get_shading(context)
            row.enabled = shading.type not in {'WIREFRAME', 'RENDERED'}
            row.separator()
            row.use_property_split = True
            row.prop(overlay, "gpencil_vertex_paint_opacity", text="Opacity", slider=True)


class VIEW3D_PT_overlay_grease_pencil_options(Panel):
    bl_space_type = 'VIEW_3D'
    bl_region_type = 'HEADER'
    bl_label = ""
    bl_ui_units_x = 13

    @classmethod
    def poll(cls, context):
        ob = context.object
        return ob and ob.type == 'GREASEPENCIL'

    def draw(self, context):
        layout = self.layout
        view = context.space_data
        overlay = view.overlay

        ob = context.object

        layout.label(text={
            'PAINT_GREASE_PENCIL': iface_("Draw Grease Pencil"),
            'EDIT_GREASE_PENCIL': iface_("Edit Grease Pencil"),
            'WEIGHT_GREASE_PENCIL': iface_("Weight Grease Pencil"),
            'OBJECT': iface_("Grease Pencil"),
        }[context.mode], translate=False)

        layout.prop(overlay, "use_gpencil_onion_skin", text="Onion Skin")

        if ob.mode in {'EDIT'}:
            split = layout.split()
            col = split.column()
            col.prop(overlay, "use_gpencil_edit_lines", text="Edit Lines")


class VIEW3D_PT_quad_view(Panel):
    bl_space_type = 'VIEW_3D'
    bl_region_type = 'UI'
    bl_category = "View"
    bl_label = "Quad View"
    bl_options = {'DEFAULT_CLOSED'}

    @classmethod
    def poll(cls, context):
        view = context.space_data
        return view.region_quadviews

    def draw(self, context):
        layout = self.layout

        view = context.space_data

        region = view.region_quadviews[2]
        col = layout.column()
        col.prop(region, "lock_rotation")
        row = col.row()
        row.enabled = region.lock_rotation
        row.prop(region, "show_sync_view")
        row = col.row()
        row.enabled = region.lock_rotation and region.show_sync_view
        row.prop(region, "use_box_clip")


# Annotation properties
class VIEW3D_PT_grease_pencil(AnnotationDataPanel, Panel):
    bl_space_type = 'VIEW_3D'
    bl_region_type = 'UI'
    bl_category = "View"

    # NOTE: this is just a wrapper around the generic GP Panel


class VIEW3D_PT_annotation_onion(AnnotationOnionSkin, Panel):
    bl_space_type = 'VIEW_3D'
    bl_region_type = 'UI'
    bl_category = "View"
    bl_parent_id = "VIEW3D_PT_grease_pencil"

    # NOTE: this is just a wrapper around the generic GP Panel


class TOPBAR_PT_annotation_layers(Panel, AnnotationDataPanel):
    bl_space_type = 'VIEW_3D'
    bl_region_type = 'HEADER'
    bl_label = "Layers"
    bl_ui_units_x = 14


class VIEW3D_PT_view3d_stereo(Panel):
    bl_space_type = 'VIEW_3D'
    bl_region_type = 'UI'
    bl_category = "View"
    bl_label = "Stereoscopy"
    bl_options = {'DEFAULT_CLOSED'}

    @classmethod
    def poll(cls, context):
        scene = context.scene

        multiview = scene.render.use_multiview
        return multiview

    def draw(self, context):
        layout = self.layout
        view = context.space_data

        basic_stereo = context.scene.render.views_format == 'STEREO_3D'

        col = layout.column()
        col.row().prop(view, "stereo_3d_camera", expand=True)

        col.label(text="Display")
        row = col.row()
        row.active = basic_stereo
        row.prop(view, "show_stereo_3d_cameras")
        row = col.row()
        row.active = basic_stereo
        split = row.split()
        split.prop(view, "show_stereo_3d_convergence_plane")
        split = row.split()
        split.prop(view, "stereo_3d_convergence_plane_alpha", text="Alpha")
        split.active = view.show_stereo_3d_convergence_plane
        row = col.row()
        split = row.split()
        split.prop(view, "show_stereo_3d_volume")
        split = row.split()
        split.prop(view, "stereo_3d_volume_alpha", text="Alpha")

        if context.scene.render.use_multiview:
            layout.separator()
            layout.operator("wm.set_stereo_3d", icon='CAMERA_STEREO')


class VIEW3D_PT_context_properties(Panel):
    bl_space_type = 'VIEW_3D'
    bl_region_type = 'UI'
    bl_category = "Item"
    bl_label = "Properties"
    bl_options = {'DEFAULT_CLOSED'}

    @staticmethod
    def _active_context_member(context):
        obj = context.object
        if obj:
            object_mode = obj.mode
            if object_mode == 'POSE':
                return "active_pose_bone"
            elif object_mode == 'EDIT' and obj.type == 'ARMATURE':
                return "active_bone"
            else:
                return "object"

        return ""

    @classmethod
    def poll(cls, context):
        import rna_prop_ui
        member = cls._active_context_member(context)

        if member:
            context_member, member = rna_prop_ui.rna_idprop_context_value(context, member, object)
            return context_member and rna_prop_ui.rna_idprop_has_properties(context_member)

        return False

    def draw(self, context):
        import rna_prop_ui
        member = VIEW3D_PT_context_properties._active_context_member(context)

        if member:
            # Draw with no edit button
            rna_prop_ui.draw(self.layout, context, member, object, use_edit=False)


# Grease Pencil Object - Multi-frame falloff tools.
class VIEW3D_PT_gpencil_multi_frame(Panel):
    bl_space_type = 'VIEW_3D'
    bl_region_type = 'HEADER'
    bl_label = "Multi Frame"

    def draw(self, context):
        layout = self.layout
        tool_settings = context.tool_settings

        gpd = context.gpencil_data
        settings = tool_settings.gpencil_sculpt

        col = layout.column(align=True)
        col.prop(settings, "use_multiframe_falloff")

        # Falloff curve
        if gpd.use_multiedit and settings.use_multiframe_falloff:
            layout.template_curve_mapping(settings, "multiframe_falloff_curve", brush=True)


class VIEW3D_PT_grease_pencil_multi_frame(Panel):
    bl_space_type = 'VIEW_3D'
    bl_region_type = 'HEADER'
    bl_label = "Multi Frame"

    def draw(self, context):
        layout = self.layout
        tool_settings = context.tool_settings

        settings = tool_settings.gpencil_sculpt

        col = layout.column(align=True)
        col.prop(settings, "use_multiframe_falloff")

        # Falloff curve
        if settings.use_multiframe_falloff:
            layout.template_curve_mapping(settings, "multiframe_falloff_curve", brush=True)


# Grease Pencil Object - Curve Editing tools
class VIEW3D_PT_gpencil_curve_edit(Panel):
    bl_space_type = 'VIEW_3D'
    bl_region_type = 'HEADER'
    bl_label = "Curve Editing"

    def draw(self, context):
        layout = self.layout

        gpd = context.gpencil_data
        col = layout.column()

        col.label(text="Curve Editing:")

        split = layout.split()
        col = split.column(align=True)
        row = col.row()
        row.separator()
        row.label(text="Resolution")
        row = col.row()
        row.separator()
        row.label(text="Threshold")
        row = col.row()
        row.separator()
        row.label(text="Corner Angle")

        col = split.column(align=True)
        col.prop(gpd, "edit_curve_resolution", text="")
        col.prop(gpd, "curve_edit_threshold", text="")
        col.prop(gpd, "curve_edit_corner_angle", text="")

        col = layout.column()
        row = col.row()
        row.separator()
        row.prop(gpd, "use_adaptive_curve_resolution")


class VIEW3D_MT_gpencil_edit_context_menu(Menu):
    bl_label = ""

    def draw(self, context):
        layout = self.layout
        tool_settings = context.tool_settings

        is_point_mode = tool_settings.gpencil_selectmode_edit == 'POINT'
        is_stroke_mode = tool_settings.gpencil_selectmode_edit == 'STROKE'
        is_segment_mode = tool_settings.gpencil_selectmode_edit == 'SEGMENT'

        layout.operator_context = 'INVOKE_REGION_WIN'

        row = layout.row()

        if is_point_mode or is_segment_mode:
            col = row.column(align=True)

            col.label(text="Point", icon='GP_SELECT_POINTS')
            col.separator()

            # Additive Operators
            col.operator("gpencil.stroke_subdivide", text="Subdivide", icon="SUBDIVIDE_EDGES").only_selected = True

            col.separator()

            col.operator("gpencil.extrude_move", text="Extrude", icon='EXTRUDE_REGION')

            col.separator()

            # Deform Operators
            col.operator("gpencil.stroke_smooth", text="Smooth", icon="PARTICLEBRUSH_SMOOTH").only_selected = True
            col.operator("transform.bend", text="Bend", icon="BEND")
            col.operator("transform.shear", text="Shear", icon="SHEAR")
            col.operator("transform.tosphere", text="To Sphere", icon="TOSPHERE")
            col.operator("transform.transform", text="Shrink Fatten",
                         icon='SHRINK_FATTEN').mode = 'GPENCIL_SHRINKFATTEN'

            col.separator()

            col.menu("VIEW3D_MT_mirror", text="Mirror")
            col.menu("GPENCIL_MT_snap", text="Snap")

            col.separator()

            # Duplicate operators
            col.operator("gpencil.duplicate_move", text="Duplicate", icon='DUPLICATE')
            col.operator("gpencil.copy", text="Copy", icon='COPYDOWN')
            col.operator("gpencil.paste", text="Paste", icon='PASTEDOWN').type = 'ACTIVE'
            col.operator("gpencil.paste", text="Paste by Layer", icon='PASTEDOWN').type = 'LAYER'

            col.separator()

            # Removal Operators
            col.operator("gpencil.stroke_merge", text="Merge", icon="MERGE")
            col.operator("gpencil.stroke_merge_by_distance", icon="MERGE").use_unselected = False
            col.operator("gpencil.stroke_split", text="Split", icon="SPLIT")
            col.operator("gpencil.stroke_separate", text="Separate", icon="SEPARATE_GP_POINTS").mode = 'POINT'

            col.separator()

            col.operator("gpencil.delete", text="Delete Points", icon="DELETE").type = 'POINTS'
            col.operator("gpencil.dissolve", text="Dissolve", icon="DISSOLVE_VERTS").type = 'POINTS'
            col.operator("gpencil.dissolve", text="Dissolve Between", icon="DISSOLVE_BETWEEN").type = 'BETWEEN'
            col.operator("gpencil.dissolve", text="Dissolve Unselected", icon="DISSOLVE_UNSELECTED").type = 'UNSELECT'

        if is_stroke_mode:

            col = row.column(align=True)
            col.label(text="Stroke", icon='GP_SELECT_STROKES')
            col.separator()

            # Main Strokes Operators
            col.operator("gpencil.stroke_subdivide", text="Subdivide", icon="SUBDIVIDE_EDGES").only_selected = False
            col.menu("VIEW3D_MT_gpencil_simplify")
            col.operator("gpencil.stroke_trim", text="Trim", icon="CUT")

            col.separator()

            col.operator("gpencil.stroke_smooth", text="Smooth",
                         icon="PARTICLEBRUSH_SMOOTH").only_selected = False
            col.operator("transform.transform", text="Shrink/Fatten",
                         icon='SHRINK_FATTEN').mode = 'GPENCIL_SHRINKFATTEN'

            col.separator()

            # Layer and Materials operators
            col.menu("GPENCIL_MT_move_to_layer")
            col.menu("VIEW3D_MT_assign_material")
            col.operator("gpencil.set_active_material", text="Set as Active Material", icon="MATERIAL_DATA")
            col.operator_menu_enum("gpencil.stroke_arrange", "direction", text="Arrange")

            col.separator()

            col.menu("VIEW3D_MT_mirror", text="Mirror")
            col.menu("VIEW3D_MT_snap", text="Snap")

            col.separator()

            # Duplicate operators
            col.operator("gpencil.duplicate_move", text="Duplicate", icon='DUPLICATE')
            col.operator("gpencil.copy", text="Copy", icon='COPYDOWN')
            col.operator("gpencil.paste", text="Paste", icon='PASTEDOWN').type = 'ACTIVE'
            col.operator("gpencil.paste", text="Paste by Layer", icon='PASTEDOWN').type = 'LAYER'

            col.separator()

            # Removal Operators
            col.operator("gpencil.stroke_merge_by_distance", icon="MERGE").use_unselected = True
            col.operator_menu_enum("gpencil.stroke_join", "type", text="Join",
                                   icon='JOIN', text_ctxt=i18n_contexts.id_gpencil)
            col.operator("gpencil.stroke_split", text="Split", icon="SPLIT")
            col.operator("gpencil.stroke_separate", text="Separate", icon="SEPARATE_GP_STROKES").mode = 'STROKE'

            col.separator()

            col.operator("gpencil.delete", text="Delete", icon="DELETE").type = 'STROKES'

            col.separator()

            col.operator_menu_enum("gpencil.reproject", property="type", text="Reproject Strokes")

        layout.separator()

        layout.menu("VIEW3D_MT_edit_gpencil_showhide")  # BFA - added to context menu


class VIEW3D_MT_greasepencil_material_active(Menu):
    bl_label = "Active Material"

    @classmethod
    def poll(cls, context):
        ob = context.active_object
        if ob is None or len(ob.material_slots) == 0:
            return False

        return True

    def draw(self, context):
        layout = self.layout
        layout.operator_context = 'INVOKE_REGION_WIN'
        ob = context.active_object

        for slot in ob.material_slots:
            mat = slot.material
            if not mat:
                continue
            mat.id_data.preview_ensure()
            if mat and mat.id_data and mat.id_data.preview:
                icon = mat.id_data.preview.icon_id
                layout.operator("grease_pencil.set_material", text=mat.name, icon_value=icon).slot = mat.name


class VIEW3D_MT_grease_pencil_assign_material(Menu):
    bl_label = "Assign Material"

    def draw(self, context):
        layout = self.layout
        ob = context.active_object
        mat_active = ob.active_material

        if len(ob.material_slots) == 0:
            row = layout.row()
            row.label(text="No Materials")
            row.enabled = False
            return

        for slot in ob.material_slots:
            mat = slot.material
            if mat:
                layout.operator("grease_pencil.stroke_material_set", text=mat.name,
                                icon='LAYER_ACTIVE' if mat == mat_active else 'BLANK1').material = mat.name


class VIEW3D_MT_greasepencil_edit_context_menu(Menu):
    bl_label = ""

    def draw(self, context):
        layout = self.layout
        tool_settings = context.tool_settings

        is_point_mode = tool_settings.gpencil_selectmode_edit == 'POINT'
        is_stroke_mode = tool_settings.gpencil_selectmode_edit == 'STROKE'

        layout.operator_context = 'INVOKE_REGION_WIN'

        row = layout.row()

        if is_point_mode:
            col = row.column(align=True)
            col.label(text="Point", icon='GP_SELECT_POINTS')

            col.separator()

            # Main Strokes Operators
            col.operator("grease_pencil.stroke_subdivide", text="Subdivide")
            col.operator("grease_pencil.stroke_subdivide_smooth", text="Subdivide and Smooth")
            col.operator("grease_pencil.stroke_simplify", text="Simplify")

            col.separator()

            # Deform Operators
            col.operator("transform.tosphere", text="To Sphere")
            col.operator("transform.shear", text="Shear")
            col.operator("transform.bend", text="Bend")
            col.operator("transform.push_pull", text="Push/Pull")
            col.operator("transform.transform", text="Radius").mode = 'GPENCIL_SHRINKFATTEN'
            col.operator("grease_pencil.stroke_smooth", text="Smooth Points")

            col.separator()

            col.menu("VIEW3D_MT_mirror", text="Mirror")

            col.separator()

            # Copy/paste
            col.operator("grease_pencil.copy", text="Copy", icon='COPYDOWN')
            col.operator("grease_pencil.paste", text="Paste", icon='PASTEDOWN')
            col.operator("grease_pencil.duplicate_move", text="Duplicate")

            col.separator()

            col.operator("grease_pencil.extrude_move", text="Extrude")

            col.separator()

            col.operator("grease_pencil.separate", text="Separate").mode = 'SELECTED'

            # Removal Operators
            col.separator()

            col.operator_enum("grease_pencil.dissolve", "type")

        if is_stroke_mode:
            col = row.column(align=True)
            col.label(text="Stroke", icon='GP_SELECT_STROKES')

            col.separator()

            # Main Strokes Operators
            col.operator("grease_pencil.stroke_subdivide", text="Subdivide")
            col.operator("grease_pencil.stroke_subdivide_smooth", text="Subdivide and Smooth")
            col.operator("grease_pencil.stroke_simplify", text="Simplify")

            col.separator()

            # Deform Operators
            col.operator("grease_pencil.stroke_smooth", text="Smooth")
            col.operator("transform.transform", text="Radius").mode = 'CURVE_SHRINKFATTEN'

            col.separator()

            col.menu("GREASE_PENCIL_MT_move_to_layer")
            col.menu("VIEW3D_MT_grease_pencil_assign_material")
            col.operator("grease_pencil.set_active_material", text="Set as Active Material")
            col.operator_menu_enum("grease_pencil.reorder", text="Arrange", property="direction")

            col.separator()

            col.menu("VIEW3D_MT_mirror")

            col.separator()

            # Copy/paste
            col.operator("grease_pencil.copy", text="Copy", icon='COPYDOWN')
            col.operator("grease_pencil.paste", text="Paste", icon='PASTEDOWN')
            col.operator("grease_pencil.duplicate_move", text="Duplicate")

            col.separator()

            col.operator("grease_pencil.extrude_move", text="Extrude")

            col.separator()

            col.operator("grease_pencil.separate", text="Separate").mode = 'SELECTED'


def draw_gpencil_layer_active(context, layout):
    gpl = context.active_gpencil_layer
    if gpl:
        layout.label(text="Active Layer")
        row = layout.row(align=True)
        row.operator_context = 'EXEC_REGION_WIN'
        row.operator_menu_enum("gpencil.layer_change", "layer", text="", icon='GREASEPENCIL')
        row.prop(gpl, "info", text="")
        row.operator("gpencil.layer_remove", text="", icon='X')


def draw_gpencil_material_active(context, layout):
    ob = context.active_object
    if ob and len(ob.material_slots) > 0 and ob.active_material_index >= 0:
        ma = ob.material_slots[ob.active_material_index].material
        if ma:
            layout.label(text="Active Material")
            row = layout.row(align=True)
            row.operator_context = 'EXEC_REGION_WIN'
            row.operator_menu_enum("gpencil.material_set", "slot", text="", icon='MATERIAL')
            row.prop(ma, "name", text="")


class VIEW3D_PT_gpencil_sculpt_automasking(Panel):
    bl_space_type = 'VIEW_3D'
    bl_region_type = 'HEADER'
    bl_label = "Auto-masking"
    bl_ui_units_x = 10

    def draw(self, context):
        layout = self.layout
        tool_settings = context.scene.tool_settings

        layout.label(text="Auto-masking")

        col = layout.column(align=True)
        col.prop(tool_settings.gpencil_sculpt, "use_automasking_stroke", text="Stroke")
        col.prop(tool_settings.gpencil_sculpt, "use_automasking_layer_stroke", text="Layer")
        col.prop(tool_settings.gpencil_sculpt, "use_automasking_material_stroke", text="Material")
        col.separator()
        col.prop(tool_settings.gpencil_sculpt, "use_automasking_layer_active", text="Active Layer")
        col.prop(tool_settings.gpencil_sculpt, "use_automasking_material_active", text="Active Material")


class VIEW3D_PT_gpencil_sculpt_context_menu(Panel):
    bl_space_type = 'VIEW_3D'
    bl_region_type = 'WINDOW'
    bl_label = "Sculpt"
    bl_ui_units_x = 12

    def draw(self, context):
        layout = self.layout
        tool_settings = context.tool_settings

        settings = tool_settings.gpencil_sculpt_paint
        brush = settings.brush

        layout.prop(brush, "size", slider=True)
        layout.prop(brush, "strength")

        # Layers
        draw_gpencil_layer_active(context, layout)


class VIEW3D_PT_gpencil_weight_context_menu(Panel):
    bl_space_type = 'VIEW_3D'
    bl_region_type = 'WINDOW'
    bl_label = "Weight Paint"
    bl_ui_units_x = 12

    def draw(self, context):
        tool_settings = context.tool_settings
        settings = tool_settings.gpencil_weight_paint
        brush = settings.brush
        layout = self.layout

        # Weight settings
        if context.mode == 'WEIGHT_GPENCIL':
            brush_basic_gpencil_weight_settings(layout, context, brush)
        else:
            # Grease Pencil v3
            brush_basic_grease_pencil_weight_settings(layout, context, brush)

        # Layers
        draw_gpencil_layer_active(context, layout)


# bfa menu
class VIEW3D_PT_gpencil_edit_options(Panel):
    bl_space_type = 'VIEW_3D'
    bl_region_type = 'HEADER'
    bl_label = "Options"

    def draw(self, context):
        layout = self.layout
        settings = context.tool_settings.gpencil_sculpt

        layout.prop(settings, "use_scale_thickness", text="Scale Thickness")


class VIEW3D_PT_gpencil_draw_context_menu(Panel):
    bl_space_type = 'VIEW_3D'
    bl_region_type = 'WINDOW'
    bl_label = "Draw"
    bl_ui_units_x = 12

    def draw(self, context):
        layout = self.layout
        tool_settings = context.tool_settings
        settings = tool_settings.gpencil_paint
        brush = settings.brush
        gp_settings = brush.gpencil_settings

        is_pin_vertex = gp_settings.brush_draw_mode == 'VERTEXCOLOR'
        is_vertex = settings.color_mode == 'VERTEXCOLOR' or brush.gpencil_tool == 'TINT' or is_pin_vertex

        if brush.gpencil_tool not in {'ERASE', 'CUTTER', 'EYEDROPPER'} and is_vertex:
            split = layout.split(factor=0.1)
            split.prop(brush, "color", text="")
            split.template_color_picker(brush, "color", value_slider=True)

            col = layout.column()
            col.separator()
            col.prop_menu_enum(gp_settings, "vertex_mode", text="Mode")
            col.separator()

        if brush.gpencil_tool not in {'FILL', 'CUTTER'}:
            layout.prop(brush, "size", slider=True)
        if brush.gpencil_tool not in {'ERASE', 'FILL', 'CUTTER'}:
            layout.prop(gp_settings, "pen_strength")

        # Layers
        draw_gpencil_layer_active(context, layout)

        layout.menu("VIEW3D_MT_edit_gpencil_showhide")  # BFA - added to context menu

        # Material
        if not is_vertex:
            draw_gpencil_material_active(context, layout)


class VIEW3D_PT_gpencil_vertex_context_menu(Panel):
    bl_space_type = 'VIEW_3D'
    bl_region_type = 'WINDOW'
    bl_label = "Vertex Paint"
    bl_ui_units_x = 12

    def draw(self, context):
        layout = self.layout
        tool_settings = context.tool_settings
        settings = tool_settings.gpencil_vertex_paint
        brush = settings.brush
        gp_settings = brush.gpencil_settings

        col = layout.column()

        if brush.gpencil_vertex_tool in {'DRAW', 'REPLACE'}:
            split = layout.split(factor=0.1)
            split.prop(brush, "color", text="")
            split.template_color_picker(brush, "color", value_slider=True)

            col = layout.column()
            col.separator()
            col.prop_menu_enum(gp_settings, "vertex_mode", text="Mode")
            col.separator()

        row = col.row(align=True)
        row.prop(brush, "size", text="Radius")
        row.prop(gp_settings, "use_pressure", text="", icon='STYLUS_PRESSURE')

        if brush.gpencil_vertex_tool in {'DRAW', 'BLUR', 'SMEAR'}:
            row = layout.row(align=True)
            row.prop(gp_settings, "pen_strength", slider=True)
            row.prop(gp_settings, "use_strength_pressure", text="", icon='STYLUS_PRESSURE')

        # Layers
        draw_gpencil_layer_active(context, layout)

        layout.menu("VIEW3D_MT_edit_gpencil_showhide")  # BFA - added to context menu


class VIEW3D_PT_paint_vertex_context_menu(Panel):
    # Only for popover, these are dummy values.
    bl_space_type = 'VIEW_3D'
    bl_region_type = 'WINDOW'
    bl_label = "Vertex Paint"

    def draw(self, context):
        layout = self.layout

        brush = context.tool_settings.vertex_paint.brush
        capabilities = brush.vertex_paint_capabilities

        if capabilities.has_color:
            split = layout.split(factor=0.1)
            UnifiedPaintPanel.prop_unified_color(split, context, brush, "color", text="")
            UnifiedPaintPanel.prop_unified_color_picker(split, context, brush, "color", value_slider=True)
            layout.prop(brush, "blend", text="")

        UnifiedPaintPanel.prop_unified(
            layout,
            context,
            brush,
            "size",
            unified_name="use_unified_size",
            pressure_name="use_pressure_size",
            slider=True,
        )
        UnifiedPaintPanel.prop_unified(
            layout,
            context,
            brush,
            "strength",
            unified_name="use_unified_strength",
            pressure_name="use_pressure_strength",
            slider=True,
        )


class VIEW3D_PT_paint_texture_context_menu(Panel):
    # Only for popover, these are dummy values.
    bl_space_type = 'VIEW_3D'
    bl_region_type = 'WINDOW'
    bl_label = "Texture Paint"

    def draw(self, context):
        layout = self.layout

        brush = context.tool_settings.image_paint.brush
        capabilities = brush.image_paint_capabilities

        if capabilities.has_color:
            split = layout.split(factor=0.1)
            UnifiedPaintPanel.prop_unified_color(split, context, brush, "color", text="")
            UnifiedPaintPanel.prop_unified_color_picker(split, context, brush, "color", value_slider=True)
            layout.prop(brush, "blend", text="")

        if capabilities.has_radius:
            UnifiedPaintPanel.prop_unified(
                layout,
                context,
                brush,
                "size",
                unified_name="use_unified_size",
                pressure_name="use_pressure_size",
                slider=True,
            )
            UnifiedPaintPanel.prop_unified(
                layout,
                context,
                brush,
                "strength",
                unified_name="use_unified_strength",
                pressure_name="use_pressure_strength",
                slider=True,
            )


class VIEW3D_PT_paint_weight_context_menu(Panel):
    # Only for popover, these are dummy values.
    bl_space_type = 'VIEW_3D'
    bl_region_type = 'WINDOW'
    bl_label = "Weights"

    def draw(self, context):
        layout = self.layout

        brush = context.tool_settings.weight_paint.brush
        UnifiedPaintPanel.prop_unified(
            layout,
            context,
            brush,
            "weight",
            unified_name="use_unified_weight",
            slider=True,
        )
        UnifiedPaintPanel.prop_unified(
            layout,
            context,
            brush,
            "size",
            unified_name="use_unified_size",
            pressure_name="use_pressure_size",
            slider=True,
        )
        UnifiedPaintPanel.prop_unified(
            layout,
            context,
            brush,
            "strength",
            unified_name="use_unified_strength",
            pressure_name="use_pressure_strength",
            slider=True,
        )


# BFA - these are made consistent with the Sidebar>Tool>Brush Settings>Advanced Automasking panel, heavily changed
class VIEW3D_PT_sculpt_automasking(Panel):
    bl_space_type = 'VIEW_3D'
    bl_region_type = 'HEADER'
    bl_label = "Global Auto Masking"
    bl_ui_units_x = 10

    def draw(self, context):
        layout = self.layout

        tool_settings = context.tool_settings
        sculpt = tool_settings.sculpt
        layout.label(text="Global Auto Masking")
        layout.label(text="Overrides brush settings", icon="QUESTION")

        col = layout.column(align=True)

        # topology automasking
        col.use_property_split = False
        row = col.row()
        row.separator()
        row.prop(sculpt, "use_automasking_topology")

        # face masks automasking
        row = col.row()
        row.separator()
        row.prop(sculpt, "use_automasking_face_sets")

        col = layout.column(align=True)
        col.use_property_split = False

        col = layout.column()
        split = col.split(factor=0.9)
        split.use_property_split = False
        row = split.row()
        row.separator()
        row.prop(sculpt, "use_automasking_boundary_edges", text="Mesh Boundary")

        if sculpt.use_automasking_boundary_edges or sculpt.use_automasking_boundary_face_sets:
            split.label(icon='DISCLOSURE_TRI_DOWN')
        else:
            split.label(icon='DISCLOSURE_TRI_RIGHT')

        # col = layout.column()
        split = col.split(factor=0.9)
        split.use_property_split = False
        row = split.row()
        row.separator()
        row.prop(sculpt, "use_automasking_boundary_face_sets", text="Face Sets Boundary")

        if sculpt.use_automasking_boundary_edges or sculpt.use_automasking_boundary_face_sets:
            split.label(icon='DISCLOSURE_TRI_DOWN')
        else:
            split.label(icon='DISCLOSURE_TRI_RIGHT')

        if sculpt.use_automasking_boundary_edges or sculpt.use_automasking_boundary_face_sets:
            col = layout.column()
            col.use_property_split = True
            row = col.row()
            row.separator(factor=3.5)
            row.prop(sculpt, "automasking_boundary_edges_propagation_steps", text="Steps")

        col = layout.column()
        split = col.split(factor=0.9)
        split.use_property_split = False
        row = split.row()
        row.separator()
        row.prop(sculpt, "use_automasking_cavity", text="Cavity")

        is_cavity_active = sculpt.use_automasking_cavity or sculpt.use_automasking_cavity_inverted

        if is_cavity_active:
            props = row.operator("sculpt.mask_from_cavity", text="Create Mask")
            props.settings_source = 'SCENE'
            split.label(icon='DISCLOSURE_TRI_DOWN')
        else:
            split.label(icon='DISCLOSURE_TRI_RIGHT')

        split = col.split(factor=0.9)
        split.use_property_split = False
        row = split.row()
        row.separator()
        row.prop(sculpt, "use_automasking_cavity_inverted", text="Cavity (inverted)")

        is_cavity_active = sculpt.use_automasking_cavity or sculpt.use_automasking_cavity_inverted

        if is_cavity_active:
            split.label(icon='DISCLOSURE_TRI_DOWN')
        else:
            split.label(icon='DISCLOSURE_TRI_RIGHT')

        if is_cavity_active:
            col = layout.column(align=True)
            row = col.row()
            row.separator(factor=3.5)
            props = row.operator("sculpt.mask_from_cavity", text="Create Mask")
            props.settings_source = "SCENE"
            row = col.row()
            row.separator(factor=3.5)
            row.prop(sculpt, "automasking_cavity_factor", text="Factor")
            row = col.row()
            row.separator(factor=3.5)
            row.prop(sculpt, "automasking_cavity_blur_steps", text="Blur")

            col = layout.column()
            col.use_property_split = False
            row = col.row()
            row.separator(factor=3.5)
            row.prop(sculpt, "use_automasking_custom_cavity_curve", text="Custom Curve")

            if sculpt.use_automasking_custom_cavity_curve:
                col.template_curve_mapping(sculpt, "automasking_cavity_curve")

        col = layout.column()
        split = col.split(factor=0.9)
        split.use_property_split = False
        row = split.row()
        row.separator()
        row.prop(sculpt, "use_automasking_view_normal", text="View Normal")

        if sculpt.use_automasking_view_normal:
            split.label(icon='DISCLOSURE_TRI_DOWN')
        else:
            split.label(icon='DISCLOSURE_TRI_RIGHT')

        if sculpt.use_automasking_view_normal:

            row = col.row()
            row.use_property_split = False
            row.separator(factor=3.5)
            row.prop(sculpt, "use_automasking_view_occlusion", text="Occlusion")
            subcol = col.column(align=True)
            if not sculpt.use_automasking_view_occlusion:
                subcol.use_property_split = True
                row = subcol.row()
                row.separator(factor=3.5)
                row.prop(sculpt, "automasking_view_normal_limit", text="Limit")
                row = subcol.row()
                row.separator(factor=3.5)
                row.prop(sculpt, "automasking_view_normal_falloff", text="Falloff")

        # col = layout.column()
        split = col.split(factor=0.9)
        split.use_property_split = False
        row = split.row()
        row.separator()
        row.prop(sculpt, "use_automasking_start_normal", text="Area Normal")

        if sculpt.use_automasking_start_normal:
            split.label(icon='DISCLOSURE_TRI_DOWN')
        else:
            split.label(icon='DISCLOSURE_TRI_RIGHT')

        if sculpt.use_automasking_start_normal:
            col = layout.column(align=True)
            row = col.row()
            row.separator(factor=3.5)
            row.prop(sculpt, "automasking_start_normal_limit", text="Limit")
            row = col.row()
            row.separator(factor=3.5)
            row.prop(sculpt, "automasking_start_normal_falloff", text="Falloff")
            col.separator()


class VIEW3D_PT_sculpt_context_menu(Panel):
    # Only for popover, these are dummy values.
    bl_space_type = 'VIEW_3D'
    bl_region_type = 'WINDOW'
    bl_label = "Sculpt"

    def draw(self, context):
        layout = self.layout

        brush = context.tool_settings.sculpt.brush
        capabilities = brush.sculpt_capabilities

        if capabilities.has_color:
            split = layout.split(factor=0.1)
            UnifiedPaintPanel.prop_unified_color(split, context, brush, "color", text="")
            UnifiedPaintPanel.prop_unified_color_picker(split, context, brush, "color", value_slider=True)
            layout.prop(brush, "blend", text="")

        ups = context.tool_settings.unified_paint_settings
        size = "size"
        size_owner = ups if ups.use_unified_size else brush
        if size_owner.use_locked_size == 'SCENE':
            size = "unprojected_radius"

        UnifiedPaintPanel.prop_unified(
            layout,
            context,
            brush,
            size,
            unified_name="use_unified_size",
            pressure_name="use_pressure_size",
            text="Radius",
            slider=True,
        )
        UnifiedPaintPanel.prop_unified(
            layout,
            context,
            brush,
            "strength",
            unified_name="use_unified_strength",
            pressure_name="use_pressure_strength",
            slider=True,
        )

        if capabilities.has_auto_smooth:
            layout.prop(brush, "auto_smooth_factor", slider=True)

        if capabilities.has_normal_weight:
            layout.prop(brush, "normal_weight", slider=True)

        if capabilities.has_pinch_factor:
            text = "Pinch"
            if brush.sculpt_tool in {'BLOB', 'SNAKE_HOOK'}:
                text = "Magnify"
            layout.prop(brush, "crease_pinch_factor", slider=True, text=text)

        if capabilities.has_rake_factor:
            layout.prop(brush, "rake_factor", slider=True)

        if capabilities.has_plane_offset:
            layout.prop(brush, "plane_offset", slider=True)
            layout.prop(brush, "plane_trim", slider=True, text="Distance")

        if capabilities.has_height:
            layout.prop(brush, "height", slider=True, text="Height")


class TOPBAR_PT_gpencil_materials(GreasePencilMaterialsPanel, Panel):
    bl_space_type = 'VIEW_3D'
    bl_region_type = 'HEADER'
    bl_label = "Materials"
    bl_ui_units_x = 14

    @classmethod
    def poll(cls, context):
        ob = context.object
        return ob and ob.type in {'GPENCIL', 'GREASEPENCIL'}


class TOPBAR_PT_gpencil_vertexcolor(GreasePencilVertexcolorPanel, Panel):
    bl_space_type = 'VIEW_3D'
    bl_region_type = 'HEADER'
    bl_label = "Color Attribute"
    bl_ui_units_x = 10

    @classmethod
    def poll(cls, context):
        ob = context.object
        return ob and ob.type == 'GPENCIL'


class VIEW3D_PT_curves_sculpt_add_shape(Panel):
    # Only for popover, these are dummy values.
    bl_space_type = 'VIEW_3D'
    bl_region_type = 'WINDOW'
    bl_label = "Curves Sculpt Add Curve Options"

    def draw(self, context):
        layout = self.layout

        layout.use_property_split = False  # BFA - set to False
        layout.use_property_decorate = False  # No animation.

        settings = UnifiedPaintPanel.paint_settings(context)
        brush = settings.brush

        col = layout.column(align=True)
        col.label(text="Interpolate")

        row = col.row()
        row.separator()
        row.prop(brush.curves_sculpt_settings, "use_length_interpolate", text="Length")
        row = col.row()
        row.separator()
        row.prop(brush.curves_sculpt_settings, "use_radius_interpolate", text="Radius")
        row = col.row()
        row.separator()
        row.prop(brush.curves_sculpt_settings, "use_shape_interpolate", text="Shape")
        row = col.row()
        row.separator()
        row.prop(brush.curves_sculpt_settings, "use_point_count_interpolate", text="Point Count")

        layout.use_property_split = True

        col = layout.column()
        col.active = not brush.curves_sculpt_settings.use_length_interpolate
        col.prop(brush.curves_sculpt_settings, "curve_length", text="Length")

        col = layout.column()
        col.active = not brush.curves_sculpt_settings.use_radius_interpolate
        col.prop(brush.curves_sculpt_settings, "curve_radius", text="Radius")

        col = layout.column()
        col.active = not brush.curves_sculpt_settings.use_point_count_interpolate
        col.prop(brush.curves_sculpt_settings, "points_per_curve", text="Points")


class VIEW3D_PT_curves_sculpt_parameter_falloff(Panel):
    # Only for popover, these are dummy values.
    bl_space_type = 'VIEW_3D'
    bl_region_type = 'WINDOW'
    bl_label = "Curves Sculpt Parameter Falloff"

    def draw(self, context):
        layout = self.layout

        settings = UnifiedPaintPanel.paint_settings(context)
        brush = settings.brush

        layout.template_curve_mapping(brush.curves_sculpt_settings, "curve_parameter_falloff")
        row = layout.row(align=True)
        row.operator("brush.sculpt_curves_falloff_preset", icon='SMOOTHCURVE', text="").shape = 'SMOOTH'
        row.operator("brush.sculpt_curves_falloff_preset", icon='SPHERECURVE', text="").shape = 'ROUND'
        row.operator("brush.sculpt_curves_falloff_preset", icon='ROOTCURVE', text="").shape = 'ROOT'
        row.operator("brush.sculpt_curves_falloff_preset", icon='SHARPCURVE', text="").shape = 'SHARP'
        row.operator("brush.sculpt_curves_falloff_preset", icon='LINCURVE', text="").shape = 'LINE'
        row.operator("brush.sculpt_curves_falloff_preset", icon='NOCURVE', text="").shape = 'MAX'


class VIEW3D_PT_curves_sculpt_grow_shrink_scaling(Panel):
    # Only for popover, these are dummy values.
    bl_space_type = 'VIEW_3D'
    bl_region_type = 'WINDOW'
    bl_label = "Curves Grow/Shrink Scaling"
    bl_ui_units_x = 12

    def draw(self, context):
        layout = self.layout

        layout.use_property_split = True
        layout.use_property_decorate = False  # No animation.

        settings = UnifiedPaintPanel.paint_settings(context)
        brush = settings.brush

        layout.prop(brush.curves_sculpt_settings, "use_uniform_scale")
        layout.prop(brush.curves_sculpt_settings, "minimum_length")


class VIEW3D_PT_viewport_debug(Panel):
    bl_space_type = 'VIEW_3D'
    bl_region_type = 'HEADER'
    bl_parent_id = "VIEW3D_PT_overlay"
    bl_label = "Viewport Debug"

    @classmethod
    def poll(cls, context):
        prefs = context.preferences
        return prefs.experimental.use_viewport_debug

    def draw(self, context):
        layout = self.layout
        view = context.space_data
        overlay = view.overlay

        layout.prop(overlay, "use_debug_freeze_view_culling")


class VIEW3D_AST_sculpt_brushes(BrushAssetShelf, bpy.types.AssetShelf):
    # Experimental: Asset shelf for sculpt brushes, only shows up if both the
    # "Asset Shelf" and the "Extended Asset Browser" experimental features are
    # enabled.
    bl_space_type = 'VIEW_3D'


classes = (
    VIEW3D_HT_header,
    VIEW3D_HT_tool_header,
    ALL_MT_editormenu_view3d,  # bfa menu
    VIEW3D_MT_editor_menus,
    VIEW3D_MT_transform,
    VIEW3D_MT_transform_object,
    VIEW3D_MT_transform_armature,
    VIEW3D_MT_mirror,
    VIEW3D_MT_snap,
    VIEW3D_MT_uv_map_clear_seam,  # bfa - Tooltip and operator for Clear Seam.
    VIEW3D_MT_uv_map,
    VIEW3D_MT_switchactivecamto,  # bfa - set active camera does not exist in blender
    VIEW3D_MT_view_legacy,  # bfa menu
    VIEW3D_MT_view_annotations,  # bfa menu
    VIEW3D_MT_view,
    VIEW3D_MT_view_local,
    VIEW3D_MT_view_cameras,
    VIEW3D_MT_view_pie_menus,  # bfa menu
    VIEW3D_MT_view_navigation_legacy,  # bfa menu
    VIEW3D_MT_view_navigation,
    VIEW3D_MT_view_align,
    VIEW3D_MT_view_align_selected,
    VIEW3D_MT_view_viewpoint,
    VIEW3D_MT_view_regions,
    VIEW3D_MT_select_object,
    VIEW3D_MT_select_object_legacy,  # bfa menu
    VIEW3D_MT_select_by_type,  # bfa menu
    VIEW3D_MT_select_grouped,  # bfa menu
    VIEW3D_MT_select_linked,  # bfa menu
    VIEW3D_MT_select_object_more_less,
    VIEW3D_MT_select_pose,
    VIEW3D_MT_select_pose_more_less,
    VIEW3D_MT_select_particle,
    VIEW3D_MT_edit_mesh,
    VIEW3D_MT_edit_mesh_legacy,  # bfa menu
    VIEW3D_MT_edit_mesh_sort_elements,  # bfa menu
    VIEW3D_MT_edit_mesh_select_similar,
    VIEW3D_MT_edit_mesh_select_by_trait,
    VIEW3D_MT_edit_mesh_select_more_less,
    VIEW3D_MT_select_edit_mesh,
    VIEW3D_MT_select_edit_curve,
    VIEW3D_MT_select_edit_curve_select_similar,  # bfa menu
    VIEW3D_MT_select_edit_surface,
    VIEW3D_MT_select_edit_text,
    VIEW3D_MT_select_edit_metaball,
    VIEW3D_MT_edit_lattice_context_menu,
    VIEW3D_MT_select_edit_metaball_select_similar,  # bfa menu
    VIEW3D_MT_select_edit_lattice,
    VIEW3D_MT_select_edit_armature,
    VIEW3D_MT_select_gpencil_legacy,  # bfa menu
    VIEW3D_MT_select_gpencil_grouped,  # bfa menu
    VIEW3D_MT_select_edit_grease_pencil,
    VIEW3D_MT_select_edit_gpencil,
    VIEW3D_MT_select_paint_mask,
    VIEW3D_MT_select_paint_mask_face_more_less,  # bfa menu
    VIEW3D_MT_select_paint_mask_vertex,
    VIEW3D_MT_select_paint_mask_vertex_more_less,  # bfa menu
    VIEW3D_MT_select_edit_point_cloud,
    VIEW3D_MT_edit_curves_select_more_less,
    VIEW3D_MT_select_edit_curves,
    VIEW3D_MT_select_sculpt_curves,
    VIEW3D_MT_mesh_add,
    VIEW3D_MT_curve_add,
    VIEW3D_MT_surface_add,
    VIEW3D_MT_edit_metaball_context_menu,
    VIEW3D_MT_metaball_add,
    TOPBAR_MT_edit_curve_add,
    TOPBAR_MT_edit_armature_add,
    VIEW3D_MT_armature_add,
    VIEW3D_MT_light_add,
    VIEW3D_MT_lightprobe_add,
    VIEW3D_MT_camera_add,
    VIEW3D_MT_volume_add,
    VIEW3D_MT_grease_pencil_add,
    VIEW3D_MT_add,
    VIEW3D_MT_image_add,
    VIEW3D_MT_origin_set,  # bfa menu
    VIEW3D_MT_object,
    VIEW3D_MT_object_animation,
    VIEW3D_MT_object_asset,
    VIEW3D_MT_object_rigid_body,
    VIEW3D_MT_object_clear,
    VIEW3D_MT_object_context_menu,
    VIEW3D_MT_object_convert,
    VIEW3D_MT_object_shading,
    VIEW3D_MT_object_apply,
    VIEW3D_MT_object_relations,
    VIEW3D_MT_object_liboverride,
    VIEW3D_MT_object_parent,
    VIEW3D_MT_object_track,
    VIEW3D_MT_object_collection,
    VIEW3D_MT_object_constraints,
    VIEW3D_MT_object_modifiers,
    VIEW3D_MT_object_quick_effects,
    VIEW3D_MT_object_showhide,
    VIEW3D_MT_object_cleanup,
    VIEW3D_MT_make_single_user,
    VIEW3D_MT_make_links,
    VIEW3D_MT_brush_paint_modes,
    VIEW3D_MT_brush,  # bfa menu
    VIEW3D_MT_facemask_showhide,  # bfa menu
    VIEW3D_MT_paint_vertex,
    VIEW3D_MT_hook,
    VIEW3D_MT_vertex_group,
    VIEW3D_MT_gpencil_vertex_group,
    VIEW3D_MT_greasepencil_vertex_group,
    VIEW3D_MT_paint_weight,
    VIEW3D_MT_paint_weight_legacy,  # bfa menu
    VIEW3D_MT_paint_weight_lock,
    VIEW3D_MT_subdivision_set,  # bfa menu
    VIEW3D_MT_sculpt,
    VIEW3D_MT_sculpt_legacy,  # bfa menu
    VIEW3D_MT_sculpt_transform,  # bfa menu
    VIEW3D_MT_sculpt_showhide,  # bfa menu
    VIEW3D_MT_sculpt_set_pivot,
    VIEW3D_MT_mask,
    VIEW3D_MT_mask_legacy,  # bfa menu
    VIEW3D_MT_face_sets_showhide,  # bfa menu
    VIEW3D_MT_face_sets,
    VIEW3D_MT_face_sets_init,
    VIEW3D_MT_random_mask,
    VIEW3D_MT_particle,
    VIEW3D_MT_particle_context_menu,
    VIEW3D_MT_particle_showhide,
    VIEW3D_MT_pose,
    VIEW3D_MT_pose_transform,
    VIEW3D_MT_pose_slide,
    VIEW3D_MT_pose_propagate,
    VIEW3D_MT_pose_motion,
    VIEW3D_MT_bone_collections,
    VIEW3D_MT_pose_ik,
    VIEW3D_MT_pose_constraints,
    VIEW3D_MT_pose_names,
    VIEW3D_MT_pose_showhide,
    VIEW3D_MT_pose_apply,
    VIEW3D_MT_pose_context_menu,
    VIEW3D_MT_bone_options_toggle,
    VIEW3D_MT_bone_options_enable,
    VIEW3D_MT_bone_options_disable,
    VIEW3D_MT_edit_mesh_context_menu,
    VIEW3D_MT_edit_mesh_select_mode,
    VIEW3D_MT_edit_mesh_select_linked,
    VIEW3D_MT_edit_mesh_select_loops,
    VIEW3D_MT_edit_mesh_extrude_dupli,  # bfa operator for separated tooltip
    VIEW3D_MT_edit_mesh_extrude_dupli_rotate,  # bfa operator for separated tooltip
    VIEW3D_MT_edit_mesh_extrude,
    VIEW3D_MT_edit_mesh_vertices,
    VIEW3D_MT_edit_mesh_vertices_legacy,  # bfa menu
    VIEW3D_MT_edit_mesh_edges,
    VIEW3D_MT_edit_mesh_edges_legacy,  # bfa menu
    VIEW3D_MT_edit_mesh_faces,
    VIEW3D_MT_edit_mesh_faces_legacy,  # bfa menu
    VIEW3D_MT_edit_mesh_faces_data,
    VIEW3D_MT_edit_mesh_normals,
    VIEW3D_MT_edit_mesh_normals_select_strength,
    VIEW3D_MT_edit_mesh_normals_set_strength,
    VIEW3D_MT_edit_mesh_normals_average,
    VIEW3D_MT_edit_mesh_shading,
    VIEW3D_MT_edit_mesh_weights,
    VIEW3D_MT_edit_mesh_clean,
    VIEW3D_MT_edit_mesh_delete,
    VIEW3D_MT_edit_mesh_merge,
    VIEW3D_MT_edit_mesh_split,
    VIEW3D_MT_edit_mesh_dissolve,  # bfa menu
    VIEW3D_MT_edit_mesh_showhide,
    VIEW3D_MT_greasepencil_material_active,
    VIEW3D_MT_paint_grease_pencil,
    VIEW3D_MT_paint_gpencil,
    VIEW3D_MT_draw_gpencil,
    VIEW3D_MT_assign_material,
    VIEW3D_MT_edit_gpencil,
    VIEW3D_MT_edit_gpencil_stroke,
    VIEW3D_MT_edit_gpencil_point,
    VIEW3D_MT_edit_gpencil_hide,  # bfa menu
    VIEW3D_MT_edit_gpencil_arrange_strokes,  # bfa menu
    VIEW3D_MT_edit_gpencil_delete,
    VIEW3D_MT_sculpt_gpencil_copy,  # bfa menu
    VIEW3D_MT_edit_gpencil_showhide,
    VIEW3D_MT_edit_greasepencil_showhide,
    VIEW3D_MT_edit_greasepencil_cleanup,
    VIEW3D_MT_weight_gpencil,
    VIEW3D_MT_gpencil_animation,
    VIEW3D_MT_gpencil_simplify,
    VIEW3D_MT_gpencil_autoweights,
    VIEW3D_MT_gpencil_edit_context_menu,
    VIEW3D_MT_greasepencil_edit_context_menu,
    VIEW3D_MT_grease_pencil_assign_material,
    VIEW3D_MT_edit_greasepencil,
    VIEW3D_MT_edit_greasepencil_delete,
    VIEW3D_MT_edit_greasepencil_stroke,
    VIEW3D_MT_edit_greasepencil_point,
    VIEW3D_MT_edit_greasepencil_animation,
    VIEW3D_MT_edit_curve,
    VIEW3D_MT_edit_curve_ctrlpoints,
    VIEW3D_MT_edit_curve_handle_type_set,  # bfa menu
    VIEW3D_MT_edit_curve_segments,
    VIEW3D_MT_edit_curve_clean,
    VIEW3D_MT_edit_curve_context_menu,
    VIEW3D_MT_edit_curve_delete,
    VIEW3D_MT_edit_curve_showhide,
    VIEW3D_MT_edit_surface,
    VIEW3D_MT_edit_font,
    VIEW3D_MT_edit_font_chars,
    VIEW3D_MT_edit_font_kerning,
    VIEW3D_MT_edit_font_move,  # bfa menu
    VIEW3D_MT_edit_font_delete,
    VIEW3D_MT_edit_font_context_menu,
    VIEW3D_MT_edit_meta,
    VIEW3D_MT_edit_meta_showhide,
    VIEW3D_MT_edit_lattice,
    VIEW3D_MT_edit_lattice_flip,  # bfa menu - blender uses enum
    VIEW3D_MT_edit_armature,
    VIEW3D_MT_armature_showhide,  # bfa menu
    VIEW3D_MT_armature_context_menu,
    VIEW3D_MT_edit_armature_parent,
    VIEW3D_MT_edit_armature_roll,
    VIEW3D_MT_edit_armature_names,
    VIEW3D_MT_edit_armature_delete,
    VIEW3D_MT_edit_gpencil_transform,
    VIEW3D_MT_edit_curves,
    VIEW3D_MT_edit_curves_add,
    VIEW3D_MT_edit_curves_segments,
    VIEW3D_MT_edit_curves_control_points,
    VIEW3D_MT_edit_pointcloud,
    VIEW3D_MT_object_mode_pie,
    VIEW3D_MT_view_pie,
    VIEW3D_MT_transform_gizmo_pie,
    VIEW3D_MT_shading_pie,
    VIEW3D_MT_shading_ex_pie,
    VIEW3D_MT_pivot_pie,
    VIEW3D_MT_snap_pie,
    VIEW3D_MT_orientations_pie,
    VIEW3D_MT_proportional_editing_falloff_pie,
    VIEW3D_MT_sculpt_mask_edit_pie,
    VIEW3D_MT_sculpt_automasking_pie,
    VIEW3D_MT_sculpt_gpencil_automasking_pie,
    VIEW3D_MT_wpaint_vgroup_lock_pie,
    VIEW3D_MT_sculpt_face_sets_edit_pie,
    VIEW3D_MT_sculpt_curves,
    VIEW3D_PT_active_tool,
    VIEW3D_PT_active_tool_duplicate,
    VIEW3D_PT_view3d_properties,
    VIEW3D_PT_view3d_properties_edit,  # bfa panel
    VIEW3D_PT_view3d_lock,
    VIEW3D_PT_view3d_camera_lock,  # bfa panel
    VIEW3D_PT_view3d_cursor,
    VIEW3D_PT_collections,
    VIEW3D_PT_object_type_visibility,
    VIEW3D_PT_grease_pencil,
    VIEW3D_PT_annotation_onion,
    VIEW3D_PT_gpencil_multi_frame,
    VIEW3D_PT_grease_pencil_multi_frame,
    VIEW3D_PT_gpencil_curve_edit,
    VIEW3D_PT_gpencil_sculpt_automasking,
    VIEW3D_PT_quad_view,
    VIEW3D_PT_view3d_stereo,
    VIEW3D_PT_shading,
    VIEW3D_PT_shading_lighting,
    VIEW3D_PT_shading_color,
    VIEW3D_PT_shading_options,
    VIEW3D_PT_shading_options_shadow,
    VIEW3D_PT_shading_options_ssao,
    VIEW3D_PT_shading_render_pass,
    VIEW3D_PT_shading_compositor,
    VIEW3D_PT_gizmo_display,
    VIEW3D_PT_overlay,
    VIEW3D_PT_overlay_guides,
    VIEW3D_PT_overlay_object,
    VIEW3D_PT_overlay_geometry,
    VIEW3D_PT_overlay_viewer_node,
    VIEW3D_PT_overlay_motion_tracking,
    VIEW3D_PT_overlay_edit_mesh,
    VIEW3D_PT_overlay_edit_mesh_shading,
    VIEW3D_PT_overlay_edit_mesh_measurement,
    VIEW3D_PT_overlay_edit_mesh_normals,
    VIEW3D_PT_overlay_edit_mesh_freestyle,
    VIEW3D_PT_overlay_edit_curve,
    VIEW3D_PT_overlay_texture_paint,
    VIEW3D_PT_overlay_vertex_paint,
    VIEW3D_PT_overlay_weight_paint,
    VIEW3D_PT_overlay_bones,
    VIEW3D_PT_overlay_sculpt,
    VIEW3D_PT_overlay_sculpt_curves,
    VIEW3D_PT_snapping,
    VIEW3D_PT_proportional_edit,
    VIEW3D_PT_gpencil_origin,
    VIEW3D_PT_gpencil_lock,
    VIEW3D_PT_gpencil_guide,
    VIEW3D_PT_transform_orientations,
    VIEW3D_PT_overlay_gpencil_options,
    VIEW3D_PT_overlay_grease_pencil_options,
    VIEW3D_PT_context_properties,
    VIEW3D_PT_paint_vertex_context_menu,
    VIEW3D_PT_paint_texture_context_menu,
    VIEW3D_PT_paint_weight_context_menu,
    VIEW3D_PT_gpencil_vertex_context_menu,
    VIEW3D_PT_gpencil_sculpt_context_menu,
    VIEW3D_PT_gpencil_weight_context_menu,
    VIEW3D_PT_gpencil_draw_context_menu,
    VIEW3D_PT_gpencil_edit_options,  # bfa menu
    VIEW3D_PT_sculpt_automasking,
    VIEW3D_PT_sculpt_context_menu,
    TOPBAR_PT_gpencil_materials,
    TOPBAR_PT_gpencil_vertexcolor,
    TOPBAR_PT_annotation_layers,
    VIEW3D_PT_curves_sculpt_add_shape,
    VIEW3D_PT_curves_sculpt_parameter_falloff,
    VIEW3D_PT_curves_sculpt_grow_shrink_scaling,
    VIEW3D_PT_viewport_debug,
    VIEW3D_AST_sculpt_brushes,
)


if __name__ == "__main__":  # only for live edit.
    from bpy.utils import register_class
    for cls in classes:
        register_class(cls)<|MERGE_RESOLUTION|>--- conflicted
+++ resolved
@@ -3400,17 +3400,10 @@
 
             layout.separator()
 
-<<<<<<< HEAD
             layout.operator("object.shade_smooth", icon='SHADING_SMOOTH')
             if ob and ob.type == 'MESH':
-                layout.operator("object.shade_smooth_by_angle", icon='NORMAL_SMOOTH')
+                layout.operator("object.shade_auto_smooth", icon='NORMAL_SMOOTH')
             layout.operator("object.shade_flat", icon='SHADING_FLAT')
-=======
-        layout.operator("object.shade_smooth")
-        if ob and ob.type == 'MESH':
-            layout.operator("object.shade_auto_smooth")
-        layout.operator("object.shade_flat")
->>>>>>> aa008deb
 
         layout.separator()
 
@@ -3796,14 +3789,8 @@
             if obj.type in {'MESH', 'CURVE', 'SURFACE'}:
                 layout.operator("object.shade_smooth", text="Shade Smooth", icon="SHADING_SMOOTH")
                 if obj.type == 'MESH':
-<<<<<<< HEAD
-                    layout.operator("object.shade_smooth_by_angle", icon="NORMAL_SMOOTH")
+                    layout.operator("object.shade_auto_smooth", icon="NORMAL_SMOOTH")
                 layout.operator("object.shade_flat", text="Shade Flat", icon="SHADING_FLAT")
-=======
-                    layout.operator("object.shade_auto_smooth")
-                layout.operator("object.shade_flat")
-
->>>>>>> aa008deb
                 layout.separator()
 
             if obj.type in {'MESH', 'CURVE', 'SURFACE', 'ARMATURE', 'GPENCIL'}:
