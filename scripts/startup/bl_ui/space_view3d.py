# SPDX-FileCopyrightText: 2009-2023 Blender Authors
#
# SPDX-License-Identifier: GPL-2.0-or-later
# BFA NOTE: For this document in merges, it is best to preserve the
# Bforartists one and compare the old Blender version with the new to see
# what changed.
import bpy
from bpy.types import (
    Header,
    Menu,
    Panel,
)
from bl_ui.properties_paint_common import (
    UnifiedPaintPanel,
    brush_basic_texpaint_settings,
    brush_basic_gpencil_weight_settings,
)
from bl_ui.properties_grease_pencil_common import (
    AnnotationDataPanel,
    AnnotationOnionSkin,
    GreasePencilMaterialsPanel,
    GreasePencilVertexcolorPanel,
)
from bl_ui.space_toolsystem_common import (
    ToolActivePanelHelper,
)
from bpy.app.translations import (
    pgettext_iface as iface_,
    pgettext_tip as tip_,
    contexts as i18n_contexts,
)


class VIEW3D_HT_tool_header(Header):
    bl_space_type = 'VIEW_3D'
    bl_region_type = 'TOOL_HEADER'

    def draw(self, context):
        layout = self.layout

        self.draw_tool_settings(context)

        layout.separator_spacer()

        self.draw_mode_settings(context)

    def draw_tool_settings(self, context):
        layout = self.layout
        tool_mode = context.mode

        # Active Tool
        # -----------
        from bl_ui.space_toolsystem_common import ToolSelectPanelHelper
        tool = ToolSelectPanelHelper.draw_active_tool_header(
            context, layout,
            tool_key=('VIEW_3D', tool_mode),
        )
        # Object Mode Options
        # -------------------

        # Example of how tool_settings can be accessed as pop-overs.

        # TODO(campbell): editing options should be after active tool options
        # (obviously separated for from the users POV)
        draw_fn = getattr(_draw_tool_settings_context_mode, tool_mode, None)
        if draw_fn is not None:
            is_valid_context = draw_fn(context, layout, tool)

        def draw_3d_brush_settings(layout, tool_mode):
            layout.popover("VIEW3D_PT_tools_brush_settings_advanced", text="Brush")
            if tool_mode != 'PAINT_WEIGHT':
                layout.popover("VIEW3D_PT_tools_brush_texture")
            if tool_mode == 'PAINT_TEXTURE':
                layout.popover("VIEW3D_PT_tools_mask_texture")
            layout.popover("VIEW3D_PT_tools_brush_stroke")
            layout.popover("VIEW3D_PT_tools_brush_falloff")
            layout.popover("VIEW3D_PT_tools_brush_display")

        # NOTE: general mode options should be added to `draw_mode_settings`.
        if tool_mode == 'SCULPT':
            if is_valid_context:
                draw_3d_brush_settings(layout, tool_mode)
        elif tool_mode == 'PAINT_VERTEX':
            if is_valid_context:
                draw_3d_brush_settings(layout, tool_mode)
        elif tool_mode == 'PAINT_WEIGHT':
            if is_valid_context:
                draw_3d_brush_settings(layout, tool_mode)
        elif tool_mode == 'PAINT_TEXTURE':
            if is_valid_context:
                draw_3d_brush_settings(layout, tool_mode)
        elif tool_mode == 'EDIT_ARMATURE':
            pass
        elif tool_mode == 'EDIT_CURVE':
            pass
        elif tool_mode == 'EDIT_MESH':
            pass
        elif tool_mode == 'POSE':
            pass
        elif tool_mode == 'PARTICLE':
            # Disable, only shows "Brush" panel, which is already in the top-bar.
            # if tool.has_datablock:
            #     layout.popover_group(context=".paint_common", **popover_kw)
            pass
        elif tool_mode == 'PAINT_GPENCIL':
            if is_valid_context:
                brush = context.tool_settings.gpencil_paint.brush
                if brush:
                    if brush.gpencil_tool != 'ERASE':
                        if brush.gpencil_tool != 'TINT':
                            layout.popover("VIEW3D_PT_tools_grease_pencil_brush_advanced")

                        if brush.gpencil_tool not in {'FILL', 'TINT'}:
                            layout.popover("VIEW3D_PT_tools_grease_pencil_brush_stroke")

                    layout.popover("VIEW3D_PT_tools_grease_pencil_paint_appearance")
        elif tool_mode == 'SCULPT_GPENCIL':
            if is_valid_context:
                brush = context.tool_settings.gpencil_sculpt_paint.brush
                if brush:
                    tool = brush.gpencil_sculpt_tool
                    if tool in {'SMOOTH', 'RANDOMIZE'}:
                        layout.popover("VIEW3D_PT_tools_grease_pencil_sculpt_brush_popover")
                    layout.popover("VIEW3D_PT_tools_grease_pencil_sculpt_appearance")
        elif tool_mode == 'WEIGHT_GPENCIL':
            if is_valid_context:
                layout.popover("VIEW3D_PT_tools_grease_pencil_weight_appearance")
        elif tool_mode == 'VERTEX_GPENCIL':
            if is_valid_context:
                layout.popover("VIEW3D_PT_tools_grease_pencil_vertex_appearance")

    def draw_mode_settings(self, context):
        layout = self.layout
        mode_string = context.mode

        def row_for_mirror():
            row = layout.row(align=True)
            sub = row.row(align=True)
            return row, sub

        if mode_string == 'EDIT_ARMATURE':
            _row, sub = row_for_mirror()
            sub.prop(context.object.data, "use_mirror_x", icon='MIRROR_X', toggle=True, icon_only=True)
        elif mode_string == 'POSE':
            _row, sub = row_for_mirror()
            sub.prop(context.object.pose, "use_mirror_x", icon='MIRROR_X', toggle=True, icon_only=True)
        elif mode_string in {'EDIT_MESH', 'PAINT_WEIGHT', 'SCULPT', 'PAINT_VERTEX', 'PAINT_TEXTURE'}:
            # Mesh Modes, Use Mesh Symmetry
            row, sub = row_for_mirror()
            sub.prop(context.object, "use_mesh_mirror_x", icon='MIRROR_X', toggle=True, icon_only=True)
            sub.prop(context.object, "use_mesh_mirror_y", icon='MIRROR_Y', toggle=True, icon_only=True)
            sub.prop(context.object, "use_mesh_mirror_z", icon='MIRROR_Z', toggle=True, icon_only=True)
            if mode_string == 'EDIT_MESH':
                tool_settings = context.tool_settings
                layout.prop(tool_settings, "use_mesh_automerge", text="")
            elif mode_string == 'PAINT_WEIGHT':
                row.popover(panel="VIEW3D_PT_tools_weightpaint_symmetry_for_topbar", text="")
            elif mode_string == 'SCULPT':
                row.popover(panel="VIEW3D_PT_sculpt_symmetry_for_topbar", text="")
            elif mode_string == 'PAINT_VERTEX':
                row.popover(panel="VIEW3D_PT_tools_vertexpaint_symmetry_for_topbar", text="")
        elif mode_string == 'SCULPT_CURVES':
            _row, sub = row_for_mirror()
            sub.prop(context.object.data, "use_mirror_x", text="X", toggle=True)
            sub.prop(context.object.data, "use_mirror_y", text="Y", toggle=True)
            sub.prop(context.object.data, "use_mirror_z", text="Z", toggle=True)

            layout.prop(context.object.data, "use_sculpt_collision", icon='MOD_PHYSICS', icon_only=True, toggle=True)

        # Expand panels from the side-bar as popovers.
        popover_kw = {"space_type": 'VIEW_3D', "region_type": 'UI', "category": "Tool"}

        if mode_string == 'SCULPT':
            layout.popover_group(context=".sculpt_mode", **popover_kw)
        elif mode_string == 'PAINT_VERTEX':
            layout.popover_group(context=".vertexpaint", **popover_kw)
        elif mode_string == 'PAINT_WEIGHT':
            layout.popover_group(context=".weightpaint", **popover_kw)
        elif mode_string == 'PAINT_TEXTURE':
            layout.popover_group(context=".imagepaint", **popover_kw)
        elif mode_string == 'EDIT_TEXT':
            layout.popover_group(context=".text_edit", **popover_kw)
        elif mode_string == 'EDIT_ARMATURE':
            layout.popover_group(context=".armature_edit", **popover_kw)
        elif mode_string == 'EDIT_METABALL':
            layout.popover_group(context=".mball_edit", **popover_kw)
        elif mode_string == 'EDIT_LATTICE':
            layout.popover_group(context=".lattice_edit", **popover_kw)
        elif mode_string == 'EDIT_CURVE':
            layout.popover_group(context=".curve_edit", **popover_kw)
        elif mode_string == 'EDIT_MESH':
            layout.popover_group(context=".mesh_edit", **popover_kw)
        elif mode_string == 'POSE':
            layout.popover_group(context=".posemode", **popover_kw)
        elif mode_string == 'PARTICLE':
            layout.popover_group(context=".particlemode", **popover_kw)
        elif mode_string == 'OBJECT':
            layout.popover_group(context=".objectmode", **popover_kw)
        elif mode_string in {'PAINT_GPENCIL', 'EDIT_GPENCIL', 'SCULPT_GPENCIL', 'WEIGHT_GPENCIL'}:
            # Grease pencil layer.
            gpl = context.active_gpencil_layer
            if gpl and gpl.info is not None:
                text = gpl.info
                maxw = 25
                if len(text) > maxw:
                    text = text[:maxw - 5] + '..' + text[-3:]
            else:
                text = ""

            sub = layout.row()
            sub.ui_units_x = 8
            sub.popover(
                panel="TOPBAR_PT_gpencil_layers",
                text="Layer: " + text,
            )
            if mode_string == 'EDIT_GPENCIL':
                sub.popover(panel="VIEW3D_PT_gpencil_edit_options", text="Options")  # bfa menu


class _draw_tool_settings_context_mode:
    @staticmethod
    def SCULPT(context, layout, tool):
        if (tool is None) or (not tool.has_datablock):
            return False

        paint = context.tool_settings.sculpt
        layout.template_ID_preview(paint, "brush", rows=3, cols=8, hide_buttons=True)

        brush = paint.brush
        if brush is None:
            return False

        tool_settings = context.tool_settings
        capabilities = brush.sculpt_capabilities

        ups = tool_settings.unified_paint_settings

        if capabilities.has_color:
            row = layout.row(align=True)
            row.ui_units_x = 4
            UnifiedPaintPanel.prop_unified_color(row, context, brush, "color", text="")
            UnifiedPaintPanel.prop_unified_color(row, context, brush, "secondary_color", text="")
            row.separator()
            layout.prop(brush, "blend", text="", expand=False)

        size = "size"
        size_owner = ups if ups.use_unified_size else brush
        if size_owner.use_locked_size == 'SCENE':
            size = "unprojected_radius"

        UnifiedPaintPanel.prop_unified(
            layout,
            context,
            brush,
            size,
            pressure_name="use_pressure_size",
            unified_name="use_unified_size",
            text="Radius",
            slider=True,
            header=True,
        )

        # strength, use_strength_pressure
        pressure_name = "use_pressure_strength" if capabilities.has_strength_pressure else None
        UnifiedPaintPanel.prop_unified(
            layout,
            context,
            brush,
            "strength",
            pressure_name=pressure_name,
            unified_name="use_unified_strength",
            text="Strength",
            header=True,
        )

        # direction
        if not capabilities.has_direction:
            layout.row().prop(brush, "direction", expand=True, text="")

        return True

    @staticmethod
    def PAINT_TEXTURE(context, layout, tool):
        if (tool is None) or (not tool.has_datablock):
            return False

        paint = context.tool_settings.image_paint
        layout.template_ID_preview(paint, "brush", rows=3, cols=8, hide_buttons=True)

        brush = paint.brush
        if brush is None:
            return False

        brush_basic_texpaint_settings(layout, context, brush, compact=True)

        return True

    @staticmethod
    def PAINT_VERTEX(context, layout, tool):
        if (tool is None) or (not tool.has_datablock):
            return False

        paint = context.tool_settings.vertex_paint
        layout.template_ID_preview(paint, "brush", rows=3, cols=8, hide_buttons=True)

        brush = paint.brush
        if brush is None:
            return False

        brush_basic_texpaint_settings(layout, context, brush, compact=True)

        return True

    @staticmethod
    def PAINT_WEIGHT(context, layout, tool):
        if (tool is None) or (not tool.has_datablock):
            return False

        paint = context.tool_settings.weight_paint
        layout.template_ID_preview(paint, "brush", rows=3, cols=8, hide_buttons=True)
        brush = paint.brush
        if brush is None:
            return False

        capabilities = brush.weight_paint_capabilities
        if capabilities.has_weight:
            UnifiedPaintPanel.prop_unified(
                layout,
                context,
                brush,
                "weight",
                unified_name="use_unified_weight",
                slider=True,
                header=True,
            )

        UnifiedPaintPanel.prop_unified(
            layout,
            context,
            brush,
            "size",
            pressure_name="use_pressure_size",
            unified_name="use_unified_size",
            slider=True,
            text="Radius",
            header=True,
        )
        UnifiedPaintPanel.prop_unified(
            layout,
            context,
            brush,
            "strength",
            pressure_name="use_pressure_strength",
            unified_name="use_unified_strength",
            header=True,
        )

        return True

    @staticmethod
    def PAINT_GPENCIL(context, layout, tool):
        if tool is None:
            return False

        if tool.idname == "builtin.cutter":
            row = layout.row(align=True)
            row.prop(context.tool_settings.gpencil_sculpt, "intersection_threshold")
            return False
        elif not tool.has_datablock:
            return False

        tool_settings = context.tool_settings
        paint = tool_settings.gpencil_paint
        brush = paint.brush
        if brush is None:
            return False

        gp_settings = brush.gpencil_settings

        row = layout.row(align=True)
        settings = tool_settings.gpencil_paint
        row.template_ID_preview(settings, "brush", rows=3, cols=8, hide_buttons=True)

        if context.object and brush.gpencil_tool in {'FILL', 'DRAW'}:
            from bl_ui.properties_paint_common import brush_basic__draw_color_selector
            brush_basic__draw_color_selector(context, layout, brush, gp_settings, None)

        if context.object and brush.gpencil_tool == 'TINT':
            row.separator(factor=0.4)
            row.prop_with_popover(brush, "color", text="", panel="TOPBAR_PT_gpencil_vertexcolor")

        from bl_ui.properties_paint_common import brush_basic_gpencil_paint_settings
        brush_basic_gpencil_paint_settings(layout, context, brush, compact=True)

        return True

    @staticmethod
    def SCULPT_GPENCIL(context, layout, tool):
        if (tool is None) or (not tool.has_datablock):
            return False

        tool_settings = context.tool_settings
        paint = tool_settings.gpencil_sculpt_paint
        brush = paint.brush

        from bl_ui.properties_paint_common import (
            brush_basic_gpencil_sculpt_settings,
        )
        brush_basic_gpencil_sculpt_settings(layout, context, brush, compact=True)

        return True

    @staticmethod
    def WEIGHT_GPENCIL(context, layout, tool):
        if (tool is None) or (not tool.has_datablock):
            return False

        tool_settings = context.tool_settings
        paint = tool_settings.gpencil_weight_paint
        brush = paint.brush

        layout.template_ID_preview(paint, "brush", rows=3, cols=8, hide_buttons=True)

        brush_basic_gpencil_weight_settings(layout, context, brush, compact=True)

        layout.popover("VIEW3D_PT_tools_grease_pencil_weight_options", text="Options")
        layout.popover("VIEW3D_PT_tools_grease_pencil_brush_weight_falloff", text="Falloff")

        return True

    @staticmethod
    def VERTEX_GPENCIL(context, layout, tool):
        if (tool is None) or (not tool.has_datablock):
            return False

        tool_settings = context.tool_settings
        paint = tool_settings.gpencil_vertex_paint
        brush = paint.brush

        row = layout.row(align=True)
        settings = tool_settings.gpencil_vertex_paint
        row.template_ID_preview(settings, "brush", rows=3, cols=8, hide_buttons=True)

        if brush.gpencil_vertex_tool not in {'BLUR', 'AVERAGE', 'SMEAR'}:
            row.separator(factor=0.4)
            sub = row.row(align=True)
            sub.scale_x = 0.33
            sub.prop_with_popover(brush, "color", text="", panel="TOPBAR_PT_gpencil_vertexcolor")
            sub.prop(brush, "secondary_color", text="")
            row.operator("gpencil.tint_flip", icon='FILE_REFRESH', text="")

        from bl_ui.properties_paint_common import (
            brush_basic_gpencil_vertex_settings,
        )

        brush_basic_gpencil_vertex_settings(layout, context, brush, compact=True)

        return True

    @staticmethod
    def PARTICLE(context, layout, tool):
        if (tool is None) or (not tool.has_datablock):
            return False

        # See: 'VIEW3D_PT_tools_brush', basically a duplicate
        tool_settings = context.tool_settings
        settings = tool_settings.particle_edit
        brush = settings.brush
        tool = settings.tool
        if tool == 'NONE':
            return False

        layout.prop(brush, "size", slider=True)
        if tool == 'ADD':
            layout.prop(brush, "count")

            layout.prop(settings, "use_default_interpolate")
            layout.prop(brush, "steps", slider=True)
            layout.prop(settings, "default_key_count", slider=True)
        else:
            layout.prop(brush, "strength", slider=True)

            if tool == 'LENGTH':
                layout.row().prop(brush, "length_mode", expand=True)
            elif tool == 'PUFF':
                layout.row().prop(brush, "puff_mode", expand=True)
                layout.prop(brush, "use_puff_volume")
            elif tool == 'COMB':
                row = layout.row()
                row.active = settings.is_editable
                row.prop(settings, "use_emitter_deflect", text="Deflect Emitter")
                sub = row.row(align=True)
                sub.active = settings.use_emitter_deflect
                sub.prop(settings, "emitter_distance", text="Distance")

        return True

    @staticmethod
    def SCULPT_CURVES(context, layout, tool):
        if (tool is None) or (not tool.has_datablock):
            return False

        tool_settings = context.tool_settings
        paint = tool_settings.curves_sculpt

        brush = paint.brush
        if brush is None:
            return False

        UnifiedPaintPanel.prop_unified(
            layout,
            context,
            brush,
            "size",
            unified_name="use_unified_size",
            pressure_name="use_pressure_size",
            text="Radius",
            slider=True,
            header=True,
        )

        if brush.curves_sculpt_tool not in {'ADD', 'DELETE'}:
            UnifiedPaintPanel.prop_unified(
                layout,
                context,
                brush,
                "strength",
                unified_name="use_unified_strength",
                pressure_name="use_pressure_strength",
                header=True,
            )

        curves_tool = brush.curves_sculpt_tool

        if curves_tool == 'COMB':
            layout.prop(brush, "falloff_shape", expand=True)
            layout.popover("VIEW3D_PT_tools_brush_falloff", text="Brush Falloff")
            layout.popover("VIEW3D_PT_curves_sculpt_parameter_falloff", text="Curve Falloff")
        elif curves_tool == 'ADD':
            layout.prop(brush, "falloff_shape", expand=True)
            layout.prop(brush.curves_sculpt_settings, "add_amount")
            layout.popover("VIEW3D_PT_curves_sculpt_add_shape", text="Curve Shape")
            layout.prop(brush, "use_frontface", text="Front Faces Only")
        elif curves_tool == 'GROW_SHRINK':
            layout.prop(brush, "direction", expand=True, text="")
            layout.prop(brush, "falloff_shape", expand=True)
            layout.popover("VIEW3D_PT_curves_sculpt_grow_shrink_scaling", text="Scaling")
            layout.popover("VIEW3D_PT_tools_brush_falloff")
        elif curves_tool == 'SNAKE_HOOK':
            layout.prop(brush, "falloff_shape", expand=True)
            layout.popover("VIEW3D_PT_tools_brush_falloff")
        elif curves_tool == 'DELETE':
            layout.prop(brush, "falloff_shape", expand=True)
        elif curves_tool == 'SELECTION_PAINT':
            layout.prop(brush, "direction", expand=True, text="")
            layout.prop(brush, "falloff_shape", expand=True)
            layout.popover("VIEW3D_PT_tools_brush_falloff")
        elif curves_tool == 'PINCH':
            layout.prop(brush, "direction", expand=True, text="")
            layout.prop(brush, "falloff_shape", expand=True)
            layout.popover("VIEW3D_PT_tools_brush_falloff")
        elif curves_tool == 'SMOOTH':
            layout.prop(brush, "falloff_shape", expand=True)
            layout.popover("VIEW3D_PT_tools_brush_falloff")
        elif curves_tool == 'PUFF':
            layout.prop(brush, "falloff_shape", expand=True)
            layout.popover("VIEW3D_PT_tools_brush_falloff")
        elif curves_tool == 'DENSITY':
            layout.prop(brush, "falloff_shape", expand=True)
            row = layout.row(align=True)
            row.prop(brush.curves_sculpt_settings, "density_mode", text="", expand=True)
            row = layout.row(align=True)
            row.prop(brush.curves_sculpt_settings, "minimum_distance", text="Distance Min")
            row.operator_context = 'INVOKE_REGION_WIN'
            row.operator("sculpt_curves.min_distance_edit", text="", icon='DRIVER_DISTANCE')
            row = layout.row(align=True)
            row.enabled = brush.curves_sculpt_settings.density_mode != 'REMOVE'
            row.prop(brush.curves_sculpt_settings, "density_add_attempts", text="Count Max")
            layout.popover("VIEW3D_PT_tools_brush_falloff")
            layout.popover("VIEW3D_PT_curves_sculpt_add_shape", text="Curve Shape")
        elif curves_tool == 'SLIDE':
            layout.popover("VIEW3D_PT_tools_brush_falloff")

        return True

    @staticmethod
    def PAINT_GREASE_PENCIL(context, layout, tool):
        if (tool is None) or (not tool.has_datablock):
            return False

        tool_settings = context.tool_settings
        paint = tool_settings.gpencil_paint

        brush = paint.brush
        if brush is None:
            return False

        row = layout.row(align=True)
        row.template_ID_preview(paint, "brush", rows=3, cols=8, hide_buttons=True)

        grease_pencil_tool = brush.gpencil_tool

        if grease_pencil_tool == 'DRAW':
            from bl_ui.properties_paint_common import (
                brush_basic__draw_color_selector,
            )
            brush_basic__draw_color_selector(context, layout, brush, brush.gpencil_settings, None)

        UnifiedPaintPanel.prop_unified(
            layout,
            context,
            brush,
            "size",
            unified_name="use_unified_size",
            pressure_name="use_pressure_size",
            text="Radius",
            slider=True,
            header=True,
        )

        UnifiedPaintPanel.prop_unified(
            layout,
            context,
            brush,
            "strength",
            pressure_name="use_pressure_strength",
            unified_name="use_unified_strength",
            slider=True,
            header=True,
        )

        if grease_pencil_tool == 'DRAW':
            layout.prop(brush.gpencil_settings, "active_smooth_factor")
        elif grease_pencil_tool == 'ERASE':
            layout.prop(brush.gpencil_settings, "eraser_mode", expand=True)
            if brush.gpencil_settings.eraser_mode == "HARD":
                layout.prop(brush.gpencil_settings, "use_keep_caps_eraser")
            layout.prop(brush.gpencil_settings, "use_active_layer_only")

        return True


class VIEW3D_HT_header(Header):
    bl_space_type = 'VIEW_3D'

    @staticmethod
    def draw_xform_template(layout, context):
        obj = context.active_object
        object_mode = 'OBJECT' if obj is None else obj.mode
        has_pose_mode = (
            (object_mode == 'POSE') or
            (object_mode == 'WEIGHT_PAINT' and context.pose_object is not None)
        )
        gpd = context.gpencil_data

        tool_settings = context.tool_settings

        # Mode & Transform Settings
        scene = context.scene

        # Orientation
        if object_mode in {'OBJECT', 'EDIT', 'EDIT_GPENCIL'} or has_pose_mode:
            orient_slot = scene.transform_orientation_slots[0]

            if gpd is not None and gpd.use_curve_edit:
                row = layout.row(align=True)
                row.operator_menu_enum("gpencil.stroke_editcurve_set_handle_type", "type", text="", icon="HANDLE_AUTO")

            row = layout.row(align=True)
            row.prop_with_popover(orient_slot, "type", text="", panel="VIEW3D_PT_transform_orientations",)

        # Pivot
        if object_mode in {'OBJECT', 'EDIT', 'EDIT_GPENCIL', 'SCULPT_GPENCIL'} or has_pose_mode:
            layout.prop(tool_settings, "transform_pivot_point", text="", icon_only=True)

        # Snap
        show_snap = False
        if obj is None:
            show_snap = True
        else:
            if (object_mode not in {
                    'SCULPT', 'SCULPT_CURVES', 'VERTEX_PAINT', 'WEIGHT_PAINT', 'TEXTURE_PAINT',
                    'PAINT_GPENCIL', 'SCULPT_GPENCIL', 'WEIGHT_GPENCIL', 'VERTEX_GPENCIL', 'PAINT_GREASE_PENCIL',
            }) or has_pose_mode:
                show_snap = True
            else:

                paint_settings = UnifiedPaintPanel.paint_settings(context)

                if paint_settings:
                    brush = paint_settings.brush
                    if brush and hasattr(brush, "stroke_method") and brush.stroke_method == 'CURVE':
                        show_snap = True

        if show_snap:
            snap_items = bpy.types.ToolSettings.bl_rna.properties["snap_elements"].enum_items
            snap_elements = tool_settings.snap_elements
            if len(snap_elements) == 1:
                text = ""
                for elem in snap_elements:
                    icon = snap_items[elem].icon
                    break
            else:
                text = iface_("Mix", i18n_contexts.editor_view3d)
                icon = 'NONE'
            del snap_items, snap_elements

            row = layout.row(align=True)
            row.prop(tool_settings, "use_snap", text="")

            sub = row.row(align=True)
            sub.popover(
                panel="VIEW3D_PT_snapping",
                icon=icon,
                text=text,
                translate=False,
            )

        # Proportional editing
        if object_mode in {'EDIT', 'PARTICLE_EDIT', 'SCULPT_GPENCIL', 'EDIT_GPENCIL', 'OBJECT'}:
            row = layout.row(align=True)
            kw = {}
            if object_mode == 'OBJECT':
                attr = "use_proportional_edit_objects"
            else:
                attr = "use_proportional_edit"

                if tool_settings.use_proportional_edit:
                    if tool_settings.use_proportional_connected:
                        kw["icon"] = 'PROP_CON'
                    elif tool_settings.use_proportional_projected:
                        kw["icon"] = 'PROP_PROJECTED'
                    else:
                        kw["icon"] = 'PROP_ON'
                else:
                    kw["icon"] = 'PROP_OFF'

            row.prop(tool_settings, attr, icon_only=True, **kw)  # proportional editing button

            # We can have the proportional editing on in the editing modes but off in object mode and vice versa.
            # So two separated lines to display the settings, just when it is on.

            # proportional editing settings, editing modes
            if object_mode != 'OBJECT' and tool_settings.use_proportional_edit is True:
                sub = row.row(align=True)
                sub.prop_with_popover(tool_settings, "proportional_edit_falloff", text="",
                                      icon_only=True, panel="VIEW3D_PT_proportional_edit")

            # proportional editing settings, just in object mode
            if object_mode == 'OBJECT' and tool_settings.use_proportional_edit_objects is True:
                sub = row.row(align=True)
                sub.prop_with_popover(tool_settings, "proportional_edit_falloff", text="",
                                      icon_only=True, panel="VIEW3D_PT_proportional_edit")

    def draw(self, context):
        layout = self.layout

        tool_settings = context.tool_settings
        view = context.space_data
        shading = view.shading
        overlay = view.overlay

        ALL_MT_editormenu.draw_hidden(context, layout)  # bfa - show hide the editormenu

        obj = context.active_object
        mode_string = context.mode
        object_mode = 'OBJECT' if obj is None else obj.mode
        has_pose_mode = (
            (object_mode == 'POSE') or
            (object_mode == 'WEIGHT_PAINT' and context.pose_object is not None)
        )

        # Note: This is actually deadly in case enum_items have to be dynamically generated
        #       (because internal RNA array iterator will free everything immediately...).
        # XXX This is an RNA internal issue, not sure how to fix it.
        # Note: Tried to add an accessor to get translated UI strings instead of manual call
        #       to pgettext_iface below, but this fails because translated enum-items
        #       are always dynamically allocated.
        act_mode_item = bpy.types.Object.bl_rna.properties["mode"].enum_items[object_mode]
        act_mode_i18n_context = bpy.types.Object.bl_rna.properties["mode"].translation_context

        row = layout.row(align=True)
        row.separator()

        sub = row.row()
        sub.operator_menu_enum(
            "object.mode_set",
            "mode",
            text=iface_(
                act_mode_item.name,
                act_mode_i18n_context),
            icon=act_mode_item.icon)
        del act_mode_item

        layout.template_header_3D_mode()

        # Contains buttons like Mode, Pivot, Layer, Mesh Select Mode...
        if obj:
            # Particle edit
            if object_mode == 'PARTICLE_EDIT':
                row = layout.row()
                row.prop(tool_settings.particle_edit, "select_mode", text="", expand=True)
            elif object_mode in {'EDIT', 'SCULPT_CURVES'} and obj.type == 'CURVES':
                curves = obj.data

                row = layout.row(align=True)
                domain = curves.selection_domain

                row.operator(
                    "curves.set_selection_domain",
                    text="",
                    icon='CURVE_BEZCIRCLE',
                    depress=(
                        domain == 'POINT')).domain = 'POINT'
                row.operator(
                    "curves.set_selection_domain",
                    text="",
                    icon='CURVE_PATH',
                    depress=(
                        domain == 'CURVE')).domain = 'CURVE'

        # Grease Pencil
        if obj and obj.type == 'GREASEPENCIL':
            # Select mode for Editing
            if object_mode == 'EDIT':
                row = layout.row(align=True)
                row.operator(
                    "grease_pencil.set_selection_mode",
                    text="",
                    icon="GP_SELECT_POINTS",
                    depress=(tool_settings.gpencil_selectmode_edit == 'POINT'),
                ).mode = 'POINT'
                row.operator(
                    "grease_pencil.set_selection_mode",
                    text="",
                    icon="GP_SELECT_STROKES",
                    depress=(tool_settings.gpencil_selectmode_edit == 'STROKE'),
                ).mode = 'STROKE'

                row = layout.row(align=True)
                row.prop(tool_settings, "use_grease_pencil_multi_frame_editing", text="")

            if object_mode == 'PAINT_GREASE_PENCIL':
                row = layout.row()
                sub = row.row(align=True)
                sub.prop(tool_settings, "use_gpencil_draw_additive", text="", icon='FREEZE')

        # Grease Pencil (legacy)
        if obj and obj.type == 'GPENCIL' and context.gpencil_data:
            gpd = context.gpencil_data

            if gpd.is_stroke_paint_mode:
                row = layout.row()
                sub = row.row(align=True)
                sub.prop(tool_settings, "use_gpencil_draw_onback", text="", icon='MOD_OPACITY')
                sub.separator(factor=0.4)
                sub.prop(tool_settings, "use_gpencil_automerge_strokes", text="")
                sub.separator(factor=0.4)
                sub.prop(tool_settings, "use_gpencil_weight_data_add", text="", icon='WPAINT_HLT')
                sub.separator(factor=0.4)
                sub.prop(tool_settings, "use_gpencil_draw_additive", text="", icon='FREEZE')

            # Select mode for Editing
            if gpd.use_stroke_edit_mode:
                row = layout.row(align=True)
                row.prop_enum(tool_settings, "gpencil_selectmode_edit", text="", value='POINT')
                row.prop_enum(tool_settings, "gpencil_selectmode_edit", text="", value='STROKE')

                subrow = row.row(align=True)
                subrow.enabled = not gpd.use_curve_edit
                subrow.prop_enum(tool_settings, "gpencil_selectmode_edit", text="", value='SEGMENT')

                # Curve edit sub-mode.
                row = layout.row(align=True)
                row.prop(gpd, "use_curve_edit", text="",
                         icon='IPO_BEZIER')
                sub = row.row(align=True)
                if gpd.use_curve_edit:
                    sub.popover(panel="VIEW3D_PT_gpencil_curve_edit", text="",)

            # Select mode for Sculpt
            if gpd.is_stroke_sculpt_mode:
                row = layout.row(align=True)
                row.prop(tool_settings, "use_gpencil_select_mask_point", text="")
                row.prop(tool_settings, "use_gpencil_select_mask_stroke", text="")
                row.prop(tool_settings, "use_gpencil_select_mask_segment", text="")

            # Select mode for Vertex Paint
            if gpd.is_stroke_vertex_mode:
                row = layout.row(align=True)
                row.prop(tool_settings, "use_gpencil_vertex_select_mask_point", text="")
                row.prop(tool_settings, "use_gpencil_vertex_select_mask_stroke", text="")
                row.prop(tool_settings, "use_gpencil_vertex_select_mask_segment", text="")

            if gpd.is_stroke_paint_mode:
                row = layout.row(align=True)
                row.prop(gpd, "use_multiedit", text="", icon='GP_MULTIFRAME_EDITING')

            if (
                    gpd.use_stroke_edit_mode or
                    gpd.is_stroke_sculpt_mode or
                    gpd.is_stroke_weight_mode or
                    gpd.is_stroke_vertex_mode
            ):
                row = layout.row(align=True)
                row.prop(gpd, "use_multiedit", text="", icon='GP_MULTIFRAME_EDITING')

                if gpd.use_multiedit:
                    sub = row.row(align=True)
                    sub.popover(panel="VIEW3D_PT_gpencil_multi_frame", text="")

        VIEW3D_MT_editor_menus.draw_collapsible(context, layout)

        layout.separator_spacer()

        if object_mode in {'PAINT_GPENCIL', 'SCULPT_GPENCIL'}:
            # Grease pencil
            if object_mode == 'PAINT_GPENCIL':
                layout.prop_with_popover(
                    tool_settings,
                    "gpencil_stroke_placement_view3d",
                    text="",
                    panel="VIEW3D_PT_gpencil_origin",
                )

            if object_mode in {'PAINT_GPENCIL', 'SCULPT_GPENCIL'}:
                layout.prop_with_popover(
                    tool_settings.gpencil_sculpt,
                    "lock_axis",
                    text="",
                    panel="VIEW3D_PT_gpencil_lock",
                )

            if object_mode == 'PAINT_GPENCIL':
                # FIXME: this is bad practice!
                # Tool options are to be displayed in the topbar.
                if context.workspace.tools.from_space_view3d_mode(object_mode).idname == "builtin_brush.Draw":
                    settings = tool_settings.gpencil_sculpt.guide
                    row = layout.row(align=True)
                    row.prop(settings, "use_guide", text="", icon='GRID')
                    sub = row.row(align=True)
                    if settings.use_guide:
                        sub.popover(panel="VIEW3D_PT_gpencil_guide", text="Guides")

              # Grease Pencil
                if obj and obj.type == 'GPENCIL' and context.gpencil_data:
                    gpd = context.gpencil_data

                    if gpd.is_stroke_paint_mode:
                        row = layout.row()
                        sub = row.row(align=True)
                        sub.prop(tool_settings, "use_gpencil_draw_onback", text="", icon='MOD_OPACITY')
                        sub.separator(factor=0.4)
                        sub.prop(tool_settings, "use_gpencil_automerge_strokes", text="")
                        sub.separator(factor=0.4)
                        sub.prop(tool_settings, "use_gpencil_weight_data_add", text="", icon='WPAINT_HLT')
                        sub.separator(factor=0.4)
                        sub.prop(tool_settings, "use_gpencil_draw_additive", text="", icon='FREEZE')

            if object_mode == 'SCULPT_GPENCIL':
                layout.popover(
                    panel="VIEW3D_PT_gpencil_sculpt_automasking",
                    text="",
                    icon='MOD_MASK',
                )

        elif object_mode == 'SCULPT':
            # If the active tool supports it, show the canvas selector popover.
            from bl_ui.space_toolsystem_common import ToolSelectPanelHelper
            tool = ToolSelectPanelHelper.tool_active_from_context(context)
            is_paint_tool = tool and tool.use_paint_canvas

            shading = VIEW3D_PT_shading.get_shading(context)
            color_type = shading.color_type

            row = layout.row()
            row.ui_units_x = 6
            row.active = is_paint_tool and color_type == 'VERTEX'

            if context.preferences.experimental.use_sculpt_texture_paint:
                canvas_source = tool_settings.paint_mode.canvas_source
                icon = 'GROUP_VCOL' if canvas_source == 'COLOR_ATTRIBUTE' else canvas_source
                row.popover(panel="VIEW3D_PT_slots_paint_canvas", icon=icon)
            else:
                row.popover(panel="VIEW3D_PT_slots_color_attributes", icon='GROUP_VCOL')

            layout.popover(
                panel="VIEW3D_PT_sculpt_automasking",
                text="",
                icon='MOD_MASK',
            )

        elif object_mode == 'VERTEX_PAINT':
            row = layout.row()
            row.ui_units_x = 6
            row.popover(panel="VIEW3D_PT_slots_color_attributes", icon='GROUP_VCOL')

        elif object_mode == 'WEIGHT_PAINT':
            row = layout.row()
            row.ui_units_x = 6
            row.popover(panel="VIEW3D_PT_slots_vertex_groups", icon='GROUP_VERTEX')

        elif object_mode == 'TEXTURE_PAINT':
            tool_mode = tool_settings.image_paint.mode
            icon = 'MATERIAL' if tool_mode == 'MATERIAL' else 'IMAGE_DATA'

            row = layout.row()
            row.ui_units_x = 9
            row.popover(panel="VIEW3D_PT_slots_projectpaint", icon=icon)
            row.popover(panel="VIEW3D_PT_mask", icon='MOD_MASK', text="")
        else:
            # Transform settings depending on tool header visibility
            VIEW3D_HT_header.draw_xform_template(layout, context)

        # Viewport Settings
        layout.popover(
            panel="VIEW3D_PT_object_type_visibility",
            icon_value=view.icon_from_show_object_viewport,
            text="")

        # Gizmo toggle & popover.
        row = layout.row(align=True)
        # FIXME: place-holder icon.
        row.prop(view, "show_gizmo", text="", toggle=True, icon='GIZMO')
        sub = row.row(align=True)
        sub.active = view.show_gizmo
        sub.popover(
            panel="VIEW3D_PT_gizmo_display",
            text="",
        )

        # Overlay toggle & popover.
        row = layout.row(align=True)
        row.prop(overlay, "show_overlays", icon='OVERLAY', text="")
        sub = row.row(align=True)
        sub.active = overlay.show_overlays
        sub.popover(panel="VIEW3D_PT_overlay", text="")

        if mode_string == 'EDIT_MESH':
            sub.popover(panel="VIEW3D_PT_overlay_edit_mesh", text="", icon='EDITMODE_HLT')
        if mode_string == 'EDIT_CURVE':
            sub.popover(panel="VIEW3D_PT_overlay_edit_curve", text="", icon='EDITMODE_HLT')
        elif mode_string == 'SCULPT':
            sub.popover(panel="VIEW3D_PT_overlay_sculpt", text="", icon='SCULPTMODE_HLT')
        elif mode_string == 'SCULPT_CURVES':
            sub.popover(panel="VIEW3D_PT_overlay_sculpt_curves", text="", icon='SCULPTMODE_HLT')
        elif mode_string == 'PAINT_WEIGHT':
            sub.popover(panel="VIEW3D_PT_overlay_weight_paint", text="", icon='WPAINT_HLT')
        elif mode_string == 'PAINT_TEXTURE':
            sub.popover(panel="VIEW3D_PT_overlay_texture_paint", text="", icon='TPAINT_HLT')
        elif mode_string == 'PAINT_VERTEX':
            sub.popover(panel="VIEW3D_PT_overlay_vertex_paint", text="", icon='VPAINT_HLT')
        elif obj is not None and obj.type == 'GPENCIL':
            sub.popover(panel="VIEW3D_PT_overlay_gpencil_options", text="", icon='OUTLINER_DATA_GREASEPENCIL')
        elif obj is not None and obj.type == 'GREASEPENCIL':
            sub.popover(panel="VIEW3D_PT_overlay_grease_pencil_options", text="", icon='OUTLINER_DATA_GREASEPENCIL')


        # Separate from `elif` chain because it may coexist with weight-paint.
        if (
            has_pose_mode or
            (object_mode in {'EDIT_ARMATURE', 'OBJECT'} and VIEW3D_PT_overlay_bones.is_using_wireframe(context))
        ):
            sub.popover(panel="VIEW3D_PT_overlay_bones", text="", icon='POSE_HLT')

        row = layout.row()
        row.active = (object_mode == 'EDIT') or (shading.type in {'WIREFRAME', 'SOLID'})

        # While exposing `shading.show_xray(_wireframe)` is correct.
        # this hides the key shortcut from users: #70433.
        if has_pose_mode:
            draw_depressed = overlay.show_xray_bone
        elif shading.type == 'WIREFRAME':
            draw_depressed = shading.show_xray_wireframe
        else:
            draw_depressed = shading.show_xray
        row.operator(
            "view3d.toggle_xray",
            text="",
            icon='XRAY',
            depress=draw_depressed,
        )

        row = layout.row(align=True)
        row.prop(shading, "type", text="", expand=True)
        sub = row.row(align=True)
        # TODO, currently render shading type ignores mesh two-side, until it's supported
        # show the shading popover which shows double-sided option.

        # sub.enabled = shading.type != 'RENDERED'
        sub.popover(panel="VIEW3D_PT_shading", text="")


# BFA - show hide the editormenu
class ALL_MT_editormenu(Menu):
    bl_label = ""

    def draw(self, context):
        self.draw_menus(self.layout, context)

    @staticmethod
    def draw_menus(layout, context):

        row = layout.row(align=True)
        row.template_header()  # editor type menus

    # bfa - do not place any content here, it does not belong into this class !!!


class VIEW3D_MT_editor_menus(Menu):
    bl_label = ""

    def draw(self, context):
        layout = self.layout
        obj = context.active_object
        mode_string = context.mode
        edit_object = context.edit_object
        gp_edit = obj and obj.mode in {
            'EDIT_GPENCIL', 'PAINT_GPENCIL', 'SCULPT_GPENCIL', 'WEIGHT_GPENCIL', 'VERTEX_GPENCIL',
        }
        tool_settings = context.tool_settings

        layout.menu("SCREEN_MT_user_menu", text="Quick")  # Quick favourites menu
        layout.menu("VIEW3D_MT_view")
        layout.menu("VIEW3D_MT_view_navigation")

        # Select Menu
        if gp_edit:
            if mode_string not in {'PAINT_GPENCIL', 'WEIGHT_GPENCIL'}:
                if (
                        mode_string == 'SCULPT_GPENCIL' and
                        (tool_settings.use_gpencil_select_mask_point or
                         tool_settings.use_gpencil_select_mask_stroke or
                         tool_settings.use_gpencil_select_mask_segment)
                ):
                    layout.menu("VIEW3D_MT_select_edit_gpencil")  # BFA - change order for consistency
                    layout.menu("VIEW3D_MT_sculpt_gpencil_copy")  # bfa menu
                elif mode_string == 'EDIT_GPENCIL':
                    layout.menu("VIEW3D_MT_select_edit_gpencil")
                elif mode_string == 'VERTEX_GPENCIL':
                    layout.menu("VIEW3D_MT_select_edit_gpencil")
                    layout.menu("VIEW3D_MT_gpencil_animation")
                    layout.menu("GPENCIL_MT_layer_active", text="Active Layer")
        elif mode_string in {'PAINT_WEIGHT', 'PAINT_VERTEX', 'PAINT_TEXTURE'}:
            mesh = obj.data
            if mesh.use_paint_mask:
                layout.menu("VIEW3D_MT_select_paint_mask")
            elif mesh.use_paint_mask_vertex and mode_string in {'PAINT_WEIGHT', 'PAINT_VERTEX'}:
                layout.menu("VIEW3D_MT_select_paint_mask_vertex")
        elif mode_string not in {'SCULPT', 'SCULPT_CURVES', 'PAINT_GREASE_PENCIL'}:
            layout.menu("VIEW3D_MT_select_%s" % mode_string.lower())

        if gp_edit:
            pass
        elif mode_string == 'OBJECT':
            layout.menu("VIEW3D_MT_add", text="Add", text_ctxt=i18n_contexts.operator_default)
        elif mode_string == 'EDIT_MESH':
            layout.menu("VIEW3D_MT_mesh_add", text="Add", text_ctxt=i18n_contexts.operator_default)
        elif mode_string == 'EDIT_CURVE':
            layout.menu("VIEW3D_MT_curve_add", text="Add", text_ctxt=i18n_contexts.operator_default)
        elif mode_string == 'EDIT_SURFACE':
            layout.menu("VIEW3D_MT_surface_add", text="Add", text_ctxt=i18n_contexts.operator_default)
        elif mode_string == 'EDIT_METABALL':
            layout.menu("VIEW3D_MT_metaball_add", text="Add", text_ctxt=i18n_contexts.operator_default)
        elif mode_string == 'EDIT_ARMATURE':
            layout.menu("TOPBAR_MT_edit_armature_add", text="Add", text_ctxt=i18n_contexts.operator_default)

        if gp_edit:
            if obj and obj.mode == 'PAINT_GPENCIL':
                layout.menu("VIEW3D_MT_draw_gpencil")
            elif obj and obj.mode == 'EDIT_GPENCIL':
                layout.menu("VIEW3D_MT_edit_gpencil")
                layout.menu("VIEW3D_MT_edit_gpencil_stroke")
                layout.menu("VIEW3D_MT_edit_gpencil_point")
            elif obj and obj.mode == 'WEIGHT_GPENCIL':
                layout.menu("VIEW3D_MT_weight_gpencil")
            if obj and obj.mode == 'VERTEX_GPENCIL':
                layout.menu("VIEW3D_MT_paint_gpencil")

        elif edit_object:
            layout.menu("VIEW3D_MT_edit_%s" % edit_object.type.lower())

            if mode_string == 'EDIT_MESH':
                layout.menu("VIEW3D_MT_edit_mesh_vertices")
                layout.menu("VIEW3D_MT_edit_mesh_edges")
                layout.menu("VIEW3D_MT_edit_mesh_faces")
                layout.menu("VIEW3D_MT_uv_map", text="UV")
                layout.template_node_operator_asset_root_items()
            elif mode_string in {'EDIT_CURVE', 'EDIT_SURFACE'}:
                layout.menu("VIEW3D_MT_edit_curve_ctrlpoints")
                layout.menu("VIEW3D_MT_edit_curve_segments")
            elif mode_string in {'EDIT_CURVES', 'EDIT_POINT_CLOUD'}:
                layout.template_node_operator_asset_root_items()
            elif mode_string == 'EDIT_GREASE_PENCIL':
                layout.menu("VIEW3D_MT_edit_greasepencil_stroke")
                layout.menu("VIEW3D_MT_edit_greasepencil_point")

        elif obj:
            if mode_string not in {'PAINT_TEXTURE', 'SCULPT_CURVES'}:
                layout.menu("VIEW3D_MT_%s" % mode_string.lower())
            if mode_string in {'SCULPT', 'PAINT_VERTEX', 'PAINT_TEXTURE'}:
                layout.menu("VIEW3D_MT_brush")  # bfa menu
            if mode_string == 'SCULPT':
                layout.menu("VIEW3D_MT_mask")
                layout.menu("VIEW3D_MT_face_sets")
                layout.template_node_operator_asset_root_items()
            elif mode_string == 'SCULPT_CURVES':
                layout.menu("VIEW3D_MT_select_sculpt_curves")
                layout.menu("VIEW3D_MT_sculpt_curves")
                layout.template_node_operator_asset_root_items()
            else:
                layout.template_node_operator_asset_root_items()
        else:
            layout.menu("VIEW3D_MT_object")
            layout.template_node_operator_asset_root_items()

# ********** Menu **********


# ********** Utilities **********


class ShowHideMenu:
    bl_label = "Show/Hide"
    _operator_name = ""

    def draw(self, _context):
        layout = self.layout

        layout.operator("%s.reveal" % self._operator_name, text="Show Hidden", icon="HIDE_OFF")
        layout.operator("%s.hide" % self._operator_name, text="Hide Selected", icon="HIDE_ON").unselected = False
        layout.operator(
            "%s.hide" %
            self._operator_name,
            text="Hide Unselected",
            icon="HIDE_UNSELECTED").unselected = True


# Standard transforms which apply to all cases (mix-in class, not used directly).
class VIEW3D_MT_transform_base:
    bl_label = "Transform"
    bl_category = "View"

    # TODO: get rid of the custom text strings?
    def draw(self, context):
        layout = self.layout
        # BFA - removed translate, rotate and resize as redundant
        layout.operator("transform.tosphere", text="To Sphere", icon="TOSPHERE")
        layout.operator("transform.shear", text="Shear", icon="SHEAR")
        layout.operator("transform.bend", text="Bend", icon="BEND")
        layout.operator("transform.push_pull", text="Push/Pull", icon='PUSH_PULL')

        if context.mode in {
                'EDIT_MESH', 'EDIT_ARMATURE', 'EDIT_SURFACE', 'EDIT_CURVE', 'EDIT_LATTICE', 'EDIT_METABALL',
        }:
            layout.operator("transform.vertex_warp", text="Warp", icon="MOD_WARP")
            layout.operator_context = 'EXEC_REGION_WIN'
            layout.operator("transform.vertex_random", text="Randomize", icon='RANDOMIZE').offset = 0.1
            layout.operator_context = 'INVOKE_REGION_WIN'


# Generic transform menu - geometry types
class VIEW3D_MT_transform(VIEW3D_MT_transform_base, Menu):
    def draw(self, context):
        # base menu
        VIEW3D_MT_transform_base.draw(self, context)

        # generic
        layout = self.layout
        if context.mode == 'EDIT_MESH':
            layout.operator("transform.shrink_fatten", text="Shrink/Fatten", icon='SHRINK_FATTEN')
            layout.operator("transform.skin_resize", icon="MOD_SKIN")
        elif context.mode in ['EDIT_CURVE', 'EDIT_GREASE_PENCIL', 'EDIT_CURVES']:
            layout.operator("transform.transform", text="Radius", icon='SHRINK_FATTEN').mode = 'CURVE_SHRINKFATTEN'

        if context.mode != 'EDIT_CURVES' and context.mode != 'EDIT_GREASE_PENCIL':
            layout.separator()
            props = layout.operator("transform.translate", text="Move Texture Space", icon="MOVE_TEXTURESPACE")
            props.texture_space = True
            props = layout.operator("transform.resize", text="Scale Texture Space", icon="SCALE_TEXTURESPACE")
            props.texture_space = True


# Object-specific extensions to Transform menu
class VIEW3D_MT_transform_object(VIEW3D_MT_transform_base, Menu):
    def draw(self, context):
        layout = self.layout

        # base menu
        VIEW3D_MT_transform_base.draw(self, context)

        # object-specific option follow
        layout.separator()

        layout.operator("transform.translate", text="Move Texture Space", icon="MOVE_TEXTURESPACE").texture_space = True
        layout.operator("transform.resize", text="Scale Texture Space", icon="SCALE_TEXTURESPACE").texture_space = True

        layout.separator()

        layout.operator_context = 'EXEC_REGION_WIN'
        # XXX see alignmenu() in edit.c of b2.4x to get this working
        layout.operator(
            "transform.transform",
            text="Align to Transform Orientation",
            icon="ALIGN_TRANSFORM").mode = 'ALIGN'

        layout.separator()

        layout.operator("object.randomize_transform", icon="RANDOMIZE_TRANSFORM")
        layout.operator("object.align", icon="ALIGN")

        # TODO: there is a strange context bug here.
        """
        layout.operator_context = 'INVOKE_REGION_WIN'
        layout.operator("object.transform_axis_target")
        """


# Armature EditMode extensions to Transform menu
class VIEW3D_MT_transform_armature(VIEW3D_MT_transform_base, Menu):
    def draw(self, context):
        layout = self.layout

        # base menu
        VIEW3D_MT_transform_base.draw(self, context)

        # armature specific extensions follow
        obj = context.object
        if obj.type == 'ARMATURE' and obj.mode in {'EDIT', 'POSE'}:
            if obj.data.display_type == 'BBONE':
                layout.separator()

                layout.operator("transform.transform", text="Scale BBone", icon='TRANSFORM_SCALE').mode = 'BONE_SIZE'
            elif obj.data.display_type == 'ENVELOPE':
                layout.separator()

                layout.operator(
                    "transform.transform",
                    text="Scale Envelope Distance",
                    icon='TRANSFORM_SCALE').mode = 'BONE_SIZE'
                layout.operator("transform.transform", text="Scale Radius",
                                icon='TRANSFORM_SCALE').mode = 'BONE_ENVELOPE'

        if context.edit_object and context.edit_object.type == 'ARMATURE':
            layout.separator()

            layout.operator("armature.align", icon="ALIGN")


class VIEW3D_MT_mirror(Menu):
    bl_label = "Mirror"

    def draw(self, _context):
        layout = self.layout

        layout.operator("transform.mirror", text="Interactive Mirror", icon='TRANSFORM_MIRROR')

        layout.separator()

        layout.operator_context = 'EXEC_REGION_WIN'

        props = layout.operator("transform.mirror", text="X Global", icon="MIRROR_X")
        props.constraint_axis = (True, False, False)
        props.orient_type = 'GLOBAL'
        props = layout.operator("transform.mirror", text="Y Global", icon="MIRROR_Y")
        props.constraint_axis = (False, True, False)
        props.orient_type = 'GLOBAL'
        props = layout.operator("transform.mirror", text="Z Global", icon="MIRROR_Z")
        props.constraint_axis = (False, False, True)
        props.orient_type = 'GLOBAL'

        layout.separator()

        props = layout.operator("transform.mirror", text="X Local", icon="MIRROR_X")
        props.constraint_axis = (True, False, False)
        props.orient_type = 'LOCAL'
        props = layout.operator("transform.mirror", text="Y Local", icon="MIRROR_Y")
        props.constraint_axis = (False, True, False)
        props.orient_type = 'LOCAL'
        props = layout.operator("transform.mirror", text="Z Local", icon="MIRROR_Z")
        props.constraint_axis = (False, False, True)
        props.orient_type = 'LOCAL'

        if _context.edit_object and _context.edit_object.type in {'MESH', 'SURFACE'}:

            layout.separator()

            layout.operator("object.vertex_group_mirror", icon="MIRROR_VERTEXGROUP")


class VIEW3D_MT_snap(Menu):
    bl_label = "Snap"

    def draw(self, _context):
        layout = self.layout

        layout.operator(
            "view3d.snap_selected_to_cursor",
            text="Selection to Cursor",
            icon="SELECTIONTOCURSOR").use_offset = False
        layout.operator(
            "view3d.snap_selected_to_cursor",
            text="Selection to Cursor (Keep Offset)",
            icon="SELECTIONTOCURSOROFFSET").use_offset = True
        layout.operator("view3d.snap_selected_to_active", text="Selection to Active", icon="SELECTIONTOACTIVE")
        layout.operator("view3d.snap_selected_to_grid", text="Selection to Grid", icon="SELECTIONTOGRID")

        layout.separator()

        layout.operator("view3d.snap_cursor_to_selected", text="Cursor to Selected", icon="CURSORTOSELECTION")
        layout.operator("view3d.snap_cursor_to_center", text="Cursor to World Origin", icon="CURSORTOCENTER")
        layout.operator("view3d.snap_cursor_to_active", text="Cursor to Active", icon="CURSORTOACTIVE")
        layout.operator("view3d.snap_cursor_to_grid", text="Cursor to Grid", icon="CURSORTOGRID")


# bfa - Tooltip and operator for Clear Seam.
class VIEW3D_MT_uv_map_clear_seam(bpy.types.Operator):
    """Clears the UV Seam for selected edges"""  # BFA - blender will use this as a tooltip for menu items and buttons.
    bl_idname = "mesh.clear_seam"        # unique identifier for buttons and menu items to reference.
    bl_label = "Clear seam"         # display name in the interface.
    bl_options = {'REGISTER', 'UNDO'}  # enable undo for the operator.

    def execute(self, context):        # execute() is called by blender when running the operator.
        bpy.ops.mesh.mark_seam(clear=True)
        return {'FINISHED'}


class VIEW3D_MT_uv_map(Menu):
    bl_label = "UV Mapping"

    def draw(self, _context):
        layout = self.layout

        layout.operator("uv.unwrap", text="Unwrap ABF", icon='UNWRAP_ABF').method = 'ANGLE_BASED'
        layout.operator("uv.unwrap", text="Unwrap Conformal", icon='UNWRAP_LSCM').method = 'CONFORMAL'

        layout.separator()

        layout.operator_context = 'INVOKE_DEFAULT'
        layout.operator("uv.smart_project", icon="MOD_UVPROJECT")
        layout.operator("uv.lightmap_pack", icon="LIGHTMAPPACK")
        layout.operator("uv.follow_active_quads", icon="FOLLOWQUADS")

        layout.separator()

        layout.operator_context = 'EXEC_REGION_WIN'
        layout.operator("uv.cube_project", icon="CUBEPROJECT")
        layout.operator("uv.cylinder_project", icon="CYLINDERPROJECT")
        layout.operator("uv.sphere_project", icon="SPHEREPROJECT")

        layout.separator()

        layout.operator_context = 'INVOKE_REGION_WIN'
        layout.operator("uv.project_from_view", icon="PROJECTFROMVIEW").scale_to_bounds = False
        layout.operator("uv.project_from_view", text="Project from View (Bounds)",
                        icon="PROJECTFROMVIEW_BOUNDS").scale_to_bounds = True

        layout.separator()

        layout.operator("mesh.mark_seam", icon="MARK_SEAM").clear = False
        layout.operator("mesh.clear_seam", text="Clear Seam", icon='CLEAR_SEAM')

        layout.separator()

        layout.operator("uv.reset", icon="RESET")

        layout.template_node_operator_asset_menu_items(catalog_path="UV")


# ********** View menus **********

# bfa - set active camera does not exist in blender
class VIEW3D_MT_switchactivecamto(bpy.types.Operator):
    """Sets the current selected camera as the active camera to render from\nYou need to have a camera object selected"""
    bl_idname = "view3d.switchactivecamto"
    bl_label = "Set active Camera"
    bl_options = {'REGISTER', 'UNDO'}

    def execute(self, context):

        context = bpy.context
        scene = context.scene
        if context.active_object is not None:
            currentCameraObj = bpy.data.objects[bpy.context.active_object.name]
            scene.camera = currentCameraObj
        return {'FINISHED'}


# bfa menu
class VIEW3D_MT_view_legacy(Menu):
    bl_label = "Legacy"

    def draw(self, context):
        layout = self.layout

        layout.operator("view3d.cursor3d", text="Set 3D Cursor", icon='CURSOR')


# BFA - Hidden legacy operators exposed to GUI
class VIEW3D_MT_view_annotations(Menu):
    bl_label = "Annotations (Legacy)"

    def draw(self, context):
        layout = self.layout

        layout.operator("gpencil.annotate", text="Draw Annotation", icon='PAINT_DRAW',).mode = 'DRAW'
        layout.operator("gpencil.annotate", text="Draw Line Annotation", icon='PAINT_DRAW').mode = 'DRAW_STRAIGHT'
        layout.operator("gpencil.annotate", text="Draw Polyline Annotation", icon='PAINT_DRAW').mode = 'DRAW_POLY'
        layout.operator("gpencil.annotate", text="Erase Annotation", icon='ERASE').mode = 'ERASER'

        layout.separator()

        layout.operator("gpencil.annotation_add", text="Add Annotation Layer", icon='ADD')
        layout.operator(
            "gpencil.annotation_active_frame_delete",
            text="Erase Annotation Active Keyframe",
            icon='DELETE')


class VIEW3D_MT_view(Menu):
    bl_label = "View"

    def draw(self, context):
        layout = self.layout
        view = context.space_data
        overlay = view.overlay
        engine = context.engine

        layout.prop(view, "show_region_toolbar")
        layout.prop(view, "show_region_ui")
        layout.prop(view, "show_region_tool_header")
        layout.prop(view, "show_region_asset_shelf")
        layout.prop(view, "show_region_hud")
        layout.prop(overlay, "show_toolshelf_tabs", text="Tool Shelf Tabs")  # bfa - the toolshelf tabs.

        layout.separator()

        layout.menu("VIEW3D_MT_view_legacy")  # bfa menu

        layout.separator()

        layout.menu("VIEW3D_MT_view_annotations")  # bfa menu

        layout.separator()

        layout.operator("render.opengl", text="OpenGL Render Image", icon='RENDER_STILL')
        layout.operator("render.opengl", text="OpenGL Render Animation", icon='RENDER_ANIMATION').animation = True
        props = layout.operator("render.opengl", text="Viewport Render Keyframes", icon='RENDER_ANIMATION')
        props.animation = True
        props.render_keyed_only = True

        layout.separator()

        layout.operator_context = 'INVOKE_REGION_WIN'
        layout.operator("view3d.clip_border", text="Clipping Border", icon="CLIPPINGBORDER")

        if engine == 'CYCLES':
            layout.operator("view3d.render_border", icon="RENDERBORDER")
            layout.operator("view3d.clear_render_border", icon="RENDERBORDER_CLEAR")

        layout.separator()

        layout.menu("VIEW3D_MT_view_cameras", text="Cameras")

        layout.separator()

        layout.menu("VIEW3D_MT_view_align")
        layout.menu("VIEW3D_MT_view_align_selected")

        layout.separator()

        layout.operator("view3d.localview", text="Toggle Local View", icon="VIEW_GLOBAL_LOCAL")
        layout.operator("view3d.localview_remove_from", icon="VIEW_REMOVE_LOCAL")

        layout.separator()

        layout.operator("view3d.view_selected", text="Frame Selected", icon="VIEW_SELECTED").use_all_regions = False
        if view.region_quadviews:
            layout.operator(
                "view3d.view_selected",
                text="Frame Selected (Quad View)",
                icon="ALIGNCAMERA_ACTIVE").use_all_regions = True
        layout.operator("view3d.view_all", text="Frame All", icon="VIEWALL").center = False
        if view.region_quadviews:
            layout.operator("view3d.view_all", text="Frame All (Quad View)", icon="VIEWALL").use_all_regions = True
        layout.operator("view3d.view_all", text="Center Cursor and Frame All", icon="VIEWALL_RESETCURSOR").center = True

        layout.separator()

        layout.operator("screen.region_quadview", icon="QUADVIEW")

        layout.separator()

        layout.menu("INFO_MT_area")
        layout.menu("VIEW3D_MT_view_pie_menus")  # bfa menu

 # BFA - not used


class VIEW3D_MT_view_local(Menu):
    bl_label = "Local View"

    def draw(self, _context):
        layout = self.layout

        layout.operator("view3d.localview", text="Toggle Local View", icon="VIEW_GLOBAL_LOCAL")
        layout.operator("view3d.localview_remove_from", icon="VIEW_REMOVE_LOCAL")


# bfa menu
class VIEW3D_MT_view_pie_menus(Menu):
    bl_label = "Pie menus"

    def draw(self, _context):
        layout = self.layout

        layout.operator("wm.call_menu_pie", text="Object Mode", icon="MENU_PANEL").name = 'VIEW3D_MT_object_mode_pie'
        layout.operator("wm.call_menu_pie", text="View", icon="MENU_PANEL").name = 'VIEW3D_MT_view_pie'
        layout.operator("wm.call_menu_pie", text="Transform", icon="MENU_PANEL").name = 'VIEW3D_MT_transform_gizmo_pie'
        layout.operator("wm.call_menu_pie", text="Shading", icon="MENU_PANEL").name = 'VIEW3D_MT_shading_pie'
        layout.operator("wm.call_menu_pie", text="Pivot", icon="MENU_PANEL").name = 'VIEW3D_MT_pivot_pie'
        layout.operator("wm.call_menu_pie", text="Snap", icon="MENU_PANEL").name = 'VIEW3D_MT_snap_pie'
        layout.operator("wm.call_menu_pie", text="Orientations", icon="MENU_PANEL").name = 'VIEW3D_MT_orientations_pie'
        layout.operator("wm.call_menu_pie", text="Proportional Editing Falloff",
                        icon="MENU_PANEL").name = 'VIEW3D_MT_proportional_editing_falloff_pie'
        layout.operator("wm.call_menu_pie", text="Sculpt Mask Edit",
                        icon="MENU_PANEL").name = 'VIEW3D_MT_sculpt_mask_edit_pie'
        layout.operator("wm.call_menu_pie", text="Sculpt Faces Sets Edit",
                        icon="MENU_PANEL").name = 'VIEW3D_MT_sculpt_face_sets_edit_pie'
        layout.operator(
            "wm.call_menu_pie",
            text="Automasking",
            icon="MENU_PANEL").name = 'VIEW3D_MT_sculpt_automasking_pie'
        layout.operator("wm.call_menu_pie", text="Weightpaint Vertexgroup Lock",
                        icon="MENU_PANEL").name = 'VIEW3D_MT_wpaint_vgroup_lock_pie'

        layout.separator()

        layout.operator("wm.call_menu_pie", text="Greasepencil Snap", icon="MENU_PANEL").name = 'GPENCIL_MT_snap_pie'
        layout.operator(
            "wm.call_menu_pie",
            text="Automasking",
            icon="MENU_PANEL").name = 'VIEW3D_MT_sculpt_gpencil_automasking_pie'

        layout.separator()

        layout.operator("wm.toolbar_fallback_pie", text="Fallback Tool", icon="MENU_PANEL")
        layout.operator("view3d.object_mode_pie_or_toggle", text="Modes", icon="MENU_PANEL")


# BFA - not used
class VIEW3D_MT_view_cameras(Menu):
    bl_label = "Cameras"

    def draw(self, _context):
        layout = self.layout

        layout.operator("view3d.object_as_camera", icon='VIEW_SWITCHACTIVECAM')
        layout.operator("view3d.switchactivecamto", text="Set Active Camera", icon="VIEW_SWITCHACTIVECAM")
        layout.operator("view3d.view_camera", text="Active Camera", icon='VIEW_SWITCHTOCAM')
        layout.operator("view3d.view_center_camera", icon="VIEWCAMERACENTER")


class VIEW3D_MT_view_viewpoint(Menu):
    bl_label = "Viewpoint"

    def draw(self, _context):
        layout = self.layout

        layout.operator("view3d.view_camera", text="Camera", text_ctxt=i18n_contexts.editor_view3d)

        layout.separator()

        layout.operator("view3d.view_axis", text="Top", text_ctxt=i18n_contexts.editor_view3d).type = 'TOP'
        layout.operator("view3d.view_axis", text="Bottom", text_ctxt=i18n_contexts.editor_view3d).type = 'BOTTOM'

        layout.separator()

        layout.operator("view3d.view_axis", text="Front", text_ctxt=i18n_contexts.editor_view3d).type = 'FRONT'
        layout.operator("view3d.view_axis", text="Back", text_ctxt=i18n_contexts.editor_view3d).type = 'BACK'

        layout.separator()

        layout.operator("view3d.view_axis", text="Right", text_ctxt=i18n_contexts.editor_view3d).type = 'RIGHT'
        layout.operator("view3d.view_axis", text="Left", text_ctxt=i18n_contexts.editor_view3d).type = 'LEFT'


# bfa menu
class VIEW3D_MT_view_navigation_legacy(Menu):
    bl_label = "Legacy"

    def draw(self, _context):
        layout = self.layout

        layout.operator_context = 'EXEC_REGION_WIN'

        layout.operator("transform.translate", text="Move", icon="TRANSFORM_MOVE")
        layout.operator("transform.rotate", text="Rotate", icon="TRANSFORM_ROTATE")
        layout.operator("transform.resize", text="Scale", icon="TRANSFORM_SCALE")


class VIEW3D_MT_view_navigation(Menu):
    bl_label = "Navi"

    def draw(self, _context):
        from math import pi
        layout = self.layout

        layout.menu('VIEW3D_MT_view_navigation_legacy')  # bfa menu

        layout.operator("view3d.view_orbit", text="Orbit Down", icon="ORBIT_DOWN").type = 'ORBITDOWN'
        layout.operator("view3d.view_orbit", text="Orbit Up", icon="ORBIT_UP").type = 'ORBITUP'
        layout.operator("view3d.view_orbit", text="Orbit Right", icon="ORBIT_RIGHT").type = 'ORBITRIGHT'
        layout.operator("view3d.view_orbit", text="Orbit Left", icon="ORBIT_LEFT").type = 'ORBITLEFT'
        props = layout.operator("view3d.view_orbit", text="Orbit Opposite", icon="ORBIT_OPPOSITE")
        props.type = 'ORBITRIGHT'
        props.angle = pi

        layout.separator()

        layout.operator("view3d.view_roll", text="Roll Left", icon="ROLL_LEFT").angle = pi / -12.0
        layout.operator("view3d.view_roll", text="Roll Right", icon="ROLL_RIGHT").angle = pi / 12.0

        layout.separator()

        layout.operator("view3d.view_pan", text="Pan Down", icon="PAN_DOWN").type = 'PANDOWN'
        layout.operator("view3d.view_pan", text="Pan Up", icon="PAN_UP").type = 'PANUP'
        layout.operator("view3d.view_pan", text="Pan Right", icon="PAN_RIGHT").type = 'PANRIGHT'
        layout.operator("view3d.view_pan", text="Pan Left", icon="PAN_LEFT").type = 'PANLEFT'

        layout.separator()

        layout.operator("view3d.zoom_border", text="Zoom Border", icon="ZOOM_BORDER")
        layout.operator("view3d.zoom", text="Zoom In", icon="ZOOM_IN").delta = 1
        layout.operator("view3d.zoom", text="Zoom Out", icon="ZOOM_OUT").delta = -1
        layout.operator("view3d.zoom_camera_1_to_1", text="Zoom Camera 1:1", icon="ZOOM_CAMERA")
        layout.operator("view3d.dolly", text="Dolly View", icon="DOLLY")
        layout.operator("view3d.view_center_pick", icon="CENTERTOMOUSE")

        layout.separator()

        layout.operator("view3d.fly", icon="FLY_NAVIGATION")
        layout.operator("view3d.walk", icon="WALK_NAVIGATION")
        layout.operator("view3d.navigate", icon="VIEW_NAVIGATION")

        layout.separator()

        layout.operator("screen.animation_play", text="Playback Animation", icon="TRIA_RIGHT")


class VIEW3D_MT_view_align(Menu):
    bl_label = "Align View"

    def draw(self, _context):
        layout = self.layout
        i18n_text_ctxt = bpy.app.translations.contexts_C_to_py['BLT_I18NCONTEXT_EDITOR_VIEW3D']  # bfa - needed by us

        layout.operator("view3d.camera_to_view", text="Align Active Camera to View", icon="ALIGNCAMERA_VIEW")
        layout.operator(
            "view3d.camera_to_view_selected",
            text="Align Active Camera to Selected",
            icon="ALIGNCAMERA_ACTIVE")
        layout.operator("view3d.view_center_cursor", icon="CENTERTOCURSOR")

        layout.separator()

        layout.operator("view3d.view_lock_to_active", icon="LOCKTOACTIVE")
        layout.operator("view3d.view_center_lock", icon="LOCKTOCENTER")
        layout.operator("view3d.view_lock_clear", icon="LOCK_CLEAR")

        layout.separator()

        layout.operator("view3d.view_persportho", text="Perspective/Orthographic", icon="PERSP_ORTHO")

        layout.separator()

        layout.operator("view3d.view_axis", text="Top", icon="VIEW_TOP", text_ctxt=i18n_text_ctxt).type = 'TOP'
        layout.operator("view3d.view_axis", text="Bottom", icon="VIEW_BOTTOM", text_ctxt=i18n_text_ctxt).type = 'BOTTOM'
        layout.operator("view3d.view_axis", text="Front", icon="VIEW_FRONT", text_ctxt=i18n_text_ctxt).type = 'FRONT'
        layout.operator("view3d.view_axis", text="Back", icon="VIEW_BACK", text_ctxt=i18n_text_ctxt).type = 'BACK'
        layout.operator("view3d.view_axis", text="Right", icon="VIEW_RIGHT", text_ctxt=i18n_text_ctxt).type = 'RIGHT'
        layout.operator("view3d.view_axis", text="Left", icon="VIEW_LEFT", text_ctxt=i18n_text_ctxt).type = 'LEFT'


class VIEW3D_MT_view_align_selected(Menu):
    bl_label = "Align View to Active"

    def draw(self, _context):
        layout = self.layout
        i18n_text_ctxt = bpy.app.translations.contexts_C_to_py['BLT_I18NCONTEXT_EDITOR_VIEW3D']
        props = layout.operator("view3d.view_axis", text="Top", icon="VIEW_ACTIVE_TOP", text_ctxt=i18n_text_ctxt)
        props.align_active = True
        props.type = 'TOP'

        props = layout.operator("view3d.view_axis", text="Bottom", icon="VIEW_ACTIVE_BOTTOM", text_ctxt=i18n_text_ctxt)
        props.align_active = True
        props.type = 'BOTTOM'

        props = layout.operator("view3d.view_axis", text="Front", icon="VIEW_ACTIVE_FRONT", text_ctxt=i18n_text_ctxt)
        props.align_active = True
        props.type = 'FRONT'

        props = layout.operator("view3d.view_axis", text="Back", icon="VIEW_ACTIVE_BACK", text_ctxt=i18n_text_ctxt)
        props.align_active = True
        props.type = 'BACK'

        props = layout.operator("view3d.view_axis", text="Right", icon="VIEW_ACTIVE_RIGHT", text_ctxt=i18n_text_ctxt)
        props.align_active = True
        props.type = 'RIGHT'

        props = layout.operator("view3d.view_axis", text="Left", icon="VIEW_ACTIVE_LEFT", text_ctxt=i18n_text_ctxt)
        props.align_active = True
        props.type = 'LEFT'

 # BFA - not used


class VIEW3D_MT_view_regions(Menu):
    bl_label = "View Regions"

    def draw(self, _context):
        layout = self.layout
        layout.operator("view3d.clip_border", text="Clipping Region...")
        layout.operator("view3d.render_border", text="Render Region...")

        layout.separator()

        layout.operator("view3d.clear_render_border")


# ********** Select menus, suffix from context.mode **********

class VIEW3D_MT_select_object_more_less(Menu):
    bl_label = "More/Less"

    def draw(self, _context):
        layout = self.layout

        layout.operator("object.select_more", text="More", icon="SELECTMORE")
        layout.operator("object.select_less", text="Less", icon="SELECTLESS")

        layout.separator()

        props = layout.operator("object.select_hierarchy", text="Parent", icon="PARENT")
        props.extend = False
        props.direction = 'PARENT'

        props = layout.operator("object.select_hierarchy", text="Child", icon="CHILD")
        props.extend = False
        props.direction = 'CHILD'

        layout.separator()

        props = layout.operator("object.select_hierarchy", text="Extend Parent", icon="PARENT")
        props.extend = True
        props.direction = 'PARENT'

        props = layout.operator("object.select_hierarchy", text="Extend Child", icon="CHILD")
        props.extend = True
        props.direction = 'CHILD'


class VIEW3D_MT_select_object(Menu):
    bl_label = "Select"

    def draw(self, _context):
        layout = self.layout

        layout.menu("VIEW3D_MT_select_object_legacy")  # bfa menu
        layout.operator_menu_enum("view3d.select_lasso", "mode")

        layout.separator()

        layout.operator("object.select_all", text="All", icon='SELECT_ALL').action = 'SELECT'
        layout.operator("object.select_all", text="None", icon='SELECT_NONE').action = 'DESELECT'
        layout.operator("object.select_all", text="Invert", icon='INVERSE').action = 'INVERT'

        layout.separator()

        layout.menu("VIEW3D_MT_select_grouped")  # bfa menu
        layout.menu("VIEW3D_MT_select_linked")  # bfa menu
        layout.menu("VIEW3D_MT_select_by_type")  # bfa menu

        layout.separator()
        layout.operator("object.select_random", text="Random", icon="RANDOMIZE")
        layout.operator("object.select_mirror", text="Mirror Selection", icon="TRANSFORM_MIRROR")

        layout.operator("object.select_pattern", text="By Pattern", icon="PATTERN")
        layout.operator("object.select_camera", text="Active Camera", icon="CAMERA_DATA")

        layout.separator()

        layout.menu("VIEW3D_MT_select_object_more_less")

# bfa menu


class VIEW3D_MT_select_object_legacy(Menu):
    bl_label = "Legacy"

    def draw(self, _context):
        layout = self.layout

        layout.operator("view3d.select_box", icon="BOX_MASK")
        layout.operator("view3d.select_circle", icon="CIRCLE_SELECT")

# bfa menu


class VIEW3D_MT_select_by_type(Menu):
    bl_label = "All by Type"

    def draw(self, context):
        layout = self.layout

        layout.operator("object.select_by_type", text="Mesh", icon="OUTLINER_OB_MESH").type = 'MESH'
        layout.operator("object.select_by_type", text="Curve", icon="OUTLINER_OB_CURVE").type = 'CURVE'
        layout.operator("object.select_by_type", text="Surface", icon="OUTLINER_OB_SURFACE").type = 'SURFACE'
        layout.operator("object.select_by_type", text="Meta", icon="OUTLINER_OB_META").type = 'META'
        layout.operator("object.select_by_type", text="Font", icon="OUTLINER_OB_FONT").type = 'FONT'

        layout.separator()

        layout.operator("object.select_by_type", text="Armature", icon="OUTLINER_OB_ARMATURE").type = 'ARMATURE'
        layout.operator("object.select_by_type", text="Lattice", icon="OUTLINER_OB_LATTICE").type = 'LATTICE'
        layout.operator("object.select_by_type", text="Empty", icon="OUTLINER_OB_EMPTY").type = 'EMPTY'
        layout.operator("object.select_by_type", text="GPencil", icon="GREASEPENCIL").type = 'GPENCIL'

        layout.separator()

        layout.operator("object.select_by_type", text="Camera", icon="OUTLINER_OB_CAMERA").type = 'CAMERA'
        layout.operator("object.select_by_type", text="Light", icon="OUTLINER_OB_LIGHT").type = 'LIGHT'
        layout.operator("object.select_by_type", text="Speaker", icon="OUTLINER_OB_SPEAKER").type = 'SPEAKER'
        layout.operator("object.select_by_type", text="Probe", icon="OUTLINER_OB_LIGHTPROBE").type = 'LIGHT_PROBE'


# bfa menu
class VIEW3D_MT_select_grouped(Menu):
    bl_label = "Grouped"

    def draw(self, context):
        layout = self.layout

        layout.operator("object.select_grouped", text="Siblings", icon="SIBLINGS").type = 'SIBLINGS'
        layout.operator("object.select_grouped", text="Parent", icon="PARENT").type = 'PARENT'
        layout.operator("object.select_grouped", text="Children", icon="CHILD_RECURSIVE").type = 'CHILDREN_RECURSIVE'
        layout.operator("object.select_grouped", text="Immediate Children", icon="CHILD").type = 'CHILDREN'

        layout.separator()

        layout.operator("object.select_grouped", text="Type", icon="TYPE").type = 'TYPE'
        layout.operator("object.select_grouped", text="Collection", icon="GROUP").type = 'COLLECTION'
        layout.operator("object.select_grouped", text="Hook", icon="HOOK").type = 'HOOK'

        layout.separator()

        layout.operator("object.select_grouped", text="Pass", icon="PASS").type = 'PASS'
        layout.operator("object.select_grouped", text="Color", icon="COLOR").type = 'COLOR'
        layout.operator("object.select_grouped", text="Keying Set", icon="KEYINGSET").type = 'KEYINGSET'
        layout.operator("object.select_grouped", text="Light Type", icon="LIGHT").type = 'LIGHT_TYPE'


# bfa menu
class VIEW3D_MT_select_linked(Menu):
    bl_label = "Linked"

    def draw(self, context):
        layout = self.layout

        layout.operator("object.select_linked", text="Object Data", icon="OBJECT_DATA").type = 'OBDATA'
        layout.operator("object.select_linked", text="Material", icon="MATERIAL_DATA").type = 'MATERIAL'
        layout.operator("object.select_linked", text="Instanced Collection", icon="GROUP").type = 'DUPGROUP'
        layout.operator("object.select_linked", text="Particle System", icon="PARTICLES").type = 'PARTICLE'
        layout.operator("object.select_linked", text="Library", icon="LIBRARY").type = 'LIBRARY'
        layout.operator(
            "object.select_linked",
            text="Library (Object Data)",
            icon="LIBRARY_OBJECT").type = 'LIBRARY_OBDATA'

# BFA - not used


class VIEW3D_MT_select_pose_more_less(Menu):
    bl_label = "Select More/Less"

    def draw(self, _context):
        layout = self.layout

        props = layout.operator("pose.select_hierarchy", text="Parent")
        props.extend = False
        props.direction = 'PARENT'

        props = layout.operator("pose.select_hierarchy", text="Child")
        props.extend = False
        props.direction = 'CHILD'

        layout.separator()

        props = layout.operator("pose.select_hierarchy", text="Extend Parent")
        props.extend = True
        props.direction = 'PARENT'

        props = layout.operator("pose.select_hierarchy", text="Extend Child")
        props.extend = True
        props.direction = 'CHILD'


class VIEW3D_MT_select_pose(Menu):
    bl_label = "Select"

    def draw(self, _context):
        layout = self.layout

        layout.menu("VIEW3D_MT_select_object_legacy")  # bfa menu
        layout.operator_menu_enum("view3d.select_lasso", "mode")

        layout.separator()

        layout.operator("pose.select_all", text="All", icon='SELECT_ALL').action = 'SELECT'
        layout.operator("pose.select_all", text="None", icon='SELECT_NONE').action = 'DESELECT'
        layout.operator("pose.select_all", text="Invert", icon='INVERSE').action = 'INVERT'

        layout.separator()

        layout.operator_menu_enum("pose.select_grouped", "type", text="Grouped")
        layout.operator("pose.select_linked", text="Linked", icon="LINKED")
        layout.operator("pose.select_constraint_target", text="Constraint Target", icon="CONSTRAINT_BONE")

        layout.separator()

        layout.operator("object.select_pattern", text="By Pattern", icon="PATTERN")

        layout.separator()

        layout.operator("pose.select_mirror", text="Flip Active", icon="FLIP")

        layout.separator()

        props = layout.operator("pose.select_hierarchy", text="Parent", icon="PARENT")
        props.extend = False
        props.direction = 'PARENT'

        props = layout.operator("pose.select_hierarchy", text="Child", icon="CHILD")
        props.extend = False
        props.direction = 'CHILD'

        layout.separator()

        props = layout.operator("pose.select_hierarchy", text="Extend Parent", icon="PARENT")
        props.extend = True
        props.direction = 'PARENT'

        props = layout.operator("pose.select_hierarchy", text="Extend Child", icon="CHILD")
        props.extend = True
        props.direction = 'CHILD'


class VIEW3D_MT_select_particle(Menu):
    bl_label = "Select"

    def draw(self, _context):
        layout = self.layout

        layout.menu("VIEW3D_MT_select_object_legacy")  # bfa menu
        layout.operator_menu_enum("view3d.select_lasso", "mode")

        layout.separator()

        layout.operator("particle.select_all", text="All", icon='SELECT_ALL').action = 'SELECT'
        layout.operator("particle.select_all", text="None", icon='SELECT_NONE').action = 'DESELECT'
        layout.operator("particle.select_all", text="Invert", icon='INVERSE').action = 'INVERT'

        layout.separator()

        layout.operator("particle.select_more", text="More", icon="SELECTMORE")
        layout.operator("particle.select_less", text="Less", icon="SELECTLESS")

        layout.separator()

        layout.operator("particle.select_linked", text="Linked", icon="LINKED")

        layout.separator()

        layout.operator("particle.select_random", text="Random", icon="RANDOMIZE")

        layout.separator()

        layout.operator("particle.select_roots", text="Roots", icon="SELECT_ROOT")
        layout.operator("particle.select_tips", text="Tips", icon="SELECT_TIP")


class VIEW3D_MT_edit_mesh_select_similar(Menu):
    bl_label = "Select Similar"

    def draw(self, _context):
        layout = self.layout

        layout.operator_enum("mesh.select_similar", "type")

        layout.separator()

        layout.operator("mesh.select_similar_region", text="Face Regions", icon="FACEREGIONS")


class VIEW3D_MT_edit_mesh_select_by_trait(Menu):
    bl_label = "Select All by Trait"

    def draw(self, context):
        layout = self.layout
        tool_settings = context.tool_settings

        if tool_settings.mesh_select_mode[2] is False:
            layout.operator("mesh.select_non_manifold", text="Non Manifold", icon="SELECT_NONMANIFOLD")
        layout.operator("mesh.select_loose", text="Loose Geometry", icon="SELECT_LOOSE")
        layout.operator("mesh.select_interior_faces", text="Interior Faces", icon="SELECT_INTERIOR")
        layout.operator("mesh.select_face_by_sides", text="Faces by Sides", icon="SELECT_FACES_BY_SIDE")

        layout.separator()

        layout.operator("mesh.select_ungrouped", text="Ungrouped Vertices", icon="SELECT_UNGROUPED_VERTS")


class VIEW3D_MT_edit_mesh_select_more_less(Menu):
    bl_label = "More/Less"

    def draw(self, _context):
        layout = self.layout

        layout.operator("mesh.select_more", text="More", icon="SELECTMORE")
        layout.operator("mesh.select_less", text="Less", icon="SELECTLESS")

        layout.separator()

        layout.operator("mesh.select_next_item", text="Next Active", icon="NEXTACTIVE")
        layout.operator("mesh.select_prev_item", text="Previous Active", icon="PREVIOUSACTIVE")


class VIEW3D_MT_edit_mesh_select_linked(Menu):
    bl_label = "Select Linked"

    def draw(self, _context):
        layout = self.layout

        layout.operator("mesh.select_linked", text="Linked")
        layout.operator("mesh.shortest_path_select", text="Shortest Path")
        layout.operator("mesh.faces_select_linked_flat", text="Linked Flat Faces")


class VIEW3D_MT_edit_mesh_select_loops(Menu):
    bl_label = "Select Loops"

    def draw(self, _context):
        layout = self.layout

        layout.operator("mesh.loop_multi_select", text="Edge Loops").ring = False
        layout.operator("mesh.loop_multi_select", text="Edge Rings").ring = True

        layout.separator()

        layout.operator("mesh.loop_to_region")
        layout.operator("mesh.region_to_loop")


class VIEW3D_MT_select_edit_mesh(Menu):
    bl_label = "Select"

    def draw(self, _context):
        layout = self.layout

        layout.menu("VIEW3D_MT_select_object_legacy")  # bfa menu

        layout.operator_menu_enum("view3d.select_lasso", "mode")

        layout.separator()

        # primitive
        layout.operator("mesh.select_all", text="All", icon='SELECT_ALL').action = 'SELECT'
        layout.operator("mesh.select_all", text="None", icon='SELECT_NONE').action = 'DESELECT'
        layout.operator("mesh.select_all", text="Invert", icon='INVERSE').action = 'INVERT'

        layout.separator()

        layout.operator("mesh.select_linked", text="Linked", icon="LINKED")
        layout.operator("mesh.faces_select_linked_flat", text="Linked Flat Faces", icon="LINKED")
        layout.operator("mesh.select_linked_pick", text="Linked Pick Select", icon="LINKED").deselect = False
        layout.operator("mesh.select_linked_pick", text="Linked Pick Deselect", icon="LINKED").deselect = True

        layout.separator()

        # other
        layout.menu("VIEW3D_MT_edit_mesh_select_similar")

        layout.separator()

        # numeric
        layout.operator("mesh.select_random", text="Random", icon="RANDOMIZE")
        layout.operator("mesh.select_nth", icon="CHECKER_DESELECT")

        layout.separator()

        layout.operator("mesh.select_mirror", text="Mirror Selection", icon="TRANSFORM_MIRROR")
        layout.operator("mesh.select_axis", text="Side of Active", icon="SELECT_SIDEOFACTIVE")
        layout.operator("mesh.shortest_path_select", text="Shortest Path", icon="SELECT_SHORTESTPATH")

        layout.separator()

        # geometric
        layout.operator("mesh.edges_select_sharp", text="Sharp Edges", icon="SELECT_SHARPEDGES")

        layout.separator()

        # loops
        layout.operator("mesh.loop_multi_select", text="Edge Loops", icon="SELECT_EDGELOOP").ring = False
        layout.operator("mesh.loop_multi_select", text="Edge Rings", icon="SELECT_EDGERING").ring = True
        layout.operator("mesh.loop_to_region", text="Loop Inner Region", icon="SELECT_LOOPINNER")
        layout.operator("mesh.region_to_loop", text="Boundary Loop", icon="SELECT_BOUNDARY")

        layout.separator()

        layout.menu("VIEW3D_MT_edit_mesh_select_by_trait")

        layout.separator()

        layout.operator("mesh.select_by_attribute", text="By Attribute", icon="NODE_ATTRIBUTE")

        layout.separator()

        layout.menu("VIEW3D_MT_edit_mesh_select_more_less")

        layout.separator()

        layout.template_node_operator_asset_menu_items(catalog_path=self.bl_label)


class VIEW3D_MT_select_edit_curve(Menu):
    bl_label = "Select"

    def draw(self, _context):
        layout = self.layout

        layout.menu("VIEW3D_MT_select_object_legacy")  # bfa menu

        layout.operator_menu_enum("view3d.select_lasso", "mode")

        layout.separator()

        layout.operator("curve.select_all", text="All", icon='SELECT_ALL').action = 'SELECT'
        layout.operator("curve.select_all", text="None", icon='SELECT_NONE').action = 'DESELECT'
        layout.operator("curve.select_all", text="Invert", icon='INVERSE').action = 'INVERT'

        layout.separator()

        layout.operator("curve.select_linked", text="Linked", icon="LINKED")
        layout.operator("curve.select_linked_pick", text="Linked Pick Select", icon="LINKED").deselect = False
        layout.operator("curve.select_linked_pick", text="Linked Pick Deselect", icon="LINKED").deselect = True

        layout.separator()

        layout.menu("VIEW3D_MT_select_edit_curve_select_similar")  # bfa menu

        layout.separator()

        layout.operator("curve.select_random", text="Random", icon="RANDOMIZE")
        layout.operator("curve.select_nth", icon="CHECKER_DESELECT")

        layout.separator()

        layout.operator("curve.de_select_first", icon="SELECT_FIRST")
        layout.operator("curve.de_select_last", icon="SELECT_LAST")
        layout.operator("curve.select_next", text="Next", icon="NEXTACTIVE")
        layout.operator("curve.select_previous", text="Previous", icon="PREVIOUSACTIVE")

        layout.separator()

        layout.operator("curve.select_more", text="More", icon="SELECTMORE")
        layout.operator("curve.select_less", text="Less", icon="SELECTLESS")


# bfa menu
class VIEW3D_MT_select_edit_curve_select_similar(Menu):
    bl_label = "Similar"

    def draw(self, context):
        layout = self.layout

        layout.operator("curve.select_similar", text="Type", icon="TYPE").type = 'TYPE'
        layout.operator("curve.select_similar", text="Radius", icon="RADIUS").type = 'RADIUS'
        layout.operator("curve.select_similar", text="Weight", icon="MOD_VERTEX_WEIGHT").type = 'WEIGHT'
        layout.operator("curve.select_similar", text="Direction", icon="SWITCH_DIRECTION").type = 'DIRECTION'


class VIEW3D_MT_select_edit_surface(Menu):
    bl_label = "Select"

    def draw(self, _context):
        layout = self.layout

        layout.menu("VIEW3D_MT_select_object_legacy")  # bfa menu
        layout.operator_menu_enum("view3d.select_lasso", "mode")

        layout.separator()

        layout.operator("curve.select_all", text="All", icon='SELECT_ALL').action = 'SELECT'
        layout.operator("curve.select_all", text="None", icon='SELECT_NONE').action = 'DESELECT'
        layout.operator("curve.select_all", text="Invert", icon='INVERSE').action = 'INVERT'

        layout.separator()

        layout.operator("curve.select_linked", text="Linked", icon="LINKED")
        layout.menu("VIEW3D_MT_select_edit_curve_select_similar")  # bfa menu

        layout.separator()

        layout.operator("curve.select_random", text="Random", icon="RANDOMIZE")
        layout.operator("curve.select_nth", icon="CHECKER_DESELECT")

        layout.separator()

        layout.operator("curve.select_row", text="Control Point row", icon="CONTROLPOINTROW")

        layout.separator()

        layout.operator("curve.select_more", text="More", icon="SELECTMORE")
        layout.operator("curve.select_less", text="Less", icon="SELECTLESS")


class VIEW3D_MT_select_edit_text(Menu):
    bl_label = "Select"

    def draw(self, _context):
        layout = self.layout

        layout.operator("font.select_all", text="All", icon="SELECT_ALL")

        layout.separator()

        layout.operator("font.move_select", text="Line End", icon="HAND").type = 'LINE_END'
        layout.operator("font.move_select", text="Line Begin", icon="HAND").type = 'LINE_BEGIN'

        layout.separator()

        layout.operator("font.move_select", text="Top", icon="HAND").type = 'TEXT_BEGIN'
        layout.operator("font.move_select", text="Bottom", icon="HAND").type = 'TEXT_END'

        layout.separator()

        layout.operator("font.move_select", text="Previous Block", icon="HAND").type = 'PREVIOUS_PAGE'
        layout.operator("font.move_select", text="Next Block", icon="HAND").type = 'NEXT_PAGE'

        layout.separator()

        layout.operator("font.move_select", text="Previous Character", icon="HAND").type = 'PREVIOUS_CHARACTER'
        layout.operator("font.move_select", text="Next Character", icon="HAND").type = 'NEXT_CHARACTER'

        layout.separator()

        layout.operator("font.move_select", text="Previous Word", icon="HAND").type = 'PREVIOUS_WORD'
        layout.operator("font.move_select", text="Next Word", icon="HAND").type = 'NEXT_WORD'

        layout.separator()

        layout.operator("font.move_select", text="Previous Line", icon="HAND").type = 'PREVIOUS_LINE'
        layout.operator("font.move_select", text="Next Line", icon="HAND").type = 'NEXT_LINE'


class VIEW3D_MT_select_edit_metaball(Menu):
    bl_label = "Select"

    def draw(self, _context):
        layout = self.layout

        layout.menu("VIEW3D_MT_select_object_legacy")  # bfa menu
        layout.operator_menu_enum("view3d.select_lasso", "mode")

        layout.separator()

        layout.operator("mball.select_all", text="All", icon='SELECT_ALL').action = 'SELECT'
        layout.operator("mball.select_all", text="None", icon='SELECT_NONE').action = 'DESELECT'
        layout.operator("mball.select_all", text="Invert", icon='INVERSE').action = 'INVERT'

        layout.separator()

        layout.menu("VIEW3D_MT_select_edit_metaball_select_similar")  # bfa menu

        layout.separator()

        layout.operator("mball.select_random_metaelems", text="Random", icon="RANDOMIZE")


# bfa menu
class VIEW3D_MT_select_edit_metaball_select_similar(Menu):
    bl_label = "Similar"

    def draw(self, context):
        layout = self.layout

        layout.operator("mball.select_similar", text="Type", icon="TYPE").type = 'TYPE'
        layout.operator("mball.select_similar", text="Radius", icon="RADIUS").type = 'RADIUS'
        layout.operator("mball.select_similar", text="Stiffness", icon="BEND").type = 'STIFFNESS'
        layout.operator("mball.select_similar", text="Rotation", icon="ROTATE").type = 'ROTATION'


class VIEW3D_MT_edit_lattice_context_menu(Menu):
    bl_label = "Lattice"

    def draw(self, context):
        layout = self.layout

        layout.menu("VIEW3D_MT_mirror")
        layout.menu("VIEW3D_MT_edit_lattice_flip")  # bfa menu - blender uses enum
        layout.menu("VIEW3D_MT_snap")

        layout.separator()

        layout.operator("lattice.make_regular", icon='MAKE_REGULAR')


class VIEW3D_MT_select_edit_lattice(Menu):
    bl_label = "Select"

    def draw(self, _context):
        layout = self.layout

        layout.menu("VIEW3D_MT_select_object_legacy")  # bfa menu
        layout.operator_menu_enum("view3d.select_lasso", "mode")

        layout.separator()

        layout.operator("lattice.select_all", text="All", icon='SELECT_ALL').action = 'SELECT'
        layout.operator("lattice.select_all", text="None", icon='SELECT_NONE').action = 'DESELECT'
        layout.operator("lattice.select_all", text="Invert", icon='INVERSE').action = 'INVERT'

        layout.separator()

        layout.operator("lattice.select_mirror", text="Mirror", icon="TRANSFORM_MIRROR")
        layout.operator("lattice.select_random", text="Random", icon="RANDOMIZE")

        layout.separator()

        layout.operator("lattice.select_ungrouped", text="Ungrouped Vertices", icon="SELECT_UNGROUPED_VERTS")

        layout.separator()

        layout.operator("lattice.select_more", text="More", icon="SELECTMORE")
        layout.operator("lattice.select_less", text="Less", icon="SELECTLESS")


class VIEW3D_MT_select_edit_armature(Menu):
    bl_label = "Select"

    def draw(self, _context):
        layout = self.layout

        layout.menu("VIEW3D_MT_select_object_legacy")  # bfa menu
        layout.operator_menu_enum("view3d.select_lasso", "mode")

        layout.separator()

        layout.operator("armature.select_all", text="All", icon='SELECT_ALL').action = 'SELECT'
        layout.operator("armature.select_all", text="None", icon='SELECT_NONE').action = 'DESELECT'
        layout.operator("armature.select_all", text="Invert", icon='INVERSE').action = 'INVERT'

        layout.separator()

        layout.operator_menu_enum("armature.select_similar", "type", text="Similar")

        layout.separator()

        layout.operator("armature.select_mirror", text="Mirror Selection", icon="TRANSFORM_MIRROR").extend = False
        layout.operator("object.select_pattern", text="By Pattern", icon="PATTERN")

        layout.separator()

        layout.operator("armature.select_linked", text="Linked", icon="LINKED")

        layout.separator()

        props = layout.operator("armature.select_hierarchy", text="Parent", icon="PARENT")
        props.extend = False
        props.direction = 'PARENT'

        props = layout.operator("armature.select_hierarchy", text="Child", icon="CHILD")
        props.extend = False
        props.direction = 'CHILD'

        layout.separator()

        props = layout.operator("armature.select_hierarchy", text="Extend Parent", icon="PARENT")
        props.extend = True
        props.direction = 'PARENT'

        props = layout.operator("armature.select_hierarchy", text="Extend Child", icon="CHILD")
        props.extend = True
        props.direction = 'CHILD'

        layout.separator()

        layout.operator("armature.select_more", text="More", icon="SELECTMORE")
        layout.operator("armature.select_less", text="Less", icon="SELECTLESS")


class VIEW3D_MT_select_edit_grease_pencil(Menu):
    bl_label = "Select"

    def draw(self, context):
        layout = self.layout

        layout.operator("grease_pencil.select_all", text="All").action = 'SELECT'
        layout.operator("grease_pencil.select_all", text="None").action = 'DESELECT'
        layout.operator("grease_pencil.select_all", text="Invert").action = 'INVERT'

        layout.separator()

        layout.operator("grease_pencil.select_linked", text="Linked")
        layout.operator("grease_pencil.select_alternate", text="Alternated")
        layout.operator("grease_pencil.select_random", text="Random")

        layout.separator()

        props = layout.operator("grease_pencil.select_ends", text="First")
        props.amount_start = 1
        props.amount_end = 0
        props = layout.operator("grease_pencil.select_ends", text="Last")
        props.amount_start = 0
        props.amount_end = 1

        layout.separator()

        layout.operator("grease_pencil.select_more")
        layout.operator("grease_pencil.select_less")


class VIEW3D_MT_paint_grease_pencil(Menu):
    bl_label = "Draw"

    def draw(self, _context):
        layout = self.layout

        layout.menu("GREASE_PENCIL_MT_layer_active", text="Active Layer")

        layout.separator()

        layout.menu("VIEW3D_MT_edit_greasepencil_showhide")


class VIEW3D_MT_paint_gpencil(Menu):
    bl_label = "Paint"

    def draw(self, _context):
        layout = self.layout

        layout.operator("gpencil.vertex_color_set", text="Set Color Attribute", icon="NODE_VERTEX_COLOR")
        layout.operator("gpencil.stroke_reset_vertex_color", icon="RESET")
        layout.separator()
        layout.operator("gpencil.vertex_color_invert", text="Invert", icon="NODE_INVERT")
        layout.operator("gpencil.vertex_color_levels", text="Levels", icon="LEVELS")
        layout.operator("gpencil.vertex_color_hsv", text="Hue/Saturation/Value", icon="HUESATVAL")
        layout.operator(
            "gpencil.vertex_color_brightness_contrast",
            text="Brightness/Contrast",
            icon="BRIGHTNESS_CONTRAST")


class VIEW3D_MT_select_edit_gpencil(Menu):
    bl_label = "Select"

    def draw(self, context):
        layout = self.layout

        layout.menu("VIEW3D_MT_select_gpencil_legacy")  # bfa menu
        layout.operator_menu_enum("gpencil.select_lasso", "mode")

        layout.separator()

        layout.operator("gpencil.select_all", text="All", icon='SELECT_ALL').action = 'SELECT'
        layout.operator("gpencil.select_all", text="None", icon='SELECT_NONE').action = 'DESELECT'
        layout.operator("gpencil.select_all", text="Invert", icon='INVERSE').action = 'INVERT'

        layout.separator()

        layout.operator("gpencil.select_linked", text="Linked", icon="LINKED")
        layout.operator("gpencil.select_alternate", icon="ALTERNATED")
        layout.operator("gpencil.select_random", icon="RANDOMIZE")
        layout.menu("VIEW3D_MT_select_gpencil_grouped", text="Grouped")  # bfa menu

        if context.mode == 'VERTEX_GPENCIL':
            layout.operator("gpencil.select_vertex_color", text="Color Attribute", icon="NODE_VERTEX_COLOR")

        layout.separator()

        layout.operator("gpencil.select_first", text="First", icon="SELECT_FIRST")
        layout.operator("gpencil.select_last", text="Last", icon="SELECT_LAST")

        layout.separator()

        layout.operator("gpencil.select_more", text="More", icon="SELECTMORE")
        layout.operator("gpencil.select_less", text="Less", icon="SELECTLESS")


# bfa menu
class VIEW3D_MT_select_gpencil_legacy(Menu):
    bl_label = "Legacy"

    def draw(self, _context):
        layout = self.layout

        layout.operator("gpencil.select_box", icon="BORDER_RECT")
        layout.operator("gpencil.select_circle", icon="CIRCLE_SELECT")


# bfa menu
class VIEW3D_MT_select_gpencil_grouped(Menu):
    bl_label = "Grouped"

    def draw(self, context):
        layout = self.layout

        layout.operator("gpencil.select_grouped", text="Layer", icon="LAYER").type = 'LAYER'
        layout.operator("gpencil.select_grouped", text="Color", icon="COLOR").type = 'MATERIAL'


class VIEW3D_MT_select_paint_mask(Menu):
    bl_label = "Select"

    def draw(self, _context):
        layout = self.layout

        layout.menu("VIEW3D_MT_select_object_legacy")  # bfa menu
        layout.operator_menu_enum("view3d.select_lasso", "mode")

        layout.separator()

        layout.operator("paint.face_select_all", text="All", icon='SELECT_ALL').action = 'SELECT'
        layout.operator("paint.face_select_all", text="None", icon='SELECT_NONE').action = 'DESELECT'
        layout.operator("paint.face_select_all", text="Invert", icon='INVERSE').action = 'INVERT'

        layout.separator()

        layout.operator("paint.face_select_linked", text="Linked", icon="LINKED")
        layout.operator("paint.face_select_linked_pick", text="Linked Pick Select", icon="LINKED").deselect = False
        layout.operator("paint.face_select_linked_pick", text="Linked Pick Deselect", icon="LINKED").deselect = True

        layout.separator()

        if _context.mode == 'PAINT_TEXTURE':

            myvar = layout.operator("paint.face_select_loop", text="Select Loop", icon="SELECT_EDGERING")

            myvar = layout.operator("paint.face_select_loop", text="Add Loop to Selection", icon="SELECT_EDGERING")
            myvar.extend = True

            myvar = layout.operator("paint.face_select_loop", text="Remove Loop from Selection", icon="SELECT_EDGERING")
            myvar.select = False
            myvar.extend = True

            layout.separator()

        layout.menu("VIEW3D_MT_select_paint_mask_face_more_less")  # bfa menu


# bfa menu
class VIEW3D_MT_select_paint_mask_face_more_less(Menu):
    bl_label = "More/Less"

    def draw(self, _context):
        layout = self.layout

        layout = self.layout

        layout.operator("paint.face_select_more", text="More", icon="SELECTMORE")
        layout.operator("paint.face_select_less", text="Less", icon="SELECTLESS")


class VIEW3D_MT_select_paint_mask_vertex(Menu):
    bl_label = "Select"

    def draw(self, _context):
        layout = self.layout

        layout.menu("VIEW3D_MT_select_object_legacy")  # bfa menu
        layout.operator_menu_enum("view3d.select_lasso", "mode")

        layout.separator()

        layout.operator("paint.vert_select_all", text="All", icon='SELECT_ALL').action = 'SELECT'
        layout.operator("paint.vert_select_all", text="None", icon='SELECT_NONE').action = 'DESELECT'
        layout.operator("paint.vert_select_all", text="Invert", icon='INVERSE').action = 'INVERT'

        layout.separator()

        layout.operator("paint.vert_select_ungrouped", text="Ungrouped Vertices", icon="SELECT_UNGROUPED_VERTS")
        layout.operator("paint.vert_select_linked", text="Select Linked", icon='LINKED')

        layout.separator()

        layout.menu("VIEW3D_MT_select_paint_mask_vertex_more_less")  # bfa menu


# bfa menu
class VIEW3D_MT_select_paint_mask_vertex_more_less(Menu):
    bl_label = "More/Less"

    def draw(self, _context):
        layout = self.layout

        layout = self.layout

        layout.operator("paint.vert_select_more", text="More", icon="SELECTMORE")
        layout.operator("paint.vert_select_less", text="Less", icon="SELECTLESS")


class VIEW3D_MT_select_edit_point_cloud(Menu):
    bl_label = "Select"

    def draw(self, _context):
        layout = self.layout
        layout.template_node_operator_asset_menu_items(catalog_path=self.bl_label)


class VIEW3D_MT_edit_curves_select_more_less(Menu):
    bl_label = "Select More/Less"

    def draw(self, _context):
        layout = self.layout

        layout.operator("curves.select_more", text="More", icon="SELECTMORE")
        layout.operator("curves.select_less", text="Less", icon="SELECTLESS")


class VIEW3D_MT_select_edit_curves(Menu):
    bl_label = "Select"

    def draw(self, _context):
        layout = self.layout

        layout.operator("curves.select_all", text="All", icon='SELECT_ALL').action = 'SELECT'
        layout.operator("curves.select_all", text="None", icon='SELECT_NONE').action = 'DESELECT'
        layout.operator("curves.select_all", text="Invert", icon='INVERSE').action = 'INVERT'
        layout.operator("curves.select_random", text="Random", icon="RANDOMIZE")
        layout.operator("curves.select_ends", text="Endpoints", icon="SELECT_TIP")
        layout.operator("curves.select_linked", text="Linked", icon="LINKED")

        layout.separator()

        layout.menu("VIEW3D_MT_edit_curves_select_more_less")

        layout.template_node_operator_asset_menu_items(catalog_path=self.bl_label)


class VIEW3D_MT_select_sculpt_curves(Menu):
    bl_label = "Select"

    def draw(self, _context):
        layout = self.layout

        layout.operator("curves.select_all", text="All", icon='SELECT_ALL').action = 'SELECT'
        layout.operator("curves.select_all", text="None", icon='SELECT_NONE').action = 'DESELECT'
        layout.operator("curves.select_all", text="Invert", icon='INVERSE').action = 'INVERT'
        layout.operator("sculpt_curves.select_random", text="Random", icon="RANDOMIZE")
        layout.operator("curves.select_ends", text="Endpoints", icon="SELECT_TIP")
        layout.operator("sculpt_curves.select_grow", text="Grow", icon="SELECTMORE")

        layout.template_node_operator_asset_menu_items(catalog_path="Select")


class VIEW3D_MT_mesh_add(Menu):
    bl_idname = "VIEW3D_MT_mesh_add"
    bl_label = "Mesh"
    bl_options = {'SEARCH_ON_KEY_PRESS'}

    def draw(self, _context):
        layout = self.layout

        layout.operator_context = 'INVOKE_REGION_WIN'

        layout.operator("mesh.primitive_plane_add", text="Plane", icon='MESH_PLANE')
        layout.operator("mesh.primitive_cube_add", text="Cube", icon='MESH_CUBE')
        layout.operator("mesh.primitive_circle_add", text="Circle", icon='MESH_CIRCLE')
        layout.operator("mesh.primitive_uv_sphere_add", text="UV Sphere", icon='MESH_UVSPHERE')
        layout.operator("mesh.primitive_ico_sphere_add", text="Ico Sphere", icon='MESH_ICOSPHERE')
        layout.operator("mesh.primitive_cylinder_add", text="Cylinder", icon='MESH_CYLINDER')
        layout.operator("mesh.primitive_cone_add", text="Cone", icon='MESH_CONE')
        layout.operator("mesh.primitive_torus_add", text="Torus", icon='MESH_TORUS')

        layout.separator()

        layout.operator("mesh.primitive_grid_add", text="Grid", icon='MESH_GRID')
        layout.operator("mesh.primitive_monkey_add", text="Monkey", icon='MESH_MONKEY')

        layout.template_node_operator_asset_menu_items(catalog_path="Add")


class VIEW3D_MT_curve_add(Menu):
    bl_idname = "VIEW3D_MT_curve_add"
    bl_label = "Curve"
    bl_options = {'SEARCH_ON_KEY_PRESS'}

    def draw(self, context):
        layout = self.layout

        layout.operator_context = 'INVOKE_REGION_WIN'

        layout.operator("curve.primitive_bezier_curve_add", text="Bezier", icon='CURVE_BEZCURVE')
        layout.operator("curve.primitive_bezier_circle_add", text="Circle", icon='CURVE_BEZCIRCLE')

        layout.separator()

        layout.operator("curve.primitive_nurbs_curve_add", text="Nurbs Curve", icon='CURVE_NCURVE')
        layout.operator("curve.primitive_nurbs_circle_add", text="Nurbs Circle", icon='CURVE_NCIRCLE')
        layout.operator("curve.primitive_nurbs_path_add", text="Path", icon='CURVE_PATH')

        layout.separator()

        layout.operator("object.curves_empty_hair_add", text="Empty Hair", icon='OUTLINER_OB_CURVES')
        layout.operator("object.quick_fur", text="Fur", icon='OUTLINER_OB_CURVES')

        experimental = context.preferences.experimental
        if experimental.use_new_curves_tools:
            layout.operator("object.curves_random_add", text="Random", icon='OUTLINER_OB_CURVES')


class VIEW3D_MT_surface_add(Menu):
    bl_idname = "VIEW3D_MT_surface_add"
    bl_label = "Surface"
    bl_options = {'SEARCH_ON_KEY_PRESS'}

    def draw(self, _context):
        layout = self.layout

        layout.operator_context = 'INVOKE_REGION_WIN'

        layout.operator("surface.primitive_nurbs_surface_curve_add", text="Surface Curve", icon='SURFACE_NCURVE')
        layout.operator("surface.primitive_nurbs_surface_circle_add", text="Surface Circle", icon='SURFACE_NCIRCLE')
        layout.operator("surface.primitive_nurbs_surface_surface_add", text="Surface Patch", icon='SURFACE_NSURFACE')
        layout.operator(
            "surface.primitive_nurbs_surface_cylinder_add",
            text="Surface Cylinder",
            icon='SURFACE_NCYLINDER')
        layout.operator("surface.primitive_nurbs_surface_sphere_add", text="Surface Sphere", icon='SURFACE_NSPHERE')
        layout.operator("surface.primitive_nurbs_surface_torus_add", text="Surface Torus", icon='SURFACE_NTORUS')


class VIEW3D_MT_edit_metaball_context_menu(Menu):
    bl_label = "Metaball"

    def draw(self, _context):
        layout = self.layout

        layout.operator_context = 'INVOKE_REGION_WIN'

        # Add
        layout.operator("mball.duplicate_move", icon="DUPLICATE")

        layout.separator()

        # Modify
        layout.menu("VIEW3D_MT_mirror")
        layout.menu("VIEW3D_MT_snap")

        layout.separator()

        layout.menu("VIEW3D_MT_edit_meta_showhide")  # BFA - added to context menu

        # Remove
        layout.operator_context = 'EXEC_REGION_WIN'
        layout.operator("mball.delete_metaelems", text="Delete", icon="DELETE")


class VIEW3D_MT_metaball_add(Menu):
    bl_idname = "VIEW3D_MT_metaball_add"
    bl_label = "Metaball"
    bl_options = {'SEARCH_ON_KEY_PRESS'}

    def draw(self, _context):
        layout = self.layout

        layout.operator_context = 'INVOKE_REGION_WIN'
        layout.operator_enum("object.metaball_add", "type")


class TOPBAR_MT_edit_curve_add(Menu):
    bl_idname = "TOPBAR_MT_edit_curve_add"
    bl_label = "Add"
    bl_translation_context = i18n_contexts.operator_default
    bl_options = {'SEARCH_ON_KEY_PRESS'}

    def draw(self, context):
        layout = self.layout

        is_surf = context.active_object.type == 'SURFACE'

        layout.operator_context = 'EXEC_REGION_WIN'

        if is_surf:
            VIEW3D_MT_surface_add.draw(self, context)
        else:
            VIEW3D_MT_curve_add.draw(self, context)


class TOPBAR_MT_edit_armature_add(Menu):
    bl_idname = "TOPBAR_MT_edit_armature_add"
    bl_label = "Armature"
    bl_options = {'SEARCH_ON_KEY_PRESS'}

    def draw(self, _context):
        layout = self.layout

        layout.operator_context = 'EXEC_REGION_WIN'
        layout.operator("armature.bone_primitive_add", text="Single Bone", icon='BONE_DATA')


class VIEW3D_MT_armature_add(Menu):
    bl_idname = "VIEW3D_MT_armature_add"
    bl_label = "Armature"
    bl_options = {'SEARCH_ON_KEY_PRESS'}

    def draw(self, _context):
        layout = self.layout

        layout.operator_context = 'EXEC_REGION_WIN'
        layout.operator("object.armature_add", text="Single Bone", icon='BONE_DATA')


class VIEW3D_MT_light_add(Menu):
    bl_idname = "VIEW3D_MT_light_add"
    bl_context = i18n_contexts.id_light
    bl_label = "Light"
    bl_options = {'SEARCH_ON_KEY_PRESS'}

    def draw(self, _context):
        layout = self.layout

        layout.operator_context = 'INVOKE_REGION_WIN'
        layout.operator_enum("object.light_add", "type")


class VIEW3D_MT_lightprobe_add(Menu):
    bl_idname = "VIEW3D_MT_lightprobe_add"
    bl_label = "Light Probe"
    bl_options = {'SEARCH_ON_KEY_PRESS'}

    def draw(self, _context):
        layout = self.layout

        layout.operator_context = 'INVOKE_REGION_WIN'
        layout.operator_enum("object.lightprobe_add", "type")


class VIEW3D_MT_camera_add(Menu):
    bl_idname = "VIEW3D_MT_camera_add"
    bl_label = "Camera"
    bl_options = {'SEARCH_ON_KEY_PRESS'}

    def draw(self, _context):
        layout = self.layout
        layout.operator_context = 'EXEC_REGION_WIN'
        layout.operator("object.camera_add", text="Camera", icon='OUTLINER_OB_CAMERA')


class VIEW3D_MT_volume_add(Menu):
    bl_idname = "VIEW3D_MT_volume_add"
    bl_label = "Volume"
    bl_translation_context = i18n_contexts.id_id
    bl_options = {'SEARCH_ON_KEY_PRESS'}

    def draw(self, _context):
        layout = self.layout
        layout.operator("object.volume_import", text="Import OpenVDB", icon='FILE_VOLUME')
        layout.operator("object.volume_add", text="Empty",
                        text_ctxt=i18n_contexts.id_volume, icon='OUTLINER_OB_VOLUME')


class VIEW3D_MT_grease_pencil_add(Menu):
    bl_idname = "VIEW3D_MT_grease_pencil_add"
    bl_label = "Grease Pencil"
    bl_options = {'SEARCH_ON_KEY_PRESS'}

    def draw(self, _context):
        layout = self.layout
        layout.operator("object.grease_pencil_add", text="Empty", icon='EMPTY_AXIS').type = 'EMPTY'
        layout.operator("object.grease_pencil_add", text="Stroke", icon='STROKE').type = 'STROKE'
        layout.operator("object.grease_pencil_add", text="Suzanne", icon='MONKEY').type = 'MONKEY'


class VIEW3D_MT_add(Menu):
    bl_label = "Add"
    bl_translation_context = i18n_contexts.operator_default
    bl_options = {'SEARCH_ON_KEY_PRESS'}

    def draw(self, context):
        layout = self.layout

        if layout.operator_context == 'EXEC_REGION_WIN':
            layout.operator_context = 'INVOKE_REGION_WIN'
            layout.operator("WM_OT_search_single_menu", text="Search...", icon='VIEWZOOM').menu_idname = "VIEW3D_MT_add"
            layout.separator()

        # NOTE: don't use 'EXEC_SCREEN' or operators won't get the `v3d` context.

        # NOTE: was `EXEC_AREA`, but this context does not have the `rv3d`, which prevents
        #       "align_view" to work on first call (see #32719).
        layout.operator_context = 'EXEC_REGION_WIN'

        # layout.operator_menu_enum("object.mesh_add", "type", text="Mesh", icon='OUTLINER_OB_MESH')
        layout.menu("VIEW3D_MT_mesh_add", icon='OUTLINER_OB_MESH')

        # layout.operator_menu_enum("object.curve_add", "type", text="Curve", icon='OUTLINER_OB_CURVE')
        layout.menu("VIEW3D_MT_curve_add", icon='OUTLINER_OB_CURVE')
        # layout.operator_menu_enum("object.surface_add", "type", text="Surface", icon='OUTLINER_OB_SURFACE')
        layout.menu("VIEW3D_MT_surface_add", icon='OUTLINER_OB_SURFACE')
        layout.menu("VIEW3D_MT_metaball_add", text="Metaball", icon='OUTLINER_OB_META')
        layout.operator("object.text_add", text="Text", icon='OUTLINER_OB_FONT')
        if context.preferences.experimental.use_new_point_cloud_type:
            layout.operator("object.pointcloud_add", text="Point Cloud", icon='OUTLINER_OB_POINTCLOUD')
        layout.menu("VIEW3D_MT_volume_add", text="Volume", text_ctxt=i18n_contexts.id_id, icon='OUTLINER_OB_VOLUME')
        if context.preferences.experimental.use_grease_pencil_version3:
            layout.menu("VIEW3D_MT_grease_pencil_add", text="Grease Pencil", icon='OUTLINER_OB_GREASEPENCIL')
        else:
            layout.operator_menu_enum(
                "object.gpencil_add",
                "type",
                text="Grease Pencil",
                icon='OUTLINER_OB_GREASEPENCIL')

        layout.separator()

        if VIEW3D_MT_armature_add.is_extended():
            layout.menu("VIEW3D_MT_armature_add", icon='OUTLINER_OB_ARMATURE')
        else:
            layout.operator("object.armature_add", text="Armature", icon='OUTLINER_OB_ARMATURE')

        layout.operator("object.add", text="Lattice", icon='OUTLINER_OB_LATTICE').type = 'LATTICE'
        layout.operator_menu_enum("object.empty_add", "type", text="Empty",
                                  text_ctxt=i18n_contexts.id_id, icon='OUTLINER_OB_EMPTY')
        layout.menu("VIEW3D_MT_image_add", text="Image", icon='OUTLINER_OB_IMAGE')

        layout.separator()

        layout.operator("object.speaker_add", text="Speaker", icon='OUTLINER_OB_SPEAKER')
        layout.separator()

        if VIEW3D_MT_camera_add.is_extended():
            layout.menu("VIEW3D_MT_camera_add", icon='OUTLINER_OB_CAMERA')
        else:
            VIEW3D_MT_camera_add.draw(self, context)

        layout.menu("VIEW3D_MT_light_add", icon='OUTLINER_OB_LIGHT')

        layout.separator()

        layout.menu("VIEW3D_MT_lightprobe_add", icon='OUTLINER_OB_LIGHTPROBE')

        layout.separator()

        layout.operator_menu_enum("object.effector_add", "type", text="Force Field", icon='OUTLINER_OB_FORCE_FIELD')

        layout.separator()

        has_collections = bool(bpy.data.collections)
        col = layout.column()
        col.enabled = has_collections

        if not has_collections or len(bpy.data.collections) > 10:
            col.operator_context = 'INVOKE_REGION_WIN'
            col.operator(
                "object.collection_instance_add",
                text="Collection Instance" if has_collections else "No Collections to Instance",
                icon='OUTLINER_OB_GROUP_INSTANCE',
            )
        else:
            col.operator_menu_enum(
                "object.collection_instance_add",
                "collection",
                text="Collection Instance",
                icon='OUTLINER_OB_GROUP_INSTANCE',
            )


class VIEW3D_MT_image_add(Menu):
    bl_label = "Add Image"
    bl_options = {'SEARCH_ON_KEY_PRESS'}

    def draw(self, _context):
        layout = self.layout
        layout.operator("object.load_reference_image", text="Reference", icon='IMAGE_REFERENCE')
        layout.operator("object.load_background_image", text="Background", icon='IMAGE_BACKGROUND')


class VIEW3D_MT_object_relations(Menu):
    bl_label = "Relations"

    def draw(self, _context):
        layout = self.layout

        layout.operator("object.make_dupli_face", icon="MAKEDUPLIFACE")

        layout.separator()

        layout.operator_menu_enum("object.make_local", "type", text="Make Local")
        layout.menu("VIEW3D_MT_make_single_user")


# bfa menu
class VIEW3D_MT_origin_set(Menu):
    bl_label = "Set Origin"

    def draw(self, context):
        layout = self.layout

        layout.operator("object.origin_set", icon='GEOMETRY_TO_ORIGIN',
                        text="Geometry to Origin").type = 'GEOMETRY_ORIGIN'
        layout.operator("object.origin_set", icon='ORIGIN_TO_GEOMETRY',
                        text="Origin to Geometry").type = 'ORIGIN_GEOMETRY'
        layout.operator("object.origin_set", icon='ORIGIN_TO_CURSOR', text="Origin to 3D Cursor").type = 'ORIGIN_CURSOR'
        layout.operator("object.origin_set", icon='ORIGIN_TO_CENTEROFMASS',
                        text="Origin to Center of Mass (Surface)").type = 'ORIGIN_CENTER_OF_MASS'
        layout.operator(
            "object.origin_set",
            icon='ORIGIN_TO_VOLUME',
            text="Origin to Center of Mass (Volume)").type = 'ORIGIN_CENTER_OF_VOLUME'


# ********** Object menu **********

class VIEW3D_MT_object_liboverride(Menu):
    bl_label = "Library Override"

    def draw(self, _context):
        layout = self.layout

        layout.operator("object.make_override_library", text="Make", icon="LIBRARY")
        layout.operator("object.reset_override_library", text="Reset", icon="RESET")
        layout.operator("object.clear_override_library", text="Clear", icon="CLEAR")


class VIEW3D_MT_object(Menu):
    bl_context = "objectmode"
    bl_label = "Object"

    def draw(self, context):
        layout = self.layout

        obj = context.object
        view = context.space_data

        layout.menu("VIEW3D_MT_transform_object")
        layout.menu("VIEW3D_MT_origin_set")  # bfa menu
        layout.menu("VIEW3D_MT_mirror")
        layout.menu("VIEW3D_MT_object_clear")
        layout.menu("VIEW3D_MT_object_apply")
        layout.menu("VIEW3D_MT_snap")

        layout.separator()

        layout.operator("object.duplicate_move", icon="DUPLICATE")
        layout.operator("object.duplicate_move_linked", icon="DUPLICATE")
        layout.operator("object.join", icon='JOIN')

        layout.separator()

        layout.operator_context = 'EXEC_REGION_WIN'
        myvar = layout.operator("object.delete", text="Delete", icon="DELETE")
        myvar.use_global = False
        myvar.confirm = False
        myvar = layout.operator("object.delete", text="Delete Global", icon="DELETE")
        myvar.use_global = True
        myvar.confirm = False

        layout.separator()

        layout.operator("view3d.copybuffer", text="Copy Objects", icon='COPYDOWN')
        layout.operator("view3d.pastebuffer", text="Paste Objects", icon='PASTEDOWN')

        layout.separator()

        layout.menu("VIEW3D_MT_object_asset")
        # layout.menu("VIEW3D_MT_object_collection") #BFA - Redundant operators, now the UX is exclusive to the outliner

        layout.separator()

        layout.menu("VIEW3D_MT_object_liboverride")
        layout.menu("VIEW3D_MT_object_relations")
        layout.menu("VIEW3D_MT_object_parent")
        layout.menu("VIEW3D_MT_object_constraints")
        layout.menu("VIEW3D_MT_object_track")
        layout.menu("VIEW3D_MT_make_links")

        layout.separator()
        # BFA - Added a context menu operator for consistency and discovervability...
        # ...This is a minimal UX of layout.menu("VIEW3D_MT_object_collection")
        layout.operator_context = 'INVOKE_REGION_WIN'
        layout.operator("object.move_to_collection", icon='GROUP')

        # shading just for mesh and curve objects
        if obj is None:
            pass

        elif obj.type in {'MESH', 'CURVE', 'SURFACE'}:

            layout.separator()

            layout.operator("object.shade_smooth", icon='SHADING_SMOOTH')
            if context.object and context.object.type == 'MESH':
                layout.operator("object.shade_smooth_by_angle", icon='NORMAL_SMOOTH')
            layout.operator("object.shade_flat", icon='SHADING_FLAT')

        layout.separator()

        layout.menu("VIEW3D_MT_object_animation")
        layout.menu("VIEW3D_MT_object_rigid_body")

        layout.separator()

        layout.menu("VIEW3D_MT_object_quick_effects")
        layout.menu("VIEW3D_MT_subdivision_set")  # bfa menu

        layout.separator()

        layout.menu("VIEW3D_MT_object_convert")

        layout.separator()

        layout.menu("VIEW3D_MT_object_showhide")
        layout.menu("VIEW3D_MT_object_cleanup")

        if obj is None:
            pass

        elif obj.type == 'CAMERA':
            layout.operator_context = 'INVOKE_REGION_WIN'

            layout.separator()

            if obj.data.type == 'PERSP':
                props = layout.operator("wm.context_modal_mouse", text="Adjust Focal Length", icon="LENS_ANGLE")
                props.data_path_iter = "selected_editable_objects"
                props.data_path_item = "data.lens"
                props.input_scale = 0.1
                if obj.data.lens_unit == 'MILLIMETERS':
                    props.header_text = "Camera Focal Length: %.1fmm"
                else:
                    props.header_text = "Camera Focal Length: %.1f\u00B0"

            else:
                props = layout.operator("wm.context_modal_mouse", text="Camera Lens Scale", icon="LENS_SCALE")
                props.data_path_iter = "selected_editable_objects"
                props.data_path_item = "data.ortho_scale"
                props.input_scale = 0.01
                props.header_text = "Camera Lens Scale: %.3f"

            if not obj.data.dof.focus_object:
                if view and view.camera == obj and view.region_3d.view_perspective == 'CAMERA':
                    props = layout.operator("ui.eyedropper_depth", text="DOF Distance (Pick)", icon="DOF")
                else:
                    props = layout.operator("wm.context_modal_mouse", text="Adjust Focus Distance", icon="DOF")
                    props.data_path_iter = "selected_editable_objects"
                    props.data_path_item = "data.dof.focus_distance"
                    props.input_scale = 0.02
                    props.header_text = "Focus Distance: %.3f"

        elif obj.type in {'CURVE', 'FONT'}:
            layout.operator_context = 'INVOKE_REGION_WIN'

            layout.separator()

            props = layout.operator("wm.context_modal_mouse", text="Adjust Extrusion", icon="EXTRUDESIZE")
            props.data_path_iter = "selected_editable_objects"
            props.data_path_item = "data.extrude"
            props.input_scale = 0.01
            props.header_text = "Extrude: %.3f"

            props = layout.operator("wm.context_modal_mouse", text="Adjust Offset", icon="WIDTH_SIZE")
            props.data_path_iter = "selected_editable_objects"
            props.data_path_item = "data.offset"
            props.input_scale = 0.01
            props.header_text = "Offset %.3f"

        elif obj.type == 'EMPTY':
            layout.operator_context = 'INVOKE_REGION_WIN'

            layout.separator()

            props = layout.operator("wm.context_modal_mouse", text="Adjust Empty Display Size", icon="DRAWSIZE")
            props.data_path_iter = "selected_editable_objects"
            props.data_path_item = "empty_display_size"
            props.input_scale = 0.01
            props.header_text = "Empty Diosplay Size: %.3f"

        elif obj.type == 'LIGHT':
            light = obj.data

            layout.operator_context = 'INVOKE_REGION_WIN'

            layout.separator()

            props = layout.operator("wm.context_modal_mouse", text="Adjust Light Power", icon="LIGHT_STRENGTH")
            props.data_path_iter = "selected_editable_objects"
            props.data_path_item = "data.energy"
            props.input_scale = 1.0
            props.header_text = "Light Power: %.3f"

            if light.type == 'AREA':
                if light.shape in {'RECTANGLE', 'ELLIPSE'}:
                    props = layout.operator(
                        "wm.context_modal_mouse",
                        text="Adjust Area Light X Size",
                        icon="LIGHT_SIZE")
                    props.data_path_iter = "selected_editable_objects"
                    props.data_path_item = "data.size"
                    props.header_text = "Light Size X: %.3f"

                    props = layout.operator(
                        "wm.context_modal_mouse",
                        text="Adjust Area Light Y Size",
                        icon="LIGHT_SIZE")
                    props.data_path_iter = "selected_editable_objects"
                    props.data_path_item = "data.size_y"
                    props.header_text = "Light Size Y: %.3f"
                else:
                    props = layout.operator("wm.context_modal_mouse", text="Adjust Area Light Size", icon="LIGHT_SIZE")
                    props.data_path_iter = "selected_editable_objects"
                    props.data_path_item = "data.size"
                    props.header_text = "Light Size: %.3f"

            elif light.type in {'SPOT', 'POINT'}:
                props = layout.operator("wm.context_modal_mouse", text="Adjust Light Radius", icon="RADIUS")
                props.data_path_iter = "selected_editable_objects"
                props.data_path_item = "data.shadow_soft_size"
                props.header_text = "Light Radius: %.3f"

            elif light.type == 'SUN':
                props = layout.operator("wm.context_modal_mouse", text="Adjust Sun Light Angle", icon="ANGLE")
                props.data_path_iter = "selected_editable_objects"
                props.data_path_item = "data.angle"
                props.header_text = "Light Angle: %.3f"

            if light.type == 'SPOT':
                layout.separator()

                props = layout.operator("wm.context_modal_mouse", text="Adjust Spot Light Size", icon="LIGHT_SIZE")
                props.data_path_iter = "selected_editable_objects"
                props.data_path_item = "data.spot_size"
                props.input_scale = 0.01
                props.header_text = "Spot Size: %.2f"

                props = layout.operator("wm.context_modal_mouse", text="Adjust Spot Light Blend", icon="SPOT_BLEND")
                props.data_path_iter = "selected_editable_objects"
                props.data_path_item = "data.spot_blend"
                props.input_scale = -0.01
                props.header_text = "Spot Blend: %.2f"

            if light.type in ['SPOT', 'SUN', 'AREA']:
                props = layout.operator(
                    "object.transform_axis_target",
                    text="Interactive Light Track",
                    icon="NODE_LIGHTPATH")

        layout.template_node_operator_asset_menu_items(catalog_path="Object")

class VIEW3D_MT_object_animation(Menu):
    bl_label = "Animation"

    def draw(self, _context):
        layout = self.layout

        layout.operator("anim.keyframe_insert", text="Insert Keyframe", icon='KEYFRAMES_INSERT')
        layout.operator("anim.keyframe_insert_menu", text="Insert Keyframe with Keying Set", icon='KEYFRAMES_INSERT')
        layout.operator("anim.keyframe_delete_v3d", text="Delete Keyframes", icon='KEYFRAMES_REMOVE')
        layout.operator("anim.keyframe_clear_v3d", text="Clear Keyframes", icon='KEYFRAMES_CLEAR')
        layout.operator("anim.keying_set_active_set", text="Change Keying Set", icon='KEYINGSET')

        layout.separator()

        layout.operator("nla.bake", text="Bake Action", icon='BAKE_ACTION')
        layout.operator("gpencil.bake_mesh_animation", text="Bake Mesh to Grease Pencil", icon='BAKE_ACTION')
        layout.operator(
            "gpencil.bake_grease_pencil_animation",
            text="Bake Object Transform to Grease Pencil",
            icon='BAKE_ACTION')


class VIEW3D_MT_object_rigid_body(Menu):
    bl_label = "Rigid Body"

    def draw(self, _context):
        layout = self.layout

        layout.operator("rigidbody.objects_add", text="Add Active", icon='RIGID_ADD_ACTIVE').type = 'ACTIVE'
        layout.operator("rigidbody.objects_add", text="Add Passive", icon='RIGID_ADD_PASSIVE').type = 'PASSIVE'

        layout.separator()

        layout.operator("rigidbody.objects_remove", text="Remove", icon='RIGID_REMOVE')

        layout.separator()

        layout.operator("rigidbody.shape_change", text="Change Shape", icon='RIGID_CHANGE_SHAPE')
        layout.operator("rigidbody.mass_calculate", text="Calculate Mass", icon='RIGID_CALCULATE_MASS')
        layout.operator("rigidbody.object_settings_copy", text="Copy from Active", icon='RIGID_COPY_FROM_ACTIVE')
        layout.operator("object.visual_transform_apply", text="Apply Transformation", icon='RIGID_APPLY_TRANS')
        layout.operator("rigidbody.bake_to_keyframes", text="Bake To Keyframes", icon='RIGID_BAKE_TO_KEYFRAME')

        layout.separator()

        layout.operator("rigidbody.connect", text="Connect", icon='RIGID_CONSTRAINTS_CONNECT')


class VIEW3D_MT_object_clear(Menu):
    bl_label = "Clear"

    def draw(self, _context):
        layout = self.layout

        layout.operator("object.location_clear", text="Location", icon="CLEARMOVE").clear_delta = False
        layout.operator("object.rotation_clear", text="Rotation", icon="CLEARROTATE").clear_delta = False
        layout.operator("object.scale_clear", text="Scale", icon="CLEARSCALE").clear_delta = False

        layout.separator()

        layout.operator("object.origin_clear", text="Origin", icon="CLEARORIGIN")


class VIEW3D_MT_object_context_menu(Menu):
    bl_label = "Object"

    def draw(self, context):
        layout = self.layout

        view = context.space_data

        obj = context.object

        selected_objects_len = len(context.selected_objects)

        # If nothing is selected
        # (disabled for now until it can be made more useful).
        '''
        if selected_objects_len == 0:

            layout.menu("VIEW3D_MT_add", text="Add", text_ctxt=i18n_contexts.operator_default)
            layout.operator("view3d.pastebuffer", text="Paste Objects", icon='PASTEDOWN')

            return
        '''

        # If something is selected

        # Individual object types.
        if obj is None:
            pass

        elif obj.type == 'CAMERA':
            layout.operator_context = 'INVOKE_REGION_WIN'

            layout.operator("view3d.object_as_camera", text="Set Active Camera", icon="VIEW_SWITCHACTIVECAM")

            if obj.data.type == 'PERSP':
                props = layout.operator("wm.context_modal_mouse", text="Adjust Focal Length", icon="LENS_ANGLE")
                props.data_path_iter = "selected_editable_objects"
                props.data_path_item = "data.lens"
                props.input_scale = 0.1
                if obj.data.lens_unit == 'MILLIMETERS':
                    props.header_text = tip_("Camera Focal Length: %.1fmm")
                else:
                    props.header_text = tip_("Camera Focal Length: %.1f\u00B0")

            else:
                props = layout.operator("wm.context_modal_mouse", text="Camera Lens Scale", icon="LENS_SCALE")
                props.data_path_iter = "selected_editable_objects"
                props.data_path_item = "data.ortho_scale"
                props.input_scale = 0.01
                props.header_text = tip_("Camera Lens Scale: %.3f")

            if not obj.data.dof.focus_object:
                if view and view.camera == obj and view.region_3d.view_perspective == 'CAMERA':
                    props = layout.operator("ui.eyedropper_depth", text="DOF Distance (Pick)", icon="DOF")
                else:
                    props = layout.operator("wm.context_modal_mouse", text="Adjust Focus Distance", icon="DOF")
                    props.data_path_iter = "selected_editable_objects"
                    props.data_path_item = "data.dof.focus_distance"
                    props.input_scale = 0.02
                    props.header_text = tip_("Focus Distance: %.3f")

            layout.separator()

        elif obj.type in {'CURVE', 'FONT'}:
            layout.operator_context = 'INVOKE_REGION_WIN'

            props = layout.operator("wm.context_modal_mouse", text="Adjust Extrusion", icon="EXTRUDESIZE")
            props.data_path_iter = "selected_editable_objects"
            props.data_path_item = "data.extrude"
            props.input_scale = 0.01
            props.header_text = tip_("Extrude: %.3f")

            props = layout.operator("wm.context_modal_mouse", text="Adjust Offset", icon="WIDTH_SIZE")
            props.data_path_iter = "selected_editable_objects"
            props.data_path_item = "data.offset"
            props.input_scale = 0.01
            props.header_text = tip_("Offset: %.3f")

            layout.separator()

        elif obj.type == 'EMPTY':
            layout.operator_context = 'INVOKE_REGION_WIN'

            props = layout.operator("wm.context_modal_mouse", text="Adjust Empty Display Size", icon="DRAWSIZE")
            props.data_path_iter = "selected_editable_objects"
            props.data_path_item = "empty_display_size"
            props.input_scale = 0.01
            props.header_text = tip_("Empty Display Size: %.3f")

            layout.separator()

            if obj.empty_display_type == 'IMAGE':
                layout.operator("gpencil.trace_image", icon="FILE_IMAGE")

                layout.separator()

        elif obj.type == 'LIGHT':
            light = obj.data

            layout.operator_context = 'INVOKE_REGION_WIN'

            props = layout.operator("wm.context_modal_mouse", text="Adjust Light Power", icon="LIGHT_STRENGTH")
            props.data_path_iter = "selected_editable_objects"
            props.data_path_item = "data.energy"
            props.input_scale = 1.0
            props.header_text = tip_("Light Power: %.3f")

            if light.type == 'AREA':
                if light.shape in {'RECTANGLE', 'ELLIPSE'}:
                    props = layout.operator(
                        "wm.context_modal_mouse",
                        text="Adjust Area Light X Size",
                        icon="LIGHT_SIZE")
                    props.data_path_iter = "selected_editable_objects"
                    props.data_path_item = "data.size"
                    props.header_text = tip_("Light Size X: %.3f")

                    props = layout.operator(
                        "wm.context_modal_mouse",
                        text="Adjust Area Light Y Size",
                        icon="LIGHT_SIZE")
                    props.data_path_iter = "selected_editable_objects"
                    props.data_path_item = "data.size_y"
                    props.header_text = tip_("Light Size Y: %.3f")
                else:
                    props = layout.operator("wm.context_modal_mouse", text="Adjust Area Light Size", icon="LIGHT_SIZE")
                    props.data_path_iter = "selected_editable_objects"
                    props.data_path_item = "data.size"
                    props.header_text = tip_("Light Size: %.3f")

            elif light.type in {'SPOT', 'POINT'}:
                props = layout.operator("wm.context_modal_mouse", text="Adjust Light Radius", icon="RADIUS")
                props.data_path_iter = "selected_editable_objects"
                props.data_path_item = "data.shadow_soft_size"
                props.header_text = tip_("Light Radius: %.3f")

            elif light.type == 'SUN':
                props = layout.operator("wm.context_modal_mouse", text="Adjust Sun Light Angle", icon="ANGLE")
                props.data_path_iter = "selected_editable_objects"
                props.data_path_item = "data.angle"
                props.header_text = tip_("Light Angle: %.3f")

            if light.type == 'SPOT':
                layout.separator()

                props = layout.operator("wm.context_modal_mouse", text="Adjust Spot Light Size", icon="LIGHT_SIZE")
                props.data_path_iter = "selected_editable_objects"
                props.data_path_item = "data.spot_size"
                props.input_scale = 0.01
                props.header_text = tip_("Spot Size: %.2f")

                props = layout.operator("wm.context_modal_mouse", text="Adjust Spot Light Blend", icon="SPOT_BLEND")
                props.data_path_iter = "selected_editable_objects"
                props.data_path_item = "data.spot_blend"
                props.input_scale = -0.01
                props.header_text = tip_("Spot Blend: %.2f")

            layout.separator()

        # Shared among some object types.
        if obj is not None:
            if obj.type in {'MESH', 'CURVE', 'SURFACE'}:
                layout.operator("object.shade_smooth", text="Shade Smooth", icon="SHADING_SMOOTH")
                if obj.type == 'MESH':
                    layout.operator("object.shade_smooth_by_angle", icon="NORMAL_SMOOTH")
                layout.operator("object.shade_flat", text="Shade Flat", icon="SHADING_FLAT")
                layout.separator()

            if obj.type in {'MESH', 'CURVE', 'SURFACE', 'ARMATURE', 'GPENCIL'}:
                if selected_objects_len > 1:
                    layout.operator("object.join")

            if obj.type in {'MESH', 'CURVE', 'CURVES', 'SURFACE', 'POINTCLOUD', 'META', 'FONT'}:
                layout.operator_menu_enum("object.convert", "target")

            if obj.type == 'GPENCIL':
                layout.operator_menu_enum("gpencil.convert", "type", text="Convert To")

            if (obj.type in {
                'MESH', 'CURVE', 'CURVES', 'SURFACE', 'GPENCIL', 'LATTICE', 'ARMATURE', 'META', 'FONT', 'POINTCLOUD',
            } or (obj.type == 'EMPTY' and obj.instance_collection is not None)):
                layout.operator_context = 'INVOKE_REGION_WIN'
                layout.operator_menu_enum("object.origin_set", text="Set Origin", property="type")
                layout.operator_context = 'INVOKE_DEFAULT'

                layout.separator()

        # Shared among all object types
        layout.operator("view3d.copybuffer", text="Copy Objects", icon='COPYDOWN')
        layout.operator("view3d.pastebuffer", text="Paste Objects", icon='PASTEDOWN')

        layout.separator()

        layout.operator("object.duplicate_move", icon='DUPLICATE')
        layout.operator("object.duplicate_move_linked", icon="DUPLICATE")

        layout.separator()

        props = layout.operator("wm.call_panel", text="Rename Active Object", icon='RENAME')
        props.name = "TOPBAR_PT_name"
        props.keep_open = False

        layout.separator()

        layout.menu("VIEW3D_MT_mirror")
        layout.menu("VIEW3D_MT_snap")
        layout.menu("VIEW3D_MT_object_parent")

        layout.separator()

        layout.operator_context = 'INVOKE_REGION_WIN'
        # BFA - made it always exposed in it's own little group <3
        layout.operator("object.move_to_collection", icon='GROUP')

        layout.separator()
        if view and view.local_view:
            layout.operator(
                "view3d.localview",
                text="Toggle Local View",
                icon="VIEW_GLOBAL_LOCAL")  # BFA - Can toggle in, so toggle out too
            layout.operator("view3d.localview_remove_from", icon='VIEW_REMOVE_LOCAL')
        else:
            # BFA - made it relevant to local view conditional
            layout.operator("view3d.localview", text="Toggle Local View", icon="VIEW_GLOBAL_LOCAL")

        layout.separator()

        layout.operator("anim.keyframe_insert", text="Insert Keyframe", icon='KEYFRAMES_INSERT')
        layout.operator("anim.keyframe_insert_menu", text="Insert Keyframe with Keying Set", icon='KEYFRAMES_INSERT')

        layout.separator()

        layout.operator_context = 'EXEC_REGION_WIN'
        layout.operator("object.delete", text="Delete", icon="DELETE").use_global = False

        layout.separator()

        layout.menu("VIEW3D_MT_object_showhide")  # BFA - added to context menu

        layout.template_node_operator_asset_menu_items(catalog_path="Object")

class VIEW3D_MT_object_shading(Menu):
    # XXX, this menu is a place to store shading operator in object mode
    bl_label = "Shading"

    def draw(self, _context):
        layout = self.layout
        layout.operator("object.shade_smooth", text="Smooth", icon="SHADING_SMOOTH")
        layout.operator("object.shade_flat", text="Flat", icon="SHADING_FLAT")


class VIEW3D_MT_object_apply(Menu):
    bl_label = "Apply"

    def draw(self, _context):
        layout = self.layout

        # Need invoke for the popup confirming the multi-user data operation
        layout.operator_context = 'INVOKE_DEFAULT'

        props = layout.operator(
            "object.transform_apply",
            text="Location",
            text_ctxt=i18n_contexts.default,
            icon="APPLYMOVE")
        props.location, props.rotation, props.scale = True, False, False

        props = layout.operator(
            "object.transform_apply",
            text="Rotation",
            text_ctxt=i18n_contexts.default,
            icon="APPLYROTATE")
        props.location, props.rotation, props.scale = False, True, False

        props = layout.operator(
            "object.transform_apply",
            text="Scale",
            text_ctxt=i18n_contexts.default,
            icon="APPLYSCALE")
        props.location, props.rotation, props.scale = False, False, True

        props = layout.operator(
            "object.transform_apply",
            text="All Transforms",
            text_ctxt=i18n_contexts.default,
            icon="APPLYALL")
        props.location, props.rotation, props.scale = True, True, True

        props = layout.operator(
            "object.transform_apply",
            text="Rotation & Scale",
            text_ctxt=i18n_contexts.default,
            icon="APPLY_ROTSCALE")
        props.location, props.rotation, props.scale = False, True, True

        layout.separator()

        layout.operator(
            "object.transforms_to_deltas",
            text="Location to Deltas",
            text_ctxt=i18n_contexts.default,
            icon="APPLYMOVEDELTA").mode = 'LOC'
        layout.operator(
            "object.transforms_to_deltas",
            text="Rotation to Deltas",
            text_ctxt=i18n_contexts.default,
            icon="APPLYROTATEDELTA").mode = 'ROT'
        layout.operator(
            "object.transforms_to_deltas",
            text="Scale to Deltas",
            text_ctxt=i18n_contexts.default,
            icon="APPLYSCALEDELTA").mode = 'SCALE'
        layout.operator(
            "object.transforms_to_deltas",
            text="All Transforms to Deltas",
            text_ctxt=i18n_contexts.default,
            icon="APPLYALLDELTA").mode = 'ALL'
        layout.operator("object.anim_transforms_to_deltas", icon="APPLYANIDELTA")

        layout.separator()

        layout.operator(
            "object.visual_transform_apply",
            text="Visual Transform",
            text_ctxt=i18n_contexts.default,
            icon="VISUALTRANSFORM")
        layout.operator("object.duplicates_make_real", icon="MAKEDUPLIREAL")
        layout.operator(
            "object.parent_inverse_apply",
            text="Parent Inverse",
            text_ctxt=i18n_contexts.default,
            icon="APPLY_PARENT_INVERSE")

        layout.template_node_operator_asset_menu_items(catalog_path="Object/Apply")

class VIEW3D_MT_object_parent(Menu):
    bl_label = "Parent"

    def draw(self, _context):
        from bl_ui_utils.layout import operator_context

        layout = self.layout

        layout.operator_enum("object.parent_set", "type")

        layout.separator()

        with operator_context(layout, 'EXEC_REGION_WIN'):
            layout.operator("object.parent_no_inverse_set", icon="PARENT").keep_transform = False
            props = layout.operator(
                "object.parent_no_inverse_set",
                text="Make Parent without Inverse (Keep Transform)",
                icon="PARENT")
            props.keep_transform = True

            layout.operator("curves.surface_set", text="Object (Attach Curves to Surface)", icon="PARENT_CURVE")

        layout.separator()

        layout.operator_enum("object.parent_clear", "type")


class VIEW3D_MT_object_track(Menu):
    bl_label = "Track"

    def draw(self, _context):
        layout = self.layout

        layout.operator("object.track_set", text="Damped Track Constraint", icon="CONSTRAINT_DATA").type = "DAMPTRACK"
        layout.operator("object.track_set", text="Track to Constraint", icon="CONSTRAINT_DATA").type = "TRACKTO"
        layout.operator("object.track_set", text="Lock Track Constraint", icon="CONSTRAINT_DATA").type = "LOCKTRACK"

        layout.separator()

        layout.operator("object.track_clear", text="Clear Track", icon="CLEAR_TRACK").type = 'CLEAR'
        layout.operator(
            "object.track_clear",
            text="Clear Track - Keep Transformation",
            icon="CLEAR_TRACK").type = 'CLEAR_KEEP_TRANSFORM'

# BFA - not referenced in the 3D View Editor - but referenced by hotkey M in Blender keymap.


class VIEW3D_MT_object_collection(Menu):
    bl_label = "Collection"

    def draw(self, _context):
        layout = self.layout

        layout.operator("object.move_to_collection", icon='GROUP')
        layout.operator("object.link_to_collection", icon='GROUP')

        layout.separator()

        layout.operator("collection.create", icon='COLLECTION_NEW')
        # layout.operator_menu_enum("collection.objects_remove", "collection")  # BUGGY
        layout.operator("collection.objects_remove", icon="DELETE")
        layout.operator("collection.objects_remove_all", icon="DELETE")

        layout.separator()

        layout.operator("collection.objects_add_active", icon='GROUP')
        layout.operator("collection.objects_remove_active", icon="DELETE")


class VIEW3D_MT_object_constraints(Menu):
    bl_label = "Constraints"

    def draw(self, _context):
        layout = self.layout

        layout.operator("object.constraint_add_with_targets", icon="CONSTRAINT_DATA")
        layout.operator("object.constraints_copy", icon="COPYDOWN")

        layout.separator()

        layout.operator("object.constraints_clear", icon="CLEAR_CONSTRAINT")


class VIEW3D_MT_object_quick_effects(Menu):
    bl_label = "Quick Effects"

    def draw(self, _context):
        layout = self.layout

        layout.operator("object.quick_fur", icon="CURVES")
        layout.operator("object.quick_explode", icon="MOD_EXPLODE")
        layout.operator("object.quick_smoke", icon="MOD_SMOKE")
        layout.operator("object.quick_liquid", icon="MOD_FLUIDSIM")
        layout.template_node_operator_asset_menu_items(catalog_path="Object/Quick Effects")

class VIEW3D_MT_object_showhide(Menu):
    bl_label = "Show/Hide"

    def draw(self, _context):
        layout = self.layout

        layout.operator("object.hide_view_clear", text="Show Hidden", icon="HIDE_OFF")

        layout.separator()

        layout.operator("object.hide_view_set", text="Hide Selected", icon="HIDE_ON").unselected = False
        layout.operator("object.hide_view_set", text="Hide Unselected", icon="HIDE_UNSELECTED").unselected = True


class VIEW3D_MT_object_cleanup(Menu):
    bl_label = "Clean Up"

    def draw(self, _context):
        layout = self.layout

        layout.operator(
            "object.vertex_group_clean",
            text="Clean Vertex Group Weights",
            icon='CLEAN_CHANNELS').group_select_mode = 'ALL'
        layout.operator(
            "object.vertex_group_limit_total",
            text="Limit Total Vertex Groups",
            icon='WEIGHT_LIMIT_TOTAL').group_select_mode = 'ALL'

        layout.separator()

        layout.operator("object.material_slot_remove_unused", text="Remove Unused Material Slots", icon='DELETE')


class VIEW3D_MT_object_asset(Menu):
    bl_label = "Asset"

    def draw(self, _context):
        layout = self.layout

        layout.operator("asset.mark", icon='ASSIGN')
        layout.operator("asset.clear", text="Clear Asset", icon='CLEAR').set_fake_user = False
        layout.operator("asset.clear", text="Clear Asset (Set Fake User)", icon='CLEAR').set_fake_user = True


class VIEW3D_MT_make_single_user(Menu):
    bl_label = "Make Single User"

    def draw(self, _context):
        layout = self.layout
        layout.operator_context = 'EXEC_REGION_WIN'

        props = layout.operator("object.make_single_user", text="Object", icon='MAKE_SINGLE_USER')
        props.object = True
        props.obdata = props.material = props.animation = props.obdata_animation = False

        props = layout.operator("object.make_single_user", text="Object & Data", icon='MAKE_SINGLE_USER')
        props.object = props.obdata = True
        props.material = props.animation = props.obdata_animation = False

        props = layout.operator("object.make_single_user", text="Object & Data & Materials", icon='MAKE_SINGLE_USER')
        props.object = props.obdata = props.material = True
        props.animation = props.obdata_animation = False

        props = layout.operator("object.make_single_user", text="Materials", icon='MAKE_SINGLE_USER')
        props.material = True
        props.object = props.obdata = props.animation = props.obdata_animation = False

        props = layout.operator("object.make_single_user", text="Object Animation", icon='MAKE_SINGLE_USER')
        props.animation = True
        props.object = props.obdata = props.material = props.obdata_animation = False

        props = layout.operator("object.make_single_user", text="Object Data Animation", icon='MAKE_SINGLE_USER')
        props.obdata_animation = props.obdata = True
        props.object = props.material = props.animation = False


class VIEW3D_MT_object_convert(Menu):
    bl_label = "Convert"

    def draw(self, context):
        layout = self.layout
        ob = context.active_object

        if ob and ob.type == 'GPENCIL' and context.gpencil_data and not context.preferences.experimental.use_grease_pencil_version3:
            layout.operator_enum("gpencil.convert", "type")
        else:
            layout.operator_enum("object.convert", "target")

        # Potrace lib dependency.
        if bpy.app.build_options.potrace:
            layout.operator("gpencil.trace_image", icon='OUTLINER_OB_GREASEPENCIL')

        if ob and ob.type == 'CURVES':
            layout.operator("curves.convert_to_particle_system", text="Particle System", icon="PARTICLES")

        layout.template_node_operator_asset_menu_items(catalog_path="Object/Convert")

class VIEW3D_MT_make_links(Menu):
    bl_label = "Link/Transfer Data"

    def draw(self, _context):
        layout = self.layout
        operator_context_default = layout.operator_context

        if len(bpy.data.scenes) > 10:
            layout.operator_context = 'INVOKE_REGION_WIN'
            layout.operator("object.make_links_scene", text="Link Objects to Scene", icon='OUTLINER_OB_EMPTY')
        else:
            layout.operator_context = 'EXEC_REGION_WIN'
            layout.operator_menu_enum("object.make_links_scene", "scene", text="Link Objects to Scene")

        layout.separator()

        layout.operator_context = operator_context_default

        layout.operator_enum("object.make_links_data", "type")  # inline

        layout.separator()

        layout.operator("object.join_uvs", text="Copy UV Maps", icon="TRANSFER_UV")

        layout.separator()

        layout.operator("object.data_transfer", icon='TRANSFER_DATA')
        layout.operator("object.datalayout_transfer", icon='TRANSFER_DATA_LAYOUT')


class VIEW3D_MT_brush_paint_modes(Menu):
    bl_label = "Enabled Modes"

    def draw(self, context):
        layout = self.layout

        settings = UnifiedPaintPanel.paint_settings(context)
        brush = settings.brush

        layout.prop(brush, "use_paint_sculpt", text="Sculpt")
        layout.prop(brush, "use_paint_uv_sculpt", text="UV Sculpt")
        layout.prop(brush, "use_paint_vertex", text="Vertex Paint")
        layout.prop(brush, "use_paint_weight", text="Weight Paint")
        layout.prop(brush, "use_paint_image", text="Texture Paint")
        layout.prop(brush, "use_paint_sculpt_curves", text="Sculpt Curves")


# bfa menu
class VIEW3D_MT_brush(Menu):
    bl_label = "Brush"

    def draw(self, context):
        layout = self.layout

        settings = UnifiedPaintPanel.paint_settings(context)
        brush = getattr(settings, "brush", None)
        obj = context.active_object
        mesh = context.object.data  # face selection masking for painting

        # skip if no active brush
        if not brush:
            layout.label(text="No Brush selected. Please select a brush first", icon='INFO')
            return

        tex_slot = brush.texture_slot
        mask_tex_slot = brush.mask_texture_slot

        # brush tool
        if context.sculpt_object:
            layout.operator("brush.reset", icon="BRUSH_RESET")

        if tex_slot.map_mode == 'STENCIL':

            layout.separator()

            layout.operator(
                "brush.stencil_control",
                text='Move Stencil Texture',
                icon='TRANSFORM_MOVE').mode = 'TRANSLATION'
            layout.operator(
                "brush.stencil_control",
                text='Rotate Stencil Texture',
                icon='TRANSFORM_ROTATE').mode = 'ROTATION'
            layout.operator(
                "brush.stencil_control",
                text='Scale Stencil Texture',
                icon='TRANSFORM_SCALE').mode = 'SCALE'
            layout.operator("brush.stencil_reset_transform", text="Reset Stencil Texture position", icon="RESET")

        if mask_tex_slot.map_mode == 'STENCIL':

            layout.separator()

            myvar = layout.operator("brush.stencil_control", text="Move Stencil Mask Texture", icon='TRANSFORM_MOVE')
            myvar.mode = 'TRANSLATION'
            myvar.texmode = 'SECONDARY'
            myvar = layout.operator(
                "brush.stencil_control",
                text="Rotate Stencil Mask Texture",
                icon='TRANSFORM_ROTATE')
            myvar.mode = 'ROTATION'
            myvar.texmode = 'SECONDARY'
            myvar = layout.operator("brush.stencil_control", text="Scale Stencil Mask Texture", icon='TRANSFORM_SCALE')
            myvar.mode = 'SCALE'
            myvar.texmode = 'SECONDARY'
            layout.operator(
                "brush.stencil_reset_transform",
                text="Reset Stencil Mask Texture position",
                icon="RESET").mask = True

        # If face selection masking for painting is active
        if mesh.use_paint_mask:

            layout.separator()

            layout.menu("VIEW3D_MT_facemask_showhide")  # bfa - show hide for face mask tool

        # Color picker just in vertex and texture paint
        if obj.mode in {'VERTEX_PAINT', 'TEXTURE_PAINT'}:

            layout.separator()

            layout.operator("paint.sample_color", text="Color Picker", icon='EYEDROPPER')


# bfa - show hide menu for face selection masking
class VIEW3D_MT_facemask_showhide(Menu):
    bl_label = "Show/Hide"

    def draw(self, context):
        layout = self.layout

        layout.operator("paint.face_select_reveal", text="Show Hidden", icon="HIDE_OFF")
        layout.operator("paint.face_select_hide", text="Hide Selected", icon="HIDE_ON").unselected = False
        layout.operator("paint.face_select_hide", text="Hide Unselected", icon="HIDE_UNSELECTED").unselected = True


class VIEW3D_MT_paint_vertex(Menu):
    bl_label = "Paint"

    def draw(self, _context):
        layout = self.layout

        layout.operator("paint.vertex_color_set", icon="COLOR")  # BFA - Expose operator
        layout.operator("paint.vertex_color_smooth", icon="PARTICLEBRUSH_SMOOTH")
        layout.operator("paint.vertex_color_dirt", icon="DIRTY_VERTEX")
        layout.operator("paint.vertex_color_from_weight", icon="VERTCOLFROMWEIGHT")

        layout.separator()

        layout.operator("paint.vertex_color_invert", text="Invert", icon="REVERSE_COLORS")
        layout.operator("paint.vertex_color_levels", text="Levels", icon="LEVELS")
        layout.operator("paint.vertex_color_hsv", text="Hue/Saturation/Value", icon="HUESATVAL")
        layout.operator(
            "paint.vertex_color_brightness_contrast",
            text="Brightness/Contrast",
            icon="BRIGHTNESS_CONTRAST")

        layout.separator()

        layout.operator("paint.vertex_color_set")
        layout.operator("paint.sample_color")


class VIEW3D_MT_hook(Menu):
    bl_label = "Hooks"

    def draw(self, context):
        layout = self.layout
        layout.operator_context = 'EXEC_AREA'
        layout.operator("object.hook_add_newob", icon="HOOK_NEW")
        layout.operator("object.hook_add_selob", icon="HOOK_SELECTED").use_bone = False
        layout.operator("object.hook_add_selob", text="Hook to Selected Object Bone", icon="HOOK_BONE").use_bone = True

        if any([mod.type == 'HOOK' for mod in context.active_object.modifiers]):
            layout.separator()

            layout.operator_menu_enum("object.hook_assign", "modifier", icon="HOOK_ASSIGN")
            layout.operator_menu_enum("object.hook_remove", "modifier", icon="HOOK_REMOVE")

            layout.separator()

            layout.operator_menu_enum("object.hook_select", "modifier", icon="HOOK_SELECT")
            layout.operator_menu_enum("object.hook_reset", "modifier", icon="HOOK_RESET")
            layout.operator_menu_enum("object.hook_recenter", "modifier", icon="HOOK_RECENTER")


class VIEW3D_MT_vertex_group(Menu):
    bl_label = "Vertex Groups"

    def draw(self, context):
        layout = self.layout

        layout.operator_context = 'EXEC_AREA'
        layout.operator("object.vertex_group_assign_new", icon="GROUP_VERTEX")

        ob = context.active_object
        if ob.mode == 'EDIT' or (ob.mode == 'WEIGHT_PAINT' and ob.type == 'MESH' and ob.data.use_paint_mask_vertex):
            if ob.vertex_groups.active:
                layout.separator()

                layout.operator("object.vertex_group_assign", text="Assign to Active Group", icon="ADD_TO_ACTIVE")
                layout.operator("object.vertex_group_remove_from", text="Remove from Active Group",
                                icon="REMOVE_SELECTED_FROM_ACTIVE_GROUP").use_all_groups = False
                layout.operator(
                    "object.vertex_group_remove_from",
                    text="Remove from All",
                    icon="REMOVE_FROM_ALL_GROUPS").use_all_groups = True

        if ob.vertex_groups.active:
            layout.separator()

            layout.operator_menu_enum("object.vertex_group_set_active", "group", text="Set Active Group")
            layout.operator(
                "object.vertex_group_remove",
                text="Remove Active Group",
                icon="REMOVE_ACTIVE_GROUP").all = False
            layout.operator("object.vertex_group_remove", text="Remove All Groups", icon="REMOVE_ALL_GROUPS").all = True


class VIEW3D_MT_gpencil_vertex_group(Menu):
    bl_label = "Vertex Groups"

    def draw(self, context):
        layout = self.layout

        layout.operator_context = 'EXEC_AREA'
        ob = context.active_object

        layout.operator("object.vertex_group_add", text="Add New Group", icon="GROUP_VERTEX")
        ob = context.active_object
        if ob.vertex_groups.active:
            layout.separator()

            layout.operator("gpencil.vertex_group_assign", text="Assign", icon="ADD_TO_ACTIVE")
            layout.operator("gpencil.vertex_group_remove_from", text="Remove", icon="REMOVE_SELECTED_FROM_ACTIVE_GROUP")

            layout.operator("gpencil.vertex_group_select", text="Select", icon="SELECT_ALL")
            layout.operator("gpencil.vertex_group_deselect", text="Deselect", icon="SELECT_NONE")


class VIEW3D_MT_paint_weight_lock(Menu):
    bl_label = "Vertex Group Locks"

    def draw(self, _context):
        layout = self.layout

        props = layout.operator("object.vertex_group_lock", text="Lock All", icon='LOCKED')
        props.action, props.mask = 'LOCK', 'ALL'
        props = layout.operator("object.vertex_group_lock", text="Lock Selected", icon='LOCKED')
        props.action, props.mask = 'LOCK', 'SELECTED'
        props = layout.operator("object.vertex_group_lock", text="Lock Unselected", icon='LOCKED')
        props.action, props.mask = 'LOCK', 'UNSELECTED'
        props = layout.operator("object.vertex_group_lock", text="Lock Only Selected", icon='RESTRICT_SELECT_OFF')
        props.action, props.mask = 'LOCK', 'INVERT_UNSELECTED'

        layout.separator()

        props = layout.operator("object.vertex_group_lock", text="Unlock All", icon='UNLOCKED')
        props.action, props.mask = 'UNLOCK', 'ALL'
        props = layout.operator("object.vertex_group_lock", text="Unlock Selected", icon='UNLOCKED')
        props.action, props.mask = 'UNLOCK', 'SELECTED'
        props = layout.operator("object.vertex_group_lock", text="Unlock Unselected", icon='UNLOCKED')
        props.action, props.mask = 'UNLOCK', 'UNSELECTED'
        props = layout.operator("object.vertex_group_lock", text="Lock Only Unselected", icon='RESTRICT_SELECT_ON')
        props.action, props.mask = 'UNLOCK', 'INVERT_UNSELECTED'

        layout.separator()

        props = layout.operator("object.vertex_group_lock", text="Invert Locks", icon='INVERSE')
        props.action, props.mask = 'INVERT', 'ALL'


class VIEW3D_MT_paint_weight(Menu):
    bl_label = "Weights"

    @staticmethod
    def draw_generic(layout, is_editmode=False):

        layout.menu("VIEW3D_MT_paint_weight_legacy", text="Legacy")  # bfa menu

        if not is_editmode:

            layout.operator(
                "paint.weight_from_bones",
                text="Assign Automatic from Bones",
                icon="BONE_DATA").type = 'AUTOMATIC'
            layout.operator(
                "paint.weight_from_bones",
                text="Assign from Bone Envelopes",
                icon="ENVELOPE_MODIFIER").type = 'ENVELOPES'

            layout.separator()

        layout.operator("object.vertex_group_normalize_all", text="Normalize All", icon='WEIGHT_NORMALIZE_ALL')
        layout.operator("object.vertex_group_normalize", text="Normalize", icon='WEIGHT_NORMALIZE')

        layout.separator()

        layout.operator("object.vertex_group_mirror", text="Mirror", icon='WEIGHT_MIRROR')
        layout.operator("object.vertex_group_invert", text="Invert", icon='WEIGHT_INVERT')
        layout.operator("object.vertex_group_clean", text="Clean", icon='WEIGHT_CLEAN')

        layout.separator()

        layout.operator("object.vertex_group_quantize", text="Quantize", icon="WEIGHT_QUANTIZE")
        layout.operator("object.vertex_group_levels", text="Levels", icon='WEIGHT_LEVELS')
        layout.operator("object.vertex_group_smooth", text="Smooth", icon='WEIGHT_SMOOTH')

        if not is_editmode:
            props = layout.operator("object.data_transfer", text="Transfer Weights", icon='WEIGHT_TRANSFER_WEIGHTS')
            props.use_reverse_transfer = True
            props.data_type = 'VGROUP_WEIGHTS'

        layout.operator("object.vertex_group_limit_total", text="Limit Total", icon='WEIGHT_LIMIT_TOTAL')

        if not is_editmode:
            layout.separator()

            # Primarily for shortcut discoverability.
            layout.operator("paint.weight_set", icon="MOD_VERTEX_WEIGHT")

        layout.separator()

        layout.menu("VIEW3D_MT_paint_weight_lock", text="Locks")

    def draw(self, _context):
        self.draw_generic(self.layout, is_editmode=False)


# bfa menu
class VIEW3D_MT_paint_weight_legacy(Menu):
    bl_label = "Legacy"

    @staticmethod
    def draw_generic(layout, is_editmode=False):

        if not is_editmode:
            layout.separator()

            # Primarily for shortcut discoverability.
            layout.operator("paint.weight_sample", text="Sample Weight", icon="EYEDROPPER")
            layout.operator("paint.weight_sample_group", text="Sample Group", icon="EYEDROPPER")

            layout.separator()

            # Primarily for shortcut discoverability.
            layout.operator("paint.weight_gradient", text="Gradient (Linear)", icon='GRADIENT').type = 'LINEAR'
            layout.operator("paint.weight_gradient", text="Gradient (Radial)", icon='GRADIENT').type = 'RADIAL'

    def draw(self, _context):
        self.draw_generic(self.layout, is_editmode=False)

# bfa menu


class VIEW3D_MT_subdivision_set(Menu):
    bl_label = "Subdivide"

    def draw(self, context):
        layout = self.layout

        myvar = layout.operator("object.subdivision_set", text="Level 0", icon="SUBDIVIDE_EDGES")
        myvar.relative = False
        myvar.level = 0
        myvar = layout.operator("object.subdivision_set", text="Level 1", icon="SUBDIVIDE_EDGES")
        myvar.relative = False
        myvar.level = 1
        myvar = layout.operator("object.subdivision_set", text="Level 2", icon="SUBDIVIDE_EDGES")
        myvar.relative = False
        myvar.level = 2
        myvar = layout.operator("object.subdivision_set", text="Level 3", icon="SUBDIVIDE_EDGES")
        myvar.relative = False
        myvar.level = 3
        myvar = layout.operator("object.subdivision_set", text="Level 4", icon="SUBDIVIDE_EDGES")
        myvar.relative = False
        myvar.level = 4
        myvar = layout.operator("object.subdivision_set", text="Level 5", icon="SUBDIVIDE_EDGES")
        myvar.relative = False
        myvar.level = 5


class VIEW3D_MT_sculpt(Menu):
    bl_label = "Sculpt"

    def draw(self, context):
        layout = self.layout

        layout.menu("VIEW3D_MT_sculpt_legacy")  # bfa menu
        layout.menu("VIEW3D_MT_sculpt_transform")  # bfa menu

        layout.separator()

        props = layout.operator("paint.hide_show", text="Box Hide", icon="BOX_HIDE")
        props.action = 'HIDE'

        props = layout.operator("paint.hide_show", text="Box Show", icon="BOX_SHOW")
        props.action = 'SHOW'
        props.area = 'ALL'

        # BFA - located in sub menu with icons below in this same menu
        # layout.operator("paint.visibility_invert", text="Invert Visible")

        # props = layout.operator("paint.hide_show", text="Hide Masked")
        # props.action = 'HIDE'
        # props.area = 'MASKED'

        layout.separator()

        props = layout.operator("sculpt.trim_box_gesture", text="Box Trim", icon='BOX_TRIM')
        props.trim_mode = 'DIFFERENCE'

        props = layout.operator("sculpt.trim_lasso_gesture", text="Lasso Trim", icon='LASSO_TRIM')
        props.trim_mode = 'DIFFERENCE'

        props = layout.operator("sculpt.trim_box_gesture", text="Box Add", icon='BOX_ADD')
        props.trim_mode = 'JOIN'

        props = layout.operator("sculpt.trim_lasso_gesture", text="Lasso Add", icon='LASSO_ADD')
        props.trim_mode = 'JOIN'

        layout.separator()

        layout.operator("sculpt.project_line_gesture", text="Line Project", icon='LINE_PROJECT')

        # Fair Positions
        props = layout.operator("sculpt.face_set_edit", text="Fair Positions", icon='POSITION')
        props.mode = 'FAIR_POSITIONS'

        # Fair Tangency
        props = layout.operator("sculpt.face_set_edit", text="Fair Tangency", icon='NODE_TANGENT')
        props.mode = 'FAIR_TANGENCY'

        layout.separator()

        sculpt_filters_types = [
            ('SMOOTH', iface_("Smooth"), 'PARTICLEBRUSH_SMOOTH'),
            ('SURFACE_SMOOTH', iface_("Surface Smooth"), 'SURFACE_SMOOTH'),
            ('INFLATE', iface_("Inflate"), 'INFLATE'),
            ('RELAX', iface_("Relax Topology"), 'RELAX_TOPOLOGY'),
            ('RELAX_FACE_SETS', iface_("Relax Face Sets"), 'RELAX_FACE_SETS'),
            ('SHARPEN', iface_("Sharpen"), 'SHARPEN'),
            ('ENHANCE_DETAILS', iface_("Enhance Details"), 'ENHANCE'),
            ('ERASE_DISCPLACEMENT', iface_("Erase Multires Displacement"), 'DELETE'),
            ('RANDOM', iface_("Randomize"), 'RANDOMIZE')
        ]
        # bfa - added icons to the list
        for filter_type, ui_name, icon in sculpt_filters_types:
            props = layout.operator("sculpt.mesh_filter", text=ui_name, icon=icon, translate=False)
            props.type = filter_type

        layout.separator()

        layout.menu("VIEW3D_MT_subdivision_set")  # bfa - add subdivion set menu
        layout.operator("sculpt.sample_color", text="Sample Color")

        layout.separator()

        layout.menu("VIEW3D_MT_sculpt_set_pivot", text="Set Pivot")
        layout.menu("VIEW3D_MT_sculpt_showhide")  # bfa menu

        layout.separator()

        # Rebuild BVH
        layout.operator("sculpt.optimize", icon="FILE_REFRESH")

        layout.operator("object.transfer_mode", text="Transfer Sculpt Mode", icon="TRANSFER_SCULPT")


# bfa menu
class VIEW3D_MT_sculpt_legacy(Menu):
    bl_label = "Legacy"

    def draw(self, _context):
        layout = self.layout

        layout.operator("transform.translate", icon='TRANSFORM_MOVE')
        layout.operator("transform.rotate", icon='TRANSFORM_ROTATE')
        layout.operator("transform.resize", text="Scale", icon='TRANSFORM_SCALE')


# bfa menu
class VIEW3D_MT_sculpt_transform(Menu):
    bl_label = "Transform"

    def draw(self, _context):
        layout = self.layout

        props = layout.operator("sculpt.mesh_filter", text="Sphere", icon='SPHERE')
        props.type = 'SPHERE'


# bfa menu
class VIEW3D_MT_sculpt_showhide(Menu):
    bl_label = "Show/Hide"

    def draw(self, _context):
        layout = self.layout

        props = layout.operator("sculpt.face_set_change_visibility", text="Toggle Visibility", icon="HIDE_OFF")
        props.mode = 'TOGGLE'

        props = layout.operator("sculpt.face_set_change_visibility", text="Hide Active Face Set", icon="HIDE_ON")
        props.mode = 'HIDE_ACTIVE'

        props = layout.operator("paint.hide_show", text="Show All", icon="HIDE_OFF")
        props.action = 'SHOW'
        props.area = 'ALL'

        props = layout.operator("paint.visibility_invert", text="Invert Visible", icon="HIDE_ON")

        props = layout.operator("paint.hide_show", text="Hide Masked", icon="MOD_MASK_OFF")
        props.action = 'HIDE'
        props.area = 'MASKED'


class VIEW3D_MT_sculpt_curves(Menu):
    bl_label = "Curves"

    def draw(self, _context):
        layout = self.layout

        layout.operator(
            "curves.snap_curves_to_surface",
            text="Snap to Deformed Surface",
            icon="SNAP_SURFACE").attach_mode = 'DEFORM'
        layout.operator(
            "curves.snap_curves_to_surface",
            text="Snap to Nearest Surface",
            icon="SNAP_TO_ADJACENT").attach_mode = 'NEAREST'
        layout.separator()
        layout.operator("curves.convert_to_particle_system", text="Convert to Particle System", icon="PARTICLES")

        layout.template_node_operator_asset_menu_items(catalog_path="Curves")


class VIEW3D_MT_mask(Menu):
    bl_label = "Mask"

    def draw(self, _context):
        layout = self.layout

        layout.menu("VIEW3D_MT_mask_legacy")  # bfa menu

        props = layout.operator("paint.mask_flood_fill", text="Invert Mask", icon="INVERT_MASK")
        props.mode = 'INVERT'

        props = layout.operator("paint.mask_flood_fill", text="Fill Mask", icon="FILL_MASK")
        props.mode = 'VALUE'
        props.value = 1

        props = layout.operator("paint.mask_flood_fill", text="Clear Mask", icon="CLEAR_MASK")
        props.mode = 'VALUE'
        props.value = 0

        layout.separator()

        props = layout.operator("sculpt.mask_filter", text="Smooth Mask", icon="PARTICLEBRUSH_SMOOTH")
        props.filter_type = 'SMOOTH'

        props = layout.operator("sculpt.mask_filter", text="Sharpen Mask", icon="SHARPEN")
        props.filter_type = 'SHARPEN'

        props = layout.operator("sculpt.mask_filter", text="Grow Mask", icon="SELECTMORE")
        props.filter_type = 'GROW'

        props = layout.operator("sculpt.mask_filter", text="Shrink Mask", icon="SELECTLESS")
        props.filter_type = 'SHRINK'

        props = layout.operator("sculpt.mask_filter", text="Increase Contrast", icon="INC_CONTRAST")
        props.filter_type = 'CONTRAST_INCREASE'
        props.auto_iteration_count = False

        props = layout.operator("sculpt.mask_filter", text="Decrease Contrast", icon="DEC_CONTRAST")
        props.filter_type = 'CONTRAST_DECREASE'
        props.auto_iteration_count = False

        layout.separator()

        props = layout.operator("sculpt.expand", text="Expand Mask by Topology", icon="MESH_DATA")
        props.target = 'MASK'
        props.falloff_type = 'GEODESIC'
        props.invert = False
        props.use_auto_mask = False
        props.use_mask_preserve = True

        props = layout.operator("sculpt.expand", text="Expand Mask by Curvature", icon="CURVE_DATA")
        props.target = 'MASK'
        props.falloff_type = 'NORMALS'
        props.invert = False
        props.use_mask_preserve = True

        layout.separator()

        props = layout.operator("mesh.paint_mask_extract", text="Mask Extract", icon="PACKAGE")

        layout.separator()

        props = layout.operator("mesh.paint_mask_slice", text="Mask Slice", icon="MASK_SLICE")
        props.fill_holes = False
        props.new_object = False
        props = layout.operator("mesh.paint_mask_slice", text="Mask Slice and Fill Holes", icon="MASK_SLICE_FILL")
        props.new_object = False
        props = layout.operator("mesh.paint_mask_slice", text="Mask Slice to New Object", icon="MASK_SLICE_NEW")

        layout.separator()

        props = layout.operator("sculpt.mask_from_cavity", text="Mask From Cavity", icon="DIRTY_VERTEX")
        props.settings_source = 'OPERATOR'

        layout.separator()

        layout.menu("VIEW3D_MT_random_mask", text="Random Mask")

        layout.template_node_operator_asset_menu_items(catalog_path=self.bl_label)


# bfa menu
class VIEW3D_MT_mask_legacy(Menu):
    bl_label = "Legacy"

    def draw(self, _context):
        layout = self.layout

        props = layout.operator("paint.mask_box_gesture", text="Box Mask", icon="BOX_MASK")
        props.mode = 'VALUE'
        props.value = 0

        props = layout.operator("paint.mask_lasso_gesture", text="Lasso Mask", icon="LASSO_MASK")


class VIEW3D_MT_face_sets(Menu):
    bl_label = "Face Sets"

    def draw(self, _context):
        layout = self.layout

        layout.operator("sculpt.face_sets_create", text="Face Set from Masked", icon="MOD_MASK").mode = 'MASKED'
        layout.operator("sculpt.face_sets_create", text="Face Set from Visible", icon="FILL_MASK").mode = 'VISIBLE'
        layout.operator(
            "sculpt.face_sets_create",
            text='Face Set from Edit Mode Selection',
            icon="EDITMODE_HLT").mode = 'SELECTION'

        layout.separator()

        layout.menu("VIEW3D_MT_face_sets_init", text="Initialize Face Sets")

        layout.separator()

        layout.operator("sculpt.face_set_edit", text="Grow Face Set", icon='SELECTMORE').mode = 'GROW'
        layout.operator("sculpt.face_set_edit", text="Shrink Face Set", icon='SELECTLESS').mode = 'SHRINK'
        props = layout.operator("sculpt.expand", text="Expand Face Set by Topology", icon='FACE_MAPS')
        props.target = 'FACE_SETS'
        props.falloff_type = 'GEODESIC'
        props.invert = False
        props.use_mask_preserve = False
        props.use_modify_active = False

        props = layout.operator("sculpt.expand", text="Expand Active Face Set", icon='FACE_MAPS_ACTIVE')
        props.target = 'FACE_SETS'
        props.falloff_type = 'BOUNDARY_FACE_SET'
        props.invert = False
        props.use_mask_preserve = False
        props.use_modify_active = True

        layout.separator()

        layout.operator("mesh.face_set_extract", text="Extract Face Set", icon="SEPARATE")

        layout.separator()

        layout.operator("paint.visibility_invert", text="Invert Visible Face Sets", icon='INVERT_MASK')
        props = layout.operator("paint.hide_show", text="Show All Face Sets", icon='HIDE_OFF')
        props.action = "SHOW"
        props.area = "ALL"

        layout.separator()

        layout.operator("sculpt.face_sets_randomize_colors", text="Randomize Colors", icon="COLOR")

        layout.template_node_operator_asset_menu_items(catalog_path=self.bl_label)


class VIEW3D_MT_sculpt_set_pivot(Menu):
    bl_label = "Sculpt Set Pivot"

    def draw(self, _context):
        layout = self.layout

        props = layout.operator("sculpt.set_pivot_position", text="Pivot to Origin", icon="PIVOT_TO_ORIGIN")
        props.mode = 'ORIGIN'

        props = layout.operator("sculpt.set_pivot_position", text="Pivot to Unmasked", icon="PIVOT_TO_UNMASKED")
        props.mode = 'UNMASKED'

        props = layout.operator("sculpt.set_pivot_position", text="Pivot to Mask Border", icon="PIVOT_TO_MASKBORDER")
        props.mode = 'BORDER'

        props = layout.operator("sculpt.set_pivot_position", text="Pivot to Active Vertex", icon="PIVOT_TO_ACTIVE_VERT")
        props.mode = 'ACTIVE'

        props = layout.operator(
            "sculpt.set_pivot_position",
            text="Pivot to Surface Under Cursor",
            icon="PIVOT_TO_SURFACE")
        props.mode = 'SURFACE'


class VIEW3D_MT_face_sets_init(Menu):
    bl_label = "Face Sets Init"

    def draw(self, _context):
        layout = self.layout

        layout.operator("sculpt.face_sets_init", text="By Loose Parts", icon="SELECT_LOOSE").mode = 'LOOSE_PARTS'
        layout.operator("sculpt.face_sets_init", text="By Face Set Boundaries",
                        icon="SELECT_BOUNDARY").mode = 'FACE_SET_BOUNDARIES'
        layout.operator("sculpt.face_sets_init", text="By Materials", icon="MATERIAL_DATA").mode = 'MATERIALS'
        layout.operator("sculpt.face_sets_init", text="By Normals", icon="RECALC_NORMALS").mode = 'NORMALS'
        layout.operator("sculpt.face_sets_init", text="By UV Seams", icon="MARK_SEAM").mode = 'UV_SEAMS'
        layout.operator("sculpt.face_sets_init", text="By Edge Creases", icon="CREASE").mode = 'CREASES'
        layout.operator("sculpt.face_sets_init", text="By Edge Bevel Weight", icon="BEVEL").mode = 'BEVEL_WEIGHT'
        layout.operator("sculpt.face_sets_init", text="By Sharp Edges", icon="SELECT_SHARPEDGES").mode = 'SHARP_EDGES'


class VIEW3D_MT_random_mask(Menu):
    bl_label = "Random Mask"

    def draw(self, _context):
        layout = self.layout

        layout.operator("sculpt.mask_init", text="Per Vertex", icon="SELECT_UNGROUPED_VERTS").mode = 'RANDOM_PER_VERTEX'
        layout.operator("sculpt.mask_init", text="Per Face Set", icon="FACESEL").mode = 'RANDOM_PER_FACE_SET'
        layout.operator("sculpt.mask_init", text="Per Loose Part", icon="SELECT_LOOSE").mode = 'RANDOM_PER_LOOSE_PART'


class VIEW3D_MT_particle(Menu):
    bl_label = "Particle"

    def draw(self, context):
        layout = self.layout
        tool_settings = context.tool_settings

        particle_edit = tool_settings.particle_edit

        layout.operator("particle.mirror", icon="TRANSFORM_MIRROR")

        layout.operator("particle.remove_doubles", icon='REMOVE_DOUBLES')

        layout.separator()

        if particle_edit.select_mode == 'POINT':
            layout.operator("particle.subdivide", icon="SUBDIVIDE_EDGES")

        layout.operator("particle.unify_length", icon="RULER")
        layout.operator("particle.rekey", icon="KEY_HLT")
        layout.operator("particle.weight_set", icon="MOD_VERTEX_WEIGHT")

        layout.separator()

        layout.menu("VIEW3D_MT_particle_showhide")

        layout.separator()

        layout.operator("particle.delete", icon="DELETE")


class VIEW3D_MT_particle_context_menu(Menu):
    bl_label = "Particle"

    def draw(self, context):
        layout = self.layout
        tool_settings = context.tool_settings

        particle_edit = tool_settings.particle_edit

        layout.operator("particle.rekey", icon="KEY_HLT")

        layout.separator()

        layout.operator("particle.delete", icon="DELETE")

        layout.separator()

        layout.operator("particle.remove_doubles", icon='REMOVE_DOUBLES')
        layout.operator("particle.unify_length", icon="RULER")

        if particle_edit.select_mode == 'POINT':
            layout.operator("particle.subdivide", icon="SUBDIVIDE_EDGES")

        layout.operator("particle.weight_set", icon="MOD_VERTEX_WEIGHT")

        layout.separator()

        layout.operator("particle.mirror")

        if particle_edit.select_mode == 'POINT':
            layout.separator()

            layout.operator("particle.select_all", text="All", icon='SELECT_ALL').action = 'SELECT'
            layout.operator("particle.select_all", text="None", icon='SELECT_NONE').action = 'DESELECT'
            layout.operator("particle.select_all", text="Invert", icon='INVERSE').action = 'INVERT'

            layout.separator()

            layout.operator("particle.select_roots", icon="SELECT_ROOT")
            layout.operator("particle.select_tips", icon="SELECT_TIP")

            layout.separator()

            layout.operator("particle.select_random", icon="RANDOMIZE")

            layout.separator()

            layout.operator("particle.select_more", icon="SELECTMORE")
            layout.operator("particle.select_less", icon="SELECTLESS")

            layout.operator("particle.select_linked", text="Select Linked", icon="LINKED")

        layout.separator()

        layout.menu("VIEW3D_MT_particle_showhide")  # BFA - added to context menu


class VIEW3D_MT_particle_showhide(Menu):
    bl_label = "Show/Hide"

    def draw(self, context):
        layout = self.layout

        layout.operator("particle.reveal", text="Show Hidden", icon="HIDE_OFF")
        layout.operator("particle.hide", text="Hide Selected", icon="HIDE_ON").unselected = False
        layout.operator("particle.hide", text="Hide Unselected", icon="HIDE_UNSELECTED").unselected = True


class VIEW3D_MT_pose(Menu):
    bl_label = "Pose"

    def draw(self, _context):
        layout = self.layout

        layout.menu("VIEW3D_MT_transform_armature")

        layout.menu("VIEW3D_MT_pose_transform")
        layout.menu("VIEW3D_MT_pose_apply")

        layout.menu("VIEW3D_MT_snap")

        layout.separator()

        layout.menu("VIEW3D_MT_object_animation")

        layout.separator()

        layout.menu("VIEW3D_MT_pose_slide")
        layout.menu("VIEW3D_MT_pose_propagate")

        layout.separator()

        layout.operator("pose.copy", icon='COPYDOWN')
        layout.operator("pose.paste", icon='PASTEDOWN').flipped = False
        layout.operator("pose.paste", icon='PASTEFLIPDOWN', text="Paste Pose Flipped").flipped = True

        layout.separator()

        layout.menu("VIEW3D_MT_pose_motion")
<<<<<<< HEAD
        layout.operator("armature.move_to_collection", text="Move to Bone Collection", icon="GROUP_BONE")
=======
>>>>>>> 98c6bded
        layout.menu("VIEW3D_MT_bone_collections")

        layout.separator()

        layout.menu("VIEW3D_MT_object_parent")
        layout.menu("VIEW3D_MT_pose_ik")
        layout.menu("VIEW3D_MT_pose_constraints")

        layout.separator()

        layout.menu("VIEW3D_MT_pose_names")
        layout.operator("pose.quaternions_flip", icon="FLIP")

        layout.separator()

        layout.menu("VIEW3D_MT_pose_showhide")
        layout.menu("VIEW3D_MT_bone_options_toggle", text="Bone Settings")


class VIEW3D_MT_pose_transform(Menu):
    bl_label = "Clear Transform"

    def draw(self, _context):
        layout = self.layout

        layout.operator("pose.transforms_clear", text="All", icon="CLEAR")
        layout.operator("pose.user_transforms_clear", icon="NODE_TRANSFORM_CLEAR")

        layout.separator()

        layout.operator("pose.loc_clear", text="Location", icon="CLEARMOVE")
        layout.operator("pose.rot_clear", text="Rotation", icon="CLEARROTATE")
        layout.operator("pose.scale_clear", text="Scale", icon="CLEARSCALE")

        layout.separator()

        layout.operator("pose.user_transforms_clear", text="Reset Unkeyed", icon="RESET")


class VIEW3D_MT_pose_slide(Menu):
    bl_label = "In-Betweens"

    def draw(self, _context):
        layout = self.layout

        layout.operator("pose.blend_with_rest", icon='PUSH_POSE')
        layout.operator("pose.push", icon='POSE_FROM_BREAKDOWN')
        layout.operator("pose.relax", icon='POSE_RELAX_TO_BREAKDOWN')
        layout.operator("pose.breakdown", icon='BREAKDOWNER_POSE')
        layout.operator("pose.blend_to_neighbor", icon='BLEND_TO_NEIGHBOUR')


class VIEW3D_MT_pose_propagate(Menu):
    bl_label = "Propagate"

    def draw(self, _context):
        layout = self.layout

        layout.operator("pose.propagate", text="To Next Keyframe", icon="PROPAGATE_NEXT").mode = 'NEXT_KEY'
        layout.operator(
            "pose.propagate",
            text="To Last Keyframe (Make Cyclic)",
            icon="PROPAGATE_PREVIOUS").mode = 'LAST_KEY'

        layout.separator()

        layout.operator("pose.propagate", text="On Selected Keyframes",
                        icon="PROPAGATE_SELECTED").mode = 'SELECTED_KEYS'

        layout.separator()

        layout.operator("pose.propagate", text="On Selected Markers", icon="PROPAGATE_MARKER").mode = 'SELECTED_MARKERS'


class VIEW3D_MT_pose_motion(Menu):
    bl_label = "Motion Paths"

    def draw(self, _context):
        layout = self.layout

        layout.operator("pose.paths_calculate", text="Calculate", icon='MOTIONPATHS_CALCULATE')
        layout.operator("pose.paths_clear", text="Clear", icon='MOTIONPATHS_CLEAR')
        layout.operator("pose.paths_update", text="Update Armature Motion Paths", icon="MOTIONPATHS_UPDATE")
        layout.operator("object.paths_update_visible", text="Update All Motion Paths", icon="MOTIONPATHS_UPDATE_ALL")


class VIEW3D_MT_bone_collections(Menu):
    bl_label = "Bone Collections"

    @classmethod
    def poll(cls, context):
        if not context.object or context.object.type != 'ARMATURE':
            return False
        if context.object.data.library:
            return False
        return True

    def draw(self, context):
        layout = self.layout

<<<<<<< HEAD
        if not context.selected_pose_bones and not context.selected_bones:
            # If there are no bones to assign to any collection, there's no need
            # to go over all the bone collections & try to build up the menu.
            #
            # The poll function shouldn't test for this, because returning False
            # there will hide this menu completely from the Pose menu, and
            # that's going too far.
            layout.enabled = False
            layout.label(text="Select bones to operate on first", icon="QUESTION")
            return

        layout.operator("armature.collection_show_all", icon='SHOW_UNSELECTED')
        layout.separator()

        arm = context.object.data
        bone = context.active_bone

        found_editable_bcoll = False
        for bcoll in arm.collections:
            if not bcoll.is_editable:
                continue
            found_editable_bcoll = True

            if bcoll.name in bone.collections:
                props = layout.operator("armature.collection_unassign",
                                        text=bcoll.name,
                                        icon='COLLECTION_BONE_REMOVE')
            else:
                props = layout.operator("armature.collection_assign",
                                        text=bcoll.name,
                                        icon='COLLECTION_BONE_ADD')
            props.name = bcoll.name

        if arm.collections and not found_editable_bcoll:
            row = layout.row()
            row.enabled = False
            row.label(text="All bone collections are read-only", icon="QUESTION")
=======
        layout.operator("armature.move_to_collection")
        layout.operator("armature.assign_to_collection")
>>>>>>> 98c6bded

        layout.separator()

        layout.operator("armature.collection_show_all")
        props = layout.operator("armature.collection_create_and_assign",
                                text="Assign to New Collection",
                                icon='COLLECTION_BONE_NEW')
        props.name = "New Collection"


class VIEW3D_MT_pose_ik(Menu):
    bl_label = "Inverse Kinematics"

    def draw(self, _context):
        layout = self.layout

        layout.operator("pose.ik_add", icon="ADD_IK")
        layout.operator("pose.ik_clear", icon="CLEAR_IK")


class VIEW3D_MT_pose_constraints(Menu):
    bl_label = "Constraints"

    def draw(self, _context):
        layout = self.layout

        layout.operator("pose.constraint_add_with_targets", text="Add (with Targets)", icon="CONSTRAINT_DATA")
        layout.operator("pose.constraints_copy", icon="COPYDOWN")
        layout.operator("pose.constraints_clear", icon="CLEAR_CONSTRAINT")


class VIEW3D_MT_pose_names(Menu):
    bl_label = "Names"

    def draw(self, _context):
        layout = self.layout

        layout.operator_context = 'EXEC_REGION_WIN'
        layout.operator("pose.autoside_names", text="Auto-Name Left/Right", icon="RENAME_X").axis = 'XAXIS'
        layout.operator("pose.autoside_names", text="Auto-Name Front/Back", icon="RENAME_Y").axis = 'YAXIS'
        layout.operator("pose.autoside_names", text="Auto-Name Top/Bottom", icon="RENAME_Z").axis = 'ZAXIS'
        layout.operator("pose.flip_names", icon="FLIP")


class VIEW3D_MT_pose_showhide(Menu):
    bl_label = "Show/Hide"

    def draw(self, context):
        layout = self.layout

        layout.operator("pose.reveal", text="Show Hidden", icon="HIDE_OFF")
        layout.operator("pose.hide", text="Hide Selected", icon="HIDE_ON").unselected = False
        layout.operator("pose.hide", text="Hide Unselected", icon="HIDE_UNSELECTED").unselected = True


class VIEW3D_MT_pose_apply(Menu):
    bl_label = "Apply"

    def draw(self, _context):
        layout = self.layout

        layout.operator("pose.armature_apply", icon="MOD_ARMATURE")
        layout.operator(
            "pose.armature_apply",
            text="Apply Selected as Rest Pose",
            icon="MOD_ARMATURE_SELECTED").selected = True
        layout.operator("pose.visual_transform_apply", icon="APPLYMOVE")

        layout.separator()

        props = layout.operator("object.assign_property_defaults", icon="ASSIGN")
        props.process_bones = True


class VIEW3D_MT_pose_context_menu(Menu):
    bl_label = "Pose"

    def draw(self, _context):
        layout = self.layout

        layout.operator_context = 'INVOKE_REGION_WIN'

        layout.operator("anim.keyframe_insert", text="Insert Keyframe", icon='KEYFRAMES_INSERT')
        layout.operator("anim.keyframe_insert_menu", text="Insert Keyframe with Keying Set", icon='KEYFRAMES_INSERT')

        layout.separator()

        layout.operator("pose.copy", icon='COPYDOWN')
        layout.operator("pose.paste", icon='PASTEDOWN').flipped = False
        layout.operator("pose.paste", icon='PASTEFLIPDOWN', text="Paste X-Flipped Pose").flipped = True

        layout.separator()

        props = layout.operator("wm.call_panel", text="Rename Active Bone...", icon='RENAME')
        props.name = "TOPBAR_PT_name"
        props.keep_open = False

        layout.separator()

        layout.operator("pose.push", icon='PUSH_POSE')
        layout.operator("pose.relax", icon='RELAX_POSE')
        layout.operator("pose.breakdown", icon='BREAKDOWNER_POSE')
        layout.operator("pose.blend_to_neighbor", icon="BLEND_TO_NEIGHBOUR")

        layout.separator()

        layout.operator("pose.paths_calculate", text="Calculate Motion Paths", icon='MOTIONPATHS_CALCULATE')
        layout.operator("pose.paths_clear", text="Clear Motion Paths", icon='MOTIONPATHS_CLEAR')
        layout.operator("pose.paths_update", text="Update Armature Motion Paths", icon="MOTIONPATHS_UPDATE")

        layout.separator()

        layout.operator("pose.reveal", text="Show Hidden", icon="HIDE_OFF")
        layout.operator("pose.hide", text="Hide Selected", icon="HIDE_ON").unselected = False
        # BFA - added for consistentcy with header
        layout.operator("pose.hide", text="Hide Unselected", icon="HIDE_UNSELECTED").unselected = True

        layout.separator()

        layout.operator("pose.user_transforms_clear", icon="NODE_TRANSFORM_CLEAR")


class BoneOptions:
    def draw(self, context):
        layout = self.layout

        options = [
            "show_wire",
            "use_deform",
            "use_envelope_multiply",
            "use_inherit_rotation",
        ]

        if context.mode == 'EDIT_ARMATURE':
            bone_props = bpy.types.EditBone.bl_rna.properties
            data_path_iter = "selected_bones"
            opt_suffix = ""
            options.append("lock")
        else:  # pose-mode
            bone_props = bpy.types.Bone.bl_rna.properties
            data_path_iter = "selected_pose_bones"
            opt_suffix = "bone."

        for opt in options:
            props = layout.operator("wm.context_collection_boolean_set", text=bone_props[opt].name,
                                    text_ctxt=i18n_contexts.default)
            props.data_path_iter = data_path_iter
            props.data_path_item = opt_suffix + opt
            props.type = self.type


class VIEW3D_MT_bone_options_toggle(Menu, BoneOptions):
    bl_label = "Toggle Bone Options"
    type = 'TOGGLE'


class VIEW3D_MT_bone_options_enable(Menu, BoneOptions):
    bl_label = "Enable Bone Options"
    type = 'ENABLE'


class VIEW3D_MT_bone_options_disable(Menu, BoneOptions):
    bl_label = "Disable Bone Options"
    type = 'DISABLE'


# ********** Edit Menus, suffix from ob.type **********


class VIEW3D_MT_edit_mesh(Menu):
    bl_label = "Mesh"

    def draw(self, _context):
        layout = self.layout

        with_bullet = bpy.app.build_options.bullet

        layout.menu("VIEW3D_MT_edit_mesh_legacy")  # bfa menu

        layout.menu("VIEW3D_MT_transform")
        layout.menu("VIEW3D_MT_mirror")
        layout.menu("VIEW3D_MT_snap")

        layout.separator()

        layout.operator("mesh.duplicate_move", text="Duplicate", icon="DUPLICATE")
        layout.menu("VIEW3D_MT_edit_mesh_extrude")

        layout.separator()

        layout.menu("VIEW3D_MT_edit_mesh_merge", text="Merge")
        layout.menu("VIEW3D_MT_edit_mesh_split", text="Split")
        layout.operator_menu_enum("mesh.separate", "type")

        layout.separator()

        layout.operator("mesh.knife_project", icon='KNIFE_PROJECT')

        if with_bullet:
            layout.operator("mesh.convex_hull", icon="CONVEXHULL")

        layout.separator()

        layout.operator("mesh.symmetrize", icon="SYMMETRIZE", text="Symmetrize")
        layout.operator("mesh.symmetry_snap", icon="SNAP_SYMMETRY")

        layout.separator()

        layout.menu("VIEW3D_MT_edit_mesh_normals")
        layout.menu("VIEW3D_MT_edit_mesh_shading")
        layout.menu("VIEW3D_MT_edit_mesh_weights")
        layout.operator("mesh.attribute_set", icon="NODE_ATTRIBUTE")
        layout.menu("VIEW3D_MT_edit_mesh_sort_elements")  # bfa menu
        layout.menu("VIEW3D_MT_subdivision_set")  # bfa menu

        layout.separator()

        layout.menu("VIEW3D_MT_edit_mesh_showhide")
        layout.menu("VIEW3D_MT_edit_mesh_clean")

        layout.separator()

        layout.menu("VIEW3D_MT_edit_mesh_delete")
        layout.menu("VIEW3D_MT_edit_mesh_dissolve")  # bfa menu
        layout.menu("VIEW3D_MT_edit_mesh_select_mode")


# bfa menu
class VIEW3D_MT_edit_mesh_legacy(Menu):
    bl_label = "Legacy"

    def draw(self, context):
        layout = self.layout

        layout.operator("mesh.bisect", text="Bisect", icon='BISECT')
        layout.operator("mesh.knife_tool", text="Knife", icon='KNIFE')

# bfa menu


class VIEW3D_MT_edit_mesh_sort_elements(Menu):
    bl_label = "Sort Elements"

    def draw(self, context):
        layout = self.layout

        layout.operator("mesh.sort_elements", text="View Z Axis", icon="Z_ICON").type = 'VIEW_ZAXIS'
        layout.operator("mesh.sort_elements", text="View X Axis", icon="X_ICON").type = 'VIEW_XAXIS'
        layout.operator("mesh.sort_elements", text="Cursor Distance", icon="CURSOR").type = 'CURSOR_DISTANCE'
        layout.operator("mesh.sort_elements", text="Material", icon="MATERIAL").type = 'MATERIAL'
        layout.operator("mesh.sort_elements", text="Selected", icon="RESTRICT_SELECT_OFF").type = 'SELECTED'
        layout.operator("mesh.sort_elements", text="Randomize", icon="RANDOMIZE").type = 'RANDOMIZE'
        layout.operator("mesh.sort_elements", text="Reverse", icon="SWITCH_DIRECTION").type = 'REVERSE'

        layout.template_node_operator_asset_menu_items(catalog_path=self.bl_label)


class VIEW3D_MT_edit_mesh_context_menu(Menu):
    bl_label = ""

    def draw(self, context):

        def count_selected_items_for_objects_in_mode():
            selected_verts_len = 0
            selected_edges_len = 0
            selected_faces_len = 0
            for ob in context.objects_in_mode_unique_data:
                v, e, f = ob.data.count_selected_items()
                selected_verts_len += v
                selected_edges_len += e
                selected_faces_len += f
            return (selected_verts_len, selected_edges_len, selected_faces_len)

        is_vert_mode, is_edge_mode, is_face_mode = context.tool_settings.mesh_select_mode
        selected_verts_len, selected_edges_len, selected_faces_len = count_selected_items_for_objects_in_mode()

        del count_selected_items_for_objects_in_mode

        layout = self.layout

        with_freestyle = bpy.app.build_options.freestyle

        layout.operator_context = 'INVOKE_REGION_WIN'

        # If nothing is selected
        # (disabled for now until it can be made more useful).
        '''
        # If nothing is selected
        if not (selected_verts_len or selected_edges_len or selected_faces_len):
            layout.menu("VIEW3D_MT_mesh_add", text="Add", text_ctxt=i18n_contexts.operator_default)

            return
        '''

        # Else something is selected

        row = layout.row()

        if is_vert_mode:
            col = row.column(align=True)

            col.label(text="Vertex", icon='VERTEXSEL')
            col.separator()

            # Additive Operators
            col.operator("mesh.subdivide", text="Subdivide", icon="SUBDIVIDE_EDGES")

            col.separator()

            col.operator("mesh.extrude_vertices_move", text="Extrude Vertices", icon='EXTRUDE_REGION')

            col.separator()  # BFA-Draise - Seperated Legacy operator to be in own group like in the Legacy Menu, also consistent order

            col.operator("mesh.bevel", text="Bevel Vertices", icon='BEVEL').affect = 'VERTICES'

            col.separator()  # BFA-Draise - Seperated Legacy operator to be in own group like in the Legacy Menu, also consistent order

            if selected_verts_len > 1:
                col.separator()
                col.operator("mesh.edge_face_add", text="Make Edge/Face", icon='MAKE_EDGEFACE')
                col.operator("mesh.vert_connect_path", text="Connect Vertex Path", icon="VERTEXCONNECTPATH")
                col.operator("mesh.vert_connect", text="Connect Vertex Pairs", icon="VERTEXCONNECT")

            col.separator()

            # Deform Operators
            col.operator("transform.push_pull", text="Push/Pull", icon='PUSH_PULL')
            col.operator("transform.shrink_fatten", text="Shrink Fatten", icon='SHRINK_FATTEN')
            col.operator("transform.shear", text="Shear", icon="SHEAR")
            col.operator_context = 'EXEC_REGION_WIN'
            col.operator("transform.vertex_random", text="Randomize Vertices", icon='RANDOMIZE')
            col.operator_context = 'INVOKE_REGION_WIN'
            col.operator("mesh.vertices_smooth_laplacian", text="Smooth Laplacian", icon="SMOOTH_LAPLACIAN")

            col.separator()

            col.menu("VIEW3D_MT_snap", text="Snap Vertices")
            col.operator("transform.mirror", text="Mirror Vertices", icon='TRANSFORM_MIRROR')

            col.separator()

            col.operator("transform.vert_crease", icon="VERTEX_CREASE")

            col.separator()

            # Removal Operators
            if selected_verts_len > 1:
                col.menu("VIEW3D_MT_edit_mesh_merge", text="Merge Vertices")
            col.operator("mesh.split", icon="SPLIT")
            col.operator_menu_enum("mesh.separate", "type")
            col.operator("mesh.dissolve_verts", icon='DISSOLVE_VERTS')
            col.operator("mesh.delete", text="Delete Vertices", icon="DELETE").type = 'VERT'

        if is_edge_mode:
            col = row.column(align=True)
            col.label(text="Edge", icon='EDGESEL')
            col.separator()

            # Additive Operators
            col.operator("mesh.subdivide", text="Subdivide", icon="SUBDIVIDE_EDGES")

            col.separator()

            col.operator("mesh.extrude_edges_move", text="Extrude Edges", icon='EXTRUDE_REGION')

            col.separator()  # BFA-Draise - Seperated Legacy operator to be in own group like in the Legacy Menu, also consistent order

            col.operator("mesh.bevel", text="Bevel Edges", icon="BEVEL").affect = 'EDGES'

            col.separator()  # BFA-Draise - Seperated Legacy operator to be in own group like in the Legacy Menu, also consistent order

            if selected_edges_len >= 1:  # BFA-Draise - Changed order of Make Edge before Bridge Edge Loop for consistency with Vertex Context
                col.operator("mesh.edge_face_add", text="Make Edge/Face", icon='MAKE_EDGEFACE')
            if selected_edges_len >= 2:
                col.operator("mesh.bridge_edge_loops", icon="BRIDGE_EDGELOOPS")
            if selected_edges_len >= 2:
                col.operator("mesh.fill", icon="FILL")

            col.separator()

            col.operator("mesh.loopcut_slide", icon="LOOP_CUT_AND_SLIDE")
            col.operator("mesh.offset_edge_loops_slide", icon="SLIDE_EDGE")

            col.separator()

            col.operator("mesh.knife_tool", icon='KNIFE')

            col.separator()

            # Deform Operators
            col.operator("mesh.edge_rotate", text="Rotate Edge CW", icon="ROTATECW").use_ccw = False
            col.operator("mesh.edge_split", icon="SPLITEDGE")

            col.separator()

            # Edge Flags
            col.operator("transform.edge_crease", icon="CREASE")
            col.operator("transform.edge_bevelweight", icon="BEVEL")

            col.separator()

            col.operator("mesh.mark_sharp", icon="MARKSHARPEDGES")
            col.operator("mesh.mark_sharp", text="Clear Sharp", icon="CLEARSHARPEDGES").clear = True

            if with_freestyle:
                col.separator()

                col.operator("mesh.mark_freestyle_edge", icon="MARK_FS_EDGE").clear = False
                col.operator("mesh.mark_freestyle_edge", text="Clear Freestyle Edge", icon="CLEAR_FS_EDGE").clear = True

            col.separator()

            # Removal Operators
            col.operator("mesh.unsubdivide", icon="UNSUBDIVIDE")
            col.operator("mesh.split", icon="SPLIT")
            col.operator_menu_enum("mesh.separate", "type")
            col.operator("mesh.dissolve_edges", icon='DISSOLVE_EDGES')
            col.operator("mesh.delete", text="Delete Edges", icon="DELETE").type = 'EDGE'

        if is_face_mode:
            col = row.column(align=True)

            col.label(text="Face", icon='FACESEL')
            col.separator()

            # Additive Operators
            col.operator("mesh.subdivide", text="Subdivide", icon="SUBDIVIDE_EDGES")

            col.separator()

            col.operator("view3d.edit_mesh_extrude_move_normal", text="Extrude Faces",
                         icon='EXTRUDE_REGION')
            col.operator("view3d.edit_mesh_extrude_move_shrink_fatten",
                         text="Extrude Faces Along Normals", icon='EXTRUDE_REGION')
            col.operator("mesh.extrude_faces_move", text="Extrude Individual Faces",
                         icon='EXTRUDE_REGION')

            col.separator()  # BFA-Draise - Legacy Operator Group

            # BFA-Draise - Legacy Operator Added to own group with consistent order
            col.operator("mesh.inset", icon="INSET_FACES")

            col.separator()

            col.separator()  # BFA-Draise - Seperated extrude operators to be in own group for consistency

            if selected_faces_len >= 2:
                col.operator("mesh.bridge_edge_loops", text="Bridge Faces", icon="BRIDGE_EDGELOOPS")

            # BFA-Draise - changed order after "Poke" for consistency to other menus
            col.operator("mesh.poke", icon="POKEFACES")

            # Modify Operators
            col.menu("VIEW3D_MT_uv_map", text="UV Unwrap Faces")

            col.separator()

            props = col.operator("mesh.quads_convert_to_tris", icon="TRIANGULATE")
            props.quad_method = props.ngon_method = 'BEAUTY'
            col.operator("mesh.tris_convert_to_quads", icon="TRISTOQUADS")

            col.separator()

            col.operator("mesh.faces_shade_smooth", icon='SHADING_SMOOTH')
            col.operator("mesh.faces_shade_flat", icon='SHADING_FLAT')

            col.separator()

            # Removal Operators
            col.operator("mesh.unsubdivide", icon="UNSUBDIVIDE")
            col.operator("mesh.split", icon="SPLIT")
            col.operator_menu_enum("mesh.separate", "type")
            col.operator("mesh.dissolve_faces", icon='DISSOLVE_FACES')
            col.operator("mesh.delete", text="Delete Faces", icon="DELETE").type = 'FACE'

        layout.separator()

        layout.menu("VIEW3D_MT_edit_mesh_showhide")  # BFA - added to context menu


class VIEW3D_MT_edit_mesh_select_mode(Menu):
    bl_label = "Mesh Select Mode"

    def draw(self, context):
        layout = self.layout

        layout.operator_context = 'INVOKE_REGION_WIN'
        layout.operator("mesh.select_mode", text="Vertex", icon='VERTEXSEL').type = 'VERT'
        layout.operator("mesh.select_mode", text="Edge", icon='EDGESEL').type = 'EDGE'
        layout.operator("mesh.select_mode", text="Face", icon='FACESEL').type = 'FACE'


# bfa operator for separated tooltip
class VIEW3D_MT_edit_mesh_extrude_dupli(bpy.types.Operator):
    """Duplicate or Extrude to Cursor\nCreates a slightly rotated copy of the current mesh selection\nThe tool can also extrude the selected geometry, dependant of the selection\nHotkey tool! """  # BFA - blender will use this as a tooltip for menu items and buttons.
    bl_idname = "mesh.dupli_extrude_cursor_norotate"        # unique identifier for buttons and menu items to reference.
    bl_label = "Duplicate or Extrude to Cursor"         # display name in the interface.
    bl_options = {'REGISTER', 'UNDO'}  # enable undo for the operator.

    def execute(self, context):        # execute() is called by blender when running the operator.
        bpy.ops.mesh.dupli_extrude_cursor('INVOKE_DEFAULT', rotate_source=False)
        return {'FINISHED'}


# bfa operator for separated tooltip
class VIEW3D_MT_edit_mesh_extrude_dupli_rotate(bpy.types.Operator):
    """Duplicate or Extrude to Cursor Rotated\nCreates a slightly rotated copy of the current mesh selection, and rotates the source slightly\nThe tool can also extrude the selected geometry, dependant of the selection\nHotkey tool!"""  # BFA-  blender will use this as a tooltip for menu items and buttons.
    bl_idname = "mesh.dupli_extrude_cursor_rotate"        # unique identifier for buttons and menu items to reference.
    bl_label = "Duplicate or Extrude to Cursor Rotated"         # display name in the interface.
    bl_options = {'REGISTER', 'UNDO'}  # enable undo for the operator.

    def execute(self, context):        # execute() is called by blender when running the operator.
        bpy.ops.mesh.dupli_extrude_cursor('INVOKE_DEFAULT', rotate_source=True)
        return {'FINISHED'}


class VIEW3D_MT_edit_mesh_extrude(Menu):
    bl_label = "Extrude"

    def draw(self, context):
        from math import pi

        layout = self.layout
        layout.operator_context = 'INVOKE_REGION_WIN'

        tool_settings = context.tool_settings
        select_mode = tool_settings.mesh_select_mode
        mesh = context.object.data

        if mesh.total_face_sel:
            layout.operator("view3d.edit_mesh_extrude_move_normal",
                            text="Extrude Faces", icon='EXTRUDE_REGION')
            layout.operator(
                "view3d.edit_mesh_extrude_move_shrink_fatten",
                text="Extrude Faces Along Normals",
                icon='EXTRUDE_REGION')
            layout.operator(
                "mesh.extrude_faces_move",
                text="Extrude Individual Faces", icon='EXTRUDE_REGION')
            layout.operator("view3d.edit_mesh_extrude_manifold_normal", text="Extrude Manifold", icon='EXTRUDE_REGION')

        if mesh.total_edge_sel and (select_mode[0] or select_mode[1]):
            layout.operator("mesh.extrude_edges_move", text="Extrude Edges", icon='EXTRUDE_REGION')

        if mesh.total_vert_sel and select_mode[0]:
            layout.operator("mesh.extrude_vertices_move", text="Extrude Vertices", icon='EXTRUDE_REGION')

        layout.separator()

        layout.operator("mesh.extrude_repeat", icon="REPEAT")
        layout.operator("mesh.spin", icon="SPIN").angle = pi * 2
        layout.template_node_operator_asset_menu_items(catalog_path="Mesh/Extrude")


class VIEW3D_MT_edit_mesh_vertices(Menu):
    bl_label = "Vertex"

    def draw(self, _context):
        layout = self.layout
        layout.operator_context = 'INVOKE_REGION_WIN'

        layout.menu("VIEW3D_MT_edit_mesh_vertices_legacy")  # bfa menu
        layout.operator("mesh.dupli_extrude_cursor", icon="EXTRUDE_REGION").rotate_source = True

        layout.separator()

        layout.operator("mesh.edge_face_add", text="Make Edge/Face", icon='MAKE_EDGEFACE')
        layout.operator("mesh.vert_connect_path", text="Connect Vertex Path", icon="VERTEXCONNECTPATH")
        layout.operator("mesh.vert_connect", text="Connect Vertex Pairs", icon="VERTEXCONNECT")

        layout.separator()

        layout.operator_context = 'EXEC_REGION_WIN'
        layout.operator("mesh.vertices_smooth_laplacian", text="Smooth Laplacian", icon="SMOOTH_LAPLACIAN")
        layout.operator_context = 'INVOKE_REGION_WIN'

        layout.separator()

        layout.operator("transform.vert_crease", icon="VERTEX_CREASE")

        layout.separator()

        layout.operator("mesh.blend_from_shape", icon="BLENDFROMSHAPE")
        layout.operator("mesh.shape_propagate_to_all", text="Propagate to Shapes", icon="SHAPEPROPAGATE")

        layout.separator()

        layout.menu("VIEW3D_MT_vertex_group")
        layout.menu("VIEW3D_MT_hook")

        layout.separator()

        layout.operator("object.vertex_parent_set", icon="VERTEX_PARENT")


# bfa menu
class VIEW3D_MT_edit_mesh_vertices_legacy(Menu):
    bl_label = "Legacy"

    def draw(self, _context):
        layout = self.layout
        layout.operator_context = 'INVOKE_REGION_WIN'

        layout.operator("mesh.bevel", text="Bevel Vertices", icon="BEVEL").affect = 'VERTICES'

        layout.separator()

        props = layout.operator("mesh.rip_move", text="Rip Vertices", icon="RIP")
        props.MESH_OT_rip.use_fill = False
        props = layout.operator("mesh.rip_move", text="Rip Vertices and Fill", icon="RIP_FILL")
        props.MESH_OT_rip.use_fill = True
        layout.operator("mesh.rip_edge_move", text="Rip Vertices and Extend", icon="EXTEND_VERTICES")

        layout.separator()

        layout.operator("transform.vert_slide", text="Slide Vertices", icon="SLIDE_VERTEX")
        layout.operator_context = 'EXEC_REGION_WIN'
        layout.operator("mesh.vertices_smooth", text="Smooth Vertices", icon="SMOOTH_VERTEX").factor = 0.5
        layout.operator_context = 'INVOKE_REGION_WIN'

        layout.template_node_operator_asset_menu_items(catalog_path=self.bl_label)


class VIEW3D_MT_edit_mesh_edges(Menu):
    bl_label = "Edge"

    def draw(self, context):
        layout = self.layout

        with_freestyle = bpy.app.build_options.freestyle

        layout.operator_context = 'INVOKE_REGION_WIN'

        layout.menu("VIEW3D_MT_edit_mesh_edges_legacy")  # bfa menu

        layout.operator("mesh.bridge_edge_loops", icon="BRIDGE_EDGELOOPS")
        layout.operator("mesh.screw", icon="MOD_SCREW")

        layout.separator()

        layout.operator("mesh.subdivide", icon='SUBDIVIDE_EDGES')
        layout.operator("mesh.subdivide_edgering", icon="SUBDIV_EDGERING")
        layout.operator("mesh.unsubdivide", icon="UNSUBDIVIDE")

        layout.separator()

        layout.operator("mesh.edge_rotate", text="Rotate Edge CW", icon="ROTATECW").use_ccw = False
        layout.operator("mesh.edge_rotate", text="Rotate Edge CCW", icon="ROTATECCW").use_ccw = True

        layout.separator()

        layout.operator("transform.edge_crease", icon="CREASE")
        layout.operator("transform.edge_bevelweight", icon="BEVEL")

        layout.separator()

        layout.operator("mesh.mark_sharp", icon="MARKSHARPEDGES")
        layout.operator("mesh.mark_sharp", text="Clear Sharp", icon="CLEARSHARPEDGES").clear = True

        layout.operator("mesh.mark_sharp", text="Mark Sharp from Vertices", icon="MARKSHARPVERTS").use_verts = True
        props = layout.operator("mesh.mark_sharp", text="Clear Sharp from Vertices", icon="CLEARSHARPVERTS")
        props.use_verts = True
        props.clear = True

        if with_freestyle:
            layout.separator()

            layout.operator("mesh.mark_freestyle_edge", icon="MARK_FS_EDGE").clear = False
            layout.operator("mesh.mark_freestyle_edge", text="Clear Freestyle Edge", icon="CLEAR_FS_EDGE").clear = True


# bfa menu
class VIEW3D_MT_edit_mesh_edges_legacy(Menu):
    bl_label = "Legacy"

    def draw(self, _context):
        layout = self.layout

        layout.operator("mesh.bevel", text="Bevel Edges", icon="BEVEL").affect = 'EDGES'

        layout.separator()

        layout.operator("transform.edge_slide", icon="SLIDE_EDGE")
        props = layout.operator("mesh.loopcut_slide", icon="LOOP_CUT_AND_SLIDE")
        props.TRANSFORM_OT_edge_slide.release_confirm = False
        layout.operator("mesh.offset_edge_loops_slide", icon="OFFSET_EDGE_SLIDE")

        layout.template_node_operator_asset_menu_items(catalog_path=self.bl_label)


class VIEW3D_MT_edit_mesh_faces_data(Menu):
    bl_label = "Face Data"

    def draw(self, _context):
        layout = self.layout

        with_freestyle = bpy.app.build_options.freestyle

        layout.operator_context = 'INVOKE_REGION_WIN'

        layout.operator("mesh.colors_rotate", icon="ROTATE_COLORS")
        layout.operator("mesh.colors_reverse", icon="REVERSE_COLORS")

        layout.separator()

        layout.operator("mesh.uvs_rotate", icon="ROTATE_UVS")
        layout.operator("mesh.uvs_reverse", icon="REVERSE_UVS")

        layout.separator()

        layout.operator("mesh.flip_quad_tessellation")

        if with_freestyle:
            layout.separator()
            layout.operator("mesh.mark_freestyle_face", icon="MARKFSFACE").clear = False
            layout.operator("mesh.mark_freestyle_face", text="Clear Freestyle Face", icon="CLEARFSFACE").clear = True
        layout.template_node_operator_asset_menu_items(catalog_path="Face/Face Data")


class VIEW3D_MT_edit_mesh_faces(Menu):
    bl_label = "Face"
    bl_idname = "VIEW3D_MT_edit_mesh_faces"

    def draw(self, context):
        layout = self.layout

        layout.operator_context = 'INVOKE_REGION_WIN'

        layout.menu("VIEW3D_MT_edit_mesh_faces_legacy")  # bfa menu

        layout.operator("mesh.poke", icon="POKEFACES")
        layout.operator("view3d.edit_mesh_extrude_move_normal",
                        text="Extrude Faces", icon='EXTRUDE_REGION')
        layout.operator("view3d.edit_mesh_extrude_move_shrink_fatten",
                        text="Extrude Faces Along Normals", icon='EXTRUDE_REGION')
        layout.operator(
            "mesh.extrude_faces_move",
            text="Extrude Individual Faces", icon='EXTRUDE_REGION')

        layout.separator()

        props = layout.operator("mesh.quads_convert_to_tris", icon="TRIANGULATE")
        props.quad_method = props.ngon_method = 'BEAUTY'
        layout.operator("mesh.tris_convert_to_quads", icon="TRISTOQUADS")
        layout.operator("mesh.solidify", text="Solidify Faces", icon="SOLIDIFY")
        layout.operator("mesh.wireframe", icon="WIREFRAME")

        layout.separator()

        layout.operator("mesh.fill", icon="FILL")
        layout.operator("mesh.fill_grid", icon="GRIDFILL")
        layout.operator("mesh.beautify_fill", icon="BEAUTIFY")

        layout.separator()

        layout.operator("mesh.intersect", icon="INTERSECT")
        layout.operator("mesh.intersect_boolean", icon="BOOLEAN_INTERSECT")

        layout.separator()

        layout.operator("mesh.face_split_by_edges", icon="SPLITBYEDGES")

        layout.separator()

        layout.menu("VIEW3D_MT_edit_mesh_faces_data")

        layout.template_node_operator_asset_menu_items(catalog_path=self.bl_label)


# bfa menu
class VIEW3D_MT_edit_mesh_faces_legacy(Menu):
    bl_label = "Legacy"

    def draw(self, context):

        # bfa - checking if in edit mode and in wich select mode we are.
        # We need to check for all three select modes, or the menu remains empty.
        # See also the specials menu
        def count_selected_items_for_objects_in_mode():
            selected_verts_len = 0
            selected_edges_len = 0
            selected_faces_len = 0
            for ob in context.objects_in_mode_unique_data:
                v, e, f = ob.data.count_selected_items()
                selected_verts_len += v
                selected_edges_len += e
                selected_faces_len += f
            return (selected_verts_len, selected_edges_len, selected_faces_len)

        is_vert_mode, is_edge_mode, is_face_mode = context.tool_settings.mesh_select_mode
        selected_verts_len, selected_edges_len, selected_faces_len = count_selected_items_for_objects_in_mode()

        del count_selected_items_for_objects_in_mode

        layout = self.layout

        layout.operator("mesh.inset", icon="INSET_FACES")

        # bfa - we need the check, or BFA will crash at this operator
        if selected_faces_len >= 2:
            layout.operator("mesh.bridge_edge_loops", text="Bridge Faces", icon="BRIDGE_EDGELOOPS")


class VIEW3D_MT_edit_mesh_normals_select_strength(Menu):
    bl_label = "Select by Face Strength"

    def draw(self, _context):
        layout = self.layout

        props = layout.operator("mesh.mod_weighted_strength", text="Weak", icon='FACESEL')
        props.set = False
        props.face_strength = 'WEAK'

        props = layout.operator("mesh.mod_weighted_strength", text="Medium", icon='FACESEL')
        props.set = False
        props.face_strength = 'MEDIUM'

        props = layout.operator("mesh.mod_weighted_strength", text="Strong", icon='FACESEL')
        props.set = False
        props.face_strength = 'STRONG'


class VIEW3D_MT_edit_mesh_normals_set_strength(Menu):
    bl_label = "Set Face Strength"

    def draw(self, _context):
        layout = self.layout

        props = layout.operator("mesh.mod_weighted_strength", text="Weak", icon='NORMAL_SETSTRENGTH')
        props.set = True
        props.face_strength = 'WEAK'

        props = layout.operator("mesh.mod_weighted_strength", text="Medium", icon='NORMAL_SETSTRENGTH')
        props.set = True
        props.face_strength = 'MEDIUM'

        props = layout.operator("mesh.mod_weighted_strength", text="Strong", icon='NORMAL_SETSTRENGTH')
        props.set = True
        props.face_strength = 'STRONG'


class VIEW3D_MT_edit_mesh_normals_average(Menu):
    bl_label = "Average"

    def draw(self, _context):
        layout = self.layout

        layout.operator("mesh.average_normals", text="Custom Normal",
                        icon="NORMAL_AVERAGE").average_type = 'CUSTOM_NORMAL'
        layout.operator("mesh.average_normals", text="Face Area", icon="NORMAL_AVERAGE").average_type = 'FACE_AREA'
        layout.operator("mesh.average_normals", text="Corner Angle",
                        icon="NORMAL_AVERAGE").average_type = 'CORNER_ANGLE'


class VIEW3D_MT_edit_mesh_normals(Menu):
    bl_label = "Normals"

    def draw(self, _context):
        layout = self.layout

        layout.operator(
            "mesh.normals_make_consistent",
            text="Recalculate Outside",
            icon='RECALC_NORMALS').inside = False
        layout.operator(
            "mesh.normals_make_consistent",
            text="Recalculate Inside",
            icon='RECALC_NORMALS_INSIDE').inside = True
        layout.operator("mesh.flip_normals", text="Flip", icon='FLIP_NORMALS')

        layout.separator()

        layout.operator("mesh.set_normals_from_faces", text="Set from Faces", icon='SET_FROM_FACES')

        layout.operator_context = 'INVOKE_REGION_WIN'
        layout.operator("transform.rotate_normal", text="Rotate", icon="NORMAL_ROTATE")
        layout.operator("mesh.point_normals", text="Point normals to target", icon="NORMAL_TARGET")

        layout.operator_context = 'EXEC_REGION_WIN'
        layout.operator("mesh.merge_normals", text="Merge", icon="MERGE")
        layout.operator("mesh.split_normals", text="Split", icon="SPLIT")
        layout.menu("VIEW3D_MT_edit_mesh_normals_average", text="Average")

        layout.separator()

        layout.operator("mesh.normals_tools", text="Copy Vectors", icon="COPYDOWN").mode = 'COPY'
        layout.operator("mesh.normals_tools", text="Paste Vectors", icon="PASTEDOWN").mode = 'PASTE'

        layout.operator("mesh.smooth_normals", text="Smooth Vectors", icon="NORMAL_SMOOTH")
        layout.operator("mesh.normals_tools", text="Reset Vectors", icon="RESET").mode = 'RESET'

        layout.separator()

        layout.menu("VIEW3D_MT_edit_mesh_normals_select_strength", icon="HAND")
        layout.menu("VIEW3D_MT_edit_mesh_normals_set_strength", icon="MESH_PLANE")
        layout.template_node_operator_asset_menu_items(catalog_path="Mesh/Normals")


class VIEW3D_MT_edit_mesh_shading(Menu):
    bl_label = "Shading"

    def draw(self, _context):
        layout = self.layout

        layout.operator("mesh.faces_shade_smooth", icon='SHADING_SMOOTH')
        layout.operator("mesh.faces_shade_flat", icon='SHADING_FLAT')

        layout.separator()

        layout.operator("mesh.mark_sharp", text="Smooth Edges", icon='SHADING_EDGE_SMOOTH').clear = True
        layout.operator("mesh.mark_sharp", text="Sharp Edges", icon='SHADING_EDGE_SHARP')

        layout.separator()

        props = layout.operator("mesh.mark_sharp", text="Smooth Vertices", icon='SHADING_VERT_SMOOTH')
        props.use_verts = True
        props.clear = True

        layout.operator("mesh.mark_sharp", text="Sharp Vertices", icon='SHADING_VERT_SHARP').use_verts = True
        layout.template_node_operator_asset_menu_items(catalog_path="Mesh/Shading")


class VIEW3D_MT_edit_mesh_weights(Menu):
    bl_label = "Weights"

    def draw(self, _context):
        layout = self.layout
        VIEW3D_MT_paint_weight.draw_generic(layout, is_editmode=True)
        layout.template_node_operator_asset_menu_items(catalog_path="Mesh/Weights")


class VIEW3D_MT_edit_mesh_clean(Menu):
    bl_label = "Clean Up"

    def draw(self, _context):
        layout = self.layout

        layout.operator("mesh.delete_loose", icon="DELETE")

        layout.separator()

        layout.operator("mesh.decimate", icon="DECIMATE")
        layout.operator("mesh.dissolve_degenerate", icon="DEGENERATE_DISSOLVE")
        layout.operator("mesh.dissolve_limited", icon='DISSOLVE_LIMITED')
        layout.operator("mesh.face_make_planar", icon="MAKE_PLANAR")

        layout.separator()

        layout.operator("mesh.vert_connect_nonplanar", icon="SPLIT_NONPLANAR")
        layout.operator("mesh.vert_connect_concave", icon="SPLIT_CONCAVE")
        layout.operator("mesh.fill_holes", icon="FILL_HOLE")

        layout.template_node_operator_asset_menu_items(catalog_path="Mesh/Clean Up")


class VIEW3D_MT_edit_mesh_delete(Menu):
    bl_label = "Delete"

    def draw(self, _context):
        layout = self.layout

        layout.operator_enum("mesh.delete", "type")

        layout.separator()

        layout.operator("mesh.delete_edgeloop", text="Edge Loops", icon="DELETE")


# bfa menu
class VIEW3D_MT_edit_mesh_dissolve(Menu):
    bl_label = "Dissolve"

    def draw(self, context):
        layout = self.layout

        layout.operator("mesh.dissolve_verts", icon='DISSOLVE_VERTS')
        layout.operator("mesh.dissolve_edges", icon='DISSOLVE_EDGES')
        layout.operator("mesh.dissolve_faces", icon='DISSOLVE_FACES')

        layout.separator()

        layout.operator("mesh.dissolve_limited", icon='DISSOLVE_LIMITED')
        layout.operator("mesh.dissolve_mode", icon='DISSOLVE_SELECTION')

        layout.separator()

        layout.operator("mesh.edge_collapse", icon='EDGE_COLLAPSE')

        layout.template_node_operator_asset_menu_items(catalog_path="Mesh/Delete")


class VIEW3D_MT_edit_mesh_merge(Menu):
    bl_label = "Merge"

    def draw(self, _context):
        layout = self.layout

        layout.operator_enum("mesh.merge", "type")

        layout.separator()

        layout.operator("mesh.remove_doubles", text="By Distance", icon="REMOVE_DOUBLES")

        layout.template_node_operator_asset_menu_items(catalog_path="Mesh/Merge")


class VIEW3D_MT_edit_mesh_split(Menu):
    bl_label = "Split"

    def draw(self, _context):
        layout = self.layout

        layout.operator("mesh.split", text="Selection", icon="SPLIT")

        layout.separator()

        layout.operator_enum("mesh.edge_split", "type")

        layout.template_node_operator_asset_menu_items(catalog_path="Mesh/Split")


class VIEW3D_MT_edit_mesh_showhide(Menu):
    bl_label = "Show/Hide"

    def draw(self, context):
        layout = self.layout

        layout.operator("mesh.reveal", text="Show Hidden", icon="HIDE_OFF")
        layout.operator("mesh.hide", text="Hide Selected", icon="HIDE_ON").unselected = False
        layout.operator("mesh.hide", text="Hide Unselected", icon="HIDE_UNSELECTED").unselected = True


class VIEW3D_MT_edit_gpencil_delete(Menu):
    bl_label = "Delete"

    def draw(self, _context):
        layout = self.layout

        layout.operator_enum("gpencil.delete", "type")

        layout.separator()

        layout.operator("gpencil.delete", text="Delete Active Keyframe (Active Layer)", icon='DELETE').type = 'FRAME'
        layout.operator("gpencil.active_frames_delete_all", text="Delete Active Keyframes (All Layers)", icon='DELETE')


# bfa menu
class VIEW3D_MT_sculpt_gpencil_copy(Menu):
    bl_label = "Copy"

    def draw(self, _context):
        layout = self.layout

        layout.operator("gpencil.copy", text="Copy", icon='COPYDOWN')


class VIEW3D_MT_edit_greasepencil_delete(Menu):
    bl_label = "Delete"

    def draw(self, _context):
        layout = self.layout

        #layout.operator("grease_pencil.delete", icon="DELETE") #BFA - removed due to redundency

        #layout.separator()

        layout.operator_enum("grease_pencil.dissolve", "type")

        layout.separator()

        layout.operator(
            "grease_pencil.delete_frame",
            text="Delete Active Keyframe (Active Layer)", icon="DELETE"
        ).type = 'ACTIVE_FRAME'
        layout.operator(
            "grease_pencil.delete_frame",
            text="Delete Active Keyframes (All Layers)", icon="DELETE_ALL"
        ).type = 'ALL_FRAMES'


# Edit Curve
# draw_curve is used by VIEW3D_MT_edit_curve and VIEW3D_MT_edit_surface


def draw_curve(self, _context):
    layout = self.layout

    edit_object = _context.edit_object

    layout.menu("VIEW3D_MT_transform")
    layout.menu("VIEW3D_MT_mirror")
    layout.menu("VIEW3D_MT_snap")

    layout.separator()

    if edit_object.type == 'SURFACE':
        layout.operator("curve.spin", icon='SPIN')
    layout.operator("curve.duplicate_move", text="Duplicate", icon="DUPLICATE")

    layout.separator()

    layout.operator("curve.split", icon="SPLIT")
    layout.operator("curve.separate", icon="SEPARATE")

    layout.separator()

    layout.operator("curve.cyclic_toggle", icon='TOGGLE_CYCLIC')
    if edit_object.type == 'CURVE':
        layout.operator("curve.decimate", icon="DECIMATE")
        layout.operator_menu_enum("curve.spline_type_set", "type")

    layout.separator()

    # BFA - redundant operators, located exclusively in VIEW3D_MT_edit_curve_ctrlpoints

    layout.menu("VIEW3D_MT_edit_curve_showhide")

    layout.separator()

    layout.menu("VIEW3D_MT_edit_curve_delete")
    if edit_object.type == 'CURVE':
        layout.operator("curve.dissolve_verts", icon='DISSOLVE_VERTS')


class VIEW3D_MT_edit_curve(Menu):
    bl_label = "Curve"

    draw = draw_curve


class VIEW3D_MT_edit_curve_ctrlpoints(Menu):
    bl_label = "Control Points"

    def draw(self, context):
        layout = self.layout

        edit_object = context.edit_object

        if edit_object.type in {'CURVE', 'SURFACE'}:
            layout.operator("curve.extrude_move", text="Extrude Curve", icon='EXTRUDE_REGION')
            layout.operator("curve.vertex_add", icon='EXTRUDE_REGION')

            layout.separator()

            layout.operator("curve.make_segment", icon="MAKE_CURVESEGMENT")

            layout.separator()

            if edit_object.type == 'CURVE':
                layout.operator("transform.tilt", icon='TILT')
                layout.operator("curve.tilt_clear", icon="CLEAR_TILT")

                layout.separator()

                layout.menu("VIEW3D_MT_edit_curve_handle_type_set")  # bfa menu
                layout.operator("curve.normals_make_consistent", icon='RECALC_NORMALS')

                layout.separator()

            layout.operator("curve.smooth", icon='PARTICLEBRUSH_SMOOTH')
            if edit_object.type == 'CURVE':
                layout.operator("curve.smooth_weight", icon="SMOOTH_WEIGHT")
                layout.operator("curve.smooth_radius", icon="SMOOTH_RADIUS")
                layout.operator("curve.smooth_tilt", icon="SMOOTH_TILT")

            layout.separator()

        layout.menu("VIEW3D_MT_hook")

        layout.separator()

        layout.operator("object.vertex_parent_set", icon="VERTEX_PARENT")

# bfa menu


class VIEW3D_MT_edit_curve_handle_type_set(Menu):
    bl_label = "Set Handle Type"

    def draw(self, context):
        layout = self.layout

        layout.operator("curve.handle_type_set", icon='HANDLE_AUTO', text="Automatic").type = 'AUTOMATIC'
        layout.operator("curve.handle_type_set", icon='HANDLE_VECTOR', text="Vector").type = 'VECTOR'
        layout.operator("curve.handle_type_set", icon='HANDLE_ALIGNED', text="Aligned").type = 'ALIGNED'
        layout.operator("curve.handle_type_set", icon='HANDLE_FREE', text="Free").type = 'FREE_ALIGN'

        layout.separator()

        layout.operator("curve.handle_type_set", icon='HANDLE_FREE',
                        text="Toggle Free / Aligned").type = 'TOGGLE_FREE_ALIGN'

# BFA - not used


class VIEW3D_MT_edit_curve_clean(Menu):
    bl_label = "Clean Up"

    def draw(self, _context):
        layout = self.layout

        layout.operator("curve.decimate", icon="DECIMATE")


class VIEW3D_MT_edit_curve_segments(Menu):
    bl_label = "Segments"

    def draw(self, _context):
        layout = self.layout

        layout.operator("curve.subdivide", icon='SUBDIVIDE_EDGES')
        layout.operator("curve.switch_direction", icon='SWITCH_DIRECTION')


class VIEW3D_MT_edit_curve_context_menu(Menu):
    bl_label = "Curve"

    def draw(self, _context):
        # TODO(campbell): match mesh vertex menu.

        layout = self.layout

        layout.operator_context = 'INVOKE_DEFAULT'

        # Add
        layout.operator("curve.subdivide", icon='SUBDIVIDE_EDGES')
        layout.operator("curve.extrude_move", text="Extrude Curve", icon='EXTRUDE_REGION')
        layout.operator("curve.make_segment", icon="MAKE_CURVESEGMENT")
        layout.operator("curve.duplicate_move", text="Duplicate", icon="DUPLICATE")

        layout.separator()

        # Transform
        layout.operator("transform.transform", text="Radius", icon='SHRINK_FATTEN').mode = 'CURVE_SHRINKFATTEN'
        layout.operator("transform.tilt", icon='TILT')
        layout.operator("curve.tilt_clear", icon="CLEAR_TILT")
        layout.operator("curve.smooth", icon='PARTICLEBRUSH_SMOOTH')
        layout.operator("curve.smooth_tilt", icon="SMOOTH_TILT")
        layout.operator("curve.smooth_radius", icon="SMOOTH_RADIUS")

        layout.separator()

        layout.menu("VIEW3D_MT_mirror")
        layout.menu("VIEW3D_MT_snap")

        layout.separator()

        # Modify
        layout.operator_menu_enum("curve.spline_type_set", "type")
        layout.operator_menu_enum("curve.handle_type_set", "type")
        layout.operator("curve.cyclic_toggle", icon='TOGGLE_CYCLIC')
        layout.operator("curve.switch_direction", icon='SWITCH_DIRECTION')

        layout.separator()

        layout.operator("curve.normals_make_consistent", icon='RECALC_NORMALS')
        layout.operator("curve.spline_weight_set", icon="MOD_VERTEX_WEIGHT")
        layout.operator("curve.radius_set", icon="RADIUS")

        layout.separator()

        # Remove
        layout.operator("curve.split", icon="SPLIT")
        layout.operator("curve.decimate", icon="DECIMATE")
        layout.operator("curve.separate", icon="SEPARATE")
        layout.operator("curve.dissolve_verts", icon='DISSOLVE_VERTS')
        layout.operator("curve.delete", text="Delete Segment", icon="DELETE").type = 'SEGMENT'
        layout.operator("curve.delete", text="Delete Point", icon="DELETE").type = 'VERT'

        layout.separator()

        layout.menu("VIEW3D_MT_edit_curve_showhide")  # BFA - added to context menu


class VIEW3D_MT_edit_curve_delete(Menu):
    bl_label = "Delete"

    def draw(self, _context):
        layout = self.layout

        layout.operator("curve.delete", text="Vertices", icon="DELETE").type = 'VERT'
        layout.operator("curve.delete", text="Segment", icon="DELETE").type = 'SEGMENT'


class VIEW3D_MT_edit_curve_showhide(Menu):
    bl_label = "Show/Hide"

    def draw(self, context):
        layout = self.layout

        layout.operator("curve.reveal", text="Show Hidden", icon="HIDE_OFF")
        layout.operator("curve.hide", text="Hide Selected", icon="HIDE_ON").unselected = False
        layout.operator("curve.hide", text="Hide Unselected", icon="HIDE_UNSELECTED").unselected = True


class VIEW3D_MT_edit_surface(Menu):
    bl_label = "Surface"

    draw = draw_curve


class VIEW3D_MT_edit_font_chars(Menu):
    bl_label = "Special Characters"

    def draw(self, _context):
        layout = self.layout

<<<<<<< HEAD
        layout.operator("font.text_insert", text="Copyright", icon="COPYRIGHT").text = "\u00A9"
        layout.operator("font.text_insert", text="Registered Trademark", icon="TRADEMARK").text = "\u00AE"

        layout.separator()

        layout.operator("font.text_insert", text="Degree Sign", icon="DEGREE").text = "\u00B0"
        layout.operator("font.text_insert", text="Multiplication Sign", icon="MULTIPLICATION").text = "\u00D7"
        layout.operator("font.text_insert", text="Circle", icon="CIRCLE").text = "\u008A"

        layout.separator()

        layout.operator("font.text_insert", text="Superscript 1", icon="SUPER_ONE").text = "\u00B9"
        layout.operator("font.text_insert", text="Superscript 2", icon="SUPER_TWO").text = "\u00B2"
        layout.operator("font.text_insert", text="Superscript 3", icon="SUPER_THREE").text = "\u00B3"

        layout.separator()

        layout.operator("font.text_insert", text="Double >>", icon="DOUBLE_RIGHT").text = "\u00BB"
        layout.operator("font.text_insert", text="Double <<", icon="DOUBLE_LEFT").text = "\u00AB"
        layout.operator("font.text_insert", text="Promillage", icon="PROMILLE").text = "\u2030"

        layout.separator()

        layout.operator("font.text_insert", text="Dutch Florin", icon="DUTCH_FLORIN").text = "\u00A4"
        layout.operator("font.text_insert", text="British Pound", icon="POUND").text = "\u00A3"
        layout.operator("font.text_insert", text="Japanese Yen", icon="YEN").text = "\u00A5"

        layout.separator()

        layout.operator("font.text_insert", text="German S", icon="GERMAN_S").text = "\u00DF"
        layout.operator("font.text_insert", text="Spanish Question Mark", icon="SPANISH_QUESTION").text = "\u00BF"
        layout.operator("font.text_insert", text="Spanish Exclamation Mark", icon="SPANISH_EXCLAMATION").text = "\u00A1"
=======
        layout.operator("font.text_insert", text="Copyright \u00A9").text = "\u00A9"
        layout.operator("font.text_insert", text="Registered Trademark \u00AE").text = "\u00AE"

        layout.separator()

        layout.operator("font.text_insert", text="Degree \u00B0").text = "\u00B0"
        layout.operator("font.text_insert", text="Multiplication \u00D7").text = "\u00D7"
        layout.operator("font.text_insert", text="Circle \u2022").text = "\u2022"

        layout.separator()

        layout.operator("font.text_insert", text="Superscript \u00B9").text = "\u00B9"
        layout.operator("font.text_insert", text="Superscript \u00B2").text = "\u00B2"
        layout.operator("font.text_insert", text="Superscript \u00B3").text = "\u00B3"

        layout.separator()

        layout.operator("font.text_insert", text="Guillemet \u00BB").text = "\u00BB"
        layout.operator("font.text_insert", text="Guillemet \u00AB").text = "\u00AB"
        layout.operator("font.text_insert", text="Per Mille \u2030").text = "\u2030"

        layout.separator()

        layout.operator("font.text_insert", text="Euro \u20AC").text = "\u20AC"
        layout.operator("font.text_insert", text="Florin \u0192").text = "\u0192"
        layout.operator("font.text_insert", text="Pound \u00A3").text = "\u00A3"
        layout.operator("font.text_insert", text="Yen \u00A5").text = "\u00A5"

        layout.separator()

        layout.operator("font.text_insert", text="German Eszett \u00DF").text = "\u00DF"
        layout.operator("font.text_insert", text="Inverted Question Mark \u00BF").text = "\u00BF"
        layout.operator("font.text_insert", text="Inverted Exclamation Mark \u00A1").text = "\u00A1"
>>>>>>> 98c6bded


class VIEW3D_MT_edit_font_kerning(Menu):
    bl_label = "Kerning"

    def draw(self, context):
        layout = self.layout

        ob = context.active_object
        text = ob.data
        kerning = text.edit_format.kerning

        layout.operator("font.change_spacing", text="Decrease Kerning", icon="DECREASE_KERNING").delta = -1.0
        layout.operator("font.change_spacing", text="Increase Kerning", icon="INCREASE_KERNING").delta = 1.0
        layout.operator("font.change_spacing", text="Reset Kerning", icon="RESET").delta = -kerning

# bfa menu


class VIEW3D_MT_edit_font_move(Menu):
    bl_label = "Move Cursor"

    def draw(self, _context):
        layout = self.layout

        layout.operator_enum("font.move", "type")


class VIEW3D_MT_edit_font_delete(Menu):
    bl_label = "Delete"

    def draw(self, _context):
        layout = self.layout

        layout.operator("font.delete", text="Previous Character", icon="DELETE").type = 'PREVIOUS_CHARACTER'
        layout.operator("font.delete", text="Next Character", icon="DELETE").type = 'NEXT_CHARACTER'
        layout.operator("font.delete", text="Previous Word", icon="DELETE").type = 'PREVIOUS_WORD'
        layout.operator("font.delete", text="Next Word", icon="DELETE").type = 'NEXT_WORD'


class VIEW3D_MT_edit_font(Menu):
    bl_label = "Text"

    def draw(self, _context):
        layout = self.layout

        layout.operator("font.text_cut", text="Cut", icon="CUT")
        layout.operator("font.text_copy", text="Copy", icon='COPYDOWN')
        layout.operator("font.text_paste", text="Paste", icon='PASTEDOWN')

        layout.separator()

        layout.operator("font.text_paste_from_file", icon='PASTEDOWN')

        layout.separator()

        layout.operator("font.case_set", text="To Uppercase", icon="SET_UPPERCASE").case = 'UPPER'
        layout.operator("font.case_set", text="To Lowercase", icon="SET_LOWERCASE").case = 'LOWER'

        layout.separator()

        layout.menu("VIEW3D_MT_edit_font_chars")
        layout.menu("VIEW3D_MT_edit_font_move")  # bfa menu

        layout.separator()

        layout.operator("font.style_toggle", text="Toggle Bold", icon='BOLD').style = 'BOLD'
        layout.operator("font.style_toggle", text="Toggle Italic", icon='ITALIC').style = 'ITALIC'
        layout.operator("font.style_toggle", text="Toggle Underline", icon='UNDERLINE').style = 'UNDERLINE'
        layout.operator("font.style_toggle", text="Toggle Small Caps", icon='SMALL_CAPS').style = 'SMALL_CAPS'

        layout.menu("VIEW3D_MT_edit_font_kerning")

        layout.separator()

        layout.menu("VIEW3D_MT_edit_font_delete")


class VIEW3D_MT_edit_font_context_menu(Menu):
    bl_label = "Text"

    def draw(self, _context):
        layout = self.layout

        layout.operator_context = 'INVOKE_DEFAULT'

        layout.operator("font.text_cut", text="Cut", icon="CUT")
        layout.operator("font.text_copy", text="Copy", icon='COPYDOWN')
        layout.operator("font.text_paste", text="Paste", icon='PASTEDOWN')

        layout.separator()

        layout.operator("font.select_all", icon="SELECT_ALL")

        layout.separator()

        layout.menu("VIEW3D_MT_edit_font")


class VIEW3D_MT_edit_meta(Menu):
    bl_label = "Metaball"

    def draw(self, _context):
        layout = self.layout

        layout.menu("VIEW3D_MT_transform")
        layout.menu("VIEW3D_MT_mirror")
        layout.menu("VIEW3D_MT_snap")

        layout.separator()

        layout.operator("mball.duplicate_metaelems", text="Duplicate", icon="DUPLICATE")

        layout.separator()

        layout.menu("VIEW3D_MT_edit_meta_showhide")

        layout.operator_context = 'EXEC_REGION_WIN'
        layout.operator("mball.delete_metaelems", text="Delete", icon="DELETE")


class VIEW3D_MT_edit_meta_showhide(Menu):
    bl_label = "Show/Hide"

    def draw(self, _context):
        layout = self.layout

        layout.operator("mball.reveal_metaelems", text="Show Hidden", icon="HIDE_OFF")
        layout.operator("mball.hide_metaelems", text="Hide Selected", icon="HIDE_ON").unselected = False
        layout.operator("mball.hide_metaelems", text="Hide Unselected", icon="HIDE_UNSELECTED").unselected = True


class VIEW3D_MT_edit_lattice(Menu):
    bl_label = "Lattice"

    def draw(self, _context):
        layout = self.layout

        layout.menu("VIEW3D_MT_transform")
        layout.menu("VIEW3D_MT_mirror")
        layout.menu("VIEW3D_MT_snap")
        layout.menu("VIEW3D_MT_edit_lattice_flip")  # bfa menu - blender uses enum

        layout.separator()

        layout.operator("lattice.make_regular", icon='MAKE_REGULAR')

        layout.menu("VIEW3D_MT_hook")

        layout.separator()

        layout.operator("object.vertex_parent_set", icon="VERTEX_PARENT")

# bfa menu - blender uses enum


class VIEW3D_MT_edit_lattice_flip(Menu):
    bl_label = "Flip"

    def draw(self, context):
        layout = self.layout

        layout.operator("lattice.flip", text=" U (X) axis", icon="FLIP_X").axis = 'U'
        layout.operator("lattice.flip", text=" V (Y) axis", icon="FLIP_Y").axis = 'V'
        layout.operator("lattice.flip", text=" W (Z) axis", icon="FLIP_Z").axis = 'W'


class VIEW3D_MT_edit_armature(Menu):
    bl_label = "Armature"

    def draw(self, context):
        layout = self.layout

        edit_object = context.edit_object
        arm = edit_object.data

        layout.menu("VIEW3D_MT_transform_armature")
        layout.menu("VIEW3D_MT_mirror")
        layout.menu("VIEW3D_MT_snap")

        layout.separator()

        layout.menu("VIEW3D_MT_edit_armature_roll")

        layout.operator("transform.transform", text="Set Bone Roll", icon="SET_ROLL").mode = 'BONE_ROLL'
        layout.operator("armature.roll_clear", text="Clear Bone Roll", icon="CLEAR_ROLL")

        layout.separator()

        layout.operator("armature.extrude_move", icon='EXTRUDE_REGION')
        layout.operator("armature.click_extrude", icon='EXTRUDE_REGION')

        if arm.use_mirror_x:
            layout.operator("armature.extrude_forked", icon="EXTRUDE_REGION")

        layout.operator("armature.duplicate_move", icon="DUPLICATE")
        layout.operator("armature.fill", icon="FILLBETWEEN")

        layout.separator()

        layout.operator("armature.split", icon="SPLIT")
        layout.operator("armature.separate", icon="SEPARATE")
        layout.operator("armature.symmetrize", icon="SYMMETRIZE")

        layout.separator()

        layout.operator("armature.subdivide", text="Subdivide", icon='SUBDIVIDE_EDGES')
        layout.operator("armature.switch_direction", text="Switch Direction", icon="SWITCH_DIRECTION")

        layout.separator()

        layout.menu("VIEW3D_MT_edit_armature_names")

        layout.separator()

        layout.operator_context = 'INVOKE_DEFAULT'
        layout.operator("armature.move_to_collection", text="Move to Bone Collection", icon="GROUP_BONE")
        layout.menu("VIEW3D_MT_bone_collections")

        layout.separator()

        layout.operator_context = 'EXEC_REGION_WIN'
        layout.operator("armature.parent_set", text="Make Parent", icon='PARENT_SET')
        layout.operator("armature.parent_clear", text="Clear Parent", icon='PARENT_CLEAR')

        layout.separator()

        layout.menu("VIEW3D_MT_bone_options_toggle", text="Bone Settings")
        layout.menu("VIEW3D_MT_armature_showhide")  # bfa - the new show hide menu with split tooltip

        layout.separator()

        layout.operator("armature.delete", icon="DELETE")
        layout.operator("armature.dissolve", icon="DELETE")

# bfa menu


class VIEW3D_MT_armature_showhide(Menu):
    bl_label = "Show/Hide"

    def draw(self, context):
        layout = self.layout

        layout.operator("armature.reveal", text="Show Hidden", icon="HIDE_OFF")
        layout.operator("armature.hide", text="Hide Selected", icon="HIDE_ON").unselected = False
        layout.operator("armature.hide", text="Hide Unselected", icon="HIDE_UNSELECTED").unselected = True


class VIEW3D_MT_armature_context_menu(Menu):
    bl_label = "Armature"

    def draw(self, context):
        layout = self.layout

        edit_object = context.edit_object
        arm = edit_object.data

        layout.operator_context = 'INVOKE_REGION_WIN'

        # Add
        layout.operator("armature.subdivide", text="Subdivide", icon="SUBDIVIDE_EDGES")
        layout.operator("armature.duplicate_move", text="Duplicate", icon="DUPLICATE")
        layout.operator("armature.extrude_move", icon='EXTRUDE_REGION')
        if arm.use_mirror_x:
            layout.operator("armature.extrude_forked", icon='EXTRUDE_REGION')

        layout.separator()

        layout.operator("armature.fill", icon="FILLBETWEEN")

        layout.separator()

        # Modify
        layout.menu("VIEW3D_MT_mirror")
        layout.menu("VIEW3D_MT_snap")
        layout.operator("armature.switch_direction", text="Switch Direction", icon="SWITCH_DIRECTION")
        layout.operator("armature.symmetrize", icon="SYMMETRIZE")
        layout.menu("VIEW3D_MT_edit_armature_names")

        layout.separator()

        layout.operator("armature.parent_set", text="Make Parent", icon='PARENT_SET')
        layout.operator("armature.parent_clear", text="Clear Parent", icon='PARENT_CLEAR')

        layout.separator()

        # Remove
        layout.operator("armature.split", icon="SPLIT")
        layout.operator("armature.separate", icon="SEPARATE")

        layout.separator()

        layout.menu("VIEW3D_MT_armature_showhide")  # BFA - added to context menu

        layout.separator()

        layout.operator("armature.dissolve", icon="DELETE")
        layout.operator("armature.delete", icon="DELETE")

# BFA - not used


class VIEW3D_MT_edit_armature_parent(Menu):
    bl_label = "Parent"

    def draw(self, _context):
        layout = self.layout

        layout.operator("armature.parent_set", text="Make", icon='PARENT_SET')
        layout.operator("armature.parent_clear", text="Clear", icon='PARENT_CLEAR')


class VIEW3D_MT_edit_armature_names(Menu):
    bl_label = "Names"

    def draw(self, _context):
        layout = self.layout

        layout.operator_context = 'EXEC_REGION_WIN'
        layout.operator("armature.autoside_names", text="Auto-Name Left/Right", icon="RENAME_X").type = 'XAXIS'
        layout.operator("armature.autoside_names", text="Auto-Name Front/Back", icon="RENAME_Y").type = 'YAXIS'
        layout.operator("armature.autoside_names", text="Auto-Name Top/Bottom", icon="RENAME_Z").type = 'ZAXIS'
        layout.operator("armature.flip_names", text="Flip Names", icon="FLIP")


class VIEW3D_MT_edit_armature_roll(Menu):
    bl_label = "Recalculate Bone Roll"

    def draw(self, _context):
        layout = self.layout

        layout.label(text="- Positive: -")
        layout.operator("armature.calculate_roll", text="Local + X Tangent", icon="ROLL_X_TANG_POS").type = 'POS_X'
        layout.operator("armature.calculate_roll", text="Local + Z Tangent", icon="ROLL_Z_TANG_POS").type = 'POS_Z'
        layout.operator("armature.calculate_roll", text="Global + X Axis", icon="ROLL_X_POS").type = 'GLOBAL_POS_X'
        layout.operator("armature.calculate_roll", text="Global + Y Axis", icon="ROLL_Y_POS").type = 'GLOBAL_POS_Y'
        layout.operator("armature.calculate_roll", text="Global + Z Axis", icon="ROLL_Z_POS").type = 'GLOBAL_POS_Z'
        layout.label(text="- Negative: -")
        layout.operator("armature.calculate_roll", text="Local - X Tangent", icon="ROLL_X_TANG_NEG").type = 'NEG_X'
        layout.operator("armature.calculate_roll", text="Local - Z Tangent", icon="ROLL_Z_TANG_NEG").type = 'NEG_Z'
        layout.operator("armature.calculate_roll", text="Global - X Axis", icon="ROLL_X_NEG").type = 'GLOBAL_NEG_X'
        layout.operator("armature.calculate_roll", text="Global - Y Axis", icon="ROLL_Y_NEG").type = 'GLOBAL_NEG_Y'
        layout.operator("armature.calculate_roll", text="Global - Z Axis", icon="ROLL_Z_NEG").type = 'GLOBAL_NEG_Z'
        layout.label(text="- Other: -")
        layout.operator("armature.calculate_roll", text="Active Bone", icon="BONE_DATA").type = 'ACTIVE'
        layout.operator("armature.calculate_roll", text="View Axis", icon="MANIPUL").type = 'VIEW'
        layout.operator("armature.calculate_roll", text="Cursor", icon="CURSOR").type = 'CURSOR'

# bfa - not functional in the BFA keymap. But menu class remains for the Blender keymap. DO NOT DELETE!


class VIEW3D_MT_edit_armature_delete(Menu):
    bl_label = "Delete"

    def draw(self, _context):
        layout = self.layout
        layout.operator_context = 'EXEC_AREA'

        layout.operator("armature.delete", text="Bones", icon="DELETE")

        layout.separator()

        layout.operator("armature.dissolve", text="Dissolve Bones", icon="DELETE")


# ********** Grease Pencil menus **********
class VIEW3D_MT_gpencil_autoweights(Menu):
    bl_label = "Generate Weights"

    def draw(self, _context):
        layout = self.layout
        layout.operator("gpencil.generate_weights", text="With Empty Groups", icon="PARTICLEBRUSH_WEIGHT").mode = 'NAME'
        layout.operator(
            "gpencil.generate_weights",
            text="With Automatic Weights",
            icon="PARTICLEBRUSH_WEIGHT").mode = 'AUTO'


class VIEW3D_MT_gpencil_simplify(Menu):
    bl_label = "Simplify"

    def draw(self, _context):
        layout = self.layout
        layout.operator("gpencil.stroke_simplify_fixed", text="Fixed", icon="MOD_SIMPLIFY")
        layout.operator("gpencil.stroke_simplify", text="Adaptative", icon="SIMPLIFY_ADAPTIVE")
        layout.operator("gpencil.stroke_sample", text="Sample", icon="SIMPLIFY_SAMPLE")


class VIEW3D_MT_draw_gpencil(Menu):
    bl_label = "Draw"

    def draw(self, _context):

        layout = self.layout

        layout.menu("GPENCIL_MT_layer_active", text="Active Layer")

        layout.separator()

        layout.operator("gpencil.interpolate", text="Interpolate", icon="INTERPOLATE")  # BFA - merge edit
        layout.operator("gpencil.interpolate_sequence", text="Interpolate Sequence", icon="SEQUENCE")

        layout.separator()

        layout.menu("VIEW3D_MT_gpencil_animation")

        layout.separator()

        layout.menu("VIEW3D_MT_edit_gpencil_showhide")
        layout.menu("GPENCIL_MT_cleanup")


class VIEW3D_MT_edit_gpencil_showhide(Menu):
    bl_label = "Show/Hide"

    def draw(self, _context):
        layout = self.layout

        layout.operator("gpencil.reveal", text="Show All Layers", icon="HIDE_OFF")

        layout.separator()

        layout.operator("gpencil.hide", text="Hide Active Layer", icon="HIDE_ON").unselected = False
        layout.operator("gpencil.hide", text="Hide Inactive Layers", icon="HIDE_UNSELECTED").unselected = True


class VIEW3D_MT_assign_material(Menu):
    bl_label = "Assign Material"

    def draw(self, context):
        layout = self.layout
        ob = context.active_object
        mat_active = ob.active_material

        for slot in ob.material_slots:
            mat = slot.material
            if mat:
                layout.operator("gpencil.stroke_change_color", text=mat.name,
                                icon='LAYER_ACTIVE' if mat == mat_active else 'BLANK1').material = mat.name


class VIEW3D_MT_edit_gpencil(Menu):
    bl_label = "Grease Pencil"

    def draw(self, _context):
        layout = self.layout

        # layout.menu("VIEW3D_MT_edit_gpencil_transform_legacy")
        layout.menu("VIEW3D_MT_edit_gpencil_transform")
        layout.menu("VIEW3D_MT_mirror")
        layout.menu("GPENCIL_MT_snap")

        layout.separator()

        layout.menu("GPENCIL_MT_layer_active", text="Active Layer")

        layout.separator()

        layout.menu("VIEW3D_MT_gpencil_animation")
        layout.operator("gpencil.interpolate_sequence", text="Interpolate Sequence", icon="SEQUENCE")

        layout.separator()

        layout.operator("gpencil.duplicate_move", text="Duplicate", icon="DUPLICATE")
        layout.operator("gpencil.frame_duplicate", text="Duplicate Active Frame", icon="DUPLICATE")
        layout.operator(
            "gpencil.frame_duplicate",
            text="Duplicate Active Frame All Layers",
            icon="DUPLICATE").mode = 'ALL'

        layout.separator()

        layout.operator("gpencil.stroke_split", text="Split", icon="SPLIT")

        layout.separator()

        layout.operator("gpencil.copy", text="Copy", icon='COPYDOWN')
        layout.operator("gpencil.paste", text="Paste", icon='PASTEDOWN').type = 'ACTIVE'
        layout.operator("gpencil.paste", text="Paste by Layer", icon='PASTEDOWN').type = 'LAYER'

        layout.separator()

        layout.menu("VIEW3D_MT_weight_gpencil")

        layout.separator()

        layout.menu("VIEW3D_MT_edit_gpencil_delete")
        layout.operator_menu_enum("gpencil.dissolve", "type")

        layout.separator()

        layout.menu("GPENCIL_MT_cleanup")
        layout.menu("VIEW3D_MT_edit_gpencil_hide", text="Show/Hide")  # bfa menu

        layout.separator()

        layout.operator_menu_enum("gpencil.stroke_separate", "mode", text="Separate")


# bfa menu
class VIEW3D_MT_edit_gpencil_hide(Menu):
    bl_label = "Hide"

    def draw(self, context):
        layout = self.layout

        layout.operator("gpencil.reveal", text="Show Hidden Layer", icon="HIDE_OFF")
        layout.operator("gpencil.hide", text="Hide selected Layer", icon="HIDE_ON").unselected = False
        layout.operator("gpencil.hide", text="Hide unselected Layer", icon="HIDE_UNSELECTED").unselected = True

        layout.separator()

        layout.operator("gpencil.selection_opacity_toggle", text="Toggle Opacity", icon="HIDE_OFF")


# bfa menu
class VIEW3D_MT_edit_gpencil_arrange_strokes(Menu):
    bl_label = "Arrange Strokes"

    def draw(self, context):
        layout = self.layout

        layout.operator("gpencil.stroke_arrange", text="Bring Forward", icon='MOVE_UP').direction = 'UP'
        layout.operator("gpencil.stroke_arrange", text="Send Backward", icon='MOVE_DOWN').direction = 'DOWN'
        layout.operator("gpencil.stroke_arrange", text="Bring to Front", icon='MOVE_TO_TOP').direction = 'TOP'
        layout.operator("gpencil.stroke_arrange", text="Send to Back", icon='MOVE_TO_BOTTOM').direction = 'BOTTOM'


class VIEW3D_MT_edit_gpencil_stroke(Menu):
    bl_label = "Stroke"

    def draw(self, context):
        layout = self.layout

        tool_settings = context.tool_settings
        settings = tool_settings.gpencil_sculpt

        layout.operator("gpencil.stroke_subdivide", text="Subdivide", icon="SUBDIVIDE_EDGES").only_selected = False
        layout.menu("VIEW3D_MT_gpencil_simplify")
        layout.operator("gpencil.stroke_trim", text="Trim", icon="CUT")

        layout.separator()

        layout.operator("gpencil.stroke_join", text="Join", icon="JOIN",
                        text_ctxt=i18n_contexts.id_gpencil).type = 'JOIN'
        layout.operator("gpencil.stroke_join", text="Join and Copy", icon="JOINCOPY",
                        text_ctxt=i18n_contexts.id_gpencil).type = 'JOINCOPY'

        layout.separator()

        layout.menu("GPENCIL_MT_move_to_layer")
        layout.menu("VIEW3D_MT_assign_material")
        layout.operator("gpencil.set_active_material", text="Set as Active Material", icon="MATERIAL")
        layout.menu("VIEW3D_MT_edit_gpencil_arrange_strokes")  # bfa menu

        layout.separator()

        # Convert
        props = layout.operator("gpencil.stroke_cyclical_set", text="Close", icon='TOGGLE_CLOSE')
        props.type = 'CLOSE'
        props.geometry = True
        layout.operator("gpencil.stroke_cyclical_set", text="Toggle Cyclic", icon='TOGGLE_CYCLIC').type = 'TOGGLE'
        layout.operator_menu_enum("gpencil.stroke_caps_set", text="Toggle Caps", property="type")
        layout.operator("gpencil.stroke_flip", text="Switch Direction", icon="FLIP")
        layout.operator("gpencil.stroke_start_set", text="Set Start Point", icon="STARTPOINT")

        layout.separator()

        layout.operator_menu_enum("gpencil.reproject", property="type", text="Reproject Strokes")

        layout.operator("gpencil.stroke_normalize", text="Normalize Thickness", icon="MOD_THICKNESS").mode = 'THICKNESS'
        layout.operator("gpencil.stroke_normalize", text="Normalize Opacity", icon="MOD_OPACITY").mode = 'OPACITY'

        layout.separator()

        layout.separator()
        layout.operator("gpencil.reset_transform_fill", text="Reset Fill Transform", icon="RESET")

        layout.separator()
        layout.operator("gpencil.stroke_outline", text="Outline", icon="OUTLINE")


class VIEW3D_MT_edit_gpencil_point(Menu):
    bl_label = "Point"

    def draw(self, _context):
        layout = self.layout

        layout.operator("gpencil.extrude_move", text="Extrude", icon="EXTRUDE_REGION")

        layout.separator()

        layout.operator("gpencil.stroke_smooth", text="Smooth", icon="PARTICLEBRUSH_SMOOTH").only_selected = True

        layout.separator()

        layout.operator("gpencil.stroke_merge", text="Merge", icon="MERGE")

        # TODO: add new RIP operator

        layout.separator()

        layout.menu("VIEW3D_MT_gpencil_vertex_group")


class VIEW3D_MT_weight_gpencil(Menu):
    bl_label = "Weights"

    def draw(self, context):
        layout = self.layout

        layout.operator("gpencil.weight_sample", text="Sample Weight", icon="EYEDROPPER")

        layout.separator()

        layout.operator("gpencil.vertex_group_normalize_all", text="Normalize All", icon="WEIGHT_NORMALIZE_ALL")
        layout.operator("gpencil.vertex_group_normalize", text="Normalize", icon="WEIGHT_NORMALIZE")

        layout.separator()

        layout.operator("gpencil.vertex_group_invert", text="Invert", icon='WEIGHT_INVERT')
        layout.operator("gpencil.vertex_group_smooth", text="Smooth", icon='WEIGHT_SMOOTH')

        layout.menu("VIEW3D_MT_gpencil_autoweights")


class VIEW3D_MT_gpencil_animation(Menu):
    bl_label = "Animation"

    @classmethod
    def poll(cls, context):
        ob = context.active_object
        return ob and ob.type == 'GPENCIL' and ob.mode != 'OBJECT'

    def draw(self, _context):
        layout = self.layout

        layout.operator("gpencil.blank_frame_add", text="Insert Blank Keyframe (Active Layer)", icon="ADD")
        layout.operator(
            "gpencil.blank_frame_add",
            text="Insert Blank Keyframe (All Layers)",
            icon="ADD").all_layers = True

        layout.separator()

        layout.operator("gpencil.frame_duplicate", text="Duplicate Active Keyframe (Active Layer)", icon="DUPLICATE")
        layout.operator(
            "gpencil.frame_duplicate",
            text="Duplicate Active Keyframe (All Layers)",
            icon="DUPLICATE").mode = 'ALL'

        layout.separator()

        layout.operator("gpencil.delete", text="Delete Active Keyframe (Active Layer)", icon="DELETE").type = 'FRAME'
        layout.operator("gpencil.active_frames_delete_all", text="Delete Active Keyframes (All Layers)", icon="DELETE")


class VIEW3D_MT_edit_greasepencil_animation(Menu):
    bl_label = "Animation"

    def draw(self, context):
        layout = self.layout
        layout.operator("grease_pencil.insert_blank_frame", text="Insert Blank Keyframe (Active Layer)")
        layout.operator("grease_pencil.insert_blank_frame", text="Insert Blank Keyframe (All Layer)").all_layers = True


class VIEW3D_MT_edit_gpencil_transform(Menu):
    bl_label = "Transform"

    def draw(self, _context):
        layout = self.layout

        layout.operator("transform.bend", text="Bend", icon="BEND")
        layout.operator("transform.shear", text="Shear", icon="SHEAR")
        layout.operator("transform.tosphere", text="To Sphere", icon="TOSPHERE")
        layout.operator("transform.transform", text="Shrink Fatten", icon='SHRINK_FATTEN').mode = 'GPENCIL_SHRINKFATTEN'

# class VIEW3D_MT_edit_gpencil_transform_legacy(Menu):
#    bl_label = "Legacy"
#
#    def draw(self, _context):
#    	layout = self.layout
#
#        layout.operator("transform.translate", icon="TRANSFORM_MOVE")
#        layout.operator("transform.rotate", icon="TRANSFORM_ROTATE")
#        layout.operator("transform.resize", icon="TRANSFORM_SCALE", text="Scale")


class VIEW3D_MT_edit_greasepencil_showhide(Menu):
    bl_label = "Show/Hide"

    def draw(self, _context):
        layout = self.layout

        layout.operator("grease_pencil.layer_reveal", text="Show All Layers")

        layout.separator()

        layout.operator("grease_pencil.layer_hide", text="Hide Active Layer").unselected = False
        layout.operator("grease_pencil.layer_hide", text="Hide Inactive Layers").unselected = True


class VIEW3D_MT_edit_greasepencil(Menu):
    bl_label = "Grease Pencil"

    def draw(self, _context):
        layout = self.layout
        layout.menu("VIEW3D_MT_transform")
        layout.menu("VIEW3D_MT_mirror")

        layout.separator()

        layout.menu("GREASE_PENCIL_MT_layer_active", text="Active Layer")

        layout.separator()

        layout.operator("grease_pencil.duplicate_move")

        layout.separator()

        layout.menu("VIEW3D_MT_edit_greasepencil_showhide")

        layout.separator()

        layout.menu("VIEW3D_MT_edit_greasepencil_delete")

        layout.separator()

        layout.operator("grease_pencil.clean_loose")


class VIEW3D_MT_edit_greasepencil_stroke(Menu):
    bl_label = "Stroke"

    def draw(self, _context):
        layout = self.layout
        layout.operator("grease_pencil.stroke_simplify", text="Simplify")

        layout.separator()

        layout.operator("grease_pencil.set_active_material")

        layout.separator()

        layout.operator("grease_pencil.cyclical_set", text="Toggle Cyclic").type = 'TOGGLE'
        layout.operator("grease_pencil.stroke_switch_direction")
        layout.operator_menu_enum("grease_pencil.caps_set", text="Set Caps", property="type")


class VIEW3D_MT_edit_greasepencil_point(Menu):
    bl_label = "Point"

    def draw(self, _context):
        layout = self.layout
        layout.operator("grease_pencil.stroke_smooth", text="Smooth Points")

        layout.separator()
        layout.operator("grease_pencil.set_uniform_thickness")
        layout.operator("grease_pencil.set_uniform_opacity")


class VIEW3D_MT_edit_curves(Menu):
    bl_label = "Curves"

    def draw(self, _context):
        layout = self.layout

        layout.menu("VIEW3D_MT_transform")
        layout.separator()
        layout.operator("curves.duplicate_move")
        layout.separator()
        layout.operator("curves.attribute_set", icon='NODE_ATTRIBUTE')
        layout.operator("curves.delete", icon='DELETE')
        layout.template_node_operator_asset_menu_items(catalog_path=self.bl_label)


class VIEW3D_MT_edit_pointcloud(Menu):
    bl_label = "Point Cloud"

    def draw(self, context):
        layout = self.layout
        layout.template_node_operator_asset_menu_items(catalog_path=self.bl_label)


class VIEW3D_MT_object_mode_pie(Menu):
    bl_label = "Mode"

    def draw(self, _context):
        layout = self.layout

        pie = layout.menu_pie()
        pie.operator_enum("object.mode_set", "mode")


class VIEW3D_MT_view_pie(Menu):
    bl_label = "View"
    bl_idname = "VIEW3D_MT_view_pie"

    def draw(self, _context):
        layout = self.layout

        pie = layout.menu_pie()
        pie.operator_enum("view3d.view_axis", "type")
        pie.operator("view3d.view_camera", text="View Camera", icon='CAMERA_DATA')
        pie.operator("view3d.view_selected", text="View Selected", icon='VIEW_SELECTED')


class VIEW3D_MT_transform_gizmo_pie(Menu):
    bl_label = "View"

    def draw(self, context):
        layout = self.layout

        pie = layout.menu_pie()
        # 1: Left
        pie.operator("view3d.transform_gizmo_set", text="Move").type = {'TRANSLATE'}
        # 2: Right
        pie.operator("view3d.transform_gizmo_set", text="Rotate").type = {'ROTATE'}
        # 3: Down
        pie.operator("view3d.transform_gizmo_set", text="Scale").type = {'SCALE'}
        # 4: Up
        pie.prop(context.space_data, "show_gizmo", text="Show Gizmos", icon='GIZMO')
        # 5: Up/Left
        pie.operator("view3d.transform_gizmo_set", text="All").type = {'TRANSLATE', 'ROTATE', 'SCALE'}


class VIEW3D_MT_shading_pie(Menu):
    bl_label = "Shading"

    def draw(self, context):
        layout = self.layout
        pie = layout.menu_pie()

        view = context.space_data

        pie.prop(view.shading, "type", expand=True)


class VIEW3D_MT_shading_ex_pie(Menu):
    bl_label = "Shading"

    def draw(self, context):
        layout = self.layout
        pie = layout.menu_pie()

        view = context.space_data

        pie.prop_enum(view.shading, "type", value='WIREFRAME')
        pie.prop_enum(view.shading, "type", value='SOLID')

        # Note this duplicates "view3d.toggle_xray" logic, so we can see the active item: #58661.
        if context.pose_object:
            pie.prop(view.overlay, "show_xray_bone", icon='XRAY')
        else:
            xray_active = (
                (context.mode == 'EDIT_MESH') or
                (view.shading.type in {'SOLID', 'WIREFRAME'})
            )
            if xray_active:
                sub = pie
            else:
                sub = pie.row()
                sub.active = False
            sub.prop(
                view.shading,
                "show_xray_wireframe" if (view.shading.type == 'WIREFRAME') else "show_xray",
                text="Toggle X-Ray",
                icon='XRAY',
            )

        pie.prop(view.overlay, "show_overlays", text="Toggle Overlays", icon='OVERLAY')

        pie.prop_enum(view.shading, "type", value='MATERIAL')
        pie.prop_enum(view.shading, "type", value='RENDERED')


class VIEW3D_MT_pivot_pie(Menu):
    bl_label = "Pivot Point"

    def draw(self, context):
        layout = self.layout
        pie = layout.menu_pie()

        tool_settings = context.tool_settings
        obj = context.active_object
        mode = context.mode

        pie.prop_enum(tool_settings, "transform_pivot_point", value='BOUNDING_BOX_CENTER')
        pie.prop_enum(tool_settings, "transform_pivot_point", value='CURSOR')
        pie.prop_enum(tool_settings, "transform_pivot_point", value='INDIVIDUAL_ORIGINS')
        pie.prop_enum(tool_settings, "transform_pivot_point", value='MEDIAN_POINT')
        pie.prop_enum(tool_settings, "transform_pivot_point", value='ACTIVE_ELEMENT')
        if (obj is None) or (mode in {'OBJECT', 'POSE', 'WEIGHT_PAINT'}):
            pie.prop(tool_settings, "use_transform_pivot_point_align")
        if mode == 'EDIT_GPENCIL':
            pie.prop(tool_settings.gpencil_sculpt, "use_scale_thickness")


class VIEW3D_MT_orientations_pie(Menu):
    bl_label = "Orientation"

    def draw(self, context):
        layout = self.layout
        pie = layout.menu_pie()
        scene = context.scene

        pie.prop(scene.transform_orientation_slots[0], "type", expand=True)


class VIEW3D_MT_snap_pie(Menu):
    bl_label = "Snap"

    def draw(self, _context):
        layout = self.layout
        pie = layout.menu_pie()

        pie.operator("view3d.snap_cursor_to_grid", text="Cursor to Grid", icon='CURSORTOGRID')
        pie.operator("view3d.snap_selected_to_grid", text="Selection to Grid", icon='SELECTIONTOGRID')
        pie.operator("view3d.snap_cursor_to_selected", text="Cursor to Selected", icon='CURSORTOSELECTION')
        pie.operator(
            "view3d.snap_selected_to_cursor",
            text="Selection to Cursor",
            icon='SELECTIONTOCURSOR').use_offset = False
        pie.operator(
            "view3d.snap_selected_to_cursor",
            text="Selection to Cursor (Keep Offset)",
            icon='SELECTIONTOCURSOROFFSET').use_offset = True
        pie.operator("view3d.snap_selected_to_active", text="Selection to Active", icon='SELECTIONTOACTIVE')
        pie.operator("view3d.snap_cursor_to_center", text="Cursor to World Origin", icon='CURSORTOCENTER')
        pie.operator("view3d.snap_cursor_to_active", text="Cursor to Active", icon='CURSORTOACTIVE')


class VIEW3D_MT_proportional_editing_falloff_pie(Menu):
    bl_label = "Proportional Editing Falloff"

    def draw(self, context):
        layout = self.layout
        pie = layout.menu_pie()

        tool_settings = context.scene.tool_settings

        pie.prop(tool_settings, "proportional_edit_falloff", expand=True)


class VIEW3D_MT_sculpt_mask_edit_pie(Menu):
    bl_label = "Mask Edit"

    def draw(self, _context):
        layout = self.layout
        pie = layout.menu_pie()

        props = pie.operator("paint.mask_flood_fill", text="Invert Mask")
        props.mode = 'INVERT'
        props = pie.operator("paint.mask_flood_fill", text="Clear Mask")
        props.mode = 'VALUE'
        props.value = 0.0
        props = pie.operator("sculpt.mask_filter", text="Smooth Mask")
        props.filter_type = 'SMOOTH'
        props = pie.operator("sculpt.mask_filter", text="Sharpen Mask")
        props.filter_type = 'SHARPEN'
        props = pie.operator("sculpt.mask_filter", text="Grow Mask")
        props.filter_type = 'GROW'
        props = pie.operator("sculpt.mask_filter", text="Shrink Mask")
        props.filter_type = 'SHRINK'
        props = pie.operator("sculpt.mask_filter", text="Increase Contrast")
        props.filter_type = 'CONTRAST_INCREASE'
        props.auto_iteration_count = False
        props = pie.operator("sculpt.mask_filter", text="Decrease Contrast")
        props.filter_type = 'CONTRAST_DECREASE'
        props.auto_iteration_count = False


class VIEW3D_MT_sculpt_automasking_pie(Menu):
    bl_label = "Automasking"

    def draw(self, context):
        layout = self.layout
        pie = layout.menu_pie()

        tool_settings = context.tool_settings
        sculpt = tool_settings.sculpt

        pie.prop(sculpt, "use_automasking_topology", text="Topology")
        pie.prop(sculpt, "use_automasking_face_sets", text="Face Sets")
        pie.prop(sculpt, "use_automasking_boundary_edges", text="Mesh Boundary")
        pie.prop(sculpt, "use_automasking_boundary_face_sets", text="Face Sets Boundary")
        pie.prop(sculpt, "use_automasking_cavity", text="Cavity")
        pie.prop(sculpt, "use_automasking_cavity_inverted", text="Cavity (Inverted)")
        pie.prop(sculpt, "use_automasking_start_normal", text="Area Normal")
        pie.prop(sculpt, "use_automasking_view_normal", text="View Normal")


class VIEW3D_MT_sculpt_gpencil_automasking_pie(Menu):
    bl_label = "Automasking"

    def draw(self, context):
        layout = self.layout
        pie = layout.menu_pie()

        tool_settings = context.tool_settings

        pie.prop(tool_settings.gpencil_sculpt, "use_automasking_stroke", text="Stroke")
        pie.prop(tool_settings.gpencil_sculpt, "use_automasking_layer_stroke", text="Layer")
        pie.prop(tool_settings.gpencil_sculpt, "use_automasking_material_stroke", text="Material")
        pie.prop(tool_settings.gpencil_sculpt, "use_automasking_layer_active", text="Active Layer")
        pie.prop(tool_settings.gpencil_sculpt, "use_automasking_material_active", text="Active Material")


class VIEW3D_MT_sculpt_face_sets_edit_pie(Menu):
    bl_label = "Face Sets Edit"

    def draw(self, _context):
        layout = self.layout
        pie = layout.menu_pie()

        props = pie.operator("sculpt.face_sets_create", text="Face Set from Masked")
        props.mode = 'MASKED'

        props = pie.operator("sculpt.face_sets_create", text="Face Set from Visible")
        props.mode = 'VISIBLE'

        pie.operator("paint.visibility_invert", text="Invert Visible", icon="HIDE_ON")

        props = pie.operator("paint.hide_show", text="Show All")
        props.action = "SHOW"
        props.area = "ALL"


class VIEW3D_MT_wpaint_vgroup_lock_pie(Menu):
    bl_label = "Vertex Group Locks"

    def draw(self, _context):
        layout = self.layout
        pie = layout.menu_pie()

        # 1: Left
        props = pie.operator("object.vertex_group_lock", icon='LOCKED', text="Lock All")
        props.action, props.mask = 'LOCK', 'ALL'
        # 2: Right
        props = pie.operator("object.vertex_group_lock", icon='UNLOCKED', text="Unlock All")
        props.action, props.mask = 'UNLOCK', 'ALL'
        # 3: Down
        props = pie.operator("object.vertex_group_lock", icon='UNLOCKED', text="Unlock Selected")
        props.action, props.mask = 'UNLOCK', 'SELECTED'
        # 4: Up
        props = pie.operator("object.vertex_group_lock", icon='LOCKED', text="Lock Selected")
        props.action, props.mask = 'LOCK', 'SELECTED'
        # 5: Up/Left
        props = pie.operator("object.vertex_group_lock", icon='LOCKED', text="Lock Unselected")
        props.action, props.mask = 'LOCK', 'UNSELECTED'
        # 6: Up/Right
        props = pie.operator("object.vertex_group_lock", text="Lock Only Selected")
        props.action, props.mask = 'LOCK', 'INVERT_UNSELECTED'
        # 7: Down/Left
        props = pie.operator("object.vertex_group_lock", text="Lock Only Unselected")
        props.action, props.mask = 'UNLOCK', 'INVERT_UNSELECTED'
        # 8: Down/Right
        props = pie.operator("object.vertex_group_lock", text="Invert Locks")
        props.action, props.mask = 'INVERT', 'ALL'


# ********** Panel **********


class VIEW3D_PT_active_tool(Panel, ToolActivePanelHelper):
    bl_space_type = 'VIEW_3D'
    bl_region_type = 'UI'
    bl_category = "Tool"
    # See comment below.
    # bl_options = {'HIDE_HEADER'}

    # Don't show in properties editor.
    @classmethod
    def poll(cls, context):
        return context.area.type == 'VIEW_3D'


# FIXME(campbell): remove this second panel once 'HIDE_HEADER' works with category tabs,
# Currently pinning allows ordering headerless panels below panels with headers.
class VIEW3D_PT_active_tool_duplicate(Panel, ToolActivePanelHelper):
    bl_space_type = 'VIEW_3D'
    bl_region_type = 'UI'
    bl_category = "Tool"
    bl_options = {'HIDE_HEADER'}

    # Only show in properties editor.
    @classmethod
    def poll(cls, context):
        return context.area.type != 'VIEW_3D'


class VIEW3D_PT_view3d_properties(Panel):
    bl_space_type = 'VIEW_3D'
    bl_region_type = 'UI'
    bl_category = "View"
    bl_label = "View"
    bl_options = {'DEFAULT_CLOSED'}

    def draw(self, context):
        layout = self.layout

        view = context.space_data

        layout.use_property_split = True
        layout.use_property_decorate = False  # No animation.

        col = layout.column()

        subcol = col.column()
        subcol.active = bool(view.region_3d.view_perspective != 'CAMERA' or view.region_quadviews)
        subcol.prop(view, "lens", text="Focal Length")

        subcol = col.column(align=True)
        subcol.prop(view, "clip_start", text="Clip Near")
        subcol.prop(view, "clip_end", text="Clip Far")

        subcol.separator()

        col = layout.column()

        subcol = col.column()
        subcol.use_property_split = False
        row = subcol.row()
        split = row.split(factor=0.65)
        split.prop(view, "use_local_camera")
        if view.use_local_camera:
            split.label(icon='DISCLOSURE_TRI_DOWN')
        else:
            split.label(icon='DISCLOSURE_TRI_RIGHT')

        if view.use_local_camera:
            subcol = col.column()
            row = subcol.row()
            row.separator()
            row.use_property_split = True
            row.prop(view, "camera", text="")

        subcol.use_property_split = False
        subcol.prop(view, "use_render_border")

# BFA - not used


class VIEW3D_PT_view3d_lock(Panel):
    bl_space_type = 'VIEW_3D'
    bl_region_type = 'UI'
    bl_category = "View"
    bl_label = "View Lock"
    bl_parent_id = "VIEW3D_PT_view3d_properties"

    def draw(self, context):
        layout = self.layout

        layout.use_property_split = True
        layout.use_property_decorate = False  # No animation.

        view = context.space_data

        col = layout.column(align=True)
        sub = col.column()
        sub.active = bool(view.region_3d.view_perspective != 'CAMERA' or view.region_quadviews)

        sub.prop(view, "lock_object")
        lock_object = view.lock_object
        if lock_object:
            if lock_object.type == 'ARMATURE':
                sub.prop_search(
                    view, "lock_bone", lock_object.data,
                    "edit_bones" if lock_object.mode == 'EDIT'
                    else "bones",
                    text="Bone",
                )

        col = layout.column(heading="Lock", align=True)
        if not lock_object:
            col.prop(view, "lock_cursor", text="To 3D Cursor")
        col.prop(view, "lock_camera", text="Camera to View")

 # bfa panel


class VIEW3D_PT_view3d_properties_edit(Panel):
    bl_space_type = 'VIEW_3D'
    bl_region_type = 'UI'
    bl_category = "View"
    bl_label = "Edit"
    bl_options = {'DEFAULT_CLOSED'}

    def draw(self, context):
        layout = self.layout

        tool_settings = context.tool_settings
        layout.prop(tool_settings, "lock_object_mode")

# bfa panel


class VIEW3D_PT_view3d_camera_lock(Panel):
    bl_space_type = 'VIEW_3D'
    bl_region_type = 'UI'
    bl_category = "View"
    bl_label = "Camera Lock"
    bl_parent_id = "VIEW3D_PT_view3d_properties"

    def draw(self, context):
        layout = self.layout

        layout.use_property_split = True
        layout.use_property_decorate = False  # No animation.

        view = context.space_data

        col = layout.column(align=True)
        sub = col.column()
        sub.active = bool(view.region_3d.view_perspective != 'CAMERA' or view.region_quadviews)

        sub.prop(view, "lock_object")
        lock_object = view.lock_object
        if lock_object:
            if lock_object.type == 'ARMATURE':
                sub.prop_search(
                    view, "lock_bone", lock_object.data,
                    "edit_bones" if lock_object.mode == 'EDIT'
                    else "bones",
                    text="Bone",
                )
        else:
            col = layout.column(align=True)
            col.use_property_split = False
            col.prop(view, "lock_cursor", text="Lock To 3D Cursor")

        col.use_property_split = False
        col.prop(view, "lock_camera", text="Camera to View")
        col.prop(context.space_data.region_3d, 'lock_rotation', text='Lock View Rotation')


class VIEW3D_PT_view3d_cursor(Panel):
    bl_space_type = 'VIEW_3D'
    bl_region_type = 'UI'
    bl_category = "View"
    bl_label = "3D Cursor"
    bl_options = {'DEFAULT_CLOSED'}

    def draw(self, context):
        layout = self.layout

        cursor = context.scene.cursor

        layout.use_property_split = True
        layout.use_property_decorate = False

        layout.column().prop(cursor, "location", text="Location")
        rotation_mode = cursor.rotation_mode
        if rotation_mode == 'QUATERNION':
            layout.column().prop(cursor, "rotation_quaternion", text="Rotation")
        elif rotation_mode == 'AXIS_ANGLE':
            layout.column().prop(cursor, "rotation_axis_angle", text="Rotation")
        else:
            layout.column().prop(cursor, "rotation_euler", text="Rotation")
        layout.prop(cursor, "rotation_mode", text="")


class VIEW3D_PT_collections(Panel):
    bl_space_type = 'VIEW_3D'
    bl_region_type = 'UI'
    bl_category = "View"
    bl_label = "Collections"
    bl_options = {'DEFAULT_CLOSED'}

    def _draw_collection(self, layout, view_layer, use_local_collections, collection, index):
        need_separator = index
        for child in collection.children:
            index += 1

            if child.exclude:
                continue

            if child.collection.hide_viewport:
                continue

            if need_separator:
                layout.separator()
                need_separator = False

            icon = 'BLANK1'
            # has_objects = True
            if child.has_selected_objects(view_layer):
                icon = 'LAYER_ACTIVE'
            elif child.has_objects():
                icon = 'LAYER_USED'
            else:
                # has_objects = False
                pass

            row = layout.row()
            row.use_property_decorate = False
            sub = row.split(factor=0.98)
            subrow = sub.row()
            subrow.alignment = 'LEFT'
            subrow.operator(
                "object.hide_collection", text=child.name, icon=icon, emboss=False,
            ).collection_index = index

            sub = row.split()
            subrow = sub.row(align=True)
            subrow.alignment = 'RIGHT'
            if not use_local_collections:
                subrow.active = collection.is_visible  # Parent collection runtime visibility
                subrow.prop(child, "hide_viewport", text="", emboss=False)
            else:
                subrow.active = collection.visible_get()  # Parent collection runtime visibility
                icon = 'HIDE_OFF' if child.visible_get() else 'HIDE_ON'
                props = subrow.operator("object.hide_collection", text="", icon=icon, emboss=False)
                props.collection_index = index
                props.toggle = True

        for child in collection.children:
            index = self._draw_collection(layout, view_layer, use_local_collections, child, index)

        return index

    def draw(self, context):
        layout = self.layout
        layout.use_property_split = False

        view = context.space_data
        view_layer = context.view_layer

        layout.use_property_split = False
        layout.prop(view, "use_local_collections")
        layout.separator()

        # We pass index 0 here because the index is increased
        # so the first real index is 1
        # And we start with index as 1 because we skip the master collection
        self._draw_collection(layout, view_layer, view.use_local_collections, view_layer.layer_collection, 0)


class VIEW3D_PT_object_type_visibility(Panel):
    bl_space_type = 'VIEW_3D'
    bl_region_type = 'HEADER'
    bl_label = "Selectability & Visibility"
    bl_ui_units_x = 8

    # Allows derived classes to pass view data other than context.space_data.
    # This is used by the official VR add-on, which passes XrSessionSettings
    # since VR has a 3D view that only exists for the duration of the VR session.
    def draw_ex(self, _context, view, show_select):
        layout = self.layout
        layout.use_property_split = True
        layout.use_property_decorate = False

        layout.label(text="Selectability & Visibility")

        layout.separator()

        col = layout.column(align=True)

        attr_object_types = (
            # Geometry
            ("mesh", "Mesh", 'OUTLINER_OB_MESH'),
            ("curve", "Curve", 'OUTLINER_OB_CURVE'),
            ("surf", "Surface", 'OUTLINER_OB_SURFACE'),
            ("meta", "Meta", 'OUTLINER_OB_META'),
            ("font", "Text", 'OUTLINER_OB_FONT'),
            (None, None, None),
            ("curves", "Hair Curves", 'HAIR_DATA'),
            ("pointcloud", "Point Cloud", 'OUTLINER_OB_POINTCLOUD'),
            ("volume", "Volume", 'OUTLINER_OB_VOLUME'),
            ("grease_pencil", "Grease Pencil", 'OUTLINER_OB_GREASEPENCIL'),
            ("armature", "Armature", 'OUTLINER_OB_ARMATURE'),
            (None, None, None),
            ("lattice", "Lattice", 'OUTLINER_OB_LATTICE'),
            ("empty", "Empty", 'OUTLINER_OB_EMPTY'),
            ("light", "Light", 'OUTLINER_OB_LIGHT'),
            ("light_probe", "Light Probe", 'OUTLINER_OB_LIGHTPROBE'),
            ("camera", "Camera", 'OUTLINER_OB_CAMERA'),
            ("speaker", "Speaker", 'OUTLINER_OB_SPEAKER'),
        )

        for attr, attr_name, attr_icon in attr_object_types:
            if attr is None:
                col.separator()
                continue

            if attr == "curves" and not hasattr(bpy.data, "hair_curves"):
                continue
            elif attr == "pointcloud" and not hasattr(bpy.data, "pointclouds"):
                continue

            attr_v = "show_object_viewport_" + attr
            icon_v = 'HIDE_OFF' if getattr(view, attr_v) else 'HIDE_ON'

            row = col.row(align=True)
            row.label(text=attr_name, icon=attr_icon)

            if show_select:
                attr_s = "show_object_select_" + attr
                icon_s = 'RESTRICT_SELECT_OFF' if getattr(view, attr_s) else 'RESTRICT_SELECT_ON'

                rowsub = row.row(align=True)
                rowsub.active = getattr(view, attr_v)
                rowsub.prop(view, attr_s, text="", icon=icon_s, emboss=False)

            row.prop(view, attr_v, text="", icon=icon_v, emboss=False)

    def draw(self, context):
        view = context.space_data
        self.draw_ex(context, view, True)


class VIEW3D_PT_shading(Panel):
    bl_space_type = 'VIEW_3D'
    bl_region_type = 'HEADER'
    bl_label = "Shading"
    bl_ui_units_x = 12

    @classmethod
    def get_shading(cls, context):
        # Get settings from 3D viewport or OpenGL render engine
        view = context.space_data
        if view.type == 'VIEW_3D':
            return view.shading
        else:
            return context.scene.display.shading

    def draw(self, _context):
        layout = self.layout
        layout.label(text="Viewport Shading")


class VIEW3D_PT_shading_lighting(Panel):
    bl_space_type = 'VIEW_3D'
    bl_region_type = 'HEADER'
    bl_label = "Lighting"
    bl_parent_id = "VIEW3D_PT_shading"

    @classmethod
    def poll(cls, context):
        shading = VIEW3D_PT_shading.get_shading(context)
        if shading.type in {'SOLID', 'MATERIAL'}:
            return True
        if shading.type == 'RENDERED':
            engine = context.scene.render.engine
            if engine in {'BLENDER_EEVEE', 'BLENDER_EEVEE_NEXT'}:
                return True
        return False

    def draw(self, context):
        layout = self.layout
        shading = VIEW3D_PT_shading.get_shading(context)

        col = layout.column()
        split = col.split(factor=0.9)

        if shading.type == 'SOLID':
            row = split.row()
            row.separator()
            row.prop(shading, "light", expand=True)
            col = split.column()

            split = layout.split(factor=0.9)
            col = split.column()
            sub = col.row()

            if shading.light == 'STUDIO':
                prefs = context.preferences
                system = prefs.system

                if not system.use_studio_light_edit:
                    sub.scale_y = 0.6  # Smaller studiolight preview.
                    row = sub.row()
                    row.separator()
                    row.template_icon_view(shading, "studio_light", scale_popup=3.0)
                else:
                    row = sub.row()
                    row.separator()
                    row.prop(
                        system,
                        "use_studio_light_edit",
                        text="Disable Studio Light Edit",
                        icon='NONE',
                        toggle=True)

                col = split.column()
                col.operator("preferences.studiolight_show", emboss=False, text="", icon='PREFERENCES')

                split = layout.split(factor=0.9)
                col = split.column()

                row = col.row()
                row.separator()
                row.prop(shading, "use_world_space_lighting", text="", icon='WORLD', toggle=True)
                row = row.row()
                if shading.use_world_space_lighting:
                    row.prop(shading, "studiolight_rotate_z", text="Rotation")
                    col = split.column()  # to align properly with above

            elif shading.light == 'MATCAP':
                sub.scale_y = 0.6  # smaller matcap preview
                row = sub.row()
                row.separator()
                row.template_icon_view(shading, "studio_light", scale_popup=3.0)

                col = split.column()
                col.operator("preferences.studiolight_show", emboss=False, text="", icon='PREFERENCES')
                col.operator("view3d.toggle_matcap_flip", emboss=False, text="", icon='ARROW_LEFTRIGHT')

        elif shading.type == 'MATERIAL':
            row = col.row()
            row.separator()
            row.prop(shading, "use_scene_lights")
            row = col.row()
            row.separator()
            row.prop(shading, "use_scene_world")
            col = layout.column()
            split = col.split(factor=0.9)

            if not shading.use_scene_world:
                col = split.column()
                sub = col.row()
                sub.scale_y = 0.6
                row = sub.row()
                row.separator()
                row.template_icon_view(shading, "studio_light", scale_popup=3)

                col = split.column()
                col.operator("preferences.studiolight_show", emboss=False, text="", icon='PREFERENCES')

                split = layout.split(factor=0.9)
                col = split.column()

                engine = context.scene.render.engine
                row = col.row()
                if engine != 'BLENDER_EEVEE_NEXT':
                    row.separator()
                    row.prop(shading, "use_studiolight_view_rotation", text="", icon='WORLD', toggle=True)
                row = row.row()
                row.prop(shading, "studiolight_rotate_z", text="Rotation")

                row = col.row()
                row.separator()
                row.prop(shading, "studiolight_intensity")
                row = col.row()
                row.separator()
                row.prop(shading, "studiolight_background_alpha")
                if engine != 'BLENDER_EEVEE_NEXT':
                    row = col.row()
                    row.separator()
                    row.prop(shading, "studiolight_background_blur")
                col = split.column()  # to align properly with above

        elif shading.type == 'RENDERED':
            row = col.row()
            row.separator()
            row.prop(shading, "use_scene_lights_render")
            row = col.row()
            row.separator()
            row.prop(shading, "use_scene_world_render")

            if not shading.use_scene_world_render:
                col = layout.column()
                split = col.split(factor=0.9)

                col = split.column()
                sub = col.row()
                sub.scale_y = 0.6
                row = sub.row()
                row.separator()
                row.template_icon_view(shading, "studio_light", scale_popup=3)

                col = split.column()
                col.operator("preferences.studiolight_show", emboss=False, text="", icon='PREFERENCES')

                split = layout.split(factor=0.9)
                col = split.column()
                row = col.row()
                row.separator()
                row.prop(shading, "studiolight_rotate_z", text="Rotation")
                row = col.row()
                row.separator()
                row.prop(shading, "studiolight_intensity")
                row = col.row()
                row.separator()
                row.prop(shading, "studiolight_background_alpha")
                engine = context.scene.render.engine
                if engine != 'BLENDER_EEVEE_NEXT':
                    row = col.row()
                    row.separator()
                    row.prop(shading, "studiolight_background_blur")
                col = split.column()  # to align properly with above
            else:
                row = col.row()
                row.separator()
                row.label(icon='DISCLOSURE_TRI_RIGHT')


class VIEW3D_PT_shading_color(Panel):
    bl_space_type = 'VIEW_3D'
    bl_region_type = 'HEADER'
    bl_label = "Wire Color"
    bl_parent_id = "VIEW3D_PT_shading"

    def _draw_color_type(self, context):
        layout = self.layout
        shading = VIEW3D_PT_shading.get_shading(context)

        layout.grid_flow(columns=3, align=True).prop(shading, "color_type", expand=True)
        if shading.color_type == 'SINGLE':
            layout.row().prop(shading, "single_color", text="")

    def _draw_background_color(self, context):
        layout = self.layout
        shading = VIEW3D_PT_shading.get_shading(context)

        layout.row().label(text="Background")
        layout.row().prop(shading, "background_type", expand=True)
        if shading.background_type == 'VIEWPORT':
            layout.row().prop(shading, "background_color", text="")

    def draw(self, context):
        layout = self.layout
        shading = VIEW3D_PT_shading.get_shading(context)

        self.layout.row().prop(shading, "wireframe_color_type", expand=True)
        self.layout.separator()

        if shading.type == 'SOLID':
            layout.row().label(text="Color")
            self._draw_color_type(context)
            self.layout.separator()
            self._draw_background_color(context)
        elif shading.type == 'WIREFRAME':
            self._draw_background_color(context)


class VIEW3D_PT_shading_options(Panel):
    bl_space_type = 'VIEW_3D'
    bl_region_type = 'HEADER'
    bl_label = "Options"
    bl_parent_id = "VIEW3D_PT_shading"

    @classmethod
    def poll(cls, context):
        shading = VIEW3D_PT_shading.get_shading(context)
        return shading.type in {'WIREFRAME', 'SOLID'}

    def draw(self, context):
        layout = self.layout

        shading = VIEW3D_PT_shading.get_shading(context)

        col = layout.column()

        if shading.type == 'SOLID':
            row = col.row()
            row.separator()
            row.prop(shading, "show_backface_culling")

        row = col.row()

        if shading.type == 'WIREFRAME':
            split = layout.split()
            col = split.column()
            row = col.row()
            row.separator()
            row.prop(shading, "show_xray_wireframe")
            col = split.column()
            if shading.show_xray_wireframe:
                col.prop(shading, "xray_alpha_wireframe", text="")
            else:
                col.label(icon='DISCLOSURE_TRI_RIGHT')

        elif shading.type == 'SOLID':

            xray_active = shading.show_xray and shading.xray_alpha != 1

            split = layout.split()
            col = split.column()
            col.use_property_split = False
            row = col.row()
            row.separator()
            row.prop(shading, "show_xray")
            col = split.column()
            if shading.show_xray:
                col.use_property_split = False
                col.prop(shading, "xray_alpha", text="")
            else:
                col.label(icon='DISCLOSURE_TRI_RIGHT')

            split = layout.split()
            split.active = not xray_active
            col = split.column()
            col.use_property_split = False
            row = col.row()
            row.separator()
            row.prop(shading, "show_shadows")
            col = split.column()
            if shading.show_shadows:
                col.use_property_split = False
                row = col.row(align=True)
                row.prop(shading, "shadow_intensity", text="")
                row.popover(panel="VIEW3D_PT_shading_options_shadow", icon='PREFERENCES', text="")
            else:
                col.label(icon='DISCLOSURE_TRI_RIGHT')

            split = layout.split()
            col = split.column()
            col.use_property_split = False
            row = col.row()
            row.separator()
            row.prop(shading, "show_cavity")
            col = split.column()
            if shading.show_cavity:
                col.prop(shading, "cavity_type", text="Type")
            else:
                col.label(icon='DISCLOSURE_TRI_RIGHT')

            col = layout.column()

            if shading.show_cavity:

                # row.prop(shading, "cavity_type", text="Type")

                if shading.cavity_type in {'WORLD', 'BOTH'}:
                    row = col.row()
                    row.separator()
                    row.separator()
                    row.label(text="World Space")
                    row = col.row()
                    row.separator()
                    row.separator()
                    row.separator()
                    row.use_property_split = True
                    row.prop(shading, "cavity_ridge_factor", text="Ridge")
                    row = col.row()
                    row.separator()
                    row.separator()
                    row.separator()
                    row.use_property_split = True
                    row.prop(shading, "cavity_valley_factor", text="Valley")
                    row.popover(panel="VIEW3D_PT_shading_options_ssao", icon='PREFERENCES', text="",)

                if shading.cavity_type in {'SCREEN', 'BOTH'}:
                    row = col.row()
                    row.separator()
                    row.separator()
                    row.label(text="Screen Space")
                    row = col.row()
                    row.separator()
                    row.separator()
                    row.separator()
                    row.use_property_split = True
                    row.prop(shading, "curvature_ridge_factor", text="Ridge")
                    row = col.row()
                    row.separator()
                    row.separator()
                    row.separator()
                    row.use_property_split = True
                    row.prop(shading, "curvature_valley_factor", text="Valley")

            row = col.row()
            row.separator()
            row.prop(shading, "use_dof", text="Depth of Field")

        if shading.type in {'WIREFRAME', 'SOLID'}:
            split = layout.split()
            col = split.column()
            col.use_property_split = False
            row = col.row()
            row.separator()
            row.prop(shading, "show_object_outline")
            col = split.column()
            if shading.show_object_outline:
                col.use_property_split = False
                col.prop(shading, "object_outline_color", text="")
            else:
                col.label(icon='DISCLOSURE_TRI_RIGHT')

        if shading.type == 'SOLID':
            col = layout.column()
            if shading.light in {'STUDIO', 'MATCAP'}:
                if shading.selected_studio_light.has_specular_highlight_pass:
                    row = col.row()
                    row.separator()
                    row.prop(shading, "show_specular_highlight", text="Specular Lighting")


class VIEW3D_PT_shading_options_shadow(Panel):
    bl_label = "Shadow Settings"
    bl_space_type = 'VIEW_3D'
    bl_region_type = 'HEADER'

    def draw(self, context):
        layout = self.layout
        layout.use_property_split = True
        scene = context.scene

        col = layout.column()
        col.prop(scene.display, "light_direction")
        col.prop(scene.display, "shadow_shift")
        col.prop(scene.display, "shadow_focus")


class VIEW3D_PT_shading_options_ssao(Panel):
    bl_label = "SSAO Settings"
    bl_space_type = 'VIEW_3D'
    bl_region_type = 'HEADER'

    def draw(self, context):
        layout = self.layout
        layout.use_property_split = True
        scene = context.scene

        col = layout.column(align=True)
        col.prop(scene.display, "matcap_ssao_samples")
        col.prop(scene.display, "matcap_ssao_distance")
        col.prop(scene.display, "matcap_ssao_attenuation")


class VIEW3D_PT_shading_render_pass(Panel):
    bl_space_type = 'VIEW_3D'
    bl_region_type = 'HEADER'
    bl_label = "Render Pass"
    bl_parent_id = "VIEW3D_PT_shading"
    COMPAT_ENGINES = {'BLENDER_EEVEE', 'BLENDER_EEVEE_NEXT'}

    @classmethod
    def poll(cls, context):
        return (
            (context.space_data.shading.type == 'MATERIAL') or
            (context.engine in cls.COMPAT_ENGINES and context.space_data.shading.type == 'RENDERED')
        )

    def draw(self, context):
        shading = context.space_data.shading

        layout = self.layout
        row = layout.row()
        row.separator()
        row.prop(shading, "render_pass", text="")


class VIEW3D_PT_shading_compositor(Panel):
    bl_space_type = 'VIEW_3D'
    bl_region_type = 'HEADER'
    bl_label = "Compositor"
    bl_parent_id = "VIEW3D_PT_shading"
    bl_order = 10

    @classmethod
    def poll(cls, context):
        return context.space_data.shading.type in {'MATERIAL', 'RENDERED'}

    def draw(self, context):
        shading = context.space_data.shading

        import gpu
        is_supported = (gpu.capabilities.compute_shader_support_get()
                        and gpu.capabilities.shader_image_load_store_support_get())

        row = self.layout.row()
        row.active = is_supported
        row.prop(shading, "use_compositor", expand=True)
        if shading.use_compositor != 'DISABLED' and not is_supported:
            self.layout.label(text="Compositor not supported on this platform", icon='ERROR')


class VIEW3D_PT_gizmo_display(Panel):
    bl_space_type = 'VIEW_3D'
    bl_region_type = 'HEADER'
    bl_label = "Gizmos"
    bl_ui_units_x = 8

    def draw(self, context):
        layout = self.layout

        scene = context.scene
        view = context.space_data

        prefs = context.preferences
        prefsview = prefs.view

        col = layout.column()
        col.label(text="Viewport Gizmos")

        col.separator()
        col.active = view.show_gizmo
        colsub = col.column(align=True)

        row = colsub.row()
        row.separator()
        row.prop(view, "show_gizmo_navigate", text="Navigate")

        if view.show_gizmo_navigate:
            row = colsub.row()
            row.separator()
            row.separator()
            row.prop(prefsview, "show_navigate_ui")  # bfa - moved from the preferences
            row = colsub.row()
            row.separator()
            row.separator()
            row.prop(prefsview, "mini_axis_type", text="")

        row = colsub.row()
        row.separator()
        row.prop(view, "show_gizmo_tool", text="Active Tools")
        row = colsub.row()
        row.separator()
        row.prop(view, "show_gizmo_context", text="Active Object")

        col = layout.column(align=True)
        if view.show_gizmo and view.show_gizmo_context:
            col.label(text="Object Gizmos")
            row = col.row()
            row.separator()
            row.prop(scene.transform_orientation_slots[1], "type", text="")
            row = col.row()
            row.separator()
            row.prop(view, "show_gizmo_object_translate", text="Move")
            row = col.row()
            row.separator()
            row.prop(view, "show_gizmo_object_rotate", text="Rotate")
            row = col.row()
            row.separator()
            row.prop(view, "show_gizmo_object_scale", text="Scale")

        # Match order of object type visibility
        col = layout.column(align=True)
        col.active = view.show_gizmo
        col.label(text="Empty")
        row = col.row()
        row.separator()
        row.prop(view, "show_gizmo_empty_image", text="Image")
        row = col.row()
        row.separator()
        row.prop(view, "show_gizmo_empty_force_field", text="Force Field")

        col.label(text="Light")
        row = col.row()
        row.separator()
        row.prop(view, "show_gizmo_light_size", text="Size")
        row = col.row()
        row.separator()
        row.prop(view, "show_gizmo_light_look_at", text="Look At")

        col.label(text="Camera")
        row = col.row()
        row.separator()
        row.prop(view, "show_gizmo_camera_lens", text="Lens")
        row = col.row()
        row.separator()
        row.prop(view, "show_gizmo_camera_dof_distance", text="Focus Distance")


class VIEW3D_PT_overlay(Panel):
    bl_space_type = 'VIEW_3D'
    bl_region_type = 'HEADER'
    bl_label = "Overlays"
    bl_ui_units_x = 14

    def draw(self, _context):
        layout = self.layout
        layout.label(text="Viewport Overlays")


class VIEW3D_PT_overlay_guides(Panel):
    bl_space_type = 'VIEW_3D'
    bl_region_type = 'HEADER'
    bl_parent_id = "VIEW3D_PT_overlay"
    bl_label = "Guides"

    def draw(self, context):
        layout = self.layout

        view = context.space_data
        scene = context.scene

        overlay = view.overlay
        shading = view.shading
        display_all = overlay.show_overlays
        region = context.area.spaces.active.region_3d

        layout.active = display_all
        col = layout.column()

        split = col.split()
        sub = split.column()

        split = col.split()
        col = split.column()
        col.use_property_split = False
        col.prop(overlay, "show_ortho_grid")
        col = split.column()

        if overlay.show_ortho_grid:
            col.prop(overlay, "show_floor", text="Floor", text_ctxt=i18n_contexts.editor_view3d)
        else:
            col.label(icon='DISCLOSURE_TRI_RIGHT')

        if overlay.show_ortho_grid:
            col = layout.column(heading='Axes', align=False)

            row = col.row()
            row.use_property_split = True
            row.use_property_decorate = False
            row.separator()
            row.prop(overlay, "show_axis_x", text="X", toggle=True)
            row.prop(overlay, "show_axis_y", text="Y", toggle=True)
            row.prop(overlay, "show_axis_z", text="Z", toggle=True)

            if overlay.show_floor or overlay.show_ortho_grid:
                col = layout.column()
                col.use_property_split = True
                col.use_property_decorate = False
                if (overlay.show_floor) or (overlay.show_ortho_grid):
                    row = col.row()
                    row.separator()
                    row.prop(overlay, "grid_scale", text="Grid Scale")

                    if scene.unit_settings.system == 'NONE':
                        col = layout.column()
                        col.use_property_split = True
                        col.use_property_decorate = False
                        row = col.row()
                        row.separator()
                        row.prop(overlay, "grid_subdivisions", text="Subdivisions")

        layout.separator()

        layout.label(text="Options")

        split = layout.split()
        split.active = display_all
        sub = split.column()
        row = sub.row()
        row.separator()
        row.prop(overlay, "show_text", text="Text Info")
        row = sub.row()
        row.separator()
        row.prop(overlay, "show_stats", text="Statistics")

        sub = split.column()
        sub.prop(overlay, "show_cursor", text="3D Cursor")
        sub.prop(overlay, "show_annotation", text="Annotations")

        if shading.type == 'MATERIAL':
            row = col.row()
            row.active = shading.render_pass == 'COMBINED'
            row.separator()
            row.prop(overlay, "show_look_dev")


class VIEW3D_PT_overlay_object(Panel):
    bl_space_type = 'VIEW_3D'
    bl_region_type = 'HEADER'
    bl_parent_id = "VIEW3D_PT_overlay"
    bl_label = "Objects"

    def draw(self, context):
        shading = VIEW3D_PT_shading.get_shading(context)

        layout = self.layout
        view = context.space_data
        overlay = view.overlay
        display_all = overlay.show_overlays

        col = layout.column(align=True)
        col.active = display_all

        split = col.split()

        sub = split.column(align=True)
        row = sub.row()
        row.separator()
        row.prop(overlay, "show_extras", text="Extras")

        row = sub.row()
        row.separator()
        row.active = overlay.show_extras
        row.prop(overlay, "show_light_colors")

        row = sub.row()
        row.separator()
        row.prop(overlay, "show_relationship_lines")
        row = sub.row()
        row.separator()
        row.prop(overlay, "show_outline_selected")

        sub = split.column(align=True)
        sub.prop(overlay, "show_bones", text="Bones")
        sub.prop(overlay, "show_motion_paths")

        split = col.split()
        col = split.column()
        col.use_property_split = False
        row = col.row()
        row.separator()
        row.prop(overlay, "show_object_origins", text="Origins")
        col = split.column()
        if overlay.show_object_origins:
            col.prop(overlay, "show_object_origins_all", text="Origins (All)")
        else:
            col.label(icon='DISCLOSURE_TRI_RIGHT')

        if shading.type == 'WIREFRAME' or shading.show_xray:
            layout.separator()
            layout.prop(overlay, "bone_wire_alpha")


class VIEW3D_PT_overlay_geometry(Panel):
    bl_space_type = 'VIEW_3D'
    bl_region_type = 'HEADER'
    bl_parent_id = "VIEW3D_PT_overlay"
    bl_label = "Geometry"

    def draw(self, context):
        layout = self.layout
        view = context.space_data
        overlay = view.overlay
        display_all = overlay.show_overlays
        is_wireframes = view.shading.type == 'WIREFRAME'

        col = layout.column(align=True)
        col.active = display_all
        split = col.split()
        row = split.row()
        row.separator()
        row.prop(overlay, "show_wireframes")

        row = split.row(align=True)
        if overlay.show_wireframes or is_wireframes:
            row.prop(overlay, "wireframe_threshold", text="")
            row.prop(overlay, "wireframe_opacity", text="Opacity")
        else:
            row.label(icon='DISCLOSURE_TRI_RIGHT')

        row = col.row()
        row.separator()
        row.prop(overlay, "show_face_orientation")

        # These properties should be always available in the UI for all modes
        # other than Object.
        # Even when the Fade Inactive Geometry overlay is not affecting the
        # current active object depending on its mode, it will always affect
        # the rest of the scene.
        if context.mode != 'OBJECT':
            col = layout.column(align=True)
            col.active = display_all
            split = col.split()
            row = split.row()
            row.separator()
            row.prop(overlay, "show_fade_inactive")

            row = split.row(align=True)
            if overlay.show_fade_inactive:
                row.prop(overlay, "fade_inactive_alpha", text="")
            else:
                row.label(icon='DISCLOSURE_TRI_RIGHT')

        # sub.prop(overlay, "show_onion_skins")


class VIEW3D_PT_overlay_viewer_node(Panel):
    bl_space_type = 'VIEW_3D'
    bl_region_type = 'HEADER'
    bl_parent_id = "VIEW3D_PT_overlay"
    bl_label = "Viewer Node"

    # BFA - We modified this method
    def draw(self, context):
        layout = self.layout
        view = context.space_data
        if not view.show_viewer:
            layout.label(text="Viewer Nodes Overlay Is Disabled", icon='ERROR')
            return

        overlay = view.overlay
        display_all = overlay.show_overlays
        col = layout.column(align=True)
        col.active = display_all
        split = col.split()
        row = split.row()
        row.separator()
        row.prop(overlay, "show_viewer_attribute", text="Color Overlay")

        row = split.row(align=True)
        if not overlay.show_viewer_attribute:
            row.label(icon='DISCLOSURE_TRI_RIGHT')
        else:
            row.label(icon='DISCLOSURE_TRI_DOWN')
            split = col.split()
            row = split.row()
            row.separator()
            col2 = row.column()
            split = col2.split()
            row = split.row()
            row.separator()
            row.use_property_split = True
            row.prop(overlay, "viewer_attribute_opacity", text="Opacity")

        split = col.split()
        row = split.row()
        row.separator()
        row.prop(overlay, "show_viewer_text", text="Text Overlay")


class VIEW3D_PT_overlay_motion_tracking(Panel):
    bl_space_type = 'VIEW_3D'
    bl_region_type = 'HEADER'
    bl_parent_id = "VIEW3D_PT_overlay"
    bl_label = "Motion Tracking"

    def draw_header(self, context):
        layout = self.layout
        view = context.space_data
        overlay = view.overlay
        display_all = overlay.show_overlays
        layout.active = display_all

        row = layout.row()
        split = row.split()
        split.prop(view, "show_reconstruction", text=self.bl_label)
        if view.show_reconstruction:
            split.label(icon='DISCLOSURE_TRI_DOWN')
        else:
            split.label(icon='DISCLOSURE_TRI_RIGHT')

    def draw(self, context):
        layout = self.layout
        view = context.space_data
        overlay = view.overlay
        display_all = overlay.show_overlays

        col = layout.column()
        col.active = display_all

        if view.show_reconstruction:
            split = col.split()

            sub = split.column(align=True)
            row = sub.row()
            row.separator()
            row.prop(view, "show_camera_path", text="Camera Path")

            sub = split.column()
            sub.prop(view, "show_bundle_names", text="Marker Names")

            col = layout.column()
            col.active = display_all
            col.label(text="Tracks")
            row = col.row(align=True)
            row.separator()
            row.prop(view, "tracks_display_type", text="")
            row.prop(view, "tracks_display_size", text="Size")


class VIEW3D_PT_overlay_edit_mesh(Panel):
    bl_space_type = 'VIEW_3D'
    bl_region_type = 'HEADER'
    bl_label = "Mesh Edit Mode"
    bl_ui_units_x = 12

    @classmethod
    def poll(cls, context):
        return context.mode == 'EDIT_MESH'

    def draw(self, context):
        layout = self.layout
        layout.label(text="Mesh Edit Mode Overlays")

        view = context.space_data
        shading = view.shading
        overlay = view.overlay
        display_all = overlay.show_overlays

        is_any_solid_shading = not (shading.show_xray or (shading.type == 'WIREFRAME'))

        col = layout.column()
        col.active = display_all

        split = col.split()

        sub = split.column()
        row = sub.row()
        row.separator()
        row.prop(overlay, "show_faces", text="Faces")
        sub = split.column()
        sub.active = is_any_solid_shading
        sub.prop(overlay, "show_face_center", text="Center")

        row = col.row(align=True)
        row.separator()
        row.prop(overlay, "show_edge_crease", text="Creases", toggle=True)
        row.prop(overlay, "show_edge_sharp", text="Sharp", text_ctxt=i18n_contexts.plural, toggle=True)
        row.prop(overlay, "show_edge_bevel_weight", text="Bevel", toggle=True)
        row.prop(overlay, "show_edge_seams", text="Seams", toggle=True)

        if context.preferences.view.show_developer_ui:
            col.label(text="Developer")
            row = col.row()
            row.separator()
            row.prop(overlay, "show_extra_indices", text="Indices")


class VIEW3D_PT_overlay_edit_mesh_shading(Panel):
    bl_space_type = 'VIEW_3D'
    bl_region_type = 'HEADER'
    bl_parent_id = "VIEW3D_PT_overlay_edit_mesh"
    bl_label = "Shading"

    @classmethod
    def poll(cls, context):
        return context.mode == 'EDIT_MESH'

    def draw(self, context):
        layout = self.layout

        view = context.space_data
        shading = view.shading
        overlay = view.overlay
        tool_settings = context.tool_settings
        display_all = overlay.show_overlays
        statvis = tool_settings.statvis

        col = layout.column()
        col.active = display_all

        row = col.row()
        row.separator()
        split = row.split(factor=0.55)
        split.prop(overlay, "show_retopology", text="Retopology")
        if overlay.show_retopology:
            split.prop(overlay, "retopology_offset", text="")
        else:
            split.label(icon='DISCLOSURE_TRI_RIGHT')

        row = col.row()
        row.separator()
        split = row.split(factor=0.55)
        split.prop(overlay, "show_weight", text="Vertex Group Weights")
        if overlay.show_weight:
            split.label(icon='DISCLOSURE_TRI_DOWN')
        else:
            split.label(icon='DISCLOSURE_TRI_RIGHT')

        if overlay.show_weight:
            row = col.row()
            row.separator()
            row.separator()
            row.use_property_split = True
            row.prop(tool_settings, "vertex_group_user", text="Zero Weights", expand=True)

        if shading.type == 'WIREFRAME':
            xray = shading.show_xray_wireframe and shading.xray_alpha_wireframe < 1.0
        elif shading.type == 'SOLID':
            xray = shading.show_xray and shading.xray_alpha < 1.0
        else:
            xray = False

        statvis_active = not xray
        row = col.row()
        row.active = statvis_active
        row.separator()
        split = row.split(factor=0.55)
        split.prop(overlay, "show_statvis", text="Mesh Analysis")
        if overlay.show_statvis:
            split.label(icon='DISCLOSURE_TRI_DOWN')
        else:
            split.label(icon='DISCLOSURE_TRI_RIGHT')

        if overlay.show_statvis:
            col = col.column()
            col.active = statvis_active

            sub = col.split()
            row = sub.row()
            row.separator()
            row.separator()
            row.use_property_split = True
            row.prop(statvis, "type", text="Type")

            statvis_type = statvis.type
            if statvis_type == 'OVERHANG':
                row = col.row(align=True)
                row.separator()
                row.prop(statvis, "overhang_min", text="Minimum")
                row.prop(statvis, "overhang_max", text="Maximum")
                row = col.row(align=True)
                row.separator()
                row.row().prop(statvis, "overhang_axis", expand=True)
            elif statvis_type == 'THICKNESS':
                row = col.row(align=True)
                row.separator()
                row.prop(statvis, "thickness_min", text="Minimum")
                row.prop(statvis, "thickness_max", text="Maximum")
                col.prop(statvis, "thickness_samples")
            elif statvis_type == 'INTERSECT':
                pass
            elif statvis_type == 'DISTORT':
                row = col.row(align=True)
                row.separator()
                row.prop(statvis, "distort_min", text="Minimum")
                row.prop(statvis, "distort_max", text="Maximum")
            elif statvis_type == 'SHARP':
                row = col.row(align=True)
                row.separator()
                row.prop(statvis, "sharp_min", text="Minimum")
                row.prop(statvis, "sharp_max", text="Maximum")


class VIEW3D_PT_overlay_edit_mesh_measurement(Panel):
    bl_space_type = 'VIEW_3D'
    bl_region_type = 'HEADER'
    bl_parent_id = "VIEW3D_PT_overlay_edit_mesh"
    bl_label = "Measurement"

    @classmethod
    def poll(cls, context):
        return context.mode == 'EDIT_MESH'

    def draw(self, context):
        layout = self.layout

        view = context.space_data
        overlay = view.overlay
        display_all = overlay.show_overlays

        col = layout.column()
        col.active = display_all

        split = col.split()

        sub = split.column()
        row = sub.row()
        row.separator()
        row.prop(overlay, "show_extra_edge_length", text="Edge Length")
        row = sub.row()
        row.separator()
        row.prop(overlay, "show_extra_edge_angle", text="Edge Angle")

        sub = split.column()
        sub.prop(overlay, "show_extra_face_area", text="Face Area")
        sub.prop(overlay, "show_extra_face_angle", text="Face Angle")


class VIEW3D_PT_overlay_edit_mesh_normals(Panel):
    bl_space_type = 'VIEW_3D'
    bl_region_type = 'HEADER'
    bl_parent_id = "VIEW3D_PT_overlay_edit_mesh"
    bl_label = "Normals"

    @classmethod
    def poll(cls, context):
        return context.mode == 'EDIT_MESH'

    def draw(self, context):
        layout = self.layout

        view = context.space_data
        overlay = view.overlay
        display_all = overlay.show_overlays

        col = layout.column()
        col.active = display_all
        split = col.split()

        row = split.row(align=True)
        row.separator()
        row.separator()
        row.prop(overlay, "show_vertex_normals", text="", icon='NORMALS_VERTEX')
        row.prop(overlay, "show_split_normals", text="", icon='NORMALS_VERTEX_FACE')
        row.prop(overlay, "show_face_normals", text="", icon='NORMALS_FACE')

        sub = split.row(align=True)
        if overlay.show_vertex_normals or overlay.show_face_normals or overlay.show_split_normals:
            sub.use_property_split = True
            if overlay.use_normals_constant_screen_size:
                sub.prop(overlay, "normals_constant_screen_size", text="Size")
            else:
                sub.prop(overlay, "normals_length", text="Size")
        else:
            sub.label(icon='DISCLOSURE_TRI_RIGHT')

        row.prop(overlay, "use_normals_constant_screen_size", text="", icon='FIXED_SIZE')


class VIEW3D_PT_overlay_edit_mesh_freestyle(Panel):
    bl_space_type = 'VIEW_3D'
    bl_region_type = 'HEADER'
    bl_parent_id = "VIEW3D_PT_overlay_edit_mesh"
    bl_label = "Freestyle"

    @classmethod
    def poll(cls, context):
        return context.mode == 'EDIT_MESH' and bpy.app.build_options.freestyle

    def draw(self, context):
        layout = self.layout

        view = context.space_data
        overlay = view.overlay
        display_all = overlay.show_overlays

        col = layout.column()
        col.active = display_all

        row = col.row()
        row.separator()
        row.prop(overlay, "show_freestyle_edge_marks", text="Edge Marks")
        row.prop(overlay, "show_freestyle_face_marks", text="Face Marks")


class VIEW3D_PT_overlay_edit_curve(Panel):
    bl_space_type = 'VIEW_3D'
    bl_region_type = 'HEADER'
    bl_label = "Curve Edit Mode"

    @classmethod
    def poll(cls, context):
        return context.mode == 'EDIT_CURVE'

    def draw(self, context):
        layout = self.layout
        view = context.space_data
        overlay = view.overlay
        display_all = overlay.show_overlays

        layout.label(text="Curve Edit Mode Overlays")

        col = layout.column()
        col.active = display_all

        row = col.row()
        row.prop(overlay, "display_handle", text="Handles")

        col = layout.column(align=True)
        col.active = display_all
        split = col.split()
        row = split.row(align=True)
        # row.separator()
        # row.separator()
        row.prop(overlay, "show_curve_normals")

        row = split.row(align=True)
        if overlay.show_curve_normals:
            row.prop(overlay, "normals_length", text="")
        else:
            row.label(icon='DISCLOSURE_TRI_RIGHT')


class VIEW3D_PT_overlay_sculpt(Panel):
    bl_space_type = 'VIEW_3D'
    bl_context = ".sculpt_mode"
    bl_region_type = 'HEADER'
    bl_label = "Sculpt"
    bl_ui_units_x = 13

    @classmethod
    def poll(cls, context):
        return context.mode == 'SCULPT'

    def draw(self, context):
        layout = self.layout

        view = context.space_data
        overlay = view.overlay
        display_all = overlay.show_overlays

        layout.label(text="Sculpt Mode Overlays")

        col = layout.column(align=True)
        col.active = display_all
        split = col.split()
        row = split.row()
        row.separator()
        row.prop(overlay, "show_sculpt_mask", text="Show Mask")

        row = split.row(align=True)
        if overlay.show_sculpt_mask:
            row.prop(overlay, "sculpt_mode_mask_opacity", text="")
        else:
            row.label(icon='DISCLOSURE_TRI_RIGHT')

        col = layout.column(align=True)
        col.active = display_all
        split = col.split()
        row = split.row()
        row.separator()
        row.prop(overlay, "show_sculpt_face_sets", text="Show Face Sets")

        row = split.row(align=True)
        if overlay.show_sculpt_face_sets:
            row.prop(overlay, "sculpt_mode_face_sets_opacity", text="")
        else:
            row.label(icon='DISCLOSURE_TRI_RIGHT')


class VIEW3D_PT_overlay_sculpt_curves(Panel):
    bl_space_type = 'VIEW_3D'
    bl_context = ".curves_sculpt"
    bl_region_type = 'HEADER'
    bl_label = "Sculpt"
    bl_ui_units_x = 13

    @classmethod
    def poll(cls, context):
        return context.mode == 'SCULPT_CURVES'

    def draw(self, context):
        layout = self.layout

        view = context.space_data
        overlay = view.overlay

        layout.label(text="Curve Sculpt Overlays")

        row = layout.row(align=True)
        row.active = overlay.show_overlays
        row.use_property_decorate = False
        row.separator(factor=3)
        row.use_property_split = True
        row.prop(overlay, "sculpt_mode_mask_opacity", text="Selection Opacity")

        col = layout.column()
        split = col.split()
        row = split.row()
        row.active = overlay.show_overlays
        row.separator()
        row.prop(overlay, "show_sculpt_curves_cage", text="Curves Cage")

        row = split.row(align=True)
        row.active = overlay.show_overlays
        if overlay.show_sculpt_curves_cage:
            row.prop(overlay, "sculpt_curves_cage_opacity", text="")
        else:
            row.label(icon='DISCLOSURE_TRI_RIGHT')


class VIEW3D_PT_overlay_bones(Panel):
    bl_space_type = 'VIEW_3D'
    bl_region_type = 'HEADER'
    bl_label = "Bones"
    bl_ui_units_x = 14

    @staticmethod
    def is_using_wireframe(context):
        mode = context.mode

        if mode in {'POSE', 'PAINT_WEIGHT'}:
            armature = context.pose_object
        elif mode == 'EDIT_ARMATURE':
            armature = context.edit_object
        else:
            return False

        return armature and armature.display_type == 'WIRE'

    @classmethod
    def poll(cls, context):
        mode = context.mode
        return (
            (mode == 'POSE') or
            (mode == 'PAINT_WEIGHT' and context.pose_object) or
            (mode == 'EDIT_ARMATURE' and
             VIEW3D_PT_overlay_bones.is_using_wireframe(context))
        )

    def draw(self, context):
        layout = self.layout
        view = context.space_data
        mode = context.mode
        overlay = view.overlay
        display_all = overlay.show_overlays

        layout.label(text="Armature Overlays")

        col = layout.column()
        col.active = display_all

        if mode == 'POSE':

            col = layout.column(align=True)
            col.active = display_all
            split = col.split()
            row = split.row(align=True)
            row.separator()
            row.separator()
            row.prop(overlay, "show_xray_bone")

            row = split.row(align=True)
            if display_all and overlay.show_xray_bone:
                row.prop(overlay, "xray_alpha_bone", text="")
            else:
                row.label(icon='DISCLOSURE_TRI_RIGHT')

        elif mode == 'PAINT_WEIGHT':
            row = col.row()
            row.separator()
            row.prop(overlay, "show_xray_bone")


class VIEW3D_PT_overlay_texture_paint(Panel):
    bl_space_type = 'VIEW_3D'
    bl_region_type = 'HEADER'
    bl_label = "Texture Paint"
    bl_ui_units_x = 13

    @classmethod
    def poll(cls, context):
        return context.mode == 'PAINT_TEXTURE'

    def draw(self, context):
        layout = self.layout
        view = context.space_data
        overlay = view.overlay
        display_all = overlay.show_overlays

        layout.label(text="Texture Paint Overlays")

        col = layout.column()
        col.active = display_all
        row = col.row()
        row.separator()
        row.label(text="Stencil Mask Opacity")
        row.prop(overlay, "texture_paint_mode_opacity", text="")


class VIEW3D_PT_overlay_vertex_paint(Panel):
    bl_space_type = 'VIEW_3D'
    bl_region_type = 'HEADER'
    bl_label = "Vertex Paint"

    @classmethod
    def poll(cls, context):
        return context.mode == 'PAINT_VERTEX'

    def draw(self, context):
        layout = self.layout
        view = context.space_data
        overlay = view.overlay
        display_all = overlay.show_overlays

        layout.label(text="Vertex Paint Overlays")

        col = layout.column()
        col.active = display_all
        row = col.row()
        row.separator()
        row.label(text="Stencil Mask Opacity")
        row.prop(overlay, "vertex_paint_mode_opacity", text="")
        row = col.row()
        row.separator()
        row.prop(overlay, "show_paint_wire")


class VIEW3D_PT_overlay_weight_paint(Panel):
    bl_space_type = 'VIEW_3D'
    bl_region_type = 'HEADER'
    bl_label = "Weight Paint"
    bl_ui_units_x = 13

    @classmethod
    def poll(cls, context):
        return context.mode == 'PAINT_WEIGHT'

    def draw(self, context):
        layout = self.layout
        view = context.space_data
        overlay = view.overlay
        display_all = overlay.show_overlays
        tool_settings = context.tool_settings

        layout.label(text="Weight Paint Overlays")

        col = layout.column()
        col.active = display_all

        row = col.row()
        row.separator()
        row.label(text="Opacity")
        row.prop(overlay, "weight_paint_mode_opacity", text="")
        row = col.split(factor=0.36)
        row.label(text="     Zero Weights")
        sub = row.row()
        sub.prop(tool_settings, "vertex_group_user", expand=True)

        row = col.row()
        row.separator()
        row.prop(overlay, "show_wpaint_contours")
        row = col.row()
        row.separator()
        row.prop(overlay, "show_paint_wire")


class VIEW3D_PT_snapping(Panel):
    bl_space_type = 'VIEW_3D'
    bl_region_type = 'HEADER'
    bl_label = "Snapping"

    def draw(self, context):
        tool_settings = context.tool_settings
        obj = context.active_object
        object_mode = 'OBJECT' if obj is None else obj.mode

        layout = self.layout
        col = layout.column()

        col.label(text="Snap With")
        row = col.row(align=True)
        row.prop(tool_settings, "snap_target", expand=True)

        col.label(text="Snap To")
        col.prop(tool_settings, "snap_elements_base", expand=True)

        col.label(text="Snap Individual Elements To")
        col.prop(tool_settings, "snap_elements_individual", expand=True)

        col.separator()

        if 'INCREMENT' in tool_settings.snap_elements:
            col.prop(tool_settings, "use_snap_grid_absolute")

        if 'VOLUME' in tool_settings.snap_elements:
            col.prop(tool_settings, "use_snap_peel_object")

        if 'FACE_NEAREST' in tool_settings.snap_elements:
            col.prop(tool_settings, "use_snap_to_same_target")
            if object_mode == 'EDIT':
                col.prop(tool_settings, "snap_face_nearest_steps")

        col.separator()

        col.prop(tool_settings, "use_snap_align_rotation")
        col.prop(tool_settings, "use_snap_backface_culling")

        col.separator()

        if obj:
            col.label(text="Target Selection")
            col_targetsel = col.column(align=True)
            if object_mode == 'EDIT' and obj.type not in {'LATTICE', 'META', 'FONT'}:
                col_targetsel.prop(
                    tool_settings,
                    "use_snap_self",
                    text="Include Active",
                    icon='EDITMODE_HLT',
                )
                col_targetsel.prop(
                    tool_settings,
                    "use_snap_edit",
                    text="Include Edited",
                    icon='OUTLINER_DATA_MESH',
                )
                col_targetsel.prop(
                    tool_settings,
                    "use_snap_nonedit",
                    text="Include Non-Edited",
                    icon='OUTLINER_OB_MESH',
                )
            col_targetsel.prop(
                tool_settings,
                "use_snap_selectable",
                text="Exclude Non-Selectable",
                icon='RESTRICT_SELECT_OFF',
            )

        col.label(text="Affect")
        row = col.row(align=True)
        row.prop(tool_settings, "use_snap_translate", text="Move", toggle=True)
        row.prop(tool_settings, "use_snap_rotate", text="Rotate", toggle=True)
        row.prop(tool_settings, "use_snap_scale", text="Scale", toggle=True)


class VIEW3D_PT_proportional_edit(Panel):
    bl_space_type = 'VIEW_3D'
    bl_region_type = 'HEADER'
    bl_label = "Proportional Editing"
    bl_ui_units_x = 8

    def draw(self, context):
        layout = self.layout
        tool_settings = context.tool_settings
        col = layout.column()
        col.active = (tool_settings.use_proportional_edit_objects if context.mode ==
                      'OBJECT' else tool_settings.use_proportional_edit)

        if context.mode != 'OBJECT':
            col.prop(tool_settings, "use_proportional_connected")
            sub = col.column()
            sub.active = not tool_settings.use_proportional_connected
            sub.prop(tool_settings, "use_proportional_projected")
            col.separator()

        col.prop(tool_settings, "proportional_edit_falloff", expand=True)
        col.prop(tool_settings, "proportional_distance")


class VIEW3D_PT_transform_orientations(Panel):
    bl_space_type = 'VIEW_3D'
    bl_region_type = 'HEADER'
    bl_label = "Transform Orientations"
    bl_ui_units_x = 8

    def draw(self, context):
        layout = self.layout
        layout.label(text="Transform Orientations")

        scene = context.scene
        orient_slot = scene.transform_orientation_slots[0]
        orientation = orient_slot.custom_orientation

        row = layout.row()
        col = row.column()
        col.prop(orient_slot, "type", expand=True)
        row.operator("transform.create_orientation", text="", icon='ADD', emboss=False).use = True

        if orientation:
            row = layout.row(align=False)
            row.prop(orientation, "name", text="", icon='OBJECT_ORIGIN')
            row.operator("transform.delete_orientation", text="", icon='X', emboss=False)


class VIEW3D_PT_gpencil_origin(Panel):
    bl_space_type = 'VIEW_3D'
    bl_region_type = 'HEADER'
    bl_label = "Stroke Placement"

    def draw(self, context):
        layout = self.layout
        tool_settings = context.tool_settings
        gpd = context.gpencil_data

        layout.label(text="Stroke Placement")

        row = layout.row()
        col = row.column()
        col.prop(tool_settings, "gpencil_stroke_placement_view3d", expand=True)

        if tool_settings.gpencil_stroke_placement_view3d == 'SURFACE':
            row = layout.row()
            row.label(text="Offset")
            row = layout.row()
            row.prop(gpd, "zdepth_offset", text="")

        if tool_settings.gpencil_stroke_placement_view3d == 'STROKE':
            row = layout.row()
            row.label(text="Target")
            row = layout.row()
            row.prop(tool_settings, "gpencil_stroke_snap_mode", expand=True)


class VIEW3D_PT_gpencil_lock(Panel):
    bl_space_type = 'VIEW_3D'
    bl_region_type = 'HEADER'
    bl_label = "Drawing Plane"

    def draw(self, context):
        layout = self.layout
        tool_settings = context.tool_settings

        layout.label(text="Drawing Plane")

        row = layout.row()
        col = row.column()
        col.prop(tool_settings.gpencil_sculpt, "lock_axis", expand=True)


class VIEW3D_PT_gpencil_guide(Panel):
    bl_space_type = 'VIEW_3D'
    bl_region_type = 'HEADER'
    bl_label = "Guides"

    def draw(self, context):
        settings = context.tool_settings.gpencil_sculpt.guide

        layout = self.layout
        layout.label(text="Guides")

        col = layout.column()
        col.active = settings.use_guide
        col.prop(settings, "type", expand=True)

        if settings.type in {'ISO', 'PARALLEL', 'RADIAL'}:
            col.prop(settings, "angle")
            row = col.row(align=True)

        col.prop(settings, "use_snapping")
        if settings.use_snapping:

            if settings.type == 'RADIAL':
                col.prop(settings, "angle_snap")
            else:
                col.prop(settings, "spacing")

        if settings.type in {'CIRCULAR', 'RADIAL'} or settings.use_snapping:
            col.label(text="Reference Point")
            row = col.row(align=True)
            row.prop(settings, "reference_point", expand=True)
            if settings.reference_point == 'CUSTOM':
                col.prop(settings, "location", text="Custom Location")
            elif settings.reference_point == 'OBJECT':
                col.prop(settings, "reference_object", text="Object Location")
                if not settings.reference_object:
                    col.label(text="No object selected, using cursor")


class VIEW3D_PT_overlay_gpencil_options(Panel):
    bl_space_type = 'VIEW_3D'
    bl_region_type = 'HEADER'
    bl_label = ""
    bl_ui_units_x = 13

    @classmethod
    def poll(cls, context):
        return context.object and context.object.type == 'GPENCIL'

    def draw(self, context):
        layout = self.layout
        view = context.space_data
        overlay = view.overlay

        layout.label(text={
            'PAINT_GPENCIL': iface_("Draw Grease Pencil"),
            'EDIT_GPENCIL': iface_("Edit Grease Pencil"),
            'SCULPT_GPENCIL': iface_("Sculpt Grease Pencil"),
            'WEIGHT_GPENCIL': iface_("Weight Grease Pencil"),
            'VERTEX_GPENCIL': iface_("Vertex Grease Pencil"),
            'OBJECT': iface_("Grease Pencil"),
        }[context.mode], translate=False)

        row = layout.row()
        row.separator()
        row.prop(overlay, "use_gpencil_onion_skin", text="Onion Skin")

        col = layout.column(align=True)
        split = col.split()
        row = split.row()
        row.separator()
        row.prop(overlay, "use_gpencil_grid")

        row = split.row(align=True)
        if overlay.use_gpencil_grid:
            row.prop(overlay, "gpencil_grid_opacity", text="", slider=True)
            row.prop(overlay, "use_gpencil_canvas_xray", text="", icon='XRAY')
        else:
            row.label(icon='DISCLOSURE_TRI_RIGHT')

        split = col.split()
        row = split.row()
        row.separator()
        row.prop(overlay, "use_gpencil_fade_layers")

        row = split.row(align=True)
        if overlay.use_gpencil_fade_layers:
            row.separator
            row.prop(overlay, "gpencil_fade_layer", text="", slider=True)
        else:
            row.label(icon='DISCLOSURE_TRI_RIGHT')

        split = col.split()
        row = split.row()
        row.separator()
        row.prop(overlay, "use_gpencil_fade_objects")

        row = split.row(align=True)
        if overlay.use_gpencil_fade_objects:
            row.prop(overlay, "gpencil_fade_objects", text="", slider=True)
            row.prop(overlay, "use_gpencil_fade_gp_objects", text="", icon='OUTLINER_OB_GREASEPENCIL')
        else:
            row.label(icon='DISCLOSURE_TRI_RIGHT')

        if context.object.mode in {'EDIT_GPENCIL', 'SCULPT_GPENCIL', 'WEIGHT_GPENCIL', 'VERTEX_GPENCIL'}:
            split = layout.split()
            col = split.column()
            row = col.row()
            row.separator()
            row.prop(overlay, "use_gpencil_edit_lines", text="Edit Lines")
            col = split.column()
            if overlay.use_gpencil_edit_lines:
                col.prop(overlay, "use_gpencil_multiedit_line_only", text="Only in Multiframe")
            else:
                col.label(icon='DISCLOSURE_TRI_RIGHT')

            if context.object.mode == 'EDIT_GPENCIL':
                gpd = context.object.data

                col = layout.column()
                row = col.row()
                row.separator()
                row.prop(overlay, "use_gpencil_show_directions")
                col = layout.column()
                row = col.row()
                row.separator()
                row.prop(overlay, "use_gpencil_show_material_name", text="Material Name")

                layout.use_property_split = True
                if not gpd.use_curve_edit:
                    row = layout.row()
                    row.separator()
                    row.prop(overlay, "vertex_opacity", text="Vertex Opacity", slider=True)
                else:
                    # Handles for Curve Edit
                    row = layout.row()
                    row.separator()
                    row.prop(overlay, "display_handle", text="Handles")

        if context.object.mode == 'SCULPT_GPENCIL':
            layout.use_property_split = True
            row = layout.row()
            row.separator()
            row.prop(overlay, "vertex_opacity", text="Vertex Opacity", slider=True)

        if context.object.mode in {'PAINT_GPENCIL', 'VERTEX_GPENCIL'}:
            layout.label(text="Vertex Paint")
            row = layout.row()
            shading = VIEW3D_PT_shading.get_shading(context)
            row.enabled = shading.type not in {'WIREFRAME', 'RENDERED'}
            row.separator()
            row.use_property_split = True
            row.prop(overlay, "gpencil_vertex_paint_opacity", text="Opacity", slider=True)

class VIEW3D_PT_overlay_grease_pencil_options(Panel):
    bl_space_type = 'VIEW_3D'
    bl_region_type = 'HEADER'
    bl_label = ""
    bl_ui_units_x = 13

    @classmethod
    def poll(cls, context):
        return context.object and context.object.type == 'GREASEPENCIL'

    def draw(self, context):
        layout = self.layout
        view = context.space_data
        overlay = view.overlay

        layout.label(text={
            'PAINT_GREASE_PENCIL': iface_("Draw Grease Pencil"),
            'EDIT_GREASE_PENCIL': iface_("Edit Grease Pencil"),
            'OBJECT': iface_("Grease Pencil"),
        }[context.mode], translate=False)

        if context.object.mode in {'EDIT'}:
            split = layout.split()
            col = split.column()
            col.prop(overlay, "use_gpencil_edit_lines", text="Edit Lines")


class VIEW3D_PT_quad_view(Panel):
    bl_space_type = 'VIEW_3D'
    bl_region_type = 'UI'
    bl_category = "View"
    bl_label = "Quad View"
    bl_options = {'DEFAULT_CLOSED'}

    @classmethod
    def poll(cls, context):
        view = context.space_data
        return view.region_quadviews

    def draw(self, context):
        layout = self.layout

        view = context.space_data

        region = view.region_quadviews[2]
        col = layout.column()
        col.prop(region, "lock_rotation")
        row = col.row()
        row.enabled = region.lock_rotation
        row.prop(region, "show_sync_view")
        row = col.row()
        row.enabled = region.lock_rotation and region.show_sync_view
        row.prop(region, "use_box_clip")


# Annotation properties
class VIEW3D_PT_grease_pencil(AnnotationDataPanel, Panel):
    bl_space_type = 'VIEW_3D'
    bl_region_type = 'UI'
    bl_category = "View"

    # NOTE: this is just a wrapper around the generic GP Panel


class VIEW3D_PT_annotation_onion(AnnotationOnionSkin, Panel):
    bl_space_type = 'VIEW_3D'
    bl_region_type = 'UI'
    bl_category = "View"
    bl_parent_id = "VIEW3D_PT_grease_pencil"

    # NOTE: this is just a wrapper around the generic GP Panel


class TOPBAR_PT_annotation_layers(Panel, AnnotationDataPanel):
    bl_space_type = 'VIEW_3D'
    bl_region_type = 'HEADER'
    bl_label = "Layers"
    bl_ui_units_x = 14


class VIEW3D_PT_view3d_stereo(Panel):
    bl_space_type = 'VIEW_3D'
    bl_region_type = 'UI'
    bl_category = "View"
    bl_label = "Stereoscopy"
    bl_options = {'DEFAULT_CLOSED'}

    @classmethod
    def poll(cls, context):
        scene = context.scene
        wm = bpy.ops.wm

        multiview = scene.render.use_multiview
        return multiview

    def draw(self, context):
        layout = self.layout
        view = context.space_data

        basic_stereo = context.scene.render.views_format == 'STEREO_3D'

        col = layout.column()
        col.row().prop(view, "stereo_3d_camera", expand=True)

        col.label(text="Display")
        row = col.row()
        row.active = basic_stereo
        row.prop(view, "show_stereo_3d_cameras")
        row = col.row()
        row.active = basic_stereo
        split = row.split()
        split.prop(view, "show_stereo_3d_convergence_plane")
        split = row.split()
        split.prop(view, "stereo_3d_convergence_plane_alpha", text="Alpha")
        split.active = view.show_stereo_3d_convergence_plane
        row = col.row()
        split = row.split()
        split.prop(view, "show_stereo_3d_volume")
        split = row.split()
        split.prop(view, "stereo_3d_volume_alpha", text="Alpha")

        if context.scene.render.use_multiview:
            layout.separator()
            layout.operator("wm.set_stereo_3d", icon='CAMERA_STEREO')


class VIEW3D_PT_context_properties(Panel):
    bl_space_type = 'VIEW_3D'
    bl_region_type = 'UI'
    bl_category = "Item"
    bl_label = "Properties"
    bl_options = {'DEFAULT_CLOSED'}

    @staticmethod
    def _active_context_member(context):
        obj = context.object
        if obj:
            object_mode = obj.mode
            if object_mode == 'POSE':
                return "active_pose_bone"
            elif object_mode == 'EDIT' and obj.type == 'ARMATURE':
                return "active_bone"
            else:
                return "object"

        return ""

    @classmethod
    def poll(cls, context):
        import rna_prop_ui
        member = cls._active_context_member(context)

        if member:
            context_member, member = rna_prop_ui.rna_idprop_context_value(context, member, object)
            return context_member and rna_prop_ui.rna_idprop_has_properties(context_member)

        return False

    def draw(self, context):
        import rna_prop_ui
        member = VIEW3D_PT_context_properties._active_context_member(context)

        if member:
            # Draw with no edit button
            rna_prop_ui.draw(self.layout, context, member, object, use_edit=False)


# Grease Pencil Object - Multi-frame falloff tools.
class VIEW3D_PT_gpencil_multi_frame(Panel):
    bl_space_type = 'VIEW_3D'
    bl_region_type = 'HEADER'
    bl_label = "Multi Frame"

    def draw(self, context):
        layout = self.layout
        tool_settings = context.tool_settings

        gpd = context.gpencil_data
        settings = tool_settings.gpencil_sculpt

        col = layout.column(align=True)
        col.prop(settings, "use_multiframe_falloff")

        # Falloff curve
        if gpd.use_multiedit and settings.use_multiframe_falloff:
            layout.template_curve_mapping(settings, "multiframe_falloff_curve", brush=True)


# Grease Pencil Object - Curve Editing tools
class VIEW3D_PT_gpencil_curve_edit(Panel):
    bl_space_type = 'VIEW_3D'
    bl_region_type = 'HEADER'
    bl_label = "Curve Editing"

    def draw(self, context):
        layout = self.layout

        gpd = context.gpencil_data
        col = layout.column()

        col.label(text="Curve Editing:")

        split = layout.split()
        col = split.column(align=True)
        row = col.row()
        row.separator()
        row.label(text="Resolution")
        row = col.row()
        row.separator()
        row.label(text="Threshold")
        row = col.row()
        row.separator()
        row.label(text="Corner Angle")

        col = split.column(align=True)
        col.prop(gpd, "edit_curve_resolution", text="")
        col.prop(gpd, "curve_edit_threshold", text="")
        col.prop(gpd, "curve_edit_corner_angle", text="")

        col = layout.column()
        row = col.row()
        row.separator()
        row.prop(gpd, "use_adaptive_curve_resolution")


class VIEW3D_MT_gpencil_edit_context_menu(Menu):
    bl_label = ""

    def draw(self, context):
        layout = self.layout
        tool_settings = context.tool_settings

        is_point_mode = tool_settings.gpencil_selectmode_edit == 'POINT'
        is_stroke_mode = tool_settings.gpencil_selectmode_edit == 'STROKE'
        is_segment_mode = tool_settings.gpencil_selectmode_edit == 'SEGMENT'

        layout.operator_context = 'INVOKE_REGION_WIN'

        row = layout.row()

        if is_point_mode or is_segment_mode:
            col = row.column(align=True)

            col.label(text="Point", icon='GP_SELECT_POINTS')
            col.separator()

            # Additive Operators
            col.operator("gpencil.stroke_subdivide", text="Subdivide", icon="SUBDIVIDE_EDGES").only_selected = True

            col.separator()

            col.operator("gpencil.extrude_move", text="Extrude", icon='EXTRUDE_REGION')

            col.separator()

            # Deform Operators
            col.operator("gpencil.stroke_smooth", text="Smooth", icon="PARTICLEBRUSH_SMOOTH").only_selected = True
            col.operator("transform.bend", text="Bend", icon="BEND")
            col.operator("transform.shear", text="Shear", icon="SHEAR")
            col.operator("transform.tosphere", text="To Sphere", icon="TOSPHERE")
            col.operator("transform.transform", text="Shrink Fatten",
                         icon='SHRINK_FATTEN').mode = 'GPENCIL_SHRINKFATTEN'

            col.separator()

            col.menu("VIEW3D_MT_mirror", text="Mirror")
            col.menu("GPENCIL_MT_snap", text="Snap")

            col.separator()

            # Duplicate operators
            col.operator("gpencil.duplicate_move", text="Duplicate", icon='DUPLICATE')
            col.operator("gpencil.copy", text="Copy", icon='COPYDOWN')
            col.operator("gpencil.paste", text="Paste", icon='PASTEDOWN').type = 'ACTIVE'
            col.operator("gpencil.paste", text="Paste by Layer", icon='PASTEDOWN').type = 'LAYER'

            col.separator()

            # Removal Operators
            col.operator("gpencil.stroke_merge", text="Merge", icon="MERGE")
            col.operator("gpencil.stroke_merge_by_distance", icon="MERGE").use_unselected = False
            col.operator("gpencil.stroke_split", text="Split", icon="SPLIT")
            col.operator("gpencil.stroke_separate", text="Separate", icon="SEPARATE_GP_POINTS").mode = 'POINT'

            col.separator()

            col.operator("gpencil.delete", text="Delete Points", icon="DELETE").type = 'POINTS'
            col.operator("gpencil.dissolve", text="Dissolve", icon="DISSOLVE_VERTS").type = 'POINTS'
            col.operator("gpencil.dissolve", text="Dissolve Between", icon="DISSOLVE_BETWEEN").type = 'BETWEEN'
            col.operator("gpencil.dissolve", text="Dissolve Unselected", icon="DISSOLVE_UNSELECTED").type = 'UNSELECT'

        if is_stroke_mode:

            col = row.column(align=True)
            col.label(text="Stroke", icon='GP_SELECT_STROKES')
            col.separator()

            # Main Strokes Operators
            col.operator("gpencil.stroke_subdivide", text="Subdivide", icon="SUBDIVIDE_EDGES").only_selected = False
            col.menu("VIEW3D_MT_gpencil_simplify")
            col.operator("gpencil.stroke_trim", text="Trim", icon="CUT")

            col.separator()

            col.operator("gpencil.stroke_smooth", text="Smooth Stroke",
                         icon="PARTICLEBRUSH_SMOOTH").only_selected = False
            col.operator("transform.transform", text="Shrink Fatten",
                         icon='SHRINK_FATTEN').mode = 'GPENCIL_SHRINKFATTEN'

            col.separator()

            # Layer and Materials operators
            col.menu("GPENCIL_MT_move_to_layer")
            col.menu("VIEW3D_MT_assign_material")
            col.operator("gpencil.set_active_material", text="Set as Active Material", icon="MATERIAL_DATA")
            col.operator_menu_enum("gpencil.stroke_arrange", "direction", text="Arrange")

            col.separator()

            col.menu("VIEW3D_MT_mirror", text="Mirror")
            col.menu("VIEW3D_MT_snap", text="Snap")

            col.separator()

            # Duplicate operators
            col.operator("gpencil.duplicate_move", text="Duplicate", icon='DUPLICATE')
            col.operator("gpencil.copy", text="Copy", icon='COPYDOWN')
            col.operator("gpencil.paste", text="Paste", icon='PASTEDOWN').type = 'ACTIVE'
            col.operator("gpencil.paste", text="Paste by Layer", icon='PASTEDOWN').type = 'LAYER'

            col.separator()

            # Removal Operators
            col.operator("gpencil.stroke_merge_by_distance", icon="MERGE").use_unselected = True
            col.operator_menu_enum("gpencil.stroke_join", "type", text="Join",
                                   icon='JOIN', text_ctxt=i18n_contexts.id_gpencil)
            col.operator("gpencil.stroke_split", text="Split", icon="SPLIT")
            col.operator("gpencil.stroke_separate", text="Separate", icon="SEPARATE_GP_STROKES").mode = 'STROKE'

            col.separator()

            col.operator("gpencil.delete", text="Delete", icon="DELETE").type = 'STROKES'

            col.separator()

            col.operator("gpencil.reproject", text="Reproject")

        layout.separator()

        layout.menu("VIEW3D_MT_edit_gpencil_showhide")  # BFA - added to context menu


class VIEW3D_MT_greasepencil_material_active(Menu):
    bl_label = "Active Material"

    @classmethod
    def poll(cls, context):
        ob = context.active_object
        if ob is None or len(ob.material_slots) == 0:
            return False

        return True

    def draw(self, context):
        layout = self.layout
        layout.operator_context = 'INVOKE_REGION_WIN'
        ob = context.active_object

        for slot in ob.material_slots:
            mat = slot.material
            if not mat:
                continue
            mat.id_data.preview_ensure()
            if mat and mat.id_data and mat.id_data.preview:
                icon = mat.id_data.preview.icon_id
                layout.operator("grease_pencil.set_material", text=mat.name, icon_value=icon).slot = mat.name


class VIEW3D_MT_greasepencil_edit_context_menu(Menu):
    bl_label = ""

    def draw(self, context):
        layout = self.layout
        tool_settings = context.tool_settings

        is_point_mode = tool_settings.gpencil_selectmode_edit == 'POINT'
        is_stroke_mode = tool_settings.gpencil_selectmode_edit == 'STROKE'

        layout.operator_context = 'INVOKE_REGION_WIN'

        row = layout.row()

        if is_point_mode:
            col = row.column(align=True)
            col.label(text="Point", icon='GP_SELECT_POINTS')

            # Main Strokes Operators
            col.operator("grease_pencil.stroke_simplify", text="Simplify")

            col.separator()

            # Deform Operators
            col.operator("transform.tosphere", text="To Sphere")
            col.operator("transform.shear", text="Shear")
            col.operator("transform.bend", text="Bend")
            col.operator("transform.push_pull", text="Push/Pull")
            col.operator("transform.transform", text="Radius").mode = 'GPENCIL_SHRINKFATTEN'
            col.operator("grease_pencil.stroke_smooth", text="Smooth Points")

            col.separator()

            col.menu("VIEW3D_MT_mirror", text="Mirror Points")

            # Removal Operators
            col.separator()

            col.operator_enum("grease_pencil.dissolve", "type")

        if is_stroke_mode:
            col = row.column(align=True)
            col.label(text="Stroke", icon='GP_SELECT_STROKES')

            # Main Strokes Operators
            col.operator("grease_pencil.stroke_simplify", text="Simplify")

            col.separator()

            # Deform Operators
            col.operator("grease_pencil.stroke_smooth", text="Smooth Points")
            col.operator("transform.transform", text="Radius").mode = 'CURVE_SHRINKFATTEN'

            col.separator()

            col.menu("VIEW3D_MT_mirror")


def draw_gpencil_layer_active(context, layout):
    gpl = context.active_gpencil_layer
    if gpl:
        layout.label(text="Active Layer")
        row = layout.row(align=True)
        row.operator_context = 'EXEC_REGION_WIN'
        row.operator_menu_enum("gpencil.layer_change", "layer", text="", icon='GREASEPENCIL')
        row.prop(gpl, "info", text="")
        row.operator("gpencil.layer_remove", text="", icon='X')


def draw_gpencil_material_active(context, layout):
    ob = context.active_object
    if ob and len(ob.material_slots) > 0 and ob.active_material_index >= 0:
        ma = ob.material_slots[ob.active_material_index].material
        if ma:
            layout.label(text="Active Material")
            row = layout.row(align=True)
            row.operator_context = 'EXEC_REGION_WIN'
            row.operator_menu_enum("gpencil.material_set", "slot", text="", icon='MATERIAL')
            row.prop(ma, "name", text="")


class VIEW3D_PT_gpencil_sculpt_automasking(Panel):
    bl_space_type = 'VIEW_3D'
    bl_region_type = 'HEADER'
    bl_label = "Auto-masking"
    bl_ui_units_x = 10

    def draw(self, context):
        layout = self.layout

        tool_settings = context.scene.tool_settings
        layout.label(text="Auto-masking")

        col = layout.column(align=True)
        col.prop(tool_settings.gpencil_sculpt, "use_automasking_stroke", text="Stroke")
        col.prop(tool_settings.gpencil_sculpt, "use_automasking_layer_stroke", text="Layer")
        col.prop(tool_settings.gpencil_sculpt, "use_automasking_material_stroke", text="Material")
        col.separator()
        col.prop(tool_settings.gpencil_sculpt, "use_automasking_layer_active", text="Active Layer")
        col.prop(tool_settings.gpencil_sculpt, "use_automasking_material_active", text="Active Material")


class VIEW3D_PT_gpencil_sculpt_context_menu(Panel):
    bl_space_type = 'VIEW_3D'
    bl_region_type = 'WINDOW'
    bl_label = "Sculpt"
    bl_ui_units_x = 12

    def draw(self, context):
        ts = context.tool_settings
        settings = ts.gpencil_sculpt_paint
        brush = settings.brush

        layout = self.layout

        layout.prop(brush, "size", slider=True)
        layout.prop(brush, "strength")

        # Layers
        draw_gpencil_layer_active(context, layout)


class VIEW3D_PT_gpencil_weight_context_menu(Panel):
    bl_space_type = 'VIEW_3D'
    bl_region_type = 'WINDOW'
    bl_label = "Weight Paint"
    bl_ui_units_x = 12

    def draw(self, context):
        ts = context.tool_settings
        settings = ts.gpencil_weight_paint
        brush = settings.brush

        layout = self.layout
        layout.prop(brush, "weight")
        gp_settings = brush.gpencil_settings
        layout.prop(gp_settings, "direction", expand=True, text="")

        layout.prop(brush, "size", slider=True)
        layout.prop(brush, "strength")

        # Layers
        draw_gpencil_layer_active(context, layout)


# bfa menu
class VIEW3D_PT_gpencil_edit_options(Panel):
    bl_space_type = 'VIEW_3D'
    bl_region_type = 'HEADER'
    bl_label = "Options"

    def draw(self, context):
        layout = self.layout
        settings = context.tool_settings.gpencil_sculpt

        layout.prop(settings, "use_scale_thickness", text="Scale Thickness")


class VIEW3D_PT_gpencil_draw_context_menu(Panel):
    bl_space_type = 'VIEW_3D'
    bl_region_type = 'WINDOW'
    bl_label = "Draw"
    bl_ui_units_x = 12

    def draw(self, context):
        layout = self.layout
        tool_settings = context.tool_settings
        settings = tool_settings.gpencil_paint
        brush = settings.brush
        gp_settings = brush.gpencil_settings

        is_pin_vertex = gp_settings.brush_draw_mode == 'VERTEXCOLOR'
        is_vertex = settings.color_mode == 'VERTEXCOLOR' or brush.gpencil_tool == 'TINT' or is_pin_vertex

        if brush.gpencil_tool not in {'ERASE', 'CUTTER', 'EYEDROPPER'} and is_vertex:
            split = layout.split(factor=0.1)
            split.prop(brush, "color", text="")
            split.template_color_picker(brush, "color", value_slider=True)

            col = layout.column()
            col.separator()
            col.prop_menu_enum(gp_settings, "vertex_mode", text="Mode")
            col.separator()

        if brush.gpencil_tool not in {'FILL', 'CUTTER'}:
            layout.prop(brush, "size", slider=True)
        if brush.gpencil_tool not in {'ERASE', 'FILL', 'CUTTER'}:
            layout.prop(gp_settings, "pen_strength")

        # Layers
        draw_gpencil_layer_active(context, layout)

        layout.menu("VIEW3D_MT_edit_gpencil_showhide")  # BFA - added to context menu

        # Material
        if not is_vertex:
            draw_gpencil_material_active(context, layout)


class VIEW3D_PT_gpencil_vertex_context_menu(Panel):
    bl_space_type = 'VIEW_3D'
    bl_region_type = 'WINDOW'
    bl_label = "Vertex Paint"
    bl_ui_units_x = 12

    def draw(self, context):
        layout = self.layout
        tool_settings = context.tool_settings
        settings = tool_settings.gpencil_vertex_paint
        brush = settings.brush
        gp_settings = brush.gpencil_settings

        col = layout.column()

        if brush.gpencil_vertex_tool in {'DRAW', 'REPLACE'}:
            split = layout.split(factor=0.1)
            split.prop(brush, "color", text="")
            split.template_color_picker(brush, "color", value_slider=True)

            col = layout.column()
            col.separator()
            col.prop_menu_enum(gp_settings, "vertex_mode", text="Mode")
            col.separator()

        row = col.row(align=True)
        row.prop(brush, "size", text="Radius")
        row.prop(gp_settings, "use_pressure", text="", icon='STYLUS_PRESSURE')

        if brush.gpencil_vertex_tool in {'DRAW', 'BLUR', 'SMEAR'}:
            row = layout.row(align=True)
            row.prop(gp_settings, "pen_strength", slider=True)
            row.prop(gp_settings, "use_strength_pressure", text="", icon='STYLUS_PRESSURE')

        # Layers
        draw_gpencil_layer_active(context, layout)

        layout.menu("VIEW3D_MT_edit_gpencil_showhide")  # BFA - added to context menu


class VIEW3D_PT_paint_vertex_context_menu(Panel):
    # Only for popover, these are dummy values.
    bl_space_type = 'VIEW_3D'
    bl_region_type = 'WINDOW'
    bl_label = "Vertex Paint"

    def draw(self, context):
        layout = self.layout

        brush = context.tool_settings.vertex_paint.brush
        capabilities = brush.vertex_paint_capabilities

        if capabilities.has_color:
            split = layout.split(factor=0.1)
            UnifiedPaintPanel.prop_unified_color(split, context, brush, "color", text="")
            UnifiedPaintPanel.prop_unified_color_picker(split, context, brush, "color", value_slider=True)
            layout.prop(brush, "blend", text="")

        UnifiedPaintPanel.prop_unified(
            layout,
            context,
            brush,
            "size",
            unified_name="use_unified_size",
            pressure_name="use_pressure_size",
            slider=True,
        )
        UnifiedPaintPanel.prop_unified(
            layout,
            context,
            brush,
            "strength",
            unified_name="use_unified_strength",
            pressure_name="use_pressure_strength",
            slider=True,
        )


class VIEW3D_PT_paint_texture_context_menu(Panel):
    # Only for popover, these are dummy values.
    bl_space_type = 'VIEW_3D'
    bl_region_type = 'WINDOW'
    bl_label = "Texture Paint"

    def draw(self, context):
        layout = self.layout

        brush = context.tool_settings.image_paint.brush
        capabilities = brush.image_paint_capabilities

        if capabilities.has_color:
            split = layout.split(factor=0.1)
            UnifiedPaintPanel.prop_unified_color(split, context, brush, "color", text="")
            UnifiedPaintPanel.prop_unified_color_picker(split, context, brush, "color", value_slider=True)
            layout.prop(brush, "blend", text="")

        if capabilities.has_radius:
            UnifiedPaintPanel.prop_unified(
                layout,
                context,
                brush,
                "size",
                unified_name="use_unified_size",
                pressure_name="use_pressure_size",
                slider=True,
            )
            UnifiedPaintPanel.prop_unified(
                layout,
                context,
                brush,
                "strength",
                unified_name="use_unified_strength",
                pressure_name="use_pressure_strength",
                slider=True,
            )


class VIEW3D_PT_paint_weight_context_menu(Panel):
    # Only for popover, these are dummy values.
    bl_space_type = 'VIEW_3D'
    bl_region_type = 'WINDOW'
    bl_label = "Weights"

    def draw(self, context):
        layout = self.layout

        brush = context.tool_settings.weight_paint.brush
        UnifiedPaintPanel.prop_unified(
            layout,
            context,
            brush,
            "weight",
            unified_name="use_unified_weight",
            slider=True,
        )
        UnifiedPaintPanel.prop_unified(
            layout,
            context,
            brush,
            "size",
            unified_name="use_unified_size",
            pressure_name="use_pressure_size",
            slider=True,
        )
        UnifiedPaintPanel.prop_unified(
            layout,
            context,
            brush,
            "strength",
            unified_name="use_unified_strength",
            pressure_name="use_pressure_strength",
            slider=True)


# BFA - these are made consistent with the Sidebar>Tool>Brush Settings>Advanced Automasking panel, heavily changed
class VIEW3D_PT_sculpt_automasking(Panel):
    bl_space_type = 'VIEW_3D'
    bl_region_type = 'HEADER'
    bl_label = "Global Auto Masking"
    bl_ui_units_x = 10

    def draw(self, context):
        layout = self.layout

        tool_settings = context.tool_settings
        sculpt = tool_settings.sculpt
        layout.label(text="Global Auto Masking")
        layout.label(text="Overrides brush settings", icon="QUESTION")

        col = layout.column(align=True)

        # topology automasking
        col.use_property_split = False
        row = col.row()
        row.separator()
        row.prop(sculpt, "use_automasking_topology")

        # face masks automasking
        row = col.row()
        row.separator()
        row.prop(sculpt, "use_automasking_face_sets")

        col = layout.column(align=True)
        col.use_property_split = False

        col = layout.column()
        split = col.split(factor=0.9)
        split.use_property_split = False
        row = split.row()
        row.separator()
        row.prop(sculpt, "use_automasking_boundary_edges", text="Mesh Boundary")

        if sculpt.use_automasking_boundary_edges or sculpt.use_automasking_boundary_face_sets:
            split.label(icon='DISCLOSURE_TRI_DOWN')
        else:
            split.label(icon='DISCLOSURE_TRI_RIGHT')

        # col = layout.column()
        split = col.split(factor=0.9)
        split.use_property_split = False
        row = split.row()
        row.separator()
        row.prop(sculpt, "use_automasking_boundary_face_sets", text="Face Sets Boundary")

        if sculpt.use_automasking_boundary_edges or sculpt.use_automasking_boundary_face_sets:
            split.label(icon='DISCLOSURE_TRI_DOWN')
        else:
            split.label(icon='DISCLOSURE_TRI_RIGHT')

        if sculpt.use_automasking_boundary_edges or sculpt.use_automasking_boundary_face_sets:
            col = layout.column()
            col.use_property_split = True
            row = col.row()
            row.separator(factor=3.5)
            row.prop(sculpt.brush, "automasking_boundary_edges_propagation_steps", text="Steps")

        col = layout.column()
        split = col.split(factor=0.9)
        split.use_property_split = False
        row = split.row()
        row.separator()
        row.prop(sculpt, "use_automasking_cavity", text="Cavity")

        is_cavity_active = sculpt.use_automasking_cavity or sculpt.use_automasking_cavity_inverted

        if is_cavity_active:
            props = row.operator("sculpt.mask_from_cavity", text="Create Mask")
            props.settings_source = 'SCENE'
            split.label(icon='DISCLOSURE_TRI_DOWN')
        else:
            split.label(icon='DISCLOSURE_TRI_RIGHT')

        # col = layout.column()
        split = col.split(factor=0.9)
        split.use_property_split = False
        row = split.row()
        row.separator()
        row.prop(sculpt, "use_automasking_cavity_inverted", text="Cavity (inverted)")

        is_cavity_active = sculpt.use_automasking_cavity or sculpt.use_automasking_cavity_inverted

        if is_cavity_active:
            split.label(icon='DISCLOSURE_TRI_DOWN')
        else:
            split.label(icon='DISCLOSURE_TRI_RIGHT')

        if is_cavity_active:

            col = layout.column(align=True)
            row = col.row()
            row.separator(factor=3.5)
            props = row.operator("sculpt.mask_from_cavity", text="Create Mask")
            props.settings_source = "SCENE"
            row = col.row()
            row.separator(factor=3.5)
            row.prop(sculpt, "automasking_cavity_factor", text="Factor")
            row = col.row()
            row.separator(factor=3.5)
            row.prop(sculpt, "automasking_cavity_blur_steps", text="Blur")

            col = layout.column()
            col.use_property_split = False
            row = col.row()
            row.separator(factor=3.5)
            row.prop(sculpt, "use_automasking_custom_cavity_curve", text="Custom Curve")

            if sculpt.use_automasking_custom_cavity_curve:
                col.template_curve_mapping(sculpt, "automasking_cavity_curve")

        col = layout.column()
        split = col.split(factor=0.9)
        split.use_property_split = False
        row = split.row()
        row.separator()
        row.prop(sculpt, "use_automasking_view_normal", text="View Normal")

        if sculpt.use_automasking_view_normal:
            split.label(icon='DISCLOSURE_TRI_DOWN')
        else:
            split.label(icon='DISCLOSURE_TRI_RIGHT')

        if sculpt.use_automasking_view_normal:

            row = col.row()
            row.use_property_split = False
            row.separator(factor=3.5)
            row.prop(sculpt, "use_automasking_view_occlusion", text="Occlusion")
            subcol = col.column(align=True)
            if not sculpt.use_automasking_view_occlusion:
                subcol.use_property_split = True
                row = subcol.row()
                row.separator(factor=3.5)
                row.prop(sculpt, "automasking_view_normal_limit", text="Limit")
                row = subcol.row()
                row.separator(factor=3.5)
                row.prop(sculpt, "automasking_view_normal_falloff", text="Falloff")

        # col = layout.column()
        split = col.split(factor=0.9)
        split.use_property_split = False
        row = split.row()
        row.separator()
        row.prop(sculpt, "use_automasking_start_normal", text="Area Normal")

        if sculpt.use_automasking_start_normal:
            split.label(icon='DISCLOSURE_TRI_DOWN')
        else:
            split.label(icon='DISCLOSURE_TRI_RIGHT')

        if sculpt.use_automasking_start_normal:
            col = layout.column(align=True)
            row = col.row()
            row.separator(factor=3.5)
            row.prop(sculpt, "automasking_start_normal_limit", text="Limit")
            row = col.row()
            row.separator(factor=3.5)
            row.prop(sculpt, "automasking_start_normal_falloff", text="Falloff")
            col.separator()


class VIEW3D_PT_sculpt_context_menu(Panel):
    # Only for popover, these are dummy values.
    bl_space_type = 'VIEW_3D'
    bl_region_type = 'WINDOW'
    bl_label = "Sculpt"

    def draw(self, context):
        layout = self.layout

        brush = context.tool_settings.sculpt.brush
        capabilities = brush.sculpt_capabilities

        if capabilities.has_color:
            split = layout.split(factor=0.1)
            UnifiedPaintPanel.prop_unified_color(split, context, brush, "color", text="")
            UnifiedPaintPanel.prop_unified_color_picker(split, context, brush, "color", value_slider=True)

            layout.prop(brush, "blend", text="")

        ups = context.tool_settings.unified_paint_settings
        size = "size"
        size_owner = ups if ups.use_unified_size else brush
        if size_owner.use_locked_size == 'SCENE':
            size = "unprojected_radius"

        UnifiedPaintPanel.prop_unified(
            layout,
            context,
            brush,
            size,
            unified_name="use_unified_size",
            pressure_name="use_pressure_size",
            text="Radius",
            slider=True,
        )
        UnifiedPaintPanel.prop_unified(
            layout,
            context,
            brush,
            "strength",
            unified_name="use_unified_strength",
            pressure_name="use_pressure_strength",
            slider=True,
        )

        if capabilities.has_auto_smooth:
            layout.prop(brush, "auto_smooth_factor", slider=True)

        if capabilities.has_normal_weight:
            layout.prop(brush, "normal_weight", slider=True)

        if capabilities.has_pinch_factor:
            text = "Pinch"
            if brush.sculpt_tool in {'BLOB', 'SNAKE_HOOK'}:
                text = "Magnify"
            layout.prop(brush, "crease_pinch_factor", slider=True, text=text)

        if capabilities.has_rake_factor:
            layout.prop(brush, "rake_factor", slider=True)

        if capabilities.has_plane_offset:
            layout.prop(brush, "plane_offset", slider=True)
            layout.prop(brush, "plane_trim", slider=True, text="Distance")

        if capabilities.has_height:
            layout.prop(brush, "height", slider=True, text="Height")


class TOPBAR_PT_gpencil_materials(GreasePencilMaterialsPanel, Panel):
    bl_space_type = 'VIEW_3D'
    bl_region_type = 'HEADER'
    bl_label = "Materials"
    bl_ui_units_x = 14

    @classmethod
    def poll(cls, context):
        ob = context.object
        return ob and (ob.type == 'GPENCIL' or ob.type == 'GREASEPENCIL')


class TOPBAR_PT_gpencil_vertexcolor(GreasePencilVertexcolorPanel, Panel):
    bl_space_type = 'VIEW_3D'
    bl_region_type = 'HEADER'
    bl_label = "Color Attribute"
    bl_ui_units_x = 10

    @classmethod
    def poll(cls, context):
        ob = context.object
        return ob and ob.type == 'GPENCIL'


class VIEW3D_PT_curves_sculpt_add_shape(Panel):
    # Only for popover, these are dummy values.
    bl_space_type = 'VIEW_3D'
    bl_region_type = 'WINDOW'
    bl_label = "Curves Sculpt Add Curve Options"

    def draw(self, context):
        layout = self.layout

        layout.use_property_split = True
        layout.use_property_decorate = False  # No animation.

        settings = UnifiedPaintPanel.paint_settings(context)
        brush = settings.brush

        col = layout.column(heading="Interpolate", align=True)
        col.prop(brush.curves_sculpt_settings, "interpolate_length", text="Length")
        col.prop(brush.curves_sculpt_settings, "interpolate_shape", text="Shape")
        col.prop(brush.curves_sculpt_settings, "interpolate_point_count", text="Point Count")

        col = layout.column()
        col.active = not brush.curves_sculpt_settings.interpolate_length
        col.prop(brush.curves_sculpt_settings, "curve_length", text="Length")

        col = layout.column()
        col.active = not brush.curves_sculpt_settings.interpolate_point_count
        col.prop(brush.curves_sculpt_settings, "points_per_curve", text="Points")


class VIEW3D_PT_curves_sculpt_parameter_falloff(Panel):
    # Only for popover, these are dummy values.
    bl_space_type = 'VIEW_3D'
    bl_region_type = 'WINDOW'
    bl_label = "Curves Sculpt Parameter Falloff"

    def draw(self, context):
        layout = self.layout

        settings = UnifiedPaintPanel.paint_settings(context)
        brush = settings.brush

        layout.template_curve_mapping(brush.curves_sculpt_settings, "curve_parameter_falloff")
        row = layout.row(align=True)
        row.operator("brush.sculpt_curves_falloff_preset", icon='SMOOTHCURVE', text="").shape = 'SMOOTH'
        row.operator("brush.sculpt_curves_falloff_preset", icon='SPHERECURVE', text="").shape = 'ROUND'
        row.operator("brush.sculpt_curves_falloff_preset", icon='ROOTCURVE', text="").shape = 'ROOT'
        row.operator("brush.sculpt_curves_falloff_preset", icon='SHARPCURVE', text="").shape = 'SHARP'
        row.operator("brush.sculpt_curves_falloff_preset", icon='LINCURVE', text="").shape = 'LINE'
        row.operator("brush.sculpt_curves_falloff_preset", icon='NOCURVE', text="").shape = 'MAX'


class VIEW3D_PT_curves_sculpt_grow_shrink_scaling(Panel):
    # Only for popover, these are dummy values.
    bl_space_type = 'VIEW_3D'
    bl_region_type = 'WINDOW'
    bl_label = "Curves Grow/Shrink Scaling"
    bl_ui_units_x = 12

    def draw(self, context):
        layout = self.layout

        layout.use_property_split = True
        layout.use_property_decorate = False  # No animation.

        settings = UnifiedPaintPanel.paint_settings(context)
        brush = settings.brush

        layout.prop(brush.curves_sculpt_settings, "scale_uniform")
        layout.prop(brush.curves_sculpt_settings, "minimum_length")


class VIEW3D_PT_viewport_debug(Panel):
    bl_space_type = 'VIEW_3D'
    bl_region_type = 'HEADER'
    bl_parent_id = "VIEW3D_PT_overlay"
    bl_label = "Viewport Debug"

    @classmethod
    def poll(cls, context):
        prefs = context.preferences
        return prefs.experimental.use_viewport_debug

    def draw(self, context):
        layout = self.layout
        view = context.space_data
        overlay = view.overlay

        layout.prop(overlay, "use_debug_freeze_view_culling")


class VIEW3D_AST_sculpt_brushes(bpy.types.AssetShelf):
    # Experimental: Asset shelf for sculpt brushes, only shows up if both the
    # "Asset Shelf" and the "Extended Asset Browser" experimental features are
    # enabled.

    bl_space_type = 'VIEW_3D'

    @classmethod
    def poll(cls, context):
        prefs = context.preferences
        if not prefs.experimental.use_extended_asset_browser:
            return False

        return context.mode == 'SCULPT'

    @classmethod
    def asset_poll(cls, asset):
        return asset.id_type == 'BRUSH'


classes = (
    VIEW3D_HT_header,
    VIEW3D_HT_tool_header,
    ALL_MT_editormenu,  # bfa menu
    VIEW3D_MT_editor_menus,
    VIEW3D_MT_transform,
    VIEW3D_MT_transform_object,
    VIEW3D_MT_transform_armature,
    VIEW3D_MT_mirror,
    VIEW3D_MT_snap,
    VIEW3D_MT_uv_map_clear_seam,  # bfa - Tooltip and operator for Clear Seam.
    VIEW3D_MT_uv_map,
    VIEW3D_MT_switchactivecamto,  # bfa - set active camera does not exist in blender
    VIEW3D_MT_view_legacy,  # bfa menu
    VIEW3D_MT_view_annotations,  # bfa menu
    VIEW3D_MT_view,
    VIEW3D_MT_view_local,  # BFA - not used
    VIEW3D_MT_view_cameras,
    VIEW3D_MT_view_pie_menus,  # bfa menu
    VIEW3D_MT_view_navigation_legacy,  # bfa menu
    VIEW3D_MT_view_navigation,
    VIEW3D_MT_view_align,
    VIEW3D_MT_view_align_selected,
    VIEW3D_MT_view_viewpoint,  # BFA - not used
    VIEW3D_MT_view_regions,  # BFA - not used
    VIEW3D_MT_select_object,
    VIEW3D_MT_select_object_legacy,  # bfa menu
    VIEW3D_MT_select_by_type,  # bfa menu
    VIEW3D_MT_select_grouped,  # bfa menu
    VIEW3D_MT_select_linked,  # bfa menu
    VIEW3D_MT_select_object_more_less,
    VIEW3D_MT_select_pose,
    VIEW3D_MT_select_pose_more_less,  # BFA - not used
    VIEW3D_MT_select_particle,
    VIEW3D_MT_edit_mesh,
    VIEW3D_MT_edit_mesh_legacy,  # bfa menu
    VIEW3D_MT_edit_mesh_sort_elements,  # bfa menu
    VIEW3D_MT_edit_mesh_select_similar,
    VIEW3D_MT_edit_mesh_select_by_trait,
    VIEW3D_MT_edit_mesh_select_more_less,
    VIEW3D_MT_select_edit_mesh,
    VIEW3D_MT_select_edit_curve,
    VIEW3D_MT_select_edit_curve_select_similar,  # bfa menu
    VIEW3D_MT_select_edit_surface,
    VIEW3D_MT_select_edit_text,
    VIEW3D_MT_select_edit_metaball,
    VIEW3D_MT_edit_lattice_context_menu,
    VIEW3D_MT_select_edit_metaball_select_similar,  # bfa menu
    VIEW3D_MT_select_edit_lattice,
    VIEW3D_MT_select_edit_armature,
    VIEW3D_MT_select_gpencil_legacy,  # bfa menu
    VIEW3D_MT_select_gpencil_grouped,  # bfa menu
    VIEW3D_MT_select_edit_grease_pencil,
    VIEW3D_MT_select_edit_gpencil,
    VIEW3D_MT_select_paint_mask,
    VIEW3D_MT_select_paint_mask_face_more_less,  # bfa menu
    VIEW3D_MT_select_paint_mask_vertex,
    VIEW3D_MT_select_paint_mask_vertex_more_less,  # bfa menu
    VIEW3D_MT_select_edit_point_cloud,
    VIEW3D_MT_edit_curves_select_more_less,
    VIEW3D_MT_select_edit_curves,
    VIEW3D_MT_select_sculpt_curves,
    VIEW3D_MT_mesh_add,
    VIEW3D_MT_curve_add,
    VIEW3D_MT_surface_add,
    VIEW3D_MT_edit_metaball_context_menu,
    VIEW3D_MT_metaball_add,
    TOPBAR_MT_edit_curve_add,
    TOPBAR_MT_edit_armature_add,
    VIEW3D_MT_armature_add,
    VIEW3D_MT_light_add,
    VIEW3D_MT_lightprobe_add,
    VIEW3D_MT_camera_add,
    VIEW3D_MT_volume_add,
    VIEW3D_MT_grease_pencil_add,
    VIEW3D_MT_add,
    VIEW3D_MT_image_add,
    VIEW3D_MT_origin_set,  # bfa menu
    VIEW3D_MT_object,
    VIEW3D_MT_object_animation,
    VIEW3D_MT_object_asset,
    VIEW3D_MT_object_rigid_body,
    VIEW3D_MT_object_clear,
    VIEW3D_MT_object_context_menu,
    VIEW3D_MT_object_convert,
    VIEW3D_MT_object_shading,
    VIEW3D_MT_object_apply,
    VIEW3D_MT_object_relations,
    VIEW3D_MT_object_liboverride,
    VIEW3D_MT_object_parent,
    VIEW3D_MT_object_track,
    VIEW3D_MT_object_collection,
    VIEW3D_MT_object_constraints,
    VIEW3D_MT_object_quick_effects,
    VIEW3D_MT_object_showhide,
    VIEW3D_MT_object_cleanup,
    VIEW3D_MT_make_single_user,
    VIEW3D_MT_make_links,
    VIEW3D_MT_brush_paint_modes,
    VIEW3D_MT_brush,  # bfa menu
    VIEW3D_MT_facemask_showhide,  # bfa menu
    VIEW3D_MT_paint_vertex,
    VIEW3D_MT_hook,
    VIEW3D_MT_vertex_group,
    VIEW3D_MT_gpencil_vertex_group,
    VIEW3D_MT_paint_weight,
    VIEW3D_MT_paint_weight_legacy,  # bfa menu
    VIEW3D_MT_paint_weight_lock,
    VIEW3D_MT_subdivision_set,  # bfa menu
    VIEW3D_MT_sculpt,
    VIEW3D_MT_sculpt_legacy,  # bfa menu
    VIEW3D_MT_sculpt_transform,  # bfa menu
    VIEW3D_MT_sculpt_showhide,  # bfa menu
    VIEW3D_MT_sculpt_set_pivot,
    VIEW3D_MT_mask,
    VIEW3D_MT_mask_legacy,  # bfa menu
    VIEW3D_MT_face_sets,
    VIEW3D_MT_face_sets_init,
    VIEW3D_MT_random_mask,
    VIEW3D_MT_particle,
    VIEW3D_MT_particle_context_menu,
    VIEW3D_MT_particle_showhide,
    VIEW3D_MT_pose,
    VIEW3D_MT_pose_transform,
    VIEW3D_MT_pose_slide,
    VIEW3D_MT_pose_propagate,
    VIEW3D_MT_pose_motion,
    VIEW3D_MT_bone_collections,
    VIEW3D_MT_pose_ik,
    VIEW3D_MT_pose_constraints,
    VIEW3D_MT_pose_names,
    VIEW3D_MT_pose_showhide,
    VIEW3D_MT_pose_apply,
    VIEW3D_MT_pose_context_menu,
    VIEW3D_MT_bone_options_toggle,
    VIEW3D_MT_bone_options_enable,
    VIEW3D_MT_bone_options_disable,
    VIEW3D_MT_edit_mesh_context_menu,
    VIEW3D_MT_edit_mesh_select_mode,
    VIEW3D_MT_edit_mesh_select_linked,
    VIEW3D_MT_edit_mesh_select_loops,
    VIEW3D_MT_edit_mesh_extrude_dupli,  # bfa operator for separated tooltip
    VIEW3D_MT_edit_mesh_extrude_dupli_rotate,  # bfa operator for separated tooltip
    VIEW3D_MT_edit_mesh_extrude,
    VIEW3D_MT_edit_mesh_vertices,
    VIEW3D_MT_edit_mesh_vertices_legacy,  # bfa menu
    VIEW3D_MT_edit_mesh_edges,
    VIEW3D_MT_edit_mesh_edges_legacy,  # bfa menu
    VIEW3D_MT_edit_mesh_faces,
    VIEW3D_MT_edit_mesh_faces_legacy,  # bfa menu
    VIEW3D_MT_edit_mesh_faces_data,
    VIEW3D_MT_edit_mesh_normals,
    VIEW3D_MT_edit_mesh_normals_select_strength,
    VIEW3D_MT_edit_mesh_normals_set_strength,
    VIEW3D_MT_edit_mesh_normals_average,
    VIEW3D_MT_edit_mesh_shading,
    VIEW3D_MT_edit_mesh_weights,
    VIEW3D_MT_edit_mesh_clean,
    VIEW3D_MT_edit_mesh_delete,
    VIEW3D_MT_edit_mesh_merge,
    VIEW3D_MT_edit_mesh_split,
    VIEW3D_MT_edit_mesh_dissolve,  # bfa menu
    VIEW3D_MT_edit_mesh_showhide,
    VIEW3D_MT_greasepencil_material_active,
    VIEW3D_MT_paint_grease_pencil,
    VIEW3D_MT_paint_gpencil,
    VIEW3D_MT_draw_gpencil,
    VIEW3D_MT_assign_material,
    VIEW3D_MT_edit_gpencil,
    VIEW3D_MT_edit_gpencil_stroke,
    VIEW3D_MT_edit_gpencil_point,
    VIEW3D_MT_edit_gpencil_hide,  # bfa menu
    VIEW3D_MT_edit_gpencil_arrange_strokes,  # bfa menu
    VIEW3D_MT_edit_gpencil_delete,
    VIEW3D_MT_sculpt_gpencil_copy,  # bfa menu
    VIEW3D_MT_edit_gpencil_showhide,
    VIEW3D_MT_edit_greasepencil_showhide,
    VIEW3D_MT_weight_gpencil,
    VIEW3D_MT_gpencil_animation,
    VIEW3D_MT_gpencil_simplify,
    VIEW3D_MT_gpencil_autoweights,
    VIEW3D_MT_gpencil_edit_context_menu,
    VIEW3D_MT_greasepencil_edit_context_menu,
    VIEW3D_MT_edit_greasepencil,
    VIEW3D_MT_edit_greasepencil_delete,
    VIEW3D_MT_edit_greasepencil_stroke,
    VIEW3D_MT_edit_greasepencil_point,
    VIEW3D_MT_edit_greasepencil_animation,
    VIEW3D_MT_edit_curve,
    VIEW3D_MT_edit_curve_ctrlpoints,
    VIEW3D_MT_edit_curve_handle_type_set,  # bfa menu
    VIEW3D_MT_edit_curve_segments,
    VIEW3D_MT_edit_curve_clean,  # BFa - not used
    VIEW3D_MT_edit_curve_context_menu,
    VIEW3D_MT_edit_curve_delete,
    VIEW3D_MT_edit_curve_showhide,
    VIEW3D_MT_edit_surface,
    VIEW3D_MT_edit_font,
    VIEW3D_MT_edit_font_chars,
    VIEW3D_MT_edit_font_kerning,
    VIEW3D_MT_edit_font_move,  # bfa menu
    VIEW3D_MT_edit_font_delete,
    VIEW3D_MT_edit_font_context_menu,
    VIEW3D_MT_edit_meta,
    VIEW3D_MT_edit_meta_showhide,
    VIEW3D_MT_edit_lattice,
    VIEW3D_MT_edit_lattice_flip,  # bfa menu - blender uses enum
    VIEW3D_MT_edit_armature,
    VIEW3D_MT_armature_showhide,  # bfa menu
    VIEW3D_MT_armature_context_menu,
    VIEW3D_MT_edit_armature_parent,  # BFA - not used
    VIEW3D_MT_edit_armature_roll,
    VIEW3D_MT_edit_armature_names,
    VIEW3D_MT_edit_armature_delete,
    VIEW3D_MT_edit_gpencil_transform,
    VIEW3D_MT_edit_curves,
    VIEW3D_MT_edit_pointcloud,
    VIEW3D_MT_object_mode_pie,
    VIEW3D_MT_view_pie,
    VIEW3D_MT_transform_gizmo_pie,
    VIEW3D_MT_shading_pie,
    VIEW3D_MT_shading_ex_pie,
    VIEW3D_MT_pivot_pie,
    VIEW3D_MT_snap_pie,
    VIEW3D_MT_orientations_pie,
    VIEW3D_MT_proportional_editing_falloff_pie,
    VIEW3D_MT_sculpt_mask_edit_pie,
    VIEW3D_MT_sculpt_automasking_pie,
    VIEW3D_MT_sculpt_gpencil_automasking_pie,
    VIEW3D_MT_wpaint_vgroup_lock_pie,
    VIEW3D_MT_sculpt_face_sets_edit_pie,
    VIEW3D_MT_sculpt_curves,
    VIEW3D_PT_active_tool,
    VIEW3D_PT_active_tool_duplicate,
    VIEW3D_PT_view3d_properties,
    VIEW3D_PT_view3d_properties_edit,  # bfa panel
    VIEW3D_PT_view3d_lock,  # BFA - not used
    VIEW3D_PT_view3d_camera_lock,  # bfa panel
    VIEW3D_PT_view3d_cursor,
    VIEW3D_PT_collections,
    VIEW3D_PT_object_type_visibility,
    VIEW3D_PT_grease_pencil,
    VIEW3D_PT_annotation_onion,
    VIEW3D_PT_gpencil_multi_frame,
    VIEW3D_PT_gpencil_curve_edit,
    VIEW3D_PT_gpencil_sculpt_automasking,
    VIEW3D_PT_quad_view,
    VIEW3D_PT_view3d_stereo,
    VIEW3D_PT_shading,
    VIEW3D_PT_shading_lighting,
    VIEW3D_PT_shading_color,
    VIEW3D_PT_shading_options,
    VIEW3D_PT_shading_options_shadow,
    VIEW3D_PT_shading_options_ssao,
    VIEW3D_PT_shading_render_pass,
    VIEW3D_PT_shading_compositor,
    VIEW3D_PT_gizmo_display,
    VIEW3D_PT_overlay,
    VIEW3D_PT_overlay_guides,
    VIEW3D_PT_overlay_object,
    VIEW3D_PT_overlay_geometry,
    VIEW3D_PT_overlay_viewer_node,
    VIEW3D_PT_overlay_motion_tracking,
    VIEW3D_PT_overlay_edit_mesh,
    VIEW3D_PT_overlay_edit_mesh_shading,
    VIEW3D_PT_overlay_edit_mesh_measurement,
    VIEW3D_PT_overlay_edit_mesh_normals,
    VIEW3D_PT_overlay_edit_mesh_freestyle,
    VIEW3D_PT_overlay_edit_curve,
    VIEW3D_PT_overlay_texture_paint,
    VIEW3D_PT_overlay_vertex_paint,
    VIEW3D_PT_overlay_weight_paint,
    VIEW3D_PT_overlay_bones,
    VIEW3D_PT_overlay_sculpt,
    VIEW3D_PT_overlay_sculpt_curves,
    VIEW3D_PT_snapping,
    VIEW3D_PT_proportional_edit,
    VIEW3D_PT_gpencil_origin,
    VIEW3D_PT_gpencil_lock,
    VIEW3D_PT_gpencil_guide,
    VIEW3D_PT_transform_orientations,
    VIEW3D_PT_overlay_gpencil_options,
    VIEW3D_PT_overlay_grease_pencil_options,
    VIEW3D_PT_context_properties,
    VIEW3D_PT_paint_vertex_context_menu,
    VIEW3D_PT_paint_texture_context_menu,
    VIEW3D_PT_paint_weight_context_menu,
    VIEW3D_PT_gpencil_vertex_context_menu,
    VIEW3D_PT_gpencil_sculpt_context_menu,
    VIEW3D_PT_gpencil_weight_context_menu,
    VIEW3D_PT_gpencil_draw_context_menu,
    VIEW3D_PT_gpencil_edit_options,  # bfa menu
    VIEW3D_PT_sculpt_automasking,
    VIEW3D_PT_sculpt_context_menu,
    TOPBAR_PT_gpencil_materials,
    TOPBAR_PT_gpencil_vertexcolor,
    TOPBAR_PT_annotation_layers,
    VIEW3D_PT_curves_sculpt_add_shape,
    VIEW3D_PT_curves_sculpt_parameter_falloff,
    VIEW3D_PT_curves_sculpt_grow_shrink_scaling,
    VIEW3D_PT_viewport_debug,
    VIEW3D_AST_sculpt_brushes,
)


if __name__ == "__main__":  # only for live edit.
    from bpy.utils import register_class
    for cls in classes:
        register_class(cls)<|MERGE_RESOLUTION|>--- conflicted
+++ resolved
@@ -4816,10 +4816,6 @@
         layout.separator()
 
         layout.menu("VIEW3D_MT_pose_motion")
-<<<<<<< HEAD
-        layout.operator("armature.move_to_collection", text="Move to Bone Collection", icon="GROUP_BONE")
-=======
->>>>>>> 98c6bded
         layout.menu("VIEW3D_MT_bone_collections")
 
         layout.separator()
@@ -4920,48 +4916,8 @@
     def draw(self, context):
         layout = self.layout
 
-<<<<<<< HEAD
-        if not context.selected_pose_bones and not context.selected_bones:
-            # If there are no bones to assign to any collection, there's no need
-            # to go over all the bone collections & try to build up the menu.
-            #
-            # The poll function shouldn't test for this, because returning False
-            # there will hide this menu completely from the Pose menu, and
-            # that's going too far.
-            layout.enabled = False
-            layout.label(text="Select bones to operate on first", icon="QUESTION")
-            return
-
-        layout.operator("armature.collection_show_all", icon='SHOW_UNSELECTED')
-        layout.separator()
-
-        arm = context.object.data
-        bone = context.active_bone
-
-        found_editable_bcoll = False
-        for bcoll in arm.collections:
-            if not bcoll.is_editable:
-                continue
-            found_editable_bcoll = True
-
-            if bcoll.name in bone.collections:
-                props = layout.operator("armature.collection_unassign",
-                                        text=bcoll.name,
-                                        icon='COLLECTION_BONE_REMOVE')
-            else:
-                props = layout.operator("armature.collection_assign",
-                                        text=bcoll.name,
-                                        icon='COLLECTION_BONE_ADD')
-            props.name = bcoll.name
-
-        if arm.collections and not found_editable_bcoll:
-            row = layout.row()
-            row.enabled = False
-            row.label(text="All bone collections are read-only", icon="QUESTION")
-=======
-        layout.operator("armature.move_to_collection")
-        layout.operator("armature.assign_to_collection")
->>>>>>> 98c6bded
+        layout.operator("armature.move_to_collection", icon="GROUP_BONE")
+        layout.operator("armature.assign_to_collection", icon="ADD")
 
         layout.separator()
 
@@ -6269,74 +6225,39 @@
     def draw(self, _context):
         layout = self.layout
 
-<<<<<<< HEAD
-        layout.operator("font.text_insert", text="Copyright", icon="COPYRIGHT").text = "\u00A9"
-        layout.operator("font.text_insert", text="Registered Trademark", icon="TRADEMARK").text = "\u00AE"
-
-        layout.separator()
-
-        layout.operator("font.text_insert", text="Degree Sign", icon="DEGREE").text = "\u00B0"
-        layout.operator("font.text_insert", text="Multiplication Sign", icon="MULTIPLICATION").text = "\u00D7"
-        layout.operator("font.text_insert", text="Circle", icon="CIRCLE").text = "\u008A"
-
-        layout.separator()
-
-        layout.operator("font.text_insert", text="Superscript 1", icon="SUPER_ONE").text = "\u00B9"
-        layout.operator("font.text_insert", text="Superscript 2", icon="SUPER_TWO").text = "\u00B2"
-        layout.operator("font.text_insert", text="Superscript 3", icon="SUPER_THREE").text = "\u00B3"
-
-        layout.separator()
-
-        layout.operator("font.text_insert", text="Double >>", icon="DOUBLE_RIGHT").text = "\u00BB"
-        layout.operator("font.text_insert", text="Double <<", icon="DOUBLE_LEFT").text = "\u00AB"
-        layout.operator("font.text_insert", text="Promillage", icon="PROMILLE").text = "\u2030"
-
-        layout.separator()
-
-        layout.operator("font.text_insert", text="Dutch Florin", icon="DUTCH_FLORIN").text = "\u00A4"
-        layout.operator("font.text_insert", text="British Pound", icon="POUND").text = "\u00A3"
-        layout.operator("font.text_insert", text="Japanese Yen", icon="YEN").text = "\u00A5"
-
-        layout.separator()
-
-        layout.operator("font.text_insert", text="German S", icon="GERMAN_S").text = "\u00DF"
-        layout.operator("font.text_insert", text="Spanish Question Mark", icon="SPANISH_QUESTION").text = "\u00BF"
-        layout.operator("font.text_insert", text="Spanish Exclamation Mark", icon="SPANISH_EXCLAMATION").text = "\u00A1"
-=======
-        layout.operator("font.text_insert", text="Copyright \u00A9").text = "\u00A9"
-        layout.operator("font.text_insert", text="Registered Trademark \u00AE").text = "\u00AE"
-
-        layout.separator()
-
-        layout.operator("font.text_insert", text="Degree \u00B0").text = "\u00B0"
-        layout.operator("font.text_insert", text="Multiplication \u00D7").text = "\u00D7"
-        layout.operator("font.text_insert", text="Circle \u2022").text = "\u2022"
-
-        layout.separator()
-
-        layout.operator("font.text_insert", text="Superscript \u00B9").text = "\u00B9"
-        layout.operator("font.text_insert", text="Superscript \u00B2").text = "\u00B2"
-        layout.operator("font.text_insert", text="Superscript \u00B3").text = "\u00B3"
-
-        layout.separator()
-
-        layout.operator("font.text_insert", text="Guillemet \u00BB").text = "\u00BB"
-        layout.operator("font.text_insert", text="Guillemet \u00AB").text = "\u00AB"
-        layout.operator("font.text_insert", text="Per Mille \u2030").text = "\u2030"
+        layout.operator("font.text_insert", text="Copyright \u00A9", icon="COPYRIGHT").text = "\u00A9"
+        layout.operator("font.text_insert", text="Registered Trademark \u00AE", icon="TRADEMARK").text = "\u00AE"
+
+        layout.separator()
+
+        layout.operator("font.text_insert", text="Degree \u00B0", icon="DEGREE").text = "\u00B0"
+        layout.operator("font.text_insert", text="Multiplication \u00D7", icon="MULTIPLICATION").text = "\u00D7"
+        layout.operator("font.text_insert", text="Circle \u2022", icon="CIRCLE").text = "\u2022"
+
+        layout.separator()
+
+        layout.operator("font.text_insert", text="Superscript \u00B9", icon="SUPER_ONE").text = "\u00B9"
+        layout.operator("font.text_insert", text="Superscript \u00B2", icon="SUPER_TWO").text = "\u00B2"
+        layout.operator("font.text_insert", text="Superscript \u00B3", icon="SUPER_THREE").text = "\u00B3"
+
+        layout.separator()
+
+        layout.operator("font.text_insert", text="Guillemet \u00BB", icon="DOUBLE_RIGHT").text = "\u00BB"
+        layout.operator("font.text_insert", text="Guillemet \u00AB", icon="DOUBLE_LEFT").text = "\u00AB"
+        layout.operator("font.text_insert", text="Per Mille \u2030", icon="PROMILLE").text = "\u2030"
 
         layout.separator()
 
         layout.operator("font.text_insert", text="Euro \u20AC").text = "\u20AC"
-        layout.operator("font.text_insert", text="Florin \u0192").text = "\u0192"
-        layout.operator("font.text_insert", text="Pound \u00A3").text = "\u00A3"
-        layout.operator("font.text_insert", text="Yen \u00A5").text = "\u00A5"
-
-        layout.separator()
-
-        layout.operator("font.text_insert", text="German Eszett \u00DF").text = "\u00DF"
-        layout.operator("font.text_insert", text="Inverted Question Mark \u00BF").text = "\u00BF"
-        layout.operator("font.text_insert", text="Inverted Exclamation Mark \u00A1").text = "\u00A1"
->>>>>>> 98c6bded
+        layout.operator("font.text_insert", text="Florin \u0192", icon="DUTCH_FLORIN").text = "\u0192"
+        layout.operator("font.text_insert", text="Pound \u00A3", icon="POUND").text = "\u00A3"
+        layout.operator("font.text_insert", text="Yen \u00A5", icon="YEN").text = "\u00A5"
+
+        layout.separator()
+
+        layout.operator("font.text_insert", text="German Eszett \u00DF", icon="GERMAN_S").text = "\u00DF"
+        layout.operator("font.text_insert", text="Inverted Question Mark \u00BF", icon="SPANISH_QUESTION").text = "\u00BF"
+        layout.operator("font.text_insert", text="Inverted Exclamation Mark \u00A1", icon="SPANISH_EXCLAMATION").text = "\u00A1"
 
 
 class VIEW3D_MT_edit_font_kerning(Menu):
