# SPDX-FileCopyrightText: 2009-2023 Blender Authors
#
# SPDX-License-Identifier: GPL-2.0-or-later
# BFA NOTE: For this document in merges, it is best to preserve the
# Bforartists one and compare the old Blender version with the new to see
# what changed.
# Once you compare Blender changes with an old version, splice it in manually.
import bpy
from bpy.types import (
    Header,
    Menu,
    Panel,
)
from bl_ui.properties_paint_common import (
    UnifiedPaintPanel,
    brush_basic_texpaint_settings,
    brush_basic_gpencil_weight_settings,
    brush_basic_grease_pencil_weight_settings,
    brush_basic_grease_pencil_vertex_settings,
    BrushAssetShelf,
)
from bl_ui.properties_grease_pencil_common import (
    AnnotationDataPanel,
    AnnotationOnionSkin,
    GreasePencilMaterialsPanel,
    GreasePencilVertexcolorPanel,
)
from bl_ui.space_toolsystem_common import (
    ToolActivePanelHelper,
)
from bpy.app.translations import (
    pgettext_iface as iface_,
    pgettext_rpt as rpt_,
    contexts as i18n_contexts,
)


class VIEW3D_HT_tool_header(Header):
    bl_space_type = 'VIEW_3D'
    bl_region_type = 'TOOL_HEADER'

    def draw(self, context):
        layout = self.layout

        self.draw_tool_settings(context)

        layout.separator_spacer()

        self.draw_mode_settings(context)

    def draw_tool_settings(self, context):
        layout = self.layout
        tool_mode = context.mode

        # Active Tool
        # -----------
        from bl_ui.space_toolsystem_common import ToolSelectPanelHelper
        tool = ToolSelectPanelHelper.draw_active_tool_header(
            context, layout,
            tool_key=('VIEW_3D', tool_mode),
        )
        # Object Mode Options
        # -------------------

        # Example of how tool_settings can be accessed as pop-overs.

        # TODO(campbell): editing options should be after active tool options
        # (obviously separated for from the users POV)
        draw_fn = getattr(_draw_tool_settings_context_mode, tool_mode, None)
        if draw_fn is not None:
            is_valid_context = draw_fn(context, layout, tool)

        def draw_3d_brush_settings(layout, tool_mode):
            layout.popover("VIEW3D_PT_tools_brush_settings_advanced")
            if tool_mode != 'PAINT_WEIGHT':
                layout.popover("VIEW3D_PT_tools_brush_texture")
            if tool_mode == 'PAINT_TEXTURE':
                layout.popover("VIEW3D_PT_tools_mask_texture")
            layout.popover("VIEW3D_PT_tools_brush_stroke")
            layout.popover("VIEW3D_PT_tools_brush_falloff")
            layout.popover("VIEW3D_PT_tools_brush_display")

        # NOTE: general mode options should be added to `draw_mode_settings`.
        if tool_mode == 'SCULPT':
            if is_valid_context:
                draw_3d_brush_settings(layout, tool_mode)
        elif tool_mode == 'PAINT_VERTEX':
            if is_valid_context:
                draw_3d_brush_settings(layout, tool_mode)
        elif tool_mode == 'PAINT_WEIGHT':
            if is_valid_context:
                draw_3d_brush_settings(layout, tool_mode)
        elif tool_mode == 'PAINT_TEXTURE':
            if is_valid_context:
                draw_3d_brush_settings(layout, tool_mode)
        elif tool_mode == 'EDIT_ARMATURE':
            pass
        elif tool_mode == 'EDIT_CURVE':
            pass
        elif tool_mode == 'EDIT_MESH':
            pass
        elif tool_mode == 'POSE':
            pass
        elif tool_mode == 'PARTICLE':
            # Disable, only shows "Brush" panel, which is already in the top-bar.
            # if tool.use_brushes:
            #     layout.popover_group(context=".paint_common", **popover_kw)
            pass
        elif tool_mode == 'PAINT_GPENCIL':
            if is_valid_context:
                brush = context.tool_settings.gpencil_paint.brush
                if brush:
                    if brush.gpencil_tool != 'ERASE':
                        if brush.gpencil_tool != 'TINT':
                            layout.popover("VIEW3D_PT_tools_grease_pencil_brush_advanced")

                        if brush.gpencil_tool not in {'FILL', 'TINT'}:
                            layout.popover("VIEW3D_PT_tools_grease_pencil_brush_stroke")
                    layout.popover("VIEW3D_PT_tools_brush_stroke")
                    layout.popover("VIEW3D_PT_tools_brush_falloff")
                    layout.popover("VIEW3D_PT_tools_brush_display")
        elif tool_mode == 'PAINT_GREASE_PENCIL':
            if is_valid_context:
                brush = context.tool_settings.gpencil_paint.brush
                if brush:
                    if brush.gpencil_tool != 'ERASE':
                        if brush.gpencil_tool != 'TINT':
                            layout.popover("VIEW3D_PT_tools_grease_pencil_v3_brush_advanced")

                        if brush.gpencil_tool not in {'FILL', 'TINT'}:
                            layout.popover("VIEW3D_PT_tools_grease_pencil_v3_brush_stroke")
                    layout.popover("VIEW3D_PT_tools_brush_stroke")
                    layout.popover("VIEW3D_PT_tools_brush_falloff")
                    layout.popover("VIEW3D_PT_tools_brush_display")
        elif tool_mode == 'SCULPT_GPENCIL':
            if is_valid_context:
                brush = context.tool_settings.gpencil_sculpt_paint.brush
                if brush:
                    tool = brush.gpencil_sculpt_tool
                    if tool in {'SMOOTH', 'RANDOMIZE'}:
                        layout.popover("VIEW3D_PT_tools_grease_pencil_sculpt_advanced_popover")
                    layout.popover("VIEW3D_PT_tools_brush_stroke")
                    layout.popover("VIEW3D_PT_tools_brush_falloff")
                    layout.popover("VIEW3D_PT_tools_brush_display")
        elif tool_mode == 'SCULPT_GREASE_PENCIL':
            if is_valid_context:
                brush = context.tool_settings.gpencil_sculpt_paint.brush
                if brush:
                    tool = brush.gpencil_sculpt_tool
                    if tool in {'SMOOTH', 'RANDOMIZE'}:
                        layout.popover("VIEW3D_PT_tools_grease_pencil_sculpt_advanced_popover")
                    layout.popover("VIEW3D_PT_tools_brush_stroke")
                    layout.popover("VIEW3D_PT_tools_brush_falloff")
                    layout.popover("VIEW3D_PT_tools_brush_display")
        elif tool_mode == 'WEIGHT_GPENCIL' or tool_mode == 'WEIGHT_GREASE_PENCIL':
            if is_valid_context:
                layout.popover("VIEW3D_PT_tools_brush_falloff")
                layout.popover("VIEW3D_PT_tools_brush_display")
        elif tool_mode == 'VERTEX_GPENCIL' or tool_mode == 'VERTEX_GREASE_PENCIL':
            if is_valid_context:
                layout.popover("VIEW3D_PT_tools_brush_falloff")
                layout.popover("VIEW3D_PT_tools_brush_display")

    def draw_mode_settings(self, context):
        layout = self.layout
        mode_string = context.mode

        def row_for_mirror():
            row = layout.row(align=True)
            sub = row.row(align=True)
            return row, sub

        if mode_string == 'EDIT_ARMATURE':
            ob = context.object
            _row, sub = row_for_mirror()
            sub.prop(ob.data, "use_mirror_x", icon='MIRROR_X', toggle=True, icon_only=True)
        elif mode_string == 'POSE':
            ob = context.object
            _row, sub = row_for_mirror()
            sub.prop(ob.pose, "use_mirror_x", icon='MIRROR_X', toggle=True, icon_only=True)
        elif mode_string in {'EDIT_MESH', 'PAINT_WEIGHT', 'SCULPT', 'PAINT_VERTEX', 'PAINT_TEXTURE'}:
            # Mesh Modes, Use Mesh Symmetry
            ob = context.object
            row, sub = row_for_mirror()
            sub.prop(ob, "use_mesh_mirror_x", icon='MIRROR_X', toggle=True, icon_only=True)
            sub.prop(ob, "use_mesh_mirror_y", icon='MIRROR_Y', toggle=True, icon_only=True)
            sub.prop(ob, "use_mesh_mirror_z", icon='MIRROR_Z', toggle=True, icon_only=True)
            if mode_string == 'EDIT_MESH':
                tool_settings = context.tool_settings
                layout.prop(tool_settings, "use_mesh_automerge", text="")
            elif mode_string == 'PAINT_WEIGHT':
                row.popover(panel="VIEW3D_PT_tools_weightpaint_symmetry_for_topbar", text="")
            elif mode_string == 'SCULPT':
                row.popover(panel="VIEW3D_PT_sculpt_symmetry_for_topbar", text="")
            elif mode_string == 'PAINT_VERTEX':
                row.popover(panel="VIEW3D_PT_tools_vertexpaint_symmetry_for_topbar", text="")
        elif mode_string == 'SCULPT_CURVES':
            ob = context.object
            _row, sub = row_for_mirror()
            sub.prop(ob.data, "use_mirror_x", text="X", toggle=True)
            sub.prop(ob.data, "use_mirror_y", text="Y", toggle=True)
            sub.prop(ob.data, "use_mirror_z", text="Z", toggle=True)

            layout.prop(ob.data, "use_sculpt_collision", icon='MOD_PHYSICS', icon_only=True, toggle=True)

        # Expand panels from the side-bar as popovers.
        popover_kw = {"space_type": 'VIEW_3D', "region_type": 'UI', "category": "Tool"}

        if mode_string == 'SCULPT':
            layout.popover_group(context=".sculpt_mode", **popover_kw)
        elif mode_string == 'PAINT_VERTEX':
            layout.popover_group(context=".vertexpaint", **popover_kw)
        elif mode_string == 'PAINT_WEIGHT':
            layout.popover_group(context=".weightpaint", **popover_kw)
        elif mode_string == 'PAINT_TEXTURE':
            layout.popover_group(context=".imagepaint", **popover_kw)
        elif mode_string == 'EDIT_TEXT':
            layout.popover_group(context=".text_edit", **popover_kw)
        elif mode_string == 'EDIT_ARMATURE':
            layout.popover_group(context=".armature_edit", **popover_kw)
        elif mode_string == 'EDIT_METABALL':
            layout.popover_group(context=".mball_edit", **popover_kw)
        elif mode_string == 'EDIT_LATTICE':
            layout.popover_group(context=".lattice_edit", **popover_kw)
        elif mode_string == 'EDIT_CURVE':
            layout.popover_group(context=".curve_edit", **popover_kw)
        elif mode_string == 'EDIT_MESH':
            layout.popover_group(context=".mesh_edit", **popover_kw)
        elif mode_string == 'POSE':
            layout.popover_group(context=".posemode", **popover_kw)
        elif mode_string == 'PARTICLE':
            layout.popover_group(context=".particlemode", **popover_kw)
        elif mode_string == 'OBJECT':
            layout.popover_group(context=".objectmode", **popover_kw)
<<<<<<< HEAD
        elif mode_string in {'EDIT_GREASE_PENCIL', 'PAINT_GREASE_PENCIL', 'SCULPT_GREASE_PENCIL', 'WEIGHT_GREASE_PENCIL'}:
=======
        elif mode_string in {'PAINT_GPENCIL', 'EDIT_GPENCIL', 'SCULPT_GPENCIL', 'WEIGHT_GPENCIL'}:
            # Grease pencil layer.
            gpl = context.active_gpencil_layer
            if gpl and gpl.info is not None:
                text = gpl.info
                maxw = 25
                if len(text) > maxw:
                    text = text[:maxw - 5] + '..' + text[-3:]
            else:
                text = ""

            layout.label(text="Layer:")
            sub = layout.row()
            sub.popover(
                panel="TOPBAR_PT_gpencil_layers",
                text=text,
            )
        elif mode_string in {'EDIT_GREASE_PENCIL', 'PAINT_GREASE_PENCIL', 'SCULPT_GREASE_PENCIL', 'WEIGHT_GREASE_PENCIL', 'VERTEX_GREASE_PENCIL'}:
>>>>>>> ccb18659
            layer = context.object.data.layers.active
            group = context.object.data.layer_groups.active
            text = "Layer"
            node_name = None

            if layer:
                node_name = layer.name
            elif group:
                text = "Group"
                node_name = group.name

            layout.label(text=text + ":")
            sub = layout.row()
            sub.popover(
                panel="TOPBAR_PT_grease_pencil_layers",
                text=node_name,
            )
            if mode_string == 'EDIT_GREASE_PENCIL':
                sub.popover(panel="VIEW3D_PT_greasepencil_edit_options", text="Options")  # BFA menu


class _draw_tool_settings_context_mode:
    @staticmethod
    def SCULPT(context, layout, tool):
        if (tool is None) or (not tool.use_brushes):
            return False

        paint = context.tool_settings.sculpt
        brush = paint.brush

        BrushAssetShelf.draw_popup_selector(layout, context, brush)

        if brush is None:
            return False

        tool_settings = context.tool_settings
        capabilities = brush.sculpt_capabilities

        ups = tool_settings.unified_paint_settings

        if capabilities.has_color:
            row = layout.row(align=True)
            row.ui_units_x = 4
            UnifiedPaintPanel.prop_unified_color(row, context, brush, "color", text="")
            UnifiedPaintPanel.prop_unified_color(row, context, brush, "secondary_color", text="")
            row.separator()
            layout.prop(brush, "blend", text="", expand=False)

        size = "size"
        size_owner = ups if ups.use_unified_size else brush
        if size_owner.use_locked_size == 'SCENE':
            size = "unprojected_radius"

        UnifiedPaintPanel.prop_unified(
            layout,
            context,
            brush,
            size,
            pressure_name="use_pressure_size",
            unified_name="use_unified_size",
            text="Radius",
            slider=True,
            header=True,
        )

        # strength, use_strength_pressure
        pressure_name = "use_pressure_strength" if capabilities.has_strength_pressure else None
        UnifiedPaintPanel.prop_unified(
            layout,
            context,
            brush,
            "strength",
            pressure_name=pressure_name,
            unified_name="use_unified_strength",
            text="Strength",
            header=True,
        )

        # direction
        if not capabilities.has_direction:
            layout.row().prop(brush, "direction", expand=True, text="")

        return True

    @staticmethod
    def PAINT_TEXTURE(context, layout, tool):
        if (tool is None) or (not tool.use_brushes):
            return False

        paint = context.tool_settings.image_paint
        brush = paint.brush

        BrushAssetShelf.draw_popup_selector(layout, context, brush)

        if brush is None:
            return False

        brush_basic_texpaint_settings(layout, context, brush, compact=True)

        return True

    @staticmethod
    def PAINT_VERTEX(context, layout, tool):
        if (tool is None) or (not tool.use_brushes):
            return False

        paint = context.tool_settings.vertex_paint
        brush = paint.brush

        BrushAssetShelf.draw_popup_selector(layout, context, brush)

        if brush is None:
            return False

        brush_basic_texpaint_settings(layout, context, brush, compact=True)

        return True

    @staticmethod
    def PAINT_WEIGHT(context, layout, tool):
        if (tool is None) or (not tool.use_brushes):
            return False

        paint = context.tool_settings.weight_paint
        brush = paint.brush

        BrushAssetShelf.draw_popup_selector(layout, context, brush)

        if brush is None:
            return False

        capabilities = brush.weight_paint_capabilities
        if capabilities.has_weight:
            UnifiedPaintPanel.prop_unified(
                layout,
                context,
                brush,
                "weight",
                unified_name="use_unified_weight",
                slider=True,
                header=True,
            )

        UnifiedPaintPanel.prop_unified(
            layout,
            context,
            brush,
            "size",
            pressure_name="use_pressure_size",
            unified_name="use_unified_size",
            slider=True,
            text="Radius",
            header=True,
        )
        UnifiedPaintPanel.prop_unified(
            layout,
            context,
            brush,
            "strength",
            pressure_name="use_pressure_strength",
            unified_name="use_unified_strength",
            header=True,
        )

        return True

    @staticmethod
    def PAINT_GPENCIL(context, layout, tool):
        if tool is None:
            return False

        if tool.idname == "builtin.cutter":
            row = layout.row(align=True)
            row.prop(context.tool_settings.gpencil_sculpt, "intersection_threshold")
            return False
        elif not tool.use_brushes:
            return False

        tool_settings = context.tool_settings
        paint = tool_settings.gpencil_paint
        brush = paint.brush
        if brush is None:
            return False

        ob = context.object
        gp_settings = brush.gpencil_settings

        row = layout.row(align=True)
        settings = tool_settings.gpencil_paint

        BrushAssetShelf.draw_popup_selector(row, context, brush)

        if ob and brush.gpencil_tool in {'FILL', 'DRAW'}:
            from bl_ui.properties_paint_common import (
                brush_basic__draw_color_selector,
            )
            brush_basic__draw_color_selector(context, layout, brush, gp_settings, None)

        if ob and brush.gpencil_tool == 'TINT':
            row.separator(factor=0.4)
            row.prop_with_popover(brush, "color", text="", panel="TOPBAR_PT_gpencil_vertexcolor")

        from bl_ui.properties_paint_common import (
            brush_basic_gpencil_paint_settings,
        )
        brush_basic_gpencil_paint_settings(layout, context, brush, compact=True)

        return True

    @staticmethod
    def SCULPT_GPENCIL(context, layout, tool):
        if (tool is None) or (not tool.use_brushes):
            return False

        tool_settings = context.tool_settings
        paint = tool_settings.gpencil_sculpt_paint
        brush = paint.brush

        BrushAssetShelf.draw_popup_selector(layout, context, brush)

        from bl_ui.properties_paint_common import (
            brush_basic_gpencil_sculpt_settings,
        )
        brush_basic_gpencil_sculpt_settings(layout, context, brush, compact=True)

        return True

    @staticmethod
    def SCULPT_GREASE_PENCIL(context, layout, tool):
        if (tool is None) or (not tool.use_brushes):
            return False

        paint = context.tool_settings.gpencil_sculpt_paint
        brush = paint.brush
        if brush is None:
            return False

        BrushAssetShelf.draw_popup_selector(layout, context, brush)

        tool_settings = context.tool_settings
        capabilities = brush.sculpt_capabilities

        ups = tool_settings.unified_paint_settings

        size = "size"
        size_owner = ups if ups.use_unified_size else brush
        if size_owner.use_locked_size == 'SCENE':
            size = "unprojected_radius"

        UnifiedPaintPanel.prop_unified(
            layout,
            context,
            brush,
            size,
            pressure_name="use_pressure_size",
            unified_name="use_unified_size",
            text="Radius",
            slider=True,
            header=True,
        )

        # strength, use_strength_pressure
        pressure_name = "use_pressure_strength" if capabilities.has_strength_pressure else None
        UnifiedPaintPanel.prop_unified(
            layout,
            context,
            brush,
            "strength",
            pressure_name=pressure_name,
            unified_name="use_unified_strength",
            text="Strength",
            header=True,
        )

        # direction
        if brush.gpencil_sculpt_tool in {'THICKNESS', 'STRENGTH', 'PINCH', 'TWIST'}:
            layout.row().prop(brush, "direction", expand=True, text="")

        # Brush falloff
        #layout.popover("VIEW3D_PT_tools_brush_falloff") # BFA - moved to be consistent with other brushes in the properties_paint_common.py file

        # Active layer only switch
        layout.prop(brush.gpencil_settings, "use_active_layer_only")
        return True

    @staticmethod
    def WEIGHT_GPENCIL(context, layout, tool):
        if (tool is None) or (not tool.use_brushes):
            return False

        tool_settings = context.tool_settings
        paint = tool_settings.gpencil_weight_paint
        brush = paint.brush

        BrushAssetShelf.draw_popup_selector(layout, context, brush)

        brush_basic_gpencil_weight_settings(layout, context, brush, compact=True)

        layout.popover("VIEW3D_PT_tools_grease_pencil_weight_options", text="Options")
        layout.popover("VIEW3D_PT_tools_grease_pencil_brush_weight_falloff", text="Falloff")

        return True

    @staticmethod
    def WEIGHT_GREASE_PENCIL(context, layout, tool):
        if (tool is None) or (not tool.use_brushes):
            return False

        paint = context.tool_settings.gpencil_weight_paint
        brush = paint.brush
        if brush is None:
            return False

        BrushAssetShelf.draw_popup_selector(layout, context, brush)

        brush_basic_grease_pencil_weight_settings(layout, context, brush, compact=True)

        layout.popover("VIEW3D_PT_tools_grease_pencil_weight_options", text="Options")
        layout.popover("VIEW3D_PT_tools_grease_pencil_brush_weight_falloff", text="Falloff")

        return True

    @staticmethod
    def VERTEX_GPENCIL(context, layout, tool):
        if (tool is None) or (not tool.use_brushes):
            return False

        tool_settings = context.tool_settings
        paint = tool_settings.gpencil_vertex_paint
        brush = paint.brush

        row = layout.row(align=True)

        BrushAssetShelf.draw_popup_selector(row, context, brush)

        if brush.gpencil_vertex_tool not in {'BLUR', 'AVERAGE', 'SMEAR'}:
            row.separator(factor=0.4)
            sub = row.row(align=True)
            sub.scale_x = 0.33
            sub.prop_with_popover(brush, "color", text="", panel="TOPBAR_PT_gpencil_vertexcolor")
            sub.prop(brush, "secondary_color", text="")
            row.operator("gpencil.tint_flip", icon='FILE_REFRESH', text="")

        from bl_ui.properties_paint_common import (
            brush_basic_gpencil_vertex_settings,
        )

        brush_basic_gpencil_vertex_settings(layout, context, brush, compact=True)

        return True

    @staticmethod
    def VERTEX_GREASE_PENCIL(context, layout, tool):
        if (tool is None) or (not tool.use_brushes):
            return False

        tool_settings = context.tool_settings
        paint = tool_settings.gpencil_vertex_paint
        brush = paint.brush

        BrushAssetShelf.draw_popup_selector(layout, context, brush)

        if brush.gpencil_vertex_tool not in {'BLUR', 'AVERAGE', 'SMEAR'}:
            layout.separator(factor=0.4)
            ups = context.tool_settings.unified_paint_settings
            prop_owner = ups if ups.use_unified_color else brush
            layout.prop_with_popover(prop_owner, "color", text="", panel="TOPBAR_PT_grease_pencil_vertex_color")

        brush_basic_grease_pencil_vertex_settings(layout, context, brush, compact=True)

        return True

    @staticmethod
    def PARTICLE(context, layout, tool):
        if (tool is None) or (not tool.use_brushes):
            return False

        # See: `VIEW3D_PT_tools_brush`, basically a duplicate
        tool_settings = context.tool_settings
        settings = tool_settings.particle_edit
        brush = settings.brush
        tool = settings.tool
        if tool == 'NONE':
            return False

        layout.prop(brush, "size", slider=True)
        if tool == 'ADD':
            layout.prop(brush, "count")

            layout.prop(settings, "use_default_interpolate")
            layout.prop(brush, "steps", slider=True)
            layout.prop(settings, "default_key_count", slider=True)
        else:
            layout.prop(brush, "strength", slider=True)

            if tool == 'LENGTH':
                layout.row().prop(brush, "length_mode", expand=True)
            elif tool == 'PUFF':
                layout.row().prop(brush, "puff_mode", expand=True)
                layout.prop(brush, "use_puff_volume")
            elif tool == 'COMB':
                row = layout.row()
                row.active = settings.is_editable
                row.prop(settings, "use_emitter_deflect", text="Deflect Emitter")
                sub = row.row(align=True)
                sub.active = settings.use_emitter_deflect
                sub.prop(settings, "emitter_distance", text="Distance")

        return True

    @staticmethod
    def SCULPT_CURVES(context, layout, tool):
        if (tool is None) or (not tool.use_brushes):
            return False

        tool_settings = context.tool_settings
        paint = tool_settings.curves_sculpt

        brush = paint.brush
        if brush is None:
            return False

        UnifiedPaintPanel.prop_unified(
            layout,
            context,
            brush,
            "size",
            unified_name="use_unified_size",
            pressure_name="use_pressure_size",
            text="Radius",
            slider=True,
            header=True,
        )

        if brush.curves_sculpt_tool not in {'ADD', 'DELETE'}:
            UnifiedPaintPanel.prop_unified(
                layout,
                context,
                brush,
                "strength",
                unified_name="use_unified_strength",
                pressure_name="use_pressure_strength",
                header=True,
            )

        curves_tool = brush.curves_sculpt_tool

        if curves_tool == 'COMB':
            layout.prop(brush, "falloff_shape", expand=True)
            layout.popover("VIEW3D_PT_tools_brush_falloff", text="Brush Falloff")
            layout.popover("VIEW3D_PT_curves_sculpt_parameter_falloff", text="Curve Falloff")
        elif curves_tool == 'ADD':
            layout.prop(brush, "falloff_shape", expand=True)
            layout.prop(brush.curves_sculpt_settings, "add_amount")
            layout.popover("VIEW3D_PT_curves_sculpt_add_shape", text="Curve Shape")
            layout.prop(brush, "use_frontface", text="Front Faces Only")
        elif curves_tool == 'GROW_SHRINK':
            layout.prop(brush, "direction", expand=True, text="")
            layout.prop(brush, "falloff_shape", expand=True)
            layout.popover("VIEW3D_PT_curves_sculpt_grow_shrink_scaling", text="Scaling")
            layout.popover("VIEW3D_PT_tools_brush_falloff")
        elif curves_tool == 'SNAKE_HOOK':
            layout.prop(brush, "falloff_shape", expand=True)
            layout.popover("VIEW3D_PT_tools_brush_falloff")
        elif curves_tool == 'DELETE':
            layout.prop(brush, "falloff_shape", expand=True)
        elif curves_tool == 'SELECTION_PAINT':
            layout.prop(brush, "direction", expand=True, text="")
            layout.prop(brush, "falloff_shape", expand=True)
            layout.popover("VIEW3D_PT_tools_brush_falloff")
        elif curves_tool == 'PINCH':
            layout.prop(brush, "direction", expand=True, text="")
            layout.prop(brush, "falloff_shape", expand=True)
            layout.popover("VIEW3D_PT_tools_brush_falloff")
        elif curves_tool == 'SMOOTH':
            layout.prop(brush, "falloff_shape", expand=True)
            layout.popover("VIEW3D_PT_tools_brush_falloff")
        elif curves_tool == 'PUFF':
            layout.prop(brush, "falloff_shape", expand=True)
            layout.popover("VIEW3D_PT_tools_brush_falloff")
        elif curves_tool == 'DENSITY':
            layout.prop(brush, "falloff_shape", expand=True)
            row = layout.row(align=True)
            row.prop(brush.curves_sculpt_settings, "density_mode", text="", expand=True)
            row = layout.row(align=True)
            row.prop(brush.curves_sculpt_settings, "minimum_distance", text="Distance Min")
            row.operator_context = 'INVOKE_REGION_WIN'
            row.operator("sculpt_curves.min_distance_edit", text="", icon='DRIVER_DISTANCE')
            row = layout.row(align=True)
            row.enabled = brush.curves_sculpt_settings.density_mode != 'REMOVE'
            row.prop(brush.curves_sculpt_settings, "density_add_attempts", text="Count Max")
            layout.popover("VIEW3D_PT_tools_brush_falloff")
            layout.popover("VIEW3D_PT_curves_sculpt_add_shape", text="Curve Shape")
        elif curves_tool == 'SLIDE':
            layout.popover("VIEW3D_PT_tools_brush_falloff")

        return True

    @staticmethod
    def PAINT_GREASE_PENCIL(context, layout, tool):
        if (tool is None) or (not tool.use_brushes):
            return False

        # These draw their own properties.
        if tool.idname in {
                "builtin.arc",
                "builtin.curve",
                "builtin.line",
                "builtin.box",
                "builtin.circle",
                "builtin.polyline",
        }:
            return False

        tool_settings = context.tool_settings
        paint = tool_settings.gpencil_paint

        brush = paint.brush
        if brush is None:
            return False

        row = layout.row(align=True)

        BrushAssetShelf.draw_popup_selector(row, context, brush)

        grease_pencil_tool = brush.gpencil_tool

        if grease_pencil_tool in {'DRAW', 'FILL'}:
            from bl_ui.properties_paint_common import (
                brush_basic__draw_color_selector,
            )
            brush_basic__draw_color_selector(context, layout, brush, brush.gpencil_settings, None)

        if grease_pencil_tool == 'TINT':
            row.separator(factor=0.4)
            row.prop_with_popover(brush, "color", text="", panel="TOPBAR_PT_gpencil_vertexcolor")

        from bl_ui.properties_paint_common import (
            brush_basic__draw_color_selector,
            brush_basic_grease_pencil_paint_settings,
        )

        brush_basic_grease_pencil_paint_settings(layout, context, brush, compact=True)

        return True


class VIEW3D_HT_header(Header):
    bl_space_type = 'VIEW_3D'

    @staticmethod
    def draw_xform_template(layout, context):
        obj = context.active_object
        mode_string = context.mode
        object_mode = 'OBJECT' if obj is None else obj.mode
        has_pose_mode = (
            (object_mode == 'POSE') or
            (object_mode == 'WEIGHT_PAINT' and context.pose_object is not None)
        )
        gpd = context.gpencil_data #BFA WIP - feature to be implemented?

        tool_settings = context.tool_settings

        # Mode & Transform Settings
        scene = context.scene

        # Orientation
        if object_mode in {'OBJECT', 'EDIT', 'EDIT_GREASE_PENCIL'} or has_pose_mode:
            orient_slot = scene.transform_orientation_slots[0]

            if gpd is not None and gpd.use_curve_edit: #BFA WIP - feature to be implemented?
                row = layout.row(align=True) #BFA WIP - feature to be implemented?
                row.operator_menu_enum("gpencil.stroke_editcurve_set_handle_type", "type", text="", icon="HANDLE_AUTO") #BFA WIP - feature to be implemented?

            row = layout.row(align=True)
            row.prop_with_popover(
                orient_slot,
                "type",
                text="",
                panel="VIEW3D_PT_transform_orientations",
            )

        # Pivot
        if object_mode in {'OBJECT', 'EDIT', 'EDIT_GREASE_PENCIL', 'SCULPT_GPENCIL'} or has_pose_mode:
            layout.prop(tool_settings, "transform_pivot_point", text="", icon_only=True)

        # Snap
        show_snap = False
        if obj is None:
            show_snap = True
        else:
            if (object_mode not in {
                    'SCULPT', 'SCULPT_CURVES', 'VERTEX_PAINT', 'WEIGHT_PAINT', 'TEXTURE_PAINT',
                    'PAINT_GPENCIL', 'SCULPT_GPENCIL', 'WEIGHT_GPENCIL', 'VERTEX_GPENCIL',
            }) or has_pose_mode:
                show_snap = True
            else:

                paint_settings = UnifiedPaintPanel.paint_settings(context)

                if paint_settings:
                    brush = paint_settings.brush
                    if brush and hasattr(brush, "stroke_method") and brush.stroke_method == 'CURVE':
                        show_snap = True

        if show_snap:
            snap_items = bpy.types.ToolSettings.bl_rna.properties["snap_elements"].enum_items
            snap_elements = tool_settings.snap_elements
            if len(snap_elements) == 1:
                text = ""
                for elem in snap_elements:
                    icon = snap_items[elem].icon
                    break
            else:
                text = iface_("Mix", i18n_contexts.editor_view3d)
                icon = 'NONE'
            del snap_items, snap_elements

            row = layout.row(align=True)
            row.prop(tool_settings, "use_snap", text="")

            sub = row.row(align=True)
            sub.popover(
                panel="VIEW3D_PT_snapping",
                icon=icon,
                text=text,
                translate=False,
            )

        # Proportional editing
        if object_mode in {
            'EDIT',
            'PARTICLE_EDIT',
            'SCULPT_GPENCIL',
            'EDIT_GREASE_PENCIL',
            'OBJECT',
        } and context.mode != 'EDIT_ARMATURE':
            row = layout.row(align=True)
            kw = {}
            if object_mode == 'OBJECT':
                attr = "use_proportional_edit_objects"
            else:
                attr = "use_proportional_edit"

                if tool_settings.use_proportional_edit:
                    if tool_settings.use_proportional_connected:
                        kw["icon"] = 'PROP_CON'
                    elif tool_settings.use_proportional_projected:
                        kw["icon"] = 'PROP_PROJECTED'
                    else:
                        kw["icon"] = 'PROP_ON'
                else:
                    kw["icon"] = 'PROP_OFF'

            row.prop(tool_settings, attr, icon_only=True, **kw)
            sub = row.row(align=True)
            # BFA hide UI via "if" statement instead of greying out
            if getattr(tool_settings, attr):
                sub.prop_with_popover(
                    tool_settings,
                    "proportional_edit_falloff",
                    text="",
                    icon_only=True,
                    panel="VIEW3D_PT_proportional_edit",
                )

        # BFA - handle types for curves, formerly in the control points menu
        if mode_string in {'EDIT_CURVE'}:
            layout.operator_menu_enum("curve.handle_type_set", "type", text="", icon="HANDLE_AUTO")


    def draw(self, context):
        layout = self.layout

        tool_settings = context.tool_settings
        view = context.space_data
        shading = view.shading
        overlay = view.overlay

        # bfa - show hide the editormenu, editor suffix is needed.
        ALL_MT_editormenu_view3d.draw_hidden(context, layout)

        obj = context.active_object
        mode_string = context.mode
        object_mode = 'OBJECT' if obj is None else obj.mode
        has_pose_mode = (
            (object_mode == 'POSE') or
            (object_mode == 'WEIGHT_PAINT' and context.pose_object is not None)
        )

        # Note: This is actually deadly in case enum_items have to be dynamically generated
        #       (because internal RNA array iterator will free everything immediately...).
        # XXX This is an RNA internal issue, not sure how to fix it.
        # Note: Tried to add an accessor to get translated UI strings instead of manual call
        #       to pgettext_iface below, but this fails because translated enum-items
        #       are always dynamically allocated.
        act_mode_item = bpy.types.Object.bl_rna.properties["mode"].enum_items[object_mode]
        act_mode_i18n_context = bpy.types.Object.bl_rna.properties["mode"].translation_context

        row = layout.row(align=True)
        row.separator()

        sub = row.row(align=True)
        sub.operator_menu_enum(
            "object.mode_set", "mode",
            text=iface_(act_mode_item.name, act_mode_i18n_context),
            icon=act_mode_item.icon,
        )
        del act_mode_item

        layout.template_header_3D_mode()

        # Contains buttons like Mode, Pivot, Layer, Mesh Select Mode...
        if obj:
            # Particle edit
            if object_mode == 'PARTICLE_EDIT':
                row = layout.row()
                row.prop(tool_settings.particle_edit, "select_mode", text="", expand=True)
            elif object_mode in {'EDIT', 'SCULPT_CURVES'} and obj.type == 'CURVES':
                curves = obj.data

                row = layout.row(align=True)
                domain = curves.selection_domain
                row.operator(
                    "curves.set_selection_domain",
                    text="",
                    icon='CURVE_BEZCIRCLE',
                    depress=(domain == 'POINT'),
                ).domain = 'POINT'
                row.operator(
                    "curves.set_selection_domain",
                    text="",
                    icon='CURVE_PATH',
                    depress=(domain == 'CURVE'),
                ).domain = 'CURVE'

        # Grease Pencil
        if obj and obj.type == 'GREASEPENCIL':
            # Select mode for Editing
            if object_mode == 'EDIT':
                row = layout.row(align=True)
                row.operator(
                    "grease_pencil.set_selection_mode",
                    text="",
                    icon='GP_SELECT_POINTS',
                    depress=(tool_settings.gpencil_selectmode_edit == 'POINT'),
                ).mode = 'POINT'
                row.operator(
                    "grease_pencil.set_selection_mode",
                    text="",
                    icon='GP_SELECT_STROKES',
                    depress=(tool_settings.gpencil_selectmode_edit == 'STROKE'),
                ).mode = 'STROKE'
                row.operator(
                    "grease_pencil.set_selection_mode",
                    text="",
                    icon='GP_SELECT_BETWEEN_STROKES',
                    depress=(tool_settings.gpencil_selectmode_edit == 'SEGMENT'),
                ).mode = 'SEGMENT'

            if object_mode == 'PAINT_GPENCIL':
                row = layout.row(align=True)
                row.prop(tool_settings, "use_gpencil_draw_onback", text="", icon='MOD_OPACITY')
                row.separator(factor=0.4)
                row.prop(tool_settings, "use_gpencil_automerge_strokes", text="")
                row.separator(factor=0.4)
                row.prop(tool_settings, "use_gpencil_weight_data_add", text="", icon='WPAINT_HLT')
                row.separator(factor=0.4)
                row.prop(tool_settings, "use_gpencil_draw_additive", text="", icon='FREEZE')

            if object_mode == 'SCULPT_GPENCIL':
                row = layout.row(align=True)
                row.prop(tool_settings, "use_gpencil_select_mask_point", text="")
                row.prop(tool_settings, "use_gpencil_select_mask_stroke", text="")
                row.prop(tool_settings, "use_gpencil_select_mask_segment", text="")

            if object_mode == 'VERTEX_GPENCIL':
                row = layout.row(align=True)
                row.prop(tool_settings, "use_gpencil_vertex_select_mask_point", text="")
                row.prop(tool_settings, "use_gpencil_vertex_select_mask_stroke", text="")
                row.prop(tool_settings, "use_gpencil_vertex_select_mask_segment", text="")

            if object_mode in {'PAINT_GPENCIL', 'EDIT', 'SCULPT_GPENCIL', 'WEIGHT_GPENCIL', 'VERTEX_GPENCIL'}:
                row = layout.row(align=True)
                row.prop(tool_settings, "use_grease_pencil_multi_frame_editing", text="")

                if object_mode in {'EDIT', 'SCULPT_GPENCIL', 'WEIGHT_GPENCIL', 'VERTEX_GPENCIL'}:
                    sub = row.row(align=True)
                    sub.enabled = tool_settings.use_grease_pencil_multi_frame_editing
                    sub.popover(
                        panel="VIEW3D_PT_grease_pencil_multi_frame",
                        text="Multiframe",
                    )

        # Grease Pencil (legacy)
        if obj and obj.type == 'GPENCIL' and context.gpencil_data:
            gpd = context.gpencil_data

            if gpd.is_stroke_paint_mode:
                row = layout.row()
                sub = row.row(align=True)
                sub.prop(tool_settings, "use_gpencil_draw_onback", text="", icon='MOD_OPACITY')
                sub.separator(factor=0.4)
                sub.prop(tool_settings, "use_gpencil_automerge_strokes", text="")
                sub.separator(factor=0.4)
                sub.prop(tool_settings, "use_gpencil_weight_data_add", text="", icon='WPAINT_HLT')
                sub.separator(factor=0.4)
                sub.prop(tool_settings, "use_gpencil_draw_additive", text="", icon='FREEZE')

            # Select mode for Editing
            if gpd.use_stroke_edit_mode:
                row = layout.row(align=True)
                row.prop_enum(tool_settings, "gpencil_selectmode_edit", text="", value='POINT')
                row.prop_enum(tool_settings, "gpencil_selectmode_edit", text="", value='STROKE')

                subrow = row.row(align=True)
                subrow.enabled = not gpd.use_curve_edit
                subrow.prop_enum(tool_settings, "gpencil_selectmode_edit", text="", value='SEGMENT')

                # Curve edit sub-mode.
                row = layout.row(align=True)
                row.prop(gpd, "use_curve_edit", text="", icon='IPO_BEZIER')
                sub = row.row(align=True)
                sub.active = gpd.use_curve_edit
                sub.popover(
                    panel="VIEW3D_PT_gpencil_curve_edit",
                    text="Curve Editing",
                )

            # Select mode for Sculpt
            if gpd.is_stroke_sculpt_mode:
                row = layout.row(align=True)
                row.prop(tool_settings, "use_gpencil_select_mask_point", text="")
                row.prop(tool_settings, "use_gpencil_select_mask_stroke", text="")
                row.prop(tool_settings, "use_gpencil_select_mask_segment", text="")

            # Select mode for Vertex Paint
            if gpd.is_stroke_vertex_mode:
                row = layout.row(align=True)
                row.prop(tool_settings, "use_gpencil_vertex_select_mask_point", text="")
                row.prop(tool_settings, "use_gpencil_vertex_select_mask_stroke", text="")
                row.prop(tool_settings, "use_gpencil_vertex_select_mask_segment", text="")

            if gpd.is_stroke_paint_mode:
                row = layout.row(align=True)
                row.prop(gpd, "use_multiedit", text="", icon='GP_MULTIFRAME_EDITING')

            if (
                    gpd.use_stroke_edit_mode or
                    gpd.is_stroke_sculpt_mode or
                    gpd.is_stroke_weight_mode or
                    gpd.is_stroke_vertex_mode
            ):
                row = layout.row(align=True)
                row.prop(gpd, "use_multiedit", text="", icon='GP_MULTIFRAME_EDITING')

                sub = row.row(align=True)
                sub.enabled = gpd.use_multiedit
                sub.popover(
                    panel="VIEW3D_PT_gpencil_multi_frame",
                    text="Multiframe",
                )

        overlay = view.overlay

        VIEW3D_MT_editor_menus.draw_collapsible(context, layout)

        layout.separator_spacer()

        if object_mode in {'PAINT_GPENCIL', 'SCULPT_GPENCIL'}:
            # Grease pencil
            if object_mode == 'PAINT_GPENCIL':
                sub = layout.row(align=True)
                sub.prop_with_popover(
                    tool_settings,
                    "gpencil_stroke_placement_view3d",
                    text="",
                    panel="VIEW3D_PT_gpencil_origin",
                )

            if object_mode in {'PAINT_GPENCIL', 'SCULPT_GPENCIL'}:
                sub = layout.row(align=True)
                sub.active = tool_settings.gpencil_stroke_placement_view3d != 'SURFACE'
                sub.prop_with_popover(
                    tool_settings.gpencil_sculpt,
                    "lock_axis",
                    text="",
                    panel="VIEW3D_PT_gpencil_lock",
                )

            if object_mode == 'PAINT_GPENCIL':
                # FIXME: this is bad practice!
                # Tool options are to be displayed in the top-bar.
                tool = context.workspace.tools.from_space_view3d_mode(object_mode)
                if tool and tool.idname == "builtin_brush.Draw":
                    settings = tool_settings.gpencil_sculpt.guide
                    row = layout.row(align=True)
                    row.prop(settings, "use_guide", text="", icon='GRID')
                    sub = row.row(align=True)
                    if settings.use_guide:
                        sub.popover(panel="VIEW3D_PT_gpencil_guide", text="Guides")

              # BFA - Show Grease Pencil options
                if obj and obj.type == 'GREASEPENCIL' and context.gpencil_data:
                    gpd = context.gpencil_data

                    if gpd.is_stroke_paint_mode:
                        row = layout.row()
                        sub = row.row(align=True)
                        sub.prop(tool_settings, "use_gpencil_draw_onback", text="", icon='MOD_OPACITY')
                        sub.separator(factor=0.4)
                        sub.prop(tool_settings, "use_gpencil_automerge_strokes", text="")
                        sub.separator(factor=0.4)
                        sub.prop(tool_settings, "use_gpencil_weight_data_add", text="", icon='WPAINT_HLT')
                        sub.separator(factor=0.4)
                        sub.prop(tool_settings, "use_gpencil_draw_additive", text="", icon='FREEZE')

            if object_mode == 'SCULPT_GPENCIL':
                layout.popover(
                    panel="VIEW3D_PT_gpencil_sculpt_automasking",
                    text="",
                    icon=VIEW3D_HT_header._gpencil_sculpt_automasking_icon(tool_settings.gpencil_sculpt),
                )

        elif object_mode == 'SCULPT':
            # If the active tool supports it, show the canvas selector popover.
            from bl_ui.space_toolsystem_common import ToolSelectPanelHelper
            tool = ToolSelectPanelHelper.tool_active_from_context(context)
            is_paint_tool = tool and tool.use_paint_canvas

            shading = VIEW3D_PT_shading.get_shading(context)
            color_type = shading.color_type

            row = layout.row()
            row.active = is_paint_tool and color_type == 'VERTEX'

            if context.preferences.experimental.use_sculpt_texture_paint:
                canvas_source = tool_settings.paint_mode.canvas_source
                icon = 'GROUP_VCOL' if canvas_source == 'COLOR_ATTRIBUTE' else canvas_source
                row.popover(panel="VIEW3D_PT_slots_paint_canvas", icon=icon)
            else:
                row.popover(panel="VIEW3D_PT_slots_color_attributes", icon='GROUP_VCOL')

            layout.popover(
                panel="VIEW3D_PT_sculpt_snapping",
                icon="SNAP_INCREMENT",
                text="",
                translate=False,
            )

            layout.popover(
                panel="VIEW3D_PT_sculpt_automasking",
                text="",
                icon=VIEW3D_HT_header._sculpt_automasking_icon(tool_settings.sculpt),
            )

        elif object_mode == 'VERTEX_PAINT':
            row = layout.row()
            row.popover(panel="VIEW3D_PT_slots_color_attributes", icon='GROUP_VCOL')

        elif object_mode == 'WEIGHT_PAINT':
            row = layout.row()
            row.popover(panel="VIEW3D_PT_slots_vertex_groups", icon='GROUP_VERTEX')

            layout.popover(
                panel="VIEW3D_PT_sculpt_snapping",
                icon="SNAP_INCREMENT",
                text="",
                translate=False,
            )

        elif object_mode == 'TEXTURE_PAINT':
            tool_mode = tool_settings.image_paint.mode
            icon = 'MATERIAL' if tool_mode == 'MATERIAL' else 'IMAGE_DATA'

            row = layout.row()
            row.popover(panel="VIEW3D_PT_slots_projectpaint", icon=icon)
            row.popover(
                panel="VIEW3D_PT_mask",
                icon=VIEW3D_HT_header._texture_mask_icon(tool_settings.image_paint),
                text="")
        else:
            # Transform settings depending on tool header visibility
            VIEW3D_HT_header.draw_xform_template(layout, context)

        layout.separator_spacer()

        # Viewport Settings
        layout.popover(
            panel="VIEW3D_PT_object_type_visibility",
            icon_value=view.icon_from_show_object_viewport,
            text="",
        )

        # Gizmo toggle & popover.
        row = layout.row(align=True)
        # FIXME: place-holder icon.
        row.prop(view, "show_gizmo", text="", toggle=True, icon='GIZMO')
        sub = row.row(align=True)
        sub.active = view.show_gizmo
        sub.popover(panel="VIEW3D_PT_gizmo_display", text="",)

        # Overlay toggle & popover.
        row = layout.row(align=True)
        row.prop(overlay, "show_overlays", icon='OVERLAY', text="")
        sub = row.row(align=True)
        sub.active = overlay.show_overlays
        sub.popover(panel="VIEW3D_PT_overlay", text="")

        if mode_string == 'EDIT_MESH':
            sub.popover(panel="VIEW3D_PT_overlay_edit_mesh", text="", icon='EDITMODE_HLT')
        if mode_string == 'EDIT_CURVE':
            sub.popover(panel="VIEW3D_PT_overlay_edit_curve", text="", icon='EDITMODE_HLT')
        elif mode_string == 'SCULPT':
            sub.popover(panel="VIEW3D_PT_overlay_sculpt", text="", icon='SCULPTMODE_HLT')
        elif mode_string == 'SCULPT_CURVES':
            sub.popover(panel="VIEW3D_PT_overlay_sculpt_curves", text="", icon='SCULPTMODE_HLT')
        elif mode_string == 'PAINT_WEIGHT':
            sub.popover(panel="VIEW3D_PT_overlay_weight_paint", text="", icon='WPAINT_HLT')
        elif mode_string == 'PAINT_TEXTURE':
            sub.popover(panel="VIEW3D_PT_overlay_texture_paint", text="", icon='TPAINT_HLT')
        elif mode_string == 'PAINT_VERTEX':
            sub.popover(panel="VIEW3D_PT_overlay_vertex_paint", text="", icon='VPAINT_HLT')
        elif obj is not None and obj.type == 'GPENCIL': # BFA - legacy
            sub.popover(panel="VIEW3D_PT_overlay_gpencil_options", text="", icon='OUTLINER_DATA_GREASEPENCIL') # BFA - legacy
        elif obj is not None and obj.type == 'GREASEPENCIL':
            sub.popover(panel="VIEW3D_PT_overlay_grease_pencil_options", text="", icon='OUTLINER_DATA_GREASEPENCIL')

        # Separate from `elif` chain because it may coexist with weight-paint.
        if (
            has_pose_mode or
            (object_mode in {'EDIT_ARMATURE', 'OBJECT'} and VIEW3D_PT_overlay_bones.is_using_wireframe(context))
        ):
            sub.popover(panel="VIEW3D_PT_overlay_bones", text="", icon='POSE_HLT')

        row = layout.row()
        row.active = (object_mode == 'EDIT') or (shading.type in {'WIREFRAME', 'SOLID'})

        # While exposing `shading.show_xray(_wireframe)` is correct.
        # this hides the key shortcut from users: #70433.
        if has_pose_mode:
            draw_depressed = overlay.show_xray_bone
        elif shading.type == 'WIREFRAME':
            draw_depressed = shading.show_xray_wireframe
        else:
            draw_depressed = shading.show_xray
        row.operator(
            "view3d.toggle_xray",
            text="",
            icon='XRAY',
            depress=draw_depressed,
        )

        row = layout.row(align=True)
        row.prop(shading, "type", text="", expand=True)
        sub = row.row(align=True)
        # TODO, currently render shading type ignores mesh two-side, until it's supported
        # show the shading popover which shows double-sided option.

        # sub.enabled = shading.type != 'RENDERED'
        sub.popover(panel="VIEW3D_PT_shading", text="")

    @staticmethod
    def _sculpt_automasking_icon(sculpt):
        automask_enabled = (
            sculpt.use_automasking_topology or
            sculpt.use_automasking_face_sets or
            sculpt.use_automasking_boundary_edges or
            sculpt.use_automasking_boundary_face_sets or
            sculpt.use_automasking_cavity or
            sculpt.use_automasking_cavity_inverted or
            sculpt.use_automasking_start_normal or
            sculpt.use_automasking_view_normal
        )

        return "MOD_MASK" if automask_enabled else "MOD_MASK_OFF" # BFA - mask icon

    @staticmethod
    def _gpencil_sculpt_automasking_icon(gpencil_sculpt):
        automask_enabled = (
            gpencil_sculpt.use_automasking_stroke or
            gpencil_sculpt.use_automasking_layer_stroke or
            gpencil_sculpt.use_automasking_material_stroke or
            gpencil_sculpt.use_automasking_material_active or
            gpencil_sculpt.use_automasking_layer_active
        )

        return "MOD_MASK" if automask_enabled else "MOD_MASK_OFF" # BFA - mask icon

    @staticmethod
    def _texture_mask_icon(ipaint):
        mask_enabled = ipaint.use_stencil_layer or ipaint.use_cavity
        return 'MOD_MASK' if mask_enabled else 'MOD_MASK_OFF' # BFA - mask icon


# BFA - show hide the editormenu, editor suffix is needed.
class ALL_MT_editormenu_view3d(Menu):
    bl_label = ""

    def draw(self, context):
        self.draw_menus(self.layout, context)

    @staticmethod
    def _texture_mask_icon(ipaint):
        mask_enabled = ipaint.use_stencil_layer or ipaint.use_cavity
        return 'MOD_MASK' if mask_enabled else 'MOD_MASK_OFF'

    @staticmethod
    def draw_menus(layout, context):

        row = layout.row(align=True)
        row.template_header()  # editor type menus

    # bfa - do not place any content here, it does not belong into this class !!!


class VIEW3D_MT_editor_menus(Menu):
    bl_label = ""

    def draw(self, context):
        layout = self.layout
        obj = context.active_object
        mode_string = context.mode
        edit_object = context.edit_object
        gp_edit = obj and obj.type == 'GREASEPENCIL' and obj.mode in {
            'EDIT_GREASE_PENCIL',
            'PAINT_GPENCIL',
            'SCULPT_GPENCIL',
            'SCULPT_GREASE_PENCIL',
            'WEIGHT_GPENCIL',
            'VERTEX_GPENCIL',
        }
        tool_settings = context.tool_settings

        layout.menu("SCREEN_MT_user_menu", text="Quick")  # BFA
        layout.menu("VIEW3D_MT_view")
        layout.menu("VIEW3D_MT_view_navigation")  # BFA

        # Select Menu
        if gp_edit:
            use_gpencil_masking = (tool_settings.use_gpencil_select_mask_point or
                                   tool_settings.use_gpencil_select_mask_stroke or
                                   tool_settings.use_gpencil_select_mask_segment)
            if mode_string in {
                'EDIT_GREASE_PENCIL',
                'VERTEX_GPENCIL'} or (
                mode_string in {
                    'SCULPT_GPENCIL',
                    'SCULPT_GREASE_PENCIL'} and use_gpencil_masking):
                layout.menu("VIEW3D_MT_select_edit_grease_pencil")

            if mode_string == "SCULPT_GPENCIL" and use_gpencil_masking:  # BFA
                layout.menu("VIEW3D_MT_sculpt_grease_pencil_copy")  # bfa menu

            elif mode_string == "VERTEX_GPENCIL":  # BFA
                layout.menu("VIEW3D_MT_edit_greasepencil_animation")  # BFA
                layout.menu("GPENCIL_MT_layer_active", text="Active Layer")  # BFA

        elif mode_string in {'PAINT_WEIGHT', 'PAINT_VERTEX', 'PAINT_TEXTURE'}:
            mesh = obj.data
            if mesh.use_paint_mask:
                layout.menu("VIEW3D_MT_select_paint_mask")
            elif mesh.use_paint_mask_vertex and mode_string in {'PAINT_WEIGHT', 'PAINT_VERTEX'}:
                layout.menu("VIEW3D_MT_select_paint_mask_vertex")
        elif mode_string not in {
                'SCULPT', 'SCULPT_CURVES', 'PAINT_GREASE_PENCIL', 'SCULPT_GREASE_PENCIL', 'WEIGHT_GREASE_PENCIL',
                'VERTEX_GREASE_PENCIL',
        }:
            layout.menu("VIEW3D_MT_select_" + mode_string.lower())

        if gp_edit:
            pass
        elif mode_string == 'OBJECT':
            layout.menu("VIEW3D_MT_add")
        elif mode_string == 'EDIT_MESH':
            layout.menu("VIEW3D_MT_mesh_add", text="Add", text_ctxt=i18n_contexts.operator_default)
        elif mode_string == 'EDIT_CURVE':
            layout.menu("VIEW3D_MT_curve_add", text="Add", text_ctxt=i18n_contexts.operator_default)
        elif mode_string == 'EDIT_CURVES':
            layout.menu("VIEW3D_MT_edit_curves_add", text="Add", text_ctxt=i18n_contexts.operator_default)
        elif mode_string == 'EDIT_SURFACE':
            layout.menu("VIEW3D_MT_surface_add", text="Add", text_ctxt=i18n_contexts.operator_default)
        elif mode_string == 'EDIT_METABALL':
            layout.menu("VIEW3D_MT_metaball_add", text="Add", text_ctxt=i18n_contexts.operator_default)
        elif mode_string == 'EDIT_ARMATURE':
            layout.menu("TOPBAR_MT_edit_armature_add", text="Add", text_ctxt=i18n_contexts.operator_default)

        if gp_edit:
            if obj and obj.mode == 'PAINT_GPENCIL':
                layout.menu("VIEW3D_MT_draw_gpencil")
            elif obj and obj.mode == 'EDIT_GREASE_PENCIL':
                layout.menu("VIEW3D_MT_edit_greasepencil")
                layout.menu("VIEW3D_MT_edit_greasepencil_stroke")
                layout.menu("VIEW3D_MT_edit_greasepencil_point")
            elif obj and obj.mode == 'WEIGHT_GPENCIL':
                #layout.menu("VIEW3D_MT_weight_gpencil") # BFA - legacy
                layout.menu("VIEW3D_MT_weight_grease_pencil")
            if obj and obj.mode == 'VERTEX_GPENCIL':
                layout.menu("VIEW3D_MT_paint_gpencil") # BFA - legacy

        elif edit_object:
            layout.menu("VIEW3D_MT_edit_" + edit_object.type.lower())

            if mode_string == 'EDIT_MESH':
                layout.menu("VIEW3D_MT_edit_mesh_vertices")
                layout.menu("VIEW3D_MT_edit_mesh_edges")
                layout.menu("VIEW3D_MT_edit_mesh_faces")
                layout.menu("VIEW3D_MT_uv_map", text="UV")
                layout.template_node_operator_asset_root_items()
            elif mode_string in {'EDIT_CURVE', 'EDIT_SURFACE'}:
                layout.menu("VIEW3D_MT_edit_curve_ctrlpoints")
                layout.menu("VIEW3D_MT_edit_curve_segments")
            elif mode_string in {'EDIT_CURVES', 'EDIT_POINT_CLOUD'}:
                layout.menu("VIEW3D_MT_edit_curves_control_points")
                layout.menu("VIEW3D_MT_edit_curves_segments")
                layout.template_node_operator_asset_root_items()
            elif mode_string == 'EDIT_GREASE_PENCIL':
                layout.menu("VIEW3D_MT_edit_greasepencil_point")
                layout.menu("VIEW3D_MT_edit_greasepencil_stroke")

        elif obj:
            if mode_string not in {'PAINT_TEXTURE', 'SCULPT_CURVES', 'SCULPT_GREASE_PENCIL', 'VERTEX_GREASE_PENCIL'}:
                layout.menu("VIEW3D_MT_" + mode_string.lower())
            if mode_string in {'SCULPT', 'PAINT_VERTEX', 'PAINT_TEXTURE'}:  # BFA
                layout.menu("VIEW3D_MT_brush")  # BFA
            if mode_string == 'SCULPT':
                layout.menu("VIEW3D_MT_mask")
                layout.menu("VIEW3D_MT_face_sets")
                layout.template_node_operator_asset_root_items()
            elif mode_string == 'SCULPT_CURVES':
                layout.menu("VIEW3D_MT_select_sculpt_curves")
                layout.menu("VIEW3D_MT_sculpt_curves")
                layout.template_node_operator_asset_root_items()
            elif mode_string == 'VERTEX_GREASE_PENCIL':
                layout.menu("VIEW3D_MT_select_edit_grease_pencil")
                layout.menu("VIEW3D_MT_paint_vertex_grease_pencil")
                layout.template_node_operator_asset_root_items()
            else:
                layout.template_node_operator_asset_root_items()

        else:
            layout.menu("VIEW3D_MT_object")
            layout.template_node_operator_asset_root_items()


# ********** Menu **********


# ********** Utilities **********


class ShowHideMenu:
    bl_label = "Show/Hide"
    _operator_name = ""

    def draw(self, _context):
        layout = self.layout

        layout.operator("{:s}.reveal".format(self._operator_name), text="Show Hidden", icon="HIDE_OFF")
        layout.operator("{:s}.hide".format(self._operator_name), text="Hide Selected", icon="HIDE_ON").unselected = False
        layout.operator("{:s}.hide".format(self._operator_name), text="Hide Unselected", icon="HIDE_UNSELECTED").unselected = True


# Standard transforms which apply to all cases (mix-in class, not used directly).
class VIEW3D_MT_transform_base:
    bl_label = "Transform"
    bl_category = "View"

    # TODO: get rid of the custom text strings?
    def draw(self, context):
        layout = self.layout
        # BFA - removed translate, rotate and resize as redundant
        layout.operator("transform.tosphere", text="To Sphere", icon="TOSPHERE")
        layout.operator("transform.shear", text="Shear", icon="SHEAR")
        layout.operator("transform.bend", text="Bend", icon="BEND")
        layout.operator("transform.push_pull", text="Push/Pull", icon='PUSH_PULL')

        if context.mode in {
                'EDIT_MESH', 'EDIT_ARMATURE', 'EDIT_SURFACE', 'EDIT_CURVE', 'EDIT_LATTICE', 'EDIT_METABALL',
        }:
            layout.operator("transform.vertex_warp", text="Warp", icon="MOD_WARP")
            layout.operator_context = 'EXEC_REGION_WIN'
            layout.operator("transform.vertex_random", text="Randomize", icon='RANDOMIZE').offset = 0.1
            layout.operator_context = 'INVOKE_REGION_WIN'


# Generic transform menu - geometry types
class VIEW3D_MT_transform(VIEW3D_MT_transform_base, Menu):
    def draw(self, context):
        # base menu
        VIEW3D_MT_transform_base.draw(self, context)

        # generic...
        layout = self.layout
        if context.mode == 'EDIT_MESH':
            layout.operator("transform.shrink_fatten", text="Shrink/Fatten", icon='SHRINK_FATTEN')
            layout.operator("transform.skin_resize", icon="MOD_SKIN")
        elif context.mode in ['EDIT_CURVE', 'EDIT_GREASE_PENCIL', 'EDIT_CURVES']:
            layout.operator("transform.transform", text="Radius", icon='SHRINK_FATTEN').mode = 'CURVE_SHRINKFATTEN'

        if context.mode != 'EDIT_CURVES' and context.mode != 'EDIT_GREASE_PENCIL':
            layout.separator()
            props = layout.operator("transform.translate", text="Move Texture Space", icon="MOVE_TEXTURESPACE")
            props.texture_space = True
            props = layout.operator("transform.resize", text="Scale Texture Space", icon="SCALE_TEXTURESPACE")
            props.texture_space = True


# Object-specific extensions to Transform menu
class VIEW3D_MT_transform_object(VIEW3D_MT_transform_base, Menu):
    def draw(self, context):
        layout = self.layout

        # base menu
        VIEW3D_MT_transform_base.draw(self, context)

        # object-specific option follow...
        layout.separator()

        layout.operator("transform.translate", text="Move Texture Space", icon="MOVE_TEXTURESPACE").texture_space = True
        layout.operator("transform.resize", text="Scale Texture Space", icon="SCALE_TEXTURESPACE").texture_space = True

        layout.separator()

        layout.operator_context = 'EXEC_REGION_WIN'
<<<<<<< HEAD
        # XXX see alignmenu() in edit.c of b2.4x to get this working
        layout.operator(
            "transform.transform",
            text="Align to Transform Orientation",
            icon="ALIGN_TRANSFORM").mode = 'ALIGN'
=======
        # XXX: see `alignmenu()` in `edit.c` of b2.4x to get this working.
        layout.operator("transform.transform", text="Align to Transform Orientation").mode = 'ALIGN'
>>>>>>> ccb18659

        layout.separator()

        layout.operator("object.randomize_transform", icon="RANDOMIZE_TRANSFORM")
        layout.operator("object.align", icon="ALIGN")

        # TODO: there is a strange context bug here.
        """
        layout.operator_context = 'INVOKE_REGION_WIN'
        layout.operator("object.transform_axis_target")
        """


# Armature EditMode extensions to Transform menu
class VIEW3D_MT_transform_armature(VIEW3D_MT_transform_base, Menu):
    def draw(self, context):
        layout = self.layout

        # base menu
        VIEW3D_MT_transform_base.draw(self, context)

        # armature specific extensions follow...
        obj = context.object
        if obj.type == 'ARMATURE' and obj.mode in {'EDIT', 'POSE'}:
            if obj.data.display_type == 'BBONE':
                layout.separator()

                layout.operator("transform.transform", text="Scale BBone", icon='TRANSFORM_SCALE').mode = 'BONE_SIZE'
            elif obj.data.display_type == 'ENVELOPE':
                layout.separator()

                layout.operator(
                    "transform.transform",
                    text="Scale Envelope Distance",
                    icon='TRANSFORM_SCALE').mode = 'BONE_SIZE'
                layout.operator("transform.transform", text="Scale Radius",
                                icon='TRANSFORM_SCALE').mode = 'BONE_ENVELOPE'

        if context.edit_object and context.edit_object.type == 'ARMATURE':
            layout.separator()

            layout.operator("armature.align", icon="ALIGN")


class VIEW3D_MT_mirror(Menu):
    bl_label = "Mirror"

    def draw(self, _context):
        layout = self.layout

        layout.operator("transform.mirror", text="Interactive Mirror", icon='TRANSFORM_MIRROR')

        layout.separator()

        layout.operator_context = 'EXEC_REGION_WIN'

        for (space_name, space_id) in (("Global", 'GLOBAL'), ("Local", 'LOCAL')):
            for axis_index, axis_name in enumerate("XYZ"):
                props = layout.operator("transform.mirror",
                                        text="{:s} {:s}".format(axis_name, iface_(space_name)),
                                        translate=False,
                                        icon="MIRROR_" + axis_name)  # BFA: set icon
                props.constraint_axis[axis_index] = True
                props.orient_type = space_id

            if space_id == 'GLOBAL':
                layout.separator()

        if _context.edit_object and _context.edit_object.type in {'MESH', 'SURFACE'}:
            layout.separator()
            layout.operator("object.vertex_group_mirror", icon="MIRROR_VERTEXGROUP")


class VIEW3D_MT_snap(Menu):
    bl_label = "Snap"

    def draw(self, _context):
        layout = self.layout

        layout.operator(
            "view3d.snap_selected_to_cursor",
            text="Selection to Cursor",
            icon="SELECTIONTOCURSOR").use_offset = False
        layout.operator(
            "view3d.snap_selected_to_cursor",
            text="Selection to Cursor (Keep Offset)",
            icon="SELECTIONTOCURSOROFFSET").use_offset = True
        layout.operator("view3d.snap_selected_to_active", text="Selection to Active", icon="SELECTIONTOACTIVE")
        layout.operator("view3d.snap_selected_to_grid", text="Selection to Grid", icon="SELECTIONTOGRID")

        layout.separator()

        layout.operator("view3d.snap_cursor_to_selected", text="Cursor to Selected", icon="CURSORTOSELECTION")
        layout.operator("view3d.snap_cursor_to_center", text="Cursor to World Origin", icon="CURSORTOCENTER")
        layout.operator("view3d.snap_cursor_to_active", text="Cursor to Active", icon="CURSORTOACTIVE")
        layout.operator("view3d.snap_cursor_to_grid", text="Cursor to Grid", icon="CURSORTOGRID")


# bfa - Tooltip and operator for Clear Seam.
class VIEW3D_MT_uv_map_clear_seam(bpy.types.Operator):
    """Clears the UV Seam for selected edges"""  # BFA - blender will use this as a tooltip for menu items and buttons.
    bl_idname = "mesh.clear_seam"        # unique identifier for buttons and menu items to reference.
    bl_label = "Clear seam"         # display name in the interface.
    bl_options = {'REGISTER', 'UNDO'}  # enable undo for the operator.

    def execute(self, context):        # execute() is called by blender when running the operator.
        bpy.ops.mesh.mark_seam(clear=True)
        return {'FINISHED'}


class VIEW3D_MT_uv_map(Menu):
    bl_label = "UV Mapping"

    def draw(self, _context):
        layout = self.layout

<<<<<<< HEAD
        layout.operator("uv.unwrap", text="Unwrap ABF", icon='UNWRAP_ABF').method = 'ANGLE_BASED'
        layout.operator("uv.unwrap", text="Unwrap Conformal", icon='UNWRAP_LSCM').method = 'CONFORMAL'

        layout.separator()

        layout.operator_context = 'INVOKE_DEFAULT'
        layout.operator("uv.smart_project", icon="MOD_UVPROJECT")
        layout.operator("uv.lightmap_pack", icon="LIGHTMAPPACK")
        layout.operator("uv.follow_active_quads", icon="FOLLOWQUADS")

        layout.separator()

        layout.operator_context = 'EXEC_REGION_WIN'
        layout.operator("uv.cube_project", icon="CUBEPROJECT")
        layout.operator("uv.cylinder_project", icon="CYLINDERPROJECT")
        layout.operator("uv.sphere_project", icon="SPHEREPROJECT")
=======
        layout.menu("IMAGE_MT_uvs_unwrap")
>>>>>>> ccb18659

        layout.separator()

        layout.operator_context = 'INVOKE_REGION_WIN'
        layout.operator("uv.project_from_view", icon="PROJECTFROMVIEW").scale_to_bounds = False
        layout.operator("uv.project_from_view", text="Project from View (Bounds)",
                        icon="PROJECTFROMVIEW_BOUNDS").scale_to_bounds = True

        layout.separator()

        layout.operator("mesh.mark_seam", icon="MARK_SEAM").clear = False
        layout.operator("mesh.mark_seam", text="Clear Seam", icon='CLEAR_SEAM').clear = True

        layout.separator()

        layout.operator("uv.reset", icon="RESET")

        layout.template_node_operator_asset_menu_items(catalog_path="UV")


# ********** View menus **********

# bfa - set active camera does not exist in blender
class VIEW3D_MT_switchactivecamto(bpy.types.Operator):
    """Sets the current selected camera as the active camera to render from\nYou need to have a camera object selected"""
    bl_idname = "view3d.switchactivecamto"
    bl_label = "Set active Camera"
    bl_options = {'REGISTER', 'UNDO'}

    def execute(self, context):

        context = bpy.context
        scene = context.scene
        if context.active_object is not None:
            currentCameraObj = bpy.data.objects[bpy.context.active_object.name]
            scene.camera = currentCameraObj
        return {'FINISHED'}


# bfa menu
class VIEW3D_MT_view_legacy(Menu):
    bl_label = "Legacy"

    def draw(self, context):
        layout = self.layout

        layout.operator("view3d.cursor3d", text="Set 3D Cursor", icon='CURSOR')


# BFA - Hidden legacy operators exposed to GUI
class VIEW3D_MT_view_annotations(Menu):
    bl_label = "Annotations (Legacy)"

    def draw(self, context):
        layout = self.layout

        layout.operator("gpencil.annotate", text="Draw Annotation", icon='PAINT_DRAW',).mode = 'DRAW'
        layout.operator("gpencil.annotate", text="Draw Line Annotation", icon='PAINT_DRAW').mode = 'DRAW_STRAIGHT'
        layout.operator("gpencil.annotate", text="Draw Polyline Annotation", icon='PAINT_DRAW').mode = 'DRAW_POLY'
        layout.operator("gpencil.annotate", text="Erase Annotation", icon='ERASE').mode = 'ERASER'

        layout.separator()

        layout.operator("gpencil.annotation_add", text="Add Annotation Layer", icon='ADD')
        layout.operator(
            "gpencil.annotation_active_frame_delete",
            text="Erase Annotation Active Keyframe",
            icon='DELETE')


class VIEW3D_MT_view(Menu):
    bl_label = "View"

    def draw(self, context):
        layout = self.layout
        view = context.space_data
        overlay = view.overlay
        engine = context.engine

        layout.prop(view, "show_region_toolbar")
        layout.prop(view, "show_region_ui")
        layout.prop(view, "show_region_tool_header")
        layout.prop(view, "show_region_asset_shelf")
        layout.prop(view, "show_region_hud")
        layout.prop(overlay, "show_toolshelf_tabs", text="Tool Shelf Tabs")  # bfa - the toolshelf tabs.

        layout.separator()

        layout.menu("VIEW3D_MT_view_legacy")  # bfa menu

        layout.separator()

        layout.menu("VIEW3D_MT_view_annotations")  # bfa menu

        layout.separator()

        layout.operator("render.opengl", text="OpenGL Render Image", icon='RENDER_STILL')
        layout.operator("render.opengl", text="OpenGL Render Animation", icon='RENDER_ANIMATION').animation = True
        props = layout.operator("render.opengl", text="Viewport Render Keyframes", icon='RENDER_ANIMATION')
        props.animation = True
        props.render_keyed_only = True

        layout.separator()

        layout.operator_context = 'INVOKE_REGION_WIN'
        layout.operator("view3d.clip_border", text="Clipping Border", icon="CLIPPINGBORDER")

        if engine == 'CYCLES':
            layout.operator("view3d.render_border", icon="RENDERBORDER")
            layout.operator("view3d.clear_render_border", icon="RENDERBORDER_CLEAR")

        layout.separator()

        layout.menu("VIEW3D_MT_view_cameras", text="Cameras")

        layout.separator()

        layout.menu("VIEW3D_MT_view_align")
        layout.menu("VIEW3D_MT_view_align_selected")

        layout.separator()

        layout.operator("view3d.localview", text="Toggle Local View", icon="VIEW_GLOBAL_LOCAL")
        layout.operator("view3d.localview_remove_from", icon="VIEW_REMOVE_LOCAL")

        layout.separator()

        layout.operator("view3d.view_selected", text="Frame Selected", icon="VIEW_SELECTED").use_all_regions = False
        if view.region_quadviews:
            layout.operator(
                "view3d.view_selected",
                text="Frame Selected (Quad View)",
                icon="ALIGNCAMERA_ACTIVE").use_all_regions = True
        layout.operator("view3d.view_all", text="Frame All", icon="VIEWALL").center = False
        if view.region_quadviews:
            layout.operator("view3d.view_all", text="Frame All (Quad View)", icon="VIEWALL").use_all_regions = True
        layout.operator("view3d.view_all", text="Center Cursor and Frame All", icon="VIEWALL_RESETCURSOR").center = True

        layout.separator()

        layout.operator("screen.region_quadview", icon="QUADVIEW")

        layout.separator()

        layout.menu("INFO_MT_area")
        layout.menu("VIEW3D_MT_view_pie_menus")  # bfa menu


class VIEW3D_MT_view_local(Menu):
    bl_label = "Local View"

    def draw(self, _context):
        layout = self.layout

        layout.operator("view3d.localview", text="Toggle Local View", icon="VIEW_GLOBAL_LOCAL")
        layout.operator("view3d.localview_remove_from", icon="VIEW_REMOVE_LOCAL")


# bfa menu
class VIEW3D_MT_view_pie_menus(Menu):
    bl_label = "Pie menus"

    def draw(self, _context):
        layout = self.layout

        layout.operator("wm.call_menu_pie", text="Object Mode", icon="MENU_PANEL").name = 'VIEW3D_MT_object_mode_pie'
        layout.operator("wm.call_menu_pie", text="View", icon="MENU_PANEL").name = 'VIEW3D_MT_view_pie'
        layout.operator("wm.call_menu_pie", text="Transform", icon="MENU_PANEL").name = 'VIEW3D_MT_transform_gizmo_pie'
        layout.operator("wm.call_menu_pie", text="Shading", icon="MENU_PANEL").name = 'VIEW3D_MT_shading_pie'
        layout.operator("wm.call_menu_pie", text="Pivot", icon="MENU_PANEL").name = 'VIEW3D_MT_pivot_pie'
        layout.operator("wm.call_menu_pie", text="Snap", icon="MENU_PANEL").name = 'VIEW3D_MT_snap_pie'
        layout.operator("wm.call_menu_pie", text="Orientations", icon="MENU_PANEL").name = 'VIEW3D_MT_orientations_pie'
        layout.operator("wm.call_menu_pie", text="Proportional Editing Falloff",
                        icon="MENU_PANEL").name = 'VIEW3D_MT_proportional_editing_falloff_pie'
        layout.operator("wm.call_menu_pie", text="Sculpt Mask Edit",
                        icon="MENU_PANEL").name = 'VIEW3D_MT_sculpt_mask_edit_pie'
        layout.operator("wm.call_menu_pie", text="Sculpt Faces Sets Edit",
                        icon="MENU_PANEL").name = 'VIEW3D_MT_sculpt_face_sets_edit_pie'
        layout.operator(
            "wm.call_menu_pie",
            text="Automasking",
            icon="MENU_PANEL").name = 'VIEW3D_MT_sculpt_automasking_pie'
        layout.operator("wm.call_menu_pie", text="Weightpaint Vertexgroup Lock",
                        icon="MENU_PANEL").name = 'VIEW3D_MT_wpaint_vgroup_lock_pie'
        layout.operator("wm.call_menu_pie", text="Keyframe Insert",
                        icon="MENU_PANEL").name = 'ANIM_MT_keyframe_insert_pie'
        layout.separator()

        layout.operator("wm.call_menu_pie", text="Greasepencil Snap", icon="MENU_PANEL").name = 'GPENCIL_MT_snap_pie'
        layout.operator(
            "wm.call_menu_pie",
            text="Automasking",
            icon="MENU_PANEL").name = 'VIEW3D_MT_sculpt_gpencil_automasking_pie'

        layout.separator()

        layout.operator("wm.toolbar_fallback_pie", text="Fallback Tool", icon="MENU_PANEL")  # BFA
        layout.operator("view3d.object_mode_pie_or_toggle", text="Modes", icon="MENU_PANEL")  # BFA


class VIEW3D_MT_view_cameras(Menu):
    bl_label = "Cameras"

    def draw(self, _context):
        layout = self.layout

        layout.operator("view3d.object_as_camera", icon='VIEW_SWITCHACTIVECAM')
        layout.operator("view3d.switchactivecamto", text="Set Active Camera", icon="VIEW_SWITCHACTIVECAM")
        layout.operator("view3d.view_camera", text="Active Camera", icon='VIEW_SWITCHTOCAM')
        layout.operator("view3d.view_center_camera", icon="VIEWCAMERACENTER")


class VIEW3D_MT_view_viewpoint(Menu):
    bl_label = "Viewpoint"

    def draw(self, _context):
        layout = self.layout

        layout.operator("view3d.view_camera", text="Camera", icon="CAMERA_DATA",
                        text_ctxt=i18n_contexts.editor_view3d)  # BFA - Icon

        layout.separator()

        layout.operator("view3d.view_axis", text="Top", icon="VIEW_TOP",
                        text_ctxt=i18n_contexts.editor_view3d).type = 'TOP'  # BFA - Icon
        layout.operator("view3d.view_axis", text="Bottom", icon="VIEW_BOTTOM",
                        text_ctxt=i18n_contexts.editor_view3d).type = 'BOTTOM'  # BFA - Icon

        layout.separator()

        layout.operator("view3d.view_axis", text="Front", icon="VIEW_FRONT",
                        text_ctxt=i18n_contexts.editor_view3d).type = 'FRONT'  # BFA - Icon
        layout.operator("view3d.view_axis", text="Back", icon="VIEW_BACK",
                        text_ctxt=i18n_contexts.editor_view3d).type = 'BACK'  # BFA - Icon

        layout.separator()

        layout.operator("view3d.view_axis", text="Right", icon="VIEW_RIGHT",
                        text_ctxt=i18n_contexts.editor_view3d).type = 'RIGHT'  # BFA - Icon
        layout.operator("view3d.view_axis", text="Left", icon="VIEW_LEFT",
                        text_ctxt=i18n_contexts.editor_view3d).type = 'LEFT'  # BFA - Icon


# bfa menu
class VIEW3D_MT_view_navigation_legacy(Menu):
    bl_label = "Legacy"

    def draw(self, _context):
        layout = self.layout

        layout.operator_context = 'EXEC_REGION_WIN'

        layout.operator("transform.translate", text="Move", icon="TRANSFORM_MOVE")
        layout.operator("transform.rotate", text="Rotate", icon="TRANSFORM_ROTATE")
        layout.operator("transform.resize", text="Scale", icon="TRANSFORM_SCALE")


class VIEW3D_MT_view_navigation(Menu):
    bl_label = "Navigation"

    def draw(self, _context):
        from math import pi
        layout = self.layout

        layout.menu('VIEW3D_MT_view_navigation_legacy')  # bfa menu

        layout.operator("view3d.view_orbit", text="Orbit Down", icon="ORBIT_DOWN").type = 'ORBITDOWN'
        layout.operator("view3d.view_orbit", text="Orbit Up", icon="ORBIT_UP").type = 'ORBITUP'
        layout.operator("view3d.view_orbit", text="Orbit Right", icon="ORBIT_RIGHT").type = 'ORBITRIGHT'
        layout.operator("view3d.view_orbit", text="Orbit Left", icon="ORBIT_LEFT").type = 'ORBITLEFT'
        props = layout.operator("view3d.view_orbit", text="Orbit Opposite", icon="ORBIT_OPPOSITE")
        props.type = 'ORBITRIGHT'
        props.angle = pi

        layout.separator()

        layout.operator("view3d.view_roll", text="Roll Left", icon="ROLL_LEFT").angle = pi / -12.0
        layout.operator("view3d.view_roll", text="Roll Right", icon="ROLL_RIGHT").angle = pi / 12.0

        layout.separator()

        layout.operator("view3d.view_pan", text="Pan Down", icon="PAN_DOWN").type = 'PANDOWN'
        layout.operator("view3d.view_pan", text="Pan Up", icon="PAN_UP").type = 'PANUP'
        layout.operator("view3d.view_pan", text="Pan Right", icon="PAN_RIGHT").type = 'PANRIGHT'
        layout.operator("view3d.view_pan", text="Pan Left", icon="PAN_LEFT").type = 'PANLEFT'

        layout.separator()

        layout.operator("view3d.zoom_border", text="Zoom Border", icon="ZOOM_BORDER")
        layout.operator("view3d.zoom", text="Zoom In", icon="ZOOM_IN").delta = 1
        layout.operator("view3d.zoom", text="Zoom Out", icon="ZOOM_OUT").delta = -1
        layout.operator("view3d.zoom_camera_1_to_1", text="Zoom Camera 1:1", icon="ZOOM_CAMERA")
        layout.operator("view3d.dolly", text="Dolly View", icon="DOLLY")
        layout.operator("view3d.view_center_pick", icon="CENTERTOMOUSE")

        layout.separator()

        layout.operator("view3d.fly", icon="FLY_NAVIGATION")
        layout.operator("view3d.walk", icon="WALK_NAVIGATION")
        layout.operator("view3d.navigate", icon="VIEW_NAVIGATION")

        layout.separator()

        layout.operator("screen.animation_play", text="Playback Animation", icon="TRIA_RIGHT")


class VIEW3D_MT_view_align(Menu):
    bl_label = "Align View"

    def draw(self, _context):
        layout = self.layout
        i18n_text_ctxt = bpy.app.translations.contexts_C_to_py['BLT_I18NCONTEXT_EDITOR_VIEW3D']  # bfa - needed by us

        layout.operator("view3d.camera_to_view", text="Align Active Camera to View", icon="ALIGNCAMERA_VIEW")
        layout.operator(
            "view3d.camera_to_view_selected",
            text="Align Active Camera to Selected",
            icon="ALIGNCAMERA_ACTIVE")
        layout.operator("view3d.view_center_cursor", icon="CENTERTOCURSOR")

        layout.separator()

        layout.operator("view3d.view_lock_to_active", icon="LOCKTOACTIVE")
        layout.operator("view3d.view_center_lock", icon="LOCKTOCENTER")
        layout.operator("view3d.view_lock_clear", icon="LOCK_CLEAR")

        layout.separator()

        layout.operator("view3d.view_persportho", text="Perspective/Orthographic", icon="PERSP_ORTHO")

        layout.separator()

        layout.operator("view3d.view_axis", text="Top", icon="VIEW_TOP", text_ctxt=i18n_text_ctxt).type = 'TOP'
        layout.operator("view3d.view_axis", text="Bottom", icon="VIEW_BOTTOM", text_ctxt=i18n_text_ctxt).type = 'BOTTOM'
        layout.operator("view3d.view_axis", text="Front", icon="VIEW_FRONT", text_ctxt=i18n_text_ctxt).type = 'FRONT'
        layout.operator("view3d.view_axis", text="Back", icon="VIEW_BACK", text_ctxt=i18n_text_ctxt).type = 'BACK'
        layout.operator("view3d.view_axis", text="Right", icon="VIEW_RIGHT", text_ctxt=i18n_text_ctxt).type = 'RIGHT'
        layout.operator("view3d.view_axis", text="Left", icon="VIEW_LEFT", text_ctxt=i18n_text_ctxt).type = 'LEFT'


class VIEW3D_MT_view_align_selected(Menu):
    bl_label = "Align View to Active"

    def draw(self, _context):
        layout = self.layout
        i18n_text_ctxt = bpy.app.translations.contexts_C_to_py['BLT_I18NCONTEXT_EDITOR_VIEW3D']
        props = layout.operator("view3d.view_axis", text="Top", icon="VIEW_ACTIVE_TOP", text_ctxt=i18n_text_ctxt)
        props.align_active = True
        props.type = 'TOP'

        props = layout.operator("view3d.view_axis", text="Bottom", icon="VIEW_ACTIVE_BOTTOM", text_ctxt=i18n_text_ctxt)
        props.align_active = True
        props.type = 'BOTTOM'

        props = layout.operator("view3d.view_axis", text="Front", icon="VIEW_ACTIVE_FRONT", text_ctxt=i18n_text_ctxt)
        props.align_active = True
        props.type = 'FRONT'

        props = layout.operator("view3d.view_axis", text="Back", icon="VIEW_ACTIVE_BACK", text_ctxt=i18n_text_ctxt)
        props.align_active = True
        props.type = 'BACK'

        props = layout.operator("view3d.view_axis", text="Right", icon="VIEW_ACTIVE_RIGHT", text_ctxt=i18n_text_ctxt)
        props.align_active = True
        props.type = 'RIGHT'

        props = layout.operator("view3d.view_axis", text="Left", icon="VIEW_ACTIVE_LEFT", text_ctxt=i18n_text_ctxt)
        props.align_active = True
        props.type = 'LEFT'


class VIEW3D_MT_view_regions(Menu):
    bl_label = "View Regions"

    def draw(self, _context):
        layout = self.layout
        layout.operator("view3d.clip_border", text="Clipping Region...")
        layout.operator("view3d.render_border", text="Render Region...")

        layout.separator()

        layout.operator("view3d.clear_render_border")


# ********** Select menus, suffix from context.mode **********

class VIEW3D_MT_select_object_more_less(Menu):
    bl_label = "More/Less"

    def draw(self, _context):
        layout = self.layout

        layout.operator("object.select_more", text="More", icon="SELECTMORE")
        layout.operator("object.select_less", text="Less", icon="SELECTLESS")

        layout.separator()

        props = layout.operator("object.select_hierarchy", text_ctxt=i18n_contexts.default, text="Parent", icon="PARENT")
        props.extend = False
        props.direction = 'PARENT'

        props = layout.operator("object.select_hierarchy", text="Child", icon="CHILD")
        props.extend = False
        props.direction = 'CHILD'

        layout.separator()

        props = layout.operator("object.select_hierarchy", text="Extend Parent", icon="PARENT")
        props.extend = True
        props.direction = 'PARENT'

        props = layout.operator("object.select_hierarchy", text="Extend Child", icon="CHILD")
        props.extend = True
        props.direction = 'CHILD'


class VIEW3D_MT_select_object(Menu):
    bl_label = "Select"

    def draw(self, _context):
        layout = self.layout

        layout.menu("VIEW3D_MT_select_object_legacy")  # bfa menu
        layout.operator_menu_enum("view3d.select_lasso", "mode")

        layout.separator()

        layout.operator("object.select_all", text="All", icon='SELECT_ALL').action = 'SELECT'
        layout.operator("object.select_all", text="None", icon='SELECT_NONE').action = 'DESELECT'
        layout.operator("object.select_all", text="Invert", icon='INVERSE').action = 'INVERT'

        layout.separator()

        layout.menu("VIEW3D_MT_select_grouped")  # bfa menu
        layout.menu("VIEW3D_MT_select_linked")  # bfa menu
        layout.menu("VIEW3D_MT_select_by_type")  # bfa menu

        layout.separator()
        layout.operator("object.select_random", text="Random", icon="RANDOMIZE")
        layout.operator("object.select_mirror", text="Mirror Selection", icon="TRANSFORM_MIRROR")

        layout.operator("object.select_pattern", text="By Pattern", icon="PATTERN")
        layout.operator("object.select_camera", text="Active Camera", icon="CAMERA_DATA")

        layout.separator()

        layout.menu("VIEW3D_MT_select_object_more_less", text="Select More/Less")

# BFA menu


class VIEW3D_MT_select_object_legacy(Menu):
    bl_label = "Legacy"

    def draw(self, _context):
        layout = self.layout

        layout.operator("view3d.select_box", icon="BOX_MASK")
        layout.operator("view3d.select_circle", icon="CIRCLE_SELECT")



# BFA menu
class VIEW3D_MT_select_by_type(Menu):
    bl_label = "All by Type"

    def draw(self, context):
        layout = self.layout

        layout.operator("object.select_by_type", text="Mesh", icon="OUTLINER_OB_MESH").type = 'MESH'
        layout.operator("object.select_by_type", text="Curve", icon="OUTLINER_OB_CURVE").type = 'CURVE'
        layout.operator("object.select_by_type", text="Surface", icon="OUTLINER_OB_SURFACE").type = 'SURFACE'
        layout.operator("object.select_by_type", text="Meta", icon="OUTLINER_OB_META").type = 'META'
        layout.operator("object.select_by_type", text="Font", icon="OUTLINER_OB_FONT").type = 'FONT'

        layout.separator()

        layout.operator("object.select_by_type", text="Armature", icon="OUTLINER_OB_ARMATURE").type = 'ARMATURE'
        layout.operator("object.select_by_type", text="Lattice", icon="OUTLINER_OB_LATTICE").type = 'LATTICE'
        layout.operator("object.select_by_type", text="Empty", icon="OUTLINER_OB_EMPTY").type = 'EMPTY'
        layout.operator("object.select_by_type", text="GPencil", icon="GREASEPENCIL").type = 'GREASEPENCIL'

        layout.separator()

        layout.operator("object.select_by_type", text="Camera", icon="OUTLINER_OB_CAMERA").type = 'CAMERA'
        layout.operator("object.select_by_type", text="Light", icon="OUTLINER_OB_LIGHT").type = 'LIGHT'
        layout.operator("object.select_by_type", text="Speaker", icon="OUTLINER_OB_SPEAKER").type = 'SPEAKER'
        layout.operator("object.select_by_type", text="Probe", icon="OUTLINER_OB_LIGHTPROBE").type = 'LIGHT_PROBE'


# BFA menu
class VIEW3D_MT_select_grouped(Menu):
    bl_label = "Grouped"

    def draw(self, context):
        layout = self.layout

        layout.operator("object.select_grouped", text="Siblings", icon="SIBLINGS").type = 'SIBLINGS'
        layout.operator("object.select_grouped", text="Parent", icon="PARENT").type = 'PARENT'
        layout.operator("object.select_grouped", text="Children", icon="CHILD_RECURSIVE").type = 'CHILDREN_RECURSIVE'
        layout.operator("object.select_grouped", text="Immediate Children", icon="CHILD").type = 'CHILDREN'

        layout.separator()

        layout.operator("object.select_grouped", text="Type", icon="TYPE").type = 'TYPE'
        layout.operator("object.select_grouped", text="Collection", icon="GROUP").type = 'COLLECTION'
        layout.operator("object.select_grouped", text="Hook", icon="HOOK").type = 'HOOK'

        layout.separator()

        layout.operator("object.select_grouped", text="Pass", icon="PASS").type = 'PASS'
        layout.operator("object.select_grouped", text="Color", icon="COLOR").type = 'COLOR'
        layout.operator("object.select_grouped", text="Keying Set", icon="KEYINGSET").type = 'KEYINGSET'
        layout.operator("object.select_grouped", text="Light Type", icon="LIGHT").type = 'LIGHT_TYPE'


# bfa menu
class VIEW3D_MT_select_linked(Menu):
    bl_label = "Linked"

    def draw(self, context):
        layout = self.layout

        layout.operator("object.select_linked", text="Object Data", icon="OBJECT_DATA").type = 'OBDATA'
        layout.operator("object.select_linked", text="Material", icon="MATERIAL_DATA").type = 'MATERIAL'
        layout.operator("object.select_linked", text="Instanced Collection", icon="GROUP").type = 'DUPGROUP'
        layout.operator("object.select_linked", text="Particle System", icon="PARTICLES").type = 'PARTICLE'
        layout.operator("object.select_linked", text="Library", icon="LIBRARY").type = 'LIBRARY'
        layout.operator(
            "object.select_linked",
            text="Library (Object Data)",
            icon="LIBRARY_OBJECT").type = 'LIBRARY_OBDATA'

# BFA - not used


class VIEW3D_MT_select_pose_more_less(Menu):
    bl_label = "Select More/Less"

    def draw(self, _context):
        layout = self.layout

        props = layout.operator("pose.select_hierarchy", text="Parent", text_ctxt=i18n_contexts.default, icon="PARENT")
        props.extend = False
        props.direction = 'PARENT'

        props = layout.operator("pose.select_hierarchy", text="Child", icon="CHILD")
        props.extend = False
        props.direction = 'CHILD'

        layout.separator()

        props = layout.operator("pose.select_hierarchy", text="Extend Parent", icon="PARENT")
        props.extend = True
        props.direction = 'PARENT'

        props = layout.operator("pose.select_hierarchy", text="Extend Child", icon="CHILD")
        props.extend = True
        props.direction = 'CHILD'


class VIEW3D_MT_select_pose(Menu):
    bl_label = "Select"

    def draw(self, _context):
        layout = self.layout

        layout.menu("VIEW3D_MT_select_object_legacy")  # bfa menu
        layout.operator_menu_enum("view3d.select_lasso", "mode")

        layout.separator()

        layout.operator("pose.select_all", text="All", icon='SELECT_ALL').action = 'SELECT'
        layout.operator("pose.select_all", text="None", icon='SELECT_NONE').action = 'DESELECT'
        layout.operator("pose.select_all", text="Invert", icon='INVERSE').action = 'INVERT'

        layout.separator()

        layout.operator_menu_enum("pose.select_grouped", "type", text="Grouped")
        layout.operator("pose.select_linked", text="Linked", icon="LINKED")

        layout.menu('POSE_MT_selection_sets_select', text="Bone Selection Set")

        layout.operator("pose.select_constraint_target", text="Constraint Target", icon="CONSTRAINT_BONE")

        layout.separator()

        layout.operator("object.select_pattern", text="By Pattern", icon="PATTERN")

        layout.separator()

        layout.operator("pose.select_mirror", text="Flip Active", icon="FLIP")

        layout.separator()

        props = layout.operator("pose.select_hierarchy", text="Parent", icon="PARENT")
        props.extend = False
        props.direction = 'PARENT'

        props = layout.operator("pose.select_hierarchy", text="Child", icon="CHILD")
        props.extend = False
        props.direction = 'CHILD'

        layout.separator()

        props = layout.operator("pose.select_hierarchy", text="Extend Parent", icon="PARENT")
        props.extend = True
        props.direction = 'PARENT'

        props = layout.operator("pose.select_hierarchy", text="Extend Child", icon="CHILD")
        props.extend = True
        props.direction = 'CHILD'


class VIEW3D_MT_select_particle(Menu):
    bl_label = "Select"

    def draw(self, _context):
        layout = self.layout

        layout.menu("VIEW3D_MT_select_object_legacy")  # bfa menu
        layout.operator_menu_enum("view3d.select_lasso", "mode")

        layout.separator()

        layout.operator("particle.select_all", text="All", icon='SELECT_ALL').action = 'SELECT'
        layout.operator("particle.select_all", text="None", icon='SELECT_NONE').action = 'DESELECT'
        layout.operator("particle.select_all", text="Invert", icon='INVERSE').action = 'INVERT'

        layout.separator()

        layout.operator("particle.select_more", text="More", icon="SELECTMORE")
        layout.operator("particle.select_less", text="Less", icon="SELECTLESS")

        layout.separator()

        layout.operator("particle.select_linked", text="Linked", icon="LINKED")

        layout.separator()

        layout.operator("particle.select_random", text="Random", icon="RANDOMIZE")

        layout.separator()

        layout.operator("particle.select_roots", text="Roots", icon="SELECT_ROOT")
        layout.operator("particle.select_tips", text="Tips", icon="SELECT_TIP")


class VIEW3D_MT_edit_mesh_select_similar(Menu):
    bl_label = "Select Similar"

    def draw(self, _context):
        layout = self.layout

        layout.operator_enum("mesh.select_similar", "type")

        layout.separator()

        layout.operator("mesh.select_similar_region", text="Face Regions", icon="FACEREGIONS")


class VIEW3D_MT_edit_mesh_select_by_trait(Menu):
    bl_label = "Select All by Trait"

    def draw(self, context):
        layout = self.layout
        tool_settings = context.tool_settings

        if tool_settings.mesh_select_mode[2] is False:
            layout.operator("mesh.select_non_manifold", text="Non Manifold", icon="SELECT_NONMANIFOLD")
        layout.operator("mesh.select_loose", text="Loose Geometry", icon="SELECT_LOOSE")
        layout.operator("mesh.select_interior_faces", text="Interior Faces", icon="SELECT_INTERIOR")
        layout.operator("mesh.select_face_by_sides", text="Faces by Sides", icon="SELECT_FACES_BY_SIDE")

        layout.separator()

        layout.operator("mesh.select_ungrouped", text="Ungrouped Vertices", icon="SELECT_UNGROUPED_VERTS")


class VIEW3D_MT_edit_mesh_select_more_less(Menu):
    bl_label = "More/Less"

    def draw(self, _context):
        layout = self.layout

        layout.operator("mesh.select_more", text="More", icon="SELECTMORE")
        layout.operator("mesh.select_less", text="Less", icon="SELECTLESS")

        layout.separator()

        layout.operator("mesh.select_next_item", text="Next Active", icon="NEXTACTIVE")
        layout.operator("mesh.select_prev_item", text="Previous Active", icon="PREVIOUSACTIVE")


class VIEW3D_MT_edit_mesh_select_linked(Menu):
    bl_label = "Select Linked"

    def draw(self, _context):
        layout = self.layout

        layout.operator("mesh.select_linked", text="Linked")
        layout.operator("mesh.shortest_path_select", text="Shortest Path")
        layout.operator("mesh.faces_select_linked_flat", text="Linked Flat Faces")


class VIEW3D_MT_edit_mesh_select_loops(Menu):
    bl_label = "Select Loops"

    def draw(self, _context):
        layout = self.layout

        layout.operator("mesh.loop_multi_select", text="Edge Loops").ring = False
        layout.operator("mesh.loop_multi_select", text="Edge Rings").ring = True

        layout.separator()

        layout.operator("mesh.loop_to_region")
        layout.operator("mesh.region_to_loop")


class VIEW3D_MT_select_edit_mesh(Menu):
    bl_label = "Select"

    def draw(self, _context):
        layout = self.layout

        layout.menu("VIEW3D_MT_select_object_legacy")  # bfa menu

        layout.operator_menu_enum("view3d.select_lasso", "mode")

        layout.separator()

        # primitive
        layout.operator("mesh.select_all", text="All", icon='SELECT_ALL').action = 'SELECT'
        layout.operator("mesh.select_all", text="None", icon='SELECT_NONE').action = 'DESELECT'
        layout.operator("mesh.select_all", text="Invert", icon='INVERSE').action = 'INVERT'

        layout.separator()

        layout.operator("mesh.select_linked", text="Linked", icon="LINKED")
        layout.operator("mesh.faces_select_linked_flat", text="Linked Flat Faces", icon="LINKED")
        layout.operator("mesh.select_linked_pick", text="Linked Pick Select", icon="LINKED").deselect = False
        layout.operator("mesh.select_linked_pick", text="Linked Pick Deselect", icon="LINKED").deselect = True

        layout.separator()

        # other
        layout.menu("VIEW3D_MT_edit_mesh_select_similar")

        # numeric
        layout.separator()
        layout.operator("mesh.select_random", text="Random", icon="RANDOMIZE")
        layout.operator("mesh.select_nth", icon="CHECKER_DESELECT")

        layout.separator()
        layout.operator("mesh.select_mirror", text="Mirror Selection", icon="TRANSFORM_MIRROR")
        layout.operator("mesh.select_axis", text="Side of Active", icon="SELECT_SIDEOFACTIVE")
        layout.operator("mesh.shortest_path_select", text="Shortest Path", icon="SELECT_SHORTESTPATH")

        # geometric
        layout.separator()
        layout.operator("mesh.edges_select_sharp", text="Sharp Edges", icon="SELECT_SHARPEDGES")

        layout.separator()

        # loops
        layout.operator("mesh.loop_multi_select", text="Edge Loops", icon="SELECT_EDGELOOP").ring = False
        layout.operator("mesh.loop_multi_select", text="Edge Rings", icon="SELECT_EDGERING").ring = True
        layout.operator("mesh.loop_to_region", text="Loop Inner Region", icon="SELECT_LOOPINNER")
        layout.operator("mesh.region_to_loop", text="Boundary Loop", icon="SELECT_BOUNDARY")

        layout.separator()
        layout.menu("VIEW3D_MT_edit_mesh_select_by_trait")

        # attribute
        layout.separator()
        layout.operator("mesh.select_by_attribute", text="By Attribute", icon="NODE_ATTRIBUTE")

        # more/less
        layout.separator()
        layout.menu("VIEW3D_MT_edit_mesh_select_more_less")

        layout.separator()

        layout.template_node_operator_asset_menu_items(catalog_path=self.bl_label)


class VIEW3D_MT_select_edit_curve(Menu):
    bl_label = "Select"

    def draw(self, _context):
        layout = self.layout

        layout.menu("VIEW3D_MT_select_object_legacy")  # bfa menu

        layout.operator_menu_enum("view3d.select_lasso", "mode")

        layout.separator()

        layout.operator("curve.select_all", text="All", icon='SELECT_ALL').action = 'SELECT'
        layout.operator("curve.select_all", text="None", icon='SELECT_NONE').action = 'DESELECT'
        layout.operator("curve.select_all", text="Invert", icon='INVERSE').action = 'INVERT'

        layout.separator()

        layout.operator("curve.select_linked", text="Linked", icon="LINKED")
        layout.operator("curve.select_linked_pick", text="Linked Pick Select", icon="LINKED").deselect = False
        layout.operator("curve.select_linked_pick", text="Linked Pick Deselect", icon="LINKED").deselect = True

        layout.separator()

        layout.menu("VIEW3D_MT_select_edit_curve_select_similar")  # bfa menu

        layout.separator()

        layout.operator("curve.select_random", text="Random", icon="RANDOMIZE")
        layout.operator("curve.select_nth", icon="CHECKER_DESELECT")

        layout.separator()

        layout.operator("curve.de_select_first", icon="SELECT_FIRST")
        layout.operator("curve.de_select_last", icon="SELECT_LAST")
        layout.operator("curve.select_next", text="Next", icon="NEXTACTIVE")
        layout.operator("curve.select_previous", text="Previous", icon="PREVIOUSACTIVE")

        layout.separator()

        layout.operator("curve.select_more", text="More", icon="SELECTMORE")
        layout.operator("curve.select_less", text="Less", icon="SELECTLESS")


# bfa menu
class VIEW3D_MT_select_edit_curve_select_similar(Menu):
    bl_label = "Similar"

    def draw(self, context):
        layout = self.layout

        layout.operator("curve.select_similar", text="Type", icon="TYPE").type = 'TYPE'
        layout.operator("curve.select_similar", text="Radius", icon="RADIUS").type = 'RADIUS'
        layout.operator("curve.select_similar", text="Weight", icon="MOD_VERTEX_WEIGHT").type = 'WEIGHT'
        layout.operator("curve.select_similar", text="Direction", icon="SWITCH_DIRECTION").type = 'DIRECTION'


class VIEW3D_MT_select_edit_surface(Menu):
    bl_label = "Select"

    def draw(self, _context):
        layout = self.layout

        layout.menu("VIEW3D_MT_select_object_legacy")  # bfa menu
        layout.operator_menu_enum("view3d.select_lasso", "mode")

        layout.separator()

        layout.operator("curve.select_all", text="All", icon='SELECT_ALL').action = 'SELECT'
        layout.operator("curve.select_all", text="None", icon='SELECT_NONE').action = 'DESELECT'
        layout.operator("curve.select_all", text="Invert", icon='INVERSE').action = 'INVERT'

        layout.separator()

        layout.operator("curve.select_linked", text="Linked", icon="LINKED")
        layout.menu("VIEW3D_MT_select_edit_curve_select_similar")  # bfa menu

        layout.separator()

        layout.operator("curve.select_random", text="Random", icon="RANDOMIZE")
        layout.operator("curve.select_nth", icon="CHECKER_DESELECT")

        layout.separator()

        layout.operator("curve.select_row", text="Control Point row", icon="CONTROLPOINTROW")

        layout.separator()

        layout.operator("curve.select_more", text="More", icon="SELECTMORE")
        layout.operator("curve.select_less", text="Less", icon="SELECTLESS")


class VIEW3D_MT_select_edit_text(Menu):
    bl_label = "Select"

    def draw(self, _context):
        layout = self.layout

        layout.operator("font.select_all", text="All", icon="SELECT_ALL")

        layout.separator()

        layout.operator("font.move_select", text="Line End", icon="HAND").type = 'LINE_END'
        layout.operator("font.move_select", text="Line Begin", icon="HAND").type = 'LINE_BEGIN'

        layout.separator()

        layout.operator("font.move_select", text="Top", icon="HAND").type = 'TEXT_BEGIN'
        layout.operator("font.move_select", text="Bottom", icon="HAND").type = 'TEXT_END'

        layout.separator()

        layout.operator("font.move_select", text="Previous Block", icon="HAND").type = 'PREVIOUS_PAGE'
        layout.operator("font.move_select", text="Next Block", icon="HAND").type = 'NEXT_PAGE'

        layout.separator()

        layout.operator("font.move_select", text="Previous Character", icon="HAND").type = 'PREVIOUS_CHARACTER'
        layout.operator("font.move_select", text="Next Character", icon="HAND").type = 'NEXT_CHARACTER'

        layout.separator()

        layout.operator("font.move_select", text="Previous Word", icon="HAND").type = 'PREVIOUS_WORD'
        layout.operator("font.move_select", text="Next Word", icon="HAND").type = 'NEXT_WORD'

        layout.separator()

        layout.operator("font.move_select", text="Previous Line", icon="HAND").type = 'PREVIOUS_LINE'
        layout.operator("font.move_select", text="Next Line", icon="HAND").type = 'NEXT_LINE'


class VIEW3D_MT_select_edit_metaball(Menu):
    bl_label = "Select"

    def draw(self, _context):
        layout = self.layout

        layout.menu("VIEW3D_MT_select_object_legacy")  # bfa menu
        layout.operator_menu_enum("view3d.select_lasso", "mode")

        layout.separator()

        layout.operator("mball.select_all", text="All", icon='SELECT_ALL').action = 'SELECT'
        layout.operator("mball.select_all", text="None", icon='SELECT_NONE').action = 'DESELECT'
        layout.operator("mball.select_all", text="Invert", icon='INVERSE').action = 'INVERT'

        layout.separator()

        layout.menu("VIEW3D_MT_select_edit_metaball_select_similar")  # bfa menu

        layout.separator()

        layout.operator("mball.select_random_metaelems", text="Random", icon="RANDOMIZE")


# bfa menu
class VIEW3D_MT_select_edit_metaball_select_similar(Menu):
    bl_label = "Similar"

    def draw(self, context):
        layout = self.layout

        layout.operator("mball.select_similar", text="Type", icon="TYPE").type = 'TYPE'
        layout.operator("mball.select_similar", text="Radius", icon="RADIUS").type = 'RADIUS'
        layout.operator("mball.select_similar", text="Stiffness", icon="BEND").type = 'STIFFNESS'
        layout.operator("mball.select_similar", text="Rotation", icon="ROTATE").type = 'ROTATION'


class VIEW3D_MT_edit_lattice_context_menu(Menu):
    bl_label = "Lattice"

    def draw(self, _context):
        layout = self.layout

        layout.menu("VIEW3D_MT_mirror")
        layout.menu("VIEW3D_MT_edit_lattice_flip")  # bfa menu - blender uses enum
        layout.menu("VIEW3D_MT_snap")

        layout.separator()

        layout.operator("lattice.make_regular", icon='MAKE_REGULAR')


class VIEW3D_MT_select_edit_lattice(Menu):
    bl_label = "Select"

    def draw(self, _context):
        layout = self.layout

        layout.menu("VIEW3D_MT_select_object_legacy")  # bfa menu
        layout.operator_menu_enum("view3d.select_lasso", "mode")

        layout.separator()

        layout.operator("lattice.select_all", text="All", icon='SELECT_ALL').action = 'SELECT'
        layout.operator("lattice.select_all", text="None", icon='SELECT_NONE').action = 'DESELECT'
        layout.operator("lattice.select_all", text="Invert", icon='INVERSE').action = 'INVERT'

        layout.separator()

        layout.operator("lattice.select_mirror", text="Mirror", icon="TRANSFORM_MIRROR")
        layout.operator("lattice.select_random", text="Random", icon="RANDOMIZE")

        layout.separator()

        layout.operator("lattice.select_ungrouped", text="Ungrouped Vertices", icon="SELECT_UNGROUPED_VERTS")

        layout.separator()

        layout.operator("lattice.select_more", text="More", icon="SELECTMORE")
        layout.operator("lattice.select_less", text="Less", icon="SELECTLESS")


class VIEW3D_MT_select_edit_armature(Menu):
    bl_label = "Select"

    def draw(self, _context):
        layout = self.layout

        layout.menu("VIEW3D_MT_select_object_legacy")  # bfa menu
        layout.operator_menu_enum("view3d.select_lasso", "mode")

        layout.separator()

        layout.operator("armature.select_all", text="All", icon='SELECT_ALL').action = 'SELECT'
        layout.operator("armature.select_all", text="None", icon='SELECT_NONE').action = 'DESELECT'
        layout.operator("armature.select_all", text="Invert", icon='INVERSE').action = 'INVERT'

        layout.separator()

        layout.operator_menu_enum("armature.select_similar", "type", text="Similar")

        layout.separator()

        layout.operator("armature.select_mirror", text="Mirror Selection", icon="TRANSFORM_MIRROR").extend = False
        layout.operator("object.select_pattern", text="By Pattern", icon="PATTERN")

        layout.separator()

        layout.operator("armature.select_linked", text="Linked", icon="LINKED")

        layout.separator()

        props = layout.operator("armature.select_hierarchy", text="Parent", text_ctxt=i18n_contexts.default, icon="PARENT")
        props.extend = False
        props.direction = 'PARENT'

        props = layout.operator("armature.select_hierarchy", text="Child", icon="CHILD")
        props.extend = False
        props.direction = 'CHILD'

        layout.separator()

        props = layout.operator("armature.select_hierarchy", text="Extend Parent", icon="PARENT")
        props.extend = True
        props.direction = 'PARENT'

        props = layout.operator("armature.select_hierarchy", text="Extend Child", icon="CHILD")
        props.extend = True
        props.direction = 'CHILD'

        layout.separator()

        layout.operator("armature.select_more", text="More", icon="SELECTMORE")
        layout.operator("armature.select_less", text="Less", icon="SELECTLESS")


# BFA - legacy menu
class VIEW3D_MT_select_gpencil_legacy(Menu):
    bl_label = "Legacy"

    def draw(self, _context):
        layout = self.layout

        layout.operator("gpencil.select_box", icon="BORDER_RECT")
        layout.operator("gpencil.select_circle", icon="CIRCLE_SELECT")

# BFA - legacy menu
class VIEW3D_MT_select_gpencil_grouped(Menu):
    bl_label = "Grouped"

    def draw(self, context):
        layout = self.layout

        layout.operator("gpencil.select_grouped", text="Layer", icon="LAYER").type = 'LAYER'
        layout.operator("gpencil.select_grouped", text="Color", icon="COLOR").type = 'MATERIAL'

class VIEW3D_MT_select_edit_grease_pencil(Menu):
    bl_label = "Select"

    def draw(self, context):
        layout = self.layout

        layout.menu("VIEW3D_MT_select_gpencil_legacy")  # bfa menu
        #layout.operator_menu_enum("gpencil.select_lasso", "mode") # BFA - legacy

        layout.separator()

        layout.operator("grease_pencil.select_all", text="All", icon='SELECT_ALL').action = 'SELECT'
        layout.operator("grease_pencil.select_all", text="None", icon='SELECT_NONE').action = 'DESELECT'
        layout.operator("grease_pencil.select_all", text="Invert", icon='INVERSE').action = 'INVERT'

        layout.separator()

        layout.operator("grease_pencil.select_linked", text="Linked", icon="LINKED")
        layout.operator("grease_pencil.select_alternate", text="Alternated", icon="ALTERNATED")
        layout.operator("grease_pencil.select_random", text="Random", icon="RANDOMIZE")
        layout.menu("VIEW3D_MT_select_gpencil_grouped", text="Grouped")  # BFA - menu

        #if context.mode == 'VERTEX_GPENCIL':
        #    layout.operator("gpencil.select_vertex_color", text="Color Attribute", icon="NODE_VERTEX_COLOR") # BFA - Legacy


        layout.separator()

        props = layout.operator("grease_pencil.select_ends", text="First", icon="SELECT_TIP")
        props.amount_start = 1
        props.amount_end = 0
        props = layout.operator("grease_pencil.select_ends", text="Last", icon="SELECT_ROOT")
        props.amount_start = 0
        props.amount_end = 1

        layout.separator()

        layout.operator("grease_pencil.select_more", text="More", icon="SELECTMORE")
        layout.operator("grease_pencil.select_less", text="Less", icon="SELECTLESS")


class VIEW3D_MT_paint_grease_pencil(Menu):
    bl_label = "Draw"

    def draw(self, _context):
        layout = self.layout

        layout.menu("GREASE_PENCIL_MT_layer_active", text="Active Layer")

        layout.separator()

        layout.menu("VIEW3D_MT_edit_greasepencil_showhide")
        layout.menu("VIEW3D_MT_edit_greasepencil_cleanup")

        layout.separator()

        layout.operator("paint.sample_color")
        layout.operator("grease_pencil.interpolate_sequence", text="Interpolate Sequence")


# BFA - legacy
class VIEW3D_MT_paint_gpencil(Menu):
    bl_label = "Paint"

    def draw(self, _context):
        layout = self.layout

        layout.label(text="Legacy Grease Pencil menu", icon="INFO") # BFA - Warning

        layout.operator("gpencil.vertex_color_set", text="Set Color Attribute", icon="NODE_VERTEX_COLOR")
        layout.operator("gpencil.stroke_reset_vertex_color", icon="RESET")
        layout.separator()
        layout.operator("gpencil.vertex_color_invert", text="Invert", icon="NODE_INVERT")
        layout.operator("gpencil.vertex_color_levels", text="Levels", icon="LEVELS")
        layout.operator("gpencil.vertex_color_hsv", text="Hue/Saturation/Value", icon="HUESATVAL")
        layout.operator(
            "gpencil.vertex_color_brightness_contrast",
            text="Brightness/Contrast",
            icon="BRIGHTNESS_CONTRAST")

class VIEW3D_MT_paint_vertex_grease_pencil(Menu):
    bl_label = "Paint"

    def draw(self, _context):
        layout = self.layout

        layout.operator("grease_pencil.vertex_color_set", text="Set Color Attribute", icon="NODE_VERTEX_COLOR")
        layout.operator("grease_pencil.stroke_reset_vertex_color", icon="RESET")
        layout.separator()
        layout.operator("grease_pencil.vertex_color_invert", text="Invert", icon="NODE_INVERT")
        layout.operator("grease_pencil.vertex_color_levels", text="Levels", icon="LEVELS")
        layout.operator("grease_pencil.vertex_color_hsv", text="Hue/Saturation/Value", icon="HUESATVAL")
        layout.operator("grease_pencil.vertex_color_brightness_contrast", text="Brightness/Contrast", icon="BRIGHTNESS_CONTRAST")


class VIEW3D_MT_select_edit_gpencil(Menu):
    bl_label = "Select"

    def draw(self, context):
        layout = self.layout

        layout.operator("gpencil.select_grouped", text="Layer", icon="LAYER").type = 'LAYER'
        layout.operator("gpencil.select_grouped", text="Color", icon="COLOR").type = 'MATERIAL'


class VIEW3D_MT_select_paint_mask(Menu):
    bl_label = "Select"

    def draw(self, _context):
        layout = self.layout

        layout.menu("VIEW3D_MT_select_object_legacy")  # bfa menu
        layout.operator_menu_enum("view3d.select_lasso", "mode")

        layout.separator()

        layout.operator("paint.face_select_all", text="All", icon='SELECT_ALL').action = 'SELECT'
        layout.operator("paint.face_select_all", text="None", icon='SELECT_NONE').action = 'DESELECT'
        layout.operator("paint.face_select_all", text="Invert", icon='INVERSE').action = 'INVERT'

        layout.separator()

        layout.operator("paint.face_select_linked", text="Linked", icon="LINKED")
        layout.operator("paint.face_select_linked_pick", text="Linked Pick Select", icon="LINKED").deselect = False
        layout.operator("paint.face_select_linked_pick", text="Linked Pick Deselect", icon="LINKED").deselect = True

        layout.separator()

        if _context.mode == 'PAINT_TEXTURE':

            myvar = layout.operator("paint.face_select_loop", text="Select Loop", icon="SELECT_EDGERING")

            myvar = layout.operator("paint.face_select_loop", text="Add Loop to Selection", icon="SELECT_EDGERING")
            myvar.extend = True

            myvar = layout.operator("paint.face_select_loop", text="Remove Loop from Selection", icon="SELECT_EDGERING")
            myvar.select = False
            myvar.extend = True

            layout.separator()

        layout.menu("VIEW3D_MT_select_paint_mask_face_more_less")  # bfa menu


# bfa menu
class VIEW3D_MT_select_paint_mask_face_more_less(Menu):
    bl_label = "More/Less"

    def draw(self, _context):
        layout = self.layout

        layout = self.layout

        layout.operator("paint.face_select_more", text="More", icon="SELECTMORE")
        layout.operator("paint.face_select_less", text="Less", icon="SELECTLESS")


class VIEW3D_MT_select_paint_mask_vertex(Menu):
    bl_label = "Select"

    def draw(self, _context):
        layout = self.layout

        layout.menu("VIEW3D_MT_select_object_legacy")  # bfa menu
        layout.operator_menu_enum("view3d.select_lasso", "mode")

        layout.separator()

        layout.operator("paint.vert_select_all", text="All", icon='SELECT_ALL').action = 'SELECT'
        layout.operator("paint.vert_select_all", text="None", icon='SELECT_NONE').action = 'DESELECT'
        layout.operator("paint.vert_select_all", text="Invert", icon='INVERSE').action = 'INVERT'

        layout.separator()

        layout.operator("paint.vert_select_ungrouped", text="Ungrouped Vertices", icon="SELECT_UNGROUPED_VERTS")
        layout.operator("paint.vert_select_linked", text="Select Linked", icon='LINKED')

        layout.separator()

        layout.menu("VIEW3D_MT_select_paint_mask_vertex_more_less")  # bfa menu


# bfa menu
class VIEW3D_MT_select_paint_mask_vertex_more_less(Menu):
    bl_label = "More/Less"

    def draw(self, _context):
        layout = self.layout

        layout = self.layout

        layout.operator("paint.vert_select_more", text="More", icon="SELECTMORE")
        layout.operator("paint.vert_select_less", text="Less", icon="SELECTLESS")


class VIEW3D_MT_select_edit_point_cloud(Menu):
    bl_label = "Select"

    def draw(self, _context):
        layout = self.layout
        layout.template_node_operator_asset_menu_items(catalog_path=self.bl_label)


class VIEW3D_MT_edit_curves_select_more_less(Menu):
    bl_label = "Select More/Less"

    def draw(self, _context):
        layout = self.layout

        layout.operator("curves.select_more", text="More", icon="SELECTMORE")
        layout.operator("curves.select_less", text="Less", icon="SELECTLESS")


class VIEW3D_MT_select_edit_curves(Menu):
    bl_label = "Select"

    def draw(self, _context):
        layout = self.layout

        layout.operator("curves.select_all", text="All", icon='SELECT_ALL').action = 'SELECT'
        layout.operator("curves.select_all", text="None", icon='SELECT_NONE').action = 'DESELECT'
        layout.operator("curves.select_all", text="Invert", icon='INVERSE').action = 'INVERT'
        layout.operator("curves.select_random", text="Random", icon="RANDOMIZE")
        layout.operator("curves.select_ends", text="Endpoints", icon="SELECT_TIP")
        layout.operator("curves.select_linked", text="Linked", icon="LINKED")

        layout.separator()

        layout.menu("VIEW3D_MT_edit_curves_select_more_less")

        layout.template_node_operator_asset_menu_items(catalog_path=self.bl_label)


class VIEW3D_MT_select_sculpt_curves(Menu):
    bl_label = "Select"

    def draw(self, _context):
        layout = self.layout

        layout.operator("curves.select_all", text="All", icon='SELECT_ALL').action = 'SELECT'
        layout.operator("curves.select_all", text="None", icon='SELECT_NONE').action = 'DESELECT'
        layout.operator("curves.select_all", text="Invert", icon='INVERSE').action = 'INVERT'
        layout.operator("sculpt_curves.select_random", text="Random", icon="RANDOMIZE")
        layout.operator("curves.select_ends", text="Endpoints", icon="SELECT_TIP")
        layout.operator("sculpt_curves.select_grow", text="Grow", icon="SELECTMORE")

        layout.template_node_operator_asset_menu_items(catalog_path="Select")


class VIEW3D_MT_mesh_add(Menu):
    bl_idname = "VIEW3D_MT_mesh_add"
    bl_label = "Mesh"
    bl_options = {'SEARCH_ON_KEY_PRESS'}

    def draw(self, _context):
        layout = self.layout

        # BFA - make sure you can see it in the header
        layout.operator("WM_OT_search_single_menu", text="Search...",
                        icon='VIEWZOOM').menu_idname = "VIEW3D_MT_mesh_add"

        layout.separator()

        layout.operator_context = 'INVOKE_REGION_WIN'

        layout.operator("mesh.primitive_plane_add", text="Plane", icon='MESH_PLANE')
        layout.operator("mesh.primitive_cube_add", text="Cube", icon='MESH_CUBE')
        layout.operator("mesh.primitive_circle_add", text="Circle", icon='MESH_CIRCLE')
        layout.operator("mesh.primitive_uv_sphere_add", text="UV Sphere", icon='MESH_UVSPHERE')
        layout.operator("mesh.primitive_ico_sphere_add", text="Ico Sphere", icon='MESH_ICOSPHERE')
        layout.operator("mesh.primitive_cylinder_add", text="Cylinder", icon='MESH_CYLINDER')
        layout.operator("mesh.primitive_cone_add", text="Cone", icon='MESH_CONE')
        layout.operator("mesh.primitive_torus_add", text="Torus", icon='MESH_TORUS')

        layout.separator()

        layout.operator("mesh.primitive_grid_add", text="Grid", icon='MESH_GRID')
        layout.operator("mesh.primitive_monkey_add", text="Monkey", icon='MESH_MONKEY')

        layout.template_node_operator_asset_menu_items(catalog_path="Add")


class VIEW3D_MT_curve_add(Menu):
    bl_idname = "VIEW3D_MT_curve_add"
    bl_label = "Curve"
    bl_options = {'SEARCH_ON_KEY_PRESS'}

    def draw(self, context):
        layout = self.layout

        layout.operator_context = 'INVOKE_REGION_WIN'

        layout.operator("curve.primitive_bezier_curve_add", text="Bézier", icon='CURVE_BEZCURVE')
        layout.operator("curve.primitive_bezier_circle_add", text="Circle", icon='CURVE_BEZCIRCLE')

        layout.separator()

        layout.operator("curve.primitive_nurbs_curve_add", text="Nurbs Curve", icon='CURVE_NCURVE')
        layout.operator("curve.primitive_nurbs_circle_add", text="Nurbs Circle", icon='CURVE_NCIRCLE')
        layout.operator("curve.primitive_nurbs_path_add", text="Path", icon='CURVE_PATH')

        layout.separator()

        layout.operator("object.curves_empty_hair_add", text="Empty Hair", icon='OUTLINER_OB_CURVES')
        layout.operator("object.quick_fur", text="Fur", icon='OUTLINER_OB_CURVES')

        experimental = context.preferences.experimental
        if experimental.use_new_curves_tools:
            layout.operator("object.curves_random_add", text="Random", icon='OUTLINER_OB_CURVES')


class VIEW3D_MT_surface_add(Menu):
    bl_idname = "VIEW3D_MT_surface_add"
    bl_label = "Surface"
    bl_options = {'SEARCH_ON_KEY_PRESS'}

    def draw(self, _context):
        layout = self.layout

        layout.operator_context = 'INVOKE_REGION_WIN'

        layout.operator("surface.primitive_nurbs_surface_curve_add", text="Surface Curve", icon='SURFACE_NCURVE')
        layout.operator("surface.primitive_nurbs_surface_circle_add", text="Surface Circle", icon='SURFACE_NCIRCLE')
        layout.operator("surface.primitive_nurbs_surface_surface_add", text="Surface Patch", icon='SURFACE_NSURFACE')
        layout.operator(
            "surface.primitive_nurbs_surface_cylinder_add",
            text="Surface Cylinder",
            icon='SURFACE_NCYLINDER')
        layout.operator("surface.primitive_nurbs_surface_sphere_add", text="Surface Sphere", icon='SURFACE_NSPHERE')
        layout.operator("surface.primitive_nurbs_surface_torus_add", text="Surface Torus", icon='SURFACE_NTORUS')


class VIEW3D_MT_edit_metaball_context_menu(Menu):
    bl_label = "Metaball"

    def draw(self, _context):
        layout = self.layout

        layout.operator_context = 'INVOKE_REGION_WIN'

        # Add
        layout.operator("mball.duplicate_move", icon="DUPLICATE")

        layout.separator()

        # Modify
        layout.menu("VIEW3D_MT_mirror")
        layout.menu("VIEW3D_MT_snap")

        layout.separator()

        layout.menu("VIEW3D_MT_edit_meta_showhide")  # BFA - added to context menu

        # Remove
        layout.operator_context = 'EXEC_REGION_WIN'
        layout.operator("mball.delete_metaelems", text="Delete", icon="DELETE")


class VIEW3D_MT_metaball_add(Menu):
    bl_idname = "VIEW3D_MT_metaball_add"
    bl_label = "Metaball"
    bl_options = {'SEARCH_ON_KEY_PRESS'}

    def draw(self, _context):
        layout = self.layout

        layout.operator_context = 'INVOKE_REGION_WIN'
        layout.operator_enum("object.metaball_add", "type")


class TOPBAR_MT_edit_curve_add(Menu):
    bl_idname = "TOPBAR_MT_edit_curve_add"
    bl_label = "Add"
    bl_translation_context = i18n_contexts.operator_default
    bl_options = {'SEARCH_ON_KEY_PRESS'}

    def draw(self, context):
        layout = self.layout

        is_surf = context.active_object.type == 'SURFACE'

        layout.operator_context = 'EXEC_REGION_WIN'

        if is_surf:
            VIEW3D_MT_surface_add.draw(self, context)
        else:
            VIEW3D_MT_curve_add.draw(self, context)


class TOPBAR_MT_edit_armature_add(Menu):
    bl_idname = "TOPBAR_MT_edit_armature_add"
    bl_label = "Armature"
    bl_options = {'SEARCH_ON_KEY_PRESS'}

    def draw(self, _context):
        layout = self.layout

        layout.operator_context = 'EXEC_REGION_WIN'
        layout.operator("armature.bone_primitive_add", text="Single Bone", icon='BONE_DATA')


class VIEW3D_MT_armature_add(Menu):
    bl_idname = "VIEW3D_MT_armature_add"
    bl_label = "Armature"
    bl_options = {'SEARCH_ON_KEY_PRESS'}

    def draw(self, _context):
        layout = self.layout

        layout.operator_context = 'EXEC_REGION_WIN'
        layout.operator("object.armature_add", text="Single Bone", icon='BONE_DATA')


class VIEW3D_MT_light_add(Menu):
    bl_idname = "VIEW3D_MT_light_add"
    bl_context = i18n_contexts.id_light
    bl_label = "Light"
    bl_options = {'SEARCH_ON_KEY_PRESS'}

    def draw(self, _context):
        layout = self.layout

        layout.operator_context = 'INVOKE_REGION_WIN'
        layout.operator_enum("object.light_add", "type")


class VIEW3D_MT_lightprobe_add(Menu):
    bl_idname = "VIEW3D_MT_lightprobe_add"
    bl_label = "Light Probe"
    bl_options = {'SEARCH_ON_KEY_PRESS'}

    def draw(self, _context):
        layout = self.layout

        layout.operator_context = 'INVOKE_REGION_WIN'
        layout.operator_enum("object.lightprobe_add", "type")


class VIEW3D_MT_camera_add(Menu):
    bl_idname = "VIEW3D_MT_camera_add"
    bl_label = "Camera"
    bl_options = {'SEARCH_ON_KEY_PRESS'}

    def draw(self, _context):
        layout = self.layout
        layout.operator_context = 'EXEC_REGION_WIN'
        layout.operator("object.camera_add", text="Camera", icon='OUTLINER_OB_CAMERA')


class VIEW3D_MT_volume_add(Menu):
    bl_idname = "VIEW3D_MT_volume_add"
    bl_label = "Volume"
    bl_translation_context = i18n_contexts.id_id
    bl_options = {'SEARCH_ON_KEY_PRESS'}

    def draw(self, _context):
        layout = self.layout
        layout.operator("object.volume_import", text="Import OpenVDB", icon='FILE_VOLUME')
        layout.operator("object.volume_add", text="Empty",
                        text_ctxt=i18n_contexts.id_volume, icon='OUTLINER_OB_VOLUME')


class VIEW3D_MT_grease_pencil_add(Menu):
    bl_idname = "VIEW3D_MT_grease_pencil_add"
    bl_label = "Grease Pencil"
    bl_options = {'SEARCH_ON_KEY_PRESS'}

    def draw(self, _context):
        layout = self.layout
        layout.operator("object.grease_pencil_add", text="Empty", icon='EMPTY_AXIS').type = 'EMPTY'
        layout.operator("object.grease_pencil_add", text="Stroke", icon='STROKE').type = 'STROKE'
        layout.operator("object.grease_pencil_add", text="Monkey", icon='MONKEY').type = 'MONKEY'
        layout.separator()
        layout.operator("object.grease_pencil_add", text="Scene Line Art", icon='LINEART_SCENE').type = 'LINEART_SCENE'
        layout.operator("object.grease_pencil_add", text="Collection Line Art", icon='LINEART_COLLECTION').type = 'LINEART_COLLECTION'
        layout.operator("object.grease_pencil_add", text="Object Line Art", icon='LINEART_OBJECT').type = 'LINEART_OBJECT'


class VIEW3D_MT_add(Menu):
    bl_label = "Add"
    bl_translation_context = i18n_contexts.operator_default
    bl_options = {'SEARCH_ON_KEY_PRESS'}

    def draw(self, context):
        layout = self.layout

        if layout.operator_context == 'EXEC_REGION_WIN':
            layout.operator_context = 'INVOKE_REGION_WIN'
            layout.operator("WM_OT_search_single_menu", text="Search...", icon='VIEWZOOM').menu_idname = "VIEW3D_MT_add"
            layout.separator()
        else:
            # BFA - make sure you can see it in the header
            layout.operator("WM_OT_search_single_menu", text="Search...", icon='VIEWZOOM').menu_idname = "VIEW3D_MT_add"

        layout.separator()

        # NOTE: don't use 'EXEC_SCREEN' or operators won't get the `v3d` context.

        # NOTE: was `EXEC_AREA`, but this context does not have the `rv3d`, which prevents
        #       "align_view" to work on first call (see #32719).
        layout.operator_context = 'EXEC_REGION_WIN'

        # layout.operator_menu_enum("object.mesh_add", "type", text="Mesh", icon='OUTLINER_OB_MESH')
        layout.menu("VIEW3D_MT_mesh_add", icon='OUTLINER_OB_MESH')

        # layout.operator_menu_enum("object.curve_add", "type", text="Curve", icon='OUTLINER_OB_CURVE')
        layout.menu("VIEW3D_MT_curve_add", icon='OUTLINER_OB_CURVE')
        # layout.operator_menu_enum("object.surface_add", "type", text="Surface", icon='OUTLINER_OB_SURFACE')
        layout.menu("VIEW3D_MT_surface_add", icon='OUTLINER_OB_SURFACE')
        layout.menu("VIEW3D_MT_metaball_add", text="Metaball", icon='OUTLINER_OB_META')
        layout.operator("object.text_add", text="Text", icon='OUTLINER_OB_FONT')
        if context.preferences.experimental.use_new_point_cloud_type:
            layout.operator("object.pointcloud_add", text="Point Cloud", icon='OUTLINER_OB_POINTCLOUD')
        layout.menu("VIEW3D_MT_volume_add", text="Volume", text_ctxt=i18n_contexts.id_id, icon='OUTLINER_OB_VOLUME')
        layout.menu("VIEW3D_MT_grease_pencil_add", text="Grease Pencil", icon='OUTLINER_OB_GREASEPENCIL')

        layout.separator()

        if VIEW3D_MT_armature_add.is_extended():
            layout.menu("VIEW3D_MT_armature_add", icon='OUTLINER_OB_ARMATURE')
        else:
            layout.operator("object.armature_add", text="Armature", icon='OUTLINER_OB_ARMATURE')

        layout.operator("object.add", text="Lattice", icon='OUTLINER_OB_LATTICE').type = 'LATTICE'
        layout.operator_menu_enum("object.empty_add", "type", text="Empty",
                                  text_ctxt=i18n_contexts.id_id, icon='OUTLINER_OB_EMPTY')
        layout.menu("VIEW3D_MT_image_add", text="Image", icon='OUTLINER_OB_IMAGE')

        layout.separator()

        layout.operator("object.speaker_add", text="Speaker", icon='OUTLINER_OB_SPEAKER')
        layout.separator()

        if VIEW3D_MT_camera_add.is_extended():
            layout.menu("VIEW3D_MT_camera_add", icon='OUTLINER_OB_CAMERA')
        else:
            VIEW3D_MT_camera_add.draw(self, context)

        layout.menu("VIEW3D_MT_light_add", icon='OUTLINER_OB_LIGHT')

        layout.separator()

        layout.menu("VIEW3D_MT_lightprobe_add", icon='OUTLINER_OB_LIGHTPROBE')

        layout.separator()

        layout.operator_menu_enum("object.effector_add", "type", text="Force Field", icon='OUTLINER_OB_FORCE_FIELD')

        layout.separator()

        has_collections = bool(bpy.data.collections)
        col = layout.column()
        col.enabled = has_collections

        if not has_collections or len(bpy.data.collections) > 10:
            col.operator_context = 'INVOKE_REGION_WIN'
            col.operator(
                "object.collection_instance_add",
                text="Collection Instance" if has_collections else "No Collections to Instance",
                icon='OUTLINER_OB_GROUP_INSTANCE',
            )
        else:
            col.operator_menu_enum(
                "object.collection_instance_add",
                "collection",
                text="Collection Instance",
                icon='OUTLINER_OB_GROUP_INSTANCE',
            )


class VIEW3D_MT_image_add(Menu):
    bl_label = "Add Image"
    bl_options = {'SEARCH_ON_KEY_PRESS'}

    def draw(self, _context):
        layout = self.layout
        # Explicitly set background mode on/off as operator will try to
        # auto-detect which mode to use otherwise.
        layout.operator("object.empty_image_add", text="Reference", icon='IMAGE_REFERENCE').background = False
        layout.operator("object.empty_image_add", text="Background", icon='IMAGE_BACKGROUND').background = True
        layout.operator("image.import_as_mesh_planes", text="Mesh Plane", icon='MESH_PLANE')


class VIEW3D_MT_object_relations(Menu):
    bl_label = "Relations"

    def draw(self, _context):
        layout = self.layout

        layout.operator("object.make_dupli_face", icon="MAKEDUPLIFACE")

        layout.separator()

        layout.operator_menu_enum("object.make_local", "type", text="Make Local")
        layout.menu("VIEW3D_MT_make_single_user")


# bfa menu
class VIEW3D_MT_origin_set(Menu):
    bl_label = "Set Origin"

    def draw(self, context):
        layout = self.layout

        layout.operator("object.origin_set", icon='GEOMETRY_TO_ORIGIN',
                        text="Geometry to Origin").type = 'GEOMETRY_ORIGIN'
        layout.operator("object.origin_set", icon='ORIGIN_TO_GEOMETRY',
                        text="Origin to Geometry").type = 'ORIGIN_GEOMETRY'
        layout.operator("object.origin_set", icon='ORIGIN_TO_CURSOR', text="Origin to 3D Cursor").type = 'ORIGIN_CURSOR'
        layout.operator("object.origin_set", icon='ORIGIN_TO_CENTEROFMASS',
                        text="Origin to Center of Mass (Surface)").type = 'ORIGIN_CENTER_OF_MASS'
        layout.operator(
            "object.origin_set",
            icon='ORIGIN_TO_VOLUME',
            text="Origin to Center of Mass (Volume)").type = 'ORIGIN_CENTER_OF_VOLUME'


# ********** Object menu **********

class VIEW3D_MT_object_liboverride(Menu):
    bl_label = "Library Override"

    def draw(self, _context):
        layout = self.layout

        layout.operator("object.make_override_library", text="Make", icon="LIBRARY")
        layout.operator("object.reset_override_library", text="Reset", icon="RESET")
        layout.operator("object.clear_override_library", text="Clear", icon="CLEAR")


class VIEW3D_MT_object(Menu):
    bl_context = "objectmode"
    bl_label = "Object"

    def draw(self, context):
        layout = self.layout

        ob = context.object
        view = context.space_data

        layout.menu("VIEW3D_MT_transform_object")
        layout.menu("VIEW3D_MT_origin_set")  # bfa menu
        layout.menu("VIEW3D_MT_mirror")
        layout.menu("VIEW3D_MT_object_clear")
        layout.menu("VIEW3D_MT_object_apply")
        layout.menu("VIEW3D_MT_snap")

        layout.separator()

        layout.operator("object.duplicate_move", icon="DUPLICATE")
        layout.operator("object.duplicate_move_linked", icon="DUPLICATE")
        layout.operator("object.join", icon='JOIN')

        layout.separator()

        layout.operator_context = 'EXEC_REGION_WIN'
        myvar = layout.operator("object.delete", text="Delete", icon="DELETE")
        myvar.use_global = False
        myvar.confirm = False
        myvar = layout.operator("object.delete", text="Delete Global", icon="DELETE")
        myvar.use_global = True
        myvar.confirm = False

        layout.separator()

        layout.operator("view3d.copybuffer", text="Copy Objects", icon='COPYDOWN')
        layout.operator("view3d.pastebuffer", text="Paste Objects", icon='PASTEDOWN')

        layout.separator()

        layout.menu("VIEW3D_MT_object_asset")

        layout.separator()

        layout.menu("VIEW3D_MT_object_liboverride")
        layout.menu("VIEW3D_MT_object_relations")
        layout.menu("VIEW3D_MT_object_parent")
        layout.menu("VIEW3D_MT_object_constraints")
        layout.menu("VIEW3D_MT_object_track")
        layout.menu("VIEW3D_MT_make_links")

        layout.separator()

        layout.menu("VIEW3D_MT_object_collection")

        # BFA: shading just for mesh and curve objects
        if ob is None:
            pass

        elif ob.type in {'MESH', 'CURVE', 'SURFACE'}:

            layout.separator()

            layout.operator("object.shade_smooth", icon='SHADING_SMOOTH')
            if ob and ob.type == 'MESH':
                layout.operator("object.shade_auto_smooth", icon='NORMAL_SMOOTH')
            layout.operator("object.shade_flat", icon='SHADING_FLAT')

        layout.separator()

        layout.menu("VIEW3D_MT_object_animation")
        layout.menu("VIEW3D_MT_object_rigid_body")

        layout.separator()

        layout.menu("VIEW3D_MT_object_quick_effects")
        layout.menu("VIEW3D_MT_subdivision_set")  # bfa menu

        layout.separator()

        layout.menu("VIEW3D_MT_object_convert")

        layout.separator()

        layout.menu("VIEW3D_MT_object_showhide")
        layout.menu("VIEW3D_MT_object_cleanup")

        if ob is None:
            pass

        elif ob.type == 'CAMERA':
            layout.operator_context = 'INVOKE_REGION_WIN'

            layout.separator()

            if ob.data.type == 'PERSP':
                props = layout.operator("wm.context_modal_mouse", text="Adjust Focal Length", icon="LENS_ANGLE")
                props.data_path_iter = "selected_editable_objects"
                props.data_path_item = "data.lens"
                props.input_scale = 0.1
                if ob.data.lens_unit == 'MILLIMETERS':
                    props.header_text = "Camera Focal Length: %.1fmm"
                else:
                    props.header_text = "Camera Focal Length: %.1f\u00B0"

            else:
                props = layout.operator("wm.context_modal_mouse", text="Camera Lens Scale", icon="LENS_SCALE")
                props.data_path_iter = "selected_editable_objects"
                props.data_path_item = "data.ortho_scale"
                props.input_scale = 0.01
                props.header_text = "Camera Lens Scale: %.3f"

            if not ob.data.dof.focus_object:
                if view and view.camera == ob and view.region_3d.view_perspective == 'CAMERA':
                    props = layout.operator("ui.eyedropper_depth", text="DOF Distance (Pick)", icon="DOF")
                else:
                    props = layout.operator("wm.context_modal_mouse", text="Adjust Focus Distance", icon="DOF")
                    props.data_path_iter = "selected_editable_objects"
                    props.data_path_item = "data.dof.focus_distance"
                    props.input_scale = 0.02
                    props.header_text = "Focus Distance: %.3f"

        elif ob.type in {'CURVE', 'FONT'}:
            layout.operator_context = 'INVOKE_REGION_WIN'

            layout.separator()

            props = layout.operator("wm.context_modal_mouse", text="Adjust Extrusion", icon="EXTRUDESIZE")
            props.data_path_iter = "selected_editable_objects"
            props.data_path_item = "data.extrude"
            props.input_scale = 0.01
            props.header_text = "Extrude: %.3f"

            props = layout.operator("wm.context_modal_mouse", text="Adjust Offset", icon="WIDTH_SIZE")
            props.data_path_iter = "selected_editable_objects"
            props.data_path_item = "data.offset"
            props.input_scale = 0.01
            props.header_text = "Offset %.3f"

        elif ob.type == 'EMPTY':
            layout.operator_context = 'INVOKE_REGION_WIN'

            layout.separator()

            props = layout.operator("wm.context_modal_mouse", text="Adjust Empty Display Size", icon="DRAWSIZE")
            props.data_path_iter = "selected_editable_objects"
            props.data_path_item = "empty_display_size"
            props.input_scale = 0.01
            props.header_text = "Empty Diosplay Size: %.3f"

        elif ob.type == 'LIGHT':
            light = ob.data

            layout.operator_context = 'INVOKE_REGION_WIN'

            layout.separator()

            props = layout.operator("wm.context_modal_mouse", text="Adjust Light Power", icon="LIGHT_STRENGTH")
            props.data_path_iter = "selected_editable_objects"
            props.data_path_item = "data.energy"
            props.input_scale = 1.0
            props.header_text = "Light Power: %.3f"

            if light.type == 'AREA':
                if light.shape in {'RECTANGLE', 'ELLIPSE'}:
                    props = layout.operator(
                        "wm.context_modal_mouse",
                        text="Adjust Area Light X Size",
                        icon="LIGHT_SIZE")
                    props.data_path_iter = "selected_editable_objects"
                    props.data_path_item = "data.size"
                    props.header_text = "Light Size X: %.3f"

                    props = layout.operator(
                        "wm.context_modal_mouse",
                        text="Adjust Area Light Y Size",
                        icon="LIGHT_SIZE")
                    props.data_path_iter = "selected_editable_objects"
                    props.data_path_item = "data.size_y"
                    props.header_text = "Light Size Y: %.3f"
                else:
                    props = layout.operator("wm.context_modal_mouse", text="Adjust Area Light Size", icon="LIGHT_SIZE")
                    props.data_path_iter = "selected_editable_objects"
                    props.data_path_item = "data.size"
                    props.header_text = "Light Size: %.3f"

            elif light.type in {'SPOT', 'POINT'}:
                props = layout.operator("wm.context_modal_mouse", text="Adjust Light Radius", icon="RADIUS")
                props.data_path_iter = "selected_editable_objects"
                props.data_path_item = "data.shadow_soft_size"
                props.header_text = "Light Radius: %.3f"

            elif light.type == 'SUN':
                props = layout.operator("wm.context_modal_mouse", text="Adjust Sun Light Angle", icon="ANGLE")
                props.data_path_iter = "selected_editable_objects"
                props.data_path_item = "data.angle"
                props.header_text = "Light Angle: %.3f"

            if light.type == 'SPOT':
                layout.separator()

                props = layout.operator("wm.context_modal_mouse", text="Adjust Spot Light Size", icon="LIGHT_SIZE")
                props.data_path_iter = "selected_editable_objects"
                props.data_path_item = "data.spot_size"
                props.input_scale = 0.01
                props.header_text = "Spot Size: %.2f"

                props = layout.operator("wm.context_modal_mouse", text="Adjust Spot Light Blend", icon="SPOT_BLEND")
                props.data_path_iter = "selected_editable_objects"
                props.data_path_item = "data.spot_blend"
                props.input_scale = -0.01
                props.header_text = "Spot Blend: %.2f"

            if light.type in ['SPOT', 'SUN', 'AREA']:
                props = layout.operator(
                    "object.transform_axis_target",
                    text="Interactive Light Track",
                    icon="NODE_LIGHTPATH")

        layout.template_node_operator_asset_menu_items(catalog_path="Object")


class VIEW3D_MT_object_animation(Menu):
    bl_label = "Animation"

    def draw(self, _context):
        layout = self.layout

        layout.operator("anim.keyframe_insert", text="Insert Keyframe", icon='KEYFRAMES_INSERT')
        layout.operator(
            "anim.keyframe_insert_menu",
            text="Insert Keyframe with Keying Set",
            icon='KEYFRAMES_INSERT').always_prompt = True
        layout.operator("anim.keyframe_delete_v3d", text="Delete Keyframes", icon='KEYFRAMES_REMOVE')
        layout.operator("anim.keyframe_clear_v3d", text="Clear Keyframes", icon='KEYFRAMES_CLEAR')
        layout.operator("anim.keying_set_active_set", text="Change Keying Set", icon='KEYINGSET')

        layout.separator()

<<<<<<< HEAD
        layout.operator("nla.bake", text="Bake Action", icon='BAKE_ACTION')
        layout.operator("gpencil.bake_mesh_animation", text="Bake Mesh to Grease Pencil", icon='BAKE_ACTION')
        layout.operator(
            "gpencil.bake_grease_pencil_animation",
            text="Bake Object Transform to Grease Pencil",
            icon='BAKE_ACTION')
=======
        layout.operator("nla.bake", text="Bake Action...")
        layout.operator("gpencil.bake_mesh_animation", text="Bake Mesh to Grease Pencil...")
        layout.operator("grease_pencil.bake_grease_pencil_animation", text="Bake Object Transform to Grease Pencil...")
>>>>>>> ccb18659


class VIEW3D_MT_object_rigid_body(Menu):
    bl_label = "Rigid Body"

    def draw(self, _context):
        layout = self.layout

        layout.operator("rigidbody.objects_add", text="Add Active", icon='RIGID_ADD_ACTIVE').type = 'ACTIVE'
        layout.operator("rigidbody.objects_add", text="Add Passive", icon='RIGID_ADD_PASSIVE').type = 'PASSIVE'

        layout.separator()

        layout.operator("rigidbody.objects_remove", text="Remove", icon='RIGID_REMOVE')

        layout.separator()

        layout.operator("rigidbody.shape_change", text="Change Shape", icon='RIGID_CHANGE_SHAPE')
        layout.operator("rigidbody.mass_calculate", text="Calculate Mass", icon='RIGID_CALCULATE_MASS')
        layout.operator("rigidbody.object_settings_copy", text="Copy from Active", icon='RIGID_COPY_FROM_ACTIVE')
        layout.operator("object.visual_transform_apply", text="Apply Transformation", icon='RIGID_APPLY_TRANS')
        layout.operator("rigidbody.bake_to_keyframes", text="Bake To Keyframes", icon='RIGID_BAKE_TO_KEYFRAME')

        layout.separator()

        layout.operator("rigidbody.connect", text="Connect", icon='RIGID_CONSTRAINTS_CONNECT')


class VIEW3D_MT_object_clear(Menu):
    bl_label = "Clear"

    def draw(self, _context):
        layout = self.layout

        layout.operator("object.location_clear", text="Location", text_ctxt=i18n_contexts.default, icon="CLEARMOVE").clear_delta = False
        layout.operator("object.rotation_clear", text="Rotation", text_ctxt=i18n_contexts.default, icon="CLEARROTATE").clear_delta = False
        layout.operator("object.scale_clear", text="Scale", text_ctxt=i18n_contexts.default, icon="CLEARSCALE").clear_delta = False

        layout.separator()

        layout.operator("object.origin_clear", text="Origin", icon="CLEARORIGIN")


class VIEW3D_MT_object_context_menu(Menu):
    bl_label = "Object"

    def draw(self, context):
        layout = self.layout

        view = context.space_data

        obj = context.object

        selected_objects_len = len(context.selected_objects)

        # If nothing is selected
        # (disabled for now until it can be made more useful).
        '''
        if selected_objects_len == 0:

            layout.menu("VIEW3D_MT_add", text="Add", text_ctxt=i18n_contexts.operator_default)
            layout.operator("view3d.pastebuffer", text="Paste Objects", icon='PASTEDOWN')

            return
        '''

        # If something is selected

        # Individual object types.
        if obj is None:
            pass

        elif obj.type == 'CAMERA':
            layout.operator_context = 'INVOKE_REGION_WIN'

            layout.operator("view3d.object_as_camera", text="Set Active Camera", icon="VIEW_SWITCHACTIVECAM")

            if obj.data.type == 'PERSP':
                props = layout.operator("wm.context_modal_mouse", text="Adjust Focal Length", icon="LENS_ANGLE")
                props.data_path_iter = "selected_editable_objects"
                props.data_path_item = "data.lens"
                props.input_scale = 0.1
                if obj.data.lens_unit == 'MILLIMETERS':
                    props.header_text = rpt_("Camera Focal Length: %.1fmm")
                else:
                    props.header_text = rpt_("Camera Focal Length: %.1f\u00B0")

            else:
                props = layout.operator("wm.context_modal_mouse", text="Camera Lens Scale", icon="LENS_SCALE")
                props.data_path_iter = "selected_editable_objects"
                props.data_path_item = "data.ortho_scale"
                props.input_scale = 0.01
                props.header_text = rpt_("Camera Lens Scale: %.3f")

            if not obj.data.dof.focus_object:
                if view and view.camera == obj and view.region_3d.view_perspective == 'CAMERA':
                    props = layout.operator("ui.eyedropper_depth", text="DOF Distance (Pick)", icon="DOF")
                else:
                    props = layout.operator("wm.context_modal_mouse", text="Adjust Focus Distance", icon="DOF")
                    props.data_path_iter = "selected_editable_objects"
                    props.data_path_item = "data.dof.focus_distance"
                    props.input_scale = 0.02
                    props.header_text = rpt_("Focus Distance: %.3f")

            layout.separator()

        elif obj.type in {'CURVE', 'FONT'}:
            layout.operator_context = 'INVOKE_REGION_WIN'

            props = layout.operator("wm.context_modal_mouse", text="Adjust Extrusion", icon="EXTRUDESIZE")
            props.data_path_iter = "selected_editable_objects"
            props.data_path_item = "data.extrude"
            props.input_scale = 0.01
            props.header_text = rpt_("Extrude: %.3f")

            props = layout.operator("wm.context_modal_mouse", text="Adjust Offset", icon="WIDTH_SIZE")
            props.data_path_iter = "selected_editable_objects"
            props.data_path_item = "data.offset"
            props.input_scale = 0.01
            props.header_text = rpt_("Offset: %.3f")

            layout.separator()

        elif obj.type == 'EMPTY':
            layout.operator_context = 'INVOKE_REGION_WIN'

            props = layout.operator("wm.context_modal_mouse", text="Adjust Empty Display Size", icon="DRAWSIZE")
            props.data_path_iter = "selected_editable_objects"
            props.data_path_item = "empty_display_size"
            props.input_scale = 0.01
            props.header_text = rpt_("Empty Display Size: %.3f")

            layout.separator()

            if obj.empty_display_type == 'IMAGE':
                layout.operator("image.convert_to_mesh_plane", text="Convert to Mesh Plane", icon='MESH_PLANE')
                layout.operator("grease_pencil.trace_image", icon="FILE_IMAGE")

                layout.separator()

        elif obj.type == 'LIGHT':
            light = obj.data

            layout.operator_context = 'INVOKE_REGION_WIN'

            props = layout.operator("wm.context_modal_mouse", text="Adjust Light Power", icon="LIGHT_STRENGTH")
            props.data_path_iter = "selected_editable_objects"
            props.data_path_item = "data.energy"
            props.input_scale = 1.0
            props.header_text = rpt_("Light Power: %.3f")

            if light.type == 'AREA':
                if light.shape in {'RECTANGLE', 'ELLIPSE'}:
                    props = layout.operator(
                        "wm.context_modal_mouse",
                        text="Adjust Area Light X Size",
                        icon="LIGHT_SIZE")
                    props.data_path_iter = "selected_editable_objects"
                    props.data_path_item = "data.size"
                    props.header_text = rpt_("Light Size X: %.3f")

                    props = layout.operator(
                        "wm.context_modal_mouse",
                        text="Adjust Area Light Y Size",
                        icon="LIGHT_SIZE")
                    props.data_path_iter = "selected_editable_objects"
                    props.data_path_item = "data.size_y"
                    props.header_text = rpt_("Light Size Y: %.3f")
                else:
                    props = layout.operator("wm.context_modal_mouse", text="Adjust Area Light Size", icon="LIGHT_SIZE")
                    props.data_path_iter = "selected_editable_objects"
                    props.data_path_item = "data.size"
                    props.header_text = rpt_("Light Size: %.3f")

            elif light.type in {'SPOT', 'POINT'}:
                props = layout.operator("wm.context_modal_mouse", text="Adjust Light Radius", icon="RADIUS")
                props.data_path_iter = "selected_editable_objects"
                props.data_path_item = "data.shadow_soft_size"
                props.header_text = rpt_("Light Radius: %.3f")

            elif light.type == 'SUN':
                props = layout.operator("wm.context_modal_mouse", text="Adjust Sun Light Angle", icon="ANGLE")
                props.data_path_iter = "selected_editable_objects"
                props.data_path_item = "data.angle"
                props.header_text = rpt_("Light Angle: %.3f")

            if light.type == 'SPOT':
                layout.separator()

                props = layout.operator("wm.context_modal_mouse", text="Adjust Spot Light Size", icon="LIGHT_SIZE")
                props.data_path_iter = "selected_editable_objects"
                props.data_path_item = "data.spot_size"
                props.input_scale = 0.01
                props.header_text = rpt_("Spot Size: %.2f")

                props = layout.operator("wm.context_modal_mouse", text="Adjust Spot Light Blend", icon="SPOT_BLEND")
                props.data_path_iter = "selected_editable_objects"
                props.data_path_item = "data.spot_blend"
                props.input_scale = -0.01
                props.header_text = rpt_("Spot Blend: %.2f")

            layout.separator()

        # Shared among some object types.
        if obj is not None:
            if obj.type in {'MESH', 'CURVE', 'SURFACE'}:
                layout.operator("object.shade_smooth", text="Shade Smooth", icon="SHADING_SMOOTH")
                if obj.type == 'MESH':
                    layout.operator("object.shade_auto_smooth", icon="NORMAL_SMOOTH")
                layout.operator("object.shade_flat", text="Shade Flat", icon="SHADING_FLAT")
                layout.separator()

            if obj.type in {'MESH', 'CURVE', 'SURFACE', 'ARMATURE', 'GPENCIL'}:
                if selected_objects_len > 1:
                    layout.operator("object.join")

            if obj.type in {'MESH', 'CURVE', 'CURVES', 'SURFACE', 'POINTCLOUD', 'META', 'FONT'}:
                layout.operator_menu_enum("object.convert", "target")

            if obj.type == 'GPENCIL':
                layout.operator_menu_enum("gpencil.convert", "type", text="Convert To")

            if (obj.type in {
                'MESH', 'CURVE', 'CURVES', 'SURFACE', 'GPENCIL', 'LATTICE', 'ARMATURE', 'META', 'FONT', 'POINTCLOUD',
            } or (obj.type == 'EMPTY' and obj.instance_collection is not None)):
                layout.operator_context = 'INVOKE_REGION_WIN'
                layout.operator_menu_enum("object.origin_set", text="Set Origin", property="type")
                layout.operator_context = 'INVOKE_DEFAULT'

                layout.separator()

        # Shared among all object types
        layout.operator("view3d.copybuffer", text="Copy Objects", icon='COPYDOWN')
        layout.operator("view3d.pastebuffer", text="Paste Objects", icon='PASTEDOWN')

        layout.separator()

        layout.operator("object.duplicate_move", icon='DUPLICATE')
        layout.operator("object.duplicate_move_linked", icon="DUPLICATE")

        layout.separator()

        props = layout.operator("wm.call_panel", text="Rename Active Object", icon='RENAME')
        props.name = "TOPBAR_PT_name"
        props.keep_open = False

        layout.separator()

        layout.menu("VIEW3D_MT_mirror")
        layout.menu("VIEW3D_MT_snap")
        layout.menu("VIEW3D_MT_object_parent")

        layout.separator()

        layout.operator_context = 'INVOKE_REGION_WIN'
        layout.operator("object.move_to_collection", icon='GROUP')

        layout.separator()
        if view and view.local_view:
            layout.operator(
                "view3d.localview",
                text="Toggle Local View",
                icon="VIEW_GLOBAL_LOCAL")  # BFA - Can toggle in, so toggle out too
            layout.operator("view3d.localview_remove_from", icon='VIEW_REMOVE_LOCAL')
        else:
            # BFA - made it relevant to local view conditional
            layout.operator("view3d.localview", text="Toggle Local View", icon="VIEW_GLOBAL_LOCAL")

        layout.separator()

        layout.operator("anim.keyframe_insert", text="Insert Keyframe", icon='KEYFRAMES_INSERT')
        layout.operator(
            "anim.keyframe_insert_menu",
            text="Insert Keyframe with Keying Set",
            icon='KEYFRAMES_INSERT').always_prompt = True

        layout.separator()

        layout.operator_context = 'EXEC_REGION_WIN'
        layout.operator("object.delete", text="Delete", icon="DELETE").use_global = False

        layout.separator()

        layout.menu("VIEW3D_MT_object_showhide")  # BFA - added to context menu

        layout.template_node_operator_asset_menu_items(catalog_path="Object")


class VIEW3D_MT_object_shading(Menu):
    # XXX, this menu is a place to store shading operator in object mode
    bl_label = "Shading"

    def draw(self, _context):
        layout = self.layout
        layout.operator("object.shade_smooth", text="Smooth", icon="SHADING_SMOOTH")
        layout.operator("object.shade_flat", text="Flat", icon="SHADING_FLAT")


class VIEW3D_MT_object_apply(Menu):
    bl_label = "Apply"

    def draw(self, _context):
        layout = self.layout

        # Need invoke for the popup confirming the multi-user data operation
        layout.operator_context = 'INVOKE_DEFAULT'

        props = layout.operator(
            "object.transform_apply",
            text="Location",
            text_ctxt=i18n_contexts.default,
            icon="APPLYMOVE")
        props.location, props.rotation, props.scale = True, False, False

        props = layout.operator(
            "object.transform_apply",
            text="Rotation",
            text_ctxt=i18n_contexts.default,
            icon="APPLYROTATE")
        props.location, props.rotation, props.scale = False, True, False

        props = layout.operator(
            "object.transform_apply",
            text="Scale",
            text_ctxt=i18n_contexts.default,
            icon="APPLYSCALE")
        props.location, props.rotation, props.scale = False, False, True

        props = layout.operator(
            "object.transform_apply",
            text="All Transforms",
            text_ctxt=i18n_contexts.default,
            icon="APPLYALL")
        props.location, props.rotation, props.scale = True, True, True

        props = layout.operator(
            "object.transform_apply",
            text="Rotation & Scale",
            text_ctxt=i18n_contexts.default,
            icon="APPLY_ROTSCALE")
        props.location, props.rotation, props.scale = False, True, True

        layout.separator()

        layout.operator(
            "object.transforms_to_deltas",
            text="Location to Deltas",
            text_ctxt=i18n_contexts.default,
            icon="APPLYMOVEDELTA").mode = 'LOC'
        layout.operator(
            "object.transforms_to_deltas",
            text="Rotation to Deltas",
            text_ctxt=i18n_contexts.default,
            icon="APPLYROTATEDELTA").mode = 'ROT'
        layout.operator(
            "object.transforms_to_deltas",
            text="Scale to Deltas",
            text_ctxt=i18n_contexts.default,
            icon="APPLYSCALEDELTA").mode = 'SCALE'
        layout.operator(
            "object.transforms_to_deltas",
            text="All Transforms to Deltas",
            text_ctxt=i18n_contexts.default,
            icon="APPLYALLDELTA").mode = 'ALL'
        layout.operator("object.anim_transforms_to_deltas", icon="APPLYANIDELTA")

        layout.separator()

        layout.operator(
            "object.visual_transform_apply",
            text="Visual Transform",
            text_ctxt=i18n_contexts.default,
            icon="VISUALTRANSFORM")
        layout.operator("object.duplicates_make_real", icon="MAKEDUPLIREAL")
        layout.operator(
            "object.parent_inverse_apply",
            text="Parent Inverse",
            text_ctxt=i18n_contexts.default,
            icon="APPLY_PARENT_INVERSE")

        layout.template_node_operator_asset_menu_items(catalog_path="Object/Apply")


class VIEW3D_MT_object_parent(Menu):
    bl_label = "Parent"
    bl_translation_context = i18n_contexts.operator_default

    def draw(self, _context):
        from bl_ui_utils.layout import operator_context

        layout = self.layout

        layout.operator_enum("object.parent_set", "type")

        layout.separator()

        with operator_context(layout, 'EXEC_REGION_WIN'):
            layout.operator("object.parent_no_inverse_set", icon="PARENT").keep_transform = False
            props = layout.operator(
                "object.parent_no_inverse_set",
                text="Make Parent without Inverse (Keep Transform)",
                icon="PARENT")
            props.keep_transform = True

            layout.operator("curves.surface_set", text="Object (Attach Curves to Surface)", icon="PARENT_CURVE")

        layout.separator()

        layout.operator_enum("object.parent_clear", "type")


class VIEW3D_MT_object_track(Menu):
    bl_label = "Track"
    bl_translation_context = i18n_contexts.constraint

    def draw(self, _context):
        layout = self.layout

        layout.operator("object.track_set", text="Damped Track Constraint", icon="CONSTRAINT_DATA").type = "DAMPTRACK"
        layout.operator("object.track_set", text="Track to Constraint", icon="CONSTRAINT_DATA").type = "TRACKTO"
        layout.operator("object.track_set", text="Lock Track Constraint", icon="CONSTRAINT_DATA").type = "LOCKTRACK"

        layout.separator()

        layout.operator("object.track_clear", text="Clear Track", icon="CLEAR_TRACK").type = 'CLEAR'
        layout.operator(
            "object.track_clear",
            text="Clear Track - Keep Transformation",
            icon="CLEAR_TRACK").type = 'CLEAR_KEEP_TRANSFORM'

# BFA - not referenced in the 3D View Editor - but referenced by hotkey M in Blender keymap.


class VIEW3D_MT_object_collection(Menu):
    bl_label = "Collection"

    def draw(self, _context):
        layout = self.layout

        layout.operator_context = 'INVOKE_REGION_WIN'
        layout.operator("object.move_to_collection", icon='GROUP')

        layout.operator("object.link_to_collection", icon='GROUP')

        layout.separator()

        layout.operator("collection.create", icon='COLLECTION_NEW')
        # layout.operator_menu_enum("collection.objects_remove", "collection")  # BUGGY
        layout.operator("collection.objects_remove", icon="DELETE")
        layout.operator("collection.objects_remove_all", icon="DELETE")

        layout.separator()

        layout.operator("collection.objects_add_active", icon='GROUP')
        layout.operator("collection.objects_remove_active", icon="DELETE")


class VIEW3D_MT_object_constraints(Menu):
    bl_label = "Constraints"

    def draw(self, _context):
        layout = self.layout

        layout.operator("object.constraint_add_with_targets", icon="CONSTRAINT_DATA")
        layout.operator("object.constraints_copy", icon="COPYDOWN")

        layout.separator()

        layout.operator("object.constraints_clear", icon="CLEAR_CONSTRAINT")


class VIEW3D_MT_object_quick_effects(Menu):
    bl_label = "Quick Effects"

    def draw(self, _context):
        layout = self.layout

        layout.operator("object.quick_fur", icon="CURVES")
        layout.operator("object.quick_explode", icon="MOD_EXPLODE")
        layout.operator("object.quick_smoke", icon="MOD_SMOKE")
        layout.operator("object.quick_liquid", icon="MOD_FLUIDSIM")
        layout.template_node_operator_asset_menu_items(catalog_path="Object/Quick Effects")


class VIEW3D_MT_object_showhide(Menu):
    bl_label = "Show/Hide"

    def draw(self, _context):
        layout = self.layout

        layout.operator("object.hide_view_clear", text="Show Hidden", icon="HIDE_OFF")

        layout.separator()

        layout.operator("object.hide_view_set", text="Hide Selected", icon="HIDE_ON").unselected = False
        layout.operator("object.hide_view_set", text="Hide Unselected", icon="HIDE_UNSELECTED").unselected = True


class VIEW3D_MT_object_cleanup(Menu):
    bl_label = "Clean Up"

    def draw(self, _context):
        layout = self.layout

        layout.operator(
            "object.vertex_group_clean",
            text="Clean Vertex Group Weights",
            icon='CLEAN_CHANNELS').group_select_mode = 'ALL'
        layout.operator(
            "object.vertex_group_limit_total",
            text="Limit Total Vertex Groups",
            icon='WEIGHT_LIMIT_TOTAL').group_select_mode = 'ALL'

        layout.separator()

        layout.operator("object.material_slot_remove_unused", text="Remove Unused Material Slots", icon='DELETE')


class VIEW3D_MT_object_asset(Menu):
    bl_label = "Asset"

    def draw(self, _context):
        layout = self.layout

        layout.operator("asset.mark", icon='ASSIGN')
        layout.operator("asset.clear", text="Clear Asset", icon='CLEAR').set_fake_user = False
        layout.operator("asset.clear", text="Clear Asset (Set Fake User)", icon='CLEAR').set_fake_user = True


class VIEW3D_MT_make_single_user(Menu):
    bl_label = "Make Single User"

    def draw(self, _context):
        layout = self.layout
        layout.operator_context = 'EXEC_REGION_WIN'

        props = layout.operator("object.make_single_user", text="Object", icon='MAKE_SINGLE_USER')
        props.object = True
        props.obdata = props.material = props.animation = props.obdata_animation = False

        props = layout.operator("object.make_single_user", text="Object & Data", icon='MAKE_SINGLE_USER')
        props.object = props.obdata = True
        props.material = props.animation = props.obdata_animation = False

        props = layout.operator("object.make_single_user", text="Object & Data & Materials", icon='MAKE_SINGLE_USER')
        props.object = props.obdata = props.material = True
        props.animation = props.obdata_animation = False

        props = layout.operator("object.make_single_user", text="Materials", icon='MAKE_SINGLE_USER')
        props.material = True
        props.object = props.obdata = props.animation = props.obdata_animation = False

        props = layout.operator("object.make_single_user", text="Object Animation", icon='MAKE_SINGLE_USER')
        props.animation = True
        props.object = props.obdata = props.material = props.obdata_animation = False

        props = layout.operator("object.make_single_user", text="Object Data Animation", icon='MAKE_SINGLE_USER')
        props.obdata_animation = props.obdata = True
        props.object = props.material = props.animation = False


class VIEW3D_MT_object_convert(Menu):
    bl_label = "Convert"

    def draw(self, context):
        layout = self.layout
        ob = context.active_object

        if ob and ob.type != "EMPTY":
            layout.operator_enum("object.convert", "target")

        else:
            # Potrace lib dependency.
            if bpy.app.build_options.potrace:
                layout.operator("image.convert_to_mesh_plane", text="Convert to Mesh Plane", icon='MESH_PLANE')
                layout.operator("grease_pencil.trace_image", icon='OUTLINER_OB_GREASEPENCIL')

        if ob and ob.type == 'CURVES':
            layout.operator("curves.convert_to_particle_system", text="Particle System", icon="PARTICLES")

        layout.template_node_operator_asset_menu_items(catalog_path="Object/Convert")


class VIEW3D_MT_make_links(Menu):
    bl_label = "Link/Transfer Data"

    def draw(self, _context):
        layout = self.layout
        operator_context_default = layout.operator_context

        if len(bpy.data.scenes) > 10:
            layout.operator_context = 'INVOKE_REGION_WIN'
            layout.operator("object.make_links_scene", text="Link Objects to Scene", icon='OUTLINER_OB_EMPTY')
        else:
            layout.operator_context = 'EXEC_REGION_WIN'
            layout.operator_menu_enum("object.make_links_scene", "scene", text="Link Objects to Scene")

        layout.separator()

        layout.operator_context = operator_context_default

        layout.operator_enum("object.make_links_data", "type")  # inline

        layout.separator()

        layout.operator("object.join_uvs", text="Copy UV Maps", icon="TRANSFER_UV")

        layout.separator()

        layout.operator("object.data_transfer", icon='TRANSFER_DATA')
        layout.operator("object.datalayout_transfer", icon='TRANSFER_DATA_LAYOUT')

# BFA wip menu, removed?
class VIEW3D_MT_brush_paint_modes(Menu):
    bl_label = "Enabled Modes"

    def draw(self, context):
        layout = self.layout

        settings = UnifiedPaintPanel.paint_settings(context)
        brush = settings.brush

        layout.prop(brush, "use_paint_sculpt", text="Sculpt")
        layout.prop(brush, "use_paint_uv_sculpt", text="UV Sculpt")
        layout.prop(brush, "use_paint_vertex", text="Vertex Paint")
        layout.prop(brush, "use_paint_weight", text="Weight Paint")
        layout.prop(brush, "use_paint_image", text="Texture Paint")
        layout.prop(brush, "use_paint_sculpt_curves", text="Sculpt Curves")


# bfa menu
class VIEW3D_MT_brush(Menu):
    bl_label = "Brush"

    def draw(self, context):
        layout = self.layout

        settings = UnifiedPaintPanel.paint_settings(context)
        brush = getattr(settings, "brush", None)
        obj = context.active_object
        mesh = context.object.data  # face selection masking for painting

        # skip if no active brush
        if not brush:
            layout.label(text="No Brush selected. Please select a brush first", icon='INFO')
            return

        tex_slot = brush.texture_slot
        mask_tex_slot = brush.mask_texture_slot

        # brush tool
        if context.sculpt_object:
            layout.operator("brush.reset", icon="BRUSH_RESET")

        if tex_slot.map_mode == 'STENCIL':

            layout.separator()

            layout.operator(
                "brush.stencil_control",
                text='Move Stencil Texture',
                icon='TRANSFORM_MOVE').mode = 'TRANSLATION'
            layout.operator(
                "brush.stencil_control",
                text='Rotate Stencil Texture',
                icon='TRANSFORM_ROTATE').mode = 'ROTATION'
            layout.operator(
                "brush.stencil_control",
                text='Scale Stencil Texture',
                icon='TRANSFORM_SCALE').mode = 'SCALE'
            layout.operator("brush.stencil_reset_transform", text="Reset Stencil Texture position", icon="RESET")

        if mask_tex_slot.map_mode == 'STENCIL':

            layout.separator()

            myvar = layout.operator("brush.stencil_control", text="Move Stencil Mask Texture", icon='TRANSFORM_MOVE')
            myvar.mode = 'TRANSLATION'
            myvar.texmode = 'SECONDARY'
            myvar = layout.operator(
                "brush.stencil_control",
                text="Rotate Stencil Mask Texture",
                icon='TRANSFORM_ROTATE')
            myvar.mode = 'ROTATION'
            myvar.texmode = 'SECONDARY'
            myvar = layout.operator("brush.stencil_control", text="Scale Stencil Mask Texture", icon='TRANSFORM_SCALE')
            myvar.mode = 'SCALE'
            myvar.texmode = 'SECONDARY'
            layout.operator(
                "brush.stencil_reset_transform",
                text="Reset Stencil Mask Texture position",
                icon="RESET").mask = True

        # If face selection masking for painting is active
        if mesh.use_paint_mask:

            layout.separator()

            layout.menu("VIEW3D_MT_facemask_showhide")  # bfa - show hide for face mask tool

        # Color picker just in vertex and texture paint
        if obj.mode in {'VERTEX_PAINT', 'TEXTURE_PAINT'}:

            layout.separator()

            layout.operator("paint.sample_color", text="Color Picker", icon='EYEDROPPER')


# bfa - show hide menu for face selection masking
class VIEW3D_MT_facemask_showhide(Menu):
    bl_label = "Show/Hide"

    def draw(self, context):
        layout = self.layout

        layout.operator("paint.face_select_reveal", text="Show Hidden", icon="HIDE_OFF")
        layout.operator("paint.face_select_hide", text="Hide Selected", icon="HIDE_ON").unselected = False
        layout.operator("paint.face_select_hide", text="Hide Unselected", icon="HIDE_UNSELECTED").unselected = True


class VIEW3D_MT_paint_vertex(Menu):
    bl_label = "Paint"

    def draw(self, _context):
        layout = self.layout

        layout.operator("paint.vertex_color_set", icon="COLOR")  # BFA - Expose operator
        layout.operator("paint.vertex_color_smooth", icon="PARTICLEBRUSH_SMOOTH")
        layout.operator("paint.vertex_color_dirt", icon="DIRTY_VERTEX")
        layout.operator("paint.vertex_color_from_weight", icon="VERTCOLFROMWEIGHT")

        layout.separator()

        layout.operator("paint.vertex_color_invert", text="Invert", icon="REVERSE_COLORS")
        layout.operator("paint.vertex_color_levels", text="Levels", icon="LEVELS")
        layout.operator("paint.vertex_color_hsv", text="Hue/Saturation/Value", icon="HUESATVAL")
        layout.operator(
            "paint.vertex_color_brightness_contrast",
            text="Brightness/Contrast",
            icon="BRIGHTNESS_CONTRAST")

        layout.separator()

        layout.operator("paint.vertex_color_set")
        layout.operator("paint.sample_color")


class VIEW3D_MT_hook(Menu):
    bl_label = "Hooks"

    def draw(self, context):
        layout = self.layout
        layout.operator_context = 'EXEC_AREA'
        layout.operator("object.hook_add_newob", icon="HOOK_NEW")
        layout.operator("object.hook_add_selob", icon="HOOK_SELECTED").use_bone = False
        layout.operator("object.hook_add_selob", text="Hook to Selected Object Bone", icon="HOOK_BONE").use_bone = True

        if any([mod.type == 'HOOK' for mod in context.active_object.modifiers]):
            layout.separator()

            layout.operator_menu_enum("object.hook_assign", "modifier", icon="HOOK_ASSIGN")
            layout.operator_menu_enum("object.hook_remove", "modifier", icon="HOOK_REMOVE")

            layout.separator()

            layout.operator_menu_enum("object.hook_select", "modifier", icon="HOOK_SELECT")
            layout.operator_menu_enum("object.hook_reset", "modifier", icon="HOOK_RESET")
            layout.operator_menu_enum("object.hook_recenter", "modifier", icon="HOOK_RECENTER")


class VIEW3D_MT_vertex_group(Menu):
    bl_label = "Vertex Groups"

    def draw(self, context):
        layout = self.layout

        layout.operator_context = 'EXEC_AREA'
        layout.operator("object.vertex_group_assign_new", icon="GROUP_VERTEX")

        ob = context.active_object
        if ob.mode == 'EDIT' or (ob.mode == 'WEIGHT_PAINT' and ob.type == 'MESH' and ob.data.use_paint_mask_vertex):
            if ob.vertex_groups.active:
                layout.separator()

                layout.operator("object.vertex_group_assign", text="Assign to Active Group", icon="ADD_TO_ACTIVE")
                layout.operator("object.vertex_group_remove_from", text="Remove from Active Group",
                                icon="REMOVE_SELECTED_FROM_ACTIVE_GROUP").use_all_groups = False
                layout.operator(
                    "object.vertex_group_remove_from",
                    text="Remove from All",
                    icon="REMOVE_FROM_ALL_GROUPS").use_all_groups = True

        if ob.vertex_groups.active:
            layout.separator()

            layout.operator_menu_enum("object.vertex_group_set_active", "group", text="Set Active Group")
            layout.operator(
                "object.vertex_group_remove",
                text="Remove Active Group",
                icon="REMOVE_ACTIVE_GROUP").all = False
            layout.operator("object.vertex_group_remove", text="Remove All Groups", icon="REMOVE_ALL_GROUPS").all = True


# BFA VIEW3D_MT_gpencil_vertex_group legacy menu consolidated and removed


class VIEW3D_MT_greasepencil_vertex_group(Menu):
    bl_label = "Vertex Groups"

    def draw(self, context):
        layout = self.layout

        layout.operator_context = 'EXEC_AREA'
        ob = context.active_object

        layout.operator("object.vertex_group_add", text="Add New Group", icon="GROUP_VERTEX")
        ob = context.active_object
        if ob.vertex_groups.active:
            layout.separator()

            layout.operator("gpencil.vertex_group_assign", text="Assign", icon="ADD_TO_ACTIVE") # BFA - Legacy
            layout.operator("gpencil.vertex_group_remove_from", text="Remove", icon="REMOVE_SELECTED_FROM_ACTIVE_GROUP") # BFA - Legacy

            layout.operator("gpencil.vertex_group_select", text="Select", icon="SELECT_ALL") # BFA - Legacy
            layout.operator("gpencil.vertex_group_deselect", text="Deselect", icon="SELECT_NONE") # BFA - Legacy


class VIEW3D_MT_paint_weight_lock(Menu):
    bl_label = "Vertex Group Locks"

    def draw(self, _context):
        layout = self.layout

        props = layout.operator("object.vertex_group_lock", text="Lock All", icon='LOCKED')
        props.action, props.mask = 'LOCK', 'ALL'
        props = layout.operator("object.vertex_group_lock", text="Lock Selected", icon='LOCKED')
        props.action, props.mask = 'LOCK', 'SELECTED'
        props = layout.operator("object.vertex_group_lock", text="Lock Unselected", icon='LOCKED')
        props.action, props.mask = 'LOCK', 'UNSELECTED'
        props = layout.operator("object.vertex_group_lock", text="Lock Only Selected", icon='RESTRICT_SELECT_OFF')
        props.action, props.mask = 'LOCK', 'INVERT_UNSELECTED'

        layout.separator()

        props = layout.operator("object.vertex_group_lock", text="Unlock All", icon='UNLOCKED')
        props.action, props.mask = 'UNLOCK', 'ALL'
        props = layout.operator("object.vertex_group_lock", text="Unlock Selected", icon='UNLOCKED')
        props.action, props.mask = 'UNLOCK', 'SELECTED'
        props = layout.operator("object.vertex_group_lock", text="Unlock Unselected", icon='UNLOCKED')
        props.action, props.mask = 'UNLOCK', 'UNSELECTED'
        props = layout.operator("object.vertex_group_lock", text="Lock Only Unselected", icon='RESTRICT_SELECT_ON')
        props.action, props.mask = 'UNLOCK', 'INVERT_UNSELECTED'

        layout.separator()

        props = layout.operator("object.vertex_group_lock", text="Invert Locks", icon='INVERSE')
        props.action, props.mask = 'INVERT', 'ALL'


class VIEW3D_MT_paint_weight(Menu):
    bl_label = "Weights"

    @staticmethod
    def draw_generic(layout, is_editmode=False):

        layout.menu("VIEW3D_MT_paint_weight_legacy", text="Legacy")  # bfa menu

        if not is_editmode:

            layout.operator(
                "paint.weight_from_bones",
                text="Assign Automatic from Bones",
                icon="BONE_DATA").type = 'AUTOMATIC'
            layout.operator(
                "paint.weight_from_bones",
                text="Assign from Bone Envelopes",
                icon="ENVELOPE_MODIFIER").type = 'ENVELOPES'

            layout.separator()

        layout.operator("object.vertex_group_normalize_all", text="Normalize All", icon='WEIGHT_NORMALIZE_ALL')
        layout.operator("object.vertex_group_normalize", text="Normalize", icon='WEIGHT_NORMALIZE')

        layout.separator()

        layout.operator("object.vertex_group_mirror", text="Mirror", icon='WEIGHT_MIRROR')
        layout.operator("object.vertex_group_invert", text="Invert", icon='WEIGHT_INVERT')
        layout.operator("object.vertex_group_clean", text="Clean", icon='WEIGHT_CLEAN')

        layout.separator()

        layout.operator("object.vertex_group_quantize", text="Quantize", icon="WEIGHT_QUANTIZE")
        layout.operator("object.vertex_group_levels", text="Levels", icon='WEIGHT_LEVELS')
        layout.operator("object.vertex_group_smooth", text="Smooth", icon='WEIGHT_SMOOTH')

        if not is_editmode:
            props = layout.operator("object.data_transfer", text="Transfer Weights", icon='WEIGHT_TRANSFER_WEIGHTS')
            props.use_reverse_transfer = True
            props.data_type = 'VGROUP_WEIGHTS'

        layout.operator("object.vertex_group_limit_total", text="Limit Total", icon='WEIGHT_LIMIT_TOTAL')

        if not is_editmode:
            layout.separator()

            # Primarily for shortcut discoverability.
            layout.operator("paint.weight_set", icon="MOD_VERTEX_WEIGHT")

        layout.separator()

        layout.menu("VIEW3D_MT_paint_weight_lock", text="Locks")

    def draw(self, context):
        obj = context.active_object
        if obj.type == 'MESH':
            self.draw_generic(self.layout, is_editmode=False)


# BFA menu
class VIEW3D_MT_paint_weight_legacy(Menu):
    bl_label = "Legacy"

    @staticmethod
    def draw_generic(layout, is_editmode=False):

        if not is_editmode:
            layout.separator()

            # Primarily for shortcut discoverability.
            layout.operator("paint.weight_sample", text="Sample Weight", icon="EYEDROPPER")
            layout.operator("paint.weight_sample_group", text="Sample Group", icon="EYEDROPPER")

            layout.separator()

            # Primarily for shortcut discoverability.
            layout.operator("paint.weight_gradient", text="Gradient (Linear)", icon='GRADIENT').type = 'LINEAR'
            layout.operator("paint.weight_gradient", text="Gradient (Radial)", icon='GRADIENT').type = 'RADIAL'

    def draw(self, _context):
        self.draw_generic(self.layout, is_editmode=False)

# BFA menu
class VIEW3D_MT_subdivision_set(Menu):
    bl_label = "Subdivide"

    def draw(self, context):
        layout = self.layout

        myvar = layout.operator("object.subdivision_set", text="Level 0", icon="SUBDIVIDE_EDGES")
        myvar.relative = False
        myvar.level = 0
        myvar = layout.operator("object.subdivision_set", text="Level 1", icon="SUBDIVIDE_EDGES")
        myvar.relative = False
        myvar.level = 1
        myvar = layout.operator("object.subdivision_set", text="Level 2", icon="SUBDIVIDE_EDGES")
        myvar.relative = False
        myvar.level = 2
        myvar = layout.operator("object.subdivision_set", text="Level 3", icon="SUBDIVIDE_EDGES")
        myvar.relative = False
        myvar.level = 3
        myvar = layout.operator("object.subdivision_set", text="Level 4", icon="SUBDIVIDE_EDGES")
        myvar.relative = False
        myvar.level = 4
        myvar = layout.operator("object.subdivision_set", text="Level 5", icon="SUBDIVIDE_EDGES")
        myvar.relative = False
        myvar.level = 5

# BFA - heavily modified, careful!
class VIEW3D_MT_sculpt(Menu):
    bl_label = "Sculpt"

    def draw(self, context):
        layout = self.layout

        layout.menu("VIEW3D_MT_sculpt_legacy")  # bfa menu
        layout.menu("VIEW3D_MT_bfa_sculpt_transform")  # bfa menu

        layout.separator()

        # Fair Positions
        props = layout.operator("sculpt.face_set_edit", text="Fair Positions", icon='POSITION')
        props.mode = 'FAIR_POSITIONS'

        # Fair Tangency
        props = layout.operator("sculpt.face_set_edit", text="Fair Tangency", icon='NODE_TANGENT')
        props.mode = 'FAIR_TANGENCY'

        layout.separator()

        # Add
        props = layout.operator("sculpt.trim_box_gesture", text="Box Add", icon='BOX_ADD')
        props.trim_mode = 'JOIN'

        props = layout.operator("sculpt.trim_lasso_gesture", text="Lasso Add", icon='LASSO_ADD')
        props.trim_mode = 'JOIN'

        layout.separator()

        # BFA - added icons to these
        sculpt_filters_types = [
            ('SMOOTH', iface_("Smooth"), 'PARTICLEBRUSH_SMOOTH'),
            ('SURFACE_SMOOTH', iface_("Surface Smooth"), 'SURFACE_SMOOTH'),
            ('INFLATE', iface_("Inflate"), 'INFLATE'),
            ('RELAX', iface_("Relax Topology"), 'RELAX_TOPOLOGY'),
            ('RELAX_FACE_SETS', iface_("Relax Face Sets"), 'RELAX_FACE_SETS'),
            ('SHARPEN', iface_("Sharpen"), 'SHARPEN'),
            ('ENHANCE_DETAILS', iface_("Enhance Details"), 'ENHANCE'),
            ('ERASE_DISCPLACEMENT', iface_("Erase Multires Displacement"), 'DELETE'),
            ('RANDOM', iface_("Randomize"), 'RANDOMIZE')
        ]
        # BFA - added icons to the list above
        for filter_type, ui_name, icon in sculpt_filters_types:
            props = layout.operator("sculpt.mesh_filter", text=ui_name, icon=icon, translate=False)
            props.type = filter_type

        layout.separator()

        layout.menu("VIEW3D_MT_subdivision_set")  # BFA - add subdivion set menu
        layout.operator("sculpt.sample_color", text="Sample Color", icon='EYEDROPPER') #BFA - icon added

        layout.separator()

        layout.menu("VIEW3D_MT_sculpt_set_pivot", text="Set Pivot")
        layout.menu("VIEW3D_MT_sculpt_showhide")  # BFA - menu

        layout.separator()

        # Rebuild BVH
        layout.operator("sculpt.optimize", icon="FILE_REFRESH")

        layout.operator("object.transfer_mode", text="Transfer Sculpt Mode", icon="TRANSFER_SCULPT")


# bfa menu
class VIEW3D_MT_sculpt_legacy(Menu):
    bl_label = "Legacy"

    def draw(self, _context):
        layout = self.layout

        layout.operator("transform.translate", icon='TRANSFORM_MOVE')
        layout.operator("transform.rotate", icon='TRANSFORM_ROTATE')
        layout.operator("transform.resize", text="Scale", icon='TRANSFORM_SCALE')

        layout.separator()

        props = layout.operator("paint.hide_show", text="Box Hide", icon="BOX_HIDE")
        props.action = 'HIDE'

        props = layout.operator("paint.hide_show", text="Box Show", icon="BOX_SHOW")
        props.action = 'SHOW'

        layout.separator()

        props = layout.operator("paint.hide_show_lasso_gesture", text="Lasso Hide", icon="LASSO_HIDE")
        props.action = 'HIDE'

        props = layout.operator("paint.hide_show_lasso_gesture", text="Lasso Show", icon="LASSO_SHOW")
        props.action = 'SHOW'

        layout.separator()

        props = layout.operator("paint.hide_show_line_gesture", text="Line Hide", icon="LINE_HIDE")
        props.action = 'HIDE'

        props = layout.operator("paint.hide_show_line_gesture", text="Line Show", icon="LINE_SHOW")
        props.action = 'SHOW'

        layout.separator()

        props = layout.operator("paint.hide_show_polyline_gesture", text="Polyline Hide", icon="POLYLINE_HIDE")
        props.action = 'HIDE'

        props = layout.operator("paint.hide_show_polyline_gesture", text="Polyline Show", icon="POLYLINE_SHOW")
        props.action = 'SHOW'

        layout.separator()

        props = layout.operator("sculpt.trim_box_gesture", text="Box Trim", icon='BOX_TRIM')
        props.trim_mode = 'DIFFERENCE'

        props = layout.operator("sculpt.trim_lasso_gesture", text="Lasso Trim", icon='LASSO_TRIM')
        props.trim_mode = 'DIFFERENCE'

        props = layout.operator("sculpt.trim_line_gesture", text="Line Trim", icon="LINE_TRIM")
        props.trim_mode = 'DIFFERENCE'

        layout.separator()

        layout.operator("sculpt.project_line_gesture", text="Line Project", icon='LINE_PROJECT')


# bfa menu
class VIEW3D_MT_bfa_sculpt_transform(Menu):
    bl_label = "Transform"

    def draw(self, _context):
        layout = self.layout

        props = layout.operator("sculpt.mesh_filter", text="Sphere", icon='SPHERE')
        props.type = 'SPHERE'


# bfa menu
class VIEW3D_MT_bfa_sculpt_showhide(Menu):
    bl_label = "Show/Hide"

    def draw(self, _context):
        layout = self.layout

        props = layout.operator("sculpt.face_set_change_visibility", text="Toggle Visibility", icon="HIDE_OFF")
        props.mode = 'TOGGLE'

        props = layout.operator("sculpt.face_set_change_visibility", text="Hide Active Face Set", icon="HIDE_ON")
        props.mode = 'HIDE_ACTIVE'

        props = layout.operator("paint.hide_show_all", text="Show All", icon="HIDE_OFF")
        props.action = 'SHOW'

        props = layout.operator("paint.visibility_invert", text="Invert Visible", icon="HIDE_ON")

        props = layout.operator("paint.hide_show_masked", text="Hide Masked", icon="MOD_MASK_OFF")
        props.action = 'HIDE'

#BFA - not used
class VIEW3D_MT_sculpt_transform(Menu):
    bl_label = "Transform"

    def draw(self, _context):
        layout = self.layout

        layout.operator("transform.translate", icon='TRANSFORM_MOVE')
        layout.operator("transform.rotate", icon='TRANSFORM_ROTATE')
        layout.operator("transform.resize", text="Scale", icon='TRANSFORM_SCALE')

        layout.separator()
        props = layout.operator("sculpt.mesh_filter", text="Sphere", icon='SPHERE')
        props.type = 'SPHERE'


#BFA - menu
class VIEW3D_MT_sculpt_showhide(Menu):
    bl_label = "Show/Hide"

    def draw(self, _context):
        layout = self.layout

        props = layout.operator("sculpt.face_set_change_visibility", text="Toggle Visibility", icon="HIDE_OFF")
        props.mode = 'TOGGLE'

        props = layout.operator("sculpt.face_set_change_visibility", text="Hide Active Face Set", icon="HIDE_ON")
        props.mode = 'HIDE_ACTIVE'

        props = layout.operator("paint.hide_show_all", text="Show All", icon="HIDE_OFF")
        props.action = 'SHOW'

        props = layout.operator("paint.visibility_invert", text="Invert Visible", icon="HIDE_ON")

        props = layout.operator("paint.hide_show_masked", text="Hide Masked", icon="MOD_MASK_OFF")
        props.action = 'HIDE'

#BFA - not used
class VIEW3D_MT_sculpt_trim(Menu):
    bl_label = "Trim/Add"

    def draw(self, _context):
        layout = self.layout

        props = layout.operator("sculpt.trim_box_gesture", text="Box Trim")
        props.trim_mode = 'DIFFERENCE'

        props = layout.operator("sculpt.trim_lasso_gesture", text="Lasso Trim")
        props.trim_mode = 'DIFFERENCE'

        props = layout.operator("sculpt.trim_line_gesture", text="Line Trim")
        props.trim_mode = 'DIFFERENCE'

        props = layout.operator("sculpt.trim_polyline_gesture", text="Polyline Trim")
        props.trim_mode = 'DIFFERENCE'

        layout.separator()

        props = layout.operator("sculpt.trim_box_gesture", text="Box Add")
        props.trim_mode = 'JOIN'

        props = layout.operator("sculpt.trim_lasso_gesture", text="Lasso Add")
        props.trim_mode = 'JOIN'

        props = layout.operator("sculpt.trim_polyline_gesture", text="Polyline Add")
        props.trim_mode = 'JOIN'


class VIEW3D_MT_sculpt_curves(Menu):
    bl_label = "Curves"

    def draw(self, _context):
        layout = self.layout

        layout.operator(
            "curves.snap_curves_to_surface",
            text="Snap to Deformed Surface",
            icon="SNAP_SURFACE").attach_mode = 'DEFORM'
        layout.operator(
            "curves.snap_curves_to_surface",
            text="Snap to Nearest Surface",
            icon="SNAP_TO_ADJACENT").attach_mode = 'NEAREST'
        layout.separator()
        layout.operator("curves.convert_to_particle_system", text="Convert to Particle System", icon="PARTICLES")

        layout.template_node_operator_asset_menu_items(catalog_path="Curves")


class VIEW3D_MT_mask(Menu):
    bl_label = "Mask"

    def draw(self, _context):
        layout = self.layout

        layout.menu("VIEW3D_MT_mask_legacy")  # bfa menu

        props = layout.operator("paint.mask_flood_fill", text="Invert Mask", icon="INVERT_MASK")
        props.mode = 'INVERT'

        props = layout.operator("paint.mask_flood_fill", text="Fill Mask", icon="FILL_MASK")
        props.mode = 'VALUE'
        props.value = 1

        props = layout.operator("paint.mask_flood_fill", text="Clear Mask", icon="CLEAR_MASK")
        props.mode = 'VALUE'
        props.value = 0

        layout.separator()

        props = layout.operator("sculpt.mask_filter", text="Smooth Mask", icon="PARTICLEBRUSH_SMOOTH")
        props.filter_type = 'SMOOTH'

        props = layout.operator("sculpt.mask_filter", text="Sharpen Mask", icon="SHARPEN")
        props.filter_type = 'SHARPEN'

        props = layout.operator("sculpt.mask_filter", text="Grow Mask", icon="SELECTMORE")
        props.filter_type = 'GROW'

        props = layout.operator("sculpt.mask_filter", text="Shrink Mask", icon="SELECTLESS")
        props.filter_type = 'SHRINK'

        props = layout.operator("sculpt.mask_filter", text="Increase Contrast", icon="INC_CONTRAST")
        props.filter_type = 'CONTRAST_INCREASE'
        props.auto_iteration_count = False

        props = layout.operator("sculpt.mask_filter", text="Decrease Contrast", icon="DEC_CONTRAST")
        props.filter_type = 'CONTRAST_DECREASE'
        props.auto_iteration_count = False

        layout.separator()

        props = layout.operator("sculpt.expand", text="Expand Mask by Topology", icon="MESH_DATA")
        props.target = 'MASK'
        props.falloff_type = 'GEODESIC'
        props.invert = False
        props.use_auto_mask = False
        props.use_mask_preserve = True

        props = layout.operator("sculpt.expand", text="Expand Mask by Curvature", icon="CURVE_DATA")
        props.target = 'MASK'
        props.falloff_type = 'NORMALS'
        props.invert = False
        props.use_mask_preserve = True

        layout.separator()

        props = layout.operator("mesh.paint_mask_extract", text="Mask Extract", icon="PACKAGE")

        layout.separator()

        props = layout.operator("mesh.paint_mask_slice", text="Mask Slice", icon="MASK_SLICE")
        props.fill_holes = False
        props.new_object = False
        props = layout.operator("mesh.paint_mask_slice", text="Mask Slice and Fill Holes", icon="MASK_SLICE_FILL")
        props.new_object = False
        props = layout.operator("mesh.paint_mask_slice", text="Mask Slice to New Object", icon="MASK_SLICE_NEW")

        layout.separator()

        props = layout.operator("sculpt.mask_from_cavity", text="Mask From Cavity", icon="DIRTY_VERTEX")
        props.settings_source = 'OPERATOR'

        layout.separator()

        layout.menu("VIEW3D_MT_random_mask", text="Random Mask")

        layout.template_node_operator_asset_menu_items(catalog_path=self.bl_label)


# bfa menu
class VIEW3D_MT_mask_legacy(Menu):
    bl_label = "Legacy"

    def draw(self, _context):
        layout = self.layout

        props = layout.operator("paint.mask_box_gesture", text="Box Mask", icon="BOX_MASK")
        props.mode = 'VALUE'
        props.value = 0

        props = layout.operator("paint.mask_lasso_gesture", text="Lasso Mask", icon="LASSO_MASK")


class VIEW3D_MT_face_sets_showhide(Menu):
    bl_label = "Show/Hide"

    def draw(self, _context):
        layout = self.layout

        layout.operator(
            "sculpt.face_set_change_visibility",
            text="Toggle Visibility",
            icon="HIDE_UNSELECTED").mode = 'TOGGLE'

        layout.separator()

        layout.operator("paint.hide_show_all", text="Show All Geometry", icon="HIDE_OFF").action = 'SHOW'
        layout.operator(
            "sculpt.face_set_change_visibility",
            text="Hide Active Face Set",
            icon="HIDE_ON").mode = 'HIDE_ACTIVE'


class VIEW3D_MT_face_sets(Menu):
    bl_label = "Face Sets"

    def draw(self, _context):
        layout = self.layout

        layout.operator("sculpt.face_sets_create", text="Face Set from Masked", icon="MOD_MASK").mode = 'MASKED'
        layout.operator("sculpt.face_sets_create", text="Face Set from Visible", icon="FILL_MASK").mode = 'VISIBLE'
        layout.operator(
            "sculpt.face_sets_create",
            text='Face Set from Edit Mode Selection',
            icon="EDITMODE_HLT").mode = 'SELECTION'

        layout.separator()

        layout.menu("VIEW3D_MT_face_sets_init", text="Initialize Face Sets")

        layout.separator()

        layout.operator("sculpt.face_set_edit", text="Grow Face Set", icon='SELECTMORE').mode = 'GROW'
        layout.operator("sculpt.face_set_edit", text="Shrink Face Set", icon='SELECTLESS').mode = 'SHRINK'
        props = layout.operator("sculpt.expand", text="Expand Face Set by Topology", icon='FACE_MAPS')
        props.target = 'FACE_SETS'
        props.falloff_type = 'GEODESIC'
        props.invert = False
        props.use_mask_preserve = False
        props.use_modify_active = False

        props = layout.operator("sculpt.expand", text="Expand Active Face Set", icon='FACE_MAPS_ACTIVE')
        props.target = 'FACE_SETS'
        props.falloff_type = 'BOUNDARY_FACE_SET'
        props.invert = False
        props.use_mask_preserve = False
        props.use_modify_active = True

        layout.separator()

        layout.operator("mesh.face_set_extract", text="Extract Face Set", icon="SEPARATE")

        layout.separator()

        layout.operator("sculpt.face_sets_randomize_colors", text="Randomize Colors", icon="COLOR")

        layout.separator()

        layout.menu("VIEW3D_MT_face_sets_showhide")

        layout.template_node_operator_asset_menu_items(catalog_path=self.bl_label)


class VIEW3D_MT_sculpt_set_pivot(Menu):
    bl_label = "Sculpt Set Pivot"

    def draw(self, _context):
        layout = self.layout

        props = layout.operator("sculpt.set_pivot_position", text="Pivot to Origin", icon="PIVOT_TO_ORIGIN")
        props.mode = 'ORIGIN'

        props = layout.operator("sculpt.set_pivot_position", text="Pivot to Unmasked", icon="PIVOT_TO_UNMASKED")
        props.mode = 'UNMASKED'

        props = layout.operator("sculpt.set_pivot_position", text="Pivot to Mask Border", icon="PIVOT_TO_MASKBORDER")
        props.mode = 'BORDER'

        props = layout.operator("sculpt.set_pivot_position", text="Pivot to Active Vertex", icon="PIVOT_TO_ACTIVE_VERT")
        props.mode = 'ACTIVE'

        props = layout.operator(
            "sculpt.set_pivot_position",
            text="Pivot to Surface Under Cursor",
            icon="PIVOT_TO_SURFACE")
        props.mode = 'SURFACE'


class VIEW3D_MT_face_sets_init(Menu):
    bl_label = "Face Sets Init"

    def draw(self, _context):
        layout = self.layout

        layout.operator("sculpt.face_sets_init", text="By Loose Parts", icon="SELECT_LOOSE").mode = 'LOOSE_PARTS'
        layout.operator("sculpt.face_sets_init", text="By Face Set Boundaries",
                        icon="SELECT_BOUNDARY").mode = 'FACE_SET_BOUNDARIES'
        layout.operator("sculpt.face_sets_init", text="By Materials", icon="MATERIAL_DATA").mode = 'MATERIALS'
        layout.operator("sculpt.face_sets_init", text="By Normals", icon="RECALC_NORMALS").mode = 'NORMALS'
        layout.operator("sculpt.face_sets_init", text="By UV Seams", icon="MARK_SEAM").mode = 'UV_SEAMS'
        layout.operator("sculpt.face_sets_init", text="By Edge Creases", icon="CREASE").mode = 'CREASES'
        layout.operator("sculpt.face_sets_init", text="By Edge Bevel Weight", icon="BEVEL").mode = 'BEVEL_WEIGHT'
        layout.operator("sculpt.face_sets_init", text="By Sharp Edges", icon="SELECT_SHARPEDGES").mode = 'SHARP_EDGES'


class VIEW3D_MT_random_mask(Menu):
    bl_label = "Random Mask"

    def draw(self, _context):
        layout = self.layout

        layout.operator("sculpt.mask_init", text="Per Vertex", icon="SELECT_UNGROUPED_VERTS").mode = 'RANDOM_PER_VERTEX'
        layout.operator("sculpt.mask_init", text="Per Face Set", icon="FACESEL").mode = 'RANDOM_PER_FACE_SET'
        layout.operator("sculpt.mask_init", text="Per Loose Part", icon="SELECT_LOOSE").mode = 'RANDOM_PER_LOOSE_PART'


class VIEW3D_MT_particle(Menu):
    bl_label = "Particle"

    def draw(self, context):
        layout = self.layout
        tool_settings = context.tool_settings

        particle_edit = tool_settings.particle_edit

        layout.operator("particle.mirror", icon="TRANSFORM_MIRROR")

        layout.operator("particle.remove_doubles", icon='REMOVE_DOUBLES')

        layout.separator()

        if particle_edit.select_mode == 'POINT':
            layout.operator("particle.subdivide", icon="SUBDIVIDE_EDGES")

        layout.operator("particle.unify_length", icon="RULER")
        layout.operator("particle.rekey", icon="KEY_HLT")
        layout.operator("particle.weight_set", icon="MOD_VERTEX_WEIGHT")

        layout.separator()

        layout.menu("VIEW3D_MT_particle_showhide")

        layout.separator()

        layout.operator("particle.delete", icon="DELETE")


class VIEW3D_MT_particle_context_menu(Menu):
    bl_label = "Particle"

    def draw(self, context):
        layout = self.layout
        tool_settings = context.tool_settings

        particle_edit = tool_settings.particle_edit

        layout.operator("particle.rekey", icon="KEY_HLT")

        layout.separator()

        layout.operator("particle.delete", icon="DELETE")

        layout.separator()

        layout.operator("particle.remove_doubles", icon='REMOVE_DOUBLES')
        layout.operator("particle.unify_length", icon="RULER")

        if particle_edit.select_mode == 'POINT':
            layout.operator("particle.subdivide", icon="SUBDIVIDE_EDGES")

        layout.operator("particle.weight_set", icon="MOD_VERTEX_WEIGHT")

        layout.separator()

        layout.operator("particle.mirror")

        if particle_edit.select_mode == 'POINT':
            layout.separator()

            layout.operator("particle.select_all", text="All", icon='SELECT_ALL').action = 'SELECT'
            layout.operator("particle.select_all", text="None", icon='SELECT_NONE').action = 'DESELECT'
            layout.operator("particle.select_all", text="Invert", icon='INVERSE').action = 'INVERT'

            layout.separator()

            layout.operator("particle.select_roots", icon="SELECT_ROOT")
            layout.operator("particle.select_tips", icon="SELECT_TIP")

            layout.separator()

            layout.operator("particle.select_random", icon="RANDOMIZE")

            layout.separator()

            layout.operator("particle.select_more", icon="SELECTMORE")
            layout.operator("particle.select_less", icon="SELECTLESS")

            layout.operator("particle.select_linked", text="Select Linked", icon="LINKED")

        layout.separator()

        layout.menu("VIEW3D_MT_particle_showhide")  # BFA - added to context menu


class VIEW3D_MT_particle_showhide(Menu):
    bl_label = "Show/Hide"

    def draw(self, context):
        layout = self.layout

        layout.operator("particle.reveal", text="Show Hidden", icon="HIDE_OFF")
        layout.operator("particle.hide", text="Hide Selected", icon="HIDE_ON").unselected = False
        layout.operator("particle.hide", text="Hide Unselected", icon="HIDE_UNSELECTED").unselected = True


class VIEW3D_MT_pose(Menu):
    bl_label = "Pose"

    def draw(self, _context):
        layout = self.layout

        layout.menu("VIEW3D_MT_transform_armature")

        layout.menu("VIEW3D_MT_pose_transform")
        layout.menu("VIEW3D_MT_pose_apply")

        layout.menu("VIEW3D_MT_snap")

        layout.separator()

        layout.menu("VIEW3D_MT_object_animation")

        layout.separator()

        layout.menu("VIEW3D_MT_pose_slide")
        layout.menu("VIEW3D_MT_pose_propagate")

        layout.separator()

        layout.operator("pose.copy", icon='COPYDOWN')
        layout.operator("pose.paste", icon='PASTEDOWN').flipped = False
        layout.operator("pose.paste", icon='PASTEFLIPDOWN', text="Paste Pose Flipped").flipped = True

        layout.separator()

        layout.menu("VIEW3D_MT_pose_motion")

        layout.separator()

        layout.operator(
            "armature.move_to_collection",
            text="Move to Bone Collection",
            icon="GROUP_BONE")  # BFA - added for consistency
        layout.menu("VIEW3D_MT_bone_collections")

        layout.separator()

        layout.menu("VIEW3D_MT_object_parent")
        layout.menu("VIEW3D_MT_pose_ik")
        layout.menu("VIEW3D_MT_pose_constraints")

        layout.separator()

        layout.menu("VIEW3D_MT_pose_names")
        layout.operator("pose.quaternions_flip", icon="FLIP")

        layout.separator()

        layout.menu("VIEW3D_MT_pose_showhide")
        layout.menu("VIEW3D_MT_bone_options_toggle", text="Bone Settings")


class VIEW3D_MT_pose_transform(Menu):
    bl_label = "Clear Transform"

    def draw(self, _context):
        layout = self.layout

        layout.operator("pose.transforms_clear", text="All", icon="CLEAR")
        layout.operator("pose.user_transforms_clear", icon="NODE_TRANSFORM_CLEAR")

        layout.separator()

        layout.operator("pose.loc_clear", text="Location", text_ctxt=i18n_contexts.default, icon="CLEARMOVE")
        layout.operator("pose.rot_clear", text="Rotation", text_ctxt=i18n_contexts.default, icon="CLEARROTATE")
        layout.operator("pose.scale_clear", text="Scale", text_ctxt=i18n_contexts.default, icon="CLEARSCALE")

        layout.separator()

        layout.operator("pose.user_transforms_clear", text="Reset Unkeyed", icon="RESET")


class VIEW3D_MT_pose_slide(Menu):
    bl_label = "In-Betweens"

    def draw(self, _context):
        layout = self.layout

        layout.operator("pose.blend_with_rest", icon='PUSH_POSE')
        layout.operator("pose.push", icon='POSE_FROM_BREAKDOWN')
        layout.operator("pose.relax", icon='POSE_RELAX_TO_BREAKDOWN')
        layout.operator("pose.breakdown", icon='BREAKDOWNER_POSE')
        layout.operator("pose.blend_to_neighbor", icon='BLEND_TO_NEIGHBOUR')


class VIEW3D_MT_pose_propagate(Menu):
    bl_label = "Propagate"

    def draw(self, _context):
        layout = self.layout

        layout.operator("pose.propagate", text="To Next Keyframe", icon="PROPAGATE_NEXT").mode = 'NEXT_KEY'
        layout.operator(
            "pose.propagate",
            text="To Last Keyframe (Make Cyclic)",
            icon="PROPAGATE_PREVIOUS").mode = 'LAST_KEY'

        layout.separator()

        layout.operator("pose.propagate", text="On Selected Keyframes",
                        icon="PROPAGATE_SELECTED").mode = 'SELECTED_KEYS'

        layout.separator()

        layout.operator("pose.propagate", text="On Selected Markers", icon="PROPAGATE_MARKER").mode = 'SELECTED_MARKERS'


class VIEW3D_MT_pose_motion(Menu):
    bl_label = "Motion Paths"

    def draw(self, _context):
        layout = self.layout

        layout.operator("pose.paths_calculate", text="Calculate", icon='MOTIONPATHS_CALCULATE')
        layout.operator("pose.paths_clear", text="Clear", icon='MOTIONPATHS_CLEAR')
        layout.operator("pose.paths_update", text="Update Armature Motion Paths", icon="MOTIONPATHS_UPDATE")
        layout.operator("object.paths_update_visible", text="Update All Motion Paths", icon="MOTIONPATHS_UPDATE_ALL")


class VIEW3D_MT_bone_collections(Menu):
    bl_label = "Bone Collections"

    @classmethod
    def poll(cls, context):
        ob = context.object
        if not (ob and ob.type == 'ARMATURE'):
            return False
        if not ob.data.is_editable:
            return False
        return True

    def draw(self, context):
        layout = self.layout

        layout.operator("armature.assign_to_collection", text="Add", icon="COLLECTION_BONE_ADD")  # BFA - shortned label

        layout.separator()

        layout.operator("armature.collection_show_all", icon="SHOW_UNSELECTED")
        props = layout.operator("armature.collection_create_and_assign",  # BFA - shortned label
                                text="Assign to New",
                                icon='COLLECTION_BONE_NEW')
        props.name = "New Collection"


class VIEW3D_MT_pose_ik(Menu):
    bl_label = "Inverse Kinematics"

    def draw(self, _context):
        layout = self.layout

        layout.operator("pose.ik_add", icon="ADD_IK")
        layout.operator("pose.ik_clear", icon="CLEAR_IK")


class VIEW3D_MT_pose_constraints(Menu):
    bl_label = "Constraints"

    def draw(self, _context):
        layout = self.layout

        layout.operator("pose.constraint_add_with_targets", text="Add (with Targets)", icon="CONSTRAINT_DATA")
        layout.operator("pose.constraints_copy", icon="COPYDOWN")
        layout.operator("pose.constraints_clear", icon="CLEAR_CONSTRAINT")


class VIEW3D_MT_pose_names(Menu):
    bl_label = "Names"

    def draw(self, _context):
        layout = self.layout

        layout.operator_context = 'EXEC_REGION_WIN'
        layout.operator("pose.autoside_names", text="Auto-Name Left/Right", icon="RENAME_X").axis = 'XAXIS'
        layout.operator("pose.autoside_names", text="Auto-Name Front/Back", icon="RENAME_Y").axis = 'YAXIS'
        layout.operator("pose.autoside_names", text="Auto-Name Top/Bottom", icon="RENAME_Z").axis = 'ZAXIS'
        layout.operator("pose.flip_names", icon="FLIP")


class VIEW3D_MT_pose_showhide(Menu):
    bl_label = "Show/Hide"

    def draw(self, context):
        layout = self.layout

        layout.operator("pose.reveal", text="Show Hidden", icon="HIDE_OFF")
        layout.operator("pose.hide", text="Hide Selected", icon="HIDE_ON").unselected = False
        layout.operator("pose.hide", text="Hide Unselected", icon="HIDE_UNSELECTED").unselected = True


class VIEW3D_MT_pose_apply(Menu):
    bl_label = "Apply"

    def draw(self, _context):
        layout = self.layout

        layout.operator("pose.armature_apply", icon="MOD_ARMATURE")
        layout.operator(
            "pose.armature_apply",
            text="Apply Selected as Rest Pose",
            icon="MOD_ARMATURE_SELECTED").selected = True
        layout.operator("pose.visual_transform_apply", icon="APPLYMOVE")

        layout.separator()

        props = layout.operator("object.assign_property_defaults", icon="ASSIGN")
        props.process_bones = True


class VIEW3D_MT_pose_context_menu(Menu):
    bl_label = "Pose"

    def draw(self, _context):
        layout = self.layout

        layout.operator_context = 'INVOKE_REGION_WIN'

        layout.operator("anim.keyframe_insert", text="Insert Keyframe", icon='KEYFRAMES_INSERT')
        layout.operator(
            "anim.keyframe_insert_menu",
            text="Insert Keyframe with Keying Set",
            icon='KEYFRAMES_INSERT').always_prompt = True

        layout.separator()

        layout.operator("pose.copy", icon='COPYDOWN')
        layout.operator("pose.paste", icon='PASTEDOWN').flipped = False
        layout.operator("pose.paste", icon='PASTEFLIPDOWN', text="Paste X-Flipped Pose").flipped = True

        layout.separator()

        props = layout.operator("wm.call_panel", text="Rename Active Bone...", icon='RENAME')
        props.name = "TOPBAR_PT_name"
        props.keep_open = False

        layout.separator()

        layout.operator("pose.push", icon='PUSH_POSE')
        layout.operator("pose.relax", icon='RELAX_POSE')
        layout.operator("pose.breakdown", icon='BREAKDOWNER_POSE')
        layout.operator("pose.blend_to_neighbor", icon="BLEND_TO_NEIGHBOUR")

        layout.separator()

        layout.operator("pose.paths_calculate", text="Calculate Motion Paths", icon='MOTIONPATHS_CALCULATE')
        layout.operator("pose.paths_clear", text="Clear Motion Paths", icon='MOTIONPATHS_CLEAR')
        layout.operator("pose.paths_update", text="Update Armature Motion Paths", icon="MOTIONPATHS_UPDATE")

        layout.separator()

        layout.operator(
            "armature.move_to_collection",
            text="Move to Bone Collection",
            icon="GROUP_BONE")  # BFA - added to context menu

        layout.separator()

        layout.operator("pose.reveal", text="Show Hidden", icon="HIDE_OFF")
        layout.operator("pose.hide", text="Hide Selected", icon="HIDE_ON").unselected = False
        # BFA - added for consistentcy with header
        layout.operator("pose.hide", text="Hide Unselected", icon="HIDE_UNSELECTED").unselected = True

        layout.separator()

        layout.operator("pose.user_transforms_clear", icon="NODE_TRANSFORM_CLEAR")


class BoneOptions:
    def draw(self, context):
        layout = self.layout

        options = [
            "show_wire",
            "use_deform",
            "use_envelope_multiply",
            "use_inherit_rotation",
        ]

        if context.mode == 'EDIT_ARMATURE':
            bone_props = bpy.types.EditBone.bl_rna.properties
            data_path_iter = "selected_bones"
            opt_suffix = ""
            options.append("lock")
        else:  # pose-mode
            bone_props = bpy.types.Bone.bl_rna.properties
            data_path_iter = "selected_pose_bones"
            opt_suffix = "bone."

        for opt in options:
            props = layout.operator("wm.context_collection_boolean_set", text=bone_props[opt].name,
                                    text_ctxt=i18n_contexts.default)
            props.data_path_iter = data_path_iter
            props.data_path_item = opt_suffix + opt
            props.type = self.type


class VIEW3D_MT_bone_options_toggle(Menu, BoneOptions):
    bl_label = "Toggle Bone Options"
    type = 'TOGGLE'


class VIEW3D_MT_bone_options_enable(Menu, BoneOptions):
    bl_label = "Enable Bone Options"
    type = 'ENABLE'


class VIEW3D_MT_bone_options_disable(Menu, BoneOptions):
    bl_label = "Disable Bone Options"
    type = 'DISABLE'


# ********** Edit Menus, suffix from ob.type **********


class VIEW3D_MT_edit_mesh(Menu):
    bl_label = "Mesh"

    def draw(self, _context):
        layout = self.layout

        with_bullet = bpy.app.build_options.bullet

        layout.menu("VIEW3D_MT_edit_mesh_legacy")  # bfa menu

        layout.menu("VIEW3D_MT_transform")
        layout.menu("VIEW3D_MT_mirror")
        layout.menu("VIEW3D_MT_snap")

        layout.separator()

        layout.operator("mesh.duplicate_move", text="Duplicate", icon="DUPLICATE")
        layout.menu("VIEW3D_MT_edit_mesh_extrude")

        layout.separator()

        layout.menu("VIEW3D_MT_edit_mesh_merge", text="Merge")
        layout.menu("VIEW3D_MT_edit_mesh_split", text="Split")
        layout.operator_menu_enum("mesh.separate", "type")

        layout.separator()

        layout.operator("mesh.knife_project", icon='KNIFE_PROJECT')

        if with_bullet:
            layout.operator("mesh.convex_hull", icon="CONVEXHULL")

        layout.separator()

        layout.operator("mesh.symmetrize", icon="SYMMETRIZE", text="Symmetrize")
        layout.operator("mesh.symmetry_snap", icon="SNAP_SYMMETRY")

        layout.separator()

        layout.menu("VIEW3D_MT_edit_mesh_normals")
        layout.menu("VIEW3D_MT_edit_mesh_shading")
        layout.menu("VIEW3D_MT_edit_mesh_weights")
        layout.operator("mesh.attribute_set", icon="NODE_ATTRIBUTE")
        layout.menu("VIEW3D_MT_edit_mesh_sort_elements")  # bfa menu
        layout.menu("VIEW3D_MT_subdivision_set")  # bfa menu

        layout.separator()

        layout.menu("VIEW3D_MT_edit_mesh_showhide")
        layout.menu("VIEW3D_MT_edit_mesh_clean")

        layout.separator()

        layout.menu("VIEW3D_MT_edit_mesh_delete")
        layout.menu("VIEW3D_MT_edit_mesh_dissolve")  # bfa menu
        layout.menu("VIEW3D_MT_edit_mesh_select_mode")


# bfa menu
class VIEW3D_MT_edit_mesh_legacy(Menu):
    bl_label = "Legacy"

    def draw(self, context):
        layout = self.layout

        layout.operator("mesh.bisect", text="Bisect", icon='BISECT')
        layout.operator("mesh.knife_tool", text="Knife", icon='KNIFE')

# bfa menu
class VIEW3D_MT_edit_mesh_sort_elements(Menu):
    bl_label = "Sort Elements"

    def draw(self, context):
        layout = self.layout

        layout.operator("mesh.sort_elements", text="View Z Axis", icon="Z_ICON").type = 'VIEW_ZAXIS'
        layout.operator("mesh.sort_elements", text="View X Axis", icon="X_ICON").type = 'VIEW_XAXIS'
        layout.operator("mesh.sort_elements", text="Cursor Distance", icon="CURSOR").type = 'CURSOR_DISTANCE'
        layout.operator("mesh.sort_elements", text="Material", icon="MATERIAL").type = 'MATERIAL'
        layout.operator("mesh.sort_elements", text="Selected", icon="RESTRICT_SELECT_OFF").type = 'SELECTED'
        layout.operator("mesh.sort_elements", text="Randomize", icon="RANDOMIZE").type = 'RANDOMIZE'
        layout.operator("mesh.sort_elements", text="Reverse", icon="SWITCH_DIRECTION").type = 'REVERSE'

        layout.template_node_operator_asset_menu_items(catalog_path=self.bl_label)


class VIEW3D_MT_edit_mesh_context_menu(Menu):
    bl_label = ""

    def draw(self, context):

        def count_selected_items_for_objects_in_mode():
            selected_verts_len = 0
            selected_edges_len = 0
            selected_faces_len = 0
            for ob in context.objects_in_mode_unique_data:
                v, e, f = ob.data.count_selected_items()
                selected_verts_len += v
                selected_edges_len += e
                selected_faces_len += f
            return (selected_verts_len, selected_edges_len, selected_faces_len)

        is_vert_mode, is_edge_mode, is_face_mode = context.tool_settings.mesh_select_mode
        selected_verts_len, selected_edges_len, selected_faces_len = count_selected_items_for_objects_in_mode()

        del count_selected_items_for_objects_in_mode

        layout = self.layout

        with_freestyle = bpy.app.build_options.freestyle

        layout.operator_context = 'INVOKE_REGION_WIN'

        # If nothing is selected
        # (disabled for now until it can be made more useful).
        '''
        # If nothing is selected
        if not (selected_verts_len or selected_edges_len or selected_faces_len):
            layout.menu("VIEW3D_MT_mesh_add", text="Add", text_ctxt=i18n_contexts.operator_default)

            return
        '''

        # Else something is selected

        row = layout.row()

        if is_vert_mode:
            col = row.column(align=True)

            col.label(text="Vertex", icon='VERTEXSEL')
            col.separator()

            # Additive Operators
            col.operator("mesh.subdivide", text="Subdivide", icon="SUBDIVIDE_EDGES")

            col.separator()

            col.operator("mesh.extrude_vertices_move", text="Extrude Vertices", icon='EXTRUDE_REGION')

            col.separator()  # BFA-Draise - Seperated Legacy operator to be in own group like in the Legacy Menu, also consistent order

            col.operator("mesh.bevel", text="Bevel Vertices", icon='BEVEL').affect = 'VERTICES'

            col.separator()  # BFA-Draise - Seperated Legacy operator to be in own group like in the Legacy Menu, also consistent order

            if selected_verts_len > 1:
                col.separator()
                col.operator("mesh.edge_face_add", text="Make Edge/Face", icon='MAKE_EDGEFACE')
                col.operator("mesh.vert_connect_path", text="Connect Vertex Path", icon="VERTEXCONNECTPATH")
                col.operator("mesh.vert_connect", text="Connect Vertex Pairs", icon="VERTEXCONNECT")

            col.separator()

            # Deform Operators
            col.operator("transform.push_pull", text="Push/Pull", icon='PUSH_PULL')
            col.operator("transform.shrink_fatten", text="Shrink Fatten", icon='SHRINK_FATTEN')
            col.operator("transform.shear", text="Shear", icon="SHEAR")
            col.operator_context = 'EXEC_REGION_WIN'
            col.operator("transform.vertex_random", text="Randomize Vertices", icon='RANDOMIZE')
            col.operator_context = 'INVOKE_REGION_WIN'
            col.operator("mesh.vertices_smooth_laplacian", text="Smooth Laplacian", icon="SMOOTH_LAPLACIAN")

            col.separator()

            col.menu("VIEW3D_MT_snap", text="Snap Vertices")
            col.operator("transform.mirror", text="Mirror Vertices", icon='TRANSFORM_MIRROR')

            col.separator()

            col.operator("transform.vert_crease", icon="VERTEX_CREASE")

            col.separator()

            # Removal Operators
            if selected_verts_len > 1:
                col.menu("VIEW3D_MT_edit_mesh_merge", text="Merge Vertices")
            col.operator("mesh.split", icon="SPLIT")
            col.operator_menu_enum("mesh.separate", "type")
            col.operator("mesh.dissolve_verts", icon='DISSOLVE_VERTS')
            col.operator("mesh.delete", text="Delete Vertices", icon="DELETE").type = 'VERT'

        if is_edge_mode:
            col = row.column(align=True)
            col.label(text="Edge", icon='EDGESEL')
            col.separator()

            # Additive Operators
            col.operator("mesh.subdivide", text="Subdivide", icon="SUBDIVIDE_EDGES")

            col.separator()

            col.operator("mesh.extrude_edges_move", text="Extrude Edges", icon='EXTRUDE_REGION')

            col.separator()  # BFA-Draise - Seperated Legacy operator to be in own group like in the Legacy Menu, also consistent order

            col.operator("mesh.bevel", text="Bevel Edges", icon="BEVEL").affect = 'EDGES'

            col.separator()  # BFA-Draise - Seperated Legacy operator to be in own group like in the Legacy Menu, also consistent order

            if selected_edges_len >= 1:  # BFA-Draise - Changed order of Make Edge before Bridge Edge Loop for consistency with Vertex Context
                col.operator("mesh.edge_face_add", text="Make Edge/Face", icon='MAKE_EDGEFACE')
            if selected_edges_len >= 2:
                col.operator("mesh.bridge_edge_loops", icon="BRIDGE_EDGELOOPS")
            if selected_edges_len >= 2:
                col.operator("mesh.fill", icon="FILL")

            col.separator()

            col.operator("mesh.loopcut_slide", icon="LOOP_CUT_AND_SLIDE")
            col.operator("mesh.offset_edge_loops_slide", icon="SLIDE_EDGE")

            col.separator()

            col.operator("mesh.knife_tool", icon='KNIFE')

            col.separator()

            # Deform Operators
            col.operator("mesh.edge_rotate", text="Rotate Edge CW", icon="ROTATECW").use_ccw = False
            col.operator("mesh.edge_split", icon="SPLITEDGE")

            col.separator()

            # Edge Flags
            col.operator("transform.edge_crease", icon="CREASE")
            col.operator("transform.edge_bevelweight", icon="BEVEL")

            col.separator()

            col.operator("mesh.mark_sharp", icon="MARKSHARPEDGES")
            col.operator("mesh.mark_sharp", text="Clear Sharp", icon="CLEARSHARPEDGES").clear = True
            col.operator("mesh.set_sharpness_by_angle", icon="MARKSHARPANGLE")

            if with_freestyle:
                col.separator()

                col.operator("mesh.mark_freestyle_edge", icon="MARK_FS_EDGE").clear = False
                col.operator("mesh.mark_freestyle_edge", text="Clear Freestyle Edge", icon="CLEAR_FS_EDGE").clear = True

            col.separator()

            # Removal Operators
            col.operator("mesh.unsubdivide", icon="UNSUBDIVIDE")
            col.operator("mesh.split", icon="SPLIT")
            col.operator_menu_enum("mesh.separate", "type")
            col.operator("mesh.dissolve_edges", icon='DISSOLVE_EDGES')
            col.operator("mesh.delete", text="Delete Edges", icon="DELETE").type = 'EDGE'

        if is_face_mode:
            col = row.column(align=True)

            col.label(text="Face", icon='FACESEL')
            col.separator()

            # Additive Operators
            col.operator("mesh.subdivide", text="Subdivide", icon="SUBDIVIDE_EDGES")

            col.separator()

            col.operator("view3d.edit_mesh_extrude_move_normal", text="Extrude Faces",
                         icon='EXTRUDE_REGION')
            col.operator("view3d.edit_mesh_extrude_move_shrink_fatten",
                         text="Extrude Faces Along Normals", icon='EXTRUDE_REGION')
            col.operator("mesh.extrude_faces_move", text="Extrude Individual Faces",
                         icon='EXTRUDE_REGION')

            col.separator()  # BFA-Draise - Legacy Operator Group

            # BFA-Draise - Legacy Operator Added to own group with consistent order
            col.operator("mesh.inset", icon="INSET_FACES")

            col.separator()

            col.separator()  # BFA-Draise - Seperated extrude operators to be in own group for consistency

            if selected_faces_len >= 2:
                col.operator("mesh.bridge_edge_loops", text="Bridge Faces", icon="BRIDGE_EDGELOOPS")

            # BFA-Draise - changed order after "Poke" for consistency to other menus
            col.operator("mesh.poke", icon="POKEFACES")

            # Modify Operators
            col.menu("VIEW3D_MT_uv_map", text="UV Unwrap Faces")

            col.separator()

            props = col.operator("mesh.quads_convert_to_tris", icon="TRIANGULATE")
            props.quad_method = props.ngon_method = 'BEAUTY'
            col.operator("mesh.tris_convert_to_quads", icon="TRISTOQUADS")

            col.separator()

            col.operator("mesh.faces_shade_smooth", icon='SHADING_SMOOTH')
            col.operator("mesh.faces_shade_flat", icon='SHADING_FLAT')

            col.separator()

            # Removal Operators
            col.operator("mesh.unsubdivide", icon="UNSUBDIVIDE")
            col.operator("mesh.split", icon="SPLIT")
            col.operator_menu_enum("mesh.separate", "type")
            col.operator("mesh.dissolve_faces", icon='DISSOLVE_FACES')
            col.operator("mesh.delete", text="Delete Faces", icon="DELETE").type = 'FACE'

        layout.separator()

        layout.menu("VIEW3D_MT_edit_mesh_showhide")  # BFA - added to context menu


class VIEW3D_MT_edit_mesh_select_mode(Menu):
    bl_label = "Mesh Select Mode"

    def draw(self, _context):
        layout = self.layout

        layout.operator_context = 'INVOKE_REGION_WIN'
        layout.operator("mesh.select_mode", text="Vertex", icon='VERTEXSEL').type = 'VERT'
        layout.operator("mesh.select_mode", text="Edge", icon='EDGESEL').type = 'EDGE'
        layout.operator("mesh.select_mode", text="Face", icon='FACESEL').type = 'FACE'


# bfa operator for separated tooltip
class VIEW3D_MT_edit_mesh_extrude_dupli(bpy.types.Operator):
    """Duplicate or Extrude to Cursor\nCreates a slightly rotated copy of the current mesh selection\nThe tool can also extrude the selected geometry, dependant of the selection\nHotkey tool! """  # BFA - blender will use this as a tooltip for menu items and buttons.
    bl_idname = "mesh.dupli_extrude_cursor_norotate"        # unique identifier for buttons and menu items to reference.
    bl_label = "Duplicate or Extrude to Cursor"         # display name in the interface.
    bl_options = {'REGISTER', 'UNDO'}  # enable undo for the operator.

    def execute(self, context):        # execute() is called by blender when running the operator.
        bpy.ops.mesh.dupli_extrude_cursor('INVOKE_DEFAULT', rotate_source=False)
        return {'FINISHED'}


# bfa operator for separated tooltip
class VIEW3D_MT_edit_mesh_extrude_dupli_rotate(bpy.types.Operator):
    """Duplicate or Extrude to Cursor Rotated\nCreates a slightly rotated copy of the current mesh selection, and rotates the source slightly\nThe tool can also extrude the selected geometry, dependant of the selection\nHotkey tool!"""  # BFA-  blender will use this as a tooltip for menu items and buttons.
    bl_idname = "mesh.dupli_extrude_cursor_rotate"        # unique identifier for buttons and menu items to reference.
    bl_label = "Duplicate or Extrude to Cursor Rotated"         # display name in the interface.
    bl_options = {'REGISTER', 'UNDO'}  # enable undo for the operator.

    def execute(self, context):        # execute() is called by blender when running the operator.
        bpy.ops.mesh.dupli_extrude_cursor('INVOKE_DEFAULT', rotate_source=True)
        return {'FINISHED'}


class VIEW3D_MT_edit_mesh_extrude(Menu):
    bl_label = "Extrude"

    def draw(self, context):
        from math import pi

        layout = self.layout
        layout.operator_context = 'INVOKE_REGION_WIN'

        tool_settings = context.tool_settings
        select_mode = tool_settings.mesh_select_mode
        ob = context.object
        mesh = ob.data

        if mesh.total_face_sel:
            layout.operator("view3d.edit_mesh_extrude_move_normal",
                            text="Extrude Faces", icon='EXTRUDE_REGION')
            layout.operator(
                "view3d.edit_mesh_extrude_move_shrink_fatten",
                text="Extrude Faces Along Normals",
                icon='EXTRUDE_REGION')
            layout.operator(
                "mesh.extrude_faces_move",
                text="Extrude Individual Faces", icon='EXTRUDE_REGION')
            layout.operator("view3d.edit_mesh_extrude_manifold_normal", text="Extrude Manifold", icon='EXTRUDE_REGION')

        if mesh.total_edge_sel and (select_mode[0] or select_mode[1]):
            layout.operator("mesh.extrude_edges_move", text="Extrude Edges", icon='EXTRUDE_REGION')

        if mesh.total_vert_sel and select_mode[0]:
            layout.operator("mesh.extrude_vertices_move", text="Extrude Vertices", icon='EXTRUDE_REGION')

        layout.separator()

        layout.operator("mesh.extrude_repeat", icon="REPEAT")
        layout.operator("mesh.spin", icon="SPIN").angle = pi * 2
        layout.template_node_operator_asset_menu_items(catalog_path="Mesh/Extrude")


class VIEW3D_MT_edit_mesh_vertices(Menu):
    bl_label = "Vertex"

    def draw(self, _context):
        layout = self.layout
        layout.operator_context = 'INVOKE_REGION_WIN'

        layout.menu("VIEW3D_MT_edit_mesh_vertices_legacy")  # bfa menu
        layout.operator("mesh.dupli_extrude_cursor", icon="EXTRUDE_REGION").rotate_source = True

        layout.separator()

        layout.operator("mesh.edge_face_add", text="Make Edge/Face", icon='MAKE_EDGEFACE')
        layout.operator("mesh.vert_connect_path", text="Connect Vertex Path", icon="VERTEXCONNECTPATH")
        layout.operator("mesh.vert_connect", text="Connect Vertex Pairs", icon="VERTEXCONNECT")

        layout.separator()

        layout.operator_context = 'EXEC_REGION_WIN'
        layout.operator("mesh.vertices_smooth_laplacian", text="Smooth Laplacian", icon="SMOOTH_LAPLACIAN")
        layout.operator_context = 'INVOKE_REGION_WIN'

        layout.separator()

        layout.operator("transform.vert_crease", icon="VERTEX_CREASE")

        layout.separator()

        layout.operator("mesh.blend_from_shape", icon="BLENDFROMSHAPE")
        layout.operator("mesh.shape_propagate_to_all", text="Propagate to Shapes", icon="SHAPEPROPAGATE")

        layout.separator()

        layout.menu("VIEW3D_MT_vertex_group")
        layout.menu("VIEW3D_MT_hook")

        layout.separator()

        layout.operator("object.vertex_parent_set", icon="VERTEX_PARENT")


# bfa menu
class VIEW3D_MT_edit_mesh_vertices_legacy(Menu):
    bl_label = "Legacy"

    def draw(self, _context):
        layout = self.layout
        layout.operator_context = 'INVOKE_REGION_WIN'

        layout.operator("mesh.bevel", text="Bevel Vertices", icon="BEVEL").affect = 'VERTICES'

        layout.separator()

        props = layout.operator("mesh.rip_move", text="Rip Vertices", icon="RIP")
        props.MESH_OT_rip.use_fill = False
        props = layout.operator("mesh.rip_move", text="Rip Vertices and Fill", icon="RIP_FILL")
        props.MESH_OT_rip.use_fill = True
        layout.operator("mesh.rip_edge_move", text="Rip Vertices and Extend", icon="EXTEND_VERTICES")

        layout.separator()

        layout.operator("transform.vert_slide", text="Slide Vertices", icon="SLIDE_VERTEX")
        layout.operator_context = 'EXEC_REGION_WIN'
        layout.operator("mesh.vertices_smooth", text="Smooth Vertices", icon="SMOOTH_VERTEX").factor = 0.5
        layout.operator_context = 'INVOKE_REGION_WIN'

        layout.template_node_operator_asset_menu_items(catalog_path=self.bl_label)


class VIEW3D_MT_edit_mesh_edges(Menu):
    bl_label = "Edge"

    def draw(self, context):
        layout = self.layout

        with_freestyle = bpy.app.build_options.freestyle

        layout.operator_context = 'INVOKE_REGION_WIN'

        layout.menu("VIEW3D_MT_edit_mesh_edges_legacy")  # bfa menu

        layout.operator("mesh.bridge_edge_loops", icon="BRIDGE_EDGELOOPS")
        layout.operator("mesh.screw", icon="MOD_SCREW")

        layout.separator()

        layout.operator("mesh.subdivide", icon='SUBDIVIDE_EDGES')
        layout.operator("mesh.subdivide_edgering", icon="SUBDIV_EDGERING")
        layout.operator("mesh.unsubdivide", icon="UNSUBDIVIDE")

        layout.separator()

        layout.operator("mesh.edge_rotate", text="Rotate Edge CW", icon="ROTATECW").use_ccw = False
        layout.operator("mesh.edge_rotate", text="Rotate Edge CCW", icon="ROTATECCW").use_ccw = True

        layout.separator()

        layout.operator("transform.edge_crease", icon="CREASE")
        layout.operator("transform.edge_bevelweight", icon="BEVEL")

        layout.separator()

        layout.operator("mesh.mark_sharp", icon="MARKSHARPEDGES")
        layout.operator("mesh.mark_sharp", text="Clear Sharp", icon="CLEARSHARPEDGES").clear = True

        layout.operator("mesh.mark_sharp", text="Mark Sharp from Vertices", icon="MARKSHARPVERTS").use_verts = True
        props = layout.operator("mesh.mark_sharp", text="Clear Sharp from Vertices", icon="CLEARSHARPVERTS")
        props.use_verts = True
        props.clear = True

        layout.operator("mesh.set_sharpness_by_angle", icon="MARKSHARPANGLE")

        if with_freestyle:
            layout.separator()

            layout.operator("mesh.mark_freestyle_edge", icon="MARK_FS_EDGE").clear = False
            layout.operator("mesh.mark_freestyle_edge", text="Clear Freestyle Edge", icon="CLEAR_FS_EDGE").clear = True


# bfa menu
class VIEW3D_MT_edit_mesh_edges_legacy(Menu):
    bl_label = "Legacy"

    def draw(self, _context):
        layout = self.layout

        layout.operator("mesh.bevel", text="Bevel Edges", icon="BEVEL").affect = 'EDGES'

        layout.separator()

        layout.operator("transform.edge_slide", icon="SLIDE_EDGE")
        props = layout.operator("mesh.loopcut_slide", icon="LOOP_CUT_AND_SLIDE")
        props.TRANSFORM_OT_edge_slide.release_confirm = False
        layout.operator("mesh.offset_edge_loops_slide", icon="OFFSET_EDGE_SLIDE")

        layout.template_node_operator_asset_menu_items(catalog_path=self.bl_label)


class VIEW3D_MT_edit_mesh_faces_data(Menu):
    bl_label = "Face Data"

    def draw(self, _context):
        layout = self.layout

        with_freestyle = bpy.app.build_options.freestyle

        layout.operator_context = 'INVOKE_REGION_WIN'

        layout.operator("mesh.colors_rotate", icon="ROTATE_COLORS")
        layout.operator("mesh.colors_reverse", icon="REVERSE_COLORS")

        layout.separator()

        layout.operator("mesh.uvs_rotate", icon="ROTATE_UVS")
        layout.operator("mesh.uvs_reverse", icon="REVERSE_UVS")

        layout.separator()

        layout.operator("mesh.flip_quad_tessellation", icon="FLIP")

        if with_freestyle:
            layout.separator()
            layout.operator("mesh.mark_freestyle_face", icon="MARKFSFACE").clear = False
            layout.operator("mesh.mark_freestyle_face", text="Clear Freestyle Face", icon="CLEARFSFACE").clear = True
        layout.template_node_operator_asset_menu_items(catalog_path="Face/Face Data")


class VIEW3D_MT_edit_mesh_faces(Menu):
    bl_label = "Face"
    bl_idname = "VIEW3D_MT_edit_mesh_faces"

    def draw(self, context):
        layout = self.layout

        layout.operator_context = 'INVOKE_REGION_WIN'

        layout.menu("VIEW3D_MT_edit_mesh_faces_legacy")  # bfa menu

        layout.operator("mesh.poke", icon="POKEFACES")
        layout.operator("view3d.edit_mesh_extrude_move_normal",
                        text="Extrude Faces", icon='EXTRUDE_REGION')
        layout.operator("view3d.edit_mesh_extrude_move_shrink_fatten",
                        text="Extrude Faces Along Normals", icon='EXTRUDE_REGION')
        layout.operator(
            "mesh.extrude_faces_move",
            text="Extrude Individual Faces", icon='EXTRUDE_REGION')

        layout.separator()

        props = layout.operator("mesh.quads_convert_to_tris", icon="TRIANGULATE")
        props.quad_method = props.ngon_method = 'BEAUTY'
        layout.operator("mesh.tris_convert_to_quads", icon="TRISTOQUADS")
        layout.operator("mesh.solidify", text="Solidify Faces", icon="SOLIDIFY")
        layout.operator("mesh.wireframe", icon="WIREFRAME")

        layout.separator()

        layout.operator("mesh.fill", icon="FILL")
        layout.operator("mesh.fill_grid", icon="GRIDFILL")
        layout.operator("mesh.beautify_fill", icon="BEAUTIFY")

        layout.separator()

        layout.operator("mesh.intersect", icon="INTERSECT")
        layout.operator("mesh.intersect_boolean", icon="BOOLEAN_INTERSECT")

        layout.separator()

        layout.operator("mesh.face_split_by_edges", icon="SPLITBYEDGES")

        layout.separator()

        layout.menu("VIEW3D_MT_edit_mesh_faces_data")

        layout.template_node_operator_asset_menu_items(catalog_path=self.bl_label)


# bfa menu
class VIEW3D_MT_edit_mesh_faces_legacy(Menu):
    bl_label = "Legacy"

    def draw(self, context):

        # bfa - checking if in edit mode and in wich select mode we are.
        # We need to check for all three select modes, or the menu remains empty.
        # See also the specials menu
        def count_selected_items_for_objects_in_mode():
            selected_verts_len = 0
            selected_edges_len = 0
            selected_faces_len = 0
            for ob in context.objects_in_mode_unique_data:
                v, e, f = ob.data.count_selected_items()
                selected_verts_len += v
                selected_edges_len += e
                selected_faces_len += f
            return (selected_verts_len, selected_edges_len, selected_faces_len)

        is_vert_mode, is_edge_mode, is_face_mode = context.tool_settings.mesh_select_mode
        selected_verts_len, selected_edges_len, selected_faces_len = count_selected_items_for_objects_in_mode()

        del count_selected_items_for_objects_in_mode

        layout = self.layout

        layout.operator("mesh.inset", icon="INSET_FACES")

        # bfa - we need the check, or BFA will crash at this operator
        if selected_faces_len >= 2:
            layout.operator("mesh.bridge_edge_loops", text="Bridge Faces", icon="BRIDGE_EDGELOOPS")


class VIEW3D_MT_edit_mesh_normals_select_strength(Menu):
    bl_label = "Select by Face Strength"

    def draw(self, _context):
        layout = self.layout

        props = layout.operator("mesh.mod_weighted_strength", text="Weak", icon='FACESEL')
        props.set = False
        props.face_strength = 'WEAK'

        props = layout.operator("mesh.mod_weighted_strength", text="Medium", icon='FACESEL')
        props.set = False
        props.face_strength = 'MEDIUM'

        props = layout.operator("mesh.mod_weighted_strength", text="Strong", icon='FACESEL')
        props.set = False
        props.face_strength = 'STRONG'


class VIEW3D_MT_edit_mesh_normals_set_strength(Menu):
    bl_label = "Set Face Strength"

    def draw(self, _context):
        layout = self.layout

        props = layout.operator("mesh.mod_weighted_strength", text="Weak", icon='NORMAL_SETSTRENGTH')
        props.set = True
        props.face_strength = 'WEAK'

        props = layout.operator("mesh.mod_weighted_strength", text="Medium", icon='NORMAL_SETSTRENGTH')
        props.set = True
        props.face_strength = 'MEDIUM'

        props = layout.operator("mesh.mod_weighted_strength", text="Strong", icon='NORMAL_SETSTRENGTH')
        props.set = True
        props.face_strength = 'STRONG'


class VIEW3D_MT_edit_mesh_normals_average(Menu):
    bl_label = "Average"

    def draw(self, _context):
        layout = self.layout

        layout.operator("mesh.average_normals", text="Custom Normal",
                        icon="NORMAL_AVERAGE").average_type = 'CUSTOM_NORMAL'
        layout.operator("mesh.average_normals", text="Face Area", icon="NORMAL_AVERAGE").average_type = 'FACE_AREA'
        layout.operator("mesh.average_normals", text="Corner Angle",
                        icon="NORMAL_AVERAGE").average_type = 'CORNER_ANGLE'


class VIEW3D_MT_edit_mesh_normals(Menu):
    bl_label = "Normals"

    def draw(self, _context):
        layout = self.layout

        layout.operator(
            "mesh.normals_make_consistent",
            text="Recalculate Outside",
            icon='RECALC_NORMALS').inside = False
        layout.operator(
            "mesh.normals_make_consistent",
            text="Recalculate Inside",
            icon='RECALC_NORMALS_INSIDE').inside = True
        layout.operator("mesh.flip_normals", text="Flip", icon='FLIP_NORMALS')

        layout.separator()

        layout.operator("mesh.set_normals_from_faces", text="Set from Faces", icon='SET_FROM_FACES')

        layout.operator_context = 'INVOKE_REGION_WIN'
        layout.operator("transform.rotate_normal", text="Rotate", icon="NORMAL_ROTATE")
        layout.operator("mesh.point_normals", text="Point normals to target", icon="NORMAL_TARGET")

        layout.operator_context = 'EXEC_REGION_WIN'
        layout.operator("mesh.merge_normals", text="Merge", icon="MERGE")
        layout.operator("mesh.split_normals", text="Split", icon="SPLIT")
        layout.menu("VIEW3D_MT_edit_mesh_normals_average", text="Average")

        layout.separator()

        layout.operator("mesh.normals_tools", text="Copy Vectors", icon="COPYDOWN").mode = 'COPY'
        layout.operator("mesh.normals_tools", text="Paste Vectors", icon="PASTEDOWN").mode = 'PASTE'

        layout.operator("mesh.smooth_normals", text="Smooth Vectors", icon="NORMAL_SMOOTH")
        layout.operator("mesh.normals_tools", text="Reset Vectors", icon="RESET").mode = 'RESET'

        layout.separator()

        layout.menu("VIEW3D_MT_edit_mesh_normals_select_strength", icon="HAND")
        layout.menu("VIEW3D_MT_edit_mesh_normals_set_strength", icon="MESH_PLANE")
        layout.template_node_operator_asset_menu_items(catalog_path="Mesh/Normals")


class VIEW3D_MT_edit_mesh_shading(Menu):
    bl_label = "Shading"

    def draw(self, _context):
        layout = self.layout

        layout.operator("mesh.faces_shade_smooth", icon='SHADING_SMOOTH')
        layout.operator("mesh.faces_shade_flat", icon='SHADING_FLAT')

        layout.separator()

        layout.operator("mesh.mark_sharp", text="Smooth Edges", icon='SHADING_EDGE_SMOOTH').clear = True
        layout.operator("mesh.mark_sharp", text="Sharp Edges", icon='SHADING_EDGE_SHARP')

        layout.separator()

        props = layout.operator("mesh.mark_sharp", text="Smooth Vertices", icon='SHADING_VERT_SMOOTH')
        props.use_verts = True
        props.clear = True

        layout.operator("mesh.mark_sharp", text="Sharp Vertices", icon='SHADING_VERT_SHARP').use_verts = True
        layout.template_node_operator_asset_menu_items(catalog_path="Mesh/Shading")


class VIEW3D_MT_edit_mesh_weights(Menu):
    bl_label = "Weights"

    def draw(self, _context):
        layout = self.layout
        VIEW3D_MT_paint_weight.draw_generic(layout, is_editmode=True)
        layout.template_node_operator_asset_menu_items(catalog_path="Mesh/Weights")


class VIEW3D_MT_edit_mesh_clean(Menu):
    bl_label = "Clean Up"

    def draw(self, _context):
        layout = self.layout

        layout.operator("mesh.delete_loose", icon="DELETE")

        layout.separator()

        layout.operator("mesh.decimate", icon="DECIMATE")
        layout.operator("mesh.dissolve_degenerate", icon="DEGENERATE_DISSOLVE")
        layout.operator("mesh.dissolve_limited", icon='DISSOLVE_LIMITED')
        layout.operator("mesh.face_make_planar", icon="MAKE_PLANAR")

        layout.separator()

        layout.operator("mesh.vert_connect_nonplanar", icon="SPLIT_NONPLANAR")
        layout.operator("mesh.vert_connect_concave", icon="SPLIT_CONCAVE")
        layout.operator("mesh.fill_holes", icon="FILL_HOLE")

        layout.template_node_operator_asset_menu_items(catalog_path="Mesh/Clean Up")


class VIEW3D_MT_edit_mesh_delete(Menu):
    bl_label = "Delete"

    def draw(self, _context):
        layout = self.layout

        layout.operator_enum("mesh.delete", "type")

        layout.separator()

        layout.operator("mesh.delete_edgeloop", text="Edge Loops", icon="DELETE")


# bfa menu
class VIEW3D_MT_edit_mesh_dissolve(Menu):
    bl_label = "Dissolve"

    def draw(self, context):
        layout = self.layout

        layout.operator("mesh.dissolve_verts", icon='DISSOLVE_VERTS')
        layout.operator("mesh.dissolve_edges", icon='DISSOLVE_EDGES')
        layout.operator("mesh.dissolve_faces", icon='DISSOLVE_FACES')

        layout.separator()

        layout.operator("mesh.dissolve_limited", icon='DISSOLVE_LIMITED')
        layout.operator("mesh.dissolve_mode", icon='DISSOLVE_SELECTION')

        layout.separator()

        layout.operator("mesh.edge_collapse", icon='EDGE_COLLAPSE')

        layout.template_node_operator_asset_menu_items(catalog_path="Mesh/Delete")


class VIEW3D_MT_edit_mesh_merge(Menu):
    bl_label = "Merge"

    def draw(self, _context):
        layout = self.layout

        layout.operator_enum("mesh.merge", "type")

        layout.separator()

        layout.operator("mesh.remove_doubles", text="By Distance", icon="REMOVE_DOUBLES")

        layout.template_node_operator_asset_menu_items(catalog_path="Mesh/Merge")


class VIEW3D_MT_edit_mesh_split(Menu):
    bl_label = "Split"

    def draw(self, _context):
        layout = self.layout

        layout.operator("mesh.split", text="Selection", icon="SPLIT")

        layout.separator()

        layout.operator_enum("mesh.edge_split", "type")

        layout.template_node_operator_asset_menu_items(catalog_path="Mesh/Split")


class VIEW3D_MT_edit_mesh_showhide(Menu):
    bl_label = "Show/Hide"

    def draw(self, context):
        layout = self.layout

        layout.operator("mesh.reveal", text="Show Hidden", icon="HIDE_OFF")
        layout.operator("mesh.hide", text="Hide Selected", icon="HIDE_ON").unselected = False
        layout.operator("mesh.hide", text="Hide Unselected", icon="HIDE_UNSELECTED").unselected = True


# BFA - VIEW3D_MT_assign_material legacy consolidated and removed

# bfa menu
class VIEW3D_MT_sculpt_grease_pencil_copy(Menu):
    bl_label = "Copy"

    def draw(self, _context):
        layout = self.layout

        layout.operator("gpencil.copy", text="Copy", icon='COPYDOWN')


# BFA - legacy VIEW3D_MT_edit_gpencil_delete consolidated and removed

# BFA - not used, redundant
class VIEW3D_MT_edit_greasepencil_delete(Menu):
    bl_label = "Delete"

    def draw(self, _context):
        layout = self.layout

        layout.operator("grease_pencil.delete", icon="DELETE")

        layout.separator()

        layout.operator_enum("grease_pencil.dissolve", "type") # BFA - exposed to a top level like context menu

        layout.separator()

        layout.operator("grease_pencil.delete_frame", text="Delete Active Keyframe (Active Layer)", icon="DELETE").type = 'ACTIVE_FRAME' # BFA - redundant, in animation menu
        layout.operator("grease_pencil.delete_frame", text="Delete Active Keyframes (All Layers)", icon="DELETE_ALL").type = 'ALL_FRAMES' # BFA - redundant, in animation menu


# Edit Curve
# draw_curve is used by VIEW3D_MT_edit_curve and VIEW3D_MT_edit_surface


def draw_curve(self, context):
    layout = self.layout

    edit_object = context.edit_object

    layout.menu("VIEW3D_MT_transform")
    layout.menu("VIEW3D_MT_mirror")
    layout.menu("VIEW3D_MT_snap")

    layout.separator()

    if edit_object.type == 'SURFACE':
        layout.operator("curve.spin", icon='SPIN')
    layout.operator("curve.duplicate_move", text="Duplicate", icon="DUPLICATE")

    layout.separator()

    layout.operator("curve.split", icon="SPLIT")
    layout.operator("curve.separate", icon="SEPARATE")

    layout.separator()

    layout.operator("curve.cyclic_toggle", icon='TOGGLE_CYCLIC')
    if edit_object.type == 'CURVE':
        layout.operator("curve.decimate", icon="DECIMATE")
        layout.operator_menu_enum("curve.spline_type_set", "type")

    layout.separator()

    # BFA - redundant operators, located exclusively in VIEW3D_MT_edit_curve_ctrlpoints

    layout.menu("VIEW3D_MT_edit_curve_showhide")

    layout.separator()

    layout.menu("VIEW3D_MT_edit_curve_delete")
    if edit_object.type == 'CURVE':
        layout.operator("curve.dissolve_verts", icon='DISSOLVE_VERTS')


class VIEW3D_MT_edit_curve(Menu):
    bl_label = "Curve"

    draw = draw_curve


class VIEW3D_MT_edit_curve_ctrlpoints(Menu):
    bl_label = "Control Points"

    def draw(self, context):
        layout = self.layout

        edit_object = context.edit_object

        if edit_object.type in {'CURVE', 'SURFACE'}:
            layout.operator("curve.extrude_move", text="Extrude Curve", icon='EXTRUDE_REGION')
            layout.operator("curve.vertex_add", icon='EXTRUDE_REGION')

            layout.separator()

            layout.operator("curve.make_segment", icon="MAKE_CURVESEGMENT")

            layout.separator()

            if edit_object.type == 'CURVE':
                layout.operator("transform.tilt", icon='TILT')
                layout.operator("curve.tilt_clear", icon="CLEAR_TILT")

                layout.separator()

                layout.operator("curve.normals_make_consistent", icon='RECALC_NORMALS')

                layout.separator()

            layout.operator("curve.smooth", icon='PARTICLEBRUSH_SMOOTH')
            if edit_object.type == 'CURVE':
                layout.operator("curve.smooth_weight", icon="SMOOTH_WEIGHT")
                layout.operator("curve.smooth_radius", icon="SMOOTH_RADIUS")
                layout.operator("curve.smooth_tilt", icon="SMOOTH_TILT")

            layout.separator()

        layout.menu("VIEW3D_MT_hook")

        layout.separator()

        layout.operator("object.vertex_parent_set", icon="VERTEX_PARENT")


class VIEW3D_MT_edit_curve_segments(Menu):
    bl_label = "Segments"

    def draw(self, _context):
        layout = self.layout

        layout.operator("curve.subdivide", icon='SUBDIVIDE_EDGES')
        layout.operator("curve.switch_direction", icon='SWITCH_DIRECTION')


class VIEW3D_MT_edit_curve_clean(Menu):
    bl_label = "Clean Up"

    def draw(self, _context):
        layout = self.layout

        layout.operator("curve.decimate", icon="DECIMATE")


class VIEW3D_MT_edit_curve_context_menu(Menu):
    bl_label = "Curve"

    def draw(self, _context):
        # TODO(campbell): match mesh vertex menu.

        layout = self.layout

        layout.operator_context = 'INVOKE_DEFAULT'

        # Add
        layout.operator("curve.subdivide", icon='SUBDIVIDE_EDGES')
        layout.operator("curve.extrude_move", text="Extrude Curve", icon='EXTRUDE_REGION')
        layout.operator("curve.make_segment", icon="MAKE_CURVESEGMENT")
        layout.operator("curve.duplicate_move", text="Duplicate", icon="DUPLICATE")

        layout.separator()

        # Transform
        layout.operator("transform.transform", text="Radius", icon='SHRINK_FATTEN').mode = 'CURVE_SHRINKFATTEN'
        layout.operator("transform.tilt", icon='TILT')
        layout.operator("curve.tilt_clear", icon="CLEAR_TILT")
        layout.operator("curve.smooth", icon='PARTICLEBRUSH_SMOOTH')
        layout.operator("curve.smooth_tilt", icon="SMOOTH_TILT")
        layout.operator("curve.smooth_radius", icon="SMOOTH_RADIUS")

        layout.separator()

        layout.menu("VIEW3D_MT_mirror")
        layout.menu("VIEW3D_MT_snap")

        layout.separator()

        # Modify
        layout.operator_menu_enum("curve.spline_type_set", "type")
        layout.operator_menu_enum("curve.handle_type_set", "type")
        layout.operator("curve.cyclic_toggle", icon='TOGGLE_CYCLIC')
        layout.operator("curve.switch_direction", icon='SWITCH_DIRECTION')

        layout.separator()

        layout.operator("curve.normals_make_consistent", icon='RECALC_NORMALS')
        layout.operator("curve.spline_weight_set", icon="MOD_VERTEX_WEIGHT")
        layout.operator("curve.radius_set", icon="RADIUS")

        layout.separator()

        # Remove
        layout.operator("curve.split", icon="SPLIT")
        layout.operator("curve.decimate", icon="DECIMATE")
        layout.operator("curve.separate", icon="SEPARATE")
        layout.operator("curve.dissolve_verts", icon='DISSOLVE_VERTS')
        layout.operator("curve.delete", text="Delete Segment", icon="DELETE").type = 'SEGMENT'
        layout.operator("curve.delete", text="Delete Point", icon="DELETE").type = 'VERT'

        layout.separator()

        layout.menu("VIEW3D_MT_edit_curve_showhide")  # BFA - added to context menu


class VIEW3D_MT_edit_curve_delete(Menu):
    bl_label = "Delete"

    def draw(self, _context):
        layout = self.layout

        layout.operator("curve.delete", text="Vertices", icon="DELETE").type = 'VERT'
        layout.operator("curve.delete", text="Segment", icon="DELETE").type = 'SEGMENT'


class VIEW3D_MT_edit_curve_showhide(Menu):
    bl_label = "Show/Hide"

    def draw(self, context):
        layout = self.layout

        layout.operator("curve.reveal", text="Show Hidden", icon="HIDE_OFF")
        layout.operator("curve.hide", text="Hide Selected", icon="HIDE_ON").unselected = False
        layout.operator("curve.hide", text="Hide Unselected", icon="HIDE_UNSELECTED").unselected = True


class VIEW3D_MT_edit_surface(Menu):
    bl_label = "Surface"

    draw = draw_curve


class VIEW3D_MT_edit_font_chars(Menu):
    bl_label = "Special Characters"

    def draw(self, _context):
        layout = self.layout

        layout.operator("font.text_insert", text="Copyright \u00A9", icon="COPYRIGHT").text = "\u00A9"
        layout.operator("font.text_insert", text="Registered Trademark \u00AE", icon="TRADEMARK").text = "\u00AE"

        layout.separator()

        layout.operator("font.text_insert", text="Degree \u00B0", icon="DEGREE").text = "\u00B0"
        layout.operator("font.text_insert", text="Multiplication \u00D7", icon="MULTIPLICATION").text = "\u00D7"
        layout.operator("font.text_insert", text="Circle \u2022", icon="CIRCLE").text = "\u2022"

        layout.separator()

        layout.operator("font.text_insert", text="Superscript \u00B9", icon="SUPER_ONE").text = "\u00B9"
        layout.operator("font.text_insert", text="Superscript \u00B2", icon="SUPER_TWO").text = "\u00B2"
        layout.operator("font.text_insert", text="Superscript \u00B3", icon="SUPER_THREE").text = "\u00B3"

        layout.separator()

        layout.operator("font.text_insert", text="Guillemet \u00BB", icon="DOUBLE_RIGHT").text = "\u00BB"
        layout.operator("font.text_insert", text="Guillemet \u00AB", icon="DOUBLE_LEFT").text = "\u00AB"
        layout.operator("font.text_insert", text="Per Mille \u2030", icon="PROMILLE").text = "\u2030"

        layout.separator()

        layout.operator("font.text_insert", text="Euro \u20AC", icon="EURO").text = "\u20AC"
        layout.operator("font.text_insert", text="Florin \u0192", icon="DUTCH_FLORIN").text = "\u0192"
        layout.operator("font.text_insert", text="Pound \u00A3", icon="POUND").text = "\u00A3"
        layout.operator("font.text_insert", text="Yen \u00A5", icon="YEN").text = "\u00A5"

        layout.separator()

        layout.operator("font.text_insert", text="German Eszett \u00DF", icon="GERMAN_S").text = "\u00DF"
        layout.operator(
            "font.text_insert",
            text="Inverted Question Mark \u00BF",
            icon="SPANISH_QUESTION").text = "\u00BF"
        layout.operator(
            "font.text_insert",
            text="Inverted Exclamation Mark \u00A1",
            icon="SPANISH_EXCLAMATION").text = "\u00A1"


class VIEW3D_MT_edit_font_kerning(Menu):
    bl_label = "Kerning"

    def draw(self, context):
        layout = self.layout

        ob = context.active_object
        text = ob.data
        kerning = text.edit_format.kerning

        layout.operator("font.change_spacing", text="Decrease Kerning", icon="DECREASE_KERNING").delta = -1.0
        layout.operator("font.change_spacing", text="Increase Kerning", icon="INCREASE_KERNING").delta = 1.0
        layout.operator("font.change_spacing", text="Reset Kerning", icon="RESET").delta = -kerning

# bfa menu
class VIEW3D_MT_edit_font_move(Menu):
    bl_label = "Move Cursor"

    def draw(self, _context):
        layout = self.layout

        layout.operator_enum("font.move", "type")


class VIEW3D_MT_edit_font_delete(Menu):
    bl_label = "Delete"

    def draw(self, _context):
        layout = self.layout

        layout.operator("font.delete", text="Previous Character", icon="DELETE").type = 'PREVIOUS_CHARACTER'
        layout.operator("font.delete", text="Next Character", icon="DELETE").type = 'NEXT_CHARACTER'
        layout.operator("font.delete", text="Previous Word", icon="DELETE").type = 'PREVIOUS_WORD'
        layout.operator("font.delete", text="Next Word", icon="DELETE").type = 'NEXT_WORD'


class VIEW3D_MT_edit_font(Menu):
    bl_label = "Text"

    def draw(self, _context):
        layout = self.layout

        layout.operator("font.text_cut", text="Cut", icon="CUT")
        layout.operator("font.text_copy", text="Copy", icon='COPYDOWN')
        layout.operator("font.text_paste", text="Paste", icon='PASTEDOWN')

        layout.separator()

        layout.operator("font.text_paste_from_file", icon='PASTEDOWN')

        layout.separator()

        layout.operator("font.case_set", text="To Uppercase", icon="SET_UPPERCASE").case = 'UPPER'
        layout.operator("font.case_set", text="To Lowercase", icon="SET_LOWERCASE").case = 'LOWER'

        layout.separator()

        layout.operator("FONT_OT_text_insert_unicode", icon="UNICODE")
        layout.menu("VIEW3D_MT_edit_font_chars")
        layout.menu("VIEW3D_MT_edit_font_move")  # bfa menu

        layout.separator()

        layout.operator("font.style_toggle", text="Toggle Bold", icon='BOLD').style = 'BOLD'
        layout.operator("font.style_toggle", text="Toggle Italic", icon='ITALIC').style = 'ITALIC'
        layout.operator("font.style_toggle", text="Toggle Underline", icon='UNDERLINE').style = 'UNDERLINE'
        layout.operator("font.style_toggle", text="Toggle Small Caps", icon='SMALL_CAPS').style = 'SMALL_CAPS'

        layout.menu("VIEW3D_MT_edit_font_kerning")

        layout.separator()

        layout.menu("VIEW3D_MT_edit_font_delete")


class VIEW3D_MT_edit_font_context_menu(Menu):
    bl_label = "Text"

    def draw(self, _context):
        layout = self.layout

        layout.operator_context = 'INVOKE_DEFAULT'

        layout.operator("font.text_cut", text="Cut", icon="CUT")
        layout.operator("font.text_copy", text="Copy", icon='COPYDOWN')
        layout.operator("font.text_paste", text="Paste", icon='PASTEDOWN')

        layout.separator()

        layout.operator("font.select_all", icon="SELECT_ALL")

        layout.separator()

        layout.menu("VIEW3D_MT_edit_font")


class VIEW3D_MT_edit_meta(Menu):
    bl_label = "Metaball"

    def draw(self, _context):
        layout = self.layout

        layout.menu("VIEW3D_MT_transform")
        layout.menu("VIEW3D_MT_mirror")
        layout.menu("VIEW3D_MT_snap")

        layout.separator()

        layout.operator("mball.duplicate_metaelems", text="Duplicate", icon="DUPLICATE")

        layout.separator()

        layout.menu("VIEW3D_MT_edit_meta_showhide")

        layout.operator_context = 'EXEC_REGION_WIN'
        layout.operator("mball.delete_metaelems", text="Delete", icon="DELETE")


class VIEW3D_MT_edit_meta_showhide(Menu):
    bl_label = "Show/Hide"

    def draw(self, _context):
        layout = self.layout

        layout.operator("mball.reveal_metaelems", text="Show Hidden", icon="HIDE_OFF")
        layout.operator("mball.hide_metaelems", text="Hide Selected", icon="HIDE_ON").unselected = False
        layout.operator("mball.hide_metaelems", text="Hide Unselected", icon="HIDE_UNSELECTED").unselected = True


class VIEW3D_MT_edit_lattice(Menu):
    bl_label = "Lattice"

    def draw(self, _context):
        layout = self.layout

        layout.menu("VIEW3D_MT_transform")
        layout.menu("VIEW3D_MT_mirror")
        layout.menu("VIEW3D_MT_snap")
        layout.menu("VIEW3D_MT_edit_lattice_flip")  # bfa menu - blender uses enum

        layout.separator()

        layout.operator("lattice.make_regular", icon='MAKE_REGULAR')

        layout.menu("VIEW3D_MT_hook")

        layout.separator()

        layout.operator("object.vertex_parent_set", icon="VERTEX_PARENT")

# bfa menu - blender uses enum
class VIEW3D_MT_edit_lattice_flip(Menu):
    bl_label = "Flip"

    def draw(self, context):
        layout = self.layout

        layout.operator("lattice.flip", text=" U (X) axis", icon="FLIP_X").axis = 'U'
        layout.operator("lattice.flip", text=" V (Y) axis", icon="FLIP_Y").axis = 'V'
        layout.operator("lattice.flip", text=" W (Z) axis", icon="FLIP_Z").axis = 'W'


class VIEW3D_MT_edit_armature(Menu):
    bl_label = "Armature"

    def draw(self, context):
        layout = self.layout

        edit_object = context.edit_object
        arm = edit_object.data

        layout.menu("VIEW3D_MT_transform_armature")
        layout.menu("VIEW3D_MT_mirror")
        layout.menu("VIEW3D_MT_snap")

        layout.separator()

        layout.menu("VIEW3D_MT_edit_armature_roll")

        layout.operator("transform.transform", text="Set Bone Roll", icon="SET_ROLL").mode = 'BONE_ROLL'
        layout.operator("armature.roll_clear", text="Clear Bone Roll", icon="CLEAR_ROLL")

        layout.separator()

        layout.operator("armature.extrude_move", icon='EXTRUDE_REGION')
        layout.operator("armature.click_extrude", icon='EXTRUDE_REGION')

        if arm.use_mirror_x:
            layout.operator("armature.extrude_forked", icon="EXTRUDE_REGION")

        layout.operator("armature.duplicate_move", icon="DUPLICATE")
        layout.operator("armature.fill", icon="FILLBETWEEN")

        layout.separator()

        layout.operator("armature.split", icon="SPLIT")
        layout.operator("armature.separate", icon="SEPARATE")
        layout.operator("armature.symmetrize", icon="SYMMETRIZE")

        layout.separator()

        layout.operator("armature.subdivide", text="Subdivide", icon='SUBDIVIDE_EDGES')
        layout.operator("armature.switch_direction", text="Switch Direction", icon="SWITCH_DIRECTION")

        layout.separator()

        layout.menu("VIEW3D_MT_edit_armature_names")

        layout.separator()

        layout.operator_context = 'INVOKE_DEFAULT'
        layout.operator("armature.move_to_collection", text="Move to Bone Collection", icon="GROUP_BONE")
        layout.menu("VIEW3D_MT_bone_collections")

        layout.separator()

        layout.operator_context = 'EXEC_REGION_WIN'
        layout.operator("armature.parent_set", text="Make Parent", icon='PARENT_SET')
        layout.operator("armature.parent_clear", text="Clear Parent", icon='PARENT_CLEAR')

        layout.separator()

        layout.menu("VIEW3D_MT_bone_options_toggle", text="Bone Settings")
        layout.menu("VIEW3D_MT_armature_showhide")  # bfa - the new show hide menu with split tooltip

        layout.separator()

        layout.operator("armature.delete", icon="DELETE")
        layout.operator("armature.dissolve", icon="DELETE")


# BFA menu
class VIEW3D_MT_armature_showhide(Menu):
    bl_label = "Show/Hide"

    def draw(self, context):
        layout = self.layout

        layout.operator("armature.reveal", text="Show Hidden", icon="HIDE_OFF")
        layout.operator("armature.hide", text="Hide Selected", icon="HIDE_ON").unselected = False
        layout.operator("armature.hide", text="Hide Unselected", icon="HIDE_UNSELECTED").unselected = True


class VIEW3D_MT_armature_context_menu(Menu):
    bl_label = "Armature"

    def draw(self, context):
        layout = self.layout

        edit_object = context.edit_object
        arm = edit_object.data

        layout.operator_context = 'INVOKE_REGION_WIN'

        # Add
        layout.operator("armature.subdivide", text="Subdivide", icon="SUBDIVIDE_EDGES")
        layout.operator("armature.duplicate_move", text="Duplicate", icon="DUPLICATE")
        layout.operator("armature.extrude_move", icon='EXTRUDE_REGION')
        if arm.use_mirror_x:
            layout.operator("armature.extrude_forked", icon='EXTRUDE_REGION')

        layout.separator()

        layout.operator("armature.fill", icon="FILLBETWEEN")

        layout.separator()

        # Modify
        layout.menu("VIEW3D_MT_mirror")
        layout.menu("VIEW3D_MT_snap")
        layout.operator("armature.switch_direction", text="Switch Direction", icon="SWITCH_DIRECTION")
        layout.operator("armature.symmetrize", icon="SYMMETRIZE")
        layout.menu("VIEW3D_MT_edit_armature_names")

        layout.separator()

        layout.operator("armature.parent_set", text="Make Parent", icon='PARENT_SET')
        layout.operator("armature.parent_clear", text="Clear Parent", icon='PARENT_CLEAR')

        layout.separator()

        # Remove
        layout.operator("armature.split", icon="SPLIT")
        layout.operator("armature.separate", icon="SEPARATE")

        layout.separator()

        layout.operator(
            "armature.move_to_collection",
            text="Move to Bone Collection",
            icon="GROUP_BONE")  # BFA - added to context menu

        layout.separator()

        layout.menu("VIEW3D_MT_armature_showhide")  # BFA - added to context menu

        layout.separator()

        layout.operator("armature.dissolve", icon="DELETE")
        layout.operator("armature.delete", icon="DELETE")


class VIEW3D_MT_edit_armature_names(Menu):
    bl_label = "Names"

    def draw(self, _context):
        layout = self.layout

        layout.operator_context = 'EXEC_REGION_WIN'
        layout.operator("armature.autoside_names", text="Auto-Name Left/Right", icon="RENAME_X").type = 'XAXIS'
        layout.operator("armature.autoside_names", text="Auto-Name Front/Back", icon="RENAME_Y").type = 'YAXIS'
        layout.operator("armature.autoside_names", text="Auto-Name Top/Bottom", icon="RENAME_Z").type = 'ZAXIS'
        layout.operator("armature.flip_names", text="Flip Names", icon="FLIP")


class VIEW3D_MT_edit_armature_parent(Menu):
    bl_label = "Parent"
    bl_translation_context = i18n_contexts.operator_default

    def draw(self, _context):
        layout = self.layout

        layout.operator("armature.parent_set", text="Make", icon='PARENT_SET')
        layout.operator("armature.parent_clear", text="Clear", icon='PARENT_CLEAR')


class VIEW3D_MT_edit_armature_roll(Menu):
    bl_label = "Recalculate Bone Roll"

    def draw(self, _context):
        layout = self.layout

        layout.label(text="- Positive: -")
        layout.operator("armature.calculate_roll", text="Local + X Tangent", icon="ROLL_X_TANG_POS").type = 'POS_X'
        layout.operator("armature.calculate_roll", text="Local + Z Tangent", icon="ROLL_Z_TANG_POS").type = 'POS_Z'
        layout.operator("armature.calculate_roll", text="Global + X Axis", icon="ROLL_X_POS").type = 'GLOBAL_POS_X'
        layout.operator("armature.calculate_roll", text="Global + Y Axis", icon="ROLL_Y_POS").type = 'GLOBAL_POS_Y'
        layout.operator("armature.calculate_roll", text="Global + Z Axis", icon="ROLL_Z_POS").type = 'GLOBAL_POS_Z'
        layout.label(text="- Negative: -")
        layout.operator("armature.calculate_roll", text="Local - X Tangent", icon="ROLL_X_TANG_NEG").type = 'NEG_X'
        layout.operator("armature.calculate_roll", text="Local - Z Tangent", icon="ROLL_Z_TANG_NEG").type = 'NEG_Z'
        layout.operator("armature.calculate_roll", text="Global - X Axis", icon="ROLL_X_NEG").type = 'GLOBAL_NEG_X'
        layout.operator("armature.calculate_roll", text="Global - Y Axis", icon="ROLL_Y_NEG").type = 'GLOBAL_NEG_Y'
        layout.operator("armature.calculate_roll", text="Global - Z Axis", icon="ROLL_Z_NEG").type = 'GLOBAL_NEG_Z'
        layout.label(text="- Other: -")
        layout.operator("armature.calculate_roll", text="Active Bone", icon="BONE_DATA").type = 'ACTIVE'
        layout.operator("armature.calculate_roll", text="View Axis", icon="MANIPUL").type = 'VIEW'
        layout.operator("armature.calculate_roll", text="Cursor", icon="CURSOR").type = 'CURSOR'


class VIEW3D_MT_edit_armature_delete(Menu):
    bl_label = "Delete"

    def draw(self, _context):
        layout = self.layout
        layout.operator_context = 'EXEC_AREA'

        layout.operator("armature.delete", text="Bones", icon="DELETE")

        layout.separator()

        layout.operator("armature.dissolve", text="Dissolve Bones", icon="DELETE")


# ********** Grease Pencil menus **********
class VIEW3D_MT_gpencil_autoweights(Menu):
    bl_label = "Generate Weights"

    def draw(self, _context):
        layout = self.layout
        layout.operator("gpencil.generate_weights", text="With Empty Groups", icon="PARTICLEBRUSH_WEIGHT").mode = 'NAME'
        layout.operator(
            "gpencil.generate_weights",
            text="With Automatic Weights",
            icon="PARTICLEBRUSH_WEIGHT").mode = 'AUTO'


# BFA - legacy
class VIEW3D_MT_gpencil_simplify(Menu):
    bl_label = "Simplify"

    def draw(self, _context):
        layout = self.layout

        layout.label(text="Legacy Grease Pencil menu", icon="INFO") # BFA - Warning

        layout.operator("gpencil.stroke_simplify_fixed", text="Fixed", icon="MOD_SIMPLIFY")
        layout.operator("gpencil.stroke_simplify", text="Adaptive", icon="SIMPLIFY_ADAPTIVE")
        layout.operator("gpencil.stroke_sample", text="Sample", icon="SIMPLIFY_SAMPLE")


class VIEW3D_MT_draw_gpencil(Menu):
    bl_label = "Draw"

    def draw(self, _context):

        layout = self.layout

        layout.menu("GPENCIL_MT_layer_active", text="Active Layer")

        #layout.separator()

        #layout.operator("gpencil.interpolate", text="Interpolate", icon="INTERPOLATE")  # BFA - Legacy
        #layout.operator("gpencil.interpolate_sequence", text="Interpolate Sequence", icon="SEQUENCE") # BFA - Legacy

        layout.separator()

        layout.menu("VIEW3D_MT_edit_greasepencil_animation") # BFA - menu

        layout.separator()

        layout.menu("VIEW3D_MT_edit_greasepencil_showhide")
        layout.menu("VIEW3D_MT_edit_greasepencil_cleanup")


# BFA - VIEW3D_MT_edit_gpencil consolidated and removed

# BFA - menu
class VIEW3D_MT_edit_grease_pencil_arrange_strokes(Menu):
    bl_label = "Arrange Strokes"

    def draw(self, context):
        layout = self.layout

        layout.operator("grease_pencil.reorder", text="Bring Forward", icon='MOVE_UP').direction = 'UP'
        layout.operator("grease_pencil.reorder", text="Send Backward", icon='MOVE_DOWN').direction = 'DOWN'
        layout.operator("grease_pencil.reorder", text="Bring to Front", icon='MOVE_TO_TOP').direction = 'TOP'
        layout.operator("grease_pencil.reorder", text="Send to Back", icon='MOVE_TO_BOTTOM').direction = 'BOTTOM'
# BFA - VIEW3D_MT_weight_gpencil legacy menu consolidated and removed

class VIEW3D_MT_weight_grease_pencil(Menu):
    bl_label = "Weights"

    def draw(self, _context):
        layout = self.layout
		
        layout.operator("grease_pencil.weight_sample", text="Sample Weight")

        layout.separator()

        layout.operator("grease_pencil.vertex_group_normalize_all", text="Normalize All")
        layout.operator("grease_pencil.vertex_group_normalize", text="Normalize")

        layout.separator()
        
        layout.operator("grease_pencil.weight_invert", text="Invert Weight", icon="EYEDROPPER")
        layout.operator("grease_pencil.vertex_group_smooth", text="Smooth", icon="WEIGHT_SMOOTH")     


# BFA - Legacy
class VIEW3D_MT_gpencil_animation(Menu):
    bl_label = "Animation"

    @classmethod
    def poll(cls, context):
        ob = context.active_object
        return ob and ob.type == 'GPENCIL' and ob.mode != 'OBJECT'

    def draw(self, _context):
        layout = self.layout

        layout.label(text="Legacy Grease Pencil menu", icon="INFO") # BFA - warning


class VIEW3D_MT_edit_greasepencil_animation(Menu):
    bl_label = "Animation"

    def draw(self, context):
        layout = self.layout
        layout.operator("grease_pencil.insert_blank_frame", text="Insert Blank Keyframe (Active Layer)", icon="ADD")
        layout.operator("grease_pencil.insert_blank_frame", text="Insert Blank Keyframe (All Layers)", icon="ADD_ALL").all_layers = True

        layout.separator()
        layout.operator("grease_pencil.frame_duplicate", text="Duplicate Active Keyframe (Active Layer)", icon="DUPLICATE").all = False
        layout.operator("grease_pencil.frame_duplicate", text="Duplicate Active Keyframe (All Layer)", icon="DUPLICATE_ALL").all = True

        layout.separator()
        layout.operator("grease_pencil.active_frame_delete", text="Delete Active Keyframe (Active Layer)", icon="DELETE").all = False
        layout.operator("grease_pencil.active_frame_delete", text="Delete Active Keyframe (All Layer)", icon="DELETE_ALL").all = True


class VIEW3D_MT_edit_gpencil_transform(Menu):
    bl_label = "Transform"

    def draw(self, _context):
        layout = self.layout

        layout.operator("transform.bend", text="Bend", icon="BEND")
        layout.operator("transform.shear", text="Shear", icon="SHEAR")
        layout.operator("transform.tosphere", text="To Sphere", icon="TOSPHERE")
        layout.operator("transform.transform", text="Shrink Fatten", icon='SHRINK_FATTEN').mode = 'GPENCIL_SHRINKFATTEN'

# BFA - legacy VIEW3D_MT_edit_gpencil_point consolidated and removed

# BFA - legacy VIEW3D_MT_edit_gpencil_delete consolidated and removed

# BFA - legacy VIEW3D_MT_edit_gpencil_showhide consolidated and removed


class VIEW3D_MT_edit_greasepencil_showhide(Menu):
    bl_label = "Show/Hide"

    def draw(self, _context):
        layout = self.layout

        layout.operator("grease_pencil.layer_reveal", text="Show All Layers", icon="HIDE_OFF")
        layout.operator("grease_pencil.layer_hide", text="Hide Active Layer", icon="HIDE_ON").unselected = False
        layout.operator("grease_pencil.layer_hide", text="Hide Inactive Layers", icon="HIDE_UNSELECTED").unselected = True

        layout.separator()

        layout.operator("gpencil.selection_opacity_toggle", text="Toggle Opacity", icon="HIDE_OFF") # BFA - Legacy


class VIEW3D_MT_edit_greasepencil_cleanup(Menu):
    bl_label = "Cleanup"

    def draw(self, context):
        ob = context.object

        layout = self.layout

        layout.operator("grease_pencil.clean_loose", icon="DELETE_LOOSE")
        layout.operator("grease_pencil.frame_clean_duplicate", icon="DELETE_DUPLICATE")

        layout.operator("grease_pencil.stroke_merge_by_distance", text="Merge by Distance", icon="REMOVE_DOUBLES")

        layout.operator("grease_pencil.reproject")


# BFA menu - legacy
class VIEW3D_MT_edit_greasepencil(Menu):
    bl_label = "Grease Pencil"

    def draw(self, _context):
        layout = self.layout

        layout.label(text="Legacy Grease Pencil menu", icon="INFO") # BFA - warning

        layout.menu("VIEW3D_MT_transform")
        layout.menu("VIEW3D_MT_mirror")
        layout.menu("GREASE_PENCIL_MT_snap")

        layout.separator()

        layout.menu("GREASE_PENCIL_MT_layer_active", text="Active Layer")

        layout.separator()

        layout.menu("VIEW3D_MT_edit_greasepencil_animation")
        layout.operator("grease_pencil.duplicate_move", text="Duplicate", icon="DUPLICATE")
        #layout.operator("gpencil.interpolate_sequence", text="Interpolate Sequence", icon="SEQUENCE") # BFA - Legacy


        #layout.separator()

        #layout.operator("gpencil.duplicate_move", text="Duplicate", icon="DUPLICATE") # BFA - Legacy
        #layout.operator("gpencil.frame_duplicate", text="Duplicate Active Frame", icon="DUPLICATE") # BFA - Legacy
        #layout.operator("gpencil.frame_duplicate", text="Duplicate Active Frame All Layers", icon="DUPLICATE").mode = 'ALL' # BFA - Legacy

        #layout.separator()

        #col.operator("gpencil.stroke_merge", text="Merge", icon="MERGE") # BFA - legacy
        #col.operator("gpencil.stroke_split", text="Split", icon="SPLIT") # BFA - legacy
        #col.operator("gpencil.stroke_separate", text="Separate", icon="SEPARATE_GP_POINTS").mode = 'POINT' # BFA - legacy

        layout.separator()

        layout.operator("grease_pencil.copy", text="Copy", icon='COPYDOWN')
        layout.operator("grease_pencil.paste", text="Paste", icon='PASTEDOWN')
        #layout.operator("gpencil.paste", text="Paste by Layer", icon='PASTEDOWN').type = 'LAYER' # BFA - Legacy

        layout.separator()

        # layout.menu("VIEW3D_MT_edit_greasepencil_delete") # BFA - not used
        layout.operator("grease_pencil.delete", icon="DELETE")
        layout.operator_menu_enum("grease_pencil.dissolve", "type")

        #layout.separator()

        layout.menu("VIEW3D_MT_weight_grease_pencil")

        layout.separator()

        layout.separator()

        layout.menu("VIEW3D_MT_edit_greasepencil_cleanup")
        layout.menu("VIEW3D_MT_edit_greasepencil_showhide", text="Show/Hide")

        layout.separator()

<<<<<<< HEAD
        layout.operator_menu_enum("grease_pencil.separate", "mode", text="Separate")


# BFA - legacy
class VIEW3D_MT_edit_gpencil_stroke(Menu):
    bl_label = "Stroke"

    def draw(self, context):
        layout = self.layout

        layout.label(text="Legacy Grease Pencil menu", icon="INFO") # BFA - Warning
=======
        layout.menu("VIEW3D_MT_edit_greasepencil_delete")
        layout.operator("grease_pencil.interpolate_sequence", text="Interpolate Sequence")
>>>>>>> ccb18659


class VIEW3D_MT_edit_greasepencil_stroke(Menu):
    bl_label = "Stroke"

    def draw(self, context):
        layout = self.layout

        tool_settings = context.tool_settings
        settings = tool_settings.gpencil_sculpt

        layout.operator("grease_pencil.stroke_subdivide", text="Subdivide", icon="SUBDIVIDE_EDGES")
        layout.operator("grease_pencil.stroke_subdivide_smooth", text="Subdivide and Smooth", icon="SUBDIVIDE_EDGES")
        #layout.menu("VIEW3D_MT_gpencil_simplify") # BFA - menu
        layout.operator("grease_pencil.stroke_simplify", text="Simplify", icon="MOD_SIMPLIFY")
        # layout.operator("gpencil.stroke_trim", text="Trim", icon="CUT") # BFA - legacy

        #layout.separator()

        #layout.operator("gpencil.stroke_join", text="Join", icon="JOIN", text_ctxt=i18n_contexts.id_gpencil).type = 'JOIN' # BFA - legacy
        #layout.operator("gpencil.stroke_join", text="Join and Copy", icon="JOINCOPY", text_ctxt=i18n_contexts.id_gpencil).type = 'JOINCOPY' # BFA - legacy

        layout.separator()

        layout.menu("GREASE_PENCIL_MT_move_to_layer")
        layout.menu("VIEW3D_MT_grease_pencil_assign_material")
        layout.operator("grease_pencil.set_active_material", icon="MATERIAL")
        layout.menu("VIEW3D_MT_edit_grease_pencil_arrange_strokes")  # BFA - menu
        #layout.operator_menu_enum("grease_pencil.reorder", text="Arrange", property="direction") # BFA - alternatively used our menu for icons

        layout.separator()

        layout.operator("grease_pencil.cyclical_set", text="Close", icon="TOGGLE_CLOSE").type = 'CLOSE'
        layout.operator("grease_pencil.cyclical_set", text="Toggle Cyclic", icon="TOGGLE_CYCLIC").type = 'TOGGLE'
        layout.operator_menu_enum("grease_pencil.caps_set", text="Set Caps", property="type")
        layout.operator("grease_pencil.stroke_switch_direction", icon="FLIP")
        #layout.operator("gpencil.stroke_start_set", text="Set Start Point", icon="STARTPOINT") # BFA - legacy

        #layout.separator()

        #layout.operator_menu_enum("gpencil.reproject", property="type", text="Reproject Strokes") # BFA - legacy

        layout.separator()

        layout.operator("grease_pencil.set_uniform_thickness", text="Normalize Thickness", icon="MOD_THICKNESS")
        layout.operator("grease_pencil.set_uniform_opacity", text="Normalize Opacity", icon="MOD_OPACITY")

        #layout.operator("gpencil.reset_transform_fill", text="Reset Fill Transform", icon="RESET") # BFA - legacy

        #layout.prop(settings, "use_scale_thickness", text="Scale Thickness") # BFA - moved to options

        layout.separator()

        layout.operator_menu_enum("grease_pencil.set_curve_type", property="type")
        layout.operator("grease_pencil.set_curve_resolution", icon="SPLINE_RESOLUTION")

        #layout.separator()
        #layout.operator("gpencil.reset_transform_fill", text="Reset Fill Transform", icon="RESET")  # BFA - legacy

        #layout.separator()
        #layout.operator("gpencil.stroke_outline", text="Outline", icon="OUTLINE")  # BFA - legacy

        layout.separator()

        layout.operator("grease_pencil.reset_uvs")


class VIEW3D_MT_edit_greasepencil_point(Menu):
    bl_label = "Point"

    def draw(self, _context):
        layout = self.layout

        layout.operator("grease_pencil.extrude_move", text="Extrude", icon="EXTRUDE_REGION")

        layout.separator()

        layout.operator("grease_pencil.stroke_smooth", text="Smooth", icon="PARTICLEBRUSH_SMOOTH")

        #layout.separator()

        #layout.operator("gpencil.stroke_merge", text="Merge", icon="MERGE") # BFA - legacy

        layout.separator()

        layout.operator_menu_enum("grease_pencil.set_handle_type", property="type")

        layout.separator()

        layout.menu("VIEW3D_MT_greasepencil_vertex_group")


class VIEW3D_MT_edit_curves_add(Menu):
    bl_label = "Add"
    bl_translation_context = i18n_contexts.operator_default

    def draw(self, _context):
        layout = self.layout

        layout.operator("curves.add_bezier", text="Bezier", icon='CURVE_BEZCURVE')
        layout.operator("curves.add_circle", text="Circle", icon='CURVE_BEZCIRCLE')


class VIEW3D_MT_edit_curves(Menu):
    bl_label = "Curves"

    def draw(self, _context):
        layout = self.layout

        layout.menu("VIEW3D_MT_transform")
        layout.separator()
        layout.operator("curves.duplicate_move", icon='DUPLICATE')
        layout.separator()
        layout.operator("curves.attribute_set", icon='NODE_ATTRIBUTE')
        layout.operator("curves.delete", icon='DELETE')
        layout.operator("curves.cyclic_toggle", icon='TOGGLE_CYCLIC')
        layout.operator_menu_enum("curves.curve_type_set", "type")
        layout.template_node_operator_asset_menu_items(catalog_path=self.bl_label)


class VIEW3D_MT_edit_curves_control_points(Menu):
    bl_label = "Control Points"

    def draw(self, _context):
        layout = self.layout

        layout.operator("curves.extrude_move", icon = "EXTRUDE_REGION")
        layout.operator_menu_enum("curves.handle_type_set", "type")


class VIEW3D_MT_edit_curves_segments(Menu):
    bl_label = "Segments"

    def draw(self, _context):
        layout = self.layout

        layout.operator("curves.subdivide", icon='SUBDIVIDE_EDGES')
        layout.operator("curves.switch_direction", icon='SWITCH_DIRECTION')


class VIEW3D_MT_edit_curves_context_menu(Menu):
    bl_label = "Curves"

    def draw(self, _context):
        layout = self.layout

        layout.operator_context = 'INVOKE_DEFAULT'

        layout.operator("curves.subdivide", icon="SUBDIVIDE_EDGES")
        layout.operator("curves.extrude_move", icon = "EXTRUDE_REGION")


class VIEW3D_MT_edit_pointcloud(Menu):
    bl_label = "Point Cloud"

    def draw(self, context):
        layout = self.layout
        layout.template_node_operator_asset_menu_items(catalog_path=self.bl_label)


class VIEW3D_MT_object_mode_pie(Menu):
    bl_label = "Mode"

    def draw(self, _context):
        layout = self.layout

        pie = layout.menu_pie()
        pie.operator_enum("object.mode_set", "mode")


class VIEW3D_MT_view_pie(Menu):
    bl_label = "View"
    bl_idname = "VIEW3D_MT_view_pie"

    def draw(self, _context):
        layout = self.layout

        pie = layout.menu_pie()
        # pie.operator_enum("view3d.view_axis", "type") #BFA - Opted to the
        # operators that contain consistenty iconography

        # 4 - LEFT
        pie.operator("view3d.view_axis", text="Left", icon='VIEW_LEFT').type = 'LEFT'  # BFA - Icon changed
        # 6 - RIGHT
        pie.operator("view3d.view_axis", text="Right", icon='VIEW_RIGHT').type = 'RIGHT'  # BFA - Icon changed
        # 2 - BOTTOM
        pie.operator("view3d.view_axis", text="Bottom", icon='VIEW_BOTTOM').type = 'BOTTOM'  # BFA - Icon changed
        # 8 - TOP
        pie.operator("view3d.view_axis", text="Top", icon='VIEW_TOP').type = 'TOP'  # BFA - Icon changed
        # 7 - TOP - LEFT
        pie.operator("view3d.view_axis", text="Back", icon='VIEW_BACK').type = 'BACK'  # BFA - Icon Added
        # 9 - TOP - RIGHT
        pie.operator("view3d.view_axis", text="Front", icon='VIEW_FRONT').type = 'FRONT'  # BFA - Icon Added

        # 1 - BOTTOM - LEFT
        pie.operator("view3d.view_camera", text="View Camera", icon='CAMERA_DATA')
        # 3 - BOTTOM - RIGHT
        pie.operator("view3d.view_selected", text="View Selected", icon='VIEW_SELECTED')


class VIEW3D_MT_transform_gizmo_pie(Menu):
    bl_label = "View"

    def draw(self, context):
        layout = self.layout

        pie = layout.menu_pie()
        # 1: Left
        pie.operator("view3d.transform_gizmo_set", text="Move", icon="TRANSFORM_MOVE").type = {'TRANSLATE'}
        # 2: Right
        pie.operator("view3d.transform_gizmo_set", text="Rotate", icon="TRANSFORM_ROTATE").type = {'ROTATE'}
        # 3: Down
        pie.operator("view3d.transform_gizmo_set", text="Scale", icon="TRANSFORM_SCALE").type = {'SCALE'}
        # 4: Up
        pie.prop(context.space_data, "show_gizmo", text="Show Gizmos", icon='GIZMO')
        # 5: Up/Left
        pie.operator("view3d.transform_gizmo_set", text="All", icon="GIZMO").type = {'TRANSLATE', 'ROTATE', 'SCALE'}


class VIEW3D_MT_shading_pie(Menu):
    bl_label = "Shading"

    def draw(self, context):
        layout = self.layout
        pie = layout.menu_pie()

        view = context.space_data

        pie.prop(view.shading, "type", expand=True)


class VIEW3D_MT_shading_ex_pie(Menu):
    bl_label = "Shading"

    def draw(self, context):
        layout = self.layout
        pie = layout.menu_pie()

        view = context.space_data

        pie.prop_enum(view.shading, "type", value='WIREFRAME')
        pie.prop_enum(view.shading, "type", value='SOLID')

        # Note this duplicates "view3d.toggle_xray" logic, so we can see the active item: #58661.
        if context.pose_object:
            pie.prop(view.overlay, "show_xray_bone", icon='XRAY')
        else:
            xray_active = (
                (context.mode == 'EDIT_MESH') or
                (view.shading.type in {'SOLID', 'WIREFRAME'})
            )
            if xray_active:
                sub = pie
            else:
                sub = pie.row()
                sub.active = False
            sub.prop(
                view.shading,
                "show_xray_wireframe" if (view.shading.type == 'WIREFRAME') else "show_xray",
                text="Toggle X-Ray",
                icon='XRAY',
            )

        pie.prop(view.overlay, "show_overlays", text="Toggle Overlays", icon='OVERLAY')

        pie.prop_enum(view.shading, "type", value='MATERIAL')
        pie.prop_enum(view.shading, "type", value='RENDERED')


class VIEW3D_MT_pivot_pie(Menu):
    bl_label = "Pivot Point"

    def draw(self, context):
        layout = self.layout
        pie = layout.menu_pie()

        tool_settings = context.tool_settings
        obj = context.active_object
        mode = context.mode

        pie.prop_enum(tool_settings, "transform_pivot_point", value='BOUNDING_BOX_CENTER')
        pie.prop_enum(tool_settings, "transform_pivot_point", value='CURSOR')
        pie.prop_enum(tool_settings, "transform_pivot_point", value='INDIVIDUAL_ORIGINS')
        pie.prop_enum(tool_settings, "transform_pivot_point", value='MEDIAN_POINT')
        pie.prop_enum(tool_settings, "transform_pivot_point", value='ACTIVE_ELEMENT')
        if (obj is None) or (mode in {'OBJECT', 'POSE', 'WEIGHT_PAINT'}):
            pie.prop(tool_settings, "use_transform_pivot_point_align")
        if mode in ['EDIT_GREASE_PENCIL']:
            pie.prop(tool_settings.gpencil_sculpt, "use_scale_thickness")


class VIEW3D_MT_orientations_pie(Menu):
    bl_label = "Orientation"

    def draw(self, context):
        layout = self.layout
        pie = layout.menu_pie()
        scene = context.scene

        pie.prop(scene.transform_orientation_slots[0], "type", expand=True)


class VIEW3D_MT_snap_pie(Menu):
    bl_label = "Snap"

    def draw(self, _context):
        layout = self.layout
        pie = layout.menu_pie()

        pie.operator("view3d.snap_cursor_to_grid", text="Cursor to Grid", icon='CURSORTOGRID')
        pie.operator("view3d.snap_selected_to_grid", text="Selection to Grid", icon='SELECTIONTOGRID')
        pie.operator("view3d.snap_cursor_to_selected", text="Cursor to Selected", icon='CURSORTOSELECTION')
        pie.operator(
            "view3d.snap_selected_to_cursor",
            text="Selection to Cursor",
            icon='SELECTIONTOCURSOR').use_offset = False
        pie.operator(
            "view3d.snap_selected_to_cursor",
            text="Selection to Cursor (Keep Offset)",
            icon='SELECTIONTOCURSOROFFSET').use_offset = True
        pie.operator("view3d.snap_selected_to_active", text="Selection to Active", icon='SELECTIONTOACTIVE')
        pie.operator("view3d.snap_cursor_to_center", text="Cursor to World Origin", icon='CURSORTOCENTER')
        pie.operator("view3d.snap_cursor_to_active", text="Cursor to Active", icon='CURSORTOACTIVE')


class VIEW3D_MT_proportional_editing_falloff_pie(Menu):
    bl_label = "Proportional Editing Falloff"

    def draw(self, context):
        layout = self.layout
        pie = layout.menu_pie()

        tool_settings = context.scene.tool_settings

        pie.prop(tool_settings, "proportional_edit_falloff", expand=True)


class VIEW3D_MT_sculpt_mask_edit_pie(Menu):
    bl_label = "Mask Edit"

    def draw(self, _context):
        layout = self.layout
        pie = layout.menu_pie()

        props = pie.operator("paint.mask_flood_fill", text="Invert Mask", icon="INVERT_MASK")  # BFA - icon
        props.mode = 'INVERT'
        props = pie.operator("paint.mask_flood_fill", text="Clear Mask", icon="CLEAR_MASK")  # BFA - icon
        props.mode = 'VALUE'
        props.value = 0.0
        props = pie.operator("sculpt.mask_filter", text="Smooth Mask", icon="PARTICLEBRUSH_SMOOTH")  # BFA - icon
        props.filter_type = 'SMOOTH'
        props = pie.operator("sculpt.mask_filter", text="Sharpen Mask", icon="SHARPEN")  # BFA - icon
        props.filter_type = 'SHARPEN'
        props = pie.operator("sculpt.mask_filter", text="Grow Mask", icon="SELECTMORE")  # BFA - icon
        props.filter_type = 'GROW'
        props = pie.operator("sculpt.mask_filter", text="Shrink Mask", icon="SELECTLESS")  # BFA - icon
        props.filter_type = 'SHRINK'
        props = pie.operator("sculpt.mask_filter", text="Increase Contrast", icon="INC_CONTRAST")  # BFA - icon
        props.filter_type = 'CONTRAST_INCREASE'
        props.auto_iteration_count = False
        props = pie.operator("sculpt.mask_filter", text="Decrease Contrast", icon="DEC_CONTRAST")  # BFA - icon
        props.filter_type = 'CONTRAST_DECREASE'
        props.auto_iteration_count = False


class VIEW3D_MT_sculpt_automasking_pie(Menu):
    bl_label = "Automasking"

    def draw(self, context):
        layout = self.layout
        pie = layout.menu_pie()

        tool_settings = context.tool_settings
        sculpt = tool_settings.sculpt

        pie.prop(sculpt, "use_automasking_topology", text="Topology")
        pie.prop(sculpt, "use_automasking_face_sets", text="Face Sets")
        pie.prop(sculpt, "use_automasking_boundary_edges", text="Mesh Boundary")
        pie.prop(sculpt, "use_automasking_boundary_face_sets", text="Face Sets Boundary")
        pie.prop(sculpt, "use_automasking_cavity", text="Cavity")
        pie.prop(sculpt, "use_automasking_cavity_inverted", text="Cavity (Inverted)")
        pie.prop(sculpt, "use_automasking_start_normal", text="Area Normal")
        pie.prop(sculpt, "use_automasking_view_normal", text="View Normal")


class VIEW3D_MT_sculpt_gpencil_automasking_pie(Menu):
    bl_label = "Automasking"

    def draw(self, context):
        layout = self.layout
        pie = layout.menu_pie()

        tool_settings = context.tool_settings

        pie.prop(tool_settings.gpencil_sculpt, "use_automasking_stroke", text="Stroke")
        pie.prop(tool_settings.gpencil_sculpt, "use_automasking_layer_stroke", text="Layer")
        pie.prop(tool_settings.gpencil_sculpt, "use_automasking_material_stroke", text="Material")
        pie.prop(tool_settings.gpencil_sculpt, "use_automasking_layer_active", text="Active Layer")
        pie.prop(tool_settings.gpencil_sculpt, "use_automasking_material_active", text="Active Material")


class VIEW3D_MT_sculpt_face_sets_edit_pie(Menu):

    bl_label = "Face Sets Edit"

    def draw(self, _context):
        layout = self.layout
        pie = layout.menu_pie()

        props = pie.operator("sculpt.face_sets_create", text="Face Set from Masked", icon="MOD_MASK")  # BFA - Icon
        props.mode = 'MASKED'

        props = pie.operator("sculpt.face_sets_create", text="Face Set from Visible", icon="FILL_MASK")  # BFA - Icon
        props.mode = 'VISIBLE'

        pie.operator("paint.visibility_invert", text="Invert Visible", icon="INVERT_MASK")  # BFA - Icon

        props = pie.operator("paint.hide_show_all", icon="HIDE_OFF") #BFA - Icon
        props.action = "SHOW"


class VIEW3D_MT_wpaint_vgroup_lock_pie(Menu):
    bl_label = "Vertex Group Locks"

    def draw(self, _context):
        layout = self.layout
        pie = layout.menu_pie()

        # 1: Left
        props = pie.operator("object.vertex_group_lock", icon='LOCKED', text="Lock All")
        props.action, props.mask = 'LOCK', 'ALL'
        # 2: Right
        props = pie.operator("object.vertex_group_lock", icon='UNLOCKED', text="Unlock All")
        props.action, props.mask = 'UNLOCK', 'ALL'
        # 3: Down
        props = pie.operator("object.vertex_group_lock", icon='UNLOCKED', text="Unlock Selected")
        props.action, props.mask = 'UNLOCK', 'SELECTED'
        # 4: Up
        props = pie.operator("object.vertex_group_lock", icon='LOCKED', text="Lock Selected")
        props.action, props.mask = 'LOCK', 'SELECTED'
        # 5: Up/Left
        props = pie.operator("object.vertex_group_lock", icon='LOCKED', text="Lock Unselected")
        props.action, props.mask = 'LOCK', 'UNSELECTED'
        # 6: Up/Right
        props = pie.operator("object.vertex_group_lock", text="Lock Only Selected", icon='RESTRICT_SELECT_OFF')
        props.action, props.mask = 'LOCK', 'INVERT_UNSELECTED'
        # 7: Down/Left
        props = pie.operator("object.vertex_group_lock", text="Lock Only Unselected", icon='RESTRICT_SELECT_ON')
        props.action, props.mask = 'UNLOCK', 'INVERT_UNSELECTED'
        # 8: Down/Right
        props = pie.operator("object.vertex_group_lock", text="Invert Locks", icon='INVERSE')
        props.action, props.mask = 'INVERT', 'ALL'


# ********** Panel **********


class VIEW3D_PT_active_tool(Panel, ToolActivePanelHelper):
    bl_space_type = 'VIEW_3D'
    bl_region_type = 'UI'
    bl_category = "Tool"
    # See comment below.
    # bl_options = {'HIDE_HEADER'}

    # Don't show in properties editor.
    @classmethod
    def poll(cls, context):
        return context.area.type == 'VIEW_3D'


# FIXME(campbell): remove this second panel once 'HIDE_HEADER' works with category tabs,
# Currently pinning allows ordering headerless panels below panels with headers.
class VIEW3D_PT_active_tool_duplicate(Panel, ToolActivePanelHelper):
    bl_space_type = 'VIEW_3D'
    bl_region_type = 'UI'
    bl_category = "Tool"
    bl_options = {'HIDE_HEADER'}

    # Only show in properties editor.
    @classmethod
    def poll(cls, context):
        return context.area.type != 'VIEW_3D'

# BFA - heavily modified, careful
class VIEW3D_PT_view3d_properties(Panel):
    bl_space_type = 'VIEW_3D'
    bl_region_type = 'UI'
    bl_category = "View"
    bl_label = "View"
    bl_options = {'DEFAULT_CLOSED'}

    def draw(self, context):
        layout = self.layout

        view = context.space_data

        layout.use_property_split = True
        layout.use_property_decorate = False  # No animation.

        col = layout.column()

        subcol = col.column()
        subcol.active = bool(view.region_3d.view_perspective != 'CAMERA' or view.region_quadviews)
        subcol.prop(view, "lens", text="Focal Length")

        subcol = col.column(align=True)
        subcol.prop(view, "clip_start", text="Clip Near")
        subcol.prop(view, "clip_end", text="Clip Far")

        subcol.separator()

        col = layout.column()

        subcol = col.column()
        subcol.use_property_split = False
        row = subcol.row()
        split = row.split(factor=0.65)
        split.prop(view, "use_local_camera")
        if view.use_local_camera:
            split.label(icon='DISCLOSURE_TRI_DOWN')
        else:
            split.label(icon='DISCLOSURE_TRI_RIGHT')

        if view.use_local_camera:
            row = subcol.row()
            row.use_property_split = True
            row.prop(view, "camera", text="")

        row = subcol.row(align=True)
        if view.region_3d.view_perspective == 'CAMERA':
            row = subcol.row()
            subcol.prop(view.overlay, "show_camera_passepartout", text="Passepartout")

        subcol.use_property_split = False
        subcol.prop(view, "use_render_border")


# BFA - not used
#class VIEW3D_PT_view3d_lock(Panel):

 # bfa panel
class VIEW3D_PT_view3d_properties_edit(Panel):
    bl_space_type = 'VIEW_3D'
    bl_region_type = 'UI'
    bl_category = "View"
    bl_label = "Edit"
    bl_options = {'DEFAULT_CLOSED'}

    def draw(self, context):
        layout = self.layout

        tool_settings = context.tool_settings
        layout.prop(tool_settings, "lock_object_mode")

# bfa panel
class VIEW3D_PT_view3d_camera_lock(Panel):
    bl_space_type = 'VIEW_3D'
    bl_region_type = 'UI'
    bl_category = "View"
    bl_label = "Camera Lock"
    bl_parent_id = "VIEW3D_PT_view3d_properties"

    def draw(self, context):
        layout = self.layout

        layout.use_property_split = True
        layout.use_property_decorate = False  # No animation.

        view = context.space_data

        col = layout.column(align=True)
        sub = col.column()
        sub.active = bool(view.region_3d.view_perspective != 'CAMERA' or view.region_quadviews)

        sub.prop(view, "lock_object")
        lock_object = view.lock_object
        if lock_object:
            if lock_object.type == 'ARMATURE':
                sub.prop_search(
                    view, "lock_bone", lock_object.data,
                    "edit_bones" if lock_object.mode == 'EDIT'
                    else "bones",
                    text="Bone",
                )
        else:
            col = layout.column(align=True)
            col.use_property_split = False
            col.prop(view, "lock_cursor", text="Lock To 3D Cursor")

        col.use_property_split = False
        col.prop(view, "lock_camera", text="Camera to View")
        col.prop(context.space_data.region_3d, 'lock_rotation', text='Lock View Rotation')


class VIEW3D_PT_view3d_cursor(Panel):
    bl_space_type = 'VIEW_3D'
    bl_region_type = 'UI'
    bl_category = "View"
    bl_label = "3D Cursor"
    bl_options = {'DEFAULT_CLOSED'}

    def draw(self, context):
        layout = self.layout

        cursor = context.scene.cursor

        layout.use_property_split = True
        layout.use_property_decorate = False

        layout.column().prop(cursor, "location", text="Location")
        rotation_mode = cursor.rotation_mode
        if rotation_mode == 'QUATERNION':
            layout.column().prop(cursor, "rotation_quaternion", text="Rotation")
        elif rotation_mode == 'AXIS_ANGLE':
            layout.column().prop(cursor, "rotation_axis_angle", text="Rotation")
        else:
            layout.column().prop(cursor, "rotation_euler", text="Rotation")
        layout.prop(cursor, "rotation_mode", text="")


class VIEW3D_PT_collections(Panel):
    bl_space_type = 'VIEW_3D'
    bl_region_type = 'UI'
    bl_category = "View"
    bl_label = "Collections"
    bl_options = {'DEFAULT_CLOSED'}

    def _draw_collection(self, layout, view_layer, use_local_collections, collection, index):
        need_separator = index
        for child in collection.children:
            index += 1

            if child.exclude:
                continue

            if child.collection.hide_viewport:
                continue

            if need_separator:
                layout.separator()
                need_separator = False

            icon = 'BLANK1'
            # has_objects = True
            if child.has_selected_objects(view_layer):
                icon = 'LAYER_ACTIVE'
            elif child.has_objects():
                icon = 'LAYER_USED'
            else:
                # has_objects = False
                pass

            row = layout.row()
            row.use_property_decorate = False
            sub = row.split(factor=0.98)
            subrow = sub.row()
            subrow.alignment = 'LEFT'
            subrow.operator(
                "object.hide_collection", text=child.name, icon=icon, emboss=False,
            ).collection_index = index

            sub = row.split()
            subrow = sub.row(align=True)
            subrow.alignment = 'RIGHT'
            if not use_local_collections:
                subrow.active = collection.is_visible  # Parent collection runtime visibility
                subrow.prop(child, "hide_viewport", text="", emboss=False)
            else:
                subrow.active = collection.visible_get()  # Parent collection runtime visibility
                icon = 'HIDE_OFF' if child.visible_get() else 'HIDE_ON'
                props = subrow.operator("object.hide_collection", text="", icon=icon, emboss=False)
                props.collection_index = index
                props.toggle = True

        for child in collection.children:
            index = self._draw_collection(layout, view_layer, use_local_collections, child, index)

        return index

    def draw(self, context):
        layout = self.layout
        layout.use_property_split = False

        view = context.space_data
        view_layer = context.view_layer

        layout.use_property_split = False
        layout.prop(view, "use_local_collections")
        layout.separator()

        # We pass index 0 here because the index is increased
        # so the first real index is 1
        # And we start with index as 1 because we skip the master collection
        self._draw_collection(layout, view_layer, view.use_local_collections, view_layer.layer_collection, 0)


class VIEW3D_PT_object_type_visibility(Panel):
    bl_space_type = 'VIEW_3D'
    bl_region_type = 'HEADER'
    bl_label = "Selectability & Visibility"
    bl_ui_units_x = 8

    # Allows derived classes to pass view data other than context.space_data.
    # This is used by the official VR add-on, which passes XrSessionSettings
    # since VR has a 3D view that only exists for the duration of the VR session.
    def draw_ex(self, _context, view, show_select):
        layout = self.layout
        layout.use_property_split = True
        layout.use_property_decorate = False

        layout.label(text="Selectability & Visibility")
        layout.separator()
        col = layout.column(align=True)

        attr_object_types = (
            ("mesh", "Mesh", 'OUTLINER_OB_MESH'),
            ("curve", "Curve", 'OUTLINER_OB_CURVE'),
            ("surf", "Surface", 'OUTLINER_OB_SURFACE'),
            ("meta", "Meta", 'OUTLINER_OB_META'),
            ("font", "Text", 'OUTLINER_OB_FONT'),
            (None, None, None),
            ("curves", "Hair Curves", 'HAIR_DATA'),
            ("pointcloud", "Point Cloud", 'OUTLINER_OB_POINTCLOUD'),
            ("volume", "Volume", 'OUTLINER_OB_VOLUME'),
            ("grease_pencil", "Grease Pencil", 'OUTLINER_OB_GREASEPENCIL'),
            ("armature", "Armature", 'OUTLINER_OB_ARMATURE'),
            (None, None, None),
            ("lattice", "Lattice", 'OUTLINER_OB_LATTICE'),
            ("empty", "Empty", 'OUTLINER_OB_EMPTY'),
            ("light", "Light", 'OUTLINER_OB_LIGHT'),
            ("light_probe", "Light Probe", 'OUTLINER_OB_LIGHTPROBE'),
            ("camera", "Camera", 'OUTLINER_OB_CAMERA'),
            ("speaker", "Speaker", 'OUTLINER_OB_SPEAKER'),
        )

        for attr, attr_name, attr_icon in attr_object_types:
            if attr is None:
                col.separator()
                continue

            if attr == "curves" and not hasattr(bpy.data, "hair_curves"):
                continue
            elif attr == "pointcloud" and not hasattr(bpy.data, "pointclouds"):
                continue

            attr_v = "show_object_viewport_" + attr
            icon_v = 'HIDE_OFF' if getattr(view, attr_v) else 'HIDE_ON'

            row = col.row(align=True)
            row.label(text=attr_name, icon=attr_icon)

            if show_select:
                attr_s = "show_object_select_" + attr
                icon_s = 'RESTRICT_SELECT_OFF' if getattr(view, attr_s) else 'RESTRICT_SELECT_ON'

                rowsub = row.row(align=True)
                rowsub.active = getattr(view, attr_v)
                rowsub.prop(view, attr_s, text="", icon=icon_s, emboss=False)

            row.prop(view, attr_v, text="", icon=icon_v, emboss=False)

    def draw(self, context):
        view = context.space_data
        self.draw_ex(context, view, True)


class VIEW3D_PT_shading(Panel):
    bl_space_type = 'VIEW_3D'
    bl_region_type = 'HEADER'
    bl_label = "Shading"
    bl_ui_units_x = 12

    @classmethod
    def get_shading(cls, context):
        # Get settings from 3D viewport or OpenGL render engine
        view = context.space_data
        if view.type == 'VIEW_3D':
            return view.shading
        else:
            return context.scene.display.shading

    def draw(self, _context):
        layout = self.layout
        layout.label(text="Viewport Shading")


class VIEW3D_PT_shading_lighting(Panel):
    bl_space_type = 'VIEW_3D'
    bl_region_type = 'HEADER'
    bl_label = "Lighting"
    bl_parent_id = "VIEW3D_PT_shading"

    @classmethod
    def poll(cls, context):
        shading = VIEW3D_PT_shading.get_shading(context)
        if shading.type in {'SOLID', 'MATERIAL'}:
            return True
        if shading.type == 'RENDERED':
            engine = context.scene.render.engine
            if engine in {'BLENDER_EEVEE', 'BLENDER_EEVEE_NEXT'}:
                return True
        return False

    def draw(self, context):
        layout = self.layout
        shading = VIEW3D_PT_shading.get_shading(context)

        col = layout.column()
        split = col.split(factor=0.9)

        if shading.type == 'SOLID':
            row = split.row()
            row.separator()
            row.prop(shading, "light", expand=True)
            col = split.column()

            split = layout.split(factor=0.9)
            col = split.column()
            sub = col.row()

            if shading.light == 'STUDIO':
                prefs = context.preferences
                system = prefs.system

                if not system.use_studio_light_edit:
                    sub.scale_y = 0.6  # Smaller studio-light preview.
                    row = sub.row()
                    row.separator()
                    row.template_icon_view(shading, "studio_light", scale_popup=3.0)
                else:
                    row = sub.row()
                    row.separator()
                    row.prop(
                        system,
                        "use_studio_light_edit",
                        text="Disable Studio Light Edit",
                        icon='NONE',
                        toggle=True,
                    )

                col = split.column()
                col.operator("screen.userpref_show", emboss=False, text="", icon='PREFERENCES').section = 'LIGHTS'

                split = layout.split(factor=0.9)
                col = split.column()

                row = col.row()
                row.separator()
                row.prop(shading, "use_world_space_lighting", text="", icon='WORLD', toggle=True)
                row = row.row()
                if shading.use_world_space_lighting:
                    row.prop(shading, "studiolight_rotate_z", text="Rotation")
                    col = split.column()  # to align properly with above

            elif shading.light == 'MATCAP':
                sub.scale_y = 0.6  # smaller matcap preview
                row = sub.row()
                row.separator()
                row.template_icon_view(shading, "studio_light", scale_popup=3.0)

                col = split.column()
                col.operator("screen.userpref_show", emboss=False, text="", icon='PREFERENCES').section = 'LIGHTS'
                col.operator("view3d.toggle_matcap_flip", emboss=False, text="", icon='ARROW_LEFTRIGHT')

        elif shading.type == 'MATERIAL':
            row = col.row()
            row.separator()
            row.prop(shading, "use_scene_lights")
            row = col.row()
            row.separator()
            row.prop(shading, "use_scene_world")
            col = layout.column()
            split = col.split(factor=0.9)

            if not shading.use_scene_world:
                col = split.column()
                sub = col.row()
                sub.scale_y = 0.6
                row = sub.row()
                row.separator()
                row.template_icon_view(shading, "studio_light", scale_popup=3)

                col = split.column()
                col.operator("screen.userpref_show", emboss=False, text="", icon='PREFERENCES').section = 'LIGHTS'

                split = layout.split(factor=0.9)
                col = split.column()

                engine = context.scene.render.engine
                row = col.row()
                if engine == 'BLENDER_WORKBENCH':
                    row.separator()
                    row.prop(shading, "use_studiolight_view_rotation", text="", icon='WORLD', toggle=True)
                row = row.row()
                row.prop(shading, "studiolight_rotate_z", text="Rotation")

                row = col.row()
                row.separator()
                row.prop(shading, "studiolight_intensity")
                row = col.row()
                row.separator()
                row.prop(shading, "studiolight_background_alpha")
                row = col.row()
                row.separator()
                row.prop(shading, "studiolight_background_blur")
                col = split.column()  # to align properly with above

        elif shading.type == 'RENDERED':
            row = col.row()
            row.separator()
            row.prop(shading, "use_scene_lights_render")
            row = col.row()
            row.separator()
            row.prop(shading, "use_scene_world_render")

            if not shading.use_scene_world_render:
                col = layout.column()
                split = col.split(factor=0.9)

                col = split.column()
                sub = col.row()
                sub.scale_y = 0.6
                row = sub.row()
                row.separator()
                row.template_icon_view(shading, "studio_light", scale_popup=3)

                col = split.column()
                col.operator("screen.userpref_show", emboss=False, text="", icon='PREFERENCES').section = 'LIGHTS'

                split = layout.split(factor=0.9)
                col = split.column()
                row = col.row()
                row.separator()
                row.prop(shading, "studiolight_rotate_z", text="Rotation")
                row = col.row()
                row.separator()
                row.prop(shading, "studiolight_intensity")
                row = col.row()
                row.separator()
                row.prop(shading, "studiolight_background_alpha")
                engine = context.scene.render.engine
                row = col.row()
                row.separator()
                row.prop(shading, "studiolight_background_blur")
                col = split.column()  # to align properly with above
            else:
                row = col.row()
                row.separator()
                row.label(icon='DISCLOSURE_TRI_RIGHT')


class VIEW3D_PT_shading_color(Panel):
    bl_space_type = 'VIEW_3D'
    bl_region_type = 'HEADER'
    bl_label = "Wire Color"
    bl_parent_id = "VIEW3D_PT_shading"

    def _draw_color_type(self, context):
        layout = self.layout
        shading = VIEW3D_PT_shading.get_shading(context)

        layout.grid_flow(columns=3, align=True).prop(shading, "color_type", expand=True)
        if shading.color_type == 'SINGLE':
            layout.row().prop(shading, "single_color", text="")

    def _draw_background_color(self, context):
        layout = self.layout
        shading = VIEW3D_PT_shading.get_shading(context)

        layout.row().label(text="Background")
        layout.row().prop(shading, "background_type", expand=True)
        if shading.background_type == 'VIEWPORT':
            layout.row().prop(shading, "background_color", text="")

    def draw(self, context):
        layout = self.layout
        shading = VIEW3D_PT_shading.get_shading(context)

        self.layout.row().prop(shading, "wireframe_color_type", expand=True)
        self.layout.separator()

        if shading.type == 'SOLID':
            layout.row().label(text="Color")
            self._draw_color_type(context)
            self.layout.separator()
            self._draw_background_color(context)
        elif shading.type == 'WIREFRAME':
            self._draw_background_color(context)


class VIEW3D_PT_shading_options(Panel):
    bl_space_type = 'VIEW_3D'
    bl_region_type = 'HEADER'
    bl_label = "Options"
    bl_parent_id = "VIEW3D_PT_shading"

    @classmethod
    def poll(cls, context):
        shading = VIEW3D_PT_shading.get_shading(context)
        return shading.type in {'WIREFRAME', 'SOLID'}

    def draw(self, context):
        layout = self.layout

        shading = VIEW3D_PT_shading.get_shading(context)

        col = layout.column()

        if shading.type == 'SOLID':
            row = col.row()
            row.separator()
            row.prop(shading, "show_backface_culling")

        row = col.row()

        if shading.type == 'WIREFRAME':
            split = layout.split()
            col = split.column()
            row = col.row()
            row.separator()
            row.prop(shading, "show_xray_wireframe")
            col = split.column()
            if shading.show_xray_wireframe:
                col.prop(shading, "xray_alpha_wireframe", text="")
            else:
                col.label(icon='DISCLOSURE_TRI_RIGHT')
        elif shading.type == 'SOLID':
            xray_active = shading.show_xray and shading.xray_alpha != 1

            split = layout.split()
            col = split.column()
            col.use_property_split = False
            row = col.row()
            row.separator()
            row.prop(shading, "show_xray")
            col = split.column()
            if shading.show_xray:
                col.use_property_split = False
                col.prop(shading, "xray_alpha", text="")
            else:
                col.label(icon='DISCLOSURE_TRI_RIGHT')

            split = layout.split()
            split.active = not xray_active
            col = split.column()
            col.use_property_split = False
            row = col.row()
            row.separator()
            row.prop(shading, "show_shadows")
            col = split.column()
            if shading.show_shadows:
                col.use_property_split = False
                row = col.row(align=True)
                row.prop(shading, "shadow_intensity", text="")
                row.popover(panel="VIEW3D_PT_shading_options_shadow", icon='PREFERENCES', text="")
            else:
                col.label(icon='DISCLOSURE_TRI_RIGHT')

            split = layout.split()
            col = split.column()
            col.use_property_split = False
            row = col.row()
            if not xray_active:
                row.separator()
                row.prop(shading, "show_cavity")
                col = split.column()
                if shading.show_cavity:
                    col.prop(shading, "cavity_type", text="Type")
                else:
                    col.label(icon='DISCLOSURE_TRI_RIGHT')

            col = layout.column()

            if shading.show_cavity and not xray_active:
                if shading.cavity_type in {'WORLD', 'BOTH'}:
                    row = col.row()
                    row.separator()
                    row.separator()
                    row.label(text="World Space")
                    row = col.row()
                    row.separator()
                    row.separator()
                    row.separator()
                    row.use_property_split = True
                    row.prop(shading, "cavity_ridge_factor", text="Ridge")
                    row = col.row()
                    row.separator()
                    row.separator()
                    row.separator()
                    row.use_property_split = True
                    row.prop(shading, "cavity_valley_factor", text="Valley")
                    row.popover(panel="VIEW3D_PT_shading_options_ssao", icon='PREFERENCES', text="",)

                if shading.cavity_type in {'SCREEN', 'BOTH'}:
                    row = col.row()
                    row.separator()
                    row.separator()
                    row.label(text="Screen Space")
                    row = col.row()
                    row.separator()
                    row.separator()
                    row.separator()
                    row.use_property_split = True
                    row.prop(shading, "curvature_ridge_factor", text="Ridge")
                    row = col.row()
                    row.separator()
                    row.separator()
                    row.separator()
                    row.use_property_split = True
                    row.prop(shading, "curvature_valley_factor", text="Valley")

            row = col.row()
            if not xray_active:
                row.separator()
                row.prop(shading, "use_dof", text="Depth of Field")

        if shading.type in {'WIREFRAME', 'SOLID'}:
            split = layout.split()
            col = split.column()
            col.use_property_split = False
            row = col.row()
            row.separator()
            row.prop(shading, "show_object_outline")
            col = split.column()
            if shading.show_object_outline:
                col.use_property_split = False
                col.prop(shading, "object_outline_color", text="")
            else:
                col.label(icon='DISCLOSURE_TRI_RIGHT')

        if shading.type == 'SOLID':
            col = layout.column()
            if shading.light in {'STUDIO', 'MATCAP'}:
                if shading.selected_studio_light.has_specular_highlight_pass:
                    row = col.row()
                    row.separator()
                    row.prop(shading, "show_specular_highlight", text="Specular Lighting")


class VIEW3D_PT_shading_options_shadow(Panel):
    bl_label = "Shadow Settings"
    bl_space_type = 'VIEW_3D'
    bl_region_type = 'HEADER'

    def draw(self, context):
        layout = self.layout
        layout.use_property_split = True
        scene = context.scene

        col = layout.column()
        col.prop(scene.display, "light_direction")
        col.prop(scene.display, "shadow_shift")
        col.prop(scene.display, "shadow_focus")


class VIEW3D_PT_shading_options_ssao(Panel):
    bl_label = "SSAO Settings"
    bl_space_type = 'VIEW_3D'
    bl_region_type = 'HEADER'

    def draw(self, context):
        layout = self.layout
        layout.use_property_split = True
        scene = context.scene

        col = layout.column(align=True)
        col.prop(scene.display, "matcap_ssao_samples")
        col.prop(scene.display, "matcap_ssao_distance")
        col.prop(scene.display, "matcap_ssao_attenuation")


class VIEW3D_PT_shading_render_pass(Panel):
    bl_space_type = 'VIEW_3D'
    bl_region_type = 'HEADER'
    bl_label = "Render Pass"
    bl_parent_id = "VIEW3D_PT_shading"
    COMPAT_ENGINES = {'BLENDER_EEVEE', 'BLENDER_EEVEE_NEXT'}

    @classmethod
    def poll(cls, context):
        return (
            (context.space_data.shading.type == 'MATERIAL') or
            (context.engine in cls.COMPAT_ENGINES and context.space_data.shading.type == 'RENDERED')
        )

    def draw(self, context):
        shading = context.space_data.shading

        layout = self.layout
        row = layout.row()
        row.separator()
        row.prop(shading, "render_pass", text="")


class VIEW3D_PT_shading_compositor(Panel):
    bl_space_type = 'VIEW_3D'
    bl_region_type = 'HEADER'
    bl_label = "Compositor"
    bl_parent_id = "VIEW3D_PT_shading"
    bl_order = 10

    @classmethod
    def poll(cls, context):
        return context.space_data.shading.type in {'MATERIAL', 'RENDERED'}

    def draw(self, context):
        shading = context.space_data.shading
        row = self.layout.row()
        row.prop(shading, "use_compositor", expand=True)


class VIEW3D_PT_gizmo_display(Panel):
    bl_space_type = 'VIEW_3D'
    bl_region_type = 'HEADER'
    bl_label = "Gizmos"
    bl_ui_units_x = 12 # BFA - wider

    def draw(self, context):
        layout = self.layout

        scene = context.scene
        view = context.space_data

        prefs = context.preferences
        prefsview = prefs.view

        col = layout.column()
        col.label(text="Viewport Gizmos")
        col.separator()

        col.active = view.show_gizmo
        colsub = col.column()
		# BFA - these are shown below to float left under a label
        #colsub.prop(view, "show_gizmo_navigate", text="Navigate")
        #colsub.prop(view, "show_gizmo_tool", text="Active Tools")
        #colsub.prop(view, "show_gizmo_modifier", text="Active Modifier")
        #colsub.prop(view, "show_gizmo_context", text="Active Object")

        row = colsub.row()
        row.separator()
        row.prop(view, "show_gizmo_navigate", text="Navigate")

        # BFA - these are shown below with a conditional display
        #col = layout.column()
        #col.active = view.show_gizmo and view.show_gizmo_context
        #col.label(text="Object Gizmos")
        #col.prop(scene.transform_orientation_slots[1], "type", text="")
        #col.prop(view, "show_gizmo_object_translate", text="Move", text_ctxt=i18n_contexts.operator_default)
        #col.prop(view, "show_gizmo_object_rotate", text="Rotate", text_ctxt=i18n_contexts.operator_default)
        #col.prop(view, "show_gizmo_object_scale", text="Scale", text_ctxt=i18n_contexts.operator_default)

        row = colsub.row()
        row.separator()
        row.prop(view, "show_gizmo_tool", text="Active Tools")
        row = colsub.row()
        row.separator()
        row.prop(view, "show_gizmo_modifier", text="Active Modifier")

        split = col.split()
        row = split.row()
        row.separator()
        row.prop(view, "show_gizmo_context", text="Active Object")

        row = split.row(align=True)
        if not view.show_gizmo_context:
            row.label(icon='DISCLOSURE_TRI_RIGHT')
        else:
            row.label(icon='DISCLOSURE_TRI_DOWN')
            split = col.split()
            row = split.row()
            row.separator()

            col = layout.column(align=True)
            if view.show_gizmo and view.show_gizmo_context:
                col.label(text="Object Gizmos")
                row = col.row()
                row.separator()
                row.prop(scene.transform_orientation_slots[1], "type", text="")
                row = col.row()
                row.separator()
                row.prop(view, "show_gizmo_object_translate", text="Move", text_ctxt=i18n_contexts.operator_default) # BFA
                row = col.row()
                row.separator()
                row.prop(view, "show_gizmo_object_rotate", text="Rotate", text_ctxt=i18n_contexts.operator_default) # BFA
                row = col.row()
                row.separator()
                row.prop(view, "show_gizmo_object_scale", text="Scale", text_ctxt=i18n_contexts.operator_default) # BFA

        # Match order of object type visibility
        col = layout.column(align=True)
        col.active = view.show_gizmo
        col.label(text="Empty")
        row = col.row()
        row.separator()
        row.prop(view, "show_gizmo_empty_image", text="Image")
        row = col.row()
        row.separator()
        row.prop(view, "show_gizmo_empty_force_field", text="Force Field")

        col.label(text="Light")
        row = col.row()
        row.separator()
        row.prop(view, "show_gizmo_light_size", text="Size")
        row = col.row()
        row.separator()
        row.prop(view, "show_gizmo_light_look_at", text="Look At")

        col.label(text="Camera")
        row = col.row()
        row.separator()
        row.prop(view, "show_gizmo_camera_lens", text="Lens")
        row = col.row()
        row.separator()
        row.prop(view, "show_gizmo_camera_dof_distance", text="Focus Distance")


class VIEW3D_PT_overlay(Panel):
    bl_space_type = 'VIEW_3D'
    bl_region_type = 'HEADER'
    bl_label = "Overlays"
    bl_ui_units_x = 14

    def draw(self, _context):
        layout = self.layout
        layout.label(text="Viewport Overlays")


class VIEW3D_PT_overlay_guides(Panel):
    bl_space_type = 'VIEW_3D'
    bl_region_type = 'HEADER'
    bl_parent_id = "VIEW3D_PT_overlay"
    bl_label = "Guides"

    def draw(self, context):
        layout = self.layout

        view = context.space_data
        scene = context.scene

        overlay = view.overlay
        shading = view.shading
        display_all = overlay.show_overlays

        col = layout.column()
        col.active = display_all

        split = col.split()
        sub = split.column()

        split = col.split()
        col = split.column()
        col.use_property_split = False
        col.prop(overlay, "show_ortho_grid")
        col = split.column()

        if overlay.show_ortho_grid:
            col.prop(overlay, "show_floor", text="Floor", text_ctxt=i18n_contexts.editor_view3d)
        else:
            col.label(icon='DISCLOSURE_TRI_RIGHT')

        if overlay.show_ortho_grid:
            col = layout.column(heading='Axes', align=False)

            row = col.row()
            row.use_property_split = True
            row.use_property_decorate = False
            row.separator()
            row.prop(overlay, "show_axis_x", text="X", toggle=True)
            row.prop(overlay, "show_axis_y", text="Y", toggle=True)
            row.prop(overlay, "show_axis_z", text="Z", toggle=True)

            if overlay.show_floor:
                col = layout.column()
                col.use_property_split = True
                col.use_property_decorate = False
                row = col.row()
                row.separator()
                row.prop(overlay, "grid_scale", text="Grid Scale")
                if scene.unit_settings.system == 'NONE':
                    col = layout.column()
                    col.use_property_split = True
                    col.use_property_decorate = False
                    row = col.row()
                    row.separator()
                    row.prop(overlay, "grid_subdivisions", text="Subdivisions")

        layout.separator()

        layout.label(text="Options")

        split = layout.split()
        split.active = display_all
        sub = split.column()
        sub.prop(overlay, "show_text", text="Text Info")
        sub.prop(overlay, "show_stats", text="Statistics")
        if view.region_3d.view_perspective == 'CAMERA':
            sub.prop(overlay, "show_camera_guides", text="Camera Guides")

        sub = split.column()
        sub.prop(overlay, "show_cursor", text="3D Cursor")
        sub.prop(overlay, "show_annotation", text="Annotations")

        if shading.type == 'MATERIAL':
            row = col.row()
            row.active = shading.render_pass == 'COMBINED'
            row.separator()
            row.prop(overlay, "show_look_dev")


class VIEW3D_PT_overlay_object(Panel):
    bl_space_type = 'VIEW_3D'
    bl_region_type = 'HEADER'
    bl_parent_id = "VIEW3D_PT_overlay"
    bl_label = "Objects"

    def draw(self, context):
        shading = VIEW3D_PT_shading.get_shading(context)

        layout = self.layout
        view = context.space_data
        overlay = view.overlay
        display_all = overlay.show_overlays

        col = layout.column(align=True)
        col.active = display_all

        split = col.split()

        sub = split.column(align=True)
        row = sub.row()
        row.separator()
        row.prop(overlay, "show_extras", text="Extras")

        row = sub.row()
        row.separator()
        row.active = overlay.show_extras
        row.prop(overlay, "show_light_colors")

        row = sub.row()
        row.separator()
        row.prop(overlay, "show_relationship_lines")
        row = sub.row()
        row.separator()
        row.prop(overlay, "show_outline_selected")

        sub = split.column(align=True)
        sub.prop(overlay, "show_bones", text="Bones")
        sub.prop(overlay, "show_motion_paths")

        split = col.split()
        col = split.column()
        col.use_property_split = False
        row = col.row()
        row.separator()
        row.prop(overlay, "show_object_origins", text="Origins")
        col = split.column()
        if overlay.show_object_origins:
            col.prop(overlay, "show_object_origins_all", text="Origins (All)")
        else:
            col.label(icon='DISCLOSURE_TRI_RIGHT')

        if shading.type == 'WIREFRAME' or shading.show_xray:
            layout.separator()
            layout.prop(overlay, "bone_wire_alpha")


class VIEW3D_PT_overlay_geometry(Panel):
    bl_space_type = 'VIEW_3D'
    bl_region_type = 'HEADER'
    bl_parent_id = "VIEW3D_PT_overlay"
    bl_label = "Geometry"

    def draw(self, context):
        layout = self.layout
        view = context.space_data
        overlay = view.overlay
        display_all = overlay.show_overlays
        is_wireframes = view.shading.type == 'WIREFRAME'

        col = layout.column(align=True)
        col.active = display_all
        split = col.split()
        row = split.row()
        row.separator()
        row.prop(overlay, "show_wireframes")

        row = split.row(align=True)
        if overlay.show_wireframes or is_wireframes:
            row.prop(overlay, "wireframe_threshold", text="")
            row.prop(overlay, "wireframe_opacity", text="Opacity")
        else:
            row.label(icon='DISCLOSURE_TRI_RIGHT')

        row = col.row()
        row.separator()
        row.prop(overlay, "show_face_orientation")

        # These properties should be always available in the UI for all modes
        # other than Object.
        # Even when the Fade Inactive Geometry overlay is not affecting the
        # current active object depending on its mode, it will always affect
        # the rest of the scene.
        if context.mode != 'OBJECT':
            col = layout.column(align=True)
            col.active = display_all
            split = col.split()
            row = split.row()
            row.separator()
            row.prop(overlay, "show_fade_inactive")

            row = split.row(align=True)
            if overlay.show_fade_inactive:
                row.prop(overlay, "fade_inactive_alpha", text="")
            else:
                row.label(icon='DISCLOSURE_TRI_RIGHT')

        # sub.prop(overlay, "show_onion_skins")


class VIEW3D_PT_overlay_viewer_node(Panel):
    bl_space_type = 'VIEW_3D'
    bl_region_type = 'HEADER'
    bl_parent_id = "VIEW3D_PT_overlay"
    bl_label = "Viewer Node"

    # BFA - We modified this method
    def draw(self, context):
        layout = self.layout
        view = context.space_data
        if not view.show_viewer:
            layout.label(text="Viewer Nodes Overlay Is Disabled", icon='ERROR')
            return

        overlay = view.overlay
        display_all = overlay.show_overlays
        col = layout.column(align=True)
        col.active = display_all
        split = col.split()
        row = split.row()
        row.separator()
        row.prop(overlay, "show_viewer_attribute", text="Color Overlay")

        row = split.row(align=True)
        if not overlay.show_viewer_attribute:
            row.label(icon='DISCLOSURE_TRI_RIGHT')
        else:
            row.label(icon='DISCLOSURE_TRI_DOWN')
            split = col.split()
            row = split.row()
            row.separator()
            col2 = row.column()
            split = col2.split()
            row = split.row()
            row.separator()
            row.use_property_split = True
            row.prop(overlay, "viewer_attribute_opacity", text="Opacity")

        split = col.split()
        row = split.row()
        row.separator()
        row.prop(overlay, "show_viewer_text", text="Text Overlay")


class VIEW3D_PT_overlay_motion_tracking(Panel):
    bl_space_type = 'VIEW_3D'
    bl_region_type = 'HEADER'
    bl_parent_id = "VIEW3D_PT_overlay"
    bl_label = "Motion Tracking"

    def draw_header(self, context):
        layout = self.layout
        view = context.space_data
        overlay = view.overlay
        display_all = overlay.show_overlays
        layout.active = display_all

        row = layout.row()
        split = row.split()
        split.prop(view, "show_reconstruction", text=self.bl_label)
        if view.show_reconstruction:
            split.label(icon='DISCLOSURE_TRI_DOWN')
        else:
            split.label(icon='DISCLOSURE_TRI_RIGHT')

    def draw(self, context):
        layout = self.layout
        view = context.space_data
        overlay = view.overlay
        display_all = overlay.show_overlays

        col = layout.column()
        col.active = display_all

        if view.show_reconstruction:
            split = col.split()

            sub = split.column(align=True)
            row = sub.row()
            row.separator()
            row.prop(view, "show_camera_path", text="Camera Path")

            sub = split.column()
            sub.prop(view, "show_bundle_names", text="Marker Names")

            col = layout.column()
            col.active = display_all
            col.label(text="Tracks")
            row = col.row(align=True)
            row.separator()
            row.prop(view, "tracks_display_type", text="")
            row.prop(view, "tracks_display_size", text="Size")


class VIEW3D_PT_overlay_edit_mesh(Panel):
    bl_space_type = 'VIEW_3D'
    bl_region_type = 'HEADER'
    bl_label = "Mesh Edit Mode"
    bl_ui_units_x = 12

    @classmethod
    def poll(cls, context):
        return context.mode == 'EDIT_MESH'

    def draw(self, context):
        layout = self.layout
        layout.label(text="Mesh Edit Mode Overlays")

        view = context.space_data
        shading = view.shading
        overlay = view.overlay
        display_all = overlay.show_overlays

        is_any_solid_shading = not (shading.show_xray or (shading.type == 'WIREFRAME'))

        col = layout.column()
        col.active = display_all

        split = col.split()

        sub = split.column()
        row = sub.row()
        row.separator()
        row.prop(overlay, "show_faces", text="Faces")
        sub = split.column()
        sub.active = is_any_solid_shading
        sub.prop(overlay, "show_face_center", text="Center")

        row = col.row(align=True)
        row.separator()
        row.prop(overlay, "show_edge_crease", text="Creases", toggle=True)
        row.prop(overlay, "show_edge_sharp", text="Sharp", text_ctxt=i18n_contexts.plural, toggle=True)
        row.prop(overlay, "show_edge_bevel_weight", text="Bevel", toggle=True)
        row.prop(overlay, "show_edge_seams", text="Seams", toggle=True)

        if context.preferences.view.show_developer_ui:
            col.label(text="Developer")
            row = col.row()
            row.separator()
            row.prop(overlay, "show_extra_indices", text="Indices")


class VIEW3D_PT_overlay_edit_mesh_shading(Panel):
    bl_space_type = 'VIEW_3D'
    bl_region_type = 'HEADER'
    bl_parent_id = "VIEW3D_PT_overlay_edit_mesh"
    bl_label = "Shading"

    @classmethod
    def poll(cls, context):
        return context.mode == 'EDIT_MESH'

    def draw(self, context):
        layout = self.layout

        view = context.space_data
        shading = view.shading
        overlay = view.overlay
        tool_settings = context.tool_settings
        display_all = overlay.show_overlays
        statvis = tool_settings.statvis

        col = layout.column()
        col.active = display_all

        row = col.row()
        row.separator()
        split = row.split(factor=0.55)
        split.prop(overlay, "show_retopology", text="Retopology")
        if overlay.show_retopology:
            split.prop(overlay, "retopology_offset", text="")
        else:
            split.label(icon='DISCLOSURE_TRI_RIGHT')

        row = col.row()
        row.separator()
        split = row.split(factor=0.55)
        split.prop(overlay, "show_weight", text="Vertex Group Weights")
        if overlay.show_weight:
            split.label(icon='DISCLOSURE_TRI_DOWN')
        else:
            split.label(icon='DISCLOSURE_TRI_RIGHT')

        if overlay.show_weight:
            row = col.row()
            row.separator()
            row.separator()
            row.use_property_split = True
            row.prop(tool_settings, "vertex_group_user", text="Zero Weights", expand=True)

        if shading.type == 'WIREFRAME':
            xray = shading.show_xray_wireframe and shading.xray_alpha_wireframe < 1.0
        elif shading.type == 'SOLID':
            xray = shading.show_xray and shading.xray_alpha < 1.0
        else:
            xray = False
        statvis_active = not xray
        row = col.row()
        row.active = statvis_active
        row.separator()
        split = row.split(factor=0.55)
        split.prop(overlay, "show_statvis", text="Mesh Analysis")
        if overlay.show_statvis:
            split.label(icon='DISCLOSURE_TRI_DOWN')
        else:
            split.label(icon='DISCLOSURE_TRI_RIGHT')

        if overlay.show_statvis:
            col = col.column()
            col.active = statvis_active

            sub = col.split()
            row = sub.row()
            row.separator()
            row.separator()
            row.use_property_split = True
            row.prop(statvis, "type", text="Type")

            statvis_type = statvis.type
            if statvis_type == 'OVERHANG':
                row = col.row(align=True)
                row.separator()
                row.prop(statvis, "overhang_min", text="Minimum")
                row.prop(statvis, "overhang_max", text="Maximum")
                row = col.row(align=True)
                row.separator()
                row.row().prop(statvis, "overhang_axis", expand=True)
            elif statvis_type == 'THICKNESS':
                row = col.row(align=True)
                row.separator()
                row.prop(statvis, "thickness_min", text="Minimum")
                row.prop(statvis, "thickness_max", text="Maximum")
                col.prop(statvis, "thickness_samples")
            elif statvis_type == 'INTERSECT':
                pass
            elif statvis_type == 'DISTORT':
                row = col.row(align=True)
                row.separator()
                row.prop(statvis, "distort_min", text="Minimum")
                row.prop(statvis, "distort_max", text="Maximum")
            elif statvis_type == 'SHARP':
                row = col.row(align=True)
                row.separator()
                row.prop(statvis, "sharp_min", text="Minimum")
                row.prop(statvis, "sharp_max", text="Maximum")


class VIEW3D_PT_overlay_edit_mesh_measurement(Panel):
    bl_space_type = 'VIEW_3D'
    bl_region_type = 'HEADER'
    bl_parent_id = "VIEW3D_PT_overlay_edit_mesh"
    bl_label = "Measurement"

    @classmethod
    def poll(cls, context):
        return context.mode == 'EDIT_MESH'

    def draw(self, context):
        layout = self.layout

        view = context.space_data
        overlay = view.overlay
        display_all = overlay.show_overlays

        col = layout.column()
        col.active = display_all

        split = col.split()

        sub = split.column()
        row = sub.row()
        row.separator()
        row.prop(overlay, "show_extra_edge_length", text="Edge Length")
        row = sub.row()
        row.separator()
        row.prop(overlay, "show_extra_edge_angle", text="Edge Angle")

        sub = split.column()
        sub.prop(overlay, "show_extra_face_area", text="Face Area")
        sub.prop(overlay, "show_extra_face_angle", text="Face Angle")


class VIEW3D_PT_overlay_edit_mesh_normals(Panel):
    bl_space_type = 'VIEW_3D'
    bl_region_type = 'HEADER'
    bl_parent_id = "VIEW3D_PT_overlay_edit_mesh"
    bl_label = "Normals"

    @classmethod
    def poll(cls, context):
        return context.mode == 'EDIT_MESH'

    def draw(self, context):
        layout = self.layout

        view = context.space_data
        overlay = view.overlay
        display_all = overlay.show_overlays

        col = layout.column()
        col.active = display_all
        split = col.split()

        row = split.row(align=True)
        row.separator()
        row.separator()
        row.prop(overlay, "show_vertex_normals", text="", icon='NORMALS_VERTEX')
        row.prop(overlay, "show_split_normals", text="", icon='NORMALS_VERTEX_FACE')
        row.prop(overlay, "show_face_normals", text="", icon='NORMALS_FACE')

        sub = split.row(align=True)
        if overlay.show_vertex_normals or overlay.show_face_normals or overlay.show_split_normals:
            sub.use_property_split = True
            if overlay.use_normals_constant_screen_size:
                sub.prop(overlay, "normals_constant_screen_size", text="Size")
            else:
                sub.prop(overlay, "normals_length", text="Size")
        else:
            sub.label(icon='DISCLOSURE_TRI_RIGHT')

        row.prop(overlay, "use_normals_constant_screen_size", text="", icon='FIXED_SIZE')


class VIEW3D_PT_overlay_edit_mesh_freestyle(Panel):
    bl_space_type = 'VIEW_3D'
    bl_region_type = 'HEADER'
    bl_parent_id = "VIEW3D_PT_overlay_edit_mesh"
    bl_label = "Freestyle"

    @classmethod
    def poll(cls, context):
        return context.mode == 'EDIT_MESH' and bpy.app.build_options.freestyle

    def draw(self, context):
        layout = self.layout

        view = context.space_data
        overlay = view.overlay
        display_all = overlay.show_overlays

        col = layout.column()
        col.active = display_all

        row = col.row()
        row.separator()
        row.prop(overlay, "show_freestyle_edge_marks", text="Edge Marks")
        row.prop(overlay, "show_freestyle_face_marks", text="Face Marks")


class VIEW3D_PT_overlay_edit_curve(Panel):
    bl_space_type = 'VIEW_3D'
    bl_region_type = 'HEADER'
    bl_label = "Curve Edit Mode"

    @classmethod
    def poll(cls, context):
        return context.mode == 'EDIT_CURVE'

    def draw(self, context):
        layout = self.layout
        view = context.space_data
        overlay = view.overlay
        display_all = overlay.show_overlays

        layout.label(text="Curve Edit Mode Overlays")

        col = layout.column()
        col.active = display_all

        row = col.row()
        row.prop(overlay, "display_handle", text="Handles")

        col = layout.column(align=True)
        col.active = display_all
        split = col.split()
        row = split.row(align=True)
        # row.separator()
        # row.separator()
        row.prop(overlay, "show_curve_normals")

        row = split.row(align=True)
        if overlay.show_curve_normals:
            row.prop(overlay, "normals_length", text="")
        else:
            row.label(icon='DISCLOSURE_TRI_RIGHT')


class VIEW3D_PT_overlay_sculpt(Panel):
    bl_space_type = 'VIEW_3D'
    bl_context = ".sculpt_mode"
    bl_region_type = 'HEADER'
    bl_label = "Sculpt"
    bl_ui_units_x = 13

    @classmethod
    def poll(cls, context):
        return context.mode == 'SCULPT'

    def draw(self, context):
        layout = self.layout

        view = context.space_data
        overlay = view.overlay
        display_all = overlay.show_overlays

        layout.label(text="Sculpt Mode Overlays")

        col = layout.column(align=True)
        col.active = display_all
        split = col.split()
        row = split.row()
        row.separator()
        row.prop(overlay, "show_sculpt_mask", text="Show Mask")

        row = split.row(align=True)
        if overlay.show_sculpt_mask:
            row.prop(overlay, "sculpt_mode_mask_opacity", text="")
        else:
            row.label(icon='DISCLOSURE_TRI_RIGHT')

        col = layout.column(align=True)
        col.active = display_all
        split = col.split()
        row = split.row()
        row.separator()
        row.prop(overlay, "show_sculpt_face_sets", text="Show Face Sets")

        row = split.row(align=True)
        if overlay.show_sculpt_face_sets:
            row.prop(overlay, "sculpt_mode_face_sets_opacity", text="")
        else:
            row.label(icon='DISCLOSURE_TRI_RIGHT')


class VIEW3D_PT_overlay_sculpt_curves(Panel):
    bl_space_type = 'VIEW_3D'
    bl_context = ".curves_sculpt"
    bl_region_type = 'HEADER'
    bl_label = "Sculpt"
    bl_ui_units_x = 13

    @classmethod
    def poll(cls, context):
        return context.mode == 'SCULPT_CURVES'

    def draw(self, context):
        layout = self.layout

        view = context.space_data
        overlay = view.overlay

        layout.label(text="Curve Sculpt Overlays")

        row = layout.row(align=True)
        row.active = overlay.show_overlays
        row.use_property_decorate = False
        row.separator(factor=3)
        row.use_property_split = True
        row.prop(overlay, "sculpt_mode_mask_opacity", text="Selection Opacity")

        col = layout.column()
        split = col.split()
        row = split.row()
        row.active = overlay.show_overlays
        row.separator()
        row.prop(overlay, "show_sculpt_curves_cage", text="Curves Cage")

        row = split.row(align=True)
        row.active = overlay.show_overlays
        if overlay.show_sculpt_curves_cage:
            row.prop(overlay, "sculpt_curves_cage_opacity", text="")
        else:
            row.label(icon='DISCLOSURE_TRI_RIGHT')


class VIEW3D_PT_overlay_bones(Panel):
    bl_space_type = 'VIEW_3D'
    bl_region_type = 'HEADER'
    bl_label = "Bones"
    bl_ui_units_x = 14

    @staticmethod
    def is_using_wireframe(context):
        mode = context.mode

        if mode in {'POSE', 'PAINT_WEIGHT'}:
            armature = context.pose_object
        elif mode == 'EDIT_ARMATURE':
            armature = context.edit_object
        else:
            return False

        return armature and armature.display_type == 'WIRE'

    @classmethod
    def poll(cls, context):
        mode = context.mode
        return (
            (mode == 'POSE') or
            (mode == 'PAINT_WEIGHT' and context.pose_object) or
            (mode == 'EDIT_ARMATURE' and
             VIEW3D_PT_overlay_bones.is_using_wireframe(context))
        )

    def draw(self, context):
        layout = self.layout
        view = context.space_data
        mode = context.mode
        overlay = view.overlay
        display_all = overlay.show_overlays

        layout.label(text="Armature Overlays")

        col = layout.column()
        col.active = display_all

        if mode == 'POSE':

            col = layout.column(align=True)
            col.active = display_all
            split = col.split()
            row = split.row(align=True)
            row.separator()
            row.separator()
            row.prop(overlay, "show_xray_bone")

            row = split.row(align=True)
            if display_all and overlay.show_xray_bone:
                row.prop(overlay, "xray_alpha_bone", text="")
            else:
                row.label(icon='DISCLOSURE_TRI_RIGHT')

        elif mode == 'PAINT_WEIGHT':
            row = col.row()
            row.separator()
            row.prop(overlay, "show_xray_bone")


class VIEW3D_PT_overlay_texture_paint(Panel):
    bl_space_type = 'VIEW_3D'
    bl_region_type = 'HEADER'
    bl_label = "Texture Paint"
    bl_ui_units_x = 13

    @classmethod
    def poll(cls, context):
        return context.mode == 'PAINT_TEXTURE'

    def draw(self, context):
        layout = self.layout
        view = context.space_data
        overlay = view.overlay
        display_all = overlay.show_overlays

        layout.label(text="Texture Paint Overlays")

        col = layout.column()
        col.active = display_all
        row = col.row()
        row.separator()
        row.label(text="Stencil Mask Opacity")
        row.prop(overlay, "texture_paint_mode_opacity", text="")


class VIEW3D_PT_overlay_vertex_paint(Panel):
    bl_space_type = 'VIEW_3D'
    bl_region_type = 'HEADER'
    bl_label = "Vertex Paint"

    @classmethod
    def poll(cls, context):
        return context.mode == 'PAINT_VERTEX'

    def draw(self, context):
        layout = self.layout
        view = context.space_data
        overlay = view.overlay
        display_all = overlay.show_overlays

        layout.label(text="Vertex Paint Overlays")

        col = layout.column()
        col.active = display_all
        row = col.row()
        row.separator()
        row.label(text="Stencil Mask Opacity")
        row.prop(overlay, "vertex_paint_mode_opacity", text="")
        row = col.row()
        row.separator()
        row.prop(overlay, "show_paint_wire")


class VIEW3D_PT_overlay_weight_paint(Panel):
    bl_space_type = 'VIEW_3D'
    bl_region_type = 'HEADER'
    bl_label = "Weight Paint"
    bl_ui_units_x = 13

    @classmethod
    def poll(cls, context):
        return context.mode == 'PAINT_WEIGHT'

    def draw(self, context):
        layout = self.layout
        view = context.space_data
        overlay = view.overlay
        display_all = overlay.show_overlays
        tool_settings = context.tool_settings

        layout.label(text="Weight Paint Overlays")

        col = layout.column()
        col.active = display_all

        row = col.row()
        row.separator()
        row.label(text="Opacity")
        row.prop(overlay, "weight_paint_mode_opacity", text="")
        row = col.split(factor=0.36)
        row.label(text="     Zero Weights")
        sub = row.row()
        sub.prop(tool_settings, "vertex_group_user", expand=True)

        row = col.row()
        row.separator()
        row.prop(overlay, "show_wpaint_contours")
        row = col.row()
        row.separator()
        row.prop(overlay, "show_paint_wire")


class VIEW3D_PT_snapping(Panel):
    bl_space_type = 'VIEW_3D'
    bl_region_type = 'HEADER'
    bl_label = "Snapping"

    def draw(self, context):
        tool_settings = context.tool_settings
        obj = context.active_object
        object_mode = 'OBJECT' if obj is None else obj.mode

        layout = self.layout
        col = layout.column()

        col.label(text="Snap Target")
        row = col.row(align=True)
        row.prop(tool_settings, "snap_target", expand=True)

        col.label(text="Snap Base")
        col.prop(tool_settings, "snap_elements_base", expand=True)

        col.label(text="Snap Target for Individual Elements")
        col.prop(tool_settings, "snap_elements_individual", expand=True)

        col.separator()

        if 'VOLUME' in tool_settings.snap_elements:
            col.prop(tool_settings, "use_snap_peel_object")

        if 'FACE_NEAREST' in tool_settings.snap_elements:
            col.prop(tool_settings, "use_snap_to_same_target")
            if object_mode == 'EDIT':
                col.prop(tool_settings, "snap_face_nearest_steps")

        col.separator()

        col.prop(tool_settings, "use_snap_align_rotation")
        col.prop(tool_settings, "use_snap_backface_culling")

        col.separator()

        if obj:
            col.label(text="Target Selection")
            col_targetsel = col.column(align=True)
            if object_mode == 'EDIT' and obj.type not in {'LATTICE', 'META', 'FONT'}:
                col_targetsel.prop(
                    tool_settings,
                    "use_snap_self",
                    text="Include Active",
                    icon='EDITMODE_HLT',
                )
                col_targetsel.prop(
                    tool_settings,
                    "use_snap_edit",
                    text="Include Edited",
                    icon='OUTLINER_DATA_MESH',
                )
                col_targetsel.prop(
                    tool_settings,
                    "use_snap_nonedit",
                    text="Include Non-Edited",
                    icon='OUTLINER_OB_MESH',
                )
            col_targetsel.prop(
                tool_settings,
                "use_snap_selectable",
                text="Exclude Non-Selectable",
                icon='RESTRICT_SELECT_OFF',
            )

        col.label(text="Affect")
        row = col.row(align=True)
        row.prop(
            tool_settings,
            "use_snap_translate",
            text="Move",
            text_ctxt=i18n_contexts.operator_default,
            toggle=True)
        row.prop(tool_settings, "use_snap_rotate", text="Rotate", text_ctxt=i18n_contexts.operator_default, toggle=True)
        row.prop(tool_settings, "use_snap_scale", text="Scale", text_ctxt=i18n_contexts.operator_default, toggle=True)
        col.label(text="Rotation Increment")
        row = col.row(align=True)
        row.prop(tool_settings, "snap_angle_increment_3d", text="")
        row.prop(tool_settings, "snap_angle_increment_3d_precision", text="")


class VIEW3D_PT_sculpt_snapping(Panel):
    bl_space_type = 'VIEW_3D'
    bl_region_type = 'HEADER'
    bl_label = "Snapping"

    def draw(self, context):
        layout = self.layout
        tool_settings = context.tool_settings
        col = layout.column()

        col.label(text="Rotation Increment")
        row = col.row(align=True)
        row.prop(tool_settings, "snap_angle_increment_3d", text="")

class VIEW3D_PT_proportional_edit(Panel):
    bl_space_type = 'VIEW_3D'
    bl_region_type = 'HEADER'
    bl_label = "Proportional Editing"
    bl_ui_units_x = 8

    def draw(self, context):
        layout = self.layout
        tool_settings = context.tool_settings
        col = layout.column()
        col.active = (tool_settings.use_proportional_edit_objects if context.mode ==
                      'OBJECT' else tool_settings.use_proportional_edit)

        if context.mode != 'OBJECT':
            col.prop(tool_settings, "use_proportional_connected")
            sub = col.column()
            sub.active = not tool_settings.use_proportional_connected
            sub.prop(tool_settings, "use_proportional_projected")
            col.separator()

        col.prop(tool_settings, "proportional_edit_falloff", expand=True)
        col.prop(tool_settings, "proportional_distance")


class VIEW3D_PT_transform_orientations(Panel):
    bl_space_type = 'VIEW_3D'
    bl_region_type = 'HEADER'
    bl_label = "Transform Orientations"
    bl_ui_units_x = 8

    def draw(self, context):
        layout = self.layout
        layout.label(text="Transform Orientations")

        scene = context.scene
        orient_slot = scene.transform_orientation_slots[0]
        orientation = orient_slot.custom_orientation

        row = layout.row()
        col = row.column()
        col.prop(orient_slot, "type", expand=True)
        row.operator("transform.create_orientation", text="", icon='ADD', emboss=False).use = True

        if orientation:
            row = layout.row(align=False)
            row.prop(orientation, "name", text="", icon='OBJECT_ORIGIN')
            row.operator("transform.delete_orientation", text="", icon='X', emboss=False)


class VIEW3D_PT_gpencil_origin(Panel):
    bl_space_type = 'VIEW_3D'
    bl_region_type = 'HEADER'
    bl_label = "Stroke Placement"

    def draw(self, context):
        layout = self.layout
        tool_settings = context.tool_settings
        gpd = context.gpencil_data

        layout.label(text="Stroke Placement")

        row = layout.row()
        col = row.column()
        col.prop(tool_settings, "gpencil_stroke_placement_view3d", expand=True)

        if tool_settings.gpencil_stroke_placement_view3d == 'SURFACE':
            row = layout.row()
            row.label(text="Offset")
            row = layout.row()
            row.prop(tool_settings, "gpencil_surface_offset", text="")
            row = layout.row()
            row.prop(tool_settings, "use_gpencil_project_only_selected")

        if tool_settings.gpencil_stroke_placement_view3d == 'STROKE':
            row = layout.row()
            row.label(text="Target")
            row = layout.row()
            row.prop(tool_settings, "gpencil_stroke_snap_mode", expand=True)


class VIEW3D_PT_gpencil_lock(Panel):
    bl_space_type = 'VIEW_3D'
    bl_region_type = 'HEADER'
    bl_label = "Drawing Plane"

    def draw(self, context):
        layout = self.layout
        tool_settings = context.tool_settings

        layout.label(text="Drawing Plane")

        row = layout.row()
        col = row.column()
        col.prop(tool_settings.gpencil_sculpt, "lock_axis", expand=True)


class VIEW3D_PT_gpencil_guide(Panel):
    bl_space_type = 'VIEW_3D'
    bl_region_type = 'HEADER'
    bl_label = "Guides"

    def draw(self, context):
        settings = context.tool_settings.gpencil_sculpt.guide

        layout = self.layout
        layout.label(text="Guides")

        col = layout.column()
        col.active = settings.use_guide
        col.prop(settings, "type", expand=True)

        if settings.type in {'ISO', 'PARALLEL', 'RADIAL'}:
            col.prop(settings, "angle")
            row = col.row(align=True)

        col.prop(settings, "use_snapping")
        if settings.use_snapping:

            if settings.type == 'RADIAL':
                col.prop(settings, "angle_snap")
            else:
                col.prop(settings, "spacing")

        if settings.type in {'CIRCULAR', 'RADIAL'} or settings.use_snapping:
            col.label(text="Reference Point")
            row = col.row(align=True)
            row.prop(settings, "reference_point", expand=True)
            if settings.reference_point == 'CUSTOM':
                col.prop(settings, "location", text="Custom Location")
            elif settings.reference_point == 'OBJECT':
                col.prop(settings, "reference_object", text="Object Location")
                if not settings.reference_object:
                    col.label(text="No object selected, using cursor")


class VIEW3D_PT_overlay_gpencil_options(Panel):
    bl_space_type = 'VIEW_3D'
    bl_region_type = 'HEADER'
    bl_label = "Grease Pencil Options"
    bl_ui_units_x = 13

    @classmethod
    def poll(cls, context):
        ob = context.object
        return ob and ob.type == 'GREASEPENCIL'

    def draw(self, context):
        layout = self.layout
        view = context.space_data
        overlay = view.overlay

        ob = context.object

        layout.label(text={
            'PAINT_GPENCIL': iface_("Draw Grease Pencil"),
            'EDIT_GREASE_PENCIL': iface_("Edit Grease Pencil"),
            'SCULPT_GPENCIL': iface_("Sculpt Grease Pencil"),
            'WEIGHT_GPENCIL': iface_("Weight Grease Pencil"),
            'VERTEX_GPENCIL': iface_("Vertex Grease Pencil"),
            'OBJECT': iface_("Grease Pencil"),
        }[context.mode], translate=False)

        row = layout.row()
        row.separator()
        row.prop(overlay, "use_gpencil_onion_skin", text="Onion Skin")

        col = layout.column(align=True)
        split = col.split()
        row = split.row()
        row.separator()
        row.prop(overlay, "use_gpencil_grid")

        row = split.row(align=True)
        if overlay.use_gpencil_grid:
            row.prop(overlay, "gpencil_grid_opacity", text="", slider=True)
            row.prop(overlay, "use_gpencil_canvas_xray", text="", icon='XRAY')
        else:
            row.label(icon='DISCLOSURE_TRI_RIGHT')

        split = col.split()
        row = split.row()
        row.separator()
        row.prop(overlay, "use_gpencil_fade_layers")

        row = split.row(align=True)
        if overlay.use_gpencil_fade_layers:
            row.separator
            row.prop(overlay, "gpencil_fade_layer", text="", slider=True)
        else:
            row.label(icon='DISCLOSURE_TRI_RIGHT')

        split = col.split()
        row = split.row()
        row.separator()
        row.prop(overlay, "use_gpencil_fade_objects")

        row = split.row(align=True)
        if overlay.use_gpencil_fade_objects:
            row.prop(overlay, "gpencil_fade_objects", text="", slider=True)
            row.prop(overlay, "use_gpencil_fade_gp_objects", text="", icon='OUTLINER_OB_GREASEPENCIL')
        else:
            row.label(icon='DISCLOSURE_TRI_RIGHT')

        if ob.mode in {'EDIT_GREASE_PENCIL', 'SCULPT_GPENCIL', 'WEIGHT_GPENCIL', 'VERTEX_GPENCIL'}:
            split = layout.split()
            col = split.column()
            row = col.row()
            row.separator()
            row.prop(overlay, "use_gpencil_edit_lines", text="Edit Lines")
            col = split.column()
            if overlay.use_gpencil_edit_lines:
                col.prop(overlay, "use_gpencil_multiedit_line_only", text="Only in Multiframe")
            else:
                col.label(icon='DISCLOSURE_TRI_RIGHT')

            if ob.mode == 'EDIT_GREASE_PENCIL':
                gpd = ob.data

                col = layout.column()
                row = col.row()
                row.separator()
                row.prop(overlay, "use_gpencil_show_directions")
                col = layout.column()
                row = col.row()
                row.separator()
                row.prop(overlay, "use_gpencil_show_material_name", text="Material Name")

                layout.use_property_split = True
                if not gpd.use_curve_edit:
                    row = layout.row()
                    row.separator()
                    row.prop(overlay, "vertex_opacity", text="Vertex Opacity", slider=True)
                else:
                    # Handles for Curve Edit
                    row = layout.row()
                    row.separator()
                    row.prop(overlay, "display_handle", text="Handles")

        if ob.mode == 'SCULPT_GPENCIL':
            layout.use_property_split = True
            row = layout.row()
            row.separator()
            row.prop(overlay, "vertex_opacity", text="Vertex Opacity", slider=True)

        if ob.mode in {'PAINT_GPENCIL', 'VERTEX_GPENCIL'}:
            layout.label(text="Vertex Paint")
            row = layout.row()
            shading = VIEW3D_PT_shading.get_shading(context)
            row.enabled = shading.type not in {'WIREFRAME', 'RENDERED'}
            row.separator()
            row.use_property_split = True
            row.prop(overlay, "gpencil_vertex_paint_opacity", text="Opacity", slider=True)


class VIEW3D_PT_overlay_grease_pencil_options(Panel):
    bl_space_type = 'VIEW_3D'
    bl_region_type = 'HEADER'
    bl_label = "Grease Pencil Options"
    bl_ui_units_x = 13

    @classmethod
    def poll(cls, context):
        ob = context.object
        return ob and ob.type == 'GREASEPENCIL'

    def draw(self, context):
        layout = self.layout
        view = context.space_data
        overlay = view.overlay

        ob = context.object

        layout.label(text={
            'PAINT_GREASE_PENCIL': iface_("Draw Grease Pencil"),
            'EDIT_GREASE_PENCIL': iface_("Edit Grease Pencil"),
            'WEIGHT_GREASE_PENCIL': iface_("Weight Grease Pencil"),
            'OBJECT': iface_("Grease Pencil"),
            'SCULPT_GREASE_PENCIL': iface_("Sculpt Grease Pencil"),
            'VERTEX_GREASE_PENCIL': iface_("Vertex Grease Pencil"),
        }[context.mode], translate=False)

        layout.prop(overlay, "use_gpencil_onion_skin", text="Onion Skin")

        col = layout.column()
        row = col.row()
        row.prop(overlay, "use_gpencil_grid", text="")
        sub = row.row(align=True)
        sub.active = overlay.use_gpencil_grid
        sub.prop(overlay, "gpencil_grid_opacity", text="Canvas", slider=True)
        sub.prop(overlay, "use_gpencil_canvas_xray", text="", icon='XRAY')

        row = col.row()
        row.prop(overlay, "use_gpencil_fade_layers", text="")
        sub = row.row()
        sub.active = overlay.use_gpencil_fade_layers
        sub.prop(overlay, "gpencil_fade_layer", text="Fade Inactive Layers", slider=True)

        row = col.row()
        row.prop(overlay, "use_gpencil_fade_objects", text="")
        sub = row.row(align=True)
        sub.active = overlay.use_gpencil_fade_objects
        sub.prop(overlay, "gpencil_fade_objects", text="Fade Inactive Objects", slider=True)
        sub.prop(overlay, "use_gpencil_fade_gp_objects", text="", icon='OUTLINER_OB_GREASEPENCIL')

        if ob.mode in {'EDIT', 'SCULPT_GPENCIL', 'WEIGHT_GPENCIL', 'VERTEX_GPENCIL'}:
            split = layout.split()
            col = split.column()
            col.prop(overlay, "use_gpencil_edit_lines", text="Edit Lines")
            col = split.column()
            col.prop(overlay, "use_gpencil_multiedit_line_only", text="Only in Multiframe")

        if ob.mode == 'EDIT':
            split = layout.split()
            col = split.column()
            col.prop(overlay, "use_gpencil_show_directions")
            col = split.column()
            col.prop(overlay, "use_gpencil_show_material_name", text="Material Name")

        if ob.mode in {'PAINT_GPENCIL', 'VERTEX_GPENCIL'}:
            layout.label(text="Vertex Paint")
            row = layout.row()
            shading = VIEW3D_PT_shading.get_shading(context)
            row.enabled = shading.type not in {'WIREFRAME', 'RENDERED'}
            row.prop(overlay, "gpencil_vertex_paint_opacity", text="Opacity", slider=True)


class VIEW3D_PT_quad_view(Panel):
    bl_space_type = 'VIEW_3D'
    bl_region_type = 'UI'
    bl_category = "View"
    bl_label = "Quad View"
    bl_options = {'DEFAULT_CLOSED'}

    @classmethod
    def poll(cls, context):
        view = context.space_data
        return view.region_quadviews

    def draw(self, context):
        layout = self.layout

        view = context.space_data

        region = view.region_quadviews[2]
        col = layout.column()
        col.prop(region, "lock_rotation")
        row = col.row()
        row.enabled = region.lock_rotation
        row.prop(region, "show_sync_view")
        row = col.row()
        row.enabled = region.lock_rotation and region.show_sync_view
        row.prop(region, "use_box_clip")


# Annotation properties
class VIEW3D_PT_grease_pencil(AnnotationDataPanel, Panel):
    bl_space_type = 'VIEW_3D'
    bl_region_type = 'UI'
    bl_category = "View"

    # NOTE: this is just a wrapper around the generic GP Panel


class VIEW3D_PT_annotation_onion(AnnotationOnionSkin, Panel):
    bl_space_type = 'VIEW_3D'
    bl_region_type = 'UI'
    bl_category = "View"
    bl_parent_id = "VIEW3D_PT_grease_pencil"

    # NOTE: this is just a wrapper around the generic GP Panel


class TOPBAR_PT_annotation_layers(Panel, AnnotationDataPanel):
    bl_space_type = 'VIEW_3D'
    bl_region_type = 'HEADER'
    bl_label = "Layers"
    bl_ui_units_x = 14


class VIEW3D_PT_view3d_stereo(Panel):
    bl_space_type = 'VIEW_3D'
    bl_region_type = 'UI'
    bl_category = "View"
    bl_label = "Stereoscopy"
    bl_options = {'DEFAULT_CLOSED'}

    @classmethod
    def poll(cls, context):
        scene = context.scene

        multiview = scene.render.use_multiview
        return multiview

    def draw(self, context):
        layout = self.layout
        view = context.space_data

        basic_stereo = context.scene.render.views_format == 'STEREO_3D'

        col = layout.column()
        col.row().prop(view, "stereo_3d_camera", expand=True)

        col.label(text="Display")
        row = col.row()
        row.active = basic_stereo
        row.prop(view, "show_stereo_3d_cameras")
        row = col.row()
        row.active = basic_stereo
        split = row.split()
        split.prop(view, "show_stereo_3d_convergence_plane")
        split = row.split()
        split.prop(view, "stereo_3d_convergence_plane_alpha", text="Alpha")
        split.active = view.show_stereo_3d_convergence_plane
        row = col.row()
        split = row.split()
        split.prop(view, "show_stereo_3d_volume")
        split = row.split()
        split.prop(view, "stereo_3d_volume_alpha", text="Alpha")

        if context.scene.render.use_multiview:
            layout.separator()
            layout.operator("wm.set_stereo_3d", icon='CAMERA_STEREO')


class VIEW3D_PT_context_properties(Panel):
    bl_space_type = 'VIEW_3D'
    bl_region_type = 'UI'
    bl_category = "Item"
    bl_label = "Properties"
    bl_options = {'DEFAULT_CLOSED'}

    @staticmethod
    def _active_context_member(context):
        obj = context.object
        if obj:
            object_mode = obj.mode
            if object_mode == 'POSE':
                return "active_pose_bone"
            elif object_mode == 'EDIT' and obj.type == 'ARMATURE':
                return "active_bone"
            else:
                return "object"

        return ""

    @classmethod
    def poll(cls, context):
        import rna_prop_ui
        member = cls._active_context_member(context)

        if member:
            context_member, member = rna_prop_ui.rna_idprop_context_value(context, member, object)
            return context_member and rna_prop_ui.rna_idprop_has_properties(context_member)

        return False

    def draw(self, context):
        import rna_prop_ui
        member = VIEW3D_PT_context_properties._active_context_member(context)

        if member:
            # Draw with no edit button
            rna_prop_ui.draw(self.layout, context, member, object, use_edit=False)

# BFA - VIEW3D_PT_gpencil_multi_frame legacy consolidated and removed

class VIEW3D_PT_grease_pencil_multi_frame(Panel):
    bl_space_type = 'VIEW_3D'
    bl_region_type = 'HEADER'
    bl_label = "Multi Frame"

    def draw(self, context):
        layout = self.layout
        tool_settings = context.tool_settings

        settings = tool_settings.gpencil_sculpt

        col = layout.column(align=True)
        col.prop(settings, "use_multiframe_falloff")

        # Falloff curve
        if settings.use_multiframe_falloff:
            layout.template_curve_mapping(settings, "multiframe_falloff_curve", brush=True)


# Grease Pencil Object - Curve Editing tools
class VIEW3D_PT_gpencil_curve_edit(Panel):
    bl_space_type = 'VIEW_3D'
    bl_region_type = 'HEADER'
    bl_label = "Curve Editing"

    def draw(self, context):
        layout = self.layout

        gpd = context.gpencil_data
        col = layout.column()

        col.label(text="Curve Editing:")

        split = layout.split()
        col = split.column(align=True)
        row = col.row()
        row.separator()
        row.label(text="Resolution")
        row = col.row()
        row.separator()
        row.label(text="Threshold")
        row = col.row()
        row.separator()
        row.label(text="Corner Angle")

        col = split.column(align=True)
        col.prop(gpd, "edit_curve_resolution", text="")
        col.prop(gpd, "curve_edit_threshold", text="")
        col.prop(gpd, "curve_edit_corner_angle", text="")

        col = layout.column()
        row = col.row()
        row.separator()
        row.prop(gpd, "use_adaptive_curve_resolution")


# BFA - VIEW3D_MT_gpencil_edit_context_menu legacy consolidated and removed


class VIEW3D_MT_greasepencil_material_active(Menu):
    bl_label = "Active Material"

    @classmethod
    def poll(cls, context):
        ob = context.active_object
        if ob is None or len(ob.material_slots) == 0:
            return False

        return True

    def draw(self, context):
        layout = self.layout
        layout.operator_context = 'INVOKE_REGION_WIN'
        ob = context.active_object

        for slot in ob.material_slots:
            mat = slot.material
            if not mat:
                continue
            mat.id_data.preview_ensure()
            if mat and mat.id_data and mat.id_data.preview:
                icon = mat.id_data.preview.icon_id
                layout.operator("grease_pencil.set_material", text=mat.name, icon_value=icon).slot = mat.name


class VIEW3D_MT_grease_pencil_assign_material(Menu):
    bl_label = "Assign Material"

    def draw(self, context):
        layout = self.layout
        ob = context.active_object
        mat_active = ob.active_material

        if len(ob.material_slots) == 0:
            row = layout.row()
            row.label(text="No Materials", icon="INFO") # BFA - icon added
            row.enabled = False
            return

        for slot in ob.material_slots:
            mat = slot.material
            if mat:
                layout.operator("grease_pencil.stroke_material_set", text=mat.name,
                                icon='LAYER_ACTIVE' if mat == mat_active else 'BLANK1').material = mat.name


class VIEW3D_MT_greasepencil_edit_context_menu(Menu):
    bl_label = ""

    def draw(self, context):
        layout = self.layout
        tool_settings = context.tool_settings

        is_point_mode = tool_settings.gpencil_selectmode_edit == 'POINT'
        is_stroke_mode = tool_settings.gpencil_selectmode_edit in {'STROKE', 'SEGMENT'} # BFA - added segment mode to show context menu

        layout.operator_context = 'INVOKE_REGION_WIN'

        row = layout.row()

        if is_point_mode:
            col = row.column(align=True)
            col.label(text="Point", icon='GP_SELECT_POINTS')

            col.separator()

            col.operator("grease_pencil.extrude_move", text="Extrude", icon="EXTRUDE_REGION")

            col.separator()

            col.operator("grease_pencil.stroke_subdivide", text="Subdivide", icon="SUBDIVIDE_EDGES")
            col.operator("grease_pencil.stroke_subdivide_smooth", text="Subdivide and Smooth", icon="SUBDIVIDE_EDGES")

            col.separator()

            # Deform Operators
            col.operator("grease_pencil.stroke_smooth", text="Smooth Points", icon="SMOOTH_VERTEX")
            col.operator("transform.tosphere", text="To Sphere", icon="TOSPHERE")
            col.operator("transform.shear", text="Shear", icon="SHEAR")
            col.operator("transform.bend", text="Bend", icon="BEND")
            col.operator("transform.push_pull", text="Push/Pull", icon="PUSH_PULL")
            col.operator("transform.transform", text="Radius", icon="RADIUS").mode = 'GPENCIL_SHRINKFATTEN'

            col.separator()

            col.menu("VIEW3D_MT_mirror", text="Mirror")
            col.menu("GREASE_PENCIL_MT_snap", text="Snap")

            col.separator()

            # Copy/paste
            col.operator("grease_pencil.duplicate_move", text="Duplicate", icon="DUPLICATE")
            col.operator("grease_pencil.copy", text="Copy", icon="COPYDOWN")
            col.operator("grease_pencil.paste", text="Paste", icon="PASTEDOWN")
            # col.operator("gpencil.paste", text="Paste by Layer", icon='PASTEDOWN').type = 'LAYER' # BFA - Legacy

            col.separator()

            # Removal Operators
            #col.operator("gpencil.stroke_merge", text="Merge", icon="MERGE") # BFA - legacy
            col.operator("grease_pencil.stroke_merge_by_distance", icon="REMOVE_DOUBLES").use_unselected = False
            #col.operator("gpencil.stroke_split", text="Split", icon="SPLIT") # BFA - legacy
            #col.operator("gpencil.stroke_separate", text="Separate", icon="SEPARATE_GP_POINTS").mode = 'POINT' # BFA - legacy
            col.operator_enum("grease_pencil.dissolve", "type")

            col.separator()

            col.operator("grease_pencil.stroke_simplify", text="Simplify", icon="MOD_SIMPLIFY")

            col.separator()

            col.operator("grease_pencil.separate", text="Separate", icon="SEPARATE").mode = 'SELECTED'


        if is_stroke_mode:
            col = row.column(align=True)
            col.label(text="Stroke", icon='GP_SELECT_STROKES')
            col.separator()

            # Main Strokes Operators
            col.operator("grease_pencil.stroke_subdivide", text="Subdivide", icon="SUBDIVIDE_EDGES")
            col.operator("grease_pencil.stroke_subdivide_smooth", text="Subdivide and Smooth", icon="SUBDIVIDE_EDGES")


            # Deform Operators
            col.operator("grease_pencil.stroke_smooth", text="Smooth", icon="SMOOTH_VERTEX")
            col.operator("transform.bend", text="Bend", icon="BEND")
            col.operator("transform.shear", text="Shear", icon="SHEAR")
            col.operator("transform.tosphere", text="To Sphere", icon="TOSPHERE")
            col.operator("transform.transform", text="Radius", icon="RADIUS").mode = 'CURVE_SHRINKFATTEN'

            col.separator()

            col.menu("GREASE_PENCIL_MT_move_to_layer")
            col.menu("VIEW3D_MT_grease_pencil_assign_material")
            col.operator("grease_pencil.set_active_material", text="Set as Active Material", icon="MATERIAL_DATA")
            col.menu("VIEW3D_MT_edit_grease_pencil_arrange_strokes")  # BFA - menu
            #col.operator_menu_enum("grease_pencil.reorder", text="Arrange", property="direction") # BFA - used our menu for icons

            col.separator()

            col.menu("VIEW3D_MT_mirror")
            col.menu("GREASE_PENCIL_MT_snap", text="Snap")

            col.separator()

            # Copy/paste
            col.operator("grease_pencil.duplicate_move", text="Duplicate", icon="DUPLICATE")
            col.operator("grease_pencil.copy", text="Copy", icon="COPYDOWN")
            col.operator("grease_pencil.paste", text="Paste", icon="PASTEDOWN")
            #col.operator("gpencil.paste", text="Paste by Layer", icon='PASTEDOWN').type = 'LAYER' # BFA - legacy

            col.separator()

            col.operator("grease_pencil.stroke_simplify", text="Simplify", icon="MOD_SIMPLIFY")

            col.separator()

            col.operator("grease_pencil.separate", text="Separate", icon="SEPARATE").mode = 'SELECTED'


class GREASE_PENCIL_MT_Layers(Menu):
    bl_label = "Layers"

    def draw(self, context):
        layout = self.layout
        grease_pencil = context.active_object.data

        layout.operator("grease_pencil.layer_add", text="New Layer", icon='ADD')

        if not grease_pencil.layers:
            return

        layout.separator()

        # Display layers in layer stack order. The last layer is the top most layer.
        for i in range(len(grease_pencil.layers) - 1, -1, -1):
            layer = grease_pencil.layers[i]
            if layer == grease_pencil.layers.active:
                icon = 'GREASEPENCIL'
            else:
                icon = 'NONE'
            layout.operator("grease_pencil.layer_active", text=layer.name, icon=icon).layer = i


class VIEW3D_PT_greasepencil_draw_context_menu(Panel):
    bl_space_type = 'VIEW_3D'
    bl_region_type = 'WINDOW'
    bl_label = "Draw"
    bl_ui_units_x = 12

    def draw(self, context):
        layout = self.layout
        tool_settings = context.tool_settings
        settings = tool_settings.gpencil_paint
        brush = settings.brush
        gp_settings = brush.gpencil_settings

        is_pin_vertex = gp_settings.brush_draw_mode == 'VERTEXCOLOR'
        is_vertex = settings.color_mode == 'VERTEXCOLOR' or brush.gpencil_tool == 'TINT' or is_pin_vertex

        if brush.gpencil_tool not in {'ERASE', 'CUTTER', 'EYEDROPPER'} and is_vertex:
            split = layout.split(factor=0.1)
            split.prop(brush, "color", text="")
            split.template_color_picker(brush, "color", value_slider=True)

            col = layout.column()
            col.separator()
            col.prop_menu_enum(gp_settings, "vertex_mode", text="Mode")
            col.separator()

        if brush.gpencil_tool not in {'FILL', 'CUTTER', 'ERASE'}:
            radius = "size" if (brush.use_locked_size == 'VIEW') else "unprojected_radius"
            layout.prop(brush, radius, text="Radius", slider=True)
        if brush.gpencil_tool == 'ERASE':
            layout.prop(brush, "size", slider=True)
        if brush.gpencil_tool not in {'ERASE', 'FILL', 'CUTTER'}:
            layout.prop(gp_settings, "pen_strength")

        layer = context.object.data.layers.active

        if layer:
            layout.label(text="Active Layer")
            row = layout.row(align=True)
            row.operator_context = 'EXEC_REGION_WIN'
            row.menu("GREASE_PENCIL_MT_Layers", text="", icon='GREASEPENCIL')
            row.prop(layer, "name", text="")
            row.operator("grease_pencil.layer_remove", text="", icon='X')

        layout.label(text="Active Material")
        row = layout.row(align=True)
        row.menu("VIEW3D_MT_greasepencil_material_active", text="", icon='MATERIAL')
        ob = context.active_object
        if ob.active_material:
            row.prop(ob.active_material, "name", text="")


class VIEW3D_PT_greasepencil_sculpt_context_menu(Panel):
    bl_space_type = 'VIEW_3D'
    bl_region_type = 'WINDOW'
    bl_label = "Sculpt"
    bl_ui_units_x = 12

    def draw(self, context):
        tool_settings = context.tool_settings
        brush = tool_settings.gpencil_sculpt_paint.brush
        layout = self.layout

        ups = tool_settings.unified_paint_settings
        size_owner = ups if ups.use_unified_size else brush
        strength_owner = ups if ups.use_unified_strength else brush
        layout.prop(size_owner, "size", text="")
        layout.prop(strength_owner, "strength", text="")

        layer = context.object.data.layers.active

        if layer:
            layout.label(text="Active Layer")
            row = layout.row(align=True)
            row.operator_context = 'EXEC_REGION_WIN'
            row.menu("GREASE_PENCIL_MT_Layers", text="", icon='GREASEPENCIL')
            row.prop(layer, "name", text="")
            row.operator("grease_pencil.layer_remove", text="", icon='X')


class VIEW3D_PT_greasepencil_vertex_paint_context_menu(Panel):
    bl_space_type = 'VIEW_3D'
    bl_region_type = 'WINDOW'
    bl_label = "Vertex Paint"
    bl_ui_units_x = 12

    def draw(self, context):
        layout = self.layout
        tool_settings = context.tool_settings
        settings = tool_settings.gpencil_vertex_paint
        brush = settings.brush
        gp_settings = brush.gpencil_settings

        col = layout.column()

        if brush.gpencil_vertex_tool in {'DRAW', 'REPLACE'}:
            split = layout.split(factor=0.1)
            split.prop(brush, "color", text="")
            split.template_color_picker(brush, "color", value_slider=True)

            col = layout.column()
            col.separator()
            col.prop(gp_settings, "vertex_mode", text="")
            col.separator()

        row = col.row(align=True)
        row.prop(tool_settings.unified_paint_settings, "size", text="Radius")
        row.prop(brush, "use_pressure_size", text="", icon='STYLUS_PRESSURE')

        if brush.gpencil_vertex_tool in {'DRAW', 'BLUR', 'SMEAR'}:
            row = layout.row(align=True)
            row.prop(brush, "strength", slider=True)
            row.prop(brush, "use_pressure_strength", text="", icon='STYLUS_PRESSURE')

        layer = context.object.data.layers.active

        if layer:
            layout.label(text="Active Layer")
            row = layout.row(align=True)
            row.operator_context = 'EXEC_REGION_WIN'
            row.menu("GREASE_PENCIL_MT_Layers", text="", icon='GREASEPENCIL')
            row.prop(layer, "name", text="")
            row.operator("grease_pencil.layer_remove", text="", icon='X')


def draw_gpencil_layer_active(context, layout):
    gpl = context.active_gpencil_layer
    if gpl:
        layout.label(text="Active Layer")
        row = layout.row(align=True)
        row.operator_context = 'EXEC_REGION_WIN'
        row.operator_menu_enum("gpencil.layer_change", "layer", text="", icon='GREASEPENCIL')
        row.prop(gpl, "info", text="")
        row.operator("gpencil.layer_remove", text="", icon='X')


def draw_gpencil_material_active(context, layout):
    ob = context.active_object
    if ob and len(ob.material_slots) > 0 and ob.active_material_index >= 0:
        ma = ob.material_slots[ob.active_material_index].material
        if ma:
            layout.label(text="Active Material")
            row = layout.row(align=True)
            row.operator_context = 'EXEC_REGION_WIN'
            row.operator_menu_enum("gpencil.material_set", "slot", text="", icon='MATERIAL')
            row.prop(ma, "name", text="")


class VIEW3D_PT_gpencil_sculpt_automasking(Panel):
    bl_space_type = 'VIEW_3D'
    bl_region_type = 'HEADER'
    bl_label = "Auto-masking"
    bl_ui_units_x = 10

    def draw(self, context):
        layout = self.layout
        tool_settings = context.scene.tool_settings

        layout.label(text="Auto-masking")

        col = layout.column(align=True)
        col.prop(tool_settings.gpencil_sculpt, "use_automasking_stroke", text="Stroke")
        col.prop(tool_settings.gpencil_sculpt, "use_automasking_layer_stroke", text="Layer")
        col.prop(tool_settings.gpencil_sculpt, "use_automasking_material_stroke", text="Material")
        col.separator()
        col.prop(tool_settings.gpencil_sculpt, "use_automasking_layer_active", text="Active Layer")
        col.prop(tool_settings.gpencil_sculpt, "use_automasking_material_active", text="Active Material")


# BFA - Legacy
class VIEW3D_PT_gpencil_sculpt_context_menu(Panel):
    bl_space_type = 'VIEW_3D'
    bl_region_type = 'WINDOW'
    bl_label = "Sculpt"
    bl_ui_units_x = 12

    def draw(self, context):
        layout = self.layout
        tool_settings = context.tool_settings

        settings = tool_settings.gpencil_sculpt_paint
        brush = settings.brush

        layout.label(text="Legacy Grease Pencil menu", icon="INFO") # BFA - Warning

        layout.prop(brush, "size", slider=True)
        layout.prop(brush, "strength")

        # Layers
        draw_gpencil_layer_active(context, layout)


class VIEW3D_PT_gpencil_weight_context_menu(Panel):
    bl_space_type = 'VIEW_3D'
    bl_region_type = 'WINDOW'
    bl_label = "Weight Paint"
    bl_ui_units_x = 12

    def draw(self, context):
        tool_settings = context.tool_settings
        settings = tool_settings.gpencil_weight_paint
        brush = settings.brush
        layout = self.layout

        # Weight settings
        if context.mode == 'WEIGHT_GPENCIL':
            brush_basic_gpencil_weight_settings(layout, context, brush)
        else:
            # Grease Pencil v3
            brush_basic_grease_pencil_weight_settings(layout, context, brush)

        # Layers
        draw_gpencil_layer_active(context, layout)


# bfa menu
class VIEW3D_PT_greasepencil_edit_options(Panel):
    bl_space_type = 'VIEW_3D'
    bl_region_type = 'HEADER'
    bl_label = "Options"

    def draw(self, context):
        layout = self.layout
        settings = context.tool_settings.gpencil_sculpt

        layout.prop(settings, "use_scale_thickness", text="Scale Thickness")


# BFA - legacy
class VIEW3D_PT_gpencil_draw_context_menu(Panel):
    bl_space_type = 'VIEW_3D'
    bl_region_type = 'WINDOW'
    bl_label = "Draw"
    bl_ui_units_x = 12

    def draw(self, context):
        layout = self.layout
        tool_settings = context.tool_settings
        settings = tool_settings.gpencil_paint
        brush = settings.brush
        gp_settings = brush.gpencil_settings

        is_pin_vertex = gp_settings.brush_draw_mode == 'VERTEXCOLOR'
        is_vertex = settings.color_mode == 'VERTEXCOLOR' or brush.gpencil_tool == 'TINT' or is_pin_vertex

        layout.label(text="Legacy Grease Pencil menu", icon="INFO") # BFA - Warning

        if brush.gpencil_tool not in {'ERASE', 'CUTTER', 'EYEDROPPER'} and is_vertex:
            split = layout.split(factor=0.1)
            split.prop(brush, "color", text="")
            split.template_color_picker(brush, "color", value_slider=True)

            col = layout.column()
            col.separator()
            col.prop_menu_enum(gp_settings, "vertex_mode", text="Mode")
            col.separator()

        if brush.gpencil_tool not in {'FILL', 'CUTTER'}:
            layout.prop(brush, "size", slider=True)
        if brush.gpencil_tool not in {'ERASE', 'FILL', 'CUTTER'}:
            layout.prop(gp_settings, "pen_strength")

        # Layers
        draw_gpencil_layer_active(context, layout)

        layout.menu("VIEW3D_MT_edit_greasepencil_showhide")  # BFA - added to context menu

        # Material
        if not is_vertex:
            draw_gpencil_material_active(context, layout)


class VIEW3D_PT_gpencil_vertex_context_menu(Panel):
    bl_space_type = 'VIEW_3D'
    bl_region_type = 'WINDOW'
    bl_label = "Vertex Paint"
    bl_ui_units_x = 12

    def draw(self, context):
        layout = self.layout
        tool_settings = context.tool_settings
        settings = tool_settings.gpencil_vertex_paint
        brush = settings.brush
        gp_settings = brush.gpencil_settings

        col = layout.column()

        if brush.gpencil_vertex_tool in {'DRAW', 'REPLACE'}:
            split = layout.split(factor=0.1)
            split.prop(brush, "color", text="")
            split.template_color_picker(brush, "color", value_slider=True)

            col = layout.column()
            col.separator()
            col.prop_menu_enum(gp_settings, "vertex_mode", text="Mode")
            col.separator()

        row = col.row(align=True)
        row.prop(brush, "size", text="Radius")
        row.prop(gp_settings, "use_pressure", text="", icon='STYLUS_PRESSURE')

        if brush.gpencil_vertex_tool in {'DRAW', 'BLUR', 'SMEAR'}:
            row = layout.row(align=True)
            row.prop(gp_settings, "pen_strength", slider=True)
            row.prop(gp_settings, "use_strength_pressure", text="", icon='STYLUS_PRESSURE')

        # Layers
        draw_gpencil_layer_active(context, layout)

        layout.menu("VIEW3D_MT_edit_greasepencil_showhide")  # BFA - added to context menu


class VIEW3D_PT_paint_vertex_context_menu(Panel):
    # Only for popover, these are dummy values.
    bl_space_type = 'VIEW_3D'
    bl_region_type = 'WINDOW'
    bl_label = "Vertex Paint"

    def draw(self, context):
        layout = self.layout

        brush = context.tool_settings.vertex_paint.brush
        capabilities = brush.vertex_paint_capabilities

        if capabilities.has_color:
            split = layout.split(factor=0.1)
            UnifiedPaintPanel.prop_unified_color(split, context, brush, "color", text="")
            UnifiedPaintPanel.prop_unified_color_picker(split, context, brush, "color", value_slider=True)
            layout.prop(brush, "blend", text="")

        UnifiedPaintPanel.prop_unified(
            layout,
            context,
            brush,
            "size",
            unified_name="use_unified_size",
            pressure_name="use_pressure_size",
            slider=True,
        )
        UnifiedPaintPanel.prop_unified(
            layout,
            context,
            brush,
            "strength",
            unified_name="use_unified_strength",
            pressure_name="use_pressure_strength",
            slider=True,
        )


class VIEW3D_PT_paint_texture_context_menu(Panel):
    # Only for popover, these are dummy values.
    bl_space_type = 'VIEW_3D'
    bl_region_type = 'WINDOW'
    bl_label = "Texture Paint"

    def draw(self, context):
        layout = self.layout

        brush = context.tool_settings.image_paint.brush
        capabilities = brush.image_paint_capabilities

        if capabilities.has_color:
            split = layout.split(factor=0.1)
            UnifiedPaintPanel.prop_unified_color(split, context, brush, "color", text="")
            UnifiedPaintPanel.prop_unified_color_picker(split, context, brush, "color", value_slider=True)
            layout.prop(brush, "blend", text="")

        if capabilities.has_radius:
            UnifiedPaintPanel.prop_unified(
                layout,
                context,
                brush,
                "size",
                unified_name="use_unified_size",
                pressure_name="use_pressure_size",
                slider=True,
            )
            UnifiedPaintPanel.prop_unified(
                layout,
                context,
                brush,
                "strength",
                unified_name="use_unified_strength",
                pressure_name="use_pressure_strength",
                slider=True,
            )


class VIEW3D_PT_paint_weight_context_menu(Panel):
    # Only for popover, these are dummy values.
    bl_space_type = 'VIEW_3D'
    bl_region_type = 'WINDOW'
    bl_label = "Weights"

    def draw(self, context):
        layout = self.layout

        brush = context.tool_settings.weight_paint.brush
        UnifiedPaintPanel.prop_unified(
            layout,
            context,
            brush,
            "weight",
            unified_name="use_unified_weight",
            slider=True,
        )
        UnifiedPaintPanel.prop_unified(
            layout,
            context,
            brush,
            "size",
            unified_name="use_unified_size",
            pressure_name="use_pressure_size",
            slider=True,
        )
        UnifiedPaintPanel.prop_unified(
            layout,
            context,
            brush,
            "strength",
            unified_name="use_unified_strength",
            pressure_name="use_pressure_strength",
            slider=True,
        )


# BFA - these are made consistent with the Sidebar>Tool>Brush Settings>Advanced Automasking panel, heavily changed
class VIEW3D_PT_sculpt_automasking(Panel):
    bl_space_type = 'VIEW_3D'
    bl_region_type = 'HEADER'
    bl_label = "Global Auto Masking"
    bl_ui_units_x = 10

    def draw(self, context):
        layout = self.layout

        tool_settings = context.tool_settings
        sculpt = tool_settings.sculpt
        layout.label(text="Global Auto Masking")
        layout.label(text="Overrides brush settings", icon="QUESTION")

        col = layout.column(align=True)

        # topology automasking
        col.use_property_split = False
        row = col.row()
        row.separator()
        row.prop(sculpt, "use_automasking_topology")

        # face masks automasking
        row = col.row()
        row.separator()
        row.prop(sculpt, "use_automasking_face_sets")

        col = layout.column(align=True)
        col.use_property_split = False

        col = layout.column()
        split = col.split(factor=0.9)
        split.use_property_split = False
        row = split.row()
        row.separator()
        row.prop(sculpt, "use_automasking_boundary_edges", text="Mesh Boundary")

        if sculpt.use_automasking_boundary_edges or sculpt.use_automasking_boundary_face_sets:
            split.label(icon='DISCLOSURE_TRI_DOWN')
        else:
            split.label(icon='DISCLOSURE_TRI_RIGHT')

        # col = layout.column()
        split = col.split(factor=0.9)
        split.use_property_split = False
        row = split.row()
        row.separator()
        row.prop(sculpt, "use_automasking_boundary_face_sets", text="Face Sets Boundary")

        if sculpt.use_automasking_boundary_edges or sculpt.use_automasking_boundary_face_sets:
            split.label(icon='DISCLOSURE_TRI_DOWN')
        else:
            split.label(icon='DISCLOSURE_TRI_RIGHT')

        if sculpt.use_automasking_boundary_edges or sculpt.use_automasking_boundary_face_sets:
            col = layout.column()
            col.use_property_split = True
            row = col.row()
            row.separator(factor=3.5)
            row.prop(sculpt, "automasking_boundary_edges_propagation_steps", text="Steps")

        col = layout.column()
        split = col.split(factor=0.9)
        split.use_property_split = False
        row = split.row()
        row.separator()
        row.prop(sculpt, "use_automasking_cavity", text="Cavity")

        is_cavity_active = sculpt.use_automasking_cavity or sculpt.use_automasking_cavity_inverted

        if is_cavity_active:
            props = row.operator("sculpt.mask_from_cavity", text="Create Mask")
            props.settings_source = 'SCENE'
            split.label(icon='DISCLOSURE_TRI_DOWN')
        else:
            split.label(icon='DISCLOSURE_TRI_RIGHT')

        split = col.split(factor=0.9)
        split.use_property_split = False
        row = split.row()
        row.separator()
        row.prop(sculpt, "use_automasking_cavity_inverted", text="Cavity (inverted)")

        is_cavity_active = sculpt.use_automasking_cavity or sculpt.use_automasking_cavity_inverted

        if is_cavity_active:
            split.label(icon='DISCLOSURE_TRI_DOWN')
        else:
            split.label(icon='DISCLOSURE_TRI_RIGHT')

        if is_cavity_active:
            col = layout.column(align=True)
            row = col.row()
            row.separator(factor=3.5)
            props = row.operator("sculpt.mask_from_cavity", text="Create Mask")
            props.settings_source = "SCENE"
            row = col.row()
            row.separator(factor=3.5)
            row.prop(sculpt, "automasking_cavity_factor", text="Factor")
            row = col.row()
            row.separator(factor=3.5)
            row.prop(sculpt, "automasking_cavity_blur_steps", text="Blur")

            col = layout.column()
            col.use_property_split = False
            row = col.row()
            row.separator(factor=3.5)
            row.prop(sculpt, "use_automasking_custom_cavity_curve", text="Custom Curve")

            if sculpt.use_automasking_custom_cavity_curve:
                col.template_curve_mapping(sculpt, "automasking_cavity_curve")

        col = layout.column()
        split = col.split(factor=0.9)
        split.use_property_split = False
        row = split.row()
        row.separator()
        row.prop(sculpt, "use_automasking_view_normal", text="View Normal")

        if sculpt.use_automasking_view_normal:
            split.label(icon='DISCLOSURE_TRI_DOWN')
        else:
            split.label(icon='DISCLOSURE_TRI_RIGHT')

        if sculpt.use_automasking_view_normal:

            row = col.row()
            row.use_property_split = False
            row.separator(factor=3.5)
            row.prop(sculpt, "use_automasking_view_occlusion", text="Occlusion")
            subcol = col.column(align=True)
            if not sculpt.use_automasking_view_occlusion:
                subcol.use_property_split = True
                row = subcol.row()
                row.separator(factor=3.5)
                row.prop(sculpt, "automasking_view_normal_limit", text="Limit")
                row = subcol.row()
                row.separator(factor=3.5)
                row.prop(sculpt, "automasking_view_normal_falloff", text="Falloff")

        # col = layout.column()
        split = col.split(factor=0.9)
        split.use_property_split = False
        row = split.row()
        row.separator()
        row.prop(sculpt, "use_automasking_start_normal", text="Area Normal")

        if sculpt.use_automasking_start_normal:
            split.label(icon='DISCLOSURE_TRI_DOWN')
        else:
            split.label(icon='DISCLOSURE_TRI_RIGHT')

        if sculpt.use_automasking_start_normal:
            col = layout.column(align=True)
            row = col.row()
            row.use_property_split = True # BFA - label outside
            row.separator(factor=3.5)
            row.prop(sculpt, "automasking_start_normal_limit", text="Limit")
            row = col.row()
            row.use_property_split = True # BFA - label outside
            row.separator(factor=3.5)
            row.prop(sculpt, "automasking_start_normal_falloff", text="Falloff")
            col.separator()


class VIEW3D_PT_sculpt_context_menu(Panel):
    # Only for popover, these are dummy values.
    bl_space_type = 'VIEW_3D'
    bl_region_type = 'WINDOW'
    bl_label = "Sculpt"

    def draw(self, context):
        layout = self.layout

        brush = context.tool_settings.sculpt.brush
        capabilities = brush.sculpt_capabilities

        if capabilities.has_color:
            split = layout.split(factor=0.1)
            UnifiedPaintPanel.prop_unified_color(split, context, brush, "color", text="")
            UnifiedPaintPanel.prop_unified_color_picker(split, context, brush, "color", value_slider=True)
            layout.prop(brush, "blend", text="")

        ups = context.tool_settings.unified_paint_settings
        size = "size"
        size_owner = ups if ups.use_unified_size else brush
        if size_owner.use_locked_size == 'SCENE':
            size = "unprojected_radius"

        UnifiedPaintPanel.prop_unified(
            layout,
            context,
            brush,
            size,
            unified_name="use_unified_size",
            pressure_name="use_pressure_size",
            text="Radius",
            slider=True,
        )
        UnifiedPaintPanel.prop_unified(
            layout,
            context,
            brush,
            "strength",
            unified_name="use_unified_strength",
            pressure_name="use_pressure_strength",
            slider=True,
        )

        if capabilities.has_auto_smooth:
            layout.prop(brush, "auto_smooth_factor", slider=True)

        if capabilities.has_normal_weight:
            layout.prop(brush, "normal_weight", slider=True)

        if capabilities.has_pinch_factor:
            text = "Pinch"
            if brush.sculpt_tool in {'BLOB', 'SNAKE_HOOK'}:
                text = "Magnify"
            layout.prop(brush, "crease_pinch_factor", slider=True, text=text)

        if capabilities.has_rake_factor:
            layout.prop(brush, "rake_factor", slider=True)

        if capabilities.has_plane_offset:
            layout.prop(brush, "plane_offset", slider=True)
            layout.prop(brush, "plane_trim", slider=True, text="Distance")

        if capabilities.has_height:
            layout.prop(brush, "height", slider=True, text="Height")


class TOPBAR_PT_gpencil_materials(GreasePencilMaterialsPanel, Panel):
    bl_space_type = 'VIEW_3D'
    bl_region_type = 'HEADER'
    bl_label = "Materials"
    bl_ui_units_x = 14

    @classmethod
    def poll(cls, context):
        ob = context.object
        return ob and ob.type in {'GPENCIL', 'GREASEPENCIL'}


class TOPBAR_PT_gpencil_vertexcolor(GreasePencilVertexcolorPanel, Panel):
    bl_space_type = 'VIEW_3D'
    bl_region_type = 'HEADER'
    bl_label = "Color Attribute"
    bl_ui_units_x = 10

    @classmethod
    def poll(cls, context):
        ob = context.object
        return ob and ob.type == 'GPENCIL'


class TOPBAR_PT_grease_pencil_vertex_color(Panel):
    bl_space_type = 'VIEW_3D'
    bl_region_type = 'HEADER'
    bl_label = "Color Attribute"
    bl_ui_units_x = 10

    @classmethod
    def poll(cls, context):
        ob = context.object
        return ob and ob.type == 'GREASEPENCIL' and context.mode == 'VERTEX_GREASE_PENCIL'

    def draw(self, context):
        layout = self.layout
        layout.use_property_split = True
        layout.use_property_decorate = False

        gpencil_paint = context.scene.tool_settings.gpencil_vertex_paint
        brush = gpencil_paint.brush

        col = layout.column()
        col.template_color_picker(brush, "color", value_slider=True)

        sub_row = layout.row(align=True)
        UnifiedPaintPanel.prop_unified_color(sub_row, context, brush, "color", text="")
        UnifiedPaintPanel.prop_unified_color(sub_row, context, brush, "secondary_color", text="")

        # TODO
        # sub_row.operator("gpencil.tint_flip", icon='FILE_REFRESH', text="")

        row = layout.row(align=True)
        row.template_ID(gpencil_paint, "palette", new="palette.new")
        if gpencil_paint.palette:
            layout.template_palette(gpencil_paint, "palette", color=True)


class VIEW3D_PT_curves_sculpt_add_shape(Panel):
    # Only for popover, these are dummy values.
    bl_space_type = 'VIEW_3D'
    bl_region_type = 'WINDOW'
    bl_label = "Curves Sculpt Add Curve Options"

    def draw(self, context):
        layout = self.layout

        layout.use_property_split = False  # BFA - set to False
        layout.use_property_decorate = False  # No animation.

        settings = UnifiedPaintPanel.paint_settings(context)
        brush = settings.brush

        col = layout.column(align=True)
        col.label(text="Interpolate")

        row = col.row()
        row.separator()
        row.prop(brush.curves_sculpt_settings, "use_length_interpolate", text="Length")
        row = col.row()
        row.separator()
        row.prop(brush.curves_sculpt_settings, "use_radius_interpolate", text="Radius")
        row = col.row()
        row.separator()
        row.prop(brush.curves_sculpt_settings, "use_shape_interpolate", text="Shape")
        row = col.row()
        row.separator()
        row.prop(brush.curves_sculpt_settings, "use_point_count_interpolate", text="Point Count")

        layout.use_property_split = True

        col = layout.column()
        col.active = not brush.curves_sculpt_settings.use_length_interpolate
        col.prop(brush.curves_sculpt_settings, "curve_length", text="Length")

        col = layout.column()
        col.active = not brush.curves_sculpt_settings.use_radius_interpolate
        col.prop(brush.curves_sculpt_settings, "curve_radius", text="Radius")

        col = layout.column()
        col.active = not brush.curves_sculpt_settings.use_point_count_interpolate
        col.prop(brush.curves_sculpt_settings, "points_per_curve", text="Points")


class VIEW3D_PT_curves_sculpt_parameter_falloff(Panel):
    # Only for popover, these are dummy values.
    bl_space_type = 'VIEW_3D'
    bl_region_type = 'WINDOW'
    bl_label = "Curves Sculpt Parameter Falloff"

    def draw(self, context):
        layout = self.layout

        settings = UnifiedPaintPanel.paint_settings(context)
        brush = settings.brush

        layout.template_curve_mapping(brush.curves_sculpt_settings, "curve_parameter_falloff")
        row = layout.row(align=True)
        row.operator("brush.sculpt_curves_falloff_preset", icon='SMOOTHCURVE', text="").shape = 'SMOOTH'
        row.operator("brush.sculpt_curves_falloff_preset", icon='SPHERECURVE', text="").shape = 'ROUND'
        row.operator("brush.sculpt_curves_falloff_preset", icon='ROOTCURVE', text="").shape = 'ROOT'
        row.operator("brush.sculpt_curves_falloff_preset", icon='SHARPCURVE', text="").shape = 'SHARP'
        row.operator("brush.sculpt_curves_falloff_preset", icon='LINCURVE', text="").shape = 'LINE'
        row.operator("brush.sculpt_curves_falloff_preset", icon='NOCURVE', text="").shape = 'MAX'


class VIEW3D_PT_curves_sculpt_grow_shrink_scaling(Panel):
    # Only for popover, these are dummy values.
    bl_space_type = 'VIEW_3D'
    bl_region_type = 'WINDOW'
    bl_label = "Curves Grow/Shrink Scaling"
    bl_ui_units_x = 12

    def draw(self, context):
        layout = self.layout

        layout.use_property_split = True
        layout.use_property_decorate = False  # No animation.

        settings = UnifiedPaintPanel.paint_settings(context)
        brush = settings.brush

        layout.prop(brush.curves_sculpt_settings, "use_uniform_scale")
        layout.prop(brush.curves_sculpt_settings, "minimum_length")


class VIEW3D_PT_viewport_debug(Panel):
    bl_space_type = 'VIEW_3D'
    bl_region_type = 'HEADER'
    bl_parent_id = "VIEW3D_PT_overlay"
    bl_label = "Viewport Debug"

    @classmethod
    def poll(cls, context):
        prefs = context.preferences
        return prefs.experimental.use_viewport_debug

    def draw(self, context):
        layout = self.layout
        view = context.space_data
        overlay = view.overlay

        layout.prop(overlay, "use_debug_freeze_view_culling")


class View3DAssetShelf(BrushAssetShelf):
    bl_space_type = "VIEW_3D"



class VIEW3D_AST_brush_sculpt(View3DAssetShelf, bpy.types.AssetShelf):
    mode = 'SCULPT'
    mode_prop = "use_paint_sculpt"
    brush_type_prop = "sculpt_brush_type"
    tool_prop = "sculpt_tool"


class VIEW3D_AST_brush_sculpt_curves(View3DAssetShelf, bpy.types.AssetShelf):
    mode = 'SCULPT_CURVES'
    mode_prop = "use_paint_sculpt_curves"
    brush_type_prop = "curves_sculpt_brush_type"
    tool_prop = "curves_sculpt_tool"


class VIEW3D_AST_brush_vertex_paint(View3DAssetShelf, bpy.types.AssetShelf):
    mode = 'VERTEX_PAINT'
    mode_prop = "use_paint_vertex"
    brush_type_prop = "vertex_brush_type"
    tool_prop = "vertex_tool"


class VIEW3D_AST_brush_weight_paint(View3DAssetShelf, bpy.types.AssetShelf):
    mode = 'WEIGHT_PAINT'
    mode_prop = "use_paint_weight"
    brush_type_prop = "weight_brush_type"
    tool_prop = "weight_tool"


class VIEW3D_AST_brush_texture_paint(View3DAssetShelf, bpy.types.AssetShelf):
    mode = 'TEXTURE_PAINT'
    mode_prop = "use_paint_image"
    brush_type_prop = "image_brush_type"
    tool_prop = "image_tool"


class VIEW3D_AST_brush_gpencil_paint(View3DAssetShelf, bpy.types.AssetShelf):
    mode = 'PAINT_GPENCIL'
    mode_prop = "use_paint_grease_pencil"
    brush_type_prop = "gpencil_brush_type"
    tool_prop = "gpencil_tool"


class VIEW3D_AST_brush_grease_pencil_paint(View3DAssetShelf, bpy.types.AssetShelf):
    mode = 'PAINT_GREASE_PENCIL'
    mode_prop = "use_paint_grease_pencil"
    brush_type_prop = "gpencil_brush_type"
    tool_prop = "gpencil_tool"


class VIEW3D_AST_brush_gpencil_sculpt(View3DAssetShelf, bpy.types.AssetShelf):
    mode = 'SCULPT_GPENCIL'
    mode_prop = "use_sculpt_grease_pencil"
    brush_type_prop = "gpencil_sculpt_brush_type"
    tool_prop = "gpencil_sculpt_tool"


class VIEW3D_AST_brush_gpencil_vertex(View3DAssetShelf, bpy.types.AssetShelf):
    mode = 'VERTEX_GPENCIL'
    mode_prop = "use_vertex_grease_pencil"
    brush_type_prop = "gpencil_vertex_brush_type"
    tool_prop = "gpencil_vertex_tool"


class VIEW3D_AST_brush_gpencil_weight(View3DAssetShelf, bpy.types.AssetShelf):
    mode = 'WEIGHT_GPENCIL'
    mode_prop = "use_weight_grease_pencil"
    brush_type_prop = "gpencil_weight_brush_type"
    tool_prop = "gpencil_weight_tool"


# BFA - material object collection asset shelf
class VIEW3D_AST_object(bpy.types.AssetShelf):
    bl_space_type = "VIEW_3D"
    bl_options = {'STORE_ENABLED_CATALOGS_IN_PREFERENCES'}
    mode = 'OBJECT'

    @classmethod
    def asset_poll(cls, asset):
        return asset.id_type in {'MATERIAL', 'OBJECT', 'COLLECTION', 'WORLD'}

    @classmethod
    def poll(cls, context):
        return context.mode == 'OBJECT'

classes = (
    VIEW3D_HT_header,
    VIEW3D_HT_tool_header,
    ALL_MT_editormenu_view3d,  # bfa menu
    VIEW3D_MT_editor_menus,
    VIEW3D_MT_transform,
    VIEW3D_MT_transform_object,
    VIEW3D_MT_transform_armature,
    VIEW3D_MT_mirror,
    VIEW3D_MT_snap,
    VIEW3D_MT_uv_map_clear_seam,  # bfa - Tooltip and operator for Clear Seam.
    VIEW3D_MT_uv_map,
    VIEW3D_MT_switchactivecamto,  # bfa - set active camera does not exist in blender
    VIEW3D_MT_view_legacy,  # bfa menu
    VIEW3D_MT_view_annotations,  # bfa menu
    VIEW3D_MT_view,
    VIEW3D_MT_view_local,
    VIEW3D_MT_view_cameras,
    VIEW3D_MT_view_pie_menus,  # bfa menu
    VIEW3D_MT_view_navigation_legacy,  # bfa menu
    VIEW3D_MT_view_navigation,
    VIEW3D_MT_view_align,
    VIEW3D_MT_view_align_selected,
    VIEW3D_MT_view_viewpoint,
    VIEW3D_MT_view_regions,
    VIEW3D_MT_select_object,
    VIEW3D_MT_select_object_legacy,  # bfa menu
    VIEW3D_MT_select_by_type,  # bfa menu
    VIEW3D_MT_select_grouped,  # bfa menu
    VIEW3D_MT_select_linked,  # bfa menu
    VIEW3D_MT_select_object_more_less,
    VIEW3D_MT_select_pose,
    VIEW3D_MT_select_pose_more_less,
    VIEW3D_MT_select_particle,
    VIEW3D_MT_edit_mesh,
    VIEW3D_MT_edit_mesh_legacy,  # bfa menu
    VIEW3D_MT_edit_mesh_sort_elements,  # bfa menu
    VIEW3D_MT_edit_mesh_select_similar,
    VIEW3D_MT_edit_mesh_select_by_trait,
    VIEW3D_MT_edit_mesh_select_more_less,
    VIEW3D_MT_select_edit_mesh,
    VIEW3D_MT_select_edit_curve,
    VIEW3D_MT_select_edit_curve_select_similar,  # bfa menu
    VIEW3D_MT_select_edit_surface,
    VIEW3D_MT_select_edit_text,
    VIEW3D_MT_select_edit_metaball,
    VIEW3D_MT_edit_lattice_context_menu,
    VIEW3D_MT_select_edit_metaball_select_similar,  # bfa menu
    VIEW3D_MT_select_edit_lattice,
    VIEW3D_MT_select_edit_armature,
    VIEW3D_MT_select_gpencil_legacy,  # BFA - legacy menu
    VIEW3D_MT_select_gpencil_grouped,  # BFA - legacy menu
    VIEW3D_MT_select_edit_grease_pencil,
	#VIEW3D_MT_select_edit_gpencil # BFA - legacy removed
    VIEW3D_MT_select_paint_mask,
    VIEW3D_MT_select_paint_mask_face_more_less,  # bfa menu
    VIEW3D_MT_select_paint_mask_vertex,
    VIEW3D_MT_select_paint_mask_vertex_more_less,  # bfa menu
    VIEW3D_MT_select_edit_point_cloud,
    VIEW3D_MT_edit_curves_select_more_less,
    VIEW3D_MT_select_edit_curves,
    VIEW3D_MT_select_sculpt_curves,
    VIEW3D_MT_mesh_add,
    VIEW3D_MT_curve_add,
    VIEW3D_MT_surface_add,
    VIEW3D_MT_edit_metaball_context_menu,
    VIEW3D_MT_metaball_add,
    TOPBAR_MT_edit_curve_add,
    TOPBAR_MT_edit_armature_add,
    VIEW3D_MT_armature_add,
    VIEW3D_MT_light_add,
    VIEW3D_MT_lightprobe_add,
    VIEW3D_MT_camera_add,
    VIEW3D_MT_volume_add,
    VIEW3D_MT_grease_pencil_add,
    VIEW3D_MT_add,
    VIEW3D_MT_image_add,
    VIEW3D_MT_origin_set,  # bfa menu
    VIEW3D_MT_object,
    VIEW3D_MT_object_animation,
    VIEW3D_MT_object_asset,
    VIEW3D_MT_object_rigid_body,
    VIEW3D_MT_object_clear,
    VIEW3D_MT_object_context_menu,
    VIEW3D_MT_object_convert,
    VIEW3D_MT_object_shading,
    VIEW3D_MT_object_apply,
    VIEW3D_MT_object_relations,
    VIEW3D_MT_object_liboverride,
    VIEW3D_MT_object_parent,
    VIEW3D_MT_object_track,
    VIEW3D_MT_object_collection,
    VIEW3D_MT_object_constraints,
    #VIEW3D_MT_object_modifiers, # bfa - renamed and moved to properties editor
    VIEW3D_MT_object_quick_effects,
    VIEW3D_MT_object_showhide,
    VIEW3D_MT_object_cleanup,
    VIEW3D_MT_make_single_user,
    VIEW3D_MT_make_links,
    VIEW3D_MT_brush_paint_modes, # BFA wip menu, removed?
    VIEW3D_MT_brush,  # BFA - menu
    VIEW3D_MT_facemask_showhide,  # BFA - menu
    VIEW3D_MT_paint_vertex,
    VIEW3D_MT_hook,
    VIEW3D_MT_vertex_group,
	#VIEW3D_MT_gpencil_vertex_group,  # BFA - legacy removed
    VIEW3D_MT_greasepencil_vertex_group,
    VIEW3D_MT_paint_weight,
    VIEW3D_MT_paint_weight_legacy,  # BFA - menu
    VIEW3D_MT_paint_weight_lock,
    VIEW3D_MT_subdivision_set,  # BFA - menu
    VIEW3D_MT_sculpt,
    VIEW3D_MT_sculpt_legacy,  # BFA - menu
    VIEW3D_MT_bfa_sculpt_transform,  # BFA - menu
    VIEW3D_MT_bfa_sculpt_showhide,  # BFA - menu
    VIEW3D_MT_sculpt_set_pivot,
    VIEW3D_MT_sculpt_transform, # BFA - not used
    VIEW3D_MT_sculpt_showhide, # BFA - menu
    VIEW3D_MT_sculpt_trim, # BFA - not used
    VIEW3D_MT_mask,
    VIEW3D_MT_mask_legacy,  # BFA - menu
    VIEW3D_MT_face_sets_showhide,  # BFA - menu
    VIEW3D_MT_face_sets,
    VIEW3D_MT_face_sets_init,
    VIEW3D_MT_random_mask,
    VIEW3D_MT_particle,
    VIEW3D_MT_particle_context_menu,
    VIEW3D_MT_particle_showhide,
    VIEW3D_MT_pose,
    VIEW3D_MT_pose_transform,
    VIEW3D_MT_pose_slide,
    VIEW3D_MT_pose_propagate,
    VIEW3D_MT_pose_motion,
    VIEW3D_MT_bone_collections,
    VIEW3D_MT_pose_ik,
    VIEW3D_MT_pose_constraints,
    VIEW3D_MT_pose_names,
    VIEW3D_MT_pose_showhide,
    VIEW3D_MT_pose_apply,
    VIEW3D_MT_pose_context_menu,
    VIEW3D_MT_bone_options_toggle,
    VIEW3D_MT_bone_options_enable,
    VIEW3D_MT_bone_options_disable,
    VIEW3D_MT_edit_mesh_context_menu,
    VIEW3D_MT_edit_mesh_select_mode,
    VIEW3D_MT_edit_mesh_select_linked,
    VIEW3D_MT_edit_mesh_select_loops,
    VIEW3D_MT_edit_mesh_extrude_dupli,  # bfa operator for separated tooltip
    VIEW3D_MT_edit_mesh_extrude_dupli_rotate,  # bfa operator for separated tooltip
    VIEW3D_MT_edit_mesh_extrude,
    VIEW3D_MT_edit_mesh_vertices,
    VIEW3D_MT_edit_mesh_vertices_legacy,  # BFA - menu
    VIEW3D_MT_edit_mesh_edges,
    VIEW3D_MT_edit_mesh_edges_legacy,  # BFA - menu
    VIEW3D_MT_edit_mesh_faces,
    VIEW3D_MT_edit_mesh_faces_legacy,  # BFA - menu
    VIEW3D_MT_edit_mesh_faces_data,
    VIEW3D_MT_edit_mesh_normals,
    VIEW3D_MT_edit_mesh_normals_select_strength,
    VIEW3D_MT_edit_mesh_normals_set_strength,
    VIEW3D_MT_edit_mesh_normals_average,
    VIEW3D_MT_edit_mesh_shading,
    VIEW3D_MT_edit_mesh_weights,
    VIEW3D_MT_edit_mesh_clean,
    VIEW3D_MT_edit_mesh_delete,
    VIEW3D_MT_edit_mesh_merge,
    VIEW3D_MT_edit_mesh_split,
    VIEW3D_MT_edit_mesh_dissolve,  # BFA - menu
    VIEW3D_MT_edit_mesh_showhide,
    VIEW3D_MT_greasepencil_material_active,
    VIEW3D_MT_paint_grease_pencil,
    VIEW3D_MT_paint_gpencil, # BFA - legacy
	VIEW3D_MT_paint_vertex_grease_pencil,
    VIEW3D_MT_draw_gpencil,
    VIEW3D_MT_edit_grease_pencil_arrange_strokes,  # BFA - menu
    VIEW3D_MT_sculpt_grease_pencil_copy,  # BFA - menu
    #VIEW3D_MT_assign_material, # BFA - legacy menu consolidated and removed
    #VIEW3D_MT_edit_gpencil, # BFA - legacy menu consolidated and removed
    VIEW3D_MT_edit_gpencil_stroke, # BFA - legacy
    #VIEW3D_MT_edit_gpencil_point, # BFA - legacy menu consolidated and removed
    #VIEW3D_MT_edit_gpencil_delete, # BFA - legacy menu consolidated and removed
	#VIEW3D_MT_edit_gpencil_showhide # BFA - legacy menu consolidated and removed
    VIEW3D_MT_edit_greasepencil_showhide,
    VIEW3D_MT_edit_greasepencil_cleanup,
    VIEW3D_MT_weight_grease_pencil,
    #VIEW3D_MT_weight_gpencil # BFA - legacy menu consolidated and removed
    #VIEW3D_MT_gpencil_animation, # BFA - legacy
    VIEW3D_MT_gpencil_simplify, # BFA - legacy
    VIEW3D_MT_gpencil_autoweights,
	#VIEW3D_MT_gpencil_edit_context_menu, # BFA - legacy menu consolidated and removed
	VIEW3D_MT_greasepencil_edit_context_menu,
	VIEW3D_MT_grease_pencil_assign_material,
    VIEW3D_MT_edit_greasepencil,
    VIEW3D_MT_edit_greasepencil_delete, # BFA - not used
    VIEW3D_MT_edit_greasepencil_stroke,
    VIEW3D_MT_edit_greasepencil_point,
    VIEW3D_MT_edit_greasepencil_animation,
    VIEW3D_MT_edit_curve,
    VIEW3D_MT_edit_curve_ctrlpoints,
    VIEW3D_MT_edit_curve_segments,
    VIEW3D_MT_edit_curve_clean,
    VIEW3D_MT_edit_curve_context_menu,
    VIEW3D_MT_edit_curve_delete,
    VIEW3D_MT_edit_curve_showhide,
    VIEW3D_MT_edit_surface,
    VIEW3D_MT_edit_font,
    VIEW3D_MT_edit_font_chars,
    VIEW3D_MT_edit_font_kerning,
    VIEW3D_MT_edit_font_move,  # BFA - menu
    VIEW3D_MT_edit_font_delete,
    VIEW3D_MT_edit_font_context_menu,
    VIEW3D_MT_edit_meta,
    VIEW3D_MT_edit_meta_showhide,
    VIEW3D_MT_edit_lattice,
    VIEW3D_MT_edit_lattice_flip,  # BFA - menu - blender uses enum
    VIEW3D_MT_edit_armature,
    VIEW3D_MT_armature_showhide,  # BFA - menu
    VIEW3D_MT_armature_context_menu,
    VIEW3D_MT_edit_armature_parent,
    VIEW3D_MT_edit_armature_roll,
    VIEW3D_MT_edit_armature_names,
    VIEW3D_MT_edit_armature_delete,
    VIEW3D_MT_edit_gpencil_transform,
    VIEW3D_MT_edit_curves,
    VIEW3D_MT_edit_curves_add,
    VIEW3D_MT_edit_curves_segments,
    VIEW3D_MT_edit_curves_control_points,
    VIEW3D_MT_edit_curves_context_menu,
    VIEW3D_MT_edit_pointcloud,
    VIEW3D_MT_object_mode_pie,
    VIEW3D_MT_view_pie,
    VIEW3D_MT_transform_gizmo_pie,
    VIEW3D_MT_shading_pie,
    VIEW3D_MT_shading_ex_pie,
    VIEW3D_MT_pivot_pie,
    VIEW3D_MT_snap_pie,
    VIEW3D_MT_orientations_pie,
    VIEW3D_MT_proportional_editing_falloff_pie,
    VIEW3D_MT_sculpt_mask_edit_pie,
    VIEW3D_MT_sculpt_automasking_pie,
    VIEW3D_MT_sculpt_gpencil_automasking_pie,
    VIEW3D_MT_wpaint_vgroup_lock_pie,
    VIEW3D_MT_sculpt_face_sets_edit_pie,
    VIEW3D_MT_sculpt_curves,
    VIEW3D_PT_active_tool,
    VIEW3D_PT_active_tool_duplicate,
    VIEW3D_PT_view3d_properties,
    VIEW3D_PT_view3d_properties_edit,  # bfa panel
    #VIEW3D_PT_view3d_lock, # BFA - not used
    VIEW3D_PT_view3d_camera_lock,  # bfa panel
    VIEW3D_PT_view3d_cursor,
    VIEW3D_PT_collections,
    VIEW3D_PT_object_type_visibility,
    VIEW3D_PT_grease_pencil,
    VIEW3D_PT_annotation_onion,
	# VIEW3D_PT_gpencil_multi_frame, # BFA - legacy menu consolidated and removed
    VIEW3D_PT_grease_pencil_multi_frame,
    VIEW3D_PT_gpencil_curve_edit,
    VIEW3D_PT_gpencil_sculpt_automasking,
    VIEW3D_PT_quad_view,
    VIEW3D_PT_view3d_stereo,
    VIEW3D_PT_shading,
    VIEW3D_PT_shading_lighting,
    VIEW3D_PT_shading_color,
    VIEW3D_PT_shading_options,
    VIEW3D_PT_shading_options_shadow,
    VIEW3D_PT_shading_options_ssao,
    VIEW3D_PT_shading_render_pass,
    VIEW3D_PT_shading_compositor,
    VIEW3D_PT_gizmo_display,
    VIEW3D_PT_overlay,
    VIEW3D_PT_overlay_guides,
    VIEW3D_PT_overlay_object,
    VIEW3D_PT_overlay_geometry,
    VIEW3D_PT_overlay_viewer_node,
    VIEW3D_PT_overlay_motion_tracking,
    VIEW3D_PT_overlay_edit_mesh,
    VIEW3D_PT_overlay_edit_mesh_shading,
    VIEW3D_PT_overlay_edit_mesh_measurement,
    VIEW3D_PT_overlay_edit_mesh_normals,
    VIEW3D_PT_overlay_edit_mesh_freestyle,
    VIEW3D_PT_overlay_edit_curve,
    VIEW3D_PT_overlay_texture_paint,
    VIEW3D_PT_overlay_vertex_paint,
    VIEW3D_PT_overlay_weight_paint,
    VIEW3D_PT_overlay_bones,
    VIEW3D_PT_overlay_sculpt,
    VIEW3D_PT_overlay_sculpt_curves,
    VIEW3D_PT_snapping,
    VIEW3D_PT_sculpt_snapping,
    VIEW3D_PT_proportional_edit,
    VIEW3D_PT_gpencil_origin,
    VIEW3D_PT_gpencil_lock,
    VIEW3D_PT_gpencil_guide,
    VIEW3D_PT_transform_orientations,
    VIEW3D_PT_overlay_gpencil_options,
    VIEW3D_PT_overlay_grease_pencil_options,
    VIEW3D_PT_context_properties,
    VIEW3D_PT_paint_vertex_context_menu,
    VIEW3D_PT_paint_texture_context_menu,
    VIEW3D_PT_paint_weight_context_menu,
    VIEW3D_PT_gpencil_vertex_context_menu, # BFA - legacy
    VIEW3D_PT_gpencil_sculpt_context_menu, # BFA - legacy
    VIEW3D_PT_gpencil_weight_context_menu, # BFA - legacy
    VIEW3D_PT_gpencil_draw_context_menu, # BFA - legacy
    VIEW3D_PT_greasepencil_edit_options,  # BFA - menu
    VIEW3D_PT_sculpt_automasking,
    VIEW3D_PT_sculpt_context_menu,
    TOPBAR_PT_gpencil_materials,
    TOPBAR_PT_gpencil_vertexcolor,
    TOPBAR_PT_grease_pencil_vertex_color,
    TOPBAR_PT_annotation_layers,
    VIEW3D_PT_curves_sculpt_add_shape,
    VIEW3D_PT_curves_sculpt_parameter_falloff,
    VIEW3D_PT_curves_sculpt_grow_shrink_scaling,
    VIEW3D_PT_viewport_debug,
    VIEW3D_AST_brush_sculpt,
    VIEW3D_AST_brush_sculpt_curves,
    VIEW3D_AST_brush_vertex_paint,
    VIEW3D_AST_brush_weight_paint,
    VIEW3D_AST_brush_texture_paint,
    VIEW3D_AST_brush_gpencil_paint,
    VIEW3D_AST_brush_grease_pencil_paint,
    VIEW3D_AST_brush_gpencil_sculpt,
    VIEW3D_AST_brush_gpencil_vertex,
    VIEW3D_AST_brush_gpencil_weight,
    VIEW3D_AST_object,  # bfa assetshelf
    GREASE_PENCIL_MT_Layers,
    VIEW3D_PT_greasepencil_draw_context_menu,
    VIEW3D_PT_greasepencil_sculpt_context_menu,
    VIEW3D_PT_greasepencil_vertex_paint_context_menu,
)


if __name__ == "__main__":  # only for live edit.
    from bpy.utils import register_class
    for cls in classes:
        register_class(cls)<|MERGE_RESOLUTION|>--- conflicted
+++ resolved
@@ -232,28 +232,7 @@
             layout.popover_group(context=".particlemode", **popover_kw)
         elif mode_string == 'OBJECT':
             layout.popover_group(context=".objectmode", **popover_kw)
-<<<<<<< HEAD
-        elif mode_string in {'EDIT_GREASE_PENCIL', 'PAINT_GREASE_PENCIL', 'SCULPT_GREASE_PENCIL', 'WEIGHT_GREASE_PENCIL'}:
-=======
-        elif mode_string in {'PAINT_GPENCIL', 'EDIT_GPENCIL', 'SCULPT_GPENCIL', 'WEIGHT_GPENCIL'}:
-            # Grease pencil layer.
-            gpl = context.active_gpencil_layer
-            if gpl and gpl.info is not None:
-                text = gpl.info
-                maxw = 25
-                if len(text) > maxw:
-                    text = text[:maxw - 5] + '..' + text[-3:]
-            else:
-                text = ""
-
-            layout.label(text="Layer:")
-            sub = layout.row()
-            sub.popover(
-                panel="TOPBAR_PT_gpencil_layers",
-                text=text,
-            )
         elif mode_string in {'EDIT_GREASE_PENCIL', 'PAINT_GREASE_PENCIL', 'SCULPT_GREASE_PENCIL', 'WEIGHT_GREASE_PENCIL', 'VERTEX_GREASE_PENCIL'}:
->>>>>>> ccb18659
             layer = context.object.data.layers.active
             group = context.object.data.layer_groups.active
             text = "Layer"
@@ -1579,16 +1558,8 @@
         layout.separator()
 
         layout.operator_context = 'EXEC_REGION_WIN'
-<<<<<<< HEAD
-        # XXX see alignmenu() in edit.c of b2.4x to get this working
-        layout.operator(
-            "transform.transform",
-            text="Align to Transform Orientation",
-            icon="ALIGN_TRANSFORM").mode = 'ALIGN'
-=======
         # XXX: see `alignmenu()` in `edit.c` of b2.4x to get this working.
-        layout.operator("transform.transform", text="Align to Transform Orientation").mode = 'ALIGN'
->>>>>>> ccb18659
+        layout.operator("transform.transform", text="Align to Transform Orientation", icon="ALIGN_TRANSFORM").mode = 'ALIGN'
 
         layout.separator()
 
@@ -1620,12 +1591,8 @@
             elif obj.data.display_type == 'ENVELOPE':
                 layout.separator()
 
-                layout.operator(
-                    "transform.transform",
-                    text="Scale Envelope Distance",
-                    icon='TRANSFORM_SCALE').mode = 'BONE_SIZE'
-                layout.operator("transform.transform", text="Scale Radius",
-                                icon='TRANSFORM_SCALE').mode = 'BONE_ENVELOPE'
+                layout.operator("transform.transform", text="Scale Envelope Distance", icon='TRANSFORM_SCALE').mode = 'BONE_SIZE'
+                layout.operator("transform.transform", text="Scale Radius", icon='TRANSFORM_SCALE').mode = 'BONE_ENVELOPE'
 
         if context.edit_object and context.edit_object.type == 'ARMATURE':
             layout.separator()
@@ -1705,9 +1672,11 @@
     def draw(self, _context):
         layout = self.layout
 
-<<<<<<< HEAD
-        layout.operator("uv.unwrap", text="Unwrap ABF", icon='UNWRAP_ABF').method = 'ANGLE_BASED'
-        layout.operator("uv.unwrap", text="Unwrap Conformal", icon='UNWRAP_LSCM').method = 'CONFORMAL'
+        layout.operator_enum("uv.unwrap", "method")
+		# layout.menu("IMAGE_MT_uvs_unwrap") # BFA - redundant, exposed to top level
+		
+        #layout.operator("uv.unwrap", text="Unwrap ABF", icon='UNWRAP_ABF').method = 'ANGLE_BASED'
+        #layout.operator("uv.unwrap", text="Unwrap Conformal", icon='UNWRAP_LSCM').method = 'CONFORMAL'
 
         layout.separator()
 
@@ -1722,9 +1691,6 @@
         layout.operator("uv.cube_project", icon="CUBEPROJECT")
         layout.operator("uv.cylinder_project", icon="CYLINDERPROJECT")
         layout.operator("uv.sphere_project", icon="SPHEREPROJECT")
-=======
-        layout.menu("IMAGE_MT_uvs_unwrap")
->>>>>>> ccb18659
 
         layout.separator()
 
@@ -3041,7 +3007,13 @@
         layout.operator("curves.select_all", text="All", icon='SELECT_ALL').action = 'SELECT'
         layout.operator("curves.select_all", text="None", icon='SELECT_NONE').action = 'DESELECT'
         layout.operator("curves.select_all", text="Invert", icon='INVERSE').action = 'INVERT'
+        
+        layout.separator()
+        
         layout.operator("sculpt_curves.select_random", text="Random", icon="RANDOMIZE")
+        
+        layout.separator()
+        
         layout.operator("curves.select_ends", text="Endpoints", icon="SELECT_TIP")
         layout.operator("sculpt_curves.select_grow", text="Grow", icon="SELECTMORE")
 
@@ -3658,28 +3630,16 @@
         layout = self.layout
 
         layout.operator("anim.keyframe_insert", text="Insert Keyframe", icon='KEYFRAMES_INSERT')
-        layout.operator(
-            "anim.keyframe_insert_menu",
-            text="Insert Keyframe with Keying Set",
-            icon='KEYFRAMES_INSERT').always_prompt = True
+        layout.operator("anim.keyframe_insert_menu", text="Insert Keyframe with Keying Set", icon='KEYFRAMES_INSERT').always_prompt = True
         layout.operator("anim.keyframe_delete_v3d", text="Delete Keyframes", icon='KEYFRAMES_REMOVE')
         layout.operator("anim.keyframe_clear_v3d", text="Clear Keyframes", icon='KEYFRAMES_CLEAR')
         layout.operator("anim.keying_set_active_set", text="Change Keying Set", icon='KEYINGSET')
 
         layout.separator()
 
-<<<<<<< HEAD
         layout.operator("nla.bake", text="Bake Action", icon='BAKE_ACTION')
         layout.operator("gpencil.bake_mesh_animation", text="Bake Mesh to Grease Pencil", icon='BAKE_ACTION')
-        layout.operator(
-            "gpencil.bake_grease_pencil_animation",
-            text="Bake Object Transform to Grease Pencil",
-            icon='BAKE_ACTION')
-=======
-        layout.operator("nla.bake", text="Bake Action...")
-        layout.operator("gpencil.bake_mesh_animation", text="Bake Mesh to Grease Pencil...")
-        layout.operator("grease_pencil.bake_grease_pencil_animation", text="Bake Object Transform to Grease Pencil...")
->>>>>>> ccb18659
+        layout.operator("gpencil.bake_grease_pencil_animation", text="Bake Object Transform to Grease Pencil", icon='BAKE_ACTION')
 
 
 class VIEW3D_MT_object_rigid_body(Menu):
@@ -4059,6 +4019,8 @@
             text="Parent Inverse",
             text_ctxt=i18n_contexts.default,
             icon="APPLY_PARENT_INVERSE")
+        #layout.operator("object.duplicates_make_real") # BFA - redundant
+        #layout.operator("object.parent_inverse_apply", text="Parent Inverse", text_ctxt=i18n_contexts.default)  # BFA - redundant
 
         layout.template_node_operator_asset_menu_items(catalog_path="Object/Apply")
 
@@ -4149,6 +4111,28 @@
         layout.separator()
 
         layout.operator("object.constraints_clear", icon="CLEAR_CONSTRAINT")
+
+# BFA - not used
+class VIEW3D_MT_object_modifiers(Menu):
+    bl_label = "Modifiers"
+
+    def draw(self, _context):
+        active_object = bpy.context.active_object
+        supported_types = {'MESH', 'CURVE', 'CURVES', 'SURFACE', 'FONT', 'VOLUME', 'GREASEPENCIL'}
+
+        layout = self.layout
+
+        if active_object:
+            if active_object.type in supported_types:
+                layout.menu("OBJECT_MT_modifier_add", text="Add Modifier")
+            elif active_object.type == 'GPENCIL':
+                layout.operator("object.gpencil_modifier_add", text="Add Modifier")
+
+        layout.operator("object.modifiers_copy_to_selected", text="Copy Modifiers to Selected Objects")
+
+        layout.separator()
+
+        layout.operator("object.modifiers_clear")
 
 
 class VIEW3D_MT_object_quick_effects(Menu):
@@ -7072,19 +7056,25 @@
 
         layout.menu("GPENCIL_MT_layer_active", text="Active Layer")
 
-        #layout.separator()
+        layout.separator()
+
+        # layout.menu("VIEW3D_MT_gpencil_animation") # BFA - legacy
+        layout.menu("VIEW3D_MT_edit_greasepencil_animation") # BFA - menu
+        layout.operator("gpencil.interpolate_sequence", text="Interpolate Sequence", icon="SEQUENCE")
+
+        layout.separator()
+
+        #layout.menu("VIEW3D_MT_edit_gpencil_showhide") # BFA - legacy
+        layout.menu("GPENCIL_MT_cleanup")
 
         #layout.operator("gpencil.interpolate", text="Interpolate", icon="INTERPOLATE")  # BFA - Legacy
-        #layout.operator("gpencil.interpolate_sequence", text="Interpolate Sequence", icon="SEQUENCE") # BFA - Legacy
-
-        layout.separator()
-
-        layout.menu("VIEW3D_MT_edit_greasepencil_animation") # BFA - menu
 
         layout.separator()
 
         layout.menu("VIEW3D_MT_edit_greasepencil_showhide")
         layout.menu("VIEW3D_MT_edit_greasepencil_cleanup")
+
+
 
 
 # BFA - VIEW3D_MT_edit_gpencil consolidated and removed
@@ -7100,6 +7090,7 @@
         layout.operator("grease_pencil.reorder", text="Send Backward", icon='MOVE_DOWN').direction = 'DOWN'
         layout.operator("grease_pencil.reorder", text="Bring to Front", icon='MOVE_TO_TOP').direction = 'TOP'
         layout.operator("grease_pencil.reorder", text="Send to Back", icon='MOVE_TO_BOTTOM').direction = 'BOTTOM'
+
 # BFA - VIEW3D_MT_weight_gpencil legacy menu consolidated and removed
 
 class VIEW3D_MT_weight_grease_pencil(Menu):
@@ -7209,8 +7200,6 @@
     def draw(self, _context):
         layout = self.layout
 
-        layout.label(text="Legacy Grease Pencil menu", icon="INFO") # BFA - warning
-
         layout.menu("VIEW3D_MT_transform")
         layout.menu("VIEW3D_MT_mirror")
         layout.menu("GREASE_PENCIL_MT_snap")
@@ -7223,12 +7212,10 @@
 
         layout.menu("VIEW3D_MT_edit_greasepencil_animation")
         layout.operator("grease_pencil.duplicate_move", text="Duplicate", icon="DUPLICATE")
-        #layout.operator("gpencil.interpolate_sequence", text="Interpolate Sequence", icon="SEQUENCE") # BFA - Legacy
-
+        layout.operator("grease_pencil.interpolate_sequence", text="Interpolate Sequence", icon="SEQUENCE")
 
         #layout.separator()
 
-        #layout.operator("gpencil.duplicate_move", text="Duplicate", icon="DUPLICATE") # BFA - Legacy
         #layout.operator("gpencil.frame_duplicate", text="Duplicate Active Frame", icon="DUPLICATE") # BFA - Legacy
         #layout.operator("gpencil.frame_duplicate", text="Duplicate Active Frame All Layers", icon="DUPLICATE").mode = 'ALL' # BFA - Legacy
 
@@ -7256,15 +7243,12 @@
 
         layout.separator()
 
-        layout.separator()
-
         layout.menu("VIEW3D_MT_edit_greasepencil_cleanup")
         layout.menu("VIEW3D_MT_edit_greasepencil_showhide", text="Show/Hide")
 
         layout.separator()
-
-<<<<<<< HEAD
         layout.operator_menu_enum("grease_pencil.separate", "mode", text="Separate")
+
 
 
 # BFA - legacy
@@ -7275,10 +7259,6 @@
         layout = self.layout
 
         layout.label(text="Legacy Grease Pencil menu", icon="INFO") # BFA - Warning
-=======
-        layout.menu("VIEW3D_MT_edit_greasepencil_delete")
-        layout.operator("grease_pencil.interpolate_sequence", text="Interpolate Sequence")
->>>>>>> ccb18659
 
 
 class VIEW3D_MT_edit_greasepencil_stroke(Menu):
@@ -7292,7 +7272,7 @@
 
         layout.operator("grease_pencil.stroke_subdivide", text="Subdivide", icon="SUBDIVIDE_EDGES")
         layout.operator("grease_pencil.stroke_subdivide_smooth", text="Subdivide and Smooth", icon="SUBDIVIDE_EDGES")
-        #layout.menu("VIEW3D_MT_gpencil_simplify") # BFA - menu
+        # layout.menu("VIEW3D_MT_gpencil_simplify") # BFA - menu
         layout.operator("grease_pencil.stroke_simplify", text="Simplify", icon="MOD_SIMPLIFY")
         # layout.operator("gpencil.stroke_trim", text="Trim", icon="CUT") # BFA - legacy
 
@@ -7364,11 +7344,11 @@
 
         layout.separator()
 
+        layout.menu("VIEW3D_MT_greasepencil_vertex_group")
+
+        layout.separator()
+
         layout.operator_menu_enum("grease_pencil.set_handle_type", property="type")
-
-        layout.separator()
-
-        layout.menu("VIEW3D_MT_greasepencil_vertex_group")
 
 
 class VIEW3D_MT_edit_curves_add(Menu):
@@ -9666,7 +9646,7 @@
 class VIEW3D_PT_overlay_gpencil_options(Panel):
     bl_space_type = 'VIEW_3D'
     bl_region_type = 'HEADER'
-    bl_label = "Grease Pencil Options"
+    bl_label = ""
     bl_ui_units_x = 13
 
     @classmethod
@@ -9785,7 +9765,7 @@
 class VIEW3D_PT_overlay_grease_pencil_options(Panel):
     bl_space_type = 'VIEW_3D'
     bl_region_type = 'HEADER'
-    bl_label = "Grease Pencil Options"
+    bl_label = ""
     bl_ui_units_x = 13
 
     @classmethod
