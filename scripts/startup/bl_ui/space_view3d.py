--- conflicted
+++ resolved
@@ -8988,24 +8988,9 @@
                 split = layout.split(factor=0.95)
                 col = split.column()
 
-<<<<<<< HEAD
-                engine = context.scene.render.engine
-                row = col.row()
-                if engine == "BLENDER_WORKBENCH":
-                    row.separator()
-                    row.prop(
-                        shading,
-                        "use_studiolight_view_rotation",
-                        text="",
-                        icon="WORLD",
-                        toggle=True,
-                    )
-                row = row.row()
-=======
                 row = col.row(align=True)
                 row.prop(shading, "use_studiolight_view_rotation", text="", icon='WORLD', toggle=True)
                 row = row.row(align=True)
->>>>>>> d8e0804c
                 row.prop(shading, "studiolight_rotate_z", text="Rotation")
 
                 row = col.row()
@@ -10185,7 +10170,7 @@
     bl_space_type = "VIEW_3D"
     bl_region_type = "HEADER"
     bl_label = "Bones"
-    bl_ui_units_x = 18 # BFA - made wider for the label
+    bl_ui_units_x = 18  # BFA - made wider for the label
 
     @staticmethod
     def is_using_wireframe(context):
@@ -10242,8 +10227,8 @@
             row.separator()
             row.prop(overlay, "show_xray_bone")
             row = col.row()
-            #row.active = shading.type == "WIREFRAME" # BFA - WIP - you can tune this always?
-            row.use_property_split = True # BFA
+            # row.active = shading.type == "WIREFRAME" # BFA - WIP - you can tune this always?
+            row.use_property_split = True  # BFA
             row.prop(overlay, "bone_wire_alpha")
 
 
