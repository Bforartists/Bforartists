--- conflicted
+++ resolved
@@ -3800,9 +3800,8 @@
 
     def draw(self, _context):
         layout = self.layout
-<<<<<<< HEAD
-        layout.operator(
-            "object.grease_pencil_add", text="Empty", icon="EMPTY_AXIS"
+        layout.operator(
+            "object.grease_pencil_add", text="Blank", icon="EMPTY_AXIS"
         ).type = "EMPTY"
         layout.operator(
             "object.grease_pencil_add", text="Stroke", icon="STROKE"
@@ -3810,11 +3809,6 @@
         layout.operator(
             "object.grease_pencil_add", text="Monkey", icon="MONKEY"
         ).type = "MONKEY"
-=======
-        layout.operator("object.grease_pencil_add", text="Blank", icon='EMPTY_AXIS').type = 'EMPTY'
-        layout.operator("object.grease_pencil_add", text="Stroke", icon='STROKE').type = 'STROKE'
-        layout.operator("object.grease_pencil_add", text="Monkey", icon='MONKEY').type = 'MONKEY'
->>>>>>> be5edacc
         layout.separator()
 
         layout.operator(
@@ -8872,16 +8866,9 @@
 
         layout.separator()
 
-<<<<<<< HEAD
         layout.operator("grease_pencil.copy", text="Copy", icon="COPYDOWN")
-        layout.operator("grease_pencil.paste", text="Paste", icon="PASTEDOWN")
-=======
-        layout.operator("grease_pencil.copy", text="Copy", icon='COPYDOWN')
-        layout.operator("grease_pencil.paste", text="Paste", icon='PASTEDOWN').type = 'ACTIVE'
+        layout.operator("grease_pencil.paste", text="Paste", icon="PASTEDOWN").type = 'ACTIVE'
         layout.operator("grease_pencil.paste", text="Paste by Layer").type = 'LAYER'
-
-        layout.separator()
->>>>>>> be5edacc
 
         layout.operator_menu_enum("grease_pencil.dissolve", "type")
         layout.menu("VIEW3D_MT_edit_greasepencil_delete")
@@ -10108,7 +10095,6 @@
             else:
                 col.label(icon="DISCLOSURE_TRI_RIGHT")
 
-<<<<<<< HEAD
             split = layout.split()
             split.active = not xray_active
             col = split.column()
@@ -10129,65 +10115,6 @@
             else:
                 col.label(icon="DISCLOSURE_TRI_RIGHT")
 
-            split = layout.split()
-            col = split.column()
-            col.use_property_split = False
-            row = col.row()
-            if not xray_active:
-                row.separator()
-                row.prop(shading, "show_cavity")
-                col = split.column()
-                if shading.show_cavity:
-                    col.prop(shading, "cavity_type", text="Type")
-                else:
-                    col.label(icon="DISCLOSURE_TRI_RIGHT")
-
-            col = layout.column()
-
-            if shading.show_cavity and not xray_active:
-                if shading.cavity_type in {"WORLD", "BOTH"}:
-                    row = col.row()
-                    row.separator()
-                    row.separator()
-                    row.label(text="World Space")
-                    row = col.row()
-                    row.separator()
-                    row.separator()
-                    row.separator()
-                    row.use_property_split = True
-                    row.prop(shading, "cavity_ridge_factor", text="Ridge")
-                    row = col.row()
-                    row.separator()
-                    row.separator()
-                    row.separator()
-                    row.use_property_split = True
-                    row.prop(shading, "cavity_valley_factor", text="Valley")
-                    row.popover(
-                        panel="VIEW3D_PT_shading_options_ssao",
-                        icon="PREFERENCES",
-                        text="",
-                    )
-
-                if shading.cavity_type in {"SCREEN", "BOTH"}:
-                    row = col.row()
-                    row.separator()
-                    row.separator()
-                    row.label(text="Screen Space")
-                    row = col.row()
-                    row.separator()
-                    row.separator()
-                    row.separator()
-                    row.use_property_split = True
-                    row.prop(shading, "curvature_ridge_factor", text="Ridge")
-                    row = col.row()
-                    row.separator()
-                    row.separator()
-                    row.separator()
-                    row.use_property_split = True
-                    row.prop(shading, "curvature_valley_factor", text="Valley")
-
-=======
->>>>>>> be5edacc
             row = col.row()
             if not xray_active:
                 row.separator()
@@ -10281,26 +10208,47 @@
         xray_active = shading.show_xray and shading.xray_alpha != 1
 
         col = layout.column()
-        col.active = not xray_active
-
-        if shading.show_cavity:
-            if shading.cavity_type in {'WORLD', 'BOTH'}:
+
+        if shading.show_cavity and not xray_active:
+            if shading.cavity_type in {"WORLD", "BOTH"}:
                 row = col.row()
+                row.separator()
+                row.separator()
                 row.label(text="World Space")
+                row = col.row()
+                row.separator()
+                row.separator()
+                row.separator()
+                row.use_property_split = True
+                row.prop(shading, "cavity_ridge_factor", text="Ridge")
+                row = col.row()
+                row.separator()
+                row.separator()
+                row.separator()
+                row.use_property_split = True
+                row.prop(shading, "cavity_valley_factor", text="Valley")
                 row.popover(
                     panel="VIEW3D_PT_shading_options_ssao",
-                    icon='PREFERENCES',
+                    icon="PREFERENCES",
                     text="",
                 )
 
+            if shading.cavity_type in {"SCREEN", "BOTH"}:
                 row = col.row()
-                row.prop(shading, "cavity_ridge_factor", text="Ridge")
-                row.prop(shading, "cavity_valley_factor", text="Valley")
-
-            if shading.cavity_type in {'SCREEN', 'BOTH'}:
-                col.label(text="Screen Space")
+                row.separator()
+                row.separator()
+                row.label(text="Screen Space")
                 row = col.row()
+                row.separator()
+                row.separator()
+                row.separator()
+                row.use_property_split = True
                 row.prop(shading, "curvature_ridge_factor", text="Ridge")
+                row = col.row()
+                row.separator()
+                row.separator()
+                row.separator()
+                row.use_property_split = True
                 row.prop(shading, "curvature_valley_factor", text="Valley")
 
 
@@ -12041,18 +11989,12 @@
             col.separator()
 
             # Copy/paste
-<<<<<<< HEAD
             col.operator(
                 "grease_pencil.duplicate_move", text="Duplicate", icon="DUPLICATE"
             )
             col.operator("grease_pencil.copy", text="Copy", icon="COPYDOWN")
-            col.operator("grease_pencil.paste", text="Paste", icon="PASTEDOWN")
-=======
-            col.operator("grease_pencil.duplicate_move", text="Duplicate")
-            col.operator("grease_pencil.copy", text="Copy", icon='COPYDOWN')
-            col.operator("grease_pencil.paste", text="Paste", icon='PASTEDOWN').type = 'ACTIVE'
+            col.operator("grease_pencil.paste", text="Paste", icon="PASTEDOWN").type = "ACTIVE"
             col.operator("grease_pencil.paste", text="Paste by Layer").type = 'LAYER'
->>>>>>> be5edacc
 
             col.separator()
 
