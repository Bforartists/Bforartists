--- conflicted
+++ resolved
@@ -7294,13 +7294,8 @@
 class VIEW3D_PT_object_type_visibility(Panel):
     bl_space_type = 'VIEW_3D'
     bl_region_type = 'HEADER'
-<<<<<<< HEAD
-    bl_label = "View Object Types"
-    bl_ui_units_x = 9
-=======
     bl_label = "Selectability & Visibility"
     bl_ui_units_x = 8
->>>>>>> 6538a587
 
     # Allows derived classes to pass view data other than context.space_data.
     # This is used by the official VR add-on, which passes XrSessionSettings
@@ -7310,8 +7305,7 @@
         layout.use_property_split = True
         layout.use_property_decorate = False
 
-<<<<<<< HEAD
-        layout.label(text="Object Types Visibility")
+        layout.label(text="Selectability & Visibility")
 
         layout.separator()
 
@@ -7319,31 +7313,17 @@
 
         attr_object_types = (
             # Geometry
-=======
-        layout.label(text="Selectability & Visibility")
-        layout.separator()
-        col = layout.column(align=True)
-
-        attr_object_types = (
->>>>>>> 6538a587
             ("mesh", "Mesh", "OUTLINER_OB_MESH"),
             ("curve", "Curve", "OUTLINER_OB_CURVE"),
             ("surf", "Surface", "OUTLINER_OB_SURFACE"),
             ("meta", "Meta", "OUTLINER_OB_META"),
             ("font", "Text", "OUTLINER_OB_FONT"),
-<<<<<<< HEAD
             ("curves", "Hair Curves", "HAIR_DATA"),
             ("pointcloud", "Point Cloud", "OUTLINER_OB_POINTCLOUD"),
             ("volume", "Volume", "OUTLINER_OB_VOLUME"),
             ("grease_pencil", "Grease Pencil", "OUTLINER_OB_GREASEPENCIL"),
             (None, None, None),
             # Other
-=======
-            ("curves", "Hair Curves", "OUTLINER_OB_CURVES"),
-            ("pointcloud", "Point Cloud", "OUTLINER_OB_POINTCLOUD"),
-            ("volume", "Volume", "OUTLINER_OB_VOLUME"),
-            ("grease_pencil", "Grease Pencil", "OUTLINER_OB_GREASEPENCIL"),
->>>>>>> 6538a587
             ("armature", "Armature", "OUTLINER_OB_ARMATURE"),
             ("lattice", "Lattice", "OUTLINER_OB_LATTICE"),
             ("empty", "Empty", "OUTLINER_OB_EMPTY"),
@@ -7353,11 +7333,7 @@
             ("speaker", "Speaker", "OUTLINER_OB_SPEAKER"),
         )
 
-<<<<<<< HEAD
         for attr, attr_name, icon in attr_object_types:
-=======
-        for attr, attr_name, attr_icon in attr_object_types:
->>>>>>> 6538a587
             if attr is None:
                 layout.separator()
                 continue
@@ -7370,16 +7346,11 @@
             attr_v = "show_object_viewport_" + attr
             icon_v = 'HIDE_OFF' if getattr(view, attr_v) else 'HIDE_ON'
 
-<<<<<<< HEAD
             split = layout.split(factor=0.7)
             row = split.row(align=True)
             row.alignment = 'LEFT'
             row.label(icon = icon, text=attr_name)
             row.prop(view, attr_v, text="", emboss=False)
-=======
-            row = col.row(align=True)
-            row.label(text=attr_name, icon=attr_icon)
->>>>>>> 6538a587
 
             if show_select:
                 attr_s = "show_object_select_" + attr
