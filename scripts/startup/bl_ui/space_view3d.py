--- conflicted
+++ resolved
@@ -1472,16 +1472,10 @@
         layout.operator("transform.bend", text="Bend", icon="BEND")
         layout.operator("transform.push_pull", text="Push/Pull", icon='PUSH_PULL')
 
-<<<<<<< HEAD
-        if context.mode in {'EDIT_MESH', 'EDIT_ARMATURE', 'EDIT_SURFACE', 'EDIT_CURVE',
-                            'EDIT_LATTICE', 'EDIT_METABALL'}:
-            layout.operator("transform.vertex_warp", text="Warp", icon="MOD_WARP")
-=======
         if context.mode in {
                 'EDIT_MESH', 'EDIT_ARMATURE', 'EDIT_SURFACE', 'EDIT_CURVE', 'EDIT_LATTICE', 'EDIT_METABALL',
         }:
-            layout.operator("transform.vertex_warp", text="Warp")
->>>>>>> 60fbfcc0
+            layout.operator("transform.vertex_warp", text="Warp", icon="MOD_WARP")
             layout.operator_context = 'EXEC_REGION_WIN'
             layout.operator("transform.vertex_random", text="Randomize", icon='RANDOMIZE').offset = 0.1
             layout.operator_context = 'INVOKE_REGION_WIN'
@@ -3264,13 +3258,7 @@
     def draw(self, _context):
         layout = self.layout
 
-<<<<<<< HEAD
-        ## BFA - removed because it is now redundant
-        #layout.operator("object.make_override_library", text="Make Library Override", icon="LIBRARY_DATA_OVERRIDE")
         layout.operator("object.make_dupli_face", icon="MAKEDUPLIFACE")
-=======
-        layout.operator("object.make_dupli_face")
->>>>>>> 60fbfcc0
 
         layout.separator()
 
@@ -3363,10 +3351,13 @@
         layout.separator()
 
         layout.menu("VIEW3D_MT_object_asset", icon='ASSET_MANAGER')
+        # layout.menu("VIEW3D_MT_object_collection") #BFA - Redundant operators, now the UX is exclusive to the outliner
+
+        layout.separator()
+
+        layout.menu("VIEW3D_MT_object_liboverride", icon='LIBRARY_DATA_OVERRIDE')
+        layout.menu("VIEW3D_MT_object_relations")
         layout.menu("VIEW3D_MT_object_parent")
-        # layout.menu("VIEW3D_MT_object_collection") #BFA - Redundant operators, now the UX is exclusive to the outliner
-        layout.menu("VIEW3D_MT_object_relations")
-        layout.menu("VIEW3D_MT_object_liboverride", icon="LIBRARY_DATA_OVERRIDE")
         layout.menu("VIEW3D_MT_object_constraints")
         layout.menu("VIEW3D_MT_object_track")
         layout.menu("VIEW3D_MT_make_links")
@@ -3468,25 +3459,11 @@
 
             layout.separator()
 
-<<<<<<< HEAD
             props = layout.operator("wm.context_modal_mouse", text="Adjust Empty Display Size", icon="DRAWSIZE")
             props.data_path_iter = "selected_editable_objects"
             props.data_path_item = "empty_display_size"
             props.input_scale = 0.01
             props.header_text = "Empty Diosplay Size: %.3f"
-=======
-        layout.menu("VIEW3D_MT_object_asset", icon='ASSET_MANAGER')
-        layout.menu("VIEW3D_MT_object_collection")
-
-        layout.separator()
-
-        layout.menu("VIEW3D_MT_object_liboverride", icon='LIBRARY_DATA_OVERRIDE')
-        layout.menu("VIEW3D_MT_object_relations")
-        layout.menu("VIEW3D_MT_object_parent")
-        layout.menu("VIEW3D_MT_object_constraints")
-        layout.menu("VIEW3D_MT_object_track")
-        layout.menu("VIEW3D_MT_make_links")
->>>>>>> 60fbfcc0
 
         elif obj.type == 'LIGHT':
             light = obj.data
@@ -5097,15 +5074,6 @@
 
         layout.separator()
 
-<<<<<<< HEAD
-        layout.operator_context = 'INVOKE_AREA'
-        layout.operator("armature.armature_layers", text="Change Armature Layers", icon="LAYER")
-        layout.operator("pose.bone_layers", text="Change Bone Layers", icon="BONE_LAYER")
-
-        layout.separator()
-
-=======
->>>>>>> 60fbfcc0
         layout.menu("VIEW3D_MT_pose_showhide")
         layout.menu("VIEW3D_MT_bone_options_toggle", text="Bone Settings")
 
@@ -5780,14 +5748,9 @@
 
         layout.separator()
 
-<<<<<<< HEAD
         layout.operator("mesh.extrude_repeat", icon="REPEAT")
         layout.operator("mesh.spin", icon="SPIN").angle = pi * 2
-=======
-        layout.operator("mesh.extrude_repeat")
-        layout.operator("mesh.spin").angle = pi * 2
         layout.template_node_operator_asset_menu_items(catalog_path="Mesh/Extrude")
->>>>>>> 60fbfcc0
 
 
 class VIEW3D_MT_edit_mesh_vertices(Menu):
@@ -5948,14 +5911,9 @@
 
         if with_freestyle:
             layout.separator()
-<<<<<<< HEAD
             layout.operator("mesh.mark_freestyle_face", icon="MARKFSFACE").clear = False
             layout.operator("mesh.mark_freestyle_face", text="Clear Freestyle Face", icon="CLEARFSFACE").clear = True
-=======
-            layout.operator("mesh.mark_freestyle_face").clear = False
-            layout.operator("mesh.mark_freestyle_face", text="Clear Freestyle Face").clear = True
         layout.template_node_operator_asset_menu_items(catalog_path="Face/Face Data")
->>>>>>> 60fbfcc0
 
 
 class VIEW3D_MT_edit_mesh_faces(Menu):
@@ -6136,14 +6094,9 @@
 
         layout.separator()
 
-<<<<<<< HEAD
         layout.menu("VIEW3D_MT_edit_mesh_normals_select_strength", icon="HAND")
         layout.menu("VIEW3D_MT_edit_mesh_normals_set_strength", icon="MESH_PLANE")
-=======
-        layout.menu("VIEW3D_MT_edit_mesh_normals_select_strength")
-        layout.menu("VIEW3D_MT_edit_mesh_normals_set_strength")
         layout.template_node_operator_asset_menu_items(catalog_path="Mesh/Normals")
->>>>>>> 60fbfcc0
 
 
 class VIEW3D_MT_edit_mesh_shading(Menu):
@@ -6166,12 +6119,8 @@
         props.use_verts = True
         props.clear = True
 
-<<<<<<< HEAD
         layout.operator("mesh.mark_sharp", text="Sharp Vertices", icon='SHADING_VERT_SHARP').use_verts = True
-=======
-        layout.operator("mesh.mark_sharp", text="Sharp Vertices").use_verts = True
         layout.template_node_operator_asset_menu_items(catalog_path="Mesh/Shading")
->>>>>>> 60fbfcc0
 
 
 class VIEW3D_MT_edit_mesh_weights(Menu):
@@ -9163,17 +9112,6 @@
             row.separator()
             row.prop(overlay, "show_xray_bone")
 
-<<<<<<< HEAD
-        if VIEW3D_PT_overlay_bones.is_using_wireframe(context):
-
-            row = col.row()
-            row.separator()
-            row.use_property_split = True
-            row.use_property_decorate = False
-            row.prop(overlay, "bone_wire_alpha")
-
-=======
->>>>>>> 60fbfcc0
 
 class VIEW3D_PT_overlay_texture_paint(Panel):
     bl_space_type = 'VIEW_3D'
