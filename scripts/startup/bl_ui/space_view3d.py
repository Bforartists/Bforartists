--- conflicted
+++ resolved
@@ -5497,22 +5497,12 @@
 
         layout.separator()
 
-<<<<<<< HEAD
-        layout.operator(
-            "object.vertex_group_mirror", text="Mirror", icon="WEIGHT_MIRROR"
-        )
-        layout.operator(
-            "object.vertex_group_invert", text="Invert", icon="WEIGHT_INVERT"
-        )
-        layout.operator("object.vertex_group_clean", text="Clean", icon="WEIGHT_CLEAN")
-=======
         # Using default context for 'flipping along axis', to differentiate from 'symmetrizing' (i.e.
         # 'mirrored copy').
         # See https://projects.blender.org/blender/blender/issues/43295#issuecomment-1400465
-        layout.operator("object.vertex_group_mirror", text="Mirror", text_ctxt=i18n_contexts.default)
-        layout.operator("object.vertex_group_invert", text="Invert")
-        layout.operator("object.vertex_group_clean", text="Clean")
->>>>>>> 2683c876
+        layout.operator("object.vertex_group_mirror", text="Mirror", icon="WEIGHT_MIRROR", text_ctxt=i18n_contexts.default)
+        layout.operator("object.vertex_group_invert", text="Invert", icon="WEIGHT_INVERT")
+        layout.operator("object.vertex_group_clean", text="Clean", icon="WEIGHT_CLEAN")
 
         layout.separator()
 
@@ -12152,12 +12142,8 @@
 
             col.separator()
 
-<<<<<<< HEAD
-            col.menu("VIEW3D_MT_mirror", text="Mirror")
+            col.menu("VIEW3D_MT_mirror", text="Mirror", text_ctxt=i18n_contexts.operator_default)
             col.menu("GREASE_PENCIL_MT_snap", text="Snap")
-=======
-            col.menu("VIEW3D_MT_mirror", text="Mirror", text_ctxt=i18n_contexts.operator_default)
->>>>>>> 2683c876
 
             col.separator()
 
