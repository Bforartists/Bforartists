# SPDX-FileCopyrightText: 2009-2023 Blender Authors
#
# SPDX-License-Identifier: GPL-2.0-or-later
# BFA NOTE: For this document in merges, it is best to preserve the
# Bforartists one and compare the old Blender version with the new to see
# what changed.
# Once you compare Blender changes with an old version, splice it in manually.
import bpy
from bpy.types import (
    Header,
    Menu,
    Panel,
)
from bl_ui.properties_paint_common import (
    UnifiedPaintPanel,
    brush_basic_texpaint_settings,
    brush_basic_gpencil_weight_settings,
    brush_basic_grease_pencil_weight_settings,
    BrushAssetShelf,
)
from bl_ui.properties_grease_pencil_common import (
    AnnotationDataPanel,
    AnnotationOnionSkin,
    GreasePencilMaterialsPanel,
    GreasePencilVertexcolorPanel,
)
from bl_ui.space_toolsystem_common import (
    ToolActivePanelHelper,
)
from bpy.app.translations import (
    pgettext_iface as iface_,
    pgettext_rpt as rpt_,
    contexts as i18n_contexts,
)


class VIEW3D_HT_tool_header(Header):
    bl_space_type = 'VIEW_3D'
    bl_region_type = 'TOOL_HEADER'

    def draw(self, context):
        layout = self.layout

        self.draw_tool_settings(context)

        layout.separator_spacer()

        self.draw_mode_settings(context)

    def draw_tool_settings(self, context):
        layout = self.layout
        tool_mode = context.mode

        # Active Tool
        # -----------
        from bl_ui.space_toolsystem_common import ToolSelectPanelHelper
        tool = ToolSelectPanelHelper.draw_active_tool_header(
            context, layout,
            tool_key=('VIEW_3D', tool_mode),
        )
        # Object Mode Options
        # -------------------

        # Example of how tool_settings can be accessed as pop-overs.

        # TODO(campbell): editing options should be after active tool options
        # (obviously separated for from the users POV)
        draw_fn = getattr(_draw_tool_settings_context_mode, tool_mode, None)
        if draw_fn is not None:
            is_valid_context = draw_fn(context, layout, tool)

        def draw_3d_brush_settings(layout, tool_mode):
            layout.popover("VIEW3D_PT_tools_brush_settings_advanced", text="Brush")
            if tool_mode != 'PAINT_WEIGHT':
                layout.popover("VIEW3D_PT_tools_brush_texture")
            if tool_mode == 'PAINT_TEXTURE':
                layout.popover("VIEW3D_PT_tools_mask_texture")
            layout.popover("VIEW3D_PT_tools_brush_stroke")
            layout.popover("VIEW3D_PT_tools_brush_falloff")
            layout.popover("VIEW3D_PT_tools_brush_display")

        # NOTE: general mode options should be added to `draw_mode_settings`.
        if tool_mode == 'SCULPT':
            if is_valid_context:
                draw_3d_brush_settings(layout, tool_mode)
        elif tool_mode == 'PAINT_VERTEX':
            if is_valid_context:
                draw_3d_brush_settings(layout, tool_mode)
        elif tool_mode == 'PAINT_WEIGHT':
            if is_valid_context:
                draw_3d_brush_settings(layout, tool_mode)
        elif tool_mode == 'PAINT_TEXTURE':
            if is_valid_context:
                draw_3d_brush_settings(layout, tool_mode)
        elif tool_mode == 'EDIT_ARMATURE':
            pass
        elif tool_mode == 'EDIT_CURVE':
            pass
        elif tool_mode == 'EDIT_MESH':
            pass
        elif tool_mode == 'POSE':
            pass
        elif tool_mode == 'PARTICLE':
            # Disable, only shows "Brush" panel, which is already in the top-bar.
            # if tool.has_datablock:
            #     layout.popover_group(context=".paint_common", **popover_kw)
            pass
        elif tool_mode == 'PAINT_GPENCIL':
            if is_valid_context:
                brush = context.tool_settings.gpencil_paint.brush
                if brush:
                    if brush.gpencil_tool != 'ERASE':
                        if brush.gpencil_tool != 'TINT':
                            layout.popover("VIEW3D_PT_tools_grease_pencil_brush_advanced")

                        if brush.gpencil_tool not in {'FILL', 'TINT'}:
                            layout.popover("VIEW3D_PT_tools_grease_pencil_brush_stroke")

                    layout.popover("VIEW3D_PT_tools_grease_pencil_paint_appearance")
        elif tool_mode == 'PAINT_GREASE_PENCIL':
            if is_valid_context:
                brush = context.tool_settings.gpencil_paint.brush
                if brush:
                    if brush.gpencil_tool != 'ERASE':
                        if brush.gpencil_tool != 'TINT':
                            layout.popover("VIEW3D_PT_tools_grease_pencil_v3_brush_advanced")

                        if brush.gpencil_tool not in {'FILL', 'TINT'}:
                            layout.popover("VIEW3D_PT_tools_grease_pencil_v3_brush_stroke")
                    layout.popover("VIEW3D_PT_tools_grease_pencil_paint_appearance")
        elif tool_mode == 'SCULPT_GPENCIL':
            if is_valid_context:
                brush = context.tool_settings.gpencil_sculpt_paint.brush
                if brush:
                    tool = brush.gpencil_sculpt_tool
                    if tool in {'SMOOTH', 'RANDOMIZE'}:
                        layout.popover("VIEW3D_PT_tools_grease_pencil_sculpt_brush_popover")
                    layout.popover("VIEW3D_PT_tools_grease_pencil_sculpt_appearance")
        elif tool_mode == 'SCULPT_GREASE_PENCIL':
            if is_valid_context:
                brush = context.tool_settings.gpencil_sculpt_paint.brush
                if brush:
                    tool = brush.gpencil_sculpt_tool
                    if tool in {'SMOOTH', 'RANDOMIZE'}:
                        layout.popover("VIEW3D_PT_tools_grease_pencil_sculpt_brush_popover")
                    layout.popover("VIEW3D_PT_tools_grease_pencil_sculpt_appearance")
        elif tool_mode == 'WEIGHT_GPENCIL' or tool_mode == 'WEIGHT_GREASE_PENCIL':
            if is_valid_context:
                layout.popover("VIEW3D_PT_tools_grease_pencil_weight_appearance")
        elif tool_mode == 'VERTEX_GPENCIL':
            if is_valid_context:
                layout.popover("VIEW3D_PT_tools_grease_pencil_vertex_appearance")

    def draw_mode_settings(self, context):
        layout = self.layout
        mode_string = context.mode

        def row_for_mirror():
            row = layout.row(align=True)
            sub = row.row(align=True)
            return row, sub

        if mode_string == 'EDIT_ARMATURE':
            ob = context.object
            _row, sub = row_for_mirror()
            sub.prop(ob.data, "use_mirror_x", icon='MIRROR_X', toggle=True, icon_only=True)
        elif mode_string == 'POSE':
            ob = context.object
            _row, sub = row_for_mirror()
            sub.prop(ob.pose, "use_mirror_x", icon='MIRROR_X', toggle=True, icon_only=True)
        elif mode_string in {'EDIT_MESH', 'PAINT_WEIGHT', 'SCULPT', 'PAINT_VERTEX', 'PAINT_TEXTURE'}:
            # Mesh Modes, Use Mesh Symmetry
            ob = context.object
            row, sub = row_for_mirror()
            sub.prop(ob, "use_mesh_mirror_x", icon='MIRROR_X', toggle=True, icon_only=True)
            sub.prop(ob, "use_mesh_mirror_y", icon='MIRROR_Y', toggle=True, icon_only=True)
            sub.prop(ob, "use_mesh_mirror_z", icon='MIRROR_Z', toggle=True, icon_only=True)
            if mode_string == 'EDIT_MESH':
                tool_settings = context.tool_settings
                layout.prop(tool_settings, "use_mesh_automerge", text="")
            elif mode_string == 'PAINT_WEIGHT':
                row.popover(panel="VIEW3D_PT_tools_weightpaint_symmetry_for_topbar", text="")
            elif mode_string == 'SCULPT':
                row.popover(panel="VIEW3D_PT_sculpt_symmetry_for_topbar", text="")
            elif mode_string == 'PAINT_VERTEX':
                row.popover(panel="VIEW3D_PT_tools_vertexpaint_symmetry_for_topbar", text="")
        elif mode_string == 'SCULPT_CURVES':
            ob = context.object
            _row, sub = row_for_mirror()
            sub.prop(ob.data, "use_mirror_x", text="X", toggle=True)
            sub.prop(ob.data, "use_mirror_y", text="Y", toggle=True)
            sub.prop(ob.data, "use_mirror_z", text="Z", toggle=True)

            layout.prop(ob.data, "use_sculpt_collision", icon='MOD_PHYSICS', icon_only=True, toggle=True)

        # Expand panels from the side-bar as popovers.
        popover_kw = {"space_type": 'VIEW_3D', "region_type": 'UI', "category": "Tool"}

        if mode_string == 'SCULPT':
            layout.popover_group(context=".sculpt_mode", **popover_kw)
        elif mode_string == 'PAINT_VERTEX':
            layout.popover_group(context=".vertexpaint", **popover_kw)
        elif mode_string == 'PAINT_WEIGHT':
            layout.popover_group(context=".weightpaint", **popover_kw)
        elif mode_string == 'PAINT_TEXTURE':
            layout.popover_group(context=".imagepaint", **popover_kw)
        elif mode_string == 'EDIT_TEXT':
            layout.popover_group(context=".text_edit", **popover_kw)
        elif mode_string == 'EDIT_ARMATURE':
            layout.popover_group(context=".armature_edit", **popover_kw)
        elif mode_string == 'EDIT_METABALL':
            layout.popover_group(context=".mball_edit", **popover_kw)
        elif mode_string == 'EDIT_LATTICE':
            layout.popover_group(context=".lattice_edit", **popover_kw)
        elif mode_string == 'EDIT_CURVE':
            layout.popover_group(context=".curve_edit", **popover_kw)
        elif mode_string == 'EDIT_MESH':
            layout.popover_group(context=".mesh_edit", **popover_kw)
        elif mode_string == 'POSE':
            layout.popover_group(context=".posemode", **popover_kw)
        elif mode_string == 'PARTICLE':
            layout.popover_group(context=".particlemode", **popover_kw)
        elif mode_string == 'OBJECT':
            layout.popover_group(context=".objectmode", **popover_kw)
        elif mode_string in {'PAINT_GPENCIL', 'EDIT_GPENCIL', 'SCULPT_GPENCIL', 'WEIGHT_GPENCIL'}:
            # Grease pencil layer.
            gpl = context.active_gpencil_layer
            if gpl and gpl.info is not None:
                text = gpl.info
                maxw = 25
                if len(text) > maxw:
                    text = text[:maxw - 5] + '..' + text[-3:]
            else:
                text = ""

            sub = layout.row()
            sub.popover(
                panel="TOPBAR_PT_gpencil_layers",
                text="Layer: " + text,  # BFA
            )
            if mode_string == 'EDIT_GPENCIL':
                sub.popover(panel="VIEW3D_PT_gpencil_edit_options", text="Options")  # BFA


class _draw_tool_settings_context_mode:
    @staticmethod
    def SCULPT(context, layout, tool):
        if (tool is None) or (not tool.has_datablock):
            return False

        paint = context.tool_settings.sculpt
        brush = paint.brush

        BrushAssetShelf.draw_popup_selector(layout, context, brush)

        if brush is None:
            return False

        tool_settings = context.tool_settings
        capabilities = brush.sculpt_capabilities

        ups = tool_settings.unified_paint_settings

        if capabilities.has_color:
            row = layout.row(align=True)
            row.ui_units_x = 4
            UnifiedPaintPanel.prop_unified_color(row, context, brush, "color", text="")
            UnifiedPaintPanel.prop_unified_color(row, context, brush, "secondary_color", text="")
            row.separator()
            layout.prop(brush, "blend", text="", expand=False)

        size = "size"
        size_owner = ups if ups.use_unified_size else brush
        if size_owner.use_locked_size == 'SCENE':
            size = "unprojected_radius"

        UnifiedPaintPanel.prop_unified(
            layout,
            context,
            brush,
            size,
            pressure_name="use_pressure_size",
            unified_name="use_unified_size",
            text="Radius",
            slider=True,
            header=True,
        )

        # strength, use_strength_pressure
        pressure_name = "use_pressure_strength" if capabilities.has_strength_pressure else None
        UnifiedPaintPanel.prop_unified(
            layout,
            context,
            brush,
            "strength",
            pressure_name=pressure_name,
            unified_name="use_unified_strength",
            text="Strength",
            header=True,
        )

        # direction
        if not capabilities.has_direction:
            layout.row().prop(brush, "direction", expand=True, text="")

        return True

    @staticmethod
    def PAINT_TEXTURE(context, layout, tool):
        if (tool is None) or (not tool.has_datablock):
            return False

        paint = context.tool_settings.image_paint
        brush = paint.brush

        BrushAssetShelf.draw_popup_selector(layout, context, brush)

        if brush is None:
            return False

        brush_basic_texpaint_settings(layout, context, brush, compact=True)

        return True

    @staticmethod
    def PAINT_VERTEX(context, layout, tool):
        if (tool is None) or (not tool.has_datablock):
            return False

        paint = context.tool_settings.vertex_paint
        brush = paint.brush

        BrushAssetShelf.draw_popup_selector(layout, context, brush)

        if brush is None:
            return False

        brush_basic_texpaint_settings(layout, context, brush, compact=True)

        return True

    @staticmethod
    def PAINT_WEIGHT(context, layout, tool):
        if (tool is None) or (not tool.has_datablock):
            return False

        paint = context.tool_settings.weight_paint
        brush = paint.brush

        BrushAssetShelf.draw_popup_selector(layout, context, brush)

        if brush is None:
            return False

        capabilities = brush.weight_paint_capabilities
        if capabilities.has_weight:
            UnifiedPaintPanel.prop_unified(
                layout,
                context,
                brush,
                "weight",
                unified_name="use_unified_weight",
                slider=True,
                header=True,
            )

        UnifiedPaintPanel.prop_unified(
            layout,
            context,
            brush,
            "size",
            pressure_name="use_pressure_size",
            unified_name="use_unified_size",
            slider=True,
            text="Radius",
            header=True,
        )
        UnifiedPaintPanel.prop_unified(
            layout,
            context,
            brush,
            "strength",
            pressure_name="use_pressure_strength",
            unified_name="use_unified_strength",
            header=True,
        )

        return True

    @staticmethod
    def PAINT_GPENCIL(context, layout, tool):
        if tool is None:
            return False

        if tool.idname == "builtin.cutter":
            row = layout.row(align=True)
            row.prop(context.tool_settings.gpencil_sculpt, "intersection_threshold")
            return False
        elif not tool.has_datablock:
            return False

        tool_settings = context.tool_settings
        paint = tool_settings.gpencil_paint
        brush = paint.brush
        if brush is None:
            return False

        ob = context.object
        gp_settings = brush.gpencil_settings

        row = layout.row(align=True)
        settings = tool_settings.gpencil_paint

        BrushAssetShelf.draw_popup_selector(layout, context, brush)

        if ob and brush.gpencil_tool in {'FILL', 'DRAW'}:
            from bl_ui.properties_paint_common import (
                brush_basic__draw_color_selector,
            )
            brush_basic__draw_color_selector(context, layout, brush, gp_settings, None)

        if ob and brush.gpencil_tool == 'TINT':
            row.separator(factor=0.4)
            row.prop_with_popover(brush, "color", text="", panel="TOPBAR_PT_gpencil_vertexcolor")

        from bl_ui.properties_paint_common import (
            brush_basic_gpencil_paint_settings,
        )
        brush_basic_gpencil_paint_settings(layout, context, brush, compact=True)

        return True

    @staticmethod
    def SCULPT_GPENCIL(context, layout, tool):
        if (tool is None) or (not tool.has_datablock):
            return False

        tool_settings = context.tool_settings
        paint = tool_settings.gpencil_sculpt_paint
        brush = paint.brush

        BrushAssetShelf.draw_popup_selector(layout, context, brush)

        from bl_ui.properties_paint_common import (
            brush_basic_gpencil_sculpt_settings,
        )
        brush_basic_gpencil_sculpt_settings(layout, context, brush, compact=True)

        return True

    @staticmethod
    def SCULPT_GREASE_PENCIL(context, layout, tool):
        if (tool is None) or (not tool.has_datablock):
            return False

        paint = context.tool_settings.gpencil_sculpt_paint
        brush = paint.brush
        if brush is None:
            return False

        BrushAssetShelf.draw_popup_selector(layout, context, brush)

        tool_settings = context.tool_settings
        capabilities = brush.sculpt_capabilities

        ups = tool_settings.unified_paint_settings

        size = "size"
        size_owner = ups if ups.use_unified_size else brush
        if size_owner.use_locked_size == 'SCENE':
            size = "unprojected_radius"

        UnifiedPaintPanel.prop_unified(
            layout,
            context,
            brush,
            size,
            pressure_name="use_pressure_size",
            unified_name="use_unified_size",
            text="Radius",
            slider=True,
            header=True,
        )

        # strength, use_strength_pressure
        pressure_name = "use_pressure_strength" if capabilities.has_strength_pressure else None
        UnifiedPaintPanel.prop_unified(
            layout,
            context,
            brush,
            "strength",
            pressure_name=pressure_name,
            unified_name="use_unified_strength",
            text="Strength",
            header=True,
        )

        # direction
        if brush.gpencil_sculpt_tool in {'THICKNESS', 'STRENGTH', 'PINCH', 'TWIST'}:
            layout.row().prop(brush, "direction", expand=True, text="")

        # Brush falloff
        layout.popover("VIEW3D_PT_tools_brush_falloff")

        # Active layer only switch
        layout.prop(brush.gpencil_settings, "use_active_layer_only")
        return True

    @staticmethod
    def WEIGHT_GPENCIL(context, layout, tool):
        if (tool is None) or (not tool.has_datablock):
            return False

        tool_settings = context.tool_settings
        paint = tool_settings.gpencil_weight_paint
        brush = paint.brush

        BrushAssetShelf.draw_popup_selector(layout, context, brush)

        brush_basic_gpencil_weight_settings(layout, context, brush, compact=True)

        layout.popover("VIEW3D_PT_tools_grease_pencil_weight_options", text="Options")
        layout.popover("VIEW3D_PT_tools_grease_pencil_brush_weight_falloff", text="Falloff")

        return True

    @staticmethod
    def WEIGHT_GREASE_PENCIL(context, layout, tool):
        if (tool is None) or (not tool.has_datablock):
            return False

        paint = context.tool_settings.gpencil_weight_paint
        brush = paint.brush
        if brush is None:
            return False

        BrushAssetShelf.draw_popup_selector(layout, context, brush)

        brush_basic_grease_pencil_weight_settings(layout, context, brush, compact=True)

        layout.popover("VIEW3D_PT_tools_grease_pencil_weight_options", text="Options")
        layout.popover("VIEW3D_PT_tools_grease_pencil_brush_weight_falloff", text="Falloff")

        return True

    @staticmethod
    def VERTEX_GPENCIL(context, layout, tool):
        if (tool is None) or (not tool.has_datablock):
            return False

        tool_settings = context.tool_settings
        paint = tool_settings.gpencil_vertex_paint
        brush = paint.brush

        row = layout.row(align=True)
        settings = tool_settings.gpencil_vertex_paint

        BrushAssetShelf.draw_popup_selector(layout, context, brush)

        if brush.gpencil_vertex_tool not in {'BLUR', 'AVERAGE', 'SMEAR'}:
            row.separator(factor=0.4)
            sub = row.row(align=True)
            sub.scale_x = 0.33
            sub.prop_with_popover(brush, "color", text="", panel="TOPBAR_PT_gpencil_vertexcolor")
            sub.prop(brush, "secondary_color", text="")
            row.operator("gpencil.tint_flip", icon='FILE_REFRESH', text="")

        from bl_ui.properties_paint_common import (
            brush_basic_gpencil_vertex_settings,
        )

        brush_basic_gpencil_vertex_settings(layout, context, brush, compact=True)

        return True

    @staticmethod
    def PARTICLE(context, layout, tool):
        if (tool is None) or (not tool.has_datablock):
            return False

        # See: `VIEW3D_PT_tools_brush`, basically a duplicate
        tool_settings = context.tool_settings
        settings = tool_settings.particle_edit
        brush = settings.brush
        tool = settings.tool
        if tool == 'NONE':
            return False

        layout.prop(brush, "size", slider=True)
        if tool == 'ADD':
            layout.prop(brush, "count")

            layout.prop(settings, "use_default_interpolate")
            layout.prop(brush, "steps", slider=True)
            layout.prop(settings, "default_key_count", slider=True)
        else:
            layout.prop(brush, "strength", slider=True)

            if tool == 'LENGTH':
                layout.row().prop(brush, "length_mode", expand=True)
            elif tool == 'PUFF':
                layout.row().prop(brush, "puff_mode", expand=True)
                layout.prop(brush, "use_puff_volume")
            elif tool == 'COMB':
                row = layout.row()
                row.active = settings.is_editable
                row.prop(settings, "use_emitter_deflect", text="Deflect Emitter")
                sub = row.row(align=True)
                sub.active = settings.use_emitter_deflect
                sub.prop(settings, "emitter_distance", text="Distance")

        return True

    @staticmethod
    def SCULPT_CURVES(context, layout, tool):
        if (tool is None) or (not tool.has_datablock):
            return False

        tool_settings = context.tool_settings
        paint = tool_settings.curves_sculpt

        brush = paint.brush
        if brush is None:
            return False

        UnifiedPaintPanel.prop_unified(
            layout,
            context,
            brush,
            "size",
            unified_name="use_unified_size",
            pressure_name="use_pressure_size",
            text="Radius",
            slider=True,
            header=True,
        )

        if brush.curves_sculpt_tool not in {'ADD', 'DELETE'}:
            UnifiedPaintPanel.prop_unified(
                layout,
                context,
                brush,
                "strength",
                unified_name="use_unified_strength",
                pressure_name="use_pressure_strength",
                header=True,
            )

        curves_tool = brush.curves_sculpt_tool

        if curves_tool == 'COMB':
            layout.prop(brush, "falloff_shape", expand=True)
            layout.popover("VIEW3D_PT_tools_brush_falloff", text="Brush Falloff")
            layout.popover("VIEW3D_PT_curves_sculpt_parameter_falloff", text="Curve Falloff")
        elif curves_tool == 'ADD':
            layout.prop(brush, "falloff_shape", expand=True)
            layout.prop(brush.curves_sculpt_settings, "add_amount")
            layout.popover("VIEW3D_PT_curves_sculpt_add_shape", text="Curve Shape")
            layout.prop(brush, "use_frontface", text="Front Faces Only")
        elif curves_tool == 'GROW_SHRINK':
            layout.prop(brush, "direction", expand=True, text="")
            layout.prop(brush, "falloff_shape", expand=True)
            layout.popover("VIEW3D_PT_curves_sculpt_grow_shrink_scaling", text="Scaling")
            layout.popover("VIEW3D_PT_tools_brush_falloff")
        elif curves_tool == 'SNAKE_HOOK':
            layout.prop(brush, "falloff_shape", expand=True)
            layout.popover("VIEW3D_PT_tools_brush_falloff")
        elif curves_tool == 'DELETE':
            layout.prop(brush, "falloff_shape", expand=True)
        elif curves_tool == 'SELECTION_PAINT':
            layout.prop(brush, "direction", expand=True, text="")
            layout.prop(brush, "falloff_shape", expand=True)
            layout.popover("VIEW3D_PT_tools_brush_falloff")
        elif curves_tool == 'PINCH':
            layout.prop(brush, "direction", expand=True, text="")
            layout.prop(brush, "falloff_shape", expand=True)
            layout.popover("VIEW3D_PT_tools_brush_falloff")
        elif curves_tool == 'SMOOTH':
            layout.prop(brush, "falloff_shape", expand=True)
            layout.popover("VIEW3D_PT_tools_brush_falloff")
        elif curves_tool == 'PUFF':
            layout.prop(brush, "falloff_shape", expand=True)
            layout.popover("VIEW3D_PT_tools_brush_falloff")
        elif curves_tool == 'DENSITY':
            layout.prop(brush, "falloff_shape", expand=True)
            row = layout.row(align=True)
            row.prop(brush.curves_sculpt_settings, "density_mode", text="", expand=True)
            row = layout.row(align=True)
            row.prop(brush.curves_sculpt_settings, "minimum_distance", text="Distance Min")
            row.operator_context = 'INVOKE_REGION_WIN'
            row.operator("sculpt_curves.min_distance_edit", text="", icon='DRIVER_DISTANCE')
            row = layout.row(align=True)
            row.enabled = brush.curves_sculpt_settings.density_mode != 'REMOVE'
            row.prop(brush.curves_sculpt_settings, "density_add_attempts", text="Count Max")
            layout.popover("VIEW3D_PT_tools_brush_falloff")
            layout.popover("VIEW3D_PT_curves_sculpt_add_shape", text="Curve Shape")
        elif curves_tool == 'SLIDE':
            layout.popover("VIEW3D_PT_tools_brush_falloff")

        return True

    @staticmethod
    def PAINT_GREASE_PENCIL(context, layout, tool):
        if (tool is None) or (not tool.has_datablock):
            return False

        tool_settings = context.tool_settings
        paint = tool_settings.gpencil_paint

        brush = paint.brush
        if brush is None:
            return False

        row = layout.row(align=True)

        BrushAssetShelf.draw_popup_selector(layout, context, brush)

        grease_pencil_tool = brush.gpencil_tool

        if grease_pencil_tool == 'DRAW':
            from bl_ui.properties_paint_common import (
                brush_basic__draw_color_selector,
            )
            brush_basic__draw_color_selector(context, layout, brush, brush.gpencil_settings, None)

        if grease_pencil_tool == 'TINT':
            row.separator(factor=0.4)
            row.prop_with_popover(brush, "color", text="", panel="TOPBAR_PT_gpencil_vertexcolor")

        from bl_ui.properties_paint_common import (
            brush_basic__draw_color_selector,
            brush_basic_grease_pencil_paint_settings,
        )

        brush_basic_grease_pencil_paint_settings(layout, context, brush, compact=True)

        return True


class VIEW3D_HT_header(Header):
    bl_space_type = 'VIEW_3D'

    @staticmethod
    def draw_xform_template(layout, context):
        obj = context.active_object
        object_mode = 'OBJECT' if obj is None else obj.mode
        has_pose_mode = (
            (object_mode == 'POSE') or
            (object_mode == 'WEIGHT_PAINT' and context.pose_object is not None)
        )
        gpd = context.gpencil_data

        tool_settings = context.tool_settings

        # Mode & Transform Settings
        scene = context.scene

        # Orientation
        if object_mode in {'OBJECT', 'EDIT', 'EDIT_GPENCIL'} or has_pose_mode:
            orient_slot = scene.transform_orientation_slots[0]

            if gpd is not None and gpd.use_curve_edit:
                row = layout.row(align=True)
                row.operator_menu_enum("gpencil.stroke_editcurve_set_handle_type", "type", text="", icon="HANDLE_AUTO")

            row = layout.row(align=True)
            row.prop_with_popover(
                orient_slot,
                "type",
                text="",
                panel="VIEW3D_PT_transform_orientations",
            )

        # Pivot
        if object_mode in {'OBJECT', 'EDIT', 'EDIT_GPENCIL', 'SCULPT_GPENCIL'} or has_pose_mode:
            layout.prop(tool_settings, "transform_pivot_point", text="", icon_only=True)

        # Snap
        show_snap = False
        if obj is None:
            show_snap = True
        else:
            if (object_mode not in {
                    'SCULPT', 'SCULPT_CURVES', 'VERTEX_PAINT', 'WEIGHT_PAINT', 'TEXTURE_PAINT',
                    'PAINT_GPENCIL', 'SCULPT_GPENCIL', 'WEIGHT_GPENCIL', 'VERTEX_GPENCIL',
            }) or has_pose_mode:
                show_snap = True
            else:

                paint_settings = UnifiedPaintPanel.paint_settings(context)

                if paint_settings:
                    brush = paint_settings.brush
                    if brush and hasattr(brush, "stroke_method") and brush.stroke_method == 'CURVE':
                        show_snap = True

        if show_snap:
            snap_items = bpy.types.ToolSettings.bl_rna.properties["snap_elements"].enum_items
            snap_elements = tool_settings.snap_elements
            if len(snap_elements) == 1:
                text = ""
                for elem in snap_elements:
                    icon = snap_items[elem].icon
                    break
            else:
                text = iface_("Mix", i18n_contexts.editor_view3d)
                icon = 'NONE'
            del snap_items, snap_elements

            row = layout.row(align=True)
            row.prop(tool_settings, "use_snap", text="")

            sub = row.row(align=True)
            sub.popover(
                panel="VIEW3D_PT_snapping",
                icon=icon,
                text=text,
                translate=False,
            )

        # Proportional editing
        if object_mode in {
            'EDIT',
            'PARTICLE_EDIT',
            'SCULPT_GPENCIL',
            'EDIT_GPENCIL',
            'OBJECT',
        } and context.mode != 'EDIT_ARMATURE':
            row = layout.row(align=True)
            kw = {}
            if object_mode == 'OBJECT':
                attr = "use_proportional_edit_objects"
            else:
                attr = "use_proportional_edit"

                if tool_settings.use_proportional_edit:
                    if tool_settings.use_proportional_connected:
                        kw["icon"] = 'PROP_CON'
                    elif tool_settings.use_proportional_projected:
                        kw["icon"] = 'PROP_PROJECTED'
                    else:
                        kw["icon"] = 'PROP_ON'
                else:
                    kw["icon"] = 'PROP_OFF'

            row.prop(tool_settings, attr, icon_only=True, **kw)
            sub = row.row(align=True)
            # BFA hide UI via "if" statement instead of greying out
            if getattr(tool_settings, attr):
                sub.prop_with_popover(
                    tool_settings,
                    "proportional_edit_falloff",
                    text="",
                    icon_only=True,
                    panel="VIEW3D_PT_proportional_edit",
                )

    def draw(self, context):
        layout = self.layout

        tool_settings = context.tool_settings
        view = context.space_data
        shading = view.shading
        overlay = view.overlay

        # bfa - show hide the editormenu, editor suffix is needed.
        ALL_MT_editormenu_view3d.draw_hidden(context, layout)

        obj = context.active_object
        mode_string = context.mode
        object_mode = 'OBJECT' if obj is None else obj.mode
        has_pose_mode = (
            (object_mode == 'POSE') or
            (object_mode == 'WEIGHT_PAINT' and context.pose_object is not None)
        )

        # Note: This is actually deadly in case enum_items have to be dynamically generated
        #       (because internal RNA array iterator will free everything immediately...).
        # XXX This is an RNA internal issue, not sure how to fix it.
        # Note: Tried to add an accessor to get translated UI strings instead of manual call
        #       to pgettext_iface below, but this fails because translated enum-items
        #       are always dynamically allocated.
        act_mode_item = bpy.types.Object.bl_rna.properties["mode"].enum_items[object_mode]
        act_mode_i18n_context = bpy.types.Object.bl_rna.properties["mode"].translation_context

        row = layout.row(align=True)
        row.separator()

        sub = row.row(align=True)
        sub.operator_menu_enum(
            "object.mode_set", "mode",
            text=iface_(act_mode_item.name, act_mode_i18n_context),
            icon=act_mode_item.icon,
        )
        del act_mode_item

        layout.template_header_3D_mode()

        # Contains buttons like Mode, Pivot, Layer, Mesh Select Mode...
        if obj:
            # Particle edit
            if object_mode == 'PARTICLE_EDIT':
                row = layout.row()
                row.prop(tool_settings.particle_edit, "select_mode", text="", expand=True)
            elif object_mode in {'EDIT', 'SCULPT_CURVES'} and obj.type == 'CURVES':
                curves = obj.data

                row = layout.row(align=True)
                domain = curves.selection_domain
                row.operator(
                    "curves.set_selection_domain",
                    text="",
                    icon='CURVE_BEZCIRCLE',
                    depress=(domain == 'POINT'),
                ).domain = 'POINT'
                row.operator(
                    "curves.set_selection_domain",
                    text="",
                    icon='CURVE_PATH',
                    depress=(domain == 'CURVE'),
                ).domain = 'CURVE'

        # Grease Pencil
        if obj and obj.type == 'GREASEPENCIL':
            # Select mode for Editing
            if object_mode == 'EDIT':
                row = layout.row(align=True)
                row.operator(
                    "grease_pencil.set_selection_mode",
                    text="",
                    icon='GP_SELECT_POINTS',
                    depress=(tool_settings.gpencil_selectmode_edit == 'POINT'),
                ).mode = 'POINT'
                row.operator(
                    "grease_pencil.set_selection_mode",
                    text="",
                    icon='GP_SELECT_STROKES',
                    depress=(tool_settings.gpencil_selectmode_edit == 'STROKE'),
                ).mode = 'STROKE'

                # TODO: Segment selection

            if object_mode == 'PAINT_GPENCIL':
                row = layout.row(align=True)
                row.prop(tool_settings, "use_gpencil_draw_onback", text="", icon='MOD_OPACITY')
                row.separator(factor=0.4)
                row.prop(tool_settings, "use_gpencil_automerge_strokes", text="")
                row.separator(factor=0.4)
                row.prop(tool_settings, "use_gpencil_weight_data_add", text="", icon='WPAINT_HLT')
                row.separator(factor=0.4)
                row.prop(tool_settings, "use_gpencil_draw_additive", text="", icon='FREEZE')

            # Select mode for Sculpt
            if object_mode == 'SCULPT_GPENCIL':
                row = layout.row(align=True)
                row.prop(tool_settings, "use_gpencil_select_mask_point", text="")
                row.prop(tool_settings, "use_gpencil_select_mask_stroke", text="")
                row.prop(tool_settings, "use_gpencil_select_mask_segment", text="")

            if object_mode in {'PAINT_GPENCIL', 'EDIT', 'SCULPT_GPENCIL', 'WEIGHT_GPENCIL'}:
                row = layout.row(align=True)
                row.prop(tool_settings, "use_grease_pencil_multi_frame_editing", text="")

                if object_mode in {'EDIT', 'SCULPT_GPENCIL', 'WEIGHT_GPENCIL'}:
                    sub = row.row(align=True)
                    sub.enabled = tool_settings.use_grease_pencil_multi_frame_editing
                    sub.popover(
                        panel="VIEW3D_PT_grease_pencil_multi_frame",
                        text="Multiframe",
                    )

        # Grease Pencil (legacy)
        if obj and obj.type == 'GPENCIL' and context.gpencil_data:
            gpd = context.gpencil_data

            if gpd.is_stroke_paint_mode:
                row = layout.row()
                sub = row.row(align=True)
                sub.prop(tool_settings, "use_gpencil_draw_onback", text="", icon='MOD_OPACITY')
                sub.separator(factor=0.4)
                sub.prop(tool_settings, "use_gpencil_automerge_strokes", text="")
                sub.separator(factor=0.4)
                sub.prop(tool_settings, "use_gpencil_weight_data_add", text="", icon='WPAINT_HLT')
                sub.separator(factor=0.4)
                sub.prop(tool_settings, "use_gpencil_draw_additive", text="", icon='FREEZE')

            # Select mode for Editing
            if gpd.use_stroke_edit_mode:
                row = layout.row(align=True)
                row.prop_enum(tool_settings, "gpencil_selectmode_edit", text="", value='POINT')
                row.prop_enum(tool_settings, "gpencil_selectmode_edit", text="", value='STROKE')

                subrow = row.row(align=True)
                subrow.enabled = not gpd.use_curve_edit
                subrow.prop_enum(tool_settings, "gpencil_selectmode_edit", text="", value='SEGMENT')

                # Curve edit sub-mode.
                row = layout.row(align=True)
                row.prop(gpd, "use_curve_edit", text="",
                         icon='IPO_BEZIER')
                sub = row.row(align=True)
                # BFA hide UI via "if" statement instead of greaying out
                if gpd.use_curve_edit:
                    sub.popover(
                        panel="VIEW3D_PT_gpencil_curve_edit",
                        text="",
                    )

            # Select mode for Sculpt
            if gpd.is_stroke_sculpt_mode:
                row = layout.row(align=True)
                row.prop(tool_settings, "use_gpencil_select_mask_point", text="")
                row.prop(tool_settings, "use_gpencil_select_mask_stroke", text="")
                row.prop(tool_settings, "use_gpencil_select_mask_segment", text="")

            # Select mode for Vertex Paint
            if gpd.is_stroke_vertex_mode:
                row = layout.row(align=True)
                row.prop(tool_settings, "use_gpencil_vertex_select_mask_point", text="")
                row.prop(tool_settings, "use_gpencil_vertex_select_mask_stroke", text="")
                row.prop(tool_settings, "use_gpencil_vertex_select_mask_segment", text="")

            if gpd.is_stroke_paint_mode:
                row = layout.row(align=True)
                row.prop(gpd, "use_multiedit", text="", icon='GP_MULTIFRAME_EDITING')

            if (
                    gpd.use_stroke_edit_mode or
                    gpd.is_stroke_sculpt_mode or
                    gpd.is_stroke_weight_mode or
                    gpd.is_stroke_vertex_mode
            ):
                row = layout.row(align=True)
                row.prop(gpd, "use_multiedit", text="", icon='GP_MULTIFRAME_EDITING')

                sub = row.row(align=True)
                if gpd.use_multiedit:
                    sub.popover(
                        panel="VIEW3D_PT_gpencil_multi_frame",
                        text="",
                    )

        # Grease Pencil
        if obj and obj.type == 'GREASEPENCIL':
            if object_mode == 'PAINT_GREASE_PENCIL':
                row = layout.row()
                sub = row.row(align=True)
                sub.prop(tool_settings, "use_gpencil_draw_onback", text="", icon='MOD_OPACITY')
                sub.separator(factor=0.4)
                sub.prop(tool_settings, "use_gpencil_automerge_strokes", text="")
                sub.separator(factor=0.4)
                sub.prop(tool_settings, "use_gpencil_weight_data_add", text="", icon='WPAINT_HLT')
                sub.separator(factor=0.4)
                sub.prop(tool_settings, "use_gpencil_draw_additive", text="", icon='FREEZE')

            # Select mode for Editing
            if object_mode == 'EDIT':
                row = layout.row(align=True)
                row.prop_enum(tool_settings, "gpencil_selectmode_edit", text="", value='POINT')
                row.prop_enum(tool_settings, "gpencil_selectmode_edit", text="", value='STROKE')

                subrow = row.row(align=True)
                subrow.prop_enum(tool_settings, "gpencil_selectmode_edit", text="", value='SEGMENT')

            # Select mode for Sculpt
            if object_mode == 'SCULPT_GPENCIL':
                row = layout.row(align=True)
                row.prop(tool_settings, "use_gpencil_select_mask_point", text="")
                row.prop(tool_settings, "use_gpencil_select_mask_stroke", text="")
                row.prop(tool_settings, "use_gpencil_select_mask_segment", text="")

        overlay = view.overlay

        VIEW3D_MT_editor_menus.draw_collapsible(context, layout)

        layout.separator_spacer()

        if object_mode in {'PAINT_GPENCIL', 'SCULPT_GPENCIL'}:
            # Grease pencil
            if object_mode == 'PAINT_GPENCIL':
                sub = layout.row(align=True)
                sub.prop_with_popover(
                    tool_settings,
                    "gpencil_stroke_placement_view3d",
                    text="",
                    panel="VIEW3D_PT_gpencil_origin",
                )

            if object_mode in {'PAINT_GPENCIL', 'SCULPT_GPENCIL'}:
                sub = layout.row(align=True)
                sub.active = tool_settings.gpencil_stroke_placement_view3d != 'SURFACE'
                sub.prop_with_popover(
                    tool_settings.gpencil_sculpt,
                    "lock_axis",
                    text="",
                    panel="VIEW3D_PT_gpencil_lock",
                )

            if object_mode == 'PAINT_GPENCIL':
                # FIXME: this is bad practice!
                # Tool options are to be displayed in the top-bar.
                tool = context.workspace.tools.from_space_view3d_mode(object_mode)
                if tool and tool.idname == "builtin_brush.Draw":
                    settings = tool_settings.gpencil_sculpt.guide
                    row = layout.row(align=True)
                    row.prop(settings, "use_guide", text="", icon='GRID')
                    sub = row.row(align=True)
                    if settings.use_guide:
                        sub.popover(panel="VIEW3D_PT_gpencil_guide", text="Guides")

              # Grease Pencil
                if obj and obj.type == 'GPENCIL' and context.gpencil_data:
                    gpd = context.gpencil_data

                    if gpd.is_stroke_paint_mode:
                        row = layout.row()
                        sub = row.row(align=True)
                        sub.prop(tool_settings, "use_gpencil_draw_onback", text="", icon='MOD_OPACITY')
                        sub.separator(factor=0.4)
                        sub.prop(tool_settings, "use_gpencil_automerge_strokes", text="")
                        sub.separator(factor=0.4)
                        sub.prop(tool_settings, "use_gpencil_weight_data_add", text="", icon='WPAINT_HLT')
                        sub.separator(factor=0.4)
                        sub.prop(tool_settings, "use_gpencil_draw_additive", text="", icon='FREEZE')

            if object_mode == 'SCULPT_GPENCIL':
                layout.popover(
                    panel="VIEW3D_PT_gpencil_sculpt_automasking",
                    text="",
                    icon=VIEW3D_HT_header._gpencil_sculpt_automasking_icon(tool_settings.gpencil_sculpt),
                )

        elif object_mode == 'SCULPT':
            # If the active tool supports it, show the canvas selector popover.
            from bl_ui.space_toolsystem_common import ToolSelectPanelHelper
            tool = ToolSelectPanelHelper.tool_active_from_context(context)
            is_paint_tool = tool and tool.use_paint_canvas

            shading = VIEW3D_PT_shading.get_shading(context)
            color_type = shading.color_type

            row = layout.row()
            row.active = is_paint_tool and color_type == 'VERTEX'

            if context.preferences.experimental.use_sculpt_texture_paint:
                canvas_source = tool_settings.paint_mode.canvas_source
                icon = 'GROUP_VCOL' if canvas_source == 'COLOR_ATTRIBUTE' else canvas_source
                row.popover(panel="VIEW3D_PT_slots_paint_canvas", icon=icon)
            else:
                row.popover(panel="VIEW3D_PT_slots_color_attributes", icon='GROUP_VCOL')

            layout.popover(
                panel="VIEW3D_PT_sculpt_snapping",
                icon="SNAP_INCREMENT",
                text="",
                translate=False,
            )

            layout.popover(
                panel="VIEW3D_PT_sculpt_automasking",
                text="",
                icon=VIEW3D_HT_header._sculpt_automasking_icon(tool_settings.sculpt),
            )

        elif object_mode == 'VERTEX_PAINT':
            row = layout.row()
            row.popover(panel="VIEW3D_PT_slots_color_attributes", icon='GROUP_VCOL')

        elif object_mode == 'WEIGHT_PAINT':
            row = layout.row()
            row.popover(panel="VIEW3D_PT_slots_vertex_groups", icon='GROUP_VERTEX')

            layout.popover(
                panel="VIEW3D_PT_sculpt_snapping",
                icon="SNAP_INCREMENT",
                text="",
                translate=False,
            )

        elif object_mode == 'TEXTURE_PAINT':
            tool_mode = tool_settings.image_paint.mode
            icon = 'MATERIAL' if tool_mode == 'MATERIAL' else 'IMAGE_DATA'

            row = layout.row()
            row.popover(panel="VIEW3D_PT_slots_projectpaint", icon=icon)
            row.popover(
                panel="VIEW3D_PT_mask",
                icon=VIEW3D_HT_header._texture_mask_icon(tool_settings.image_paint),
                text="")
        else:
            # Transform settings depending on tool header visibility
            VIEW3D_HT_header.draw_xform_template(layout, context)

        layout.separator_spacer()

        # Viewport Settings
        layout.popover(
            panel="VIEW3D_PT_object_type_visibility",
            icon_value=view.icon_from_show_object_viewport,
            text="",
        )

        # Gizmo toggle & popover.
        row = layout.row(align=True)
        # FIXME: place-holder icon.
        row.prop(view, "show_gizmo", text="", toggle=True, icon='GIZMO')
        sub = row.row(align=True)
        sub.active = view.show_gizmo
        sub.popover(
            panel="VIEW3D_PT_gizmo_display",
            text="",
        )

        # Overlay toggle & popover.
        row = layout.row(align=True)
        row.prop(overlay, "show_overlays", icon='OVERLAY', text="")
        sub = row.row(align=True)
        sub.active = overlay.show_overlays
        sub.popover(panel="VIEW3D_PT_overlay", text="")

        if mode_string == 'EDIT_MESH':
            sub.popover(panel="VIEW3D_PT_overlay_edit_mesh", text="", icon='EDITMODE_HLT')
        if mode_string == 'EDIT_CURVE':
            sub.popover(panel="VIEW3D_PT_overlay_edit_curve", text="", icon='EDITMODE_HLT')
        elif mode_string == 'SCULPT':
            sub.popover(panel="VIEW3D_PT_overlay_sculpt", text="", icon='SCULPTMODE_HLT')
        elif mode_string == 'SCULPT_CURVES':
            sub.popover(panel="VIEW3D_PT_overlay_sculpt_curves", text="", icon='SCULPTMODE_HLT')
        elif mode_string == 'PAINT_WEIGHT':
            sub.popover(panel="VIEW3D_PT_overlay_weight_paint", text="", icon='WPAINT_HLT')
        elif mode_string == 'PAINT_TEXTURE':
            sub.popover(panel="VIEW3D_PT_overlay_texture_paint", text="", icon='TPAINT_HLT')
        elif mode_string == 'PAINT_VERTEX':
            sub.popover(panel="VIEW3D_PT_overlay_vertex_paint", text="", icon='VPAINT_HLT')
        elif obj is not None and obj.type == 'GPENCIL':
            sub.popover(panel="VIEW3D_PT_overlay_gpencil_options", text="", icon='OUTLINER_DATA_GREASEPENCIL')
        elif obj is not None and obj.type == 'GREASEPENCIL':
            sub.popover(panel="VIEW3D_PT_overlay_grease_pencil_options", text="", icon='OUTLINER_DATA_GREASEPENCIL')

        # Separate from `elif` chain because it may coexist with weight-paint.
        if (
            has_pose_mode or
            (object_mode in {'EDIT_ARMATURE', 'OBJECT'} and VIEW3D_PT_overlay_bones.is_using_wireframe(context))
        ):
            sub.popover(panel="VIEW3D_PT_overlay_bones", text="", icon='POSE_HLT')

        row = layout.row()
        row.active = (object_mode == 'EDIT') or (shading.type in {'WIREFRAME', 'SOLID'})

        # While exposing `shading.show_xray(_wireframe)` is correct.
        # this hides the key shortcut from users: #70433.
        if has_pose_mode:
            draw_depressed = overlay.show_xray_bone
        elif shading.type == 'WIREFRAME':
            draw_depressed = shading.show_xray_wireframe
        else:
            draw_depressed = shading.show_xray
        row.operator(
            "view3d.toggle_xray",
            text="",
            icon='XRAY',
            depress=draw_depressed,
        )

        row = layout.row(align=True)
        row.prop(shading, "type", text="", expand=True)
        sub = row.row(align=True)
        # TODO, currently render shading type ignores mesh two-side, until it's supported
        # show the shading popover which shows double-sided option.

        # sub.enabled = shading.type != 'RENDERED'
        sub.popover(panel="VIEW3D_PT_shading", text="")

    @staticmethod
    def _sculpt_automasking_icon(sculpt):
        automask_enabled = (
            sculpt.use_automasking_topology or
            sculpt.use_automasking_face_sets or
            sculpt.use_automasking_boundary_edges or
            sculpt.use_automasking_boundary_face_sets or
            sculpt.use_automasking_cavity or
            sculpt.use_automasking_cavity_inverted or
            sculpt.use_automasking_start_normal or
            sculpt.use_automasking_view_normal
        )

        return "MOD_MASK" if automask_enabled else "MOD_MASK_OFF" # BFA - mask icon

    @staticmethod
    def _gpencil_sculpt_automasking_icon(gpencil_sculpt):
        automask_enabled = (
            gpencil_sculpt.use_automasking_stroke or
            gpencil_sculpt.use_automasking_layer_stroke or
            gpencil_sculpt.use_automasking_material_stroke or
            gpencil_sculpt.use_automasking_material_active or
            gpencil_sculpt.use_automasking_layer_active
        )

        return "MOD_MASK" if automask_enabled else "MOD_MASK_OFF" # BFA - mask icon

    @staticmethod
    def _texture_mask_icon(ipaint):
        mask_enabled = ipaint.use_stencil_layer or ipaint.use_cavity
        return 'MOD_MASK' if mask_enabled else 'MOD_MASK_OFF' # BFA - mask icon


# BFA - show hide the editormenu, editor suffix is needed.
class ALL_MT_editormenu_view3d(Menu):
    bl_label = ""

    def draw(self, context):
        self.draw_menus(self.layout, context)

    @staticmethod
    def _texture_mask_icon(ipaint):
        mask_enabled = ipaint.use_stencil_layer or ipaint.use_cavity
        return 'MOD_MASK' if mask_enabled else 'MOD_MASK_OFF'

    @staticmethod
    def draw_menus(layout, context):

        row = layout.row(align=True)
        row.template_header()  # editor type menus

    # bfa - do not place any content here, it does not belong into this class !!!


class VIEW3D_MT_editor_menus(Menu):
    bl_label = ""

    def draw(self, context):
        layout = self.layout
        obj = context.active_object
        mode_string = context.mode
        edit_object = context.edit_object
        gp_edit = obj and obj.type == 'GPENCIL' and obj.mode in {
            'EDIT_GPENCIL',
            'PAINT_GPENCIL',
            'SCULPT_GPENCIL',
            'SCULPT_GREASE_PENCIL',
            'WEIGHT_GPENCIL',
            'VERTEX_GPENCIL',
        }
        tool_settings = context.tool_settings

        layout.menu("SCREEN_MT_user_menu", text="Quick")  # BFA
        layout.menu("VIEW3D_MT_view")
        layout.menu("VIEW3D_MT_view_navigation")  # BFA

        # Select Menu
        if gp_edit:
            use_gpencil_masking = (tool_settings.use_gpencil_select_mask_point or
                                   tool_settings.use_gpencil_select_mask_stroke or
                                   tool_settings.use_gpencil_select_mask_segment)
            if mode_string in {
                'EDIT_GPENCIL',
                'VERTEX_GPENCIL'} or (
                mode_string in {
                    'SCULPT_GPENCIL',
                    'SCULPT_GREASE_PENCIL'} and use_gpencil_masking):
                layout.menu("VIEW3D_MT_select_edit_gpencil")

            if mode_string == "SCULPT_GPENCIL" and use_gpencil_masking:  # BFA
                layout.menu("VIEW3D_MT_sculpt_gpencil_copy")  # bfa menu

            elif mode_string == "VERTEX_GPENCIL":  # BFA
                layout.menu("VIEW3D_MT_gpencil_animation")  # BFA
                layout.menu("GPENCIL_MT_layer_active", text="Active Layer")  # BFA

        elif mode_string in {'PAINT_WEIGHT', 'PAINT_VERTEX', 'PAINT_TEXTURE'}:
            mesh = obj.data
            if mesh.use_paint_mask:
                layout.menu("VIEW3D_MT_select_paint_mask")
            elif mesh.use_paint_mask_vertex and mode_string in {'PAINT_WEIGHT', 'PAINT_VERTEX'}:
                layout.menu("VIEW3D_MT_select_paint_mask_vertex")
        elif mode_string not in {'SCULPT', 'SCULPT_CURVES', 'PAINT_GREASE_PENCIL', 'SCULPT_GREASE_PENCIL', 'WEIGHT_GREASE_PENCIL'}:
            layout.menu("VIEW3D_MT_select_" + mode_string.lower())

        if gp_edit:
            pass
        elif mode_string == 'OBJECT':
            layout.menu("VIEW3D_MT_add")
        elif mode_string == 'EDIT_MESH':
            layout.menu("VIEW3D_MT_mesh_add", text="Add", text_ctxt=i18n_contexts.operator_default)
        elif mode_string == 'EDIT_CURVE':
            layout.menu("VIEW3D_MT_curve_add", text="Add", text_ctxt=i18n_contexts.operator_default)
        elif mode_string == 'EDIT_CURVES':
            layout.menu("VIEW3D_MT_edit_curves_add", text="Add", text_ctxt=i18n_contexts.operator_default)
        elif mode_string == 'EDIT_SURFACE':
            layout.menu("VIEW3D_MT_surface_add", text="Add", text_ctxt=i18n_contexts.operator_default)
        elif mode_string == 'EDIT_METABALL':
            layout.menu("VIEW3D_MT_metaball_add", text="Add", text_ctxt=i18n_contexts.operator_default)
        elif mode_string == 'EDIT_ARMATURE':
            layout.menu("TOPBAR_MT_edit_armature_add", text="Add", text_ctxt=i18n_contexts.operator_default)

        if gp_edit:
            if obj and obj.mode == 'PAINT_GPENCIL':
                layout.menu("VIEW3D_MT_draw_gpencil")
            elif obj and obj.mode == 'EDIT_GPENCIL':
                layout.menu("VIEW3D_MT_edit_gpencil")
                layout.menu("VIEW3D_MT_edit_gpencil_stroke")
                layout.menu("VIEW3D_MT_edit_gpencil_point")
            elif obj and obj.mode == 'WEIGHT_GPENCIL':
                layout.menu("VIEW3D_MT_weight_gpencil")
            if obj and obj.mode == 'VERTEX_GPENCIL':
                layout.menu("VIEW3D_MT_paint_gpencil")

        elif edit_object:
            layout.menu("VIEW3D_MT_edit_" + edit_object.type.lower())

            if mode_string == 'EDIT_MESH':
                layout.menu("VIEW3D_MT_edit_mesh_vertices")
                layout.menu("VIEW3D_MT_edit_mesh_edges")
                layout.menu("VIEW3D_MT_edit_mesh_faces")
                layout.menu("VIEW3D_MT_uv_map", text="UV")
                layout.template_node_operator_asset_root_items()
            elif mode_string in {'EDIT_CURVE', 'EDIT_SURFACE'}:
                layout.menu("VIEW3D_MT_edit_curve_ctrlpoints")
                layout.menu("VIEW3D_MT_edit_curve_segments")
            elif mode_string in {'EDIT_CURVES', 'EDIT_POINT_CLOUD'}:
                layout.menu("VIEW3D_MT_edit_curves_control_points")
                layout.menu("VIEW3D_MT_edit_curves_segments")
                layout.template_node_operator_asset_root_items()
            elif mode_string == 'EDIT_GREASE_PENCIL':
                layout.menu("VIEW3D_MT_edit_greasepencil_point")
                layout.menu("VIEW3D_MT_edit_greasepencil_stroke")

        elif obj:
            if mode_string not in {'PAINT_TEXTURE', 'SCULPT_CURVES', 'SCULPT_GREASE_PENCIL'}:
                layout.menu("VIEW3D_MT_" + mode_string.lower())
            if mode_string in {'SCULPT', 'PAINT_VERTEX', 'PAINT_TEXTURE'}:  # BFA
                layout.menu("VIEW3D_MT_brush")  # BFA
            if mode_string == 'SCULPT':
                layout.menu("VIEW3D_MT_mask")
                layout.menu("VIEW3D_MT_face_sets")
                layout.template_node_operator_asset_root_items()
            elif mode_string == 'SCULPT_CURVES':
                layout.menu("VIEW3D_MT_select_sculpt_curves")
                layout.menu("VIEW3D_MT_sculpt_curves")
                layout.template_node_operator_asset_root_items()
            else:
                layout.template_node_operator_asset_root_items()

        else:
            layout.menu("VIEW3D_MT_object")
            layout.template_node_operator_asset_root_items()


# ********** Menu **********


# ********** Utilities **********


class ShowHideMenu:
    bl_label = "Show/Hide"
    _operator_name = ""

    def draw(self, _context):
        layout = self.layout

        layout.operator("{:s}.reveal".format(self._operator_name), text="Show Hidden", icon="HIDE_OFF")
        layout.operator(
            "{:s}.hide".format(
                self._operator_name),
            text="Hide Selected",
            icon="HIDE_ON").unselected = False
        layout.operator(
            "{:s}.hide".format(
                self._operator_name),
            text="Hide Unselected",
            icon="HIDE_UNSELECTED").unselected = True


# Standard transforms which apply to all cases (mix-in class, not used directly).
class VIEW3D_MT_transform_base:
    bl_label = "Transform"
    bl_category = "View"

    # TODO: get rid of the custom text strings?
    def draw(self, context):
        layout = self.layout
        # BFA - removed translate, rotate and resize as redundant
        layout.operator("transform.tosphere", text="To Sphere", icon="TOSPHERE")
        layout.operator("transform.shear", text="Shear", icon="SHEAR")
        layout.operator("transform.bend", text="Bend", icon="BEND")
        layout.operator("transform.push_pull", text="Push/Pull", icon='PUSH_PULL')

        if context.mode in {
                'EDIT_MESH', 'EDIT_ARMATURE', 'EDIT_SURFACE', 'EDIT_CURVE', 'EDIT_LATTICE', 'EDIT_METABALL',
        }:
            layout.operator("transform.vertex_warp", text="Warp", icon="MOD_WARP")
            layout.operator_context = 'EXEC_REGION_WIN'
            layout.operator("transform.vertex_random", text="Randomize", icon='RANDOMIZE').offset = 0.1
            layout.operator_context = 'INVOKE_REGION_WIN'


# Generic transform menu - geometry types
class VIEW3D_MT_transform(VIEW3D_MT_transform_base, Menu):
    def draw(self, context):
        # base menu
        VIEW3D_MT_transform_base.draw(self, context)

        # generic...
        layout = self.layout
        if context.mode == 'EDIT_MESH':
            layout.operator("transform.shrink_fatten", text="Shrink/Fatten", icon='SHRINK_FATTEN')
            layout.operator("transform.skin_resize", icon="MOD_SKIN")
        elif context.mode in ['EDIT_CURVE', 'EDIT_GREASE_PENCIL', 'EDIT_CURVES']:
            layout.operator("transform.transform", text="Radius", icon='SHRINK_FATTEN').mode = 'CURVE_SHRINKFATTEN'

        if context.mode != 'EDIT_CURVES' and context.mode != 'EDIT_GREASE_PENCIL':
            layout.separator()
            props = layout.operator("transform.translate", text="Move Texture Space", icon="MOVE_TEXTURESPACE")
            props.texture_space = True
            props = layout.operator("transform.resize", text="Scale Texture Space", icon="SCALE_TEXTURESPACE")
            props.texture_space = True


# Object-specific extensions to Transform menu
class VIEW3D_MT_transform_object(VIEW3D_MT_transform_base, Menu):
    def draw(self, context):
        layout = self.layout

        # base menu
        VIEW3D_MT_transform_base.draw(self, context)

        # object-specific option follow...
        layout.separator()

        layout.operator("transform.translate", text="Move Texture Space", icon="MOVE_TEXTURESPACE").texture_space = True
        layout.operator("transform.resize", text="Scale Texture Space", icon="SCALE_TEXTURESPACE").texture_space = True

        layout.separator()

        layout.operator_context = 'EXEC_REGION_WIN'
        # XXX see alignmenu() in edit.c of b2.4x to get this working
        layout.operator(
            "transform.transform",
            text="Align to Transform Orientation",
            icon="ALIGN_TRANSFORM").mode = 'ALIGN'

        layout.separator()

        layout.operator("object.randomize_transform", icon="RANDOMIZE_TRANSFORM")
        layout.operator("object.align", icon="ALIGN")

        # TODO: there is a strange context bug here.
        """
        layout.operator_context = 'INVOKE_REGION_WIN'
        layout.operator("object.transform_axis_target")
        """


# Armature EditMode extensions to Transform menu
class VIEW3D_MT_transform_armature(VIEW3D_MT_transform_base, Menu):
    def draw(self, context):
        layout = self.layout

        # base menu
        VIEW3D_MT_transform_base.draw(self, context)

        # armature specific extensions follow...
        obj = context.object
        if obj.type == 'ARMATURE' and obj.mode in {'EDIT', 'POSE'}:
            if obj.data.display_type == 'BBONE':
                layout.separator()

                layout.operator("transform.transform", text="Scale BBone", icon='TRANSFORM_SCALE').mode = 'BONE_SIZE'
            elif obj.data.display_type == 'ENVELOPE':
                layout.separator()

                layout.operator(
                    "transform.transform",
                    text="Scale Envelope Distance",
                    icon='TRANSFORM_SCALE').mode = 'BONE_SIZE'
                layout.operator("transform.transform", text="Scale Radius",
                                icon='TRANSFORM_SCALE').mode = 'BONE_ENVELOPE'

        if context.edit_object and context.edit_object.type == 'ARMATURE':
            layout.separator()

            layout.operator("armature.align", icon="ALIGN")


class VIEW3D_MT_mirror(Menu):
    bl_label = "Mirror"

    def draw(self, _context):
        layout = self.layout

        layout.operator("transform.mirror", text="Interactive Mirror", icon='TRANSFORM_MIRROR')

        layout.separator()

        layout.operator_context = 'EXEC_REGION_WIN'

        for (space_name, space_id) in (("Global", 'GLOBAL'), ("Local", 'LOCAL')):
            for axis_index, axis_name in enumerate("XYZ"):
                props = layout.operator("transform.mirror",
                                        text="{:s} {:s}".format(axis_name, iface_(space_name)),
                                        translate=False,
                                        icon="MIRROR_" + axis_name)  # BFA: set icon
                props.constraint_axis[axis_index] = True
                props.orient_type = space_id

            if space_id == 'GLOBAL':
                layout.separator()

        if _context.edit_object and _context.edit_object.type in {'MESH', 'SURFACE'}:
            layout.separator()
            layout.operator("object.vertex_group_mirror", icon="MIRROR_VERTEXGROUP")


class VIEW3D_MT_snap(Menu):
    bl_label = "Snap"

    def draw(self, _context):
        layout = self.layout

        layout.operator(
            "view3d.snap_selected_to_cursor",
            text="Selection to Cursor",
            icon="SELECTIONTOCURSOR").use_offset = False
        layout.operator(
            "view3d.snap_selected_to_cursor",
            text="Selection to Cursor (Keep Offset)",
            icon="SELECTIONTOCURSOROFFSET").use_offset = True
        layout.operator("view3d.snap_selected_to_active", text="Selection to Active", icon="SELECTIONTOACTIVE")
        layout.operator("view3d.snap_selected_to_grid", text="Selection to Grid", icon="SELECTIONTOGRID")

        layout.separator()

        layout.operator("view3d.snap_cursor_to_selected", text="Cursor to Selected", icon="CURSORTOSELECTION")
        layout.operator("view3d.snap_cursor_to_center", text="Cursor to World Origin", icon="CURSORTOCENTER")
        layout.operator("view3d.snap_cursor_to_active", text="Cursor to Active", icon="CURSORTOACTIVE")
        layout.operator("view3d.snap_cursor_to_grid", text="Cursor to Grid", icon="CURSORTOGRID")


# bfa - Tooltip and operator for Clear Seam.
class VIEW3D_MT_uv_map_clear_seam(bpy.types.Operator):
    """Clears the UV Seam for selected edges"""  # BFA - blender will use this as a tooltip for menu items and buttons.
    bl_idname = "mesh.clear_seam"        # unique identifier for buttons and menu items to reference.
    bl_label = "Clear seam"         # display name in the interface.
    bl_options = {'REGISTER', 'UNDO'}  # enable undo for the operator.

    def execute(self, context):        # execute() is called by blender when running the operator.
        bpy.ops.mesh.mark_seam(clear=True)
        return {'FINISHED'}


class VIEW3D_MT_uv_map(Menu):
    bl_label = "UV Mapping"

    def draw(self, _context):
        layout = self.layout

        layout.operator("uv.unwrap", text="Unwrap ABF", icon='UNWRAP_ABF').method = 'ANGLE_BASED'
        layout.operator("uv.unwrap", text="Unwrap Conformal", icon='UNWRAP_LSCM').method = 'CONFORMAL'

        layout.separator()

        layout.operator_context = 'INVOKE_DEFAULT'
        layout.operator("uv.smart_project", icon="MOD_UVPROJECT")
        layout.operator("uv.lightmap_pack", icon="LIGHTMAPPACK")
        layout.operator("uv.follow_active_quads", icon="FOLLOWQUADS")

        layout.separator()

        layout.operator_context = 'EXEC_REGION_WIN'
        layout.operator("uv.cube_project", icon="CUBEPROJECT")
        layout.operator("uv.cylinder_project", icon="CYLINDERPROJECT")
        layout.operator("uv.sphere_project", icon="SPHEREPROJECT")

        layout.separator()

        layout.operator_context = 'INVOKE_REGION_WIN'
        layout.operator("uv.project_from_view", icon="PROJECTFROMVIEW").scale_to_bounds = False
        layout.operator("uv.project_from_view", text="Project from View (Bounds)",
                        icon="PROJECTFROMVIEW_BOUNDS").scale_to_bounds = True

        layout.separator()

        layout.operator("mesh.mark_seam", icon="MARK_SEAM").clear = False
        layout.operator("mesh.mark_seam", text="Clear Seam", icon='CLEAR_SEAM').clear = True

        layout.separator()

        layout.operator("uv.reset", icon="RESET")

        layout.template_node_operator_asset_menu_items(catalog_path="UV")


# ********** View menus **********

# bfa - set active camera does not exist in blender
class VIEW3D_MT_switchactivecamto(bpy.types.Operator):
    """Sets the current selected camera as the active camera to render from\nYou need to have a camera object selected"""
    bl_idname = "view3d.switchactivecamto"
    bl_label = "Set active Camera"
    bl_options = {'REGISTER', 'UNDO'}

    def execute(self, context):

        context = bpy.context
        scene = context.scene
        if context.active_object is not None:
            currentCameraObj = bpy.data.objects[bpy.context.active_object.name]
            scene.camera = currentCameraObj
        return {'FINISHED'}


# bfa menu
class VIEW3D_MT_view_legacy(Menu):
    bl_label = "Legacy"

    def draw(self, context):
        layout = self.layout

        layout.operator("view3d.cursor3d", text="Set 3D Cursor", icon='CURSOR')


# BFA - Hidden legacy operators exposed to GUI
class VIEW3D_MT_view_annotations(Menu):
    bl_label = "Annotations (Legacy)"

    def draw(self, context):
        layout = self.layout

        layout.operator("gpencil.annotate", text="Draw Annotation", icon='PAINT_DRAW',).mode = 'DRAW'
        layout.operator("gpencil.annotate", text="Draw Line Annotation", icon='PAINT_DRAW').mode = 'DRAW_STRAIGHT'
        layout.operator("gpencil.annotate", text="Draw Polyline Annotation", icon='PAINT_DRAW').mode = 'DRAW_POLY'
        layout.operator("gpencil.annotate", text="Erase Annotation", icon='ERASE').mode = 'ERASER'

        layout.separator()

        layout.operator("gpencil.annotation_add", text="Add Annotation Layer", icon='ADD')
        layout.operator(
            "gpencil.annotation_active_frame_delete",
            text="Erase Annotation Active Keyframe",
            icon='DELETE')


class VIEW3D_MT_view(Menu):
    bl_label = "View"

    def draw(self, context):
        layout = self.layout
        view = context.space_data
        overlay = view.overlay
        engine = context.engine

        layout.prop(view, "show_region_toolbar")
        layout.prop(view, "show_region_ui")
        layout.prop(view, "show_region_tool_header")
        layout.prop(view, "show_region_asset_shelf")
        layout.prop(view, "show_region_hud")
        layout.prop(overlay, "show_toolshelf_tabs", text="Tool Shelf Tabs")  # bfa - the toolshelf tabs.

        layout.separator()

        layout.menu("VIEW3D_MT_view_legacy")  # bfa menu

        layout.separator()

        layout.menu("VIEW3D_MT_view_annotations")  # bfa menu

        layout.separator()

        layout.operator("render.opengl", text="OpenGL Render Image", icon='RENDER_STILL')
        layout.operator("render.opengl", text="OpenGL Render Animation", icon='RENDER_ANIMATION').animation = True
        props = layout.operator("render.opengl", text="Viewport Render Keyframes", icon='RENDER_ANIMATION')
        props.animation = True
        props.render_keyed_only = True

        layout.separator()

        layout.operator_context = 'INVOKE_REGION_WIN'
        layout.operator("view3d.clip_border", text="Clipping Border", icon="CLIPPINGBORDER")

        if engine == 'CYCLES':
            layout.operator("view3d.render_border", icon="RENDERBORDER")
            layout.operator("view3d.clear_render_border", icon="RENDERBORDER_CLEAR")

        layout.separator()

        layout.menu("VIEW3D_MT_view_cameras", text="Cameras")

        layout.separator()

        layout.menu("VIEW3D_MT_view_align")
        layout.menu("VIEW3D_MT_view_align_selected")

        layout.separator()

        layout.operator("view3d.localview", text="Toggle Local View", icon="VIEW_GLOBAL_LOCAL")
        layout.operator("view3d.localview_remove_from", icon="VIEW_REMOVE_LOCAL")

        layout.separator()

        layout.operator("view3d.view_selected", text="Frame Selected", icon="VIEW_SELECTED").use_all_regions = False
        if view.region_quadviews:
            layout.operator(
                "view3d.view_selected",
                text="Frame Selected (Quad View)",
                icon="ALIGNCAMERA_ACTIVE").use_all_regions = True
        layout.operator("view3d.view_all", text="Frame All", icon="VIEWALL").center = False
        if view.region_quadviews:
            layout.operator("view3d.view_all", text="Frame All (Quad View)", icon="VIEWALL").use_all_regions = True
        layout.operator("view3d.view_all", text="Center Cursor and Frame All", icon="VIEWALL_RESETCURSOR").center = True

        layout.separator()

        layout.operator("screen.region_quadview", icon="QUADVIEW")

        layout.separator()

        layout.menu("INFO_MT_area")
        layout.menu("VIEW3D_MT_view_pie_menus")  # bfa menu


class VIEW3D_MT_view_local(Menu):
    bl_label = "Local View"

    def draw(self, _context):
        layout = self.layout

        layout.operator("view3d.localview", text="Toggle Local View", icon="VIEW_GLOBAL_LOCAL")
        layout.operator("view3d.localview_remove_from", icon="VIEW_REMOVE_LOCAL")


# bfa menu
class VIEW3D_MT_view_pie_menus(Menu):
    bl_label = "Pie menus"

    def draw(self, _context):
        layout = self.layout

        layout.operator("wm.call_menu_pie", text="Object Mode", icon="MENU_PANEL").name = 'VIEW3D_MT_object_mode_pie'
        layout.operator("wm.call_menu_pie", text="View", icon="MENU_PANEL").name = 'VIEW3D_MT_view_pie'
        layout.operator("wm.call_menu_pie", text="Transform", icon="MENU_PANEL").name = 'VIEW3D_MT_transform_gizmo_pie'
        layout.operator("wm.call_menu_pie", text="Shading", icon="MENU_PANEL").name = 'VIEW3D_MT_shading_pie'
        layout.operator("wm.call_menu_pie", text="Pivot", icon="MENU_PANEL").name = 'VIEW3D_MT_pivot_pie'
        layout.operator("wm.call_menu_pie", text="Snap", icon="MENU_PANEL").name = 'VIEW3D_MT_snap_pie'
        layout.operator("wm.call_menu_pie", text="Orientations", icon="MENU_PANEL").name = 'VIEW3D_MT_orientations_pie'
        layout.operator("wm.call_menu_pie", text="Proportional Editing Falloff",
                        icon="MENU_PANEL").name = 'VIEW3D_MT_proportional_editing_falloff_pie'
        layout.operator("wm.call_menu_pie", text="Sculpt Mask Edit",
                        icon="MENU_PANEL").name = 'VIEW3D_MT_sculpt_mask_edit_pie'
        layout.operator("wm.call_menu_pie", text="Sculpt Faces Sets Edit",
                        icon="MENU_PANEL").name = 'VIEW3D_MT_sculpt_face_sets_edit_pie'
        layout.operator(
            "wm.call_menu_pie",
            text="Automasking",
            icon="MENU_PANEL").name = 'VIEW3D_MT_sculpt_automasking_pie'
        layout.operator("wm.call_menu_pie", text="Weightpaint Vertexgroup Lock",
                        icon="MENU_PANEL").name = 'VIEW3D_MT_wpaint_vgroup_lock_pie'
        layout.operator("wm.call_menu_pie", text="Keyframe Insert",
                        icon="MENU_PANEL").name = 'ANIM_MT_keyframe_insert_pie'
        layout.separator()

        layout.operator("wm.call_menu_pie", text="Greasepencil Snap", icon="MENU_PANEL").name = 'GPENCIL_MT_snap_pie'
        layout.operator(
            "wm.call_menu_pie",
            text="Automasking",
            icon="MENU_PANEL").name = 'VIEW3D_MT_sculpt_gpencil_automasking_pie'

        layout.separator()

        layout.operator("wm.toolbar_fallback_pie", text="Fallback Tool", icon="MENU_PANEL")  # BFA
        layout.operator("view3d.object_mode_pie_or_toggle", text="Modes", icon="MENU_PANEL")  # BFA


class VIEW3D_MT_view_cameras(Menu):
    bl_label = "Cameras"

    def draw(self, _context):
        layout = self.layout

        layout.operator("view3d.object_as_camera", icon='VIEW_SWITCHACTIVECAM')
        layout.operator("view3d.switchactivecamto", text="Set Active Camera", icon="VIEW_SWITCHACTIVECAM")
        layout.operator("view3d.view_camera", text="Active Camera", icon='VIEW_SWITCHTOCAM')
        layout.operator("view3d.view_center_camera", icon="VIEWCAMERACENTER")


class VIEW3D_MT_view_viewpoint(Menu):
    bl_label = "Viewpoint"

    def draw(self, _context):
        layout = self.layout

        layout.operator("view3d.view_camera", text="Camera", icon="CAMERA_DATA",
                        text_ctxt=i18n_contexts.editor_view3d)  # BFA - Icon

        layout.separator()

        layout.operator("view3d.view_axis", text="Top", icon="VIEW_TOP",
                        text_ctxt=i18n_contexts.editor_view3d).type = 'TOP'  # BFA - Icon
        layout.operator("view3d.view_axis", text="Bottom", icon="VIEW_BOTTOM",
                        text_ctxt=i18n_contexts.editor_view3d).type = 'BOTTOM'  # BFA - Icon

        layout.separator()

        layout.operator("view3d.view_axis", text="Front", icon="VIEW_FRONT",
                        text_ctxt=i18n_contexts.editor_view3d).type = 'FRONT'  # BFA - Icon
        layout.operator("view3d.view_axis", text="Back", icon="VIEW_BACK",
                        text_ctxt=i18n_contexts.editor_view3d).type = 'BACK'  # BFA - Icon

        layout.separator()

        layout.operator("view3d.view_axis", text="Right", icon="VIEW_RIGHT",
                        text_ctxt=i18n_contexts.editor_view3d).type = 'RIGHT'  # BFA - Icon
        layout.operator("view3d.view_axis", text="Left", icon="VIEW_LEFT",
                        text_ctxt=i18n_contexts.editor_view3d).type = 'LEFT'  # BFA - Icon


# bfa menu
class VIEW3D_MT_view_navigation_legacy(Menu):
    bl_label = "Legacy"

    def draw(self, _context):
        layout = self.layout

        layout.operator_context = 'EXEC_REGION_WIN'

        layout.operator("transform.translate", text="Move", icon="TRANSFORM_MOVE")
        layout.operator("transform.rotate", text="Rotate", icon="TRANSFORM_ROTATE")
        layout.operator("transform.resize", text="Scale", icon="TRANSFORM_SCALE")


class VIEW3D_MT_view_navigation(Menu):
    bl_label = "Navigation"

    def draw(self, _context):
        from math import pi
        layout = self.layout

        layout.menu('VIEW3D_MT_view_navigation_legacy')  # bfa menu

        layout.operator("view3d.view_orbit", text="Orbit Down", icon="ORBIT_DOWN").type = 'ORBITDOWN'
        layout.operator("view3d.view_orbit", text="Orbit Up", icon="ORBIT_UP").type = 'ORBITUP'
        layout.operator("view3d.view_orbit", text="Orbit Right", icon="ORBIT_RIGHT").type = 'ORBITRIGHT'
        layout.operator("view3d.view_orbit", text="Orbit Left", icon="ORBIT_LEFT").type = 'ORBITLEFT'
        props = layout.operator("view3d.view_orbit", text="Orbit Opposite", icon="ORBIT_OPPOSITE")
        props.type = 'ORBITRIGHT'
        props.angle = pi

        layout.separator()

        layout.operator("view3d.view_roll", text="Roll Left", icon="ROLL_LEFT").angle = pi / -12.0
        layout.operator("view3d.view_roll", text="Roll Right", icon="ROLL_RIGHT").angle = pi / 12.0

        layout.separator()

        layout.operator("view3d.view_pan", text="Pan Down", icon="PAN_DOWN").type = 'PANDOWN'
        layout.operator("view3d.view_pan", text="Pan Up", icon="PAN_UP").type = 'PANUP'
        layout.operator("view3d.view_pan", text="Pan Right", icon="PAN_RIGHT").type = 'PANRIGHT'
        layout.operator("view3d.view_pan", text="Pan Left", icon="PAN_LEFT").type = 'PANLEFT'

        layout.separator()

        layout.operator("view3d.zoom_border", text="Zoom Border", icon="ZOOM_BORDER")
        layout.operator("view3d.zoom", text="Zoom In", icon="ZOOM_IN").delta = 1
        layout.operator("view3d.zoom", text="Zoom Out", icon="ZOOM_OUT").delta = -1
        layout.operator("view3d.zoom_camera_1_to_1", text="Zoom Camera 1:1", icon="ZOOM_CAMERA")
        layout.operator("view3d.dolly", text="Dolly View", icon="DOLLY")
        layout.operator("view3d.view_center_pick", icon="CENTERTOMOUSE")

        layout.separator()

        layout.operator("view3d.fly", icon="FLY_NAVIGATION")
        layout.operator("view3d.walk", icon="WALK_NAVIGATION")
        layout.operator("view3d.navigate", icon="VIEW_NAVIGATION")

        layout.separator()

        layout.operator("screen.animation_play", text="Playback Animation", icon="TRIA_RIGHT")


class VIEW3D_MT_view_align(Menu):
    bl_label = "Align View"

    def draw(self, _context):
        layout = self.layout
        i18n_text_ctxt = bpy.app.translations.contexts_C_to_py['BLT_I18NCONTEXT_EDITOR_VIEW3D']  # bfa - needed by us

        layout.operator("view3d.camera_to_view", text="Align Active Camera to View", icon="ALIGNCAMERA_VIEW")
        layout.operator(
            "view3d.camera_to_view_selected",
            text="Align Active Camera to Selected",
            icon="ALIGNCAMERA_ACTIVE")
        layout.operator("view3d.view_center_cursor", icon="CENTERTOCURSOR")

        layout.separator()

        layout.operator("view3d.view_lock_to_active", icon="LOCKTOACTIVE")
        layout.operator("view3d.view_center_lock", icon="LOCKTOCENTER")
        layout.operator("view3d.view_lock_clear", icon="LOCK_CLEAR")

        layout.separator()

        layout.operator("view3d.view_persportho", text="Perspective/Orthographic", icon="PERSP_ORTHO")

        layout.separator()

        layout.operator("view3d.view_axis", text="Top", icon="VIEW_TOP", text_ctxt=i18n_text_ctxt).type = 'TOP'
        layout.operator("view3d.view_axis", text="Bottom", icon="VIEW_BOTTOM", text_ctxt=i18n_text_ctxt).type = 'BOTTOM'
        layout.operator("view3d.view_axis", text="Front", icon="VIEW_FRONT", text_ctxt=i18n_text_ctxt).type = 'FRONT'
        layout.operator("view3d.view_axis", text="Back", icon="VIEW_BACK", text_ctxt=i18n_text_ctxt).type = 'BACK'
        layout.operator("view3d.view_axis", text="Right", icon="VIEW_RIGHT", text_ctxt=i18n_text_ctxt).type = 'RIGHT'
        layout.operator("view3d.view_axis", text="Left", icon="VIEW_LEFT", text_ctxt=i18n_text_ctxt).type = 'LEFT'


class VIEW3D_MT_view_align_selected(Menu):
    bl_label = "Align View to Active"

    def draw(self, _context):
        layout = self.layout
        i18n_text_ctxt = bpy.app.translations.contexts_C_to_py['BLT_I18NCONTEXT_EDITOR_VIEW3D']
        props = layout.operator("view3d.view_axis", text="Top", icon="VIEW_ACTIVE_TOP", text_ctxt=i18n_text_ctxt)
        props.align_active = True
        props.type = 'TOP'

        props = layout.operator("view3d.view_axis", text="Bottom", icon="VIEW_ACTIVE_BOTTOM", text_ctxt=i18n_text_ctxt)
        props.align_active = True
        props.type = 'BOTTOM'

        props = layout.operator("view3d.view_axis", text="Front", icon="VIEW_ACTIVE_FRONT", text_ctxt=i18n_text_ctxt)
        props.align_active = True
        props.type = 'FRONT'

        props = layout.operator("view3d.view_axis", text="Back", icon="VIEW_ACTIVE_BACK", text_ctxt=i18n_text_ctxt)
        props.align_active = True
        props.type = 'BACK'

        props = layout.operator("view3d.view_axis", text="Right", icon="VIEW_ACTIVE_RIGHT", text_ctxt=i18n_text_ctxt)
        props.align_active = True
        props.type = 'RIGHT'

        props = layout.operator("view3d.view_axis", text="Left", icon="VIEW_ACTIVE_LEFT", text_ctxt=i18n_text_ctxt)
        props.align_active = True
        props.type = 'LEFT'


class VIEW3D_MT_view_regions(Menu):
    bl_label = "View Regions"

    def draw(self, _context):
        layout = self.layout
        layout.operator("view3d.clip_border", text="Clipping Region...")
        layout.operator("view3d.render_border", text="Render Region...")

        layout.separator()

        layout.operator("view3d.clear_render_border")


# ********** Select menus, suffix from context.mode **********

class VIEW3D_MT_select_object_more_less(Menu):
    bl_label = "More/Less"

    def draw(self, _context):
        layout = self.layout

        layout.operator("object.select_more", text="More", icon="SELECTMORE")
        layout.operator("object.select_less", text="Less", icon="SELECTLESS")

        layout.separator()

        props = layout.operator("object.select_hierarchy", text_ctxt=i18n_contexts.default, text="Parent")
        props.extend = False
        props.direction = 'PARENT'

        props = layout.operator("object.select_hierarchy", text="Child", icon="CHILD")
        props.extend = False
        props.direction = 'CHILD'

        layout.separator()

        props = layout.operator("object.select_hierarchy", text="Extend Parent", icon="PARENT")
        props.extend = True
        props.direction = 'PARENT'

        props = layout.operator("object.select_hierarchy", text="Extend Child", icon="CHILD")
        props.extend = True
        props.direction = 'CHILD'


class VIEW3D_MT_select_object(Menu):
    bl_label = "Select"

    def draw(self, _context):
        layout = self.layout

        layout.menu("VIEW3D_MT_select_object_legacy")  # bfa menu
        layout.operator_menu_enum("view3d.select_lasso", "mode")

        layout.separator()

        layout.operator("object.select_all", text="All", icon='SELECT_ALL').action = 'SELECT'
        layout.operator("object.select_all", text="None", icon='SELECT_NONE').action = 'DESELECT'
        layout.operator("object.select_all", text="Invert", icon='INVERSE').action = 'INVERT'

        layout.separator()

        layout.menu("VIEW3D_MT_select_grouped")  # bfa menu
        layout.menu("VIEW3D_MT_select_linked")  # bfa menu
        layout.menu("VIEW3D_MT_select_by_type")  # bfa menu

        layout.separator()
        layout.operator("object.select_random", text="Random", icon="RANDOMIZE")
        layout.operator("object.select_mirror", text="Mirror Selection", icon="TRANSFORM_MIRROR")

        layout.operator("object.select_pattern", text="By Pattern", icon="PATTERN")
        layout.operator("object.select_camera", text="Active Camera", icon="CAMERA_DATA")

        layout.separator()

        layout.menu("VIEW3D_MT_select_object_more_less", text="Select More/Less")

# BFA menu


class VIEW3D_MT_select_object_legacy(Menu):
    bl_label = "Legacy"

    def draw(self, _context):
        layout = self.layout

        layout.operator("view3d.select_box", icon="BOX_MASK")
        layout.operator("view3d.select_circle", icon="CIRCLE_SELECT")



# BFA menu
class VIEW3D_MT_select_by_type(Menu):
    bl_label = "All by Type"

    def draw(self, context):
        layout = self.layout

        layout.operator("object.select_by_type", text="Mesh", icon="OUTLINER_OB_MESH").type = 'MESH'
        layout.operator("object.select_by_type", text="Curve", icon="OUTLINER_OB_CURVE").type = 'CURVE'
        layout.operator("object.select_by_type", text="Surface", icon="OUTLINER_OB_SURFACE").type = 'SURFACE'
        layout.operator("object.select_by_type", text="Meta", icon="OUTLINER_OB_META").type = 'META'
        layout.operator("object.select_by_type", text="Font", icon="OUTLINER_OB_FONT").type = 'FONT'

        layout.separator()

        layout.operator("object.select_by_type", text="Armature", icon="OUTLINER_OB_ARMATURE").type = 'ARMATURE'
        layout.operator("object.select_by_type", text="Lattice", icon="OUTLINER_OB_LATTICE").type = 'LATTICE'
        layout.operator("object.select_by_type", text="Empty", icon="OUTLINER_OB_EMPTY").type = 'EMPTY'
        layout.operator("object.select_by_type", text="GPencil", icon="GREASEPENCIL").type = 'GPENCIL'

        layout.separator()

        layout.operator("object.select_by_type", text="Camera", icon="OUTLINER_OB_CAMERA").type = 'CAMERA'
        layout.operator("object.select_by_type", text="Light", icon="OUTLINER_OB_LIGHT").type = 'LIGHT'
        layout.operator("object.select_by_type", text="Speaker", icon="OUTLINER_OB_SPEAKER").type = 'SPEAKER'
        layout.operator("object.select_by_type", text="Probe", icon="OUTLINER_OB_LIGHTPROBE").type = 'LIGHT_PROBE'


# BFA menu
class VIEW3D_MT_select_grouped(Menu):
    bl_label = "Grouped"

    def draw(self, context):
        layout = self.layout

        layout.operator("object.select_grouped", text="Siblings", icon="SIBLINGS").type = 'SIBLINGS'
        layout.operator("object.select_grouped", text="Parent", icon="PARENT").type = 'PARENT'
        layout.operator("object.select_grouped", text="Children", icon="CHILD_RECURSIVE").type = 'CHILDREN_RECURSIVE'
        layout.operator("object.select_grouped", text="Immediate Children", icon="CHILD").type = 'CHILDREN'

        layout.separator()

        layout.operator("object.select_grouped", text="Type", icon="TYPE").type = 'TYPE'
        layout.operator("object.select_grouped", text="Collection", icon="GROUP").type = 'COLLECTION'
        layout.operator("object.select_grouped", text="Hook", icon="HOOK").type = 'HOOK'

        layout.separator()

        layout.operator("object.select_grouped", text="Pass", icon="PASS").type = 'PASS'
        layout.operator("object.select_grouped", text="Color", icon="COLOR").type = 'COLOR'
        layout.operator("object.select_grouped", text="Keying Set", icon="KEYINGSET").type = 'KEYINGSET'
        layout.operator("object.select_grouped", text="Light Type", icon="LIGHT").type = 'LIGHT_TYPE'


# bfa menu
class VIEW3D_MT_select_linked(Menu):
    bl_label = "Linked"

    def draw(self, context):
        layout = self.layout

        layout.operator("object.select_linked", text="Object Data", icon="OBJECT_DATA").type = 'OBDATA'
        layout.operator("object.select_linked", text="Material", icon="MATERIAL_DATA").type = 'MATERIAL'
        layout.operator("object.select_linked", text="Instanced Collection", icon="GROUP").type = 'DUPGROUP'
        layout.operator("object.select_linked", text="Particle System", icon="PARTICLES").type = 'PARTICLE'
        layout.operator("object.select_linked", text="Library", icon="LIBRARY").type = 'LIBRARY'
        layout.operator(
            "object.select_linked",
            text="Library (Object Data)",
            icon="LIBRARY_OBJECT").type = 'LIBRARY_OBDATA'

# BFA - not used


class VIEW3D_MT_select_pose_more_less(Menu):
    bl_label = "Select More/Less"

    def draw(self, _context):
        layout = self.layout

        props = layout.operator("pose.select_hierarchy", text="Parent", text_ctxt=i18n_contexts.default)
        props.extend = False
        props.direction = 'PARENT'

        props = layout.operator("pose.select_hierarchy", text="Child")
        props.extend = False
        props.direction = 'CHILD'

        layout.separator()

        props = layout.operator("pose.select_hierarchy", text="Extend Parent")
        props.extend = True
        props.direction = 'PARENT'

        props = layout.operator("pose.select_hierarchy", text="Extend Child")
        props.extend = True
        props.direction = 'CHILD'


class VIEW3D_MT_select_pose(Menu):
    bl_label = "Select"

    def draw(self, _context):
        layout = self.layout

        layout.menu("VIEW3D_MT_select_object_legacy")  # bfa menu
        layout.operator_menu_enum("view3d.select_lasso", "mode")

        layout.separator()

        layout.operator("pose.select_all", text="All", icon='SELECT_ALL').action = 'SELECT'
        layout.operator("pose.select_all", text="None", icon='SELECT_NONE').action = 'DESELECT'
        layout.operator("pose.select_all", text="Invert", icon='INVERSE').action = 'INVERT'

        layout.separator()

        layout.operator_menu_enum("pose.select_grouped", "type", text="Grouped")
        layout.operator("pose.select_linked", text="Linked", icon="LINKED")
        layout.operator("pose.select_constraint_target", text="Constraint Target", icon="CONSTRAINT_BONE")

        layout.separator()

        layout.operator("object.select_pattern", text="By Pattern", icon="PATTERN")

        layout.separator()

        layout.operator("pose.select_mirror", text="Flip Active", icon="FLIP")

        layout.separator()

        props = layout.operator("pose.select_hierarchy", text="Parent", icon="PARENT")
        props.extend = False
        props.direction = 'PARENT'

        props = layout.operator("pose.select_hierarchy", text="Child", icon="CHILD")
        props.extend = False
        props.direction = 'CHILD'

        layout.separator()

<<<<<<< HEAD
        props = layout.operator("pose.select_hierarchy", text="Extend Parent", icon="PARENT")
        props.extend = True
        props.direction = 'PARENT'

        props = layout.operator("pose.select_hierarchy", text="Extend Child", icon="CHILD")
        props.extend = True
        props.direction = 'CHILD'
=======
        layout.menu('POSE_MT_selection_sets_select', text="Bone Selection Set")
        layout.operator("pose.select_constraint_target", text="Constraint Target")
>>>>>>> 1c933fa4


class VIEW3D_MT_select_particle(Menu):
    bl_label = "Select"

    def draw(self, _context):
        layout = self.layout

        layout.menu("VIEW3D_MT_select_object_legacy")  # bfa menu
        layout.operator_menu_enum("view3d.select_lasso", "mode")

        layout.separator()

        layout.operator("particle.select_all", text="All", icon='SELECT_ALL').action = 'SELECT'
        layout.operator("particle.select_all", text="None", icon='SELECT_NONE').action = 'DESELECT'
        layout.operator("particle.select_all", text="Invert", icon='INVERSE').action = 'INVERT'

        layout.separator()

        layout.operator("particle.select_more", text="More", icon="SELECTMORE")
        layout.operator("particle.select_less", text="Less", icon="SELECTLESS")

        layout.separator()

        layout.operator("particle.select_linked", text="Linked", icon="LINKED")

        layout.separator()

        layout.operator("particle.select_random", text="Random", icon="RANDOMIZE")

        layout.separator()

        layout.operator("particle.select_roots", text="Roots", icon="SELECT_ROOT")
        layout.operator("particle.select_tips", text="Tips", icon="SELECT_TIP")


class VIEW3D_MT_edit_mesh_select_similar(Menu):
    bl_label = "Select Similar"

    def draw(self, _context):
        layout = self.layout

        layout.operator_enum("mesh.select_similar", "type")

        layout.separator()

        layout.operator("mesh.select_similar_region", text="Face Regions", icon="FACEREGIONS")


class VIEW3D_MT_edit_mesh_select_by_trait(Menu):
    bl_label = "Select All by Trait"

    def draw(self, context):
        layout = self.layout
        tool_settings = context.tool_settings

        if tool_settings.mesh_select_mode[2] is False:
            layout.operator("mesh.select_non_manifold", text="Non Manifold", icon="SELECT_NONMANIFOLD")
        layout.operator("mesh.select_loose", text="Loose Geometry", icon="SELECT_LOOSE")
        layout.operator("mesh.select_interior_faces", text="Interior Faces", icon="SELECT_INTERIOR")
        layout.operator("mesh.select_face_by_sides", text="Faces by Sides", icon="SELECT_FACES_BY_SIDE")

        layout.separator()

        layout.operator("mesh.select_ungrouped", text="Ungrouped Vertices", icon="SELECT_UNGROUPED_VERTS")


class VIEW3D_MT_edit_mesh_select_more_less(Menu):
    bl_label = "More/Less"

    def draw(self, _context):
        layout = self.layout

        layout.operator("mesh.select_more", text="More", icon="SELECTMORE")
        layout.operator("mesh.select_less", text="Less", icon="SELECTLESS")

        layout.separator()

        layout.operator("mesh.select_next_item", text="Next Active", icon="NEXTACTIVE")
        layout.operator("mesh.select_prev_item", text="Previous Active", icon="PREVIOUSACTIVE")


class VIEW3D_MT_edit_mesh_select_linked(Menu):
    bl_label = "Select Linked"

    def draw(self, _context):
        layout = self.layout

        layout.operator("mesh.select_linked", text="Linked")
        layout.operator("mesh.shortest_path_select", text="Shortest Path")
        layout.operator("mesh.faces_select_linked_flat", text="Linked Flat Faces")


class VIEW3D_MT_edit_mesh_select_loops(Menu):
    bl_label = "Select Loops"

    def draw(self, _context):
        layout = self.layout

        layout.operator("mesh.loop_multi_select", text="Edge Loops").ring = False
        layout.operator("mesh.loop_multi_select", text="Edge Rings").ring = True

        layout.separator()

        layout.operator("mesh.loop_to_region")
        layout.operator("mesh.region_to_loop")


class VIEW3D_MT_select_edit_mesh(Menu):
    bl_label = "Select"

    def draw(self, _context):
        layout = self.layout

        layout.menu("VIEW3D_MT_select_object_legacy")  # bfa menu

        layout.operator_menu_enum("view3d.select_lasso", "mode")

        layout.separator()

        # primitive
        layout.operator("mesh.select_all", text="All", icon='SELECT_ALL').action = 'SELECT'
        layout.operator("mesh.select_all", text="None", icon='SELECT_NONE').action = 'DESELECT'
        layout.operator("mesh.select_all", text="Invert", icon='INVERSE').action = 'INVERT'

        layout.separator()

        layout.operator("mesh.select_linked", text="Linked", icon="LINKED")
        layout.operator("mesh.faces_select_linked_flat", text="Linked Flat Faces", icon="LINKED")
        layout.operator("mesh.select_linked_pick", text="Linked Pick Select", icon="LINKED").deselect = False
        layout.operator("mesh.select_linked_pick", text="Linked Pick Deselect", icon="LINKED").deselect = True

        layout.separator()

        # other
        layout.menu("VIEW3D_MT_edit_mesh_select_similar")

        # numeric
        layout.separator()
        layout.operator("mesh.select_random", text="Random", icon="RANDOMIZE")
        layout.operator("mesh.select_nth", icon="CHECKER_DESELECT")

        layout.separator()
        layout.operator("mesh.select_mirror", text="Mirror Selection", icon="TRANSFORM_MIRROR")
        layout.operator("mesh.select_axis", text="Side of Active", icon="SELECT_SIDEOFACTIVE")
        layout.operator("mesh.shortest_path_select", text="Shortest Path", icon="SELECT_SHORTESTPATH")

        # geometric
        layout.separator()
        layout.operator("mesh.edges_select_sharp", text="Sharp Edges", icon="SELECT_SHARPEDGES")

        layout.separator()

        # loops
        layout.operator("mesh.loop_multi_select", text="Edge Loops", icon="SELECT_EDGELOOP").ring = False
        layout.operator("mesh.loop_multi_select", text="Edge Rings", icon="SELECT_EDGERING").ring = True
        layout.operator("mesh.loop_to_region", text="Loop Inner Region", icon="SELECT_LOOPINNER")
        layout.operator("mesh.region_to_loop", text="Boundary Loop", icon="SELECT_BOUNDARY")

        layout.separator()
        layout.menu("VIEW3D_MT_edit_mesh_select_by_trait")

        # attribute
        layout.separator()
        layout.operator("mesh.select_by_attribute", text="By Attribute", icon="NODE_ATTRIBUTE")

        # more/less
        layout.separator()
        layout.menu("VIEW3D_MT_edit_mesh_select_more_less")

        layout.separator()

        layout.template_node_operator_asset_menu_items(catalog_path=self.bl_label)


class VIEW3D_MT_select_edit_curve(Menu):
    bl_label = "Select"

    def draw(self, _context):
        layout = self.layout

        layout.menu("VIEW3D_MT_select_object_legacy")  # bfa menu

        layout.operator_menu_enum("view3d.select_lasso", "mode")

        layout.separator()

        layout.operator("curve.select_all", text="All", icon='SELECT_ALL').action = 'SELECT'
        layout.operator("curve.select_all", text="None", icon='SELECT_NONE').action = 'DESELECT'
        layout.operator("curve.select_all", text="Invert", icon='INVERSE').action = 'INVERT'

        layout.separator()

        layout.operator("curve.select_linked", text="Linked", icon="LINKED")
        layout.operator("curve.select_linked_pick", text="Linked Pick Select", icon="LINKED").deselect = False
        layout.operator("curve.select_linked_pick", text="Linked Pick Deselect", icon="LINKED").deselect = True

        layout.separator()

        layout.menu("VIEW3D_MT_select_edit_curve_select_similar")  # bfa menu

        layout.separator()

        layout.operator("curve.select_random", text="Random", icon="RANDOMIZE")
        layout.operator("curve.select_nth", icon="CHECKER_DESELECT")

        layout.separator()

        layout.operator("curve.de_select_first", icon="SELECT_FIRST")
        layout.operator("curve.de_select_last", icon="SELECT_LAST")
        layout.operator("curve.select_next", text="Next", icon="NEXTACTIVE")
        layout.operator("curve.select_previous", text="Previous", icon="PREVIOUSACTIVE")

        layout.separator()

        layout.operator("curve.select_more", text="More", icon="SELECTMORE")
        layout.operator("curve.select_less", text="Less", icon="SELECTLESS")


# bfa menu
class VIEW3D_MT_select_edit_curve_select_similar(Menu):
    bl_label = "Similar"

    def draw(self, context):
        layout = self.layout

        layout.operator("curve.select_similar", text="Type", icon="TYPE").type = 'TYPE'
        layout.operator("curve.select_similar", text="Radius", icon="RADIUS").type = 'RADIUS'
        layout.operator("curve.select_similar", text="Weight", icon="MOD_VERTEX_WEIGHT").type = 'WEIGHT'
        layout.operator("curve.select_similar", text="Direction", icon="SWITCH_DIRECTION").type = 'DIRECTION'


class VIEW3D_MT_select_edit_surface(Menu):
    bl_label = "Select"

    def draw(self, _context):
        layout = self.layout

        layout.menu("VIEW3D_MT_select_object_legacy")  # bfa menu
        layout.operator_menu_enum("view3d.select_lasso", "mode")

        layout.separator()

        layout.operator("curve.select_all", text="All", icon='SELECT_ALL').action = 'SELECT'
        layout.operator("curve.select_all", text="None", icon='SELECT_NONE').action = 'DESELECT'
        layout.operator("curve.select_all", text="Invert", icon='INVERSE').action = 'INVERT'

        layout.separator()

        layout.operator("curve.select_linked", text="Linked", icon="LINKED")
        layout.menu("VIEW3D_MT_select_edit_curve_select_similar")  # bfa menu

        layout.separator()

        layout.operator("curve.select_random", text="Random", icon="RANDOMIZE")
        layout.operator("curve.select_nth", icon="CHECKER_DESELECT")

        layout.separator()

        layout.operator("curve.select_row", text="Control Point row", icon="CONTROLPOINTROW")

        layout.separator()

        layout.operator("curve.select_more", text="More", icon="SELECTMORE")
        layout.operator("curve.select_less", text="Less", icon="SELECTLESS")


class VIEW3D_MT_select_edit_text(Menu):
    bl_label = "Select"

    def draw(self, _context):
        layout = self.layout

        layout.operator("font.select_all", text="All", icon="SELECT_ALL")

        layout.separator()

        layout.operator("font.move_select", text="Line End", icon="HAND").type = 'LINE_END'
        layout.operator("font.move_select", text="Line Begin", icon="HAND").type = 'LINE_BEGIN'

        layout.separator()

        layout.operator("font.move_select", text="Top", icon="HAND").type = 'TEXT_BEGIN'
        layout.operator("font.move_select", text="Bottom", icon="HAND").type = 'TEXT_END'

        layout.separator()

        layout.operator("font.move_select", text="Previous Block", icon="HAND").type = 'PREVIOUS_PAGE'
        layout.operator("font.move_select", text="Next Block", icon="HAND").type = 'NEXT_PAGE'

        layout.separator()

        layout.operator("font.move_select", text="Previous Character", icon="HAND").type = 'PREVIOUS_CHARACTER'
        layout.operator("font.move_select", text="Next Character", icon="HAND").type = 'NEXT_CHARACTER'

        layout.separator()

        layout.operator("font.move_select", text="Previous Word", icon="HAND").type = 'PREVIOUS_WORD'
        layout.operator("font.move_select", text="Next Word", icon="HAND").type = 'NEXT_WORD'

        layout.separator()

        layout.operator("font.move_select", text="Previous Line", icon="HAND").type = 'PREVIOUS_LINE'
        layout.operator("font.move_select", text="Next Line", icon="HAND").type = 'NEXT_LINE'


class VIEW3D_MT_select_edit_metaball(Menu):
    bl_label = "Select"

    def draw(self, _context):
        layout = self.layout

        layout.menu("VIEW3D_MT_select_object_legacy")  # bfa menu
        layout.operator_menu_enum("view3d.select_lasso", "mode")

        layout.separator()

        layout.operator("mball.select_all", text="All", icon='SELECT_ALL').action = 'SELECT'
        layout.operator("mball.select_all", text="None", icon='SELECT_NONE').action = 'DESELECT'
        layout.operator("mball.select_all", text="Invert", icon='INVERSE').action = 'INVERT'

        layout.separator()

        layout.menu("VIEW3D_MT_select_edit_metaball_select_similar")  # bfa menu

        layout.separator()

        layout.operator("mball.select_random_metaelems", text="Random", icon="RANDOMIZE")


# bfa menu
class VIEW3D_MT_select_edit_metaball_select_similar(Menu):
    bl_label = "Similar"

    def draw(self, context):
        layout = self.layout

        layout.operator("mball.select_similar", text="Type", icon="TYPE").type = 'TYPE'
        layout.operator("mball.select_similar", text="Radius", icon="RADIUS").type = 'RADIUS'
        layout.operator("mball.select_similar", text="Stiffness", icon="BEND").type = 'STIFFNESS'
        layout.operator("mball.select_similar", text="Rotation", icon="ROTATE").type = 'ROTATION'


class VIEW3D_MT_edit_lattice_context_menu(Menu):
    bl_label = "Lattice"

    def draw(self, _context):
        layout = self.layout

        layout.menu("VIEW3D_MT_mirror")
        layout.menu("VIEW3D_MT_edit_lattice_flip")  # bfa menu - blender uses enum
        layout.menu("VIEW3D_MT_snap")

        layout.separator()

        layout.operator("lattice.make_regular", icon='MAKE_REGULAR')


class VIEW3D_MT_select_edit_lattice(Menu):
    bl_label = "Select"

    def draw(self, _context):
        layout = self.layout

        layout.menu("VIEW3D_MT_select_object_legacy")  # bfa menu
        layout.operator_menu_enum("view3d.select_lasso", "mode")

        layout.separator()

        layout.operator("lattice.select_all", text="All", icon='SELECT_ALL').action = 'SELECT'
        layout.operator("lattice.select_all", text="None", icon='SELECT_NONE').action = 'DESELECT'
        layout.operator("lattice.select_all", text="Invert", icon='INVERSE').action = 'INVERT'

        layout.separator()

        layout.operator("lattice.select_mirror", text="Mirror", icon="TRANSFORM_MIRROR")
        layout.operator("lattice.select_random", text="Random", icon="RANDOMIZE")

        layout.separator()

        layout.operator("lattice.select_ungrouped", text="Ungrouped Vertices", icon="SELECT_UNGROUPED_VERTS")

        layout.separator()

        layout.operator("lattice.select_more", text="More", icon="SELECTMORE")
        layout.operator("lattice.select_less", text="Less", icon="SELECTLESS")


class VIEW3D_MT_select_edit_armature(Menu):
    bl_label = "Select"

    def draw(self, _context):
        layout = self.layout

        layout.menu("VIEW3D_MT_select_object_legacy")  # bfa menu
        layout.operator_menu_enum("view3d.select_lasso", "mode")

        layout.separator()

        layout.operator("armature.select_all", text="All", icon='SELECT_ALL').action = 'SELECT'
        layout.operator("armature.select_all", text="None", icon='SELECT_NONE').action = 'DESELECT'
        layout.operator("armature.select_all", text="Invert", icon='INVERSE').action = 'INVERT'

        layout.separator()

        layout.operator_menu_enum("armature.select_similar", "type", text="Similar")

        layout.separator()

        layout.operator("armature.select_mirror", text="Mirror Selection", icon="TRANSFORM_MIRROR").extend = False
        layout.operator("object.select_pattern", text="By Pattern", icon="PATTERN")

        layout.separator()

        layout.operator("armature.select_linked", text="Linked", icon="LINKED")

        layout.separator()

        props = layout.operator("armature.select_hierarchy", text="Parent", text_ctxt=i18n_contexts.default)
        props.extend = False
        props.direction = 'PARENT'

        props = layout.operator("armature.select_hierarchy", text="Child", icon="CHILD")
        props.extend = False
        props.direction = 'CHILD'

        layout.separator()

        props = layout.operator("armature.select_hierarchy", text="Extend Parent", icon="PARENT")
        props.extend = True
        props.direction = 'PARENT'

        props = layout.operator("armature.select_hierarchy", text="Extend Child", icon="CHILD")
        props.extend = True
        props.direction = 'CHILD'

        layout.separator()

        layout.operator("armature.select_more", text="More", icon="SELECTMORE")
        layout.operator("armature.select_less", text="Less", icon="SELECTLESS")


class VIEW3D_MT_select_edit_grease_pencil(Menu):
    bl_label = "Select"

    def draw(self, context):
        layout = self.layout

        layout.operator("grease_pencil.select_all", text="All").action = 'SELECT'
        layout.operator("grease_pencil.select_all", text="None").action = 'DESELECT'
        layout.operator("grease_pencil.select_all", text="Invert").action = 'INVERT'

        layout.separator()

        layout.operator("grease_pencil.select_linked", text="Linked")
        layout.operator("grease_pencil.select_alternate", text="Alternated")
        layout.operator("grease_pencil.select_random", text="Random")

        layout.separator()

        props = layout.operator("grease_pencil.select_ends", text="First")
        props.amount_start = 1
        props.amount_end = 0
        props = layout.operator("grease_pencil.select_ends", text="Last")
        props.amount_start = 0
        props.amount_end = 1

        layout.separator()

        layout.operator("grease_pencil.select_more")
        layout.operator("grease_pencil.select_less")


class VIEW3D_MT_paint_grease_pencil(Menu):
    bl_label = "Draw"

    def draw(self, _context):
        layout = self.layout

        layout.menu("GREASE_PENCIL_MT_layer_active", text="Active Layer")

        layout.separator()

        layout.menu("VIEW3D_MT_edit_greasepencil_showhide")
        layout.menu("VIEW3D_MT_edit_greasepencil_cleanup")

        layout.separator()

        layout.operator("paint.sample_color")


class VIEW3D_MT_paint_gpencil(Menu):
    bl_label = "Paint"

    def draw(self, _context):
        layout = self.layout

        layout.operator("gpencil.vertex_color_set", text="Set Color Attribute", icon="NODE_VERTEX_COLOR")
        layout.operator("gpencil.stroke_reset_vertex_color", icon="RESET")
        layout.separator()
        layout.operator("gpencil.vertex_color_invert", text="Invert", icon="NODE_INVERT")
        layout.operator("gpencil.vertex_color_levels", text="Levels", icon="LEVELS")
        layout.operator("gpencil.vertex_color_hsv", text="Hue/Saturation/Value", icon="HUESATVAL")
        layout.operator(
            "gpencil.vertex_color_brightness_contrast",
            text="Brightness/Contrast",
            icon="BRIGHTNESS_CONTRAST")


class VIEW3D_MT_select_edit_gpencil(Menu):
    bl_label = "Select"

    def draw(self, context):
        layout = self.layout

        layout.menu("VIEW3D_MT_select_gpencil_legacy")  # bfa menu
        layout.operator_menu_enum("gpencil.select_lasso", "mode")

        layout.separator()

        layout.operator("gpencil.select_all", text="All", icon='SELECT_ALL').action = 'SELECT'
        layout.operator("gpencil.select_all", text="None", icon='SELECT_NONE').action = 'DESELECT'
        layout.operator("gpencil.select_all", text="Invert", icon='INVERSE').action = 'INVERT'

        layout.separator()

        layout.operator("gpencil.select_linked", text="Linked", icon="LINKED")
        layout.operator("gpencil.select_alternate", icon="ALTERNATED")
        layout.operator("gpencil.select_random", icon="RANDOMIZE")
        layout.menu("VIEW3D_MT_select_gpencil_grouped", text="Grouped")  # bfa menu

        if context.mode == 'VERTEX_GPENCIL':
            layout.operator("gpencil.select_vertex_color", text="Color Attribute", icon="NODE_VERTEX_COLOR")

        layout.separator()

        layout.operator("gpencil.select_first", text="First", icon="SELECT_FIRST")
        layout.operator("gpencil.select_last", text="Last", icon="SELECT_LAST")

        layout.separator()

        layout.operator("gpencil.select_more", text="More", icon="SELECTMORE")
        layout.operator("gpencil.select_less", text="Less", icon="SELECTLESS")


# bfa menu
class VIEW3D_MT_select_gpencil_legacy(Menu):
    bl_label = "Legacy"

    def draw(self, _context):
        layout = self.layout

        layout.operator("gpencil.select_box", icon="BORDER_RECT")
        layout.operator("gpencil.select_circle", icon="CIRCLE_SELECT")


# bfa menu
class VIEW3D_MT_select_gpencil_grouped(Menu):
    bl_label = "Grouped"

    def draw(self, context):
        layout = self.layout

        layout.operator("gpencil.select_grouped", text="Layer", icon="LAYER").type = 'LAYER'
        layout.operator("gpencil.select_grouped", text="Color", icon="COLOR").type = 'MATERIAL'


class VIEW3D_MT_select_paint_mask(Menu):
    bl_label = "Select"

    def draw(self, _context):
        layout = self.layout

        layout.menu("VIEW3D_MT_select_object_legacy")  # bfa menu
        layout.operator_menu_enum("view3d.select_lasso", "mode")

        layout.separator()

        layout.operator("paint.face_select_all", text="All", icon='SELECT_ALL').action = 'SELECT'
        layout.operator("paint.face_select_all", text="None", icon='SELECT_NONE').action = 'DESELECT'
        layout.operator("paint.face_select_all", text="Invert", icon='INVERSE').action = 'INVERT'

        layout.separator()

        layout.operator("paint.face_select_linked", text="Linked", icon="LINKED")
        layout.operator("paint.face_select_linked_pick", text="Linked Pick Select", icon="LINKED").deselect = False
        layout.operator("paint.face_select_linked_pick", text="Linked Pick Deselect", icon="LINKED").deselect = True

        layout.separator()

        if _context.mode == 'PAINT_TEXTURE':

            myvar = layout.operator("paint.face_select_loop", text="Select Loop", icon="SELECT_EDGERING")

            myvar = layout.operator("paint.face_select_loop", text="Add Loop to Selection", icon="SELECT_EDGERING")
            myvar.extend = True

            myvar = layout.operator("paint.face_select_loop", text="Remove Loop from Selection", icon="SELECT_EDGERING")
            myvar.select = False
            myvar.extend = True

            layout.separator()

        layout.menu("VIEW3D_MT_select_paint_mask_face_more_less")  # bfa menu


# bfa menu
class VIEW3D_MT_select_paint_mask_face_more_less(Menu):
    bl_label = "More/Less"

    def draw(self, _context):
        layout = self.layout

        layout = self.layout

        layout.operator("paint.face_select_more", text="More", icon="SELECTMORE")
        layout.operator("paint.face_select_less", text="Less", icon="SELECTLESS")


class VIEW3D_MT_select_paint_mask_vertex(Menu):
    bl_label = "Select"

    def draw(self, _context):
        layout = self.layout

        layout.menu("VIEW3D_MT_select_object_legacy")  # bfa menu
        layout.operator_menu_enum("view3d.select_lasso", "mode")

        layout.separator()

        layout.operator("paint.vert_select_all", text="All", icon='SELECT_ALL').action = 'SELECT'
        layout.operator("paint.vert_select_all", text="None", icon='SELECT_NONE').action = 'DESELECT'
        layout.operator("paint.vert_select_all", text="Invert", icon='INVERSE').action = 'INVERT'

        layout.separator()

        layout.operator("paint.vert_select_ungrouped", text="Ungrouped Vertices", icon="SELECT_UNGROUPED_VERTS")
        layout.operator("paint.vert_select_linked", text="Select Linked", icon='LINKED')

        layout.separator()

        layout.menu("VIEW3D_MT_select_paint_mask_vertex_more_less")  # bfa menu


# bfa menu
class VIEW3D_MT_select_paint_mask_vertex_more_less(Menu):
    bl_label = "More/Less"

    def draw(self, _context):
        layout = self.layout

        layout = self.layout

        layout.operator("paint.vert_select_more", text="More", icon="SELECTMORE")
        layout.operator("paint.vert_select_less", text="Less", icon="SELECTLESS")


class VIEW3D_MT_select_edit_point_cloud(Menu):
    bl_label = "Select"

    def draw(self, _context):
        layout = self.layout
        layout.template_node_operator_asset_menu_items(catalog_path=self.bl_label)


class VIEW3D_MT_edit_curves_select_more_less(Menu):
    bl_label = "Select More/Less"

    def draw(self, _context):
        layout = self.layout

        layout.operator("curves.select_more", text="More", icon="SELECTMORE")
        layout.operator("curves.select_less", text="Less", icon="SELECTLESS")


class VIEW3D_MT_select_edit_curves(Menu):
    bl_label = "Select"

    def draw(self, _context):
        layout = self.layout

        layout.operator("curves.select_all", text="All", icon='SELECT_ALL').action = 'SELECT'
        layout.operator("curves.select_all", text="None", icon='SELECT_NONE').action = 'DESELECT'
        layout.operator("curves.select_all", text="Invert", icon='INVERSE').action = 'INVERT'
        layout.operator("curves.select_random", text="Random", icon="RANDOMIZE")
        layout.operator("curves.select_ends", text="Endpoints", icon="SELECT_TIP")
        layout.operator("curves.select_linked", text="Linked", icon="LINKED")

        layout.separator()

        layout.menu("VIEW3D_MT_edit_curves_select_more_less")

        layout.template_node_operator_asset_menu_items(catalog_path=self.bl_label)


class VIEW3D_MT_select_sculpt_curves(Menu):
    bl_label = "Select"

    def draw(self, _context):
        layout = self.layout

        layout.operator("curves.select_all", text="All", icon='SELECT_ALL').action = 'SELECT'
        layout.operator("curves.select_all", text="None", icon='SELECT_NONE').action = 'DESELECT'
        layout.operator("curves.select_all", text="Invert", icon='INVERSE').action = 'INVERT'
        layout.operator("sculpt_curves.select_random", text="Random", icon="RANDOMIZE")
        layout.operator("curves.select_ends", text="Endpoints", icon="SELECT_TIP")
        layout.operator("sculpt_curves.select_grow", text="Grow", icon="SELECTMORE")

        layout.template_node_operator_asset_menu_items(catalog_path="Select")


class VIEW3D_MT_mesh_add(Menu):
    bl_idname = "VIEW3D_MT_mesh_add"
    bl_label = "Mesh"
    bl_options = {'SEARCH_ON_KEY_PRESS'}

    def draw(self, _context):
        layout = self.layout

        # BFA - make sure you can see it in the header
        layout.operator("WM_OT_search_single_menu", text="Search...",
                        icon='VIEWZOOM').menu_idname = "VIEW3D_MT_mesh_add"

        layout.separator()

        layout.operator_context = 'INVOKE_REGION_WIN'

        layout.operator("mesh.primitive_plane_add", text="Plane", icon='MESH_PLANE')
        layout.operator("mesh.primitive_cube_add", text="Cube", icon='MESH_CUBE')
        layout.operator("mesh.primitive_circle_add", text="Circle", icon='MESH_CIRCLE')
        layout.operator("mesh.primitive_uv_sphere_add", text="UV Sphere", icon='MESH_UVSPHERE')
        layout.operator("mesh.primitive_ico_sphere_add", text="Ico Sphere", icon='MESH_ICOSPHERE')
        layout.operator("mesh.primitive_cylinder_add", text="Cylinder", icon='MESH_CYLINDER')
        layout.operator("mesh.primitive_cone_add", text="Cone", icon='MESH_CONE')
        layout.operator("mesh.primitive_torus_add", text="Torus", icon='MESH_TORUS')

        layout.separator()

        layout.operator("mesh.primitive_grid_add", text="Grid", icon='MESH_GRID')
        layout.operator("mesh.primitive_monkey_add", text="Monkey", icon='MESH_MONKEY')

        layout.template_node_operator_asset_menu_items(catalog_path="Add")


class VIEW3D_MT_curve_add(Menu):
    bl_idname = "VIEW3D_MT_curve_add"
    bl_label = "Curve"
    bl_options = {'SEARCH_ON_KEY_PRESS'}

    def draw(self, context):
        layout = self.layout

        layout.operator_context = 'INVOKE_REGION_WIN'

        layout.operator("curve.primitive_bezier_curve_add", text="Bézier", icon='CURVE_BEZCURVE')
        layout.operator("curve.primitive_bezier_circle_add", text="Circle", icon='CURVE_BEZCIRCLE')

        layout.separator()

        layout.operator("curve.primitive_nurbs_curve_add", text="Nurbs Curve", icon='CURVE_NCURVE')
        layout.operator("curve.primitive_nurbs_circle_add", text="Nurbs Circle", icon='CURVE_NCIRCLE')
        layout.operator("curve.primitive_nurbs_path_add", text="Path", icon='CURVE_PATH')

        layout.separator()

        layout.operator("object.curves_empty_hair_add", text="Empty Hair", icon='OUTLINER_OB_CURVES')
        layout.operator("object.quick_fur", text="Fur", icon='OUTLINER_OB_CURVES')

        experimental = context.preferences.experimental
        if experimental.use_new_curves_tools:
            layout.operator("object.curves_random_add", text="Random", icon='OUTLINER_OB_CURVES')


class VIEW3D_MT_surface_add(Menu):
    bl_idname = "VIEW3D_MT_surface_add"
    bl_label = "Surface"
    bl_options = {'SEARCH_ON_KEY_PRESS'}

    def draw(self, _context):
        layout = self.layout

        layout.operator_context = 'INVOKE_REGION_WIN'

        layout.operator("surface.primitive_nurbs_surface_curve_add", text="Surface Curve", icon='SURFACE_NCURVE')
        layout.operator("surface.primitive_nurbs_surface_circle_add", text="Surface Circle", icon='SURFACE_NCIRCLE')
        layout.operator("surface.primitive_nurbs_surface_surface_add", text="Surface Patch", icon='SURFACE_NSURFACE')
        layout.operator(
            "surface.primitive_nurbs_surface_cylinder_add",
            text="Surface Cylinder",
            icon='SURFACE_NCYLINDER')
        layout.operator("surface.primitive_nurbs_surface_sphere_add", text="Surface Sphere", icon='SURFACE_NSPHERE')
        layout.operator("surface.primitive_nurbs_surface_torus_add", text="Surface Torus", icon='SURFACE_NTORUS')


class VIEW3D_MT_edit_metaball_context_menu(Menu):
    bl_label = "Metaball"

    def draw(self, _context):
        layout = self.layout

        layout.operator_context = 'INVOKE_REGION_WIN'

        # Add
        layout.operator("mball.duplicate_move", icon="DUPLICATE")

        layout.separator()

        # Modify
        layout.menu("VIEW3D_MT_mirror")
        layout.menu("VIEW3D_MT_snap")

        layout.separator()

        layout.menu("VIEW3D_MT_edit_meta_showhide")  # BFA - added to context menu

        # Remove
        layout.operator_context = 'EXEC_REGION_WIN'
        layout.operator("mball.delete_metaelems", text="Delete", icon="DELETE")


class VIEW3D_MT_metaball_add(Menu):
    bl_idname = "VIEW3D_MT_metaball_add"
    bl_label = "Metaball"
    bl_options = {'SEARCH_ON_KEY_PRESS'}

    def draw(self, _context):
        layout = self.layout

        layout.operator_context = 'INVOKE_REGION_WIN'
        layout.operator_enum("object.metaball_add", "type")


class TOPBAR_MT_edit_curve_add(Menu):
    bl_idname = "TOPBAR_MT_edit_curve_add"
    bl_label = "Add"
    bl_translation_context = i18n_contexts.operator_default
    bl_options = {'SEARCH_ON_KEY_PRESS'}

    def draw(self, context):
        layout = self.layout

        is_surf = context.active_object.type == 'SURFACE'

        layout.operator_context = 'EXEC_REGION_WIN'

        if is_surf:
            VIEW3D_MT_surface_add.draw(self, context)
        else:
            VIEW3D_MT_curve_add.draw(self, context)


class TOPBAR_MT_edit_armature_add(Menu):
    bl_idname = "TOPBAR_MT_edit_armature_add"
    bl_label = "Armature"
    bl_options = {'SEARCH_ON_KEY_PRESS'}

    def draw(self, _context):
        layout = self.layout

        layout.operator_context = 'EXEC_REGION_WIN'
        layout.operator("armature.bone_primitive_add", text="Single Bone", icon='BONE_DATA')


class VIEW3D_MT_armature_add(Menu):
    bl_idname = "VIEW3D_MT_armature_add"
    bl_label = "Armature"
    bl_options = {'SEARCH_ON_KEY_PRESS'}

    def draw(self, _context):
        layout = self.layout

        layout.operator_context = 'EXEC_REGION_WIN'
        layout.operator("object.armature_add", text="Single Bone", icon='BONE_DATA')


class VIEW3D_MT_light_add(Menu):
    bl_idname = "VIEW3D_MT_light_add"
    bl_context = i18n_contexts.id_light
    bl_label = "Light"
    bl_options = {'SEARCH_ON_KEY_PRESS'}

    def draw(self, _context):
        layout = self.layout

        layout.operator_context = 'INVOKE_REGION_WIN'
        layout.operator_enum("object.light_add", "type")


class VIEW3D_MT_lightprobe_add(Menu):
    bl_idname = "VIEW3D_MT_lightprobe_add"
    bl_label = "Light Probe"
    bl_options = {'SEARCH_ON_KEY_PRESS'}

    def draw(self, _context):
        layout = self.layout

        layout.operator_context = 'INVOKE_REGION_WIN'
        layout.operator_enum("object.lightprobe_add", "type")


class VIEW3D_MT_camera_add(Menu):
    bl_idname = "VIEW3D_MT_camera_add"
    bl_label = "Camera"
    bl_options = {'SEARCH_ON_KEY_PRESS'}

    def draw(self, _context):
        layout = self.layout
        layout.operator_context = 'EXEC_REGION_WIN'
        layout.operator("object.camera_add", text="Camera", icon='OUTLINER_OB_CAMERA')


class VIEW3D_MT_volume_add(Menu):
    bl_idname = "VIEW3D_MT_volume_add"
    bl_label = "Volume"
    bl_translation_context = i18n_contexts.id_id
    bl_options = {'SEARCH_ON_KEY_PRESS'}

    def draw(self, _context):
        layout = self.layout
        layout.operator("object.volume_import", text="Import OpenVDB", icon='FILE_VOLUME')
        layout.operator("object.volume_add", text="Empty",
                        text_ctxt=i18n_contexts.id_volume, icon='OUTLINER_OB_VOLUME')


class VIEW3D_MT_grease_pencil_add(Menu):
    bl_idname = "VIEW3D_MT_grease_pencil_add"
    bl_label = "Grease Pencil"
    bl_options = {'SEARCH_ON_KEY_PRESS'}

    def draw(self, _context):
        layout = self.layout
        layout.operator("object.grease_pencil_add", text="Empty", icon='EMPTY_AXIS').type = 'EMPTY'
        layout.operator("object.grease_pencil_add", text="Stroke", icon='STROKE').type = 'STROKE'
        layout.operator("object.grease_pencil_add", text="Suzanne", icon='MONKEY').type = 'MONKEY'
        layout.separator()
        layout.operator("object.grease_pencil_add", text="Scene Line Art", icon='SCENE').type = 'LINEART_SCENE'
        layout.operator(
            "object.grease_pencil_add",
            text="Collection Line Art",
            icon='GROUP').type = 'LINEART_COLLECTION'
        layout.operator("object.grease_pencil_add", text="Object Line Art", icon='CUBE').type = 'LINEART_OBJECT'


class VIEW3D_MT_add(Menu):
    bl_label = "Add"
    bl_translation_context = i18n_contexts.operator_default
    bl_options = {'SEARCH_ON_KEY_PRESS'}

    def draw(self, context):
        layout = self.layout

        if layout.operator_context == 'EXEC_REGION_WIN':
            layout.operator_context = 'INVOKE_REGION_WIN'
            layout.operator("WM_OT_search_single_menu", text="Search...", icon='VIEWZOOM').menu_idname = "VIEW3D_MT_add"
            layout.separator()
        else:
            # BFA - make sure you can see it in the header
            layout.operator("WM_OT_search_single_menu", text="Search...", icon='VIEWZOOM').menu_idname = "VIEW3D_MT_add"

        layout.separator()

        # NOTE: don't use 'EXEC_SCREEN' or operators won't get the `v3d` context.

        # NOTE: was `EXEC_AREA`, but this context does not have the `rv3d`, which prevents
        #       "align_view" to work on first call (see #32719).
        layout.operator_context = 'EXEC_REGION_WIN'

        # layout.operator_menu_enum("object.mesh_add", "type", text="Mesh", icon='OUTLINER_OB_MESH')
        layout.menu("VIEW3D_MT_mesh_add", icon='OUTLINER_OB_MESH')

        # layout.operator_menu_enum("object.curve_add", "type", text="Curve", icon='OUTLINER_OB_CURVE')
        layout.menu("VIEW3D_MT_curve_add", icon='OUTLINER_OB_CURVE')
        # layout.operator_menu_enum("object.surface_add", "type", text="Surface", icon='OUTLINER_OB_SURFACE')
        layout.menu("VIEW3D_MT_surface_add", icon='OUTLINER_OB_SURFACE')
        layout.menu("VIEW3D_MT_metaball_add", text="Metaball", icon='OUTLINER_OB_META')
        layout.operator("object.text_add", text="Text", icon='OUTLINER_OB_FONT')
        if context.preferences.experimental.use_new_point_cloud_type:
            layout.operator("object.pointcloud_add", text="Point Cloud", icon='OUTLINER_OB_POINTCLOUD')
        layout.menu("VIEW3D_MT_volume_add", text="Volume", text_ctxt=i18n_contexts.id_id, icon='OUTLINER_OB_VOLUME')
        layout.menu("VIEW3D_MT_grease_pencil_add", text="Grease Pencil", icon='OUTLINER_OB_GREASEPENCIL')

        layout.separator()

        if VIEW3D_MT_armature_add.is_extended():
            layout.menu("VIEW3D_MT_armature_add", icon='OUTLINER_OB_ARMATURE')
        else:
            layout.operator("object.armature_add", text="Armature", icon='OUTLINER_OB_ARMATURE')

        layout.operator("object.add", text="Lattice", icon='OUTLINER_OB_LATTICE').type = 'LATTICE'
        layout.operator_menu_enum("object.empty_add", "type", text="Empty",
                                  text_ctxt=i18n_contexts.id_id, icon='OUTLINER_OB_EMPTY')
        layout.menu("VIEW3D_MT_image_add", text="Image", icon='OUTLINER_OB_IMAGE')

        layout.separator()

        layout.operator("object.speaker_add", text="Speaker", icon='OUTLINER_OB_SPEAKER')
        layout.separator()

        if VIEW3D_MT_camera_add.is_extended():
            layout.menu("VIEW3D_MT_camera_add", icon='OUTLINER_OB_CAMERA')
        else:
            VIEW3D_MT_camera_add.draw(self, context)

        layout.menu("VIEW3D_MT_light_add", icon='OUTLINER_OB_LIGHT')

        layout.separator()

        layout.menu("VIEW3D_MT_lightprobe_add", icon='OUTLINER_OB_LIGHTPROBE')

        layout.separator()

        layout.operator_menu_enum("object.effector_add", "type", text="Force Field", icon='OUTLINER_OB_FORCE_FIELD')

        layout.separator()

        has_collections = bool(bpy.data.collections)
        col = layout.column()
        col.enabled = has_collections

        if not has_collections or len(bpy.data.collections) > 10:
            col.operator_context = 'INVOKE_REGION_WIN'
            col.operator(
                "object.collection_instance_add",
                text="Collection Instance" if has_collections else "No Collections to Instance",
                icon='OUTLINER_OB_GROUP_INSTANCE',
            )
        else:
            col.operator_menu_enum(
                "object.collection_instance_add",
                "collection",
                text="Collection Instance",
                icon='OUTLINER_OB_GROUP_INSTANCE',
            )


class VIEW3D_MT_image_add(Menu):
    bl_label = "Add Image"
    bl_options = {'SEARCH_ON_KEY_PRESS'}

    def draw(self, _context):
        layout = self.layout
        # Explicitly set background mode on/off as operator will try to
        # auto-detect which mode to use otherwise.
        layout.operator("object.empty_image_add", text="Reference", icon='IMAGE_REFERENCE').background = False
        layout.operator("object.empty_image_add", text="Background", icon='IMAGE_BACKGROUND').background = True
        layout.operator("image.import_as_mesh_planes", text="Mesh Plane", icon='MESH_PLANE')


class VIEW3D_MT_object_relations(Menu):
    bl_label = "Relations"

    def draw(self, _context):
        layout = self.layout

        layout.operator("object.make_dupli_face", icon="MAKEDUPLIFACE")

        layout.separator()

        layout.operator_menu_enum("object.make_local", "type", text="Make Local")
        layout.menu("VIEW3D_MT_make_single_user")


# bfa menu
class VIEW3D_MT_origin_set(Menu):
    bl_label = "Set Origin"

    def draw(self, context):
        layout = self.layout

        layout.operator("object.origin_set", icon='GEOMETRY_TO_ORIGIN',
                        text="Geometry to Origin").type = 'GEOMETRY_ORIGIN'
        layout.operator("object.origin_set", icon='ORIGIN_TO_GEOMETRY',
                        text="Origin to Geometry").type = 'ORIGIN_GEOMETRY'
        layout.operator("object.origin_set", icon='ORIGIN_TO_CURSOR', text="Origin to 3D Cursor").type = 'ORIGIN_CURSOR'
        layout.operator("object.origin_set", icon='ORIGIN_TO_CENTEROFMASS',
                        text="Origin to Center of Mass (Surface)").type = 'ORIGIN_CENTER_OF_MASS'
        layout.operator(
            "object.origin_set",
            icon='ORIGIN_TO_VOLUME',
            text="Origin to Center of Mass (Volume)").type = 'ORIGIN_CENTER_OF_VOLUME'


# ********** Object menu **********

class VIEW3D_MT_object_liboverride(Menu):
    bl_label = "Library Override"

    def draw(self, _context):
        layout = self.layout

        layout.operator("object.make_override_library", text="Make", icon="LIBRARY")
        layout.operator("object.reset_override_library", text="Reset", icon="RESET")
        layout.operator("object.clear_override_library", text="Clear", icon="CLEAR")


class VIEW3D_MT_object(Menu):
    bl_context = "objectmode"
    bl_label = "Object"

    def draw(self, context):
        layout = self.layout

        ob = context.object
        view = context.space_data

        layout.menu("VIEW3D_MT_transform_object")
        layout.menu("VIEW3D_MT_origin_set")  # bfa menu
        layout.menu("VIEW3D_MT_mirror")
        layout.menu("VIEW3D_MT_object_clear")
        layout.menu("VIEW3D_MT_object_apply")
        layout.menu("VIEW3D_MT_snap")

        layout.separator()

        layout.operator("object.duplicate_move", icon="DUPLICATE")
        layout.operator("object.duplicate_move_linked", icon="DUPLICATE")
        layout.operator("object.join", icon='JOIN')

        layout.separator()

        layout.operator_context = 'EXEC_REGION_WIN'
        myvar = layout.operator("object.delete", text="Delete", icon="DELETE")
        myvar.use_global = False
        myvar.confirm = False
        myvar = layout.operator("object.delete", text="Delete Global", icon="DELETE")
        myvar.use_global = True
        myvar.confirm = False

        layout.separator()

        layout.operator("view3d.copybuffer", text="Copy Objects", icon='COPYDOWN')
        layout.operator("view3d.pastebuffer", text="Paste Objects", icon='PASTEDOWN')

        layout.separator()

        layout.menu("VIEW3D_MT_object_asset")

        layout.separator()

        layout.menu("VIEW3D_MT_object_liboverride")
        layout.menu("VIEW3D_MT_object_relations")
        layout.menu("VIEW3D_MT_object_parent")
        layout.menu("VIEW3D_MT_object_modifiers", icon='MODIFIER')
        layout.menu("VIEW3D_MT_object_constraints", icon='CONSTRAINT')
        layout.menu("VIEW3D_MT_object_track")
        layout.menu("VIEW3D_MT_make_links")

        layout.separator()
        # BFA: Added a context menu operator for consistency and discoverability...
        # ...This is a minimal UX of layout.menu("VIEW3D_MT_object_collection")
        layout.operator_context = 'INVOKE_REGION_WIN'
        layout.operator("object.move_to_collection", icon='GROUP')
        # BFA - Could be redundant operators, the UX was exclusive to the outliner
        layout.menu("VIEW3D_MT_object_collection")

        # BFA: shading just for mesh and curve objects
        if ob is None:
            pass

        elif ob.type in {'MESH', 'CURVE', 'SURFACE'}:

            layout.separator()

            layout.operator("object.shade_smooth", icon='SHADING_SMOOTH')
            if ob and ob.type == 'MESH':
                layout.operator("object.shade_auto_smooth", icon='NORMAL_SMOOTH')
            layout.operator("object.shade_flat", icon='SHADING_FLAT')

        layout.separator()

        layout.menu("VIEW3D_MT_object_animation")
        layout.menu("VIEW3D_MT_object_rigid_body")

        layout.separator()

        layout.menu("VIEW3D_MT_object_quick_effects")
        layout.menu("VIEW3D_MT_subdivision_set")  # bfa menu

        layout.separator()

        layout.menu("VIEW3D_MT_object_convert")

        layout.separator()

        layout.menu("VIEW3D_MT_object_showhide")
        layout.menu("VIEW3D_MT_object_cleanup")

        if ob is None:
            pass

        elif ob.type == 'CAMERA':
            layout.operator_context = 'INVOKE_REGION_WIN'

            layout.separator()

            if ob.data.type == 'PERSP':
                props = layout.operator("wm.context_modal_mouse", text="Adjust Focal Length", icon="LENS_ANGLE")
                props.data_path_iter = "selected_editable_objects"
                props.data_path_item = "data.lens"
                props.input_scale = 0.1
                if ob.data.lens_unit == 'MILLIMETERS':
                    props.header_text = "Camera Focal Length: %.1fmm"
                else:
                    props.header_text = "Camera Focal Length: %.1f\u00B0"

            else:
                props = layout.operator("wm.context_modal_mouse", text="Camera Lens Scale", icon="LENS_SCALE")
                props.data_path_iter = "selected_editable_objects"
                props.data_path_item = "data.ortho_scale"
                props.input_scale = 0.01
                props.header_text = "Camera Lens Scale: %.3f"

            if not ob.data.dof.focus_object:
                if view and view.camera == ob and view.region_3d.view_perspective == 'CAMERA':
                    props = layout.operator("ui.eyedropper_depth", text="DOF Distance (Pick)", icon="DOF")
                else:
                    props = layout.operator("wm.context_modal_mouse", text="Adjust Focus Distance", icon="DOF")
                    props.data_path_iter = "selected_editable_objects"
                    props.data_path_item = "data.dof.focus_distance"
                    props.input_scale = 0.02
                    props.header_text = "Focus Distance: %.3f"

        elif ob.type in {'CURVE', 'FONT'}:
            layout.operator_context = 'INVOKE_REGION_WIN'

            layout.separator()

            props = layout.operator("wm.context_modal_mouse", text="Adjust Extrusion", icon="EXTRUDESIZE")
            props.data_path_iter = "selected_editable_objects"
            props.data_path_item = "data.extrude"
            props.input_scale = 0.01
            props.header_text = "Extrude: %.3f"

            props = layout.operator("wm.context_modal_mouse", text="Adjust Offset", icon="WIDTH_SIZE")
            props.data_path_iter = "selected_editable_objects"
            props.data_path_item = "data.offset"
            props.input_scale = 0.01
            props.header_text = "Offset %.3f"

        elif ob.type == 'EMPTY':
            layout.operator_context = 'INVOKE_REGION_WIN'

            layout.separator()

            props = layout.operator("wm.context_modal_mouse", text="Adjust Empty Display Size", icon="DRAWSIZE")
            props.data_path_iter = "selected_editable_objects"
            props.data_path_item = "empty_display_size"
            props.input_scale = 0.01
            props.header_text = "Empty Diosplay Size: %.3f"

        elif ob.type == 'LIGHT':
            light = ob.data

            layout.operator_context = 'INVOKE_REGION_WIN'

            layout.separator()

            props = layout.operator("wm.context_modal_mouse", text="Adjust Light Power", icon="LIGHT_STRENGTH")
            props.data_path_iter = "selected_editable_objects"
            props.data_path_item = "data.energy"
            props.input_scale = 1.0
            props.header_text = "Light Power: %.3f"

            if light.type == 'AREA':
                if light.shape in {'RECTANGLE', 'ELLIPSE'}:
                    props = layout.operator(
                        "wm.context_modal_mouse",
                        text="Adjust Area Light X Size",
                        icon="LIGHT_SIZE")
                    props.data_path_iter = "selected_editable_objects"
                    props.data_path_item = "data.size"
                    props.header_text = "Light Size X: %.3f"

                    props = layout.operator(
                        "wm.context_modal_mouse",
                        text="Adjust Area Light Y Size",
                        icon="LIGHT_SIZE")
                    props.data_path_iter = "selected_editable_objects"
                    props.data_path_item = "data.size_y"
                    props.header_text = "Light Size Y: %.3f"
                else:
                    props = layout.operator("wm.context_modal_mouse", text="Adjust Area Light Size", icon="LIGHT_SIZE")
                    props.data_path_iter = "selected_editable_objects"
                    props.data_path_item = "data.size"
                    props.header_text = "Light Size: %.3f"

            elif light.type in {'SPOT', 'POINT'}:
                props = layout.operator("wm.context_modal_mouse", text="Adjust Light Radius", icon="RADIUS")
                props.data_path_iter = "selected_editable_objects"
                props.data_path_item = "data.shadow_soft_size"
                props.header_text = "Light Radius: %.3f"

            elif light.type == 'SUN':
                props = layout.operator("wm.context_modal_mouse", text="Adjust Sun Light Angle", icon="ANGLE")
                props.data_path_iter = "selected_editable_objects"
                props.data_path_item = "data.angle"
                props.header_text = "Light Angle: %.3f"

            if light.type == 'SPOT':
                layout.separator()

                props = layout.operator("wm.context_modal_mouse", text="Adjust Spot Light Size", icon="LIGHT_SIZE")
                props.data_path_iter = "selected_editable_objects"
                props.data_path_item = "data.spot_size"
                props.input_scale = 0.01
                props.header_text = "Spot Size: %.2f"

                props = layout.operator("wm.context_modal_mouse", text="Adjust Spot Light Blend", icon="SPOT_BLEND")
                props.data_path_iter = "selected_editable_objects"
                props.data_path_item = "data.spot_blend"
                props.input_scale = -0.01
                props.header_text = "Spot Blend: %.2f"

            if light.type in ['SPOT', 'SUN', 'AREA']:
                props = layout.operator(
                    "object.transform_axis_target",
                    text="Interactive Light Track",
                    icon="NODE_LIGHTPATH")

        layout.template_node_operator_asset_menu_items(catalog_path="Object")


class VIEW3D_MT_object_animation(Menu):
    bl_label = "Animation"

    def draw(self, _context):
        layout = self.layout

        layout.operator("anim.keyframe_insert", text="Insert Keyframe", icon='KEYFRAMES_INSERT')
        layout.operator(
            "anim.keyframe_insert_menu",
            text="Insert Keyframe with Keying Set",
            icon='KEYFRAMES_INSERT').always_prompt = True
        layout.operator("anim.keyframe_delete_v3d", text="Delete Keyframes", icon='KEYFRAMES_REMOVE')
        layout.operator("anim.keyframe_clear_v3d", text="Clear Keyframes", icon='KEYFRAMES_CLEAR')
        layout.operator("anim.keying_set_active_set", text="Change Keying Set", icon='KEYINGSET')

        layout.separator()

        layout.operator("nla.bake", text="Bake Action", icon='BAKE_ACTION')
        layout.operator("gpencil.bake_mesh_animation", text="Bake Mesh to Grease Pencil", icon='BAKE_ACTION')
        layout.operator(
            "gpencil.bake_grease_pencil_animation",
            text="Bake Object Transform to Grease Pencil",
            icon='BAKE_ACTION')


class VIEW3D_MT_object_rigid_body(Menu):
    bl_label = "Rigid Body"

    def draw(self, _context):
        layout = self.layout

        layout.operator("rigidbody.objects_add", text="Add Active", icon='RIGID_ADD_ACTIVE').type = 'ACTIVE'
        layout.operator("rigidbody.objects_add", text="Add Passive", icon='RIGID_ADD_PASSIVE').type = 'PASSIVE'

        layout.separator()

        layout.operator("rigidbody.objects_remove", text="Remove", icon='RIGID_REMOVE')

        layout.separator()

        layout.operator("rigidbody.shape_change", text="Change Shape", icon='RIGID_CHANGE_SHAPE')
        layout.operator("rigidbody.mass_calculate", text="Calculate Mass", icon='RIGID_CALCULATE_MASS')
        layout.operator("rigidbody.object_settings_copy", text="Copy from Active", icon='RIGID_COPY_FROM_ACTIVE')
        layout.operator("object.visual_transform_apply", text="Apply Transformation", icon='RIGID_APPLY_TRANS')
        layout.operator("rigidbody.bake_to_keyframes", text="Bake To Keyframes", icon='RIGID_BAKE_TO_KEYFRAME')

        layout.separator()

        layout.operator("rigidbody.connect", text="Connect", icon='RIGID_CONSTRAINTS_CONNECT')


class VIEW3D_MT_object_clear(Menu):
    bl_label = "Clear"

    def draw(self, _context):
        layout = self.layout

        layout.operator("object.location_clear", text="Location", text_ctxt=i18n_contexts.default).clear_delta = False
        layout.operator("object.rotation_clear", text="Rotation", text_ctxt=i18n_contexts.default).clear_delta = False
        layout.operator("object.scale_clear", text="Scale", text_ctxt=i18n_contexts.default).clear_delta = False

        layout.separator()

        layout.operator("object.origin_clear", text="Origin", icon="CLEARORIGIN")


class VIEW3D_MT_object_context_menu(Menu):
    bl_label = "Object"

    def draw(self, context):
        layout = self.layout

        view = context.space_data

        obj = context.object

        selected_objects_len = len(context.selected_objects)

        # If nothing is selected
        # (disabled for now until it can be made more useful).
        '''
        if selected_objects_len == 0:

            layout.menu("VIEW3D_MT_add", text="Add", text_ctxt=i18n_contexts.operator_default)
            layout.operator("view3d.pastebuffer", text="Paste Objects", icon='PASTEDOWN')

            return
        '''

        # If something is selected

        # Individual object types.
        if obj is None:
            pass

        elif obj.type == 'CAMERA':
            layout.operator_context = 'INVOKE_REGION_WIN'

            layout.operator("view3d.object_as_camera", text="Set Active Camera", icon="VIEW_SWITCHACTIVECAM")

            if obj.data.type == 'PERSP':
                props = layout.operator("wm.context_modal_mouse", text="Adjust Focal Length", icon="LENS_ANGLE")
                props.data_path_iter = "selected_editable_objects"
                props.data_path_item = "data.lens"
                props.input_scale = 0.1
                if obj.data.lens_unit == 'MILLIMETERS':
                    props.header_text = rpt_("Camera Focal Length: %.1fmm")
                else:
                    props.header_text = rpt_("Camera Focal Length: %.1f\u00B0")

            else:
                props = layout.operator("wm.context_modal_mouse", text="Camera Lens Scale", icon="LENS_SCALE")
                props.data_path_iter = "selected_editable_objects"
                props.data_path_item = "data.ortho_scale"
                props.input_scale = 0.01
                props.header_text = rpt_("Camera Lens Scale: %.3f")

            if not obj.data.dof.focus_object:
                if view and view.camera == obj and view.region_3d.view_perspective == 'CAMERA':
                    props = layout.operator("ui.eyedropper_depth", text="DOF Distance (Pick)", icon="DOF")
                else:
                    props = layout.operator("wm.context_modal_mouse", text="Adjust Focus Distance", icon="DOF")
                    props.data_path_iter = "selected_editable_objects"
                    props.data_path_item = "data.dof.focus_distance"
                    props.input_scale = 0.02
                    props.header_text = rpt_("Focus Distance: %.3f")

            layout.separator()

        elif obj.type in {'CURVE', 'FONT'}:
            layout.operator_context = 'INVOKE_REGION_WIN'

            props = layout.operator("wm.context_modal_mouse", text="Adjust Extrusion", icon="EXTRUDESIZE")
            props.data_path_iter = "selected_editable_objects"
            props.data_path_item = "data.extrude"
            props.input_scale = 0.01
            props.header_text = rpt_("Extrude: %.3f")

            props = layout.operator("wm.context_modal_mouse", text="Adjust Offset", icon="WIDTH_SIZE")
            props.data_path_iter = "selected_editable_objects"
            props.data_path_item = "data.offset"
            props.input_scale = 0.01
            props.header_text = rpt_("Offset: %.3f")

            layout.separator()

        elif obj.type == 'EMPTY':
            layout.operator_context = 'INVOKE_REGION_WIN'

            props = layout.operator("wm.context_modal_mouse", text="Adjust Empty Display Size", icon="DRAWSIZE")
            props.data_path_iter = "selected_editable_objects"
            props.data_path_item = "empty_display_size"
            props.input_scale = 0.01
            props.header_text = rpt_("Empty Display Size: %.3f")

            layout.separator()

            if obj.empty_display_type == 'IMAGE':
                layout.operator("image.convert_to_mesh_plane", text="Convert to Mesh Plane")
                layout.operator("gpencil.trace_image", icon="FILE_IMAGE")

                layout.separator()

        elif obj.type == 'LIGHT':
            light = obj.data

            layout.operator_context = 'INVOKE_REGION_WIN'

            props = layout.operator("wm.context_modal_mouse", text="Adjust Light Power", icon="LIGHT_STRENGTH")
            props.data_path_iter = "selected_editable_objects"
            props.data_path_item = "data.energy"
            props.input_scale = 1.0
            props.header_text = rpt_("Light Power: %.3f")

            if light.type == 'AREA':
                if light.shape in {'RECTANGLE', 'ELLIPSE'}:
                    props = layout.operator(
                        "wm.context_modal_mouse",
                        text="Adjust Area Light X Size",
                        icon="LIGHT_SIZE")
                    props.data_path_iter = "selected_editable_objects"
                    props.data_path_item = "data.size"
                    props.header_text = rpt_("Light Size X: %.3f")

                    props = layout.operator(
                        "wm.context_modal_mouse",
                        text="Adjust Area Light Y Size",
                        icon="LIGHT_SIZE")
                    props.data_path_iter = "selected_editable_objects"
                    props.data_path_item = "data.size_y"
                    props.header_text = rpt_("Light Size Y: %.3f")
                else:
                    props = layout.operator("wm.context_modal_mouse", text="Adjust Area Light Size", icon="LIGHT_SIZE")
                    props.data_path_iter = "selected_editable_objects"
                    props.data_path_item = "data.size"
                    props.header_text = rpt_("Light Size: %.3f")

            elif light.type in {'SPOT', 'POINT'}:
                props = layout.operator("wm.context_modal_mouse", text="Adjust Light Radius", icon="RADIUS")
                props.data_path_iter = "selected_editable_objects"
                props.data_path_item = "data.shadow_soft_size"
                props.header_text = rpt_("Light Radius: %.3f")

            elif light.type == 'SUN':
                props = layout.operator("wm.context_modal_mouse", text="Adjust Sun Light Angle", icon="ANGLE")
                props.data_path_iter = "selected_editable_objects"
                props.data_path_item = "data.angle"
                props.header_text = rpt_("Light Angle: %.3f")

            if light.type == 'SPOT':
                layout.separator()

                props = layout.operator("wm.context_modal_mouse", text="Adjust Spot Light Size", icon="LIGHT_SIZE")
                props.data_path_iter = "selected_editable_objects"
                props.data_path_item = "data.spot_size"
                props.input_scale = 0.01
                props.header_text = rpt_("Spot Size: %.2f")

                props = layout.operator("wm.context_modal_mouse", text="Adjust Spot Light Blend", icon="SPOT_BLEND")
                props.data_path_iter = "selected_editable_objects"
                props.data_path_item = "data.spot_blend"
                props.input_scale = -0.01
                props.header_text = rpt_("Spot Blend: %.2f")

            layout.separator()

        # Shared among some object types.
        if obj is not None:
            if obj.type in {'MESH', 'CURVE', 'SURFACE'}:
                layout.operator("object.shade_smooth", text="Shade Smooth", icon="SHADING_SMOOTH")
                if obj.type == 'MESH':
                    layout.operator("object.shade_auto_smooth", icon="NORMAL_SMOOTH")
                layout.operator("object.shade_flat", text="Shade Flat", icon="SHADING_FLAT")
                layout.separator()

            if obj.type in {'MESH', 'CURVE', 'SURFACE', 'ARMATURE', 'GPENCIL'}:
                if selected_objects_len > 1:
                    layout.operator("object.join")

            if obj.type in {'MESH', 'CURVE', 'CURVES', 'SURFACE', 'POINTCLOUD', 'META', 'FONT'}:
                layout.operator_menu_enum("object.convert", "target")

            if obj.type == 'GPENCIL':
                layout.operator_menu_enum("gpencil.convert", "type", text="Convert To")

            if (obj.type in {
                'MESH', 'CURVE', 'CURVES', 'SURFACE', 'GPENCIL', 'LATTICE', 'ARMATURE', 'META', 'FONT', 'POINTCLOUD',
            } or (obj.type == 'EMPTY' and obj.instance_collection is not None)):
                layout.operator_context = 'INVOKE_REGION_WIN'
                layout.operator_menu_enum("object.origin_set", text="Set Origin", property="type")
                layout.operator_context = 'INVOKE_DEFAULT'

                layout.separator()

        # Shared among all object types
        layout.operator("view3d.copybuffer", text="Copy Objects", icon='COPYDOWN')
        layout.operator("view3d.pastebuffer", text="Paste Objects", icon='PASTEDOWN')

        layout.separator()

        layout.operator("object.duplicate_move", icon='DUPLICATE')
        layout.operator("object.duplicate_move_linked", icon="DUPLICATE")

        layout.separator()

        props = layout.operator("wm.call_panel", text="Rename Active Object", icon='RENAME')
        props.name = "TOPBAR_PT_name"
        props.keep_open = False

        layout.separator()

        layout.menu("VIEW3D_MT_mirror")
        layout.menu("VIEW3D_MT_snap")
        layout.menu("VIEW3D_MT_object_parent")

        layout.separator()

        layout.operator_context = 'INVOKE_REGION_WIN'
        layout.operator("object.move_to_collection", icon='GROUP')

        layout.separator()
        if view and view.local_view:
            layout.operator(
                "view3d.localview",
                text="Toggle Local View",
                icon="VIEW_GLOBAL_LOCAL")  # BFA - Can toggle in, so toggle out too
            layout.operator("view3d.localview_remove_from", icon='VIEW_REMOVE_LOCAL')
        else:
            # BFA - made it relevant to local view conditional
            layout.operator("view3d.localview", text="Toggle Local View", icon="VIEW_GLOBAL_LOCAL")

        layout.separator()

        layout.operator("anim.keyframe_insert", text="Insert Keyframe", icon='KEYFRAMES_INSERT')
        layout.operator(
            "anim.keyframe_insert_menu",
            text="Insert Keyframe with Keying Set",
            icon='KEYFRAMES_INSERT').always_prompt = True

        layout.separator()

        layout.operator_context = 'EXEC_REGION_WIN'
        layout.operator("object.delete", text="Delete", icon="DELETE").use_global = False

        layout.separator()

        layout.menu("VIEW3D_MT_object_showhide")  # BFA - added to context menu

        layout.template_node_operator_asset_menu_items(catalog_path="Object")


class VIEW3D_MT_object_shading(Menu):
    # XXX, this menu is a place to store shading operator in object mode
    bl_label = "Shading"

    def draw(self, _context):
        layout = self.layout
        layout.operator("object.shade_smooth", text="Smooth", icon="SHADING_SMOOTH")
        layout.operator("object.shade_flat", text="Flat", icon="SHADING_FLAT")


class VIEW3D_MT_object_apply(Menu):
    bl_label = "Apply"

    def draw(self, _context):
        layout = self.layout

        # Need invoke for the popup confirming the multi-user data operation
        layout.operator_context = 'INVOKE_DEFAULT'

        props = layout.operator(
            "object.transform_apply",
            text="Location",
            text_ctxt=i18n_contexts.default,
            icon="APPLYMOVE")
        props.location, props.rotation, props.scale = True, False, False

        props = layout.operator(
            "object.transform_apply",
            text="Rotation",
            text_ctxt=i18n_contexts.default,
            icon="APPLYROTATE")
        props.location, props.rotation, props.scale = False, True, False

        props = layout.operator(
            "object.transform_apply",
            text="Scale",
            text_ctxt=i18n_contexts.default,
            icon="APPLYSCALE")
        props.location, props.rotation, props.scale = False, False, True

        props = layout.operator(
            "object.transform_apply",
            text="All Transforms",
            text_ctxt=i18n_contexts.default,
            icon="APPLYALL")
        props.location, props.rotation, props.scale = True, True, True

        props = layout.operator(
            "object.transform_apply",
            text="Rotation & Scale",
            text_ctxt=i18n_contexts.default,
            icon="APPLY_ROTSCALE")
        props.location, props.rotation, props.scale = False, True, True

        layout.separator()

        layout.operator(
            "object.transforms_to_deltas",
            text="Location to Deltas",
            text_ctxt=i18n_contexts.default,
            icon="APPLYMOVEDELTA").mode = 'LOC'
        layout.operator(
            "object.transforms_to_deltas",
            text="Rotation to Deltas",
            text_ctxt=i18n_contexts.default,
            icon="APPLYROTATEDELTA").mode = 'ROT'
        layout.operator(
            "object.transforms_to_deltas",
            text="Scale to Deltas",
            text_ctxt=i18n_contexts.default,
            icon="APPLYSCALEDELTA").mode = 'SCALE'
        layout.operator(
            "object.transforms_to_deltas",
            text="All Transforms to Deltas",
            text_ctxt=i18n_contexts.default,
            icon="APPLYALLDELTA").mode = 'ALL'
        layout.operator("object.anim_transforms_to_deltas", icon="APPLYANIDELTA")

        layout.separator()

        layout.operator(
            "object.visual_transform_apply",
            text="Visual Transform",
            text_ctxt=i18n_contexts.default,
            icon="VISUALTRANSFORM")
        layout.operator("object.duplicates_make_real", icon="MAKEDUPLIREAL")
        layout.operator(
            "object.parent_inverse_apply",
            text="Parent Inverse",
            text_ctxt=i18n_contexts.default,
            icon="APPLY_PARENT_INVERSE")

        layout.template_node_operator_asset_menu_items(catalog_path="Object/Apply")


class VIEW3D_MT_object_parent(Menu):
    bl_label = "Parent"
    bl_translation_context = i18n_contexts.operator_default

    def draw(self, _context):
        from bl_ui_utils.layout import operator_context

        layout = self.layout

        layout.operator_enum("object.parent_set", "type")

        layout.separator()

        with operator_context(layout, 'EXEC_REGION_WIN'):
            layout.operator("object.parent_no_inverse_set", icon="PARENT").keep_transform = False
            props = layout.operator(
                "object.parent_no_inverse_set",
                text="Make Parent without Inverse (Keep Transform)",
                icon="PARENT")
            props.keep_transform = True

            layout.operator("curves.surface_set", text="Object (Attach Curves to Surface)", icon="PARENT_CURVE")

        layout.separator()

        layout.operator_enum("object.parent_clear", "type")


class VIEW3D_MT_object_track(Menu):
    bl_label = "Track"
    bl_translation_context = i18n_contexts.constraint

    def draw(self, _context):
        layout = self.layout

        layout.operator("object.track_set", text="Damped Track Constraint", icon="CONSTRAINT_DATA").type = "DAMPTRACK"
        layout.operator("object.track_set", text="Track to Constraint", icon="CONSTRAINT_DATA").type = "TRACKTO"
        layout.operator("object.track_set", text="Lock Track Constraint", icon="CONSTRAINT_DATA").type = "LOCKTRACK"

        layout.separator()

        layout.operator("object.track_clear", text="Clear Track", icon="CLEAR_TRACK").type = 'CLEAR'
        layout.operator(
            "object.track_clear",
            text="Clear Track - Keep Transformation",
            icon="CLEAR_TRACK").type = 'CLEAR_KEEP_TRANSFORM'

# BFA - not referenced in the 3D View Editor - but referenced by hotkey M in Blender keymap.


class VIEW3D_MT_object_collection(Menu):
    bl_label = "Collection"

    def draw(self, _context):
        layout = self.layout

        # layout.operator("object.move_to_collection", icon='GROUP') #BFA - Double entry
        layout.operator("object.link_to_collection", icon='GROUP')

        layout.separator()

        layout.operator("collection.create", icon='COLLECTION_NEW')
        # layout.operator_menu_enum("collection.objects_remove", "collection")  # BUGGY
        layout.operator("collection.objects_remove", icon="DELETE")
        layout.operator("collection.objects_remove_all", icon="DELETE")

        layout.separator()

        layout.operator("collection.objects_add_active", icon='GROUP')
        layout.operator("collection.objects_remove_active", icon="DELETE")


class VIEW3D_MT_object_constraints(Menu):
    bl_label = "Constraints"

    def draw(self, _context):
        layout = self.layout

        layout.operator("object.constraint_add_with_targets", icon="CONSTRAINT_DATA")
        layout.operator("object.constraints_copy", icon="COPYDOWN")

        layout.separator()

        layout.operator("object.constraints_clear", icon="CLEAR_CONSTRAINT")


class VIEW3D_MT_object_modifiers(Menu):
    bl_label = "Modifiers"

    def draw(self, _context):
        active_object = bpy.context.active_object
        supported_types = {'MESH', 'CURVE', 'CURVES', 'SURFACE', 'FONT', 'VOLUME', 'GREASEPENCIL'}

        layout = self.layout

        if active_object:
            if active_object.type in supported_types:
                layout.menu("OBJECT_MT_modifier_add", text="Add Modifier")
            elif active_object.type == 'GPENCIL':
                layout.operator("object.gpencil_modifier_add", text="Add Modifier")

        layout.operator("object.modifiers_copy_to_selected", text="Copy Modifiers to Selected Objects")

        layout.separator()

        layout.operator("object.modifiers_clear")


class VIEW3D_MT_object_quick_effects(Menu):
    bl_label = "Quick Effects"

    def draw(self, _context):
        layout = self.layout

        layout.operator("object.quick_fur", icon="CURVES")
        layout.operator("object.quick_explode", icon="MOD_EXPLODE")
        layout.operator("object.quick_smoke", icon="MOD_SMOKE")
        layout.operator("object.quick_liquid", icon="MOD_FLUIDSIM")
        layout.template_node_operator_asset_menu_items(catalog_path="Object/Quick Effects")


class VIEW3D_MT_object_showhide(Menu):
    bl_label = "Show/Hide"

    def draw(self, _context):
        layout = self.layout

        layout.operator("object.hide_view_clear", text="Show Hidden", icon="HIDE_OFF")

        layout.separator()

        layout.operator("object.hide_view_set", text="Hide Selected", icon="HIDE_ON").unselected = False
        layout.operator("object.hide_view_set", text="Hide Unselected", icon="HIDE_UNSELECTED").unselected = True


class VIEW3D_MT_object_cleanup(Menu):
    bl_label = "Clean Up"

    def draw(self, _context):
        layout = self.layout

        layout.operator(
            "object.vertex_group_clean",
            text="Clean Vertex Group Weights",
            icon='CLEAN_CHANNELS').group_select_mode = 'ALL'
        layout.operator(
            "object.vertex_group_limit_total",
            text="Limit Total Vertex Groups",
            icon='WEIGHT_LIMIT_TOTAL').group_select_mode = 'ALL'

        layout.separator()

        layout.operator("object.material_slot_remove_unused", text="Remove Unused Material Slots", icon='DELETE')


class VIEW3D_MT_object_asset(Menu):
    bl_label = "Asset"

    def draw(self, _context):
        layout = self.layout

        layout.operator("asset.mark", icon='ASSIGN')
        layout.operator("asset.clear", text="Clear Asset", icon='CLEAR').set_fake_user = False
        layout.operator("asset.clear", text="Clear Asset (Set Fake User)", icon='CLEAR').set_fake_user = True


class VIEW3D_MT_make_single_user(Menu):
    bl_label = "Make Single User"

    def draw(self, _context):
        layout = self.layout
        layout.operator_context = 'EXEC_REGION_WIN'

        props = layout.operator("object.make_single_user", text="Object", icon='MAKE_SINGLE_USER')
        props.object = True
        props.obdata = props.material = props.animation = props.obdata_animation = False

        props = layout.operator("object.make_single_user", text="Object & Data", icon='MAKE_SINGLE_USER')
        props.object = props.obdata = True
        props.material = props.animation = props.obdata_animation = False

        props = layout.operator("object.make_single_user", text="Object & Data & Materials", icon='MAKE_SINGLE_USER')
        props.object = props.obdata = props.material = True
        props.animation = props.obdata_animation = False

        props = layout.operator("object.make_single_user", text="Materials", icon='MAKE_SINGLE_USER')
        props.material = True
        props.object = props.obdata = props.animation = props.obdata_animation = False

        props = layout.operator("object.make_single_user", text="Object Animation", icon='MAKE_SINGLE_USER')
        props.animation = True
        props.object = props.obdata = props.material = props.obdata_animation = False

        props = layout.operator("object.make_single_user", text="Object Data Animation", icon='MAKE_SINGLE_USER')
        props.obdata_animation = props.obdata = True
        props.object = props.material = props.animation = False


class VIEW3D_MT_object_convert(Menu):
    bl_label = "Convert"

    def draw(self, context):
        layout = self.layout
        ob = context.active_object

        if ob and ob.type != "EMPTY":
            layout.operator_enum("object.convert", "target")

        else:
            # Potrace lib dependency.
            if bpy.app.build_options.potrace:
                layout.operator("image.convert_to_mesh_plane", text="Convert to Mesh Plane", icon='MESH_PLANE')
                layout.operator("gpencil.trace_image", icon='OUTLINER_OB_GREASEPENCIL')

        if ob and ob.type == 'CURVES':
            layout.operator("curves.convert_to_particle_system", text="Particle System", icon="PARTICLES")

        layout.template_node_operator_asset_menu_items(catalog_path="Object/Convert")


class VIEW3D_MT_make_links(Menu):
    bl_label = "Link/Transfer Data"

    def draw(self, _context):
        layout = self.layout
        operator_context_default = layout.operator_context

        if len(bpy.data.scenes) > 10:
            layout.operator_context = 'INVOKE_REGION_WIN'
            layout.operator("object.make_links_scene", text="Link Objects to Scene", icon='OUTLINER_OB_EMPTY')
        else:
            layout.operator_context = 'EXEC_REGION_WIN'
            layout.operator_menu_enum("object.make_links_scene", "scene", text="Link Objects to Scene")

        layout.separator()

        layout.operator_context = operator_context_default

        layout.operator_enum("object.make_links_data", "type")  # inline

        layout.separator()

        layout.operator("object.join_uvs", text="Copy UV Maps", icon="TRANSFER_UV")

        layout.separator()

        layout.operator("object.data_transfer", icon='TRANSFER_DATA')
        layout.operator("object.datalayout_transfer", icon='TRANSFER_DATA_LAYOUT')


<<<<<<< HEAD
class VIEW3D_MT_brush_paint_modes(Menu):
    bl_label = "Enabled Modes"

    def draw(self, context):
        layout = self.layout

        settings = UnifiedPaintPanel.paint_settings(context)
        brush = settings.brush

        layout.prop(brush, "use_paint_sculpt", text="Sculpt")
        layout.prop(brush, "use_paint_uv_sculpt", text="UV Sculpt")
        layout.prop(brush, "use_paint_vertex", text="Vertex Paint")
        layout.prop(brush, "use_paint_weight", text="Weight Paint")
        layout.prop(brush, "use_paint_image", text="Texture Paint")
        layout.prop(brush, "use_paint_sculpt_curves", text="Sculpt Curves")


# bfa menu
class VIEW3D_MT_brush(Menu):
    bl_label = "Brush"

    def draw(self, context):
        layout = self.layout

        settings = UnifiedPaintPanel.paint_settings(context)
        brush = getattr(settings, "brush", None)
        obj = context.active_object
        mesh = context.object.data  # face selection masking for painting

        # skip if no active brush
        if not brush:
            layout.label(text="No Brush selected. Please select a brush first", icon='INFO')
            return

        tex_slot = brush.texture_slot
        mask_tex_slot = brush.mask_texture_slot

        # brush tool
        if context.sculpt_object:
            layout.operator("brush.reset", icon="BRUSH_RESET")

        if tex_slot.map_mode == 'STENCIL':

            layout.separator()

            layout.operator(
                "brush.stencil_control",
                text='Move Stencil Texture',
                icon='TRANSFORM_MOVE').mode = 'TRANSLATION'
            layout.operator(
                "brush.stencil_control",
                text='Rotate Stencil Texture',
                icon='TRANSFORM_ROTATE').mode = 'ROTATION'
            layout.operator(
                "brush.stencil_control",
                text='Scale Stencil Texture',
                icon='TRANSFORM_SCALE').mode = 'SCALE'
            layout.operator("brush.stencil_reset_transform", text="Reset Stencil Texture position", icon="RESET")

        if mask_tex_slot.map_mode == 'STENCIL':

            layout.separator()

            myvar = layout.operator("brush.stencil_control", text="Move Stencil Mask Texture", icon='TRANSFORM_MOVE')
            myvar.mode = 'TRANSLATION'
            myvar.texmode = 'SECONDARY'
            myvar = layout.operator(
                "brush.stencil_control",
                text="Rotate Stencil Mask Texture",
                icon='TRANSFORM_ROTATE')
            myvar.mode = 'ROTATION'
            myvar.texmode = 'SECONDARY'
            myvar = layout.operator("brush.stencil_control", text="Scale Stencil Mask Texture", icon='TRANSFORM_SCALE')
            myvar.mode = 'SCALE'
            myvar.texmode = 'SECONDARY'
            layout.operator(
                "brush.stencil_reset_transform",
                text="Reset Stencil Mask Texture position",
                icon="RESET").mask = True

        # If face selection masking for painting is active
        if mesh.use_paint_mask:

            layout.separator()

            layout.menu("VIEW3D_MT_facemask_showhide")  # bfa - show hide for face mask tool

        # Color picker just in vertex and texture paint
        if obj.mode in {'VERTEX_PAINT', 'TEXTURE_PAINT'}:

            layout.separator()

            layout.operator("paint.sample_color", text="Color Picker", icon='EYEDROPPER')


# bfa - show hide menu for face selection masking
class VIEW3D_MT_facemask_showhide(Menu):
    bl_label = "Show/Hide"

    def draw(self, context):
        layout = self.layout

        layout.operator("paint.face_select_reveal", text="Show Hidden", icon="HIDE_OFF")
        layout.operator("paint.face_select_hide", text="Hide Selected", icon="HIDE_ON").unselected = False
        layout.operator("paint.face_select_hide", text="Hide Unselected", icon="HIDE_UNSELECTED").unselected = True


=======
>>>>>>> 1c933fa4
class VIEW3D_MT_paint_vertex(Menu):
    bl_label = "Paint"

    def draw(self, _context):
        layout = self.layout

        layout.operator("paint.vertex_color_set", icon="COLOR")  # BFA - Expose operator
        layout.operator("paint.vertex_color_smooth", icon="PARTICLEBRUSH_SMOOTH")
        layout.operator("paint.vertex_color_dirt", icon="DIRTY_VERTEX")
        layout.operator("paint.vertex_color_from_weight", icon="VERTCOLFROMWEIGHT")

        layout.separator()

        layout.operator("paint.vertex_color_invert", text="Invert", icon="REVERSE_COLORS")
        layout.operator("paint.vertex_color_levels", text="Levels", icon="LEVELS")
        layout.operator("paint.vertex_color_hsv", text="Hue/Saturation/Value", icon="HUESATVAL")
        layout.operator(
            "paint.vertex_color_brightness_contrast",
            text="Brightness/Contrast",
            icon="BRIGHTNESS_CONTRAST")

        layout.separator()

        layout.operator("paint.vertex_color_set")
        layout.operator("paint.sample_color")


class VIEW3D_MT_hook(Menu):
    bl_label = "Hooks"

    def draw(self, context):
        layout = self.layout
        layout.operator_context = 'EXEC_AREA'
        layout.operator("object.hook_add_newob", icon="HOOK_NEW")
        layout.operator("object.hook_add_selob", icon="HOOK_SELECTED").use_bone = False
        layout.operator("object.hook_add_selob", text="Hook to Selected Object Bone", icon="HOOK_BONE").use_bone = True

        if any([mod.type == 'HOOK' for mod in context.active_object.modifiers]):
            layout.separator()

            layout.operator_menu_enum("object.hook_assign", "modifier", icon="HOOK_ASSIGN")
            layout.operator_menu_enum("object.hook_remove", "modifier", icon="HOOK_REMOVE")

            layout.separator()

            layout.operator_menu_enum("object.hook_select", "modifier", icon="HOOK_SELECT")
            layout.operator_menu_enum("object.hook_reset", "modifier", icon="HOOK_RESET")
            layout.operator_menu_enum("object.hook_recenter", "modifier", icon="HOOK_RECENTER")


class VIEW3D_MT_vertex_group(Menu):
    bl_label = "Vertex Groups"

    def draw(self, context):
        layout = self.layout

        layout.operator_context = 'EXEC_AREA'
        layout.operator("object.vertex_group_assign_new", icon="GROUP_VERTEX")

        ob = context.active_object
        if ob.mode == 'EDIT' or (ob.mode == 'WEIGHT_PAINT' and ob.type == 'MESH' and ob.data.use_paint_mask_vertex):
            if ob.vertex_groups.active:
                layout.separator()

                layout.operator("object.vertex_group_assign", text="Assign to Active Group", icon="ADD_TO_ACTIVE")
                layout.operator("object.vertex_group_remove_from", text="Remove from Active Group",
                                icon="REMOVE_SELECTED_FROM_ACTIVE_GROUP").use_all_groups = False
                layout.operator(
                    "object.vertex_group_remove_from",
                    text="Remove from All",
                    icon="REMOVE_FROM_ALL_GROUPS").use_all_groups = True

        if ob.vertex_groups.active:
            layout.separator()

            layout.operator_menu_enum("object.vertex_group_set_active", "group", text="Set Active Group")
            layout.operator(
                "object.vertex_group_remove",
                text="Remove Active Group",
                icon="REMOVE_ACTIVE_GROUP").all = False
            layout.operator("object.vertex_group_remove", text="Remove All Groups", icon="REMOVE_ALL_GROUPS").all = True


class VIEW3D_MT_gpencil_vertex_group(Menu):
    bl_label = "Vertex Groups"

    def draw(self, context):
        layout = self.layout

        layout.operator_context = 'EXEC_AREA'
        ob = context.active_object

        layout.operator("object.vertex_group_add", text="Add New Group", icon="GROUP_VERTEX")
        ob = context.active_object
        if ob.vertex_groups.active:
            layout.separator()

            layout.operator("gpencil.vertex_group_assign", text="Assign", icon="ADD_TO_ACTIVE")
            layout.operator("gpencil.vertex_group_remove_from", text="Remove", icon="REMOVE_SELECTED_FROM_ACTIVE_GROUP")

            layout.operator("gpencil.vertex_group_select", text="Select", icon="SELECT_ALL")
            layout.operator("gpencil.vertex_group_deselect", text="Deselect", icon="SELECT_NONE")


class VIEW3D_MT_greasepencil_vertex_group(Menu):
    bl_label = "Vertex Groups"

    def draw(self, context):
        layout = self.layout

        layout.operator_context = 'EXEC_AREA'
        ob = context.active_object

        layout.operator("object.vertex_group_add", text="Add New Group")
        ob = context.active_object


class VIEW3D_MT_paint_weight_lock(Menu):
    bl_label = "Vertex Group Locks"

    def draw(self, _context):
        layout = self.layout

        props = layout.operator("object.vertex_group_lock", text="Lock All", icon='LOCKED')
        props.action, props.mask = 'LOCK', 'ALL'
        props = layout.operator("object.vertex_group_lock", text="Lock Selected", icon='LOCKED')
        props.action, props.mask = 'LOCK', 'SELECTED'
        props = layout.operator("object.vertex_group_lock", text="Lock Unselected", icon='LOCKED')
        props.action, props.mask = 'LOCK', 'UNSELECTED'
        props = layout.operator("object.vertex_group_lock", text="Lock Only Selected", icon='RESTRICT_SELECT_OFF')
        props.action, props.mask = 'LOCK', 'INVERT_UNSELECTED'

        layout.separator()

        props = layout.operator("object.vertex_group_lock", text="Unlock All", icon='UNLOCKED')
        props.action, props.mask = 'UNLOCK', 'ALL'
        props = layout.operator("object.vertex_group_lock", text="Unlock Selected", icon='UNLOCKED')
        props.action, props.mask = 'UNLOCK', 'SELECTED'
        props = layout.operator("object.vertex_group_lock", text="Unlock Unselected", icon='UNLOCKED')
        props.action, props.mask = 'UNLOCK', 'UNSELECTED'
        props = layout.operator("object.vertex_group_lock", text="Lock Only Unselected", icon='RESTRICT_SELECT_ON')
        props.action, props.mask = 'UNLOCK', 'INVERT_UNSELECTED'

        layout.separator()

        props = layout.operator("object.vertex_group_lock", text="Invert Locks", icon='INVERSE')
        props.action, props.mask = 'INVERT', 'ALL'


class VIEW3D_MT_paint_weight(Menu):
    bl_label = "Weights"

    @staticmethod
    def draw_generic(layout, is_editmode=False):

        layout.menu("VIEW3D_MT_paint_weight_legacy", text="Legacy")  # bfa menu

        if not is_editmode:

            layout.operator(
                "paint.weight_from_bones",
                text="Assign Automatic from Bones",
                icon="BONE_DATA").type = 'AUTOMATIC'
            layout.operator(
                "paint.weight_from_bones",
                text="Assign from Bone Envelopes",
                icon="ENVELOPE_MODIFIER").type = 'ENVELOPES'

            layout.separator()

        layout.operator("object.vertex_group_normalize_all", text="Normalize All", icon='WEIGHT_NORMALIZE_ALL')
        layout.operator("object.vertex_group_normalize", text="Normalize", icon='WEIGHT_NORMALIZE')

        layout.separator()

        layout.operator("object.vertex_group_mirror", text="Mirror", icon='WEIGHT_MIRROR')
        layout.operator("object.vertex_group_invert", text="Invert", icon='WEIGHT_INVERT')
        layout.operator("object.vertex_group_clean", text="Clean", icon='WEIGHT_CLEAN')

        layout.separator()

        layout.operator("object.vertex_group_quantize", text="Quantize", icon="WEIGHT_QUANTIZE")
        layout.operator("object.vertex_group_levels", text="Levels", icon='WEIGHT_LEVELS')
        layout.operator("object.vertex_group_smooth", text="Smooth", icon='WEIGHT_SMOOTH')

        if not is_editmode:
            props = layout.operator("object.data_transfer", text="Transfer Weights", icon='WEIGHT_TRANSFER_WEIGHTS')
            props.use_reverse_transfer = True
            props.data_type = 'VGROUP_WEIGHTS'

        layout.operator("object.vertex_group_limit_total", text="Limit Total", icon='WEIGHT_LIMIT_TOTAL')

        if not is_editmode:
            layout.separator()

            # Primarily for shortcut discoverability.
            layout.operator("paint.weight_set", icon="MOD_VERTEX_WEIGHT")

        layout.separator()

        layout.menu("VIEW3D_MT_paint_weight_lock", text="Locks")

    def draw(self, context):
        obj = context.active_object
        if obj.type == 'MESH':
            self.draw_generic(self.layout, is_editmode=False)


# BFA menu
class VIEW3D_MT_paint_weight_legacy(Menu):
    bl_label = "Legacy"

    @staticmethod
    def draw_generic(layout, is_editmode=False):

        if not is_editmode:
            layout.separator()

            # Primarily for shortcut discoverability.
            layout.operator("paint.weight_sample", text="Sample Weight", icon="EYEDROPPER")
            layout.operator("paint.weight_sample_group", text="Sample Group", icon="EYEDROPPER")

            layout.separator()

            # Primarily for shortcut discoverability.
            layout.operator("paint.weight_gradient", text="Gradient (Linear)", icon='GRADIENT').type = 'LINEAR'
            layout.operator("paint.weight_gradient", text="Gradient (Radial)", icon='GRADIENT').type = 'RADIAL'

    def draw(self, _context):
        self.draw_generic(self.layout, is_editmode=False)

# BFA menu
class VIEW3D_MT_subdivision_set(Menu):
    bl_label = "Subdivide"

    def draw(self, context):
        layout = self.layout

        myvar = layout.operator("object.subdivision_set", text="Level 0", icon="SUBDIVIDE_EDGES")
        myvar.relative = False
        myvar.level = 0
        myvar = layout.operator("object.subdivision_set", text="Level 1", icon="SUBDIVIDE_EDGES")
        myvar.relative = False
        myvar.level = 1
        myvar = layout.operator("object.subdivision_set", text="Level 2", icon="SUBDIVIDE_EDGES")
        myvar.relative = False
        myvar.level = 2
        myvar = layout.operator("object.subdivision_set", text="Level 3", icon="SUBDIVIDE_EDGES")
        myvar.relative = False
        myvar.level = 3
        myvar = layout.operator("object.subdivision_set", text="Level 4", icon="SUBDIVIDE_EDGES")
        myvar.relative = False
        myvar.level = 4
        myvar = layout.operator("object.subdivision_set", text="Level 5", icon="SUBDIVIDE_EDGES")
        myvar.relative = False
        myvar.level = 5

# BFA - heavily modified, careful!
class VIEW3D_MT_sculpt(Menu):
    bl_label = "Sculpt"

    def draw(self, context):
        layout = self.layout

        layout.menu("VIEW3D_MT_sculpt_legacy")  # bfa menu
        layout.menu("VIEW3D_MT_bfa_sculpt_transform")  # bfa menu

        layout.separator()

        # Fair Positions
        props = layout.operator("sculpt.face_set_edit", text="Fair Positions", icon='POSITION')
        props.mode = 'FAIR_POSITIONS'

        # Fair Tangency
        props = layout.operator("sculpt.face_set_edit", text="Fair Tangency", icon='NODE_TANGENT')
        props.mode = 'FAIR_TANGENCY'

        layout.separator()

        # Add
        props = layout.operator("sculpt.trim_box_gesture", text="Box Add", icon='BOX_ADD')
        props.trim_mode = 'JOIN'

        props = layout.operator("sculpt.trim_lasso_gesture", text="Lasso Add", icon='LASSO_ADD')
        props.trim_mode = 'JOIN'

        layout.separator()

        # BFA - added icons to these
        sculpt_filters_types = [
            ('SMOOTH', iface_("Smooth"), 'PARTICLEBRUSH_SMOOTH'),
            ('SURFACE_SMOOTH', iface_("Surface Smooth"), 'SURFACE_SMOOTH'),
            ('INFLATE', iface_("Inflate"), 'INFLATE'),
            ('RELAX', iface_("Relax Topology"), 'RELAX_TOPOLOGY'),
            ('RELAX_FACE_SETS', iface_("Relax Face Sets"), 'RELAX_FACE_SETS'),
            ('SHARPEN', iface_("Sharpen"), 'SHARPEN'),
            ('ENHANCE_DETAILS', iface_("Enhance Details"), 'ENHANCE'),
            ('ERASE_DISCPLACEMENT', iface_("Erase Multires Displacement"), 'DELETE'),
            ('RANDOM', iface_("Randomize"), 'RANDOMIZE')
        ]
        # BFA - added icons to the list above
        for filter_type, ui_name, icon in sculpt_filters_types:
            props = layout.operator("sculpt.mesh_filter", text=ui_name, icon=icon, translate=False)
            props.type = filter_type

        layout.separator()

        layout.menu("VIEW3D_MT_subdivision_set")  # BFA - add subdivion set menu
        layout.operator("sculpt.sample_color", text="Sample Color", icon='EYEDROPPER') #BFA - icon added

        layout.separator()

        layout.menu("VIEW3D_MT_sculpt_set_pivot", text="Set Pivot")
        layout.menu("VIEW3D_MT_sculpt_showhide")  # BFA - menu

        layout.separator()

        # Rebuild BVH
        layout.operator("sculpt.optimize", icon="FILE_REFRESH")

        layout.operator("object.transfer_mode", text="Transfer Sculpt Mode", icon="TRANSFER_SCULPT")


# bfa menu
class VIEW3D_MT_sculpt_legacy(Menu):
    bl_label = "Legacy"

    def draw(self, _context):
        layout = self.layout

        layout.operator("transform.translate", icon='TRANSFORM_MOVE')
        layout.operator("transform.rotate", icon='TRANSFORM_ROTATE')
        layout.operator("transform.resize", text="Scale", icon='TRANSFORM_SCALE')

        layout.separator()

        props = layout.operator("paint.hide_show", text="Box Hide", icon="BOX_HIDE")
        props.action = 'HIDE'

        props = layout.operator("paint.hide_show", text="Box Show", icon="BOX_SHOW")
        props.action = 'SHOW'

        layout.separator()

        props = layout.operator("paint.hide_show_lasso_gesture", text="Lasso Hide", icon="LASSO_HIDE")
        props.action = 'HIDE'

        props = layout.operator("paint.hide_show_lasso_gesture", text="Lasso Show", icon="LASSO_SHOW")
        props.action = 'SHOW'

        layout.separator()

        props = layout.operator("paint.hide_show_line_gesture", text="Line Hide", icon="LINE_HIDE")
        props.action = 'HIDE'

        props = layout.operator("paint.hide_show_line_gesture", text="Line Show", icon="LINE_SHOW")
        props.action = 'SHOW'

        layout.separator()

        props = layout.operator("paint.hide_show_polyline_gesture", text="Polyline Hide", icon="POLYLINE_HIDE")
        props.action = 'HIDE'

        props = layout.operator("paint.hide_show_polyline_gesture", text="Polyline Show", icon="POLYLINE_SHOW")
        props.action = 'SHOW'

        layout.separator()

        props = layout.operator("sculpt.trim_box_gesture", text="Box Trim", icon='BOX_TRIM')
        props.trim_mode = 'DIFFERENCE'

        props = layout.operator("sculpt.trim_lasso_gesture", text="Lasso Trim", icon='LASSO_TRIM')
        props.trim_mode = 'DIFFERENCE'

        props = layout.operator("sculpt.trim_line_gesture", text="Line Trim", icon="LINE_TRIM")
        props.trim_mode = 'DIFFERENCE'

        layout.separator()

        layout.operator("sculpt.project_line_gesture", text="Line Project", icon='LINE_PROJECT')


# bfa menu
class VIEW3D_MT_bfa_sculpt_transform(Menu):
    bl_label = "Transform"

    def draw(self, _context):
        layout = self.layout

        props = layout.operator("sculpt.mesh_filter", text="Sphere", icon='SPHERE')
        props.type = 'SPHERE'


# bfa menu
class VIEW3D_MT_bfa_sculpt_showhide(Menu):
    bl_label = "Show/Hide"

    def draw(self, _context):
        layout = self.layout

        props = layout.operator("sculpt.face_set_change_visibility", text="Toggle Visibility", icon="HIDE_OFF")
        props.mode = 'TOGGLE'

        props = layout.operator("sculpt.face_set_change_visibility", text="Hide Active Face Set", icon="HIDE_ON")
        props.mode = 'HIDE_ACTIVE'

        props = layout.operator("paint.hide_show_all", text="Show All", icon="HIDE_OFF")
        props.action = 'SHOW'

        props = layout.operator("paint.visibility_invert", text="Invert Visible", icon="HIDE_ON")

        props = layout.operator("paint.hide_show_masked", text="Hide Masked", icon="MOD_MASK_OFF")
        props.action = 'HIDE'

#BFA - not used
class VIEW3D_MT_sculpt_transform(Menu):
    bl_label = "Transform"

    def draw(self, _context):
        layout = self.layout

        layout.operator("transform.translate", icon='TRANSFORM_MOVE')
        layout.operator("transform.rotate", icon='TRANSFORM_ROTATE')
        layout.operator("transform.resize", text="Scale", icon='TRANSFORM_SCALE')

        layout.separator()
        props = layout.operator("sculpt.mesh_filter", text="Sphere", icon='SPHERE')
        props.type = 'SPHERE'


#BFA - menu
class VIEW3D_MT_sculpt_showhide(Menu):
    bl_label = "Show/Hide"

    def draw(self, _context):
        layout = self.layout

        props = layout.operator("sculpt.face_set_change_visibility", text="Toggle Visibility", icon="HIDE_OFF")
        props.mode = 'TOGGLE'

        props = layout.operator("sculpt.face_set_change_visibility", text="Hide Active Face Set", icon="HIDE_ON")
        props.mode = 'HIDE_ACTIVE'

        props = layout.operator("paint.hide_show_all", text="Show All", icon="HIDE_OFF")
        props.action = 'SHOW'

        props = layout.operator("paint.visibility_invert", text="Invert Visible", icon="HIDE_ON")

        props = layout.operator("paint.hide_show_masked", text="Hide Masked", icon="MOD_MASK_OFF")
        props.action = 'HIDE'

#BFA - not used
class VIEW3D_MT_sculpt_trim(Menu):
    bl_label = "Trim/Add"

    def draw(self, _context):
        layout = self.layout

        props = layout.operator("sculpt.trim_box_gesture", text="Box Trim")
        props.trim_mode = 'DIFFERENCE'

        props = layout.operator("sculpt.trim_lasso_gesture", text="Lasso Trim")
        props.trim_mode = 'DIFFERENCE'

        props = layout.operator("sculpt.trim_line_gesture", text="Line Trim")
        props.trim_mode = 'DIFFERENCE'

        props = layout.operator("sculpt.trim_polyline_gesture", text="Polyline Trim")
        props.trim_mode = 'DIFFERENCE'

        layout.separator()

        props = layout.operator("sculpt.trim_box_gesture", text="Box Add")
        props.trim_mode = 'JOIN'

        props = layout.operator("sculpt.trim_lasso_gesture", text="Lasso Add")
        props.trim_mode = 'JOIN'

        props = layout.operator("sculpt.trim_polyline_gesture", text="Polyline Add")
        props.trim_mode = 'JOIN'


class VIEW3D_MT_sculpt_curves(Menu):
    bl_label = "Curves"

    def draw(self, _context):
        layout = self.layout

        layout.operator(
            "curves.snap_curves_to_surface",
            text="Snap to Deformed Surface",
            icon="SNAP_SURFACE").attach_mode = 'DEFORM'
        layout.operator(
            "curves.snap_curves_to_surface",
            text="Snap to Nearest Surface",
            icon="SNAP_TO_ADJACENT").attach_mode = 'NEAREST'
        layout.separator()
        layout.operator("curves.convert_to_particle_system", text="Convert to Particle System", icon="PARTICLES")

        layout.template_node_operator_asset_menu_items(catalog_path="Curves")


class VIEW3D_MT_mask(Menu):
    bl_label = "Mask"

    def draw(self, _context):
        layout = self.layout

        layout.menu("VIEW3D_MT_mask_legacy")  # bfa menu

        props = layout.operator("paint.mask_flood_fill", text="Invert Mask", icon="INVERT_MASK")
        props.mode = 'INVERT'

        props = layout.operator("paint.mask_flood_fill", text="Fill Mask", icon="FILL_MASK")
        props.mode = 'VALUE'
        props.value = 1

        props = layout.operator("paint.mask_flood_fill", text="Clear Mask", icon="CLEAR_MASK")
        props.mode = 'VALUE'
        props.value = 0

        layout.separator()

        props = layout.operator("sculpt.mask_filter", text="Smooth Mask", icon="PARTICLEBRUSH_SMOOTH")
        props.filter_type = 'SMOOTH'

        props = layout.operator("sculpt.mask_filter", text="Sharpen Mask", icon="SHARPEN")
        props.filter_type = 'SHARPEN'

        props = layout.operator("sculpt.mask_filter", text="Grow Mask", icon="SELECTMORE")
        props.filter_type = 'GROW'

        props = layout.operator("sculpt.mask_filter", text="Shrink Mask", icon="SELECTLESS")
        props.filter_type = 'SHRINK'

        props = layout.operator("sculpt.mask_filter", text="Increase Contrast", icon="INC_CONTRAST")
        props.filter_type = 'CONTRAST_INCREASE'
        props.auto_iteration_count = False

        props = layout.operator("sculpt.mask_filter", text="Decrease Contrast", icon="DEC_CONTRAST")
        props.filter_type = 'CONTRAST_DECREASE'
        props.auto_iteration_count = False

        layout.separator()

        props = layout.operator("sculpt.expand", text="Expand Mask by Topology", icon="MESH_DATA")
        props.target = 'MASK'
        props.falloff_type = 'GEODESIC'
        props.invert = False
        props.use_auto_mask = False
        props.use_mask_preserve = True

        props = layout.operator("sculpt.expand", text="Expand Mask by Curvature", icon="CURVE_DATA")
        props.target = 'MASK'
        props.falloff_type = 'NORMALS'
        props.invert = False
        props.use_mask_preserve = True

        layout.separator()

        props = layout.operator("mesh.paint_mask_extract", text="Mask Extract", icon="PACKAGE")

        layout.separator()

        props = layout.operator("mesh.paint_mask_slice", text="Mask Slice", icon="MASK_SLICE")
        props.fill_holes = False
        props.new_object = False
        props = layout.operator("mesh.paint_mask_slice", text="Mask Slice and Fill Holes", icon="MASK_SLICE_FILL")
        props.new_object = False
        props = layout.operator("mesh.paint_mask_slice", text="Mask Slice to New Object", icon="MASK_SLICE_NEW")

        layout.separator()

        props = layout.operator("sculpt.mask_from_cavity", text="Mask From Cavity", icon="DIRTY_VERTEX")
        props.settings_source = 'OPERATOR'

        layout.separator()

        layout.menu("VIEW3D_MT_random_mask", text="Random Mask")

        layout.template_node_operator_asset_menu_items(catalog_path=self.bl_label)


# bfa menu
class VIEW3D_MT_mask_legacy(Menu):
    bl_label = "Legacy"

    def draw(self, _context):
        layout = self.layout

        props = layout.operator("paint.mask_box_gesture", text="Box Mask", icon="BOX_MASK")
        props.mode = 'VALUE'
        props.value = 0

        props = layout.operator("paint.mask_lasso_gesture", text="Lasso Mask", icon="LASSO_MASK")


class VIEW3D_MT_face_sets_showhide(Menu):
    bl_label = "Show/Hide"

    def draw(self, _context):
        layout = self.layout

        layout.operator(
            "sculpt.face_set_change_visibility",
            text="Toggle Visibility",
            icon="HIDE_UNSELECTED").mode = 'TOGGLE'

        layout.separator()

        layout.operator("paint.hide_show_all", text="Show All Geometry", icon="HIDE_OFF").action = 'SHOW'
        layout.operator(
            "sculpt.face_set_change_visibility",
            text="Hide Active Face Set",
            icon="HIDE_ON").mode = 'HIDE_ACTIVE'


class VIEW3D_MT_face_sets(Menu):
    bl_label = "Face Sets"

    def draw(self, _context):
        layout = self.layout

        layout.operator("sculpt.face_sets_create", text="Face Set from Masked", icon="MOD_MASK").mode = 'MASKED'
        layout.operator("sculpt.face_sets_create", text="Face Set from Visible", icon="FILL_MASK").mode = 'VISIBLE'
        layout.operator(
            "sculpt.face_sets_create",
            text='Face Set from Edit Mode Selection',
            icon="EDITMODE_HLT").mode = 'SELECTION'

        layout.separator()

        layout.menu("VIEW3D_MT_face_sets_init", text="Initialize Face Sets")

        layout.separator()

        layout.operator("sculpt.face_set_edit", text="Grow Face Set", icon='SELECTMORE').mode = 'GROW'
        layout.operator("sculpt.face_set_edit", text="Shrink Face Set", icon='SELECTLESS').mode = 'SHRINK'
        props = layout.operator("sculpt.expand", text="Expand Face Set by Topology", icon='FACE_MAPS')
        props.target = 'FACE_SETS'
        props.falloff_type = 'GEODESIC'
        props.invert = False
        props.use_mask_preserve = False
        props.use_modify_active = False

        props = layout.operator("sculpt.expand", text="Expand Active Face Set", icon='FACE_MAPS_ACTIVE')
        props.target = 'FACE_SETS'
        props.falloff_type = 'BOUNDARY_FACE_SET'
        props.invert = False
        props.use_mask_preserve = False
        props.use_modify_active = True

        layout.separator()

        layout.operator("mesh.face_set_extract", text="Extract Face Set", icon="SEPARATE")

        layout.separator()

        layout.operator("sculpt.face_sets_randomize_colors", text="Randomize Colors", icon="COLOR")

        layout.separator()

        layout.menu("VIEW3D_MT_face_sets_showhide")

        layout.template_node_operator_asset_menu_items(catalog_path=self.bl_label)


class VIEW3D_MT_sculpt_set_pivot(Menu):
    bl_label = "Sculpt Set Pivot"

    def draw(self, _context):
        layout = self.layout

        props = layout.operator("sculpt.set_pivot_position", text="Pivot to Origin", icon="PIVOT_TO_ORIGIN")
        props.mode = 'ORIGIN'

        props = layout.operator("sculpt.set_pivot_position", text="Pivot to Unmasked", icon="PIVOT_TO_UNMASKED")
        props.mode = 'UNMASKED'

        props = layout.operator("sculpt.set_pivot_position", text="Pivot to Mask Border", icon="PIVOT_TO_MASKBORDER")
        props.mode = 'BORDER'

        props = layout.operator("sculpt.set_pivot_position", text="Pivot to Active Vertex", icon="PIVOT_TO_ACTIVE_VERT")
        props.mode = 'ACTIVE'

        props = layout.operator(
            "sculpt.set_pivot_position",
            text="Pivot to Surface Under Cursor",
            icon="PIVOT_TO_SURFACE")
        props.mode = 'SURFACE'


class VIEW3D_MT_face_sets_init(Menu):
    bl_label = "Face Sets Init"

    def draw(self, _context):
        layout = self.layout

        layout.operator("sculpt.face_sets_init", text="By Loose Parts", icon="SELECT_LOOSE").mode = 'LOOSE_PARTS'
        layout.operator("sculpt.face_sets_init", text="By Face Set Boundaries",
                        icon="SELECT_BOUNDARY").mode = 'FACE_SET_BOUNDARIES'
        layout.operator("sculpt.face_sets_init", text="By Materials", icon="MATERIAL_DATA").mode = 'MATERIALS'
        layout.operator("sculpt.face_sets_init", text="By Normals", icon="RECALC_NORMALS").mode = 'NORMALS'
        layout.operator("sculpt.face_sets_init", text="By UV Seams", icon="MARK_SEAM").mode = 'UV_SEAMS'
        layout.operator("sculpt.face_sets_init", text="By Edge Creases", icon="CREASE").mode = 'CREASES'
        layout.operator("sculpt.face_sets_init", text="By Edge Bevel Weight", icon="BEVEL").mode = 'BEVEL_WEIGHT'
        layout.operator("sculpt.face_sets_init", text="By Sharp Edges", icon="SELECT_SHARPEDGES").mode = 'SHARP_EDGES'


class VIEW3D_MT_random_mask(Menu):
    bl_label = "Random Mask"

    def draw(self, _context):
        layout = self.layout

        layout.operator("sculpt.mask_init", text="Per Vertex", icon="SELECT_UNGROUPED_VERTS").mode = 'RANDOM_PER_VERTEX'
        layout.operator("sculpt.mask_init", text="Per Face Set", icon="FACESEL").mode = 'RANDOM_PER_FACE_SET'
        layout.operator("sculpt.mask_init", text="Per Loose Part", icon="SELECT_LOOSE").mode = 'RANDOM_PER_LOOSE_PART'


class VIEW3D_MT_particle(Menu):
    bl_label = "Particle"

    def draw(self, context):
        layout = self.layout
        tool_settings = context.tool_settings

        particle_edit = tool_settings.particle_edit

        layout.operator("particle.mirror", icon="TRANSFORM_MIRROR")

        layout.operator("particle.remove_doubles", icon='REMOVE_DOUBLES')

        layout.separator()

        if particle_edit.select_mode == 'POINT':
            layout.operator("particle.subdivide", icon="SUBDIVIDE_EDGES")

        layout.operator("particle.unify_length", icon="RULER")
        layout.operator("particle.rekey", icon="KEY_HLT")
        layout.operator("particle.weight_set", icon="MOD_VERTEX_WEIGHT")

        layout.separator()

        layout.menu("VIEW3D_MT_particle_showhide")

        layout.separator()

        layout.operator("particle.delete", icon="DELETE")


class VIEW3D_MT_particle_context_menu(Menu):
    bl_label = "Particle"

    def draw(self, context):
        layout = self.layout
        tool_settings = context.tool_settings

        particle_edit = tool_settings.particle_edit

        layout.operator("particle.rekey", icon="KEY_HLT")

        layout.separator()

        layout.operator("particle.delete", icon="DELETE")

        layout.separator()

        layout.operator("particle.remove_doubles", icon='REMOVE_DOUBLES')
        layout.operator("particle.unify_length", icon="RULER")

        if particle_edit.select_mode == 'POINT':
            layout.operator("particle.subdivide", icon="SUBDIVIDE_EDGES")

        layout.operator("particle.weight_set", icon="MOD_VERTEX_WEIGHT")

        layout.separator()

        layout.operator("particle.mirror")

        if particle_edit.select_mode == 'POINT':
            layout.separator()

            layout.operator("particle.select_all", text="All", icon='SELECT_ALL').action = 'SELECT'
            layout.operator("particle.select_all", text="None", icon='SELECT_NONE').action = 'DESELECT'
            layout.operator("particle.select_all", text="Invert", icon='INVERSE').action = 'INVERT'

            layout.separator()

            layout.operator("particle.select_roots", icon="SELECT_ROOT")
            layout.operator("particle.select_tips", icon="SELECT_TIP")

            layout.separator()

            layout.operator("particle.select_random", icon="RANDOMIZE")

            layout.separator()

            layout.operator("particle.select_more", icon="SELECTMORE")
            layout.operator("particle.select_less", icon="SELECTLESS")

            layout.operator("particle.select_linked", text="Select Linked", icon="LINKED")

        layout.separator()

        layout.menu("VIEW3D_MT_particle_showhide")  # BFA - added to context menu


class VIEW3D_MT_particle_showhide(Menu):
    bl_label = "Show/Hide"

    def draw(self, context):
        layout = self.layout

        layout.operator("particle.reveal", text="Show Hidden", icon="HIDE_OFF")
        layout.operator("particle.hide", text="Hide Selected", icon="HIDE_ON").unselected = False
        layout.operator("particle.hide", text="Hide Unselected", icon="HIDE_UNSELECTED").unselected = True


class VIEW3D_MT_pose(Menu):
    bl_label = "Pose"

    def draw(self, _context):
        layout = self.layout

        layout.menu("VIEW3D_MT_transform_armature")

        layout.menu("VIEW3D_MT_pose_transform")
        layout.menu("VIEW3D_MT_pose_apply")

        layout.menu("VIEW3D_MT_snap")

        layout.separator()

        layout.menu("VIEW3D_MT_object_animation")

        layout.separator()

        layout.menu("VIEW3D_MT_pose_slide")
        layout.menu("VIEW3D_MT_pose_propagate")

        layout.separator()

        layout.operator("pose.copy", icon='COPYDOWN')
        layout.operator("pose.paste", icon='PASTEDOWN').flipped = False
        layout.operator("pose.paste", icon='PASTEFLIPDOWN', text="Paste Pose Flipped").flipped = True

        layout.separator()

        layout.menu("VIEW3D_MT_pose_motion")

        layout.separator()

        layout.operator(
            "armature.move_to_collection",
            text="Move to Bone Collection",
            icon="GROUP_BONE")  # BFA - added for consistency
        layout.menu("VIEW3D_MT_bone_collections")

        layout.separator()

        layout.menu("VIEW3D_MT_object_parent")
        layout.menu("VIEW3D_MT_pose_ik")
        layout.menu("VIEW3D_MT_pose_constraints")

        layout.separator()

        layout.menu("VIEW3D_MT_pose_names")
        layout.operator("pose.quaternions_flip", icon="FLIP")

        layout.separator()

        layout.menu("VIEW3D_MT_pose_showhide")
        layout.menu("VIEW3D_MT_bone_options_toggle", text="Bone Settings")


class VIEW3D_MT_pose_transform(Menu):
    bl_label = "Clear Transform"

    def draw(self, _context):
        layout = self.layout

        layout.operator("pose.transforms_clear", text="All", icon="CLEAR")
        layout.operator("pose.user_transforms_clear", icon="NODE_TRANSFORM_CLEAR")

        layout.separator()

        layout.operator("pose.loc_clear", text="Location", text_ctxt=i18n_contexts.default)
        layout.operator("pose.rot_clear", text="Rotation", text_ctxt=i18n_contexts.default)
        layout.operator("pose.scale_clear", text="Scale", text_ctxt=i18n_contexts.default)

        layout.separator()

        layout.operator("pose.user_transforms_clear", text="Reset Unkeyed", icon="RESET")


class VIEW3D_MT_pose_slide(Menu):
    bl_label = "In-Betweens"

    def draw(self, _context):
        layout = self.layout

        layout.operator("pose.blend_with_rest", icon='PUSH_POSE')
        layout.operator("pose.push", icon='POSE_FROM_BREAKDOWN')
        layout.operator("pose.relax", icon='POSE_RELAX_TO_BREAKDOWN')
        layout.operator("pose.breakdown", icon='BREAKDOWNER_POSE')
        layout.operator("pose.blend_to_neighbor", icon='BLEND_TO_NEIGHBOUR')


class VIEW3D_MT_pose_propagate(Menu):
    bl_label = "Propagate"

    def draw(self, _context):
        layout = self.layout

        layout.operator("pose.propagate", text="To Next Keyframe", icon="PROPAGATE_NEXT").mode = 'NEXT_KEY'
        layout.operator(
            "pose.propagate",
            text="To Last Keyframe (Make Cyclic)",
            icon="PROPAGATE_PREVIOUS").mode = 'LAST_KEY'

        layout.separator()

        layout.operator("pose.propagate", text="On Selected Keyframes",
                        icon="PROPAGATE_SELECTED").mode = 'SELECTED_KEYS'

        layout.separator()

        layout.operator("pose.propagate", text="On Selected Markers", icon="PROPAGATE_MARKER").mode = 'SELECTED_MARKERS'


class VIEW3D_MT_pose_motion(Menu):
    bl_label = "Motion Paths"

    def draw(self, _context):
        layout = self.layout

        layout.operator("pose.paths_calculate", text="Calculate", icon='MOTIONPATHS_CALCULATE')
        layout.operator("pose.paths_clear", text="Clear", icon='MOTIONPATHS_CLEAR')
        layout.operator("pose.paths_update", text="Update Armature Motion Paths", icon="MOTIONPATHS_UPDATE")
        layout.operator("object.paths_update_visible", text="Update All Motion Paths", icon="MOTIONPATHS_UPDATE_ALL")


class VIEW3D_MT_bone_collections(Menu):
    bl_label = "Bone Collections"

    @classmethod
    def poll(cls, context):
        ob = context.object
        if not (ob and ob.type == 'ARMATURE'):
            return False
        if not ob.data.is_editable:
            return False
        return True

    def draw(self, context):
        layout = self.layout

        layout.operator("armature.assign_to_collection", text="Add", icon="COLLECTION_BONE_ADD")  # BFA - shortned label

        layout.separator()

        layout.operator("armature.collection_show_all", icon="SHOW_UNSELECTED")
        props = layout.operator("armature.collection_create_and_assign",  # BFA - shortned label
                                text="Assign to New",
                                icon='COLLECTION_BONE_NEW')
        props.name = "New Collection"


class VIEW3D_MT_pose_ik(Menu):
    bl_label = "Inverse Kinematics"

    def draw(self, _context):
        layout = self.layout

        layout.operator("pose.ik_add", icon="ADD_IK")
        layout.operator("pose.ik_clear", icon="CLEAR_IK")


class VIEW3D_MT_pose_constraints(Menu):
    bl_label = "Constraints"

    def draw(self, _context):
        layout = self.layout

        layout.operator("pose.constraint_add_with_targets", text="Add (with Targets)", icon="CONSTRAINT_DATA")
        layout.operator("pose.constraints_copy", icon="COPYDOWN")
        layout.operator("pose.constraints_clear", icon="CLEAR_CONSTRAINT")


class VIEW3D_MT_pose_names(Menu):
    bl_label = "Names"

    def draw(self, _context):
        layout = self.layout

        layout.operator_context = 'EXEC_REGION_WIN'
        layout.operator("pose.autoside_names", text="Auto-Name Left/Right", icon="RENAME_X").axis = 'XAXIS'
        layout.operator("pose.autoside_names", text="Auto-Name Front/Back", icon="RENAME_Y").axis = 'YAXIS'
        layout.operator("pose.autoside_names", text="Auto-Name Top/Bottom", icon="RENAME_Z").axis = 'ZAXIS'
        layout.operator("pose.flip_names", icon="FLIP")


class VIEW3D_MT_pose_showhide(Menu):
    bl_label = "Show/Hide"

    def draw(self, context):
        layout = self.layout

        layout.operator("pose.reveal", text="Show Hidden", icon="HIDE_OFF")
        layout.operator("pose.hide", text="Hide Selected", icon="HIDE_ON").unselected = False
        layout.operator("pose.hide", text="Hide Unselected", icon="HIDE_UNSELECTED").unselected = True


class VIEW3D_MT_pose_apply(Menu):
    bl_label = "Apply"

    def draw(self, _context):
        layout = self.layout

        layout.operator("pose.armature_apply", icon="MOD_ARMATURE")
        layout.operator(
            "pose.armature_apply",
            text="Apply Selected as Rest Pose",
            icon="MOD_ARMATURE_SELECTED").selected = True
        layout.operator("pose.visual_transform_apply", icon="APPLYMOVE")

        layout.separator()

        props = layout.operator("object.assign_property_defaults", icon="ASSIGN")
        props.process_bones = True


class VIEW3D_MT_pose_context_menu(Menu):
    bl_label = "Pose"

    def draw(self, _context):
        layout = self.layout

        layout.operator_context = 'INVOKE_REGION_WIN'

        layout.operator("anim.keyframe_insert", text="Insert Keyframe", icon='KEYFRAMES_INSERT')
        layout.operator(
            "anim.keyframe_insert_menu",
            text="Insert Keyframe with Keying Set",
            icon='KEYFRAMES_INSERT').always_prompt = True

        layout.separator()

        layout.operator("pose.copy", icon='COPYDOWN')
        layout.operator("pose.paste", icon='PASTEDOWN').flipped = False
        layout.operator("pose.paste", icon='PASTEFLIPDOWN', text="Paste X-Flipped Pose").flipped = True

        layout.separator()

        props = layout.operator("wm.call_panel", text="Rename Active Bone...", icon='RENAME')
        props.name = "TOPBAR_PT_name"
        props.keep_open = False

        layout.separator()

        layout.operator("pose.push", icon='PUSH_POSE')
        layout.operator("pose.relax", icon='RELAX_POSE')
        layout.operator("pose.breakdown", icon='BREAKDOWNER_POSE')
        layout.operator("pose.blend_to_neighbor", icon="BLEND_TO_NEIGHBOUR")

        layout.separator()

        layout.operator("pose.paths_calculate", text="Calculate Motion Paths", icon='MOTIONPATHS_CALCULATE')
        layout.operator("pose.paths_clear", text="Clear Motion Paths", icon='MOTIONPATHS_CLEAR')
        layout.operator("pose.paths_update", text="Update Armature Motion Paths", icon="MOTIONPATHS_UPDATE")

        layout.separator()

        layout.operator(
            "armature.move_to_collection",
            text="Move to Bone Collection",
            icon="GROUP_BONE")  # BFA - added to context menu

        layout.separator()

        layout.operator("pose.reveal", text="Show Hidden", icon="HIDE_OFF")
        layout.operator("pose.hide", text="Hide Selected", icon="HIDE_ON").unselected = False
        # BFA - added for consistentcy with header
        layout.operator("pose.hide", text="Hide Unselected", icon="HIDE_UNSELECTED").unselected = True

        layout.separator()

        layout.operator("pose.user_transforms_clear", icon="NODE_TRANSFORM_CLEAR")


class BoneOptions:
    def draw(self, context):
        layout = self.layout

        options = [
            "show_wire",
            "use_deform",
            "use_envelope_multiply",
            "use_inherit_rotation",
        ]

        if context.mode == 'EDIT_ARMATURE':
            bone_props = bpy.types.EditBone.bl_rna.properties
            data_path_iter = "selected_bones"
            opt_suffix = ""
            options.append("lock")
        else:  # pose-mode
            bone_props = bpy.types.Bone.bl_rna.properties
            data_path_iter = "selected_pose_bones"
            opt_suffix = "bone."

        for opt in options:
            props = layout.operator("wm.context_collection_boolean_set", text=bone_props[opt].name,
                                    text_ctxt=i18n_contexts.default)
            props.data_path_iter = data_path_iter
            props.data_path_item = opt_suffix + opt
            props.type = self.type


class VIEW3D_MT_bone_options_toggle(Menu, BoneOptions):
    bl_label = "Toggle Bone Options"
    type = 'TOGGLE'


class VIEW3D_MT_bone_options_enable(Menu, BoneOptions):
    bl_label = "Enable Bone Options"
    type = 'ENABLE'


class VIEW3D_MT_bone_options_disable(Menu, BoneOptions):
    bl_label = "Disable Bone Options"
    type = 'DISABLE'


# ********** Edit Menus, suffix from ob.type **********


class VIEW3D_MT_edit_mesh(Menu):
    bl_label = "Mesh"

    def draw(self, _context):
        layout = self.layout

        with_bullet = bpy.app.build_options.bullet

        layout.menu("VIEW3D_MT_edit_mesh_legacy")  # bfa menu

        layout.menu("VIEW3D_MT_transform")
        layout.menu("VIEW3D_MT_mirror")
        layout.menu("VIEW3D_MT_snap")

        layout.separator()

        layout.operator("mesh.duplicate_move", text="Duplicate", icon="DUPLICATE")
        layout.menu("VIEW3D_MT_edit_mesh_extrude")

        layout.separator()

        layout.menu("VIEW3D_MT_edit_mesh_merge", text="Merge")
        layout.menu("VIEW3D_MT_edit_mesh_split", text="Split")
        layout.operator_menu_enum("mesh.separate", "type")

        layout.separator()

        layout.operator("mesh.knife_project", icon='KNIFE_PROJECT')

        if with_bullet:
            layout.operator("mesh.convex_hull", icon="CONVEXHULL")

        layout.separator()

        layout.operator("mesh.symmetrize", icon="SYMMETRIZE", text="Symmetrize")
        layout.operator("mesh.symmetry_snap", icon="SNAP_SYMMETRY")

        layout.separator()

        layout.menu("VIEW3D_MT_edit_mesh_normals")
        layout.menu("VIEW3D_MT_edit_mesh_shading")
        layout.menu("VIEW3D_MT_edit_mesh_weights")
        layout.operator("mesh.attribute_set", icon="NODE_ATTRIBUTE")
        layout.menu("VIEW3D_MT_edit_mesh_sort_elements")  # bfa menu
        layout.menu("VIEW3D_MT_subdivision_set")  # bfa menu

        layout.separator()

        layout.menu("VIEW3D_MT_edit_mesh_showhide")
        layout.menu("VIEW3D_MT_edit_mesh_clean")

        layout.separator()

        layout.menu("VIEW3D_MT_edit_mesh_delete")
        layout.menu("VIEW3D_MT_edit_mesh_dissolve")  # bfa menu
        layout.menu("VIEW3D_MT_edit_mesh_select_mode")


# bfa menu
class VIEW3D_MT_edit_mesh_legacy(Menu):
    bl_label = "Legacy"

    def draw(self, context):
        layout = self.layout

        layout.operator("mesh.bisect", text="Bisect", icon='BISECT')
        layout.operator("mesh.knife_tool", text="Knife", icon='KNIFE')

# bfa menu


class VIEW3D_MT_edit_mesh_sort_elements(Menu):
    bl_label = "Sort Elements"

    def draw(self, context):
        layout = self.layout

        layout.operator("mesh.sort_elements", text="View Z Axis", icon="Z_ICON").type = 'VIEW_ZAXIS'
        layout.operator("mesh.sort_elements", text="View X Axis", icon="X_ICON").type = 'VIEW_XAXIS'
        layout.operator("mesh.sort_elements", text="Cursor Distance", icon="CURSOR").type = 'CURSOR_DISTANCE'
        layout.operator("mesh.sort_elements", text="Material", icon="MATERIAL").type = 'MATERIAL'
        layout.operator("mesh.sort_elements", text="Selected", icon="RESTRICT_SELECT_OFF").type = 'SELECTED'
        layout.operator("mesh.sort_elements", text="Randomize", icon="RANDOMIZE").type = 'RANDOMIZE'
        layout.operator("mesh.sort_elements", text="Reverse", icon="SWITCH_DIRECTION").type = 'REVERSE'

        layout.template_node_operator_asset_menu_items(catalog_path=self.bl_label)


class VIEW3D_MT_edit_mesh_context_menu(Menu):
    bl_label = ""

    def draw(self, context):

        def count_selected_items_for_objects_in_mode():
            selected_verts_len = 0
            selected_edges_len = 0
            selected_faces_len = 0
            for ob in context.objects_in_mode_unique_data:
                v, e, f = ob.data.count_selected_items()
                selected_verts_len += v
                selected_edges_len += e
                selected_faces_len += f
            return (selected_verts_len, selected_edges_len, selected_faces_len)

        is_vert_mode, is_edge_mode, is_face_mode = context.tool_settings.mesh_select_mode
        selected_verts_len, selected_edges_len, selected_faces_len = count_selected_items_for_objects_in_mode()

        del count_selected_items_for_objects_in_mode

        layout = self.layout

        with_freestyle = bpy.app.build_options.freestyle

        layout.operator_context = 'INVOKE_REGION_WIN'

        # If nothing is selected
        # (disabled for now until it can be made more useful).
        '''
        # If nothing is selected
        if not (selected_verts_len or selected_edges_len or selected_faces_len):
            layout.menu("VIEW3D_MT_mesh_add", text="Add", text_ctxt=i18n_contexts.operator_default)

            return
        '''

        # Else something is selected

        row = layout.row()

        if is_vert_mode:
            col = row.column(align=True)

            col.label(text="Vertex", icon='VERTEXSEL')
            col.separator()

            # Additive Operators
            col.operator("mesh.subdivide", text="Subdivide", icon="SUBDIVIDE_EDGES")

            col.separator()

            col.operator("mesh.extrude_vertices_move", text="Extrude Vertices", icon='EXTRUDE_REGION')

            col.separator()  # BFA-Draise - Seperated Legacy operator to be in own group like in the Legacy Menu, also consistent order

            col.operator("mesh.bevel", text="Bevel Vertices", icon='BEVEL').affect = 'VERTICES'

            col.separator()  # BFA-Draise - Seperated Legacy operator to be in own group like in the Legacy Menu, also consistent order

            if selected_verts_len > 1:
                col.separator()
                col.operator("mesh.edge_face_add", text="Make Edge/Face", icon='MAKE_EDGEFACE')
                col.operator("mesh.vert_connect_path", text="Connect Vertex Path", icon="VERTEXCONNECTPATH")
                col.operator("mesh.vert_connect", text="Connect Vertex Pairs", icon="VERTEXCONNECT")

            col.separator()

            # Deform Operators
            col.operator("transform.push_pull", text="Push/Pull", icon='PUSH_PULL')
            col.operator("transform.shrink_fatten", text="Shrink Fatten", icon='SHRINK_FATTEN')
            col.operator("transform.shear", text="Shear", icon="SHEAR")
            col.operator_context = 'EXEC_REGION_WIN'
            col.operator("transform.vertex_random", text="Randomize Vertices", icon='RANDOMIZE')
            col.operator_context = 'INVOKE_REGION_WIN'
            col.operator("mesh.vertices_smooth_laplacian", text="Smooth Laplacian", icon="SMOOTH_LAPLACIAN")

            col.separator()

            col.menu("VIEW3D_MT_snap", text="Snap Vertices")
            col.operator("transform.mirror", text="Mirror Vertices", icon='TRANSFORM_MIRROR')

            col.separator()

            col.operator("transform.vert_crease", icon="VERTEX_CREASE")

            col.separator()

            # Removal Operators
            if selected_verts_len > 1:
                col.menu("VIEW3D_MT_edit_mesh_merge", text="Merge Vertices")
            col.operator("mesh.split", icon="SPLIT")
            col.operator_menu_enum("mesh.separate", "type")
            col.operator("mesh.dissolve_verts", icon='DISSOLVE_VERTS')
            col.operator("mesh.delete", text="Delete Vertices", icon="DELETE").type = 'VERT'

        if is_edge_mode:
            col = row.column(align=True)
            col.label(text="Edge", icon='EDGESEL')
            col.separator()

            # Additive Operators
            col.operator("mesh.subdivide", text="Subdivide", icon="SUBDIVIDE_EDGES")

            col.separator()

            col.operator("mesh.extrude_edges_move", text="Extrude Edges", icon='EXTRUDE_REGION')

            col.separator()  # BFA-Draise - Seperated Legacy operator to be in own group like in the Legacy Menu, also consistent order

            col.operator("mesh.bevel", text="Bevel Edges", icon="BEVEL").affect = 'EDGES'

            col.separator()  # BFA-Draise - Seperated Legacy operator to be in own group like in the Legacy Menu, also consistent order

            if selected_edges_len >= 1:  # BFA-Draise - Changed order of Make Edge before Bridge Edge Loop for consistency with Vertex Context
                col.operator("mesh.edge_face_add", text="Make Edge/Face", icon='MAKE_EDGEFACE')
            if selected_edges_len >= 2:
                col.operator("mesh.bridge_edge_loops", icon="BRIDGE_EDGELOOPS")
            if selected_edges_len >= 2:
                col.operator("mesh.fill", icon="FILL")

            col.separator()

            col.operator("mesh.loopcut_slide", icon="LOOP_CUT_AND_SLIDE")
            col.operator("mesh.offset_edge_loops_slide", icon="SLIDE_EDGE")

            col.separator()

            col.operator("mesh.knife_tool", icon='KNIFE')

            col.separator()

            # Deform Operators
            col.operator("mesh.edge_rotate", text="Rotate Edge CW", icon="ROTATECW").use_ccw = False
            col.operator("mesh.edge_split", icon="SPLITEDGE")

            col.separator()

            # Edge Flags
            col.operator("transform.edge_crease", icon="CREASE")
            col.operator("transform.edge_bevelweight", icon="BEVEL")

            col.separator()

            col.operator("mesh.mark_sharp", icon="MARKSHARPEDGES")
            col.operator("mesh.mark_sharp", text="Clear Sharp", icon="CLEARSHARPEDGES").clear = True
            col.operator("mesh.set_sharpness_by_angle", icon="MARKSHARPANGLE")

            if with_freestyle:
                col.separator()

                col.operator("mesh.mark_freestyle_edge", icon="MARK_FS_EDGE").clear = False
                col.operator("mesh.mark_freestyle_edge", text="Clear Freestyle Edge", icon="CLEAR_FS_EDGE").clear = True

            col.separator()

            # Removal Operators
            col.operator("mesh.unsubdivide", icon="UNSUBDIVIDE")
            col.operator("mesh.split", icon="SPLIT")
            col.operator_menu_enum("mesh.separate", "type")
            col.operator("mesh.dissolve_edges", icon='DISSOLVE_EDGES')
            col.operator("mesh.delete", text="Delete Edges", icon="DELETE").type = 'EDGE'

        if is_face_mode:
            col = row.column(align=True)

            col.label(text="Face", icon='FACESEL')
            col.separator()

            # Additive Operators
            col.operator("mesh.subdivide", text="Subdivide", icon="SUBDIVIDE_EDGES")

            col.separator()

            col.operator("view3d.edit_mesh_extrude_move_normal", text="Extrude Faces",
                         icon='EXTRUDE_REGION')
            col.operator("view3d.edit_mesh_extrude_move_shrink_fatten",
                         text="Extrude Faces Along Normals", icon='EXTRUDE_REGION')
            col.operator("mesh.extrude_faces_move", text="Extrude Individual Faces",
                         icon='EXTRUDE_REGION')

            col.separator()  # BFA-Draise - Legacy Operator Group

            # BFA-Draise - Legacy Operator Added to own group with consistent order
            col.operator("mesh.inset", icon="INSET_FACES")

            col.separator()

            col.separator()  # BFA-Draise - Seperated extrude operators to be in own group for consistency

            if selected_faces_len >= 2:
                col.operator("mesh.bridge_edge_loops", text="Bridge Faces", icon="BRIDGE_EDGELOOPS")

            # BFA-Draise - changed order after "Poke" for consistency to other menus
            col.operator("mesh.poke", icon="POKEFACES")

            # Modify Operators
            col.menu("VIEW3D_MT_uv_map", text="UV Unwrap Faces")

            col.separator()

            props = col.operator("mesh.quads_convert_to_tris", icon="TRIANGULATE")
            props.quad_method = props.ngon_method = 'BEAUTY'
            col.operator("mesh.tris_convert_to_quads", icon="TRISTOQUADS")

            col.separator()

            col.operator("mesh.faces_shade_smooth", icon='SHADING_SMOOTH')
            col.operator("mesh.faces_shade_flat", icon='SHADING_FLAT')

            col.separator()

            # Removal Operators
            col.operator("mesh.unsubdivide", icon="UNSUBDIVIDE")
            col.operator("mesh.split", icon="SPLIT")
            col.operator_menu_enum("mesh.separate", "type")
            col.operator("mesh.dissolve_faces", icon='DISSOLVE_FACES')
            col.operator("mesh.delete", text="Delete Faces", icon="DELETE").type = 'FACE'

        layout.separator()

        layout.menu("VIEW3D_MT_edit_mesh_showhide")  # BFA - added to context menu


class VIEW3D_MT_edit_mesh_select_mode(Menu):
    bl_label = "Mesh Select Mode"

    def draw(self, _context):
        layout = self.layout

        layout.operator_context = 'INVOKE_REGION_WIN'
        layout.operator("mesh.select_mode", text="Vertex", icon='VERTEXSEL').type = 'VERT'
        layout.operator("mesh.select_mode", text="Edge", icon='EDGESEL').type = 'EDGE'
        layout.operator("mesh.select_mode", text="Face", icon='FACESEL').type = 'FACE'


# bfa operator for separated tooltip
class VIEW3D_MT_edit_mesh_extrude_dupli(bpy.types.Operator):
    """Duplicate or Extrude to Cursor\nCreates a slightly rotated copy of the current mesh selection\nThe tool can also extrude the selected geometry, dependant of the selection\nHotkey tool! """  # BFA - blender will use this as a tooltip for menu items and buttons.
    bl_idname = "mesh.dupli_extrude_cursor_norotate"        # unique identifier for buttons and menu items to reference.
    bl_label = "Duplicate or Extrude to Cursor"         # display name in the interface.
    bl_options = {'REGISTER', 'UNDO'}  # enable undo for the operator.

    def execute(self, context):        # execute() is called by blender when running the operator.
        bpy.ops.mesh.dupli_extrude_cursor('INVOKE_DEFAULT', rotate_source=False)
        return {'FINISHED'}


# bfa operator for separated tooltip
class VIEW3D_MT_edit_mesh_extrude_dupli_rotate(bpy.types.Operator):
    """Duplicate or Extrude to Cursor Rotated\nCreates a slightly rotated copy of the current mesh selection, and rotates the source slightly\nThe tool can also extrude the selected geometry, dependant of the selection\nHotkey tool!"""  # BFA-  blender will use this as a tooltip for menu items and buttons.
    bl_idname = "mesh.dupli_extrude_cursor_rotate"        # unique identifier for buttons and menu items to reference.
    bl_label = "Duplicate or Extrude to Cursor Rotated"         # display name in the interface.
    bl_options = {'REGISTER', 'UNDO'}  # enable undo for the operator.

    def execute(self, context):        # execute() is called by blender when running the operator.
        bpy.ops.mesh.dupli_extrude_cursor('INVOKE_DEFAULT', rotate_source=True)
        return {'FINISHED'}


class VIEW3D_MT_edit_mesh_extrude(Menu):
    bl_label = "Extrude"

    def draw(self, context):
        from math import pi

        layout = self.layout
        layout.operator_context = 'INVOKE_REGION_WIN'

        tool_settings = context.tool_settings
        select_mode = tool_settings.mesh_select_mode
        ob = context.object
        mesh = ob.data

        if mesh.total_face_sel:
            layout.operator("view3d.edit_mesh_extrude_move_normal",
                            text="Extrude Faces", icon='EXTRUDE_REGION')
            layout.operator(
                "view3d.edit_mesh_extrude_move_shrink_fatten",
                text="Extrude Faces Along Normals",
                icon='EXTRUDE_REGION')
            layout.operator(
                "mesh.extrude_faces_move",
                text="Extrude Individual Faces", icon='EXTRUDE_REGION')
            layout.operator("view3d.edit_mesh_extrude_manifold_normal", text="Extrude Manifold", icon='EXTRUDE_REGION')

        if mesh.total_edge_sel and (select_mode[0] or select_mode[1]):
            layout.operator("mesh.extrude_edges_move", text="Extrude Edges", icon='EXTRUDE_REGION')

        if mesh.total_vert_sel and select_mode[0]:
            layout.operator("mesh.extrude_vertices_move", text="Extrude Vertices", icon='EXTRUDE_REGION')

        layout.separator()

        layout.operator("mesh.extrude_repeat", icon="REPEAT")
        layout.operator("mesh.spin", icon="SPIN").angle = pi * 2
        layout.template_node_operator_asset_menu_items(catalog_path="Mesh/Extrude")


class VIEW3D_MT_edit_mesh_vertices(Menu):
    bl_label = "Vertex"

    def draw(self, _context):
        layout = self.layout
        layout.operator_context = 'INVOKE_REGION_WIN'

        layout.menu("VIEW3D_MT_edit_mesh_vertices_legacy")  # bfa menu
        layout.operator("mesh.dupli_extrude_cursor", icon="EXTRUDE_REGION").rotate_source = True

        layout.separator()

        layout.operator("mesh.edge_face_add", text="Make Edge/Face", icon='MAKE_EDGEFACE')
        layout.operator("mesh.vert_connect_path", text="Connect Vertex Path", icon="VERTEXCONNECTPATH")
        layout.operator("mesh.vert_connect", text="Connect Vertex Pairs", icon="VERTEXCONNECT")

        layout.separator()

        layout.operator_context = 'EXEC_REGION_WIN'
        layout.operator("mesh.vertices_smooth_laplacian", text="Smooth Laplacian", icon="SMOOTH_LAPLACIAN")
        layout.operator_context = 'INVOKE_REGION_WIN'

        layout.separator()

        layout.operator("transform.vert_crease", icon="VERTEX_CREASE")

        layout.separator()

        layout.operator("mesh.blend_from_shape", icon="BLENDFROMSHAPE")
        layout.operator("mesh.shape_propagate_to_all", text="Propagate to Shapes", icon="SHAPEPROPAGATE")

        layout.separator()

        layout.menu("VIEW3D_MT_vertex_group")
        layout.menu("VIEW3D_MT_hook")

        layout.separator()

        layout.operator("object.vertex_parent_set", icon="VERTEX_PARENT")


# bfa menu
class VIEW3D_MT_edit_mesh_vertices_legacy(Menu):
    bl_label = "Legacy"

    def draw(self, _context):
        layout = self.layout
        layout.operator_context = 'INVOKE_REGION_WIN'

        layout.operator("mesh.bevel", text="Bevel Vertices", icon="BEVEL").affect = 'VERTICES'

        layout.separator()

        props = layout.operator("mesh.rip_move", text="Rip Vertices", icon="RIP")
        props.MESH_OT_rip.use_fill = False
        props = layout.operator("mesh.rip_move", text="Rip Vertices and Fill", icon="RIP_FILL")
        props.MESH_OT_rip.use_fill = True
        layout.operator("mesh.rip_edge_move", text="Rip Vertices and Extend", icon="EXTEND_VERTICES")

        layout.separator()

        layout.operator("transform.vert_slide", text="Slide Vertices", icon="SLIDE_VERTEX")
        layout.operator_context = 'EXEC_REGION_WIN'
        layout.operator("mesh.vertices_smooth", text="Smooth Vertices", icon="SMOOTH_VERTEX").factor = 0.5
        layout.operator_context = 'INVOKE_REGION_WIN'

        layout.template_node_operator_asset_menu_items(catalog_path=self.bl_label)


class VIEW3D_MT_edit_mesh_edges(Menu):
    bl_label = "Edge"

    def draw(self, context):
        layout = self.layout

        with_freestyle = bpy.app.build_options.freestyle

        layout.operator_context = 'INVOKE_REGION_WIN'

        layout.menu("VIEW3D_MT_edit_mesh_edges_legacy")  # bfa menu

        layout.operator("mesh.bridge_edge_loops", icon="BRIDGE_EDGELOOPS")
        layout.operator("mesh.screw", icon="MOD_SCREW")

        layout.separator()

        layout.operator("mesh.subdivide", icon='SUBDIVIDE_EDGES')
        layout.operator("mesh.subdivide_edgering", icon="SUBDIV_EDGERING")
        layout.operator("mesh.unsubdivide", icon="UNSUBDIVIDE")

        layout.separator()

        layout.operator("mesh.edge_rotate", text="Rotate Edge CW", icon="ROTATECW").use_ccw = False
        layout.operator("mesh.edge_rotate", text="Rotate Edge CCW", icon="ROTATECCW").use_ccw = True

        layout.separator()

        layout.operator("transform.edge_crease", icon="CREASE")
        layout.operator("transform.edge_bevelweight", icon="BEVEL")

        layout.separator()

        layout.operator("mesh.mark_sharp", icon="MARKSHARPEDGES")
        layout.operator("mesh.mark_sharp", text="Clear Sharp", icon="CLEARSHARPEDGES").clear = True

        layout.operator("mesh.mark_sharp", text="Mark Sharp from Vertices", icon="MARKSHARPVERTS").use_verts = True
        props = layout.operator("mesh.mark_sharp", text="Clear Sharp from Vertices", icon="CLEARSHARPVERTS")
        props.use_verts = True
        props.clear = True

        layout.operator("mesh.set_sharpness_by_angle", icon="MARKSHARPANGLE")

        if with_freestyle:
            layout.separator()

            layout.operator("mesh.mark_freestyle_edge", icon="MARK_FS_EDGE").clear = False
            layout.operator("mesh.mark_freestyle_edge", text="Clear Freestyle Edge", icon="CLEAR_FS_EDGE").clear = True


# bfa menu
class VIEW3D_MT_edit_mesh_edges_legacy(Menu):
    bl_label = "Legacy"

    def draw(self, _context):
        layout = self.layout

        layout.operator("mesh.bevel", text="Bevel Edges", icon="BEVEL").affect = 'EDGES'

        layout.separator()

        layout.operator("transform.edge_slide", icon="SLIDE_EDGE")
        props = layout.operator("mesh.loopcut_slide", icon="LOOP_CUT_AND_SLIDE")
        props.TRANSFORM_OT_edge_slide.release_confirm = False
        layout.operator("mesh.offset_edge_loops_slide", icon="OFFSET_EDGE_SLIDE")

        layout.template_node_operator_asset_menu_items(catalog_path=self.bl_label)


class VIEW3D_MT_edit_mesh_faces_data(Menu):
    bl_label = "Face Data"

    def draw(self, _context):
        layout = self.layout

        with_freestyle = bpy.app.build_options.freestyle

        layout.operator_context = 'INVOKE_REGION_WIN'

        layout.operator("mesh.colors_rotate", icon="ROTATE_COLORS")
        layout.operator("mesh.colors_reverse", icon="REVERSE_COLORS")

        layout.separator()

        layout.operator("mesh.uvs_rotate", icon="ROTATE_UVS")
        layout.operator("mesh.uvs_reverse", icon="REVERSE_UVS")

        layout.separator()

        layout.operator("mesh.flip_quad_tessellation", icon="FLIP")

        if with_freestyle:
            layout.separator()
            layout.operator("mesh.mark_freestyle_face", icon="MARKFSFACE").clear = False
            layout.operator("mesh.mark_freestyle_face", text="Clear Freestyle Face", icon="CLEARFSFACE").clear = True
        layout.template_node_operator_asset_menu_items(catalog_path="Face/Face Data")


class VIEW3D_MT_edit_mesh_faces(Menu):
    bl_label = "Face"
    bl_idname = "VIEW3D_MT_edit_mesh_faces"

    def draw(self, context):
        layout = self.layout

        layout.operator_context = 'INVOKE_REGION_WIN'

        layout.menu("VIEW3D_MT_edit_mesh_faces_legacy")  # bfa menu

        layout.operator("mesh.poke", icon="POKEFACES")
        layout.operator("view3d.edit_mesh_extrude_move_normal",
                        text="Extrude Faces", icon='EXTRUDE_REGION')
        layout.operator("view3d.edit_mesh_extrude_move_shrink_fatten",
                        text="Extrude Faces Along Normals", icon='EXTRUDE_REGION')
        layout.operator(
            "mesh.extrude_faces_move",
            text="Extrude Individual Faces", icon='EXTRUDE_REGION')

        layout.separator()

        props = layout.operator("mesh.quads_convert_to_tris", icon="TRIANGULATE")
        props.quad_method = props.ngon_method = 'BEAUTY'
        layout.operator("mesh.tris_convert_to_quads", icon="TRISTOQUADS")
        layout.operator("mesh.solidify", text="Solidify Faces", icon="SOLIDIFY")
        layout.operator("mesh.wireframe", icon="WIREFRAME")

        layout.separator()

        layout.operator("mesh.fill", icon="FILL")
        layout.operator("mesh.fill_grid", icon="GRIDFILL")
        layout.operator("mesh.beautify_fill", icon="BEAUTIFY")

        layout.separator()

        layout.operator("mesh.intersect", icon="INTERSECT")
        layout.operator("mesh.intersect_boolean", icon="BOOLEAN_INTERSECT")

        layout.separator()

        layout.operator("mesh.face_split_by_edges", icon="SPLITBYEDGES")

        layout.separator()

        layout.menu("VIEW3D_MT_edit_mesh_faces_data")

        layout.template_node_operator_asset_menu_items(catalog_path=self.bl_label)


# bfa menu
class VIEW3D_MT_edit_mesh_faces_legacy(Menu):
    bl_label = "Legacy"

    def draw(self, context):

        # bfa - checking if in edit mode and in wich select mode we are.
        # We need to check for all three select modes, or the menu remains empty.
        # See also the specials menu
        def count_selected_items_for_objects_in_mode():
            selected_verts_len = 0
            selected_edges_len = 0
            selected_faces_len = 0
            for ob in context.objects_in_mode_unique_data:
                v, e, f = ob.data.count_selected_items()
                selected_verts_len += v
                selected_edges_len += e
                selected_faces_len += f
            return (selected_verts_len, selected_edges_len, selected_faces_len)

        is_vert_mode, is_edge_mode, is_face_mode = context.tool_settings.mesh_select_mode
        selected_verts_len, selected_edges_len, selected_faces_len = count_selected_items_for_objects_in_mode()

        del count_selected_items_for_objects_in_mode

        layout = self.layout

        layout.operator("mesh.inset", icon="INSET_FACES")

        # bfa - we need the check, or BFA will crash at this operator
        if selected_faces_len >= 2:
            layout.operator("mesh.bridge_edge_loops", text="Bridge Faces", icon="BRIDGE_EDGELOOPS")


class VIEW3D_MT_edit_mesh_normals_select_strength(Menu):
    bl_label = "Select by Face Strength"

    def draw(self, _context):
        layout = self.layout

        props = layout.operator("mesh.mod_weighted_strength", text="Weak", icon='FACESEL')
        props.set = False
        props.face_strength = 'WEAK'

        props = layout.operator("mesh.mod_weighted_strength", text="Medium", icon='FACESEL')
        props.set = False
        props.face_strength = 'MEDIUM'

        props = layout.operator("mesh.mod_weighted_strength", text="Strong", icon='FACESEL')
        props.set = False
        props.face_strength = 'STRONG'


class VIEW3D_MT_edit_mesh_normals_set_strength(Menu):
    bl_label = "Set Face Strength"

    def draw(self, _context):
        layout = self.layout

        props = layout.operator("mesh.mod_weighted_strength", text="Weak", icon='NORMAL_SETSTRENGTH')
        props.set = True
        props.face_strength = 'WEAK'

        props = layout.operator("mesh.mod_weighted_strength", text="Medium", icon='NORMAL_SETSTRENGTH')
        props.set = True
        props.face_strength = 'MEDIUM'

        props = layout.operator("mesh.mod_weighted_strength", text="Strong", icon='NORMAL_SETSTRENGTH')
        props.set = True
        props.face_strength = 'STRONG'


class VIEW3D_MT_edit_mesh_normals_average(Menu):
    bl_label = "Average"

    def draw(self, _context):
        layout = self.layout

        layout.operator("mesh.average_normals", text="Custom Normal",
                        icon="NORMAL_AVERAGE").average_type = 'CUSTOM_NORMAL'
        layout.operator("mesh.average_normals", text="Face Area", icon="NORMAL_AVERAGE").average_type = 'FACE_AREA'
        layout.operator("mesh.average_normals", text="Corner Angle",
                        icon="NORMAL_AVERAGE").average_type = 'CORNER_ANGLE'


class VIEW3D_MT_edit_mesh_normals(Menu):
    bl_label = "Normals"

    def draw(self, _context):
        layout = self.layout

        layout.operator(
            "mesh.normals_make_consistent",
            text="Recalculate Outside",
            icon='RECALC_NORMALS').inside = False
        layout.operator(
            "mesh.normals_make_consistent",
            text="Recalculate Inside",
            icon='RECALC_NORMALS_INSIDE').inside = True
        layout.operator("mesh.flip_normals", text="Flip", icon='FLIP_NORMALS')

        layout.separator()

        layout.operator("mesh.set_normals_from_faces", text="Set from Faces", icon='SET_FROM_FACES')

        layout.operator_context = 'INVOKE_REGION_WIN'
        layout.operator("transform.rotate_normal", text="Rotate", icon="NORMAL_ROTATE")
        layout.operator("mesh.point_normals", text="Point normals to target", icon="NORMAL_TARGET")

        layout.operator_context = 'EXEC_REGION_WIN'
        layout.operator("mesh.merge_normals", text="Merge", icon="MERGE")
        layout.operator("mesh.split_normals", text="Split", icon="SPLIT")
        layout.menu("VIEW3D_MT_edit_mesh_normals_average", text="Average")

        layout.separator()

        layout.operator("mesh.normals_tools", text="Copy Vectors", icon="COPYDOWN").mode = 'COPY'
        layout.operator("mesh.normals_tools", text="Paste Vectors", icon="PASTEDOWN").mode = 'PASTE'

        layout.operator("mesh.smooth_normals", text="Smooth Vectors", icon="NORMAL_SMOOTH")
        layout.operator("mesh.normals_tools", text="Reset Vectors", icon="RESET").mode = 'RESET'

        layout.separator()

        layout.menu("VIEW3D_MT_edit_mesh_normals_select_strength", icon="HAND")
        layout.menu("VIEW3D_MT_edit_mesh_normals_set_strength", icon="MESH_PLANE")
        layout.template_node_operator_asset_menu_items(catalog_path="Mesh/Normals")


class VIEW3D_MT_edit_mesh_shading(Menu):
    bl_label = "Shading"

    def draw(self, _context):
        layout = self.layout

        layout.operator("mesh.faces_shade_smooth", icon='SHADING_SMOOTH')
        layout.operator("mesh.faces_shade_flat", icon='SHADING_FLAT')

        layout.separator()

        layout.operator("mesh.mark_sharp", text="Smooth Edges", icon='SHADING_EDGE_SMOOTH').clear = True
        layout.operator("mesh.mark_sharp", text="Sharp Edges", icon='SHADING_EDGE_SHARP')

        layout.separator()

        props = layout.operator("mesh.mark_sharp", text="Smooth Vertices", icon='SHADING_VERT_SMOOTH')
        props.use_verts = True
        props.clear = True

        layout.operator("mesh.mark_sharp", text="Sharp Vertices", icon='SHADING_VERT_SHARP').use_verts = True
        layout.template_node_operator_asset_menu_items(catalog_path="Mesh/Shading")


class VIEW3D_MT_edit_mesh_weights(Menu):
    bl_label = "Weights"

    def draw(self, _context):
        layout = self.layout
        VIEW3D_MT_paint_weight.draw_generic(layout, is_editmode=True)
        layout.template_node_operator_asset_menu_items(catalog_path="Mesh/Weights")


class VIEW3D_MT_edit_mesh_clean(Menu):
    bl_label = "Clean Up"

    def draw(self, _context):
        layout = self.layout

        layout.operator("mesh.delete_loose", icon="DELETE")

        layout.separator()

        layout.operator("mesh.decimate", icon="DECIMATE")
        layout.operator("mesh.dissolve_degenerate", icon="DEGENERATE_DISSOLVE")
        layout.operator("mesh.dissolve_limited", icon='DISSOLVE_LIMITED')
        layout.operator("mesh.face_make_planar", icon="MAKE_PLANAR")

        layout.separator()

        layout.operator("mesh.vert_connect_nonplanar", icon="SPLIT_NONPLANAR")
        layout.operator("mesh.vert_connect_concave", icon="SPLIT_CONCAVE")
        layout.operator("mesh.fill_holes", icon="FILL_HOLE")

        layout.template_node_operator_asset_menu_items(catalog_path="Mesh/Clean Up")


class VIEW3D_MT_edit_mesh_delete(Menu):
    bl_label = "Delete"

    def draw(self, _context):
        layout = self.layout

        layout.operator_enum("mesh.delete", "type")

        layout.separator()

        layout.operator("mesh.delete_edgeloop", text="Edge Loops", icon="DELETE")


# bfa menu
class VIEW3D_MT_edit_mesh_dissolve(Menu):
    bl_label = "Dissolve"

    def draw(self, context):
        layout = self.layout

        layout.operator("mesh.dissolve_verts", icon='DISSOLVE_VERTS')
        layout.operator("mesh.dissolve_edges", icon='DISSOLVE_EDGES')
        layout.operator("mesh.dissolve_faces", icon='DISSOLVE_FACES')

        layout.separator()

        layout.operator("mesh.dissolve_limited", icon='DISSOLVE_LIMITED')
        layout.operator("mesh.dissolve_mode", icon='DISSOLVE_SELECTION')

        layout.separator()

        layout.operator("mesh.edge_collapse", icon='EDGE_COLLAPSE')

        layout.template_node_operator_asset_menu_items(catalog_path="Mesh/Delete")


class VIEW3D_MT_edit_mesh_merge(Menu):
    bl_label = "Merge"

    def draw(self, _context):
        layout = self.layout

        layout.operator_enum("mesh.merge", "type")

        layout.separator()

        layout.operator("mesh.remove_doubles", text="By Distance", icon="REMOVE_DOUBLES")

        layout.template_node_operator_asset_menu_items(catalog_path="Mesh/Merge")


class VIEW3D_MT_edit_mesh_split(Menu):
    bl_label = "Split"

    def draw(self, _context):
        layout = self.layout

        layout.operator("mesh.split", text="Selection", icon="SPLIT")

        layout.separator()

        layout.operator_enum("mesh.edge_split", "type")

        layout.template_node_operator_asset_menu_items(catalog_path="Mesh/Split")


class VIEW3D_MT_edit_mesh_showhide(Menu):
    bl_label = "Show/Hide"

    def draw(self, context):
        layout = self.layout

        layout.operator("mesh.reveal", text="Show Hidden", icon="HIDE_OFF")
        layout.operator("mesh.hide", text="Hide Selected", icon="HIDE_ON").unselected = False
        layout.operator("mesh.hide", text="Hide Unselected", icon="HIDE_UNSELECTED").unselected = True


class VIEW3D_MT_edit_gpencil_delete(Menu):
    bl_label = "Delete"

    def draw(self, _context):
        layout = self.layout

        layout.operator_enum("gpencil.delete", "type")

        layout.separator()

        layout.operator("gpencil.delete", text="Delete Active Keyframe (Active Layer)", icon='DELETE').type = 'FRAME'
        layout.operator("gpencil.active_frames_delete_all", text="Delete Active Keyframes (All Layers)", icon='DELETE')


# bfa menu
class VIEW3D_MT_sculpt_gpencil_copy(Menu):
    bl_label = "Copy"

    def draw(self, _context):
        layout = self.layout

        layout.operator("gpencil.copy", text="Copy", icon='COPYDOWN')


class VIEW3D_MT_edit_greasepencil_delete(Menu):
    bl_label = "Delete"

    def draw(self, _context):
        layout = self.layout

        layout.operator("grease_pencil.delete", icon="DELETE")

        layout.separator()

        layout.operator_enum("grease_pencil.dissolve", "type")

        layout.separator()

        layout.operator(
            "grease_pencil.delete_frame",
            text="Delete Active Keyframe (Active Layer)", icon="DELETE"
        ).type = 'ACTIVE_FRAME'
        layout.operator(
            "grease_pencil.delete_frame",
            text="Delete Active Keyframes (All Layers)", icon="DELETE_ALL"
        ).type = 'ALL_FRAMES'


# Edit Curve
# draw_curve is used by VIEW3D_MT_edit_curve and VIEW3D_MT_edit_surface


def draw_curve(self, context):
    layout = self.layout

    edit_object = context.edit_object

    layout.menu("VIEW3D_MT_transform")
    layout.menu("VIEW3D_MT_mirror")
    layout.menu("VIEW3D_MT_snap")

    layout.separator()

    if edit_object.type == 'SURFACE':
        layout.operator("curve.spin", icon='SPIN')
    layout.operator("curve.duplicate_move", text="Duplicate", icon="DUPLICATE")

    layout.separator()

    layout.operator("curve.split", icon="SPLIT")
    layout.operator("curve.separate", icon="SEPARATE")

    layout.separator()

    layout.operator("curve.cyclic_toggle", icon='TOGGLE_CYCLIC')
    if edit_object.type == 'CURVE':
        layout.operator("curve.decimate", icon="DECIMATE")
        layout.operator_menu_enum("curve.spline_type_set", "type")

    layout.separator()

    # BFA - redundant operators, located exclusively in VIEW3D_MT_edit_curve_ctrlpoints

    layout.menu("VIEW3D_MT_edit_curve_showhide")

    layout.separator()

    layout.menu("VIEW3D_MT_edit_curve_delete")
    if edit_object.type == 'CURVE':
        layout.operator("curve.dissolve_verts", icon='DISSOLVE_VERTS')


class VIEW3D_MT_edit_curve(Menu):
    bl_label = "Curve"

    draw = draw_curve


class VIEW3D_MT_edit_curve_ctrlpoints(Menu):
    bl_label = "Control Points"

    def draw(self, context):
        layout = self.layout

        edit_object = context.edit_object

        if edit_object.type in {'CURVE', 'SURFACE'}:
            layout.operator("curve.extrude_move", text="Extrude Curve", icon='EXTRUDE_REGION')
            layout.operator("curve.vertex_add", icon='EXTRUDE_REGION')

            layout.separator()

            layout.operator("curve.make_segment", icon="MAKE_CURVESEGMENT")

            layout.separator()

            if edit_object.type == 'CURVE':
                layout.operator("transform.tilt", icon='TILT')
                layout.operator("curve.tilt_clear", icon="CLEAR_TILT")

                layout.separator()

                layout.menu("VIEW3D_MT_edit_curve_handle_type_set")  # bfa menu
                layout.operator("curve.normals_make_consistent", icon='RECALC_NORMALS')

                layout.separator()

            layout.operator("curve.smooth", icon='PARTICLEBRUSH_SMOOTH')
            if edit_object.type == 'CURVE':
                layout.operator("curve.smooth_weight", icon="SMOOTH_WEIGHT")
                layout.operator("curve.smooth_radius", icon="SMOOTH_RADIUS")
                layout.operator("curve.smooth_tilt", icon="SMOOTH_TILT")

            layout.separator()

        layout.menu("VIEW3D_MT_hook")

        layout.separator()

        layout.operator("object.vertex_parent_set", icon="VERTEX_PARENT")


# BFA menu
class VIEW3D_MT_edit_curve_handle_type_set(Menu):
    bl_label = "Set Handle Type"

    def draw(self, context):
        layout = self.layout

        layout.operator("curve.handle_type_set", icon='HANDLE_AUTO', text="Automatic").type = 'AUTOMATIC'
        layout.operator("curve.handle_type_set", icon='HANDLE_VECTOR', text="Vector").type = 'VECTOR'
        layout.operator("curve.handle_type_set", icon='HANDLE_ALIGNED', text="Aligned").type = 'ALIGNED'
        layout.operator("curve.handle_type_set", icon='HANDLE_FREE', text="Free").type = 'FREE_ALIGN'

        layout.separator()

        layout.operator("curve.handle_type_set", icon='HANDLE_FREE',
                        text="Toggle Free / Aligned").type = 'TOGGLE_FREE_ALIGN'


class VIEW3D_MT_edit_curve_segments(Menu):
    bl_label = "Segments"

    def draw(self, _context):
        layout = self.layout

        layout.operator("curve.subdivide", icon='SUBDIVIDE_EDGES')
        layout.operator("curve.switch_direction", icon='SWITCH_DIRECTION')


class VIEW3D_MT_edit_curve_clean(Menu):
    bl_label = "Clean Up"

    def draw(self, _context):
        layout = self.layout

        layout.operator("curve.decimate", icon="DECIMATE")


class VIEW3D_MT_edit_curve_context_menu(Menu):
    bl_label = "Curve"

    def draw(self, _context):
        # TODO(campbell): match mesh vertex menu.

        layout = self.layout

        layout.operator_context = 'INVOKE_DEFAULT'

        # Add
        layout.operator("curve.subdivide", icon='SUBDIVIDE_EDGES')
        layout.operator("curve.extrude_move", text="Extrude Curve", icon='EXTRUDE_REGION')
        layout.operator("curve.make_segment", icon="MAKE_CURVESEGMENT")
        layout.operator("curve.duplicate_move", text="Duplicate", icon="DUPLICATE")

        layout.separator()

        # Transform
        layout.operator("transform.transform", text="Radius", icon='SHRINK_FATTEN').mode = 'CURVE_SHRINKFATTEN'
        layout.operator("transform.tilt", icon='TILT')
        layout.operator("curve.tilt_clear", icon="CLEAR_TILT")
        layout.operator("curve.smooth", icon='PARTICLEBRUSH_SMOOTH')
        layout.operator("curve.smooth_tilt", icon="SMOOTH_TILT")
        layout.operator("curve.smooth_radius", icon="SMOOTH_RADIUS")

        layout.separator()

        layout.menu("VIEW3D_MT_mirror")
        layout.menu("VIEW3D_MT_snap")

        layout.separator()

        # Modify
        layout.operator_menu_enum("curve.spline_type_set", "type")
        layout.operator_menu_enum("curve.handle_type_set", "type")
        layout.operator("curve.cyclic_toggle", icon='TOGGLE_CYCLIC')
        layout.operator("curve.switch_direction", icon='SWITCH_DIRECTION')

        layout.separator()

        layout.operator("curve.normals_make_consistent", icon='RECALC_NORMALS')
        layout.operator("curve.spline_weight_set", icon="MOD_VERTEX_WEIGHT")
        layout.operator("curve.radius_set", icon="RADIUS")

        layout.separator()

        # Remove
        layout.operator("curve.split", icon="SPLIT")
        layout.operator("curve.decimate", icon="DECIMATE")
        layout.operator("curve.separate", icon="SEPARATE")
        layout.operator("curve.dissolve_verts", icon='DISSOLVE_VERTS')
        layout.operator("curve.delete", text="Delete Segment", icon="DELETE").type = 'SEGMENT'
        layout.operator("curve.delete", text="Delete Point", icon="DELETE").type = 'VERT'

        layout.separator()

        layout.menu("VIEW3D_MT_edit_curve_showhide")  # BFA - added to context menu


class VIEW3D_MT_edit_curve_delete(Menu):
    bl_label = "Delete"

    def draw(self, _context):
        layout = self.layout

        layout.operator("curve.delete", text="Vertices", icon="DELETE").type = 'VERT'
        layout.operator("curve.delete", text="Segment", icon="DELETE").type = 'SEGMENT'


class VIEW3D_MT_edit_curve_showhide(Menu):
    bl_label = "Show/Hide"

    def draw(self, context):
        layout = self.layout

        layout.operator("curve.reveal", text="Show Hidden", icon="HIDE_OFF")
        layout.operator("curve.hide", text="Hide Selected", icon="HIDE_ON").unselected = False
        layout.operator("curve.hide", text="Hide Unselected", icon="HIDE_UNSELECTED").unselected = True


class VIEW3D_MT_edit_surface(Menu):
    bl_label = "Surface"

    draw = draw_curve


class VIEW3D_MT_edit_font_chars(Menu):
    bl_label = "Special Characters"

    def draw(self, _context):
        layout = self.layout

        layout.operator("font.text_insert", text="Copyright \u00A9", icon="COPYRIGHT").text = "\u00A9"
        layout.operator("font.text_insert", text="Registered Trademark \u00AE", icon="TRADEMARK").text = "\u00AE"

        layout.separator()

        layout.operator("font.text_insert", text="Degree \u00B0", icon="DEGREE").text = "\u00B0"
        layout.operator("font.text_insert", text="Multiplication \u00D7", icon="MULTIPLICATION").text = "\u00D7"
        layout.operator("font.text_insert", text="Circle \u2022", icon="CIRCLE").text = "\u2022"

        layout.separator()

        layout.operator("font.text_insert", text="Superscript \u00B9", icon="SUPER_ONE").text = "\u00B9"
        layout.operator("font.text_insert", text="Superscript \u00B2", icon="SUPER_TWO").text = "\u00B2"
        layout.operator("font.text_insert", text="Superscript \u00B3", icon="SUPER_THREE").text = "\u00B3"

        layout.separator()

        layout.operator("font.text_insert", text="Guillemet \u00BB", icon="DOUBLE_RIGHT").text = "\u00BB"
        layout.operator("font.text_insert", text="Guillemet \u00AB", icon="DOUBLE_LEFT").text = "\u00AB"
        layout.operator("font.text_insert", text="Per Mille \u2030", icon="PROMILLE").text = "\u2030"

        layout.separator()

        layout.operator("font.text_insert", text="Euro \u20AC", icon="EURO").text = "\u20AC"
        layout.operator("font.text_insert", text="Florin \u0192", icon="DUTCH_FLORIN").text = "\u0192"
        layout.operator("font.text_insert", text="Pound \u00A3", icon="POUND").text = "\u00A3"
        layout.operator("font.text_insert", text="Yen \u00A5", icon="YEN").text = "\u00A5"

        layout.separator()

        layout.operator("font.text_insert", text="German Eszett \u00DF", icon="GERMAN_S").text = "\u00DF"
        layout.operator(
            "font.text_insert",
            text="Inverted Question Mark \u00BF",
            icon="SPANISH_QUESTION").text = "\u00BF"
        layout.operator(
            "font.text_insert",
            text="Inverted Exclamation Mark \u00A1",
            icon="SPANISH_EXCLAMATION").text = "\u00A1"


class VIEW3D_MT_edit_font_kerning(Menu):
    bl_label = "Kerning"

    def draw(self, context):
        layout = self.layout

        ob = context.active_object
        text = ob.data
        kerning = text.edit_format.kerning

        layout.operator("font.change_spacing", text="Decrease Kerning", icon="DECREASE_KERNING").delta = -1.0
        layout.operator("font.change_spacing", text="Increase Kerning", icon="INCREASE_KERNING").delta = 1.0
        layout.operator("font.change_spacing", text="Reset Kerning", icon="RESET").delta = -kerning

# bfa menu


class VIEW3D_MT_edit_font_move(Menu):
    bl_label = "Move Cursor"

    def draw(self, _context):
        layout = self.layout

        layout.operator_enum("font.move", "type")


class VIEW3D_MT_edit_font_delete(Menu):
    bl_label = "Delete"

    def draw(self, _context):
        layout = self.layout

        layout.operator("font.delete", text="Previous Character", icon="DELETE").type = 'PREVIOUS_CHARACTER'
        layout.operator("font.delete", text="Next Character", icon="DELETE").type = 'NEXT_CHARACTER'
        layout.operator("font.delete", text="Previous Word", icon="DELETE").type = 'PREVIOUS_WORD'
        layout.operator("font.delete", text="Next Word", icon="DELETE").type = 'NEXT_WORD'


class VIEW3D_MT_edit_font(Menu):
    bl_label = "Text"

    def draw(self, _context):
        layout = self.layout

        layout.operator("font.text_cut", text="Cut", icon="CUT")
        layout.operator("font.text_copy", text="Copy", icon='COPYDOWN')
        layout.operator("font.text_paste", text="Paste", icon='PASTEDOWN')

        layout.separator()

        layout.operator("font.text_paste_from_file", icon='PASTEDOWN')

        layout.separator()

        layout.operator("font.case_set", text="To Uppercase", icon="SET_UPPERCASE").case = 'UPPER'
        layout.operator("font.case_set", text="To Lowercase", icon="SET_LOWERCASE").case = 'LOWER'

        layout.separator()

        layout.operator("FONT_OT_text_insert_unicode", icon="UNICODE")
        layout.menu("VIEW3D_MT_edit_font_chars")
        layout.menu("VIEW3D_MT_edit_font_move")  # bfa menu

        layout.separator()

        layout.operator("font.style_toggle", text="Toggle Bold", icon='BOLD').style = 'BOLD'
        layout.operator("font.style_toggle", text="Toggle Italic", icon='ITALIC').style = 'ITALIC'
        layout.operator("font.style_toggle", text="Toggle Underline", icon='UNDERLINE').style = 'UNDERLINE'
        layout.operator("font.style_toggle", text="Toggle Small Caps", icon='SMALL_CAPS').style = 'SMALL_CAPS'

        layout.menu("VIEW3D_MT_edit_font_kerning")

        layout.separator()

        layout.menu("VIEW3D_MT_edit_font_delete")


class VIEW3D_MT_edit_font_context_menu(Menu):
    bl_label = "Text"

    def draw(self, _context):
        layout = self.layout

        layout.operator_context = 'INVOKE_DEFAULT'

        layout.operator("font.text_cut", text="Cut", icon="CUT")
        layout.operator("font.text_copy", text="Copy", icon='COPYDOWN')
        layout.operator("font.text_paste", text="Paste", icon='PASTEDOWN')

        layout.separator()

        layout.operator("font.select_all", icon="SELECT_ALL")

        layout.separator()

        layout.menu("VIEW3D_MT_edit_font")


class VIEW3D_MT_edit_meta(Menu):
    bl_label = "Metaball"

    def draw(self, _context):
        layout = self.layout

        layout.menu("VIEW3D_MT_transform")
        layout.menu("VIEW3D_MT_mirror")
        layout.menu("VIEW3D_MT_snap")

        layout.separator()

        layout.operator("mball.duplicate_metaelems", text="Duplicate", icon="DUPLICATE")

        layout.separator()

        layout.menu("VIEW3D_MT_edit_meta_showhide")

        layout.operator_context = 'EXEC_REGION_WIN'
        layout.operator("mball.delete_metaelems", text="Delete", icon="DELETE")


class VIEW3D_MT_edit_meta_showhide(Menu):
    bl_label = "Show/Hide"

    def draw(self, _context):
        layout = self.layout

        layout.operator("mball.reveal_metaelems", text="Show Hidden", icon="HIDE_OFF")
        layout.operator("mball.hide_metaelems", text="Hide Selected", icon="HIDE_ON").unselected = False
        layout.operator("mball.hide_metaelems", text="Hide Unselected", icon="HIDE_UNSELECTED").unselected = True


class VIEW3D_MT_edit_lattice(Menu):
    bl_label = "Lattice"

    def draw(self, _context):
        layout = self.layout

        layout.menu("VIEW3D_MT_transform")
        layout.menu("VIEW3D_MT_mirror")
        layout.menu("VIEW3D_MT_snap")
        layout.menu("VIEW3D_MT_edit_lattice_flip")  # bfa menu - blender uses enum

        layout.separator()

        layout.operator("lattice.make_regular", icon='MAKE_REGULAR')

        layout.menu("VIEW3D_MT_hook")

        layout.separator()

        layout.operator("object.vertex_parent_set", icon="VERTEX_PARENT")

# bfa menu - blender uses enum


class VIEW3D_MT_edit_lattice_flip(Menu):
    bl_label = "Flip"

    def draw(self, context):
        layout = self.layout

        layout.operator("lattice.flip", text=" U (X) axis", icon="FLIP_X").axis = 'U'
        layout.operator("lattice.flip", text=" V (Y) axis", icon="FLIP_Y").axis = 'V'
        layout.operator("lattice.flip", text=" W (Z) axis", icon="FLIP_Z").axis = 'W'


class VIEW3D_MT_edit_armature(Menu):
    bl_label = "Armature"

    def draw(self, context):
        layout = self.layout

        edit_object = context.edit_object
        arm = edit_object.data

        layout.menu("VIEW3D_MT_transform_armature")
        layout.menu("VIEW3D_MT_mirror")
        layout.menu("VIEW3D_MT_snap")

        layout.separator()

        layout.menu("VIEW3D_MT_edit_armature_roll")

        layout.operator("transform.transform", text="Set Bone Roll", icon="SET_ROLL").mode = 'BONE_ROLL'
        layout.operator("armature.roll_clear", text="Clear Bone Roll", icon="CLEAR_ROLL")

        layout.separator()

        layout.operator("armature.extrude_move", icon='EXTRUDE_REGION')
        layout.operator("armature.click_extrude", icon='EXTRUDE_REGION')

        if arm.use_mirror_x:
            layout.operator("armature.extrude_forked", icon="EXTRUDE_REGION")

        layout.operator("armature.duplicate_move", icon="DUPLICATE")
        layout.operator("armature.fill", icon="FILLBETWEEN")

        layout.separator()

        layout.operator("armature.split", icon="SPLIT")
        layout.operator("armature.separate", icon="SEPARATE")
        layout.operator("armature.symmetrize", icon="SYMMETRIZE")

        layout.separator()

        layout.operator("armature.subdivide", text="Subdivide", icon='SUBDIVIDE_EDGES')
        layout.operator("armature.switch_direction", text="Switch Direction", icon="SWITCH_DIRECTION")

        layout.separator()

        layout.menu("VIEW3D_MT_edit_armature_names")

        layout.separator()

        layout.operator_context = 'INVOKE_DEFAULT'
        layout.operator("armature.move_to_collection", text="Move to Bone Collection", icon="GROUP_BONE")
        layout.menu("VIEW3D_MT_bone_collections")

        layout.separator()

        layout.operator_context = 'EXEC_REGION_WIN'
        layout.operator("armature.parent_set", text="Make Parent", icon='PARENT_SET')
        layout.operator("armature.parent_clear", text="Clear Parent", icon='PARENT_CLEAR')

        layout.separator()

        layout.menu("VIEW3D_MT_bone_options_toggle", text="Bone Settings")
        layout.menu("VIEW3D_MT_armature_showhide")  # bfa - the new show hide menu with split tooltip

        layout.separator()

        layout.operator("armature.delete", icon="DELETE")
        layout.operator("armature.dissolve", icon="DELETE")


# BFA menu
class VIEW3D_MT_armature_showhide(Menu):
    bl_label = "Show/Hide"

    def draw(self, context):
        layout = self.layout

        layout.operator("armature.reveal", text="Show Hidden", icon="HIDE_OFF")
        layout.operator("armature.hide", text="Hide Selected", icon="HIDE_ON").unselected = False
        layout.operator("armature.hide", text="Hide Unselected", icon="HIDE_UNSELECTED").unselected = True


class VIEW3D_MT_armature_context_menu(Menu):
    bl_label = "Armature"

    def draw(self, context):
        layout = self.layout

        edit_object = context.edit_object
        arm = edit_object.data

        layout.operator_context = 'INVOKE_REGION_WIN'

        # Add
        layout.operator("armature.subdivide", text="Subdivide", icon="SUBDIVIDE_EDGES")
        layout.operator("armature.duplicate_move", text="Duplicate", icon="DUPLICATE")
        layout.operator("armature.extrude_move", icon='EXTRUDE_REGION')
        if arm.use_mirror_x:
            layout.operator("armature.extrude_forked", icon='EXTRUDE_REGION')

        layout.separator()

        layout.operator("armature.fill", icon="FILLBETWEEN")

        layout.separator()

        # Modify
        layout.menu("VIEW3D_MT_mirror")
        layout.menu("VIEW3D_MT_snap")
        layout.operator("armature.switch_direction", text="Switch Direction", icon="SWITCH_DIRECTION")
        layout.operator("armature.symmetrize", icon="SYMMETRIZE")
        layout.menu("VIEW3D_MT_edit_armature_names")

        layout.separator()

        layout.operator("armature.parent_set", text="Make Parent", icon='PARENT_SET')
        layout.operator("armature.parent_clear", text="Clear Parent", icon='PARENT_CLEAR')

        layout.separator()

        # Remove
        layout.operator("armature.split", icon="SPLIT")
        layout.operator("armature.separate", icon="SEPARATE")

        layout.separator()

        layout.operator(
            "armature.move_to_collection",
            text="Move to Bone Collection",
            icon="GROUP_BONE")  # BFA - added to context menu

        layout.separator()

        layout.menu("VIEW3D_MT_armature_showhide")  # BFA - added to context menu

        layout.separator()

        layout.operator("armature.dissolve", icon="DELETE")
        layout.operator("armature.delete", icon="DELETE")


class VIEW3D_MT_edit_armature_names(Menu):
    bl_label = "Names"

    def draw(self, _context):
        layout = self.layout

        layout.operator_context = 'EXEC_REGION_WIN'
        layout.operator("armature.autoside_names", text="Auto-Name Left/Right", icon="RENAME_X").type = 'XAXIS'
        layout.operator("armature.autoside_names", text="Auto-Name Front/Back", icon="RENAME_Y").type = 'YAXIS'
        layout.operator("armature.autoside_names", text="Auto-Name Top/Bottom", icon="RENAME_Z").type = 'ZAXIS'
        layout.operator("armature.flip_names", text="Flip Names", icon="FLIP")


class VIEW3D_MT_edit_armature_parent(Menu):
    bl_label = "Parent"
    bl_translation_context = i18n_contexts.operator_default

    def draw(self, _context):
        layout = self.layout

        layout.operator("armature.parent_set", text="Make", icon='PARENT_SET')
        layout.operator("armature.parent_clear", text="Clear", icon='PARENT_CLEAR')


class VIEW3D_MT_edit_armature_roll(Menu):
    bl_label = "Recalculate Bone Roll"

    def draw(self, _context):
        layout = self.layout

        layout.label(text="- Positive: -")
        layout.operator("armature.calculate_roll", text="Local + X Tangent", icon="ROLL_X_TANG_POS").type = 'POS_X'
        layout.operator("armature.calculate_roll", text="Local + Z Tangent", icon="ROLL_Z_TANG_POS").type = 'POS_Z'
        layout.operator("armature.calculate_roll", text="Global + X Axis", icon="ROLL_X_POS").type = 'GLOBAL_POS_X'
        layout.operator("armature.calculate_roll", text="Global + Y Axis", icon="ROLL_Y_POS").type = 'GLOBAL_POS_Y'
        layout.operator("armature.calculate_roll", text="Global + Z Axis", icon="ROLL_Z_POS").type = 'GLOBAL_POS_Z'
        layout.label(text="- Negative: -")
        layout.operator("armature.calculate_roll", text="Local - X Tangent", icon="ROLL_X_TANG_NEG").type = 'NEG_X'
        layout.operator("armature.calculate_roll", text="Local - Z Tangent", icon="ROLL_Z_TANG_NEG").type = 'NEG_Z'
        layout.operator("armature.calculate_roll", text="Global - X Axis", icon="ROLL_X_NEG").type = 'GLOBAL_NEG_X'
        layout.operator("armature.calculate_roll", text="Global - Y Axis", icon="ROLL_Y_NEG").type = 'GLOBAL_NEG_Y'
        layout.operator("armature.calculate_roll", text="Global - Z Axis", icon="ROLL_Z_NEG").type = 'GLOBAL_NEG_Z'
        layout.label(text="- Other: -")
        layout.operator("armature.calculate_roll", text="Active Bone", icon="BONE_DATA").type = 'ACTIVE'
        layout.operator("armature.calculate_roll", text="View Axis", icon="MANIPUL").type = 'VIEW'
        layout.operator("armature.calculate_roll", text="Cursor", icon="CURSOR").type = 'CURSOR'


class VIEW3D_MT_edit_armature_delete(Menu):
    bl_label = "Delete"

    def draw(self, _context):
        layout = self.layout
        layout.operator_context = 'EXEC_AREA'

        layout.operator("armature.delete", text="Bones", icon="DELETE")

        layout.separator()

        layout.operator("armature.dissolve", text="Dissolve Bones", icon="DELETE")


# ********** Grease Pencil menus **********
class VIEW3D_MT_gpencil_autoweights(Menu):
    bl_label = "Generate Weights"

    def draw(self, _context):
        layout = self.layout
        layout.operator("gpencil.generate_weights", text="With Empty Groups", icon="PARTICLEBRUSH_WEIGHT").mode = 'NAME'
        layout.operator(
            "gpencil.generate_weights",
            text="With Automatic Weights",
            icon="PARTICLEBRUSH_WEIGHT").mode = 'AUTO'


class VIEW3D_MT_gpencil_simplify(Menu):
    bl_label = "Simplify"

    def draw(self, _context):
        layout = self.layout
        layout.operator("gpencil.stroke_simplify_fixed", text="Fixed", icon="MOD_SIMPLIFY")
        layout.operator("gpencil.stroke_simplify", text="Adaptive", icon="SIMPLIFY_ADAPTIVE")
        layout.operator("gpencil.stroke_sample", text="Sample", icon="SIMPLIFY_SAMPLE")


class VIEW3D_MT_draw_gpencil(Menu):
    bl_label = "Draw"

    def draw(self, _context):

        layout = self.layout

        layout.menu("GPENCIL_MT_layer_active", text="Active Layer")

        layout.separator()

        layout.operator("gpencil.interpolate", text="Interpolate", icon="INTERPOLATE")  # BFA - merge edit
        layout.operator("gpencil.interpolate_sequence", text="Interpolate Sequence", icon="SEQUENCE")

        layout.separator()

        layout.menu("VIEW3D_MT_gpencil_animation")

        layout.separator()

        layout.menu("VIEW3D_MT_edit_gpencil_showhide")
        layout.menu("GPENCIL_MT_cleanup")


class VIEW3D_MT_assign_material(Menu):
    bl_label = "Assign Material"

    def draw(self, context):
        layout = self.layout
        ob = context.active_object
        mat_active = ob.active_material

        for slot in ob.material_slots:
            mat = slot.material
            if mat:
                layout.operator("gpencil.stroke_change_color", text=mat.name,
                                icon='LAYER_ACTIVE' if mat == mat_active else 'BLANK1').material = mat.name


class VIEW3D_MT_edit_gpencil(Menu):
    bl_label = "Grease Pencil"

    def draw(self, _context):
        layout = self.layout

        layout.menu("VIEW3D_MT_edit_gpencil_transform")
        layout.menu("VIEW3D_MT_mirror")
        layout.menu("GPENCIL_MT_snap")

        layout.separator()

        layout.menu("GPENCIL_MT_layer_active", text="Active Layer")

        layout.separator()

        layout.menu("VIEW3D_MT_gpencil_animation")
        layout.operator("gpencil.interpolate_sequence", text="Interpolate Sequence", icon="SEQUENCE")

        layout.separator()

        layout.operator("gpencil.duplicate_move", text="Duplicate", icon="DUPLICATE")
        layout.operator("gpencil.frame_duplicate", text="Duplicate Active Frame", icon="DUPLICATE")
        layout.operator(
            "gpencil.frame_duplicate",
            text="Duplicate Active Frame All Layers",
            icon="DUPLICATE").mode = 'ALL'

        layout.separator()

        layout.operator("gpencil.stroke_split", text="Split", icon="SPLIT")

        layout.separator()

        layout.operator("gpencil.copy", text="Copy", icon='COPYDOWN')
        layout.operator("gpencil.paste", text="Paste", icon='PASTEDOWN').type = 'ACTIVE'
        layout.operator("gpencil.paste", text="Paste by Layer", icon='PASTEDOWN').type = 'LAYER'

        layout.separator()

        layout.menu("VIEW3D_MT_weight_gpencil")

        layout.separator()

        layout.menu("VIEW3D_MT_edit_gpencil_delete")
        layout.operator_menu_enum("gpencil.dissolve", "type")

        layout.separator()

        layout.menu("GPENCIL_MT_cleanup")
        layout.menu("VIEW3D_MT_edit_gpencil_hide", text="Show/Hide")  # bfa menu

        layout.separator()

        layout.operator_menu_enum("gpencil.stroke_separate", "mode", text="Separate")


# bfa menu
class VIEW3D_MT_edit_gpencil_hide(Menu):
    bl_label = "Hide"

    def draw(self, context):
        layout = self.layout

        layout.operator("gpencil.reveal", text="Show Hidden Layer", icon="HIDE_OFF")
        layout.operator("gpencil.hide", text="Hide selected Layer", icon="HIDE_ON").unselected = False
        layout.operator("gpencil.hide", text="Hide unselected Layer", icon="HIDE_UNSELECTED").unselected = True

        layout.separator()

        layout.operator("gpencil.selection_opacity_toggle", text="Toggle Opacity", icon="HIDE_OFF")


# bfa menu
class VIEW3D_MT_edit_gpencil_arrange_strokes(Menu):
    bl_label = "Arrange Strokes"

    def draw(self, context):
        layout = self.layout

        layout.operator("gpencil.stroke_arrange", text="Bring Forward", icon='MOVE_UP').direction = 'UP'
        layout.operator("gpencil.stroke_arrange", text="Send Backward", icon='MOVE_DOWN').direction = 'DOWN'
        layout.operator("gpencil.stroke_arrange", text="Bring to Front", icon='MOVE_TO_TOP').direction = 'TOP'
        layout.operator("gpencil.stroke_arrange", text="Send to Back", icon='MOVE_TO_BOTTOM').direction = 'BOTTOM'


class VIEW3D_MT_edit_gpencil_stroke(Menu):
    bl_label = "Stroke"

    def draw(self, context):
        layout = self.layout

        tool_settings = context.tool_settings
        settings = tool_settings.gpencil_sculpt

        layout.operator("gpencil.stroke_subdivide", text="Subdivide", icon="SUBDIVIDE_EDGES").only_selected = False
        layout.menu("VIEW3D_MT_gpencil_simplify")
        layout.operator("gpencil.stroke_trim", text="Trim", icon="CUT")

        layout.separator()

        layout.operator("gpencil.stroke_join", text="Join", icon="JOIN",
                        text_ctxt=i18n_contexts.id_gpencil).type = 'JOIN'
        layout.operator("gpencil.stroke_join", text="Join and Copy", icon="JOINCOPY",
                        text_ctxt=i18n_contexts.id_gpencil).type = 'JOINCOPY'

        layout.separator()

        layout.menu("GPENCIL_MT_move_to_layer")
        layout.menu("VIEW3D_MT_assign_material")
        layout.operator("gpencil.set_active_material", text="Set as Active Material", icon="MATERIAL")
        layout.menu("VIEW3D_MT_edit_gpencil_arrange_strokes")  # bfa menu

        layout.separator()

        # Convert
        props = layout.operator("gpencil.stroke_cyclical_set", text="Close", icon='TOGGLE_CLOSE')
        props.type = 'CLOSE'
        props.geometry = True
        layout.operator("gpencil.stroke_cyclical_set", text="Toggle Cyclic", icon='TOGGLE_CYCLIC').type = 'TOGGLE'
        layout.operator_menu_enum("gpencil.stroke_caps_set", text="Toggle Caps", property="type")
        layout.operator("gpencil.stroke_flip", text="Switch Direction", icon="FLIP")
        layout.operator("gpencil.stroke_start_set", text="Set Start Point", icon="STARTPOINT")

        layout.separator()

        layout.operator_menu_enum("gpencil.reproject", property="type", text="Reproject Strokes")

        layout.operator("gpencil.stroke_normalize", text="Normalize Thickness", icon="MOD_THICKNESS").mode = 'THICKNESS'
        layout.operator("gpencil.stroke_normalize", text="Normalize Opacity", icon="MOD_OPACITY").mode = 'OPACITY'

        layout.separator()

        layout.separator()
        layout.operator("gpencil.reset_transform_fill", text="Reset Fill Transform", icon="RESET")

        layout.separator()
        layout.operator("gpencil.stroke_outline", text="Outline", icon="OUTLINE")


class VIEW3D_MT_edit_gpencil_point(Menu):
    bl_label = "Point"

    def draw(self, _context):
        layout = self.layout

        layout.operator("gpencil.extrude_move", text="Extrude", icon="EXTRUDE_REGION")

        layout.separator()

        layout.operator("gpencil.stroke_smooth", text="Smooth", icon="PARTICLEBRUSH_SMOOTH").only_selected = True

        layout.separator()

        layout.operator("gpencil.stroke_merge", text="Merge", icon="MERGE")

        # TODO: add new RIP operator

        layout.separator()

        layout.menu("VIEW3D_MT_gpencil_vertex_group")


class VIEW3D_MT_weight_gpencil(Menu):
    bl_label = "Weights"

    def draw(self, _context):
        layout = self.layout

        layout.operator("gpencil.weight_sample", text="Sample Weight", icon="EYEDROPPER")

        layout.separator()

        layout.operator("gpencil.vertex_group_normalize_all", text="Normalize All", icon="WEIGHT_NORMALIZE_ALL")
        layout.operator("gpencil.vertex_group_normalize", text="Normalize", icon="WEIGHT_NORMALIZE")

        layout.separator()

        layout.operator("gpencil.vertex_group_invert", text="Invert", icon='WEIGHT_INVERT')
        layout.operator("gpencil.vertex_group_smooth", text="Smooth", icon='WEIGHT_SMOOTH')

        layout.menu("VIEW3D_MT_gpencil_autoweights")


class VIEW3D_MT_weight_grease_pencil(Menu):
    bl_label = "Weights"

    def draw(self, _context):
        pass
class VIEW3D_MT_gpencil_animation(Menu):
    bl_label = "Animation"

    @classmethod
    def poll(cls, context):
        ob = context.active_object
        return ob and ob.type == 'GPENCIL' and ob.mode != 'OBJECT'

    def draw(self, _context):
        layout = self.layout

        layout.operator("gpencil.blank_frame_add", text="Insert Blank Keyframe (Active Layer)", icon="ADD")
        layout.operator(
            "gpencil.blank_frame_add",
            text="Insert Blank Keyframe (All Layers)",
            icon="ADD").all_layers = True

        layout.separator()

        layout.operator("gpencil.frame_duplicate", text="Duplicate Active Keyframe (Active Layer)", icon="DUPLICATE")
        layout.operator(
            "gpencil.frame_duplicate",
            text="Duplicate Active Keyframe (All Layers)",
            icon="DUPLICATE").mode = 'ALL'

        layout.separator()

        layout.operator("gpencil.delete", text="Delete Active Keyframe (Active Layer)", icon="DELETE").type = 'FRAME'
        layout.operator("gpencil.active_frames_delete_all", text="Delete Active Keyframes (All Layers)", icon="DELETE")


class VIEW3D_MT_edit_greasepencil_animation(Menu):
    bl_label = "Animation"

    def draw(self, context):
        layout = self.layout
        layout.operator("grease_pencil.insert_blank_frame", text="Insert Blank Keyframe (Active Layer)")
        layout.operator("grease_pencil.insert_blank_frame", text="Insert Blank Keyframe (All Layers)").all_layers = True


class VIEW3D_MT_edit_gpencil_transform(Menu):
    bl_label = "Transform"

    def draw(self, _context):
        layout = self.layout

        layout.operator("transform.bend", text="Bend", icon="BEND")
        layout.operator("transform.shear", text="Shear", icon="SHEAR")
        layout.operator("transform.tosphere", text="To Sphere", icon="TOSPHERE")
        layout.operator("transform.transform", text="Shrink Fatten", icon='SHRINK_FATTEN').mode = 'GPENCIL_SHRINKFATTEN'


class VIEW3D_MT_edit_gpencil_showhide(Menu):
    bl_label = "Show/Hide"

    def draw(self, _context):
        layout = self.layout

        layout.operator("gpencil.reveal", text="Show All Layers", icon="HIDE_OFF")

        layout.separator()

        layout.operator("gpencil.hide", text="Hide Active Layer", icon="HIDE_ON").unselected = False
        layout.operator("gpencil.hide", text="Hide Inactive Layers", icon="HIDE_UNSELECTED").unselected = True


class VIEW3D_MT_edit_greasepencil_showhide(Menu):
    bl_label = "Show/Hide"

    def draw(self, _context):
        layout = self.layout

        layout.operator("grease_pencil.layer_reveal", text="Show All Layers")

        layout.separator()

        layout.operator("grease_pencil.layer_hide", text="Hide Active Layer").unselected = False
        layout.operator("grease_pencil.layer_hide", text="Hide Inactive Layers").unselected = True


class VIEW3D_MT_edit_greasepencil_cleanup(Menu):
    bl_label = "Cleanup"

    def draw(self, context):
        ob = context.object

        layout = self.layout

        layout.operator("grease_pencil.clean_loose")
        layout.operator("grease_pencil.frame_clean_duplicate")

        if ob.mode != 'PAINT_GREASE_PENCIL':
            layout.operator("grease_pencil.stroke_merge_by_distance", text="Merge by Distance")


class VIEW3D_MT_edit_greasepencil(Menu):
    bl_label = "Grease Pencil"

    def draw(self, _context):
        layout = self.layout
        layout.menu("VIEW3D_MT_transform")
        layout.menu("VIEW3D_MT_mirror")
        layout.menu("GREASE_PENCIL_MT_snap")

        layout.separator()

        layout.menu("GREASE_PENCIL_MT_layer_active", text="Active Layer")

        layout.separator()

        layout.operator("grease_pencil.duplicate_move", text="Duplicate")

        layout.separator()

        layout.operator("grease_pencil.copy", text="Copy", icon='COPYDOWN')
        layout.operator("grease_pencil.paste", text="Paste", icon='PASTEDOWN')

        layout.separator()

        layout.menu("VIEW3D_MT_edit_greasepencil_showhide")
        layout.operator_menu_enum("grease_pencil.separate", "mode", text="Separate")
        layout.menu("VIEW3D_MT_edit_greasepencil_cleanup")

        layout.separator()

        layout.menu("VIEW3D_MT_edit_greasepencil_delete")


class VIEW3D_MT_edit_greasepencil_stroke(Menu):
    bl_label = "Stroke"

    def draw(self, _context):
        layout = self.layout
        layout.operator("grease_pencil.stroke_subdivide", text="Subdivide")
        layout.operator("grease_pencil.stroke_subdivide_smooth", text="Subdivide and Smooth")
        layout.operator("grease_pencil.stroke_simplify", text="Simplify")

        layout.separator()

        layout.menu("GREASE_PENCIL_MT_move_to_layer")
        layout.menu("VIEW3D_MT_grease_pencil_assign_material")
        layout.operator("grease_pencil.set_active_material")
        layout.operator_menu_enum("grease_pencil.reorder", text="Arrange", property="direction")

        layout.separator()

        layout.operator("grease_pencil.cyclical_set", text="Close").type = 'CLOSE'
        layout.operator("grease_pencil.cyclical_set", text="Toggle Cyclic").type = 'TOGGLE'
        layout.operator_menu_enum("grease_pencil.caps_set", text="Set Caps", property="type")
        layout.operator("grease_pencil.stroke_switch_direction")

        layout.separator()

        layout.operator("grease_pencil.set_uniform_thickness")
        layout.operator("grease_pencil.set_uniform_opacity")

        layout.operator_menu_enum("grease_pencil.reorder", text="Reorder", property="direction")

        layout.separator()

        layout.operator_menu_enum("grease_pencil.set_curve_type", property="type")


class VIEW3D_MT_edit_greasepencil_point(Menu):
    bl_label = "Point"

    def draw(self, _context):
        layout = self.layout

        layout.operator("grease_pencil.extrude_move", text="Extrude")

        layout.separator()

        layout.operator("grease_pencil.stroke_smooth", text="Smooth")

        layout.separator()

        layout.menu("VIEW3D_MT_greasepencil_vertex_group")

        layout.separator()

        layout.operator_menu_enum("grease_pencil.set_handle_type", property="type")


class VIEW3D_MT_edit_curves_add(Menu):
    bl_label = "Add"
    bl_translation_context = i18n_contexts.operator_default

    def draw(self, _context):
        layout = self.layout

        layout.operator("curves.add_bezier", text="Bezier", icon='CURVE_BEZCURVE')
        layout.operator("curves.add_circle", text="Circle", icon='CURVE_BEZCIRCLE')


class VIEW3D_MT_edit_curves(Menu):
    bl_label = "Curves"

    def draw(self, _context):
        layout = self.layout

        layout.menu("VIEW3D_MT_transform")
        layout.separator()
        layout.operator("curves.duplicate_move", icon='DUPLICATE')
        layout.separator()
        layout.operator("curves.attribute_set", icon='NODE_ATTRIBUTE')
        layout.operator("curves.delete", icon='DELETE')
        layout.operator("curves.cyclic_toggle", icon='TOGGLE_CYCLIC')
        layout.operator_menu_enum("curves.curve_type_set", "type")
        layout.template_node_operator_asset_menu_items(catalog_path=self.bl_label)


class VIEW3D_MT_edit_curves_control_points(Menu):
    bl_label = "Control Points"

    def draw(self, _context):
        layout = self.layout

        layout.operator("curves.extrude_move", icon = "EXTRUDE_REGION")
        layout.operator_menu_enum("curves.handle_type_set", "type")


class VIEW3D_MT_edit_curves_segments(Menu):
    bl_label = "Segments"

    def draw(self, _context):
        layout = self.layout

        layout.operator("curves.subdivide", icon='SUBDIVIDE_EDGES')
        layout.operator("curves.switch_direction", icon='SWITCH_DIRECTION')


class VIEW3D_MT_edit_curves_context_menu(Menu):
    bl_label = "Curves"

    def draw(self, _context):
        layout = self.layout

        layout.operator_context = 'INVOKE_DEFAULT'

        layout.operator("curves.subdivide")
        layout.operator("curves.extrude_move")


class VIEW3D_MT_edit_pointcloud(Menu):
    bl_label = "Point Cloud"

    def draw(self, context):
        layout = self.layout
        layout.template_node_operator_asset_menu_items(catalog_path=self.bl_label)


class VIEW3D_MT_object_mode_pie(Menu):
    bl_label = "Mode"

    def draw(self, _context):
        layout = self.layout

        pie = layout.menu_pie()
        pie.operator_enum("object.mode_set", "mode")


class VIEW3D_MT_view_pie(Menu):
    bl_label = "View"
    bl_idname = "VIEW3D_MT_view_pie"

    def draw(self, _context):
        layout = self.layout

        pie = layout.menu_pie()
        # pie.operator_enum("view3d.view_axis", "type") #BFA - Opted to the
        # operators that contain consistenty iconography

        # 4 - LEFT
        pie.operator("view3d.view_axis", text="Left", icon='VIEW_LEFT').type = 'LEFT'  # BFA - Icon changed
        # 6 - RIGHT
        pie.operator("view3d.view_axis", text="Right", icon='VIEW_RIGHT').type = 'RIGHT'  # BFA - Icon changed
        # 2 - BOTTOM
        pie.operator("view3d.view_axis", text="Bottom", icon='VIEW_BOTTOM').type = 'BOTTOM'  # BFA - Icon changed
        # 8 - TOP
        pie.operator("view3d.view_axis", text="Top", icon='VIEW_TOP').type = 'TOP'  # BFA - Icon changed
        # 7 - TOP - LEFT
        pie.operator("view3d.view_axis", text="Back", icon='VIEW_BACK').type = 'BACK'  # BFA - Icon Added
        # 9 - TOP - RIGHT
        pie.operator("view3d.view_axis", text="Front", icon='VIEW_FRONT').type = 'FRONT'  # BFA - Icon Added

        # 1 - BOTTOM - LEFT
        pie.operator("view3d.view_camera", text="View Camera", icon='CAMERA_DATA')
        # 3 - BOTTOM - RIGHT
        pie.operator("view3d.view_selected", text="View Selected", icon='VIEW_SELECTED')


class VIEW3D_MT_transform_gizmo_pie(Menu):
    bl_label = "View"

    def draw(self, context):
        layout = self.layout

        pie = layout.menu_pie()
        # 1: Left
        pie.operator("view3d.transform_gizmo_set", text="Move", icon="TRANSFORM_MOVE").type = {'TRANSLATE'}
        # 2: Right
        pie.operator("view3d.transform_gizmo_set", text="Rotate", icon="TRANSFORM_ROTATE").type = {'ROTATE'}
        # 3: Down
        pie.operator("view3d.transform_gizmo_set", text="Scale", icon="TRANSFORM_SCALE").type = {'SCALE'}
        # 4: Up
        pie.prop(context.space_data, "show_gizmo", text="Show Gizmos", icon='GIZMO')
        # 5: Up/Left
        pie.operator("view3d.transform_gizmo_set", text="All", icon="GIZMO").type = {'TRANSLATE', 'ROTATE', 'SCALE'}


class VIEW3D_MT_shading_pie(Menu):
    bl_label = "Shading"

    def draw(self, context):
        layout = self.layout
        pie = layout.menu_pie()

        view = context.space_data

        pie.prop(view.shading, "type", expand=True)


class VIEW3D_MT_shading_ex_pie(Menu):
    bl_label = "Shading"

    def draw(self, context):
        layout = self.layout
        pie = layout.menu_pie()

        view = context.space_data

        pie.prop_enum(view.shading, "type", value='WIREFRAME')
        pie.prop_enum(view.shading, "type", value='SOLID')

        # Note this duplicates "view3d.toggle_xray" logic, so we can see the active item: #58661.
        if context.pose_object:
            pie.prop(view.overlay, "show_xray_bone", icon='XRAY')
        else:
            xray_active = (
                (context.mode == 'EDIT_MESH') or
                (view.shading.type in {'SOLID', 'WIREFRAME'})
            )
            if xray_active:
                sub = pie
            else:
                sub = pie.row()
                sub.active = False
            sub.prop(
                view.shading,
                "show_xray_wireframe" if (view.shading.type == 'WIREFRAME') else "show_xray",
                text="Toggle X-Ray",
                icon='XRAY',
            )

        pie.prop(view.overlay, "show_overlays", text="Toggle Overlays", icon='OVERLAY')

        pie.prop_enum(view.shading, "type", value='MATERIAL')
        pie.prop_enum(view.shading, "type", value='RENDERED')


class VIEW3D_MT_pivot_pie(Menu):
    bl_label = "Pivot Point"

    def draw(self, context):
        layout = self.layout
        pie = layout.menu_pie()

        tool_settings = context.tool_settings
        obj = context.active_object
        mode = context.mode

        pie.prop_enum(tool_settings, "transform_pivot_point", value='BOUNDING_BOX_CENTER')
        pie.prop_enum(tool_settings, "transform_pivot_point", value='CURSOR')
        pie.prop_enum(tool_settings, "transform_pivot_point", value='INDIVIDUAL_ORIGINS')
        pie.prop_enum(tool_settings, "transform_pivot_point", value='MEDIAN_POINT')
        pie.prop_enum(tool_settings, "transform_pivot_point", value='ACTIVE_ELEMENT')
        if (obj is None) or (mode in {'OBJECT', 'POSE', 'WEIGHT_PAINT'}):
            pie.prop(tool_settings, "use_transform_pivot_point_align")
        if mode == 'EDIT_GPENCIL':
            pie.prop(tool_settings.gpencil_sculpt, "use_scale_thickness")


class VIEW3D_MT_orientations_pie(Menu):
    bl_label = "Orientation"

    def draw(self, context):
        layout = self.layout
        pie = layout.menu_pie()
        scene = context.scene

        pie.prop(scene.transform_orientation_slots[0], "type", expand=True)


class VIEW3D_MT_snap_pie(Menu):
    bl_label = "Snap"

    def draw(self, _context):
        layout = self.layout
        pie = layout.menu_pie()

        pie.operator("view3d.snap_cursor_to_grid", text="Cursor to Grid", icon='CURSORTOGRID')
        pie.operator("view3d.snap_selected_to_grid", text="Selection to Grid", icon='SELECTIONTOGRID')
        pie.operator("view3d.snap_cursor_to_selected", text="Cursor to Selected", icon='CURSORTOSELECTION')
        pie.operator(
            "view3d.snap_selected_to_cursor",
            text="Selection to Cursor",
            icon='SELECTIONTOCURSOR').use_offset = False
        pie.operator(
            "view3d.snap_selected_to_cursor",
            text="Selection to Cursor (Keep Offset)",
            icon='SELECTIONTOCURSOROFFSET').use_offset = True
        pie.operator("view3d.snap_selected_to_active", text="Selection to Active", icon='SELECTIONTOACTIVE')
        pie.operator("view3d.snap_cursor_to_center", text="Cursor to World Origin", icon='CURSORTOCENTER')
        pie.operator("view3d.snap_cursor_to_active", text="Cursor to Active", icon='CURSORTOACTIVE')


class VIEW3D_MT_proportional_editing_falloff_pie(Menu):
    bl_label = "Proportional Editing Falloff"

    def draw(self, context):
        layout = self.layout
        pie = layout.menu_pie()

        tool_settings = context.scene.tool_settings

        pie.prop(tool_settings, "proportional_edit_falloff", expand=True)


class VIEW3D_MT_sculpt_mask_edit_pie(Menu):
    bl_label = "Mask Edit"

    def draw(self, _context):
        layout = self.layout
        pie = layout.menu_pie()

        props = pie.operator("paint.mask_flood_fill", text="Invert Mask", icon="INVERT_MASK")  # BFA - icon
        props.mode = 'INVERT'
        props = pie.operator("paint.mask_flood_fill", text="Clear Mask", icon="CLEAR_MASK")  # BFA - icon
        props.mode = 'VALUE'
        props.value = 0.0
        props = pie.operator("sculpt.mask_filter", text="Smooth Mask", icon="PARTICLEBRUSH_SMOOTH")  # BFA - icon
        props.filter_type = 'SMOOTH'
        props = pie.operator("sculpt.mask_filter", text="Sharpen Mask", icon="SHARPEN")  # BFA - icon
        props.filter_type = 'SHARPEN'
        props = pie.operator("sculpt.mask_filter", text="Grow Mask", icon="SELECTMORE")  # BFA - icon
        props.filter_type = 'GROW'
        props = pie.operator("sculpt.mask_filter", text="Shrink Mask", icon="SELECTLESS")  # BFA - icon
        props.filter_type = 'SHRINK'
        props = pie.operator("sculpt.mask_filter", text="Increase Contrast", icon="INC_CONTRAST")  # BFA - icon
        props.filter_type = 'CONTRAST_INCREASE'
        props.auto_iteration_count = False
        props = pie.operator("sculpt.mask_filter", text="Decrease Contrast", icon="DEC_CONTRAST")  # BFA - icon
        props.filter_type = 'CONTRAST_DECREASE'
        props.auto_iteration_count = False


class VIEW3D_MT_sculpt_automasking_pie(Menu):
    bl_label = "Automasking"

    def draw(self, context):
        layout = self.layout
        pie = layout.menu_pie()

        tool_settings = context.tool_settings
        sculpt = tool_settings.sculpt

        pie.prop(sculpt, "use_automasking_topology", text="Topology")
        pie.prop(sculpt, "use_automasking_face_sets", text="Face Sets")
        pie.prop(sculpt, "use_automasking_boundary_edges", text="Mesh Boundary")
        pie.prop(sculpt, "use_automasking_boundary_face_sets", text="Face Sets Boundary")
        pie.prop(sculpt, "use_automasking_cavity", text="Cavity")
        pie.prop(sculpt, "use_automasking_cavity_inverted", text="Cavity (Inverted)")
        pie.prop(sculpt, "use_automasking_start_normal", text="Area Normal")
        pie.prop(sculpt, "use_automasking_view_normal", text="View Normal")


class VIEW3D_MT_sculpt_gpencil_automasking_pie(Menu):
    bl_label = "Automasking"

    def draw(self, context):
        layout = self.layout
        pie = layout.menu_pie()

        tool_settings = context.tool_settings

        pie.prop(tool_settings.gpencil_sculpt, "use_automasking_stroke", text="Stroke")
        pie.prop(tool_settings.gpencil_sculpt, "use_automasking_layer_stroke", text="Layer")
        pie.prop(tool_settings.gpencil_sculpt, "use_automasking_material_stroke", text="Material")
        pie.prop(tool_settings.gpencil_sculpt, "use_automasking_layer_active", text="Active Layer")
        pie.prop(tool_settings.gpencil_sculpt, "use_automasking_material_active", text="Active Material")


class VIEW3D_MT_sculpt_face_sets_edit_pie(Menu):

    bl_label = "Face Sets Edit"

    def draw(self, _context):
        layout = self.layout
        pie = layout.menu_pie()

        props = pie.operator("sculpt.face_sets_create", text="Face Set from Masked", icon="MOD_MASK")  # BFA - Icon
        props.mode = 'MASKED'

        props = pie.operator("sculpt.face_sets_create", text="Face Set from Visible", icon="FILL_MASK")  # BFA - Icon
        props.mode = 'VISIBLE'

        pie.operator("paint.visibility_invert", text="Invert Visible", icon="INVERT_MASK")  # BFA - Icon

        props = pie.operator("paint.hide_show_all", text="Show All")
        props.action = "SHOW"


class VIEW3D_MT_wpaint_vgroup_lock_pie(Menu):
    bl_label = "Vertex Group Locks"

    def draw(self, _context):
        layout = self.layout
        pie = layout.menu_pie()

        # 1: Left
        props = pie.operator("object.vertex_group_lock", icon='LOCKED', text="Lock All")
        props.action, props.mask = 'LOCK', 'ALL'
        # 2: Right
        props = pie.operator("object.vertex_group_lock", icon='UNLOCKED', text="Unlock All")
        props.action, props.mask = 'UNLOCK', 'ALL'
        # 3: Down
        props = pie.operator("object.vertex_group_lock", icon='UNLOCKED', text="Unlock Selected")
        props.action, props.mask = 'UNLOCK', 'SELECTED'
        # 4: Up
        props = pie.operator("object.vertex_group_lock", icon='LOCKED', text="Lock Selected")
        props.action, props.mask = 'LOCK', 'SELECTED'
        # 5: Up/Left
        props = pie.operator("object.vertex_group_lock", icon='LOCKED', text="Lock Unselected")
        props.action, props.mask = 'LOCK', 'UNSELECTED'
        # 6: Up/Right
        props = pie.operator("object.vertex_group_lock", text="Lock Only Selected", icon='RESTRICT_SELECT_OFF')
        props.action, props.mask = 'LOCK', 'INVERT_UNSELECTED'
        # 7: Down/Left
        props = pie.operator("object.vertex_group_lock", text="Lock Only Unselected", icon='RESTRICT_SELECT_ON')
        props.action, props.mask = 'UNLOCK', 'INVERT_UNSELECTED'
        # 8: Down/Right
        props = pie.operator("object.vertex_group_lock", text="Invert Locks", icon='INVERSE')
        props.action, props.mask = 'INVERT', 'ALL'


# ********** Panel **********


class VIEW3D_PT_active_tool(Panel, ToolActivePanelHelper):
    bl_space_type = 'VIEW_3D'
    bl_region_type = 'UI'
    bl_category = "Tool"
    # See comment below.
    # bl_options = {'HIDE_HEADER'}

    # Don't show in properties editor.
    @classmethod
    def poll(cls, context):
        return context.area.type == 'VIEW_3D'


# FIXME(campbell): remove this second panel once 'HIDE_HEADER' works with category tabs,
# Currently pinning allows ordering headerless panels below panels with headers.
class VIEW3D_PT_active_tool_duplicate(Panel, ToolActivePanelHelper):
    bl_space_type = 'VIEW_3D'
    bl_region_type = 'UI'
    bl_category = "Tool"
    bl_options = {'HIDE_HEADER'}

    # Only show in properties editor.
    @classmethod
    def poll(cls, context):
        return context.area.type != 'VIEW_3D'

# BFA - heavily modified, careful
class VIEW3D_PT_view3d_properties(Panel):
    bl_space_type = 'VIEW_3D'
    bl_region_type = 'UI'
    bl_category = "View"
    bl_label = "View"
    bl_options = {'DEFAULT_CLOSED'}

    def draw(self, context):
        layout = self.layout

        view = context.space_data

        layout.use_property_split = True
        layout.use_property_decorate = False  # No animation.

        col = layout.column()

        subcol = col.column()
        subcol.active = bool(view.region_3d.view_perspective != 'CAMERA' or view.region_quadviews)
        subcol.prop(view, "lens", text="Focal Length")

        subcol = col.column(align=True)
        subcol.prop(view, "clip_start", text="Clip Near")
        subcol.prop(view, "clip_end", text="Clip Far")

        subcol.separator()

        col = layout.column()

        subcol = col.column()
        subcol.use_property_split = False
        row = subcol.row()
        split = row.split(factor=0.65)
        split.prop(view, "use_local_camera")
        if view.use_local_camera:
            split.label(icon='DISCLOSURE_TRI_DOWN')
        else:
            split.label(icon='DISCLOSURE_TRI_RIGHT')

        if view.use_local_camera:
            row = subcol.row()
            row.use_property_split = True
            row.prop(view, "camera", text="")

        row = subcol.row(align=True)
        if view.region_3d.view_perspective == 'CAMERA':
            row = subcol.row()
            subcol.prop(view.overlay, "show_camera_passepartout", text="Passepartout")

        subcol.use_property_split = False
        subcol.prop(view, "use_render_border")


# BFA - not used
#class VIEW3D_PT_view3d_lock(Panel):

 # bfa panel
class VIEW3D_PT_view3d_properties_edit(Panel):
    bl_space_type = 'VIEW_3D'
    bl_region_type = 'UI'
    bl_category = "View"
    bl_label = "Edit"
    bl_options = {'DEFAULT_CLOSED'}

    def draw(self, context):
        layout = self.layout

        tool_settings = context.tool_settings
        layout.prop(tool_settings, "lock_object_mode")

# bfa panel
class VIEW3D_PT_view3d_camera_lock(Panel):
    bl_space_type = 'VIEW_3D'
    bl_region_type = 'UI'
    bl_category = "View"
    bl_label = "Camera Lock"
    bl_parent_id = "VIEW3D_PT_view3d_properties"

    def draw(self, context):
        layout = self.layout

        layout.use_property_split = True
        layout.use_property_decorate = False  # No animation.

        view = context.space_data

        col = layout.column(align=True)
        sub = col.column()
        sub.active = bool(view.region_3d.view_perspective != 'CAMERA' or view.region_quadviews)

        sub.prop(view, "lock_object")
        lock_object = view.lock_object
        if lock_object:
            if lock_object.type == 'ARMATURE':
                sub.prop_search(
                    view, "lock_bone", lock_object.data,
                    "edit_bones" if lock_object.mode == 'EDIT'
                    else "bones",
                    text="Bone",
                )
        else:
            col = layout.column(align=True)
            col.use_property_split = False
            col.prop(view, "lock_cursor", text="Lock To 3D Cursor")

        col.use_property_split = False
        col.prop(view, "lock_camera", text="Camera to View")
        col.prop(context.space_data.region_3d, 'lock_rotation', text='Lock View Rotation')


class VIEW3D_PT_view3d_cursor(Panel):
    bl_space_type = 'VIEW_3D'
    bl_region_type = 'UI'
    bl_category = "View"
    bl_label = "3D Cursor"
    bl_options = {'DEFAULT_CLOSED'}

    def draw(self, context):
        layout = self.layout

        cursor = context.scene.cursor

        layout.use_property_split = True
        layout.use_property_decorate = False

        layout.column().prop(cursor, "location", text="Location")
        rotation_mode = cursor.rotation_mode
        if rotation_mode == 'QUATERNION':
            layout.column().prop(cursor, "rotation_quaternion", text="Rotation")
        elif rotation_mode == 'AXIS_ANGLE':
            layout.column().prop(cursor, "rotation_axis_angle", text="Rotation")
        else:
            layout.column().prop(cursor, "rotation_euler", text="Rotation")
        layout.prop(cursor, "rotation_mode", text="")


class VIEW3D_PT_collections(Panel):
    bl_space_type = 'VIEW_3D'
    bl_region_type = 'UI'
    bl_category = "View"
    bl_label = "Collections"
    bl_options = {'DEFAULT_CLOSED'}

    def _draw_collection(self, layout, view_layer, use_local_collections, collection, index):
        need_separator = index
        for child in collection.children:
            index += 1

            if child.exclude:
                continue

            if child.collection.hide_viewport:
                continue

            if need_separator:
                layout.separator()
                need_separator = False

            icon = 'BLANK1'
            # has_objects = True
            if child.has_selected_objects(view_layer):
                icon = 'LAYER_ACTIVE'
            elif child.has_objects():
                icon = 'LAYER_USED'
            else:
                # has_objects = False
                pass

            row = layout.row()
            row.use_property_decorate = False
            sub = row.split(factor=0.98)
            subrow = sub.row()
            subrow.alignment = 'LEFT'
            subrow.operator(
                "object.hide_collection", text=child.name, icon=icon, emboss=False,
            ).collection_index = index

            sub = row.split()
            subrow = sub.row(align=True)
            subrow.alignment = 'RIGHT'
            if not use_local_collections:
                subrow.active = collection.is_visible  # Parent collection runtime visibility
                subrow.prop(child, "hide_viewport", text="", emboss=False)
            else:
                subrow.active = collection.visible_get()  # Parent collection runtime visibility
                icon = 'HIDE_OFF' if child.visible_get() else 'HIDE_ON'
                props = subrow.operator("object.hide_collection", text="", icon=icon, emboss=False)
                props.collection_index = index
                props.toggle = True

        for child in collection.children:
            index = self._draw_collection(layout, view_layer, use_local_collections, child, index)

        return index

    def draw(self, context):
        layout = self.layout
        layout.use_property_split = False

        view = context.space_data
        view_layer = context.view_layer

        layout.use_property_split = False
        layout.prop(view, "use_local_collections")
        layout.separator()

        # We pass index 0 here because the index is increased
        # so the first real index is 1
        # And we start with index as 1 because we skip the master collection
        self._draw_collection(layout, view_layer, view.use_local_collections, view_layer.layer_collection, 0)


class VIEW3D_PT_object_type_visibility(Panel):
    bl_space_type = 'VIEW_3D'
    bl_region_type = 'HEADER'
    bl_label = "Selectability & Visibility"
    bl_ui_units_x = 8

    # Allows derived classes to pass view data other than context.space_data.
    # This is used by the official VR add-on, which passes XrSessionSettings
    # since VR has a 3D view that only exists for the duration of the VR session.
    def draw_ex(self, _context, view, show_select):
        layout = self.layout
        layout.use_property_split = True
        layout.use_property_decorate = False

        layout.label(text="Selectability & Visibility")
        layout.separator()
        col = layout.column(align=True)

        attr_object_types = (
            ("mesh", "Mesh", 'OUTLINER_OB_MESH'),
            ("curve", "Curve", 'OUTLINER_OB_CURVE'),
            ("surf", "Surface", 'OUTLINER_OB_SURFACE'),
            ("meta", "Meta", 'OUTLINER_OB_META'),
            ("font", "Text", 'OUTLINER_OB_FONT'),
            (None, None, None),
            ("curves", "Hair Curves", 'HAIR_DATA'),
            ("pointcloud", "Point Cloud", 'OUTLINER_OB_POINTCLOUD'),
            ("volume", "Volume", 'OUTLINER_OB_VOLUME'),
            ("grease_pencil", "Grease Pencil", 'OUTLINER_OB_GREASEPENCIL'),
            ("armature", "Armature", 'OUTLINER_OB_ARMATURE'),
            (None, None, None),
            ("lattice", "Lattice", 'OUTLINER_OB_LATTICE'),
            ("empty", "Empty", 'OUTLINER_OB_EMPTY'),
            ("light", "Light", 'OUTLINER_OB_LIGHT'),
            ("light_probe", "Light Probe", 'OUTLINER_OB_LIGHTPROBE'),
            ("camera", "Camera", 'OUTLINER_OB_CAMERA'),
            ("speaker", "Speaker", 'OUTLINER_OB_SPEAKER'),
        )

        for attr, attr_name, attr_icon in attr_object_types:
            if attr is None:
                col.separator()
                continue

            if attr == "curves" and not hasattr(bpy.data, "hair_curves"):
                continue
            elif attr == "pointcloud" and not hasattr(bpy.data, "pointclouds"):
                continue

            attr_v = "show_object_viewport_" + attr
            icon_v = 'HIDE_OFF' if getattr(view, attr_v) else 'HIDE_ON'

            row = col.row(align=True)
            row.label(text=attr_name, icon=attr_icon)

            if show_select:
                attr_s = "show_object_select_" + attr
                icon_s = 'RESTRICT_SELECT_OFF' if getattr(view, attr_s) else 'RESTRICT_SELECT_ON'

                rowsub = row.row(align=True)
                rowsub.active = getattr(view, attr_v)
                rowsub.prop(view, attr_s, text="", icon=icon_s, emboss=False)

            row.prop(view, attr_v, text="", icon=icon_v, emboss=False)

    def draw(self, context):
        view = context.space_data
        self.draw_ex(context, view, True)


class VIEW3D_PT_shading(Panel):
    bl_space_type = 'VIEW_3D'
    bl_region_type = 'HEADER'
    bl_label = "Shading"
    bl_ui_units_x = 12

    @classmethod
    def get_shading(cls, context):
        # Get settings from 3D viewport or OpenGL render engine
        view = context.space_data
        if view.type == 'VIEW_3D':
            return view.shading
        else:
            return context.scene.display.shading

    def draw(self, _context):
        layout = self.layout
        layout.label(text="Viewport Shading")


class VIEW3D_PT_shading_lighting(Panel):
    bl_space_type = 'VIEW_3D'
    bl_region_type = 'HEADER'
    bl_label = "Lighting"
    bl_parent_id = "VIEW3D_PT_shading"

    @classmethod
    def poll(cls, context):
        shading = VIEW3D_PT_shading.get_shading(context)
        if shading.type in {'SOLID', 'MATERIAL'}:
            return True
        if shading.type == 'RENDERED':
            engine = context.scene.render.engine
            if engine in {'BLENDER_EEVEE', 'BLENDER_EEVEE_NEXT'}:
                return True
        return False

    def draw(self, context):
        layout = self.layout
        shading = VIEW3D_PT_shading.get_shading(context)

        col = layout.column()
        split = col.split(factor=0.9)

        if shading.type == 'SOLID':
            row = split.row()
            row.separator()
            row.prop(shading, "light", expand=True)
            col = split.column()

            split = layout.split(factor=0.9)
            col = split.column()
            sub = col.row()

            if shading.light == 'STUDIO':
                prefs = context.preferences
                system = prefs.system

                if not system.use_studio_light_edit:
                    sub.scale_y = 0.6  # Smaller studio-light preview.
                    row = sub.row()
                    row.separator()
                    row.template_icon_view(shading, "studio_light", scale_popup=3.0)
                else:
                    row = sub.row()
                    row.separator()
                    row.prop(
                        system,
                        "use_studio_light_edit",
                        text="Disable Studio Light Edit",
                        icon='NONE',
                        toggle=True,
                    )

                col = split.column()
                col.operator("screen.userpref_show", emboss=False, text="", icon='PREFERENCES').section = 'LIGHTS'

                split = layout.split(factor=0.9)
                col = split.column()

                row = col.row()
                row.separator()
                row.prop(shading, "use_world_space_lighting", text="", icon='WORLD', toggle=True)
                row = row.row()
                if shading.use_world_space_lighting:
                    row.prop(shading, "studiolight_rotate_z", text="Rotation")
                    col = split.column()  # to align properly with above

            elif shading.light == 'MATCAP':
                sub.scale_y = 0.6  # smaller matcap preview
                row = sub.row()
                row.separator()
                row.template_icon_view(shading, "studio_light", scale_popup=3.0)

                col = split.column()
                col.operator("screen.userpref_show", emboss=False, text="", icon='PREFERENCES').section = 'LIGHTS'
                col.operator("view3d.toggle_matcap_flip", emboss=False, text="", icon='ARROW_LEFTRIGHT')

        elif shading.type == 'MATERIAL':
            row = col.row()
            row.separator()
            row.prop(shading, "use_scene_lights")
            row = col.row()
            row.separator()
            row.prop(shading, "use_scene_world")
            col = layout.column()
            split = col.split(factor=0.9)

            if not shading.use_scene_world:
                col = split.column()
                sub = col.row()
                sub.scale_y = 0.6
                row = sub.row()
                row.separator()
                row.template_icon_view(shading, "studio_light", scale_popup=3)

                col = split.column()
                col.operator("screen.userpref_show", emboss=False, text="", icon='PREFERENCES').section = 'LIGHTS'

                split = layout.split(factor=0.9)
                col = split.column()

                engine = context.scene.render.engine
                row = col.row()
                if engine != 'BLENDER_EEVEE_NEXT':
                    row.separator()
                    row.prop(shading, "use_studiolight_view_rotation", text="", icon='WORLD', toggle=True)
                row = row.row()
                row.prop(shading, "studiolight_rotate_z", text="Rotation")

                row = col.row()
                row.separator()
                row.prop(shading, "studiolight_intensity")
                row = col.row()
                row.separator()
                row.prop(shading, "studiolight_background_alpha")
                row = col.row()
                row.separator()
                row.prop(shading, "studiolight_background_blur")
                col = split.column()  # to align properly with above

        elif shading.type == 'RENDERED':
            row = col.row()
            row.separator()
            row.prop(shading, "use_scene_lights_render")
            row = col.row()
            row.separator()
            row.prop(shading, "use_scene_world_render")

            if not shading.use_scene_world_render:
                col = layout.column()
                split = col.split(factor=0.9)

                col = split.column()
                sub = col.row()
                sub.scale_y = 0.6
                row = sub.row()
                row.separator()
                row.template_icon_view(shading, "studio_light", scale_popup=3)

                col = split.column()
                col.operator("screen.userpref_show", emboss=False, text="", icon='PREFERENCES').section = 'LIGHTS'

                split = layout.split(factor=0.9)
                col = split.column()
                row = col.row()
                row.separator()
                row.prop(shading, "studiolight_rotate_z", text="Rotation")
                row = col.row()
                row.separator()
                row.prop(shading, "studiolight_intensity")
                row = col.row()
                row.separator()
                row.prop(shading, "studiolight_background_alpha")
                engine = context.scene.render.engine
                row = col.row()
                row.separator()
                row.prop(shading, "studiolight_background_blur")
                col = split.column()  # to align properly with above
            else:
                row = col.row()
                row.separator()
                row.label(icon='DISCLOSURE_TRI_RIGHT')


class VIEW3D_PT_shading_color(Panel):
    bl_space_type = 'VIEW_3D'
    bl_region_type = 'HEADER'
    bl_label = "Wire Color"
    bl_parent_id = "VIEW3D_PT_shading"

    def _draw_color_type(self, context):
        layout = self.layout
        shading = VIEW3D_PT_shading.get_shading(context)

        layout.grid_flow(columns=3, align=True).prop(shading, "color_type", expand=True)
        if shading.color_type == 'SINGLE':
            layout.row().prop(shading, "single_color", text="")

    def _draw_background_color(self, context):
        layout = self.layout
        shading = VIEW3D_PT_shading.get_shading(context)

        layout.row().label(text="Background")
        layout.row().prop(shading, "background_type", expand=True)
        if shading.background_type == 'VIEWPORT':
            layout.row().prop(shading, "background_color", text="")

    def draw(self, context):
        layout = self.layout
        shading = VIEW3D_PT_shading.get_shading(context)

        self.layout.row().prop(shading, "wireframe_color_type", expand=True)
        self.layout.separator()

        if shading.type == 'SOLID':
            layout.row().label(text="Color")
            self._draw_color_type(context)
            self.layout.separator()
            self._draw_background_color(context)
        elif shading.type == 'WIREFRAME':
            self._draw_background_color(context)


class VIEW3D_PT_shading_options(Panel):
    bl_space_type = 'VIEW_3D'
    bl_region_type = 'HEADER'
    bl_label = "Options"
    bl_parent_id = "VIEW3D_PT_shading"

    @classmethod
    def poll(cls, context):
        shading = VIEW3D_PT_shading.get_shading(context)
        return shading.type in {'WIREFRAME', 'SOLID'}

    def draw(self, context):
        layout = self.layout

        shading = VIEW3D_PT_shading.get_shading(context)

        col = layout.column()

        if shading.type == 'SOLID':
            row = col.row()
            row.separator()
            row.prop(shading, "show_backface_culling")

        row = col.row()

        if shading.type == 'WIREFRAME':
            split = layout.split()
            col = split.column()
            row = col.row()
            row.separator()
            row.prop(shading, "show_xray_wireframe")
            col = split.column()
            if shading.show_xray_wireframe:
                col.prop(shading, "xray_alpha_wireframe", text="")
            else:
                col.label(icon='DISCLOSURE_TRI_RIGHT')
        elif shading.type == 'SOLID':
            xray_active = shading.show_xray and shading.xray_alpha != 1

            split = layout.split()
            col = split.column()
            col.use_property_split = False
            row = col.row()
            row.separator()
            row.prop(shading, "show_xray")
            col = split.column()
            if shading.show_xray:
                col.use_property_split = False
                col.prop(shading, "xray_alpha", text="")
            else:
                col.label(icon='DISCLOSURE_TRI_RIGHT')

            split = layout.split()
            split.active = not xray_active
            col = split.column()
            col.use_property_split = False
            row = col.row()
            row.separator()
            row.prop(shading, "show_shadows")
            col = split.column()
            if shading.show_shadows:
                col.use_property_split = False
                row = col.row(align=True)
                row.prop(shading, "shadow_intensity", text="")
                row.popover(panel="VIEW3D_PT_shading_options_shadow", icon='PREFERENCES', text="")
            else:
                col.label(icon='DISCLOSURE_TRI_RIGHT')

            split = layout.split()
            col = split.column()
            col.use_property_split = False
            row = col.row()
            if not xray_active:
                row.separator()
                row.prop(shading, "show_cavity")
                col = split.column()
                if shading.show_cavity:
                    col.prop(shading, "cavity_type", text="Type")
                else:
                    col.label(icon='DISCLOSURE_TRI_RIGHT')

            col = layout.column()

            if shading.show_cavity and not xray_active:
                if shading.cavity_type in {'WORLD', 'BOTH'}:
                    row = col.row()
                    row.separator()
                    row.separator()
                    row.label(text="World Space")
                    row = col.row()
                    row.separator()
                    row.separator()
                    row.separator()
                    row.use_property_split = True
                    row.prop(shading, "cavity_ridge_factor", text="Ridge")
                    row = col.row()
                    row.separator()
                    row.separator()
                    row.separator()
                    row.use_property_split = True
                    row.prop(shading, "cavity_valley_factor", text="Valley")
                    row.popover(panel="VIEW3D_PT_shading_options_ssao", icon='PREFERENCES', text="",)

                if shading.cavity_type in {'SCREEN', 'BOTH'}:
                    row = col.row()
                    row.separator()
                    row.separator()
                    row.label(text="Screen Space")
                    row = col.row()
                    row.separator()
                    row.separator()
                    row.separator()
                    row.use_property_split = True
                    row.prop(shading, "curvature_ridge_factor", text="Ridge")
                    row = col.row()
                    row.separator()
                    row.separator()
                    row.separator()
                    row.use_property_split = True
                    row.prop(shading, "curvature_valley_factor", text="Valley")

            row = col.row()
            if not xray_active:
                row.separator()
                row.prop(shading, "use_dof", text="Depth of Field")

        if shading.type in {'WIREFRAME', 'SOLID'}:
            split = layout.split()
            col = split.column()
            col.use_property_split = False
            row = col.row()
            row.separator()
            row.prop(shading, "show_object_outline")
            col = split.column()
            if shading.show_object_outline:
                col.use_property_split = False
                col.prop(shading, "object_outline_color", text="")
            else:
                col.label(icon='DISCLOSURE_TRI_RIGHT')

        if shading.type == 'SOLID':
            col = layout.column()
            if shading.light in {'STUDIO', 'MATCAP'}:
                if shading.selected_studio_light.has_specular_highlight_pass:
                    row = col.row()
                    row.separator()
                    row.prop(shading, "show_specular_highlight", text="Specular Lighting")


class VIEW3D_PT_shading_options_shadow(Panel):
    bl_label = "Shadow Settings"
    bl_space_type = 'VIEW_3D'
    bl_region_type = 'HEADER'

    def draw(self, context):
        layout = self.layout
        layout.use_property_split = True
        scene = context.scene

        col = layout.column()
        col.prop(scene.display, "light_direction")
        col.prop(scene.display, "shadow_shift")
        col.prop(scene.display, "shadow_focus")


class VIEW3D_PT_shading_options_ssao(Panel):
    bl_label = "SSAO Settings"
    bl_space_type = 'VIEW_3D'
    bl_region_type = 'HEADER'

    def draw(self, context):
        layout = self.layout
        layout.use_property_split = True
        scene = context.scene

        col = layout.column(align=True)
        col.prop(scene.display, "matcap_ssao_samples")
        col.prop(scene.display, "matcap_ssao_distance")
        col.prop(scene.display, "matcap_ssao_attenuation")


class VIEW3D_PT_shading_render_pass(Panel):
    bl_space_type = 'VIEW_3D'
    bl_region_type = 'HEADER'
    bl_label = "Render Pass"
    bl_parent_id = "VIEW3D_PT_shading"
    COMPAT_ENGINES = {'BLENDER_EEVEE', 'BLENDER_EEVEE_NEXT'}

    @classmethod
    def poll(cls, context):
        return (
            (context.space_data.shading.type == 'MATERIAL') or
            (context.engine in cls.COMPAT_ENGINES and context.space_data.shading.type == 'RENDERED')
        )

    def draw(self, context):
        shading = context.space_data.shading

        layout = self.layout
        row = layout.row()
        row.separator()
        row.prop(shading, "render_pass", text="")


class VIEW3D_PT_shading_compositor(Panel):
    bl_space_type = 'VIEW_3D'
    bl_region_type = 'HEADER'
    bl_label = "Compositor"
    bl_parent_id = "VIEW3D_PT_shading"
    bl_order = 10

    @classmethod
    def poll(cls, context):
        return context.space_data.shading.type in {'MATERIAL', 'RENDERED'}

    def draw(self, context):
        shading = context.space_data.shading
        row = self.layout.row()
        row.prop(shading, "use_compositor", expand=True)


class VIEW3D_PT_gizmo_display(Panel):
    bl_space_type = 'VIEW_3D'
    bl_region_type = 'HEADER'
    bl_label = "Gizmos"
    bl_ui_units_x = 8

    def draw(self, context):
        layout = self.layout

        scene = context.scene
        view = context.space_data

        prefs = context.preferences
        prefsview = prefs.view

        col = layout.column()
        col.label(text="Viewport Gizmos")
        col.separator()

        col.active = view.show_gizmo
        colsub = col.column(align=True)

        row = colsub.row()
        row.separator()
        row.prop(view, "show_gizmo_navigate", text="Navigate")

        col = layout.column()
        col.active = view.show_gizmo and view.show_gizmo_context
        col.label(text="Object Gizmos")
        col.prop(scene.transform_orientation_slots[1], "type", text="")
        col.prop(view, "show_gizmo_object_translate", text="Move", text_ctxt=i18n_contexts.operator_default)
        col.prop(view, "show_gizmo_object_rotate", text="Rotate", text_ctxt=i18n_contexts.operator_default)
        col.prop(view, "show_gizmo_object_scale", text="Scale", text_ctxt=i18n_contexts.operator_default)

        row = colsub.row()
        row.separator()
        row.prop(view, "show_gizmo_tool", text="Active Tools")
        row = colsub.row()
        row.separator()
        row.prop(view, "show_gizmo_context", text="Active Object")

        col = layout.column(align=True)
        if view.show_gizmo and view.show_gizmo_context:
            col.label(text="Object Gizmos")
            row = col.row()
            row.separator()
            row.prop(scene.transform_orientation_slots[1], "type", text="")
            row = col.row()
            row.separator()
            row.prop(view, "show_gizmo_object_translate", text="Move", text_ctxt=i18n_contexts.operator_default) # BFA
            row = col.row()
            row.separator()
            row.prop(view, "show_gizmo_object_rotate", text="Rotate", text_ctxt=i18n_contexts.operator_default) # BFA
            row = col.row()
            row.separator()
            row.prop(view, "show_gizmo_object_scale", text="Scale", text_ctxt=i18n_contexts.operator_default) # BFA

        # Match order of object type visibility
        col = layout.column(align=True)
        col.active = view.show_gizmo
        col.label(text="Empty")
        row = col.row()
        row.separator()
        row.prop(view, "show_gizmo_empty_image", text="Image")
        row = col.row()
        row.separator()
        row.prop(view, "show_gizmo_empty_force_field", text="Force Field")

        col.label(text="Light")
        row = col.row()
        row.separator()
        row.prop(view, "show_gizmo_light_size", text="Size")
        row = col.row()
        row.separator()
        row.prop(view, "show_gizmo_light_look_at", text="Look At")

        col.label(text="Camera")
        row = col.row()
        row.separator()
        row.prop(view, "show_gizmo_camera_lens", text="Lens")
        row = col.row()
        row.separator()
        row.prop(view, "show_gizmo_camera_dof_distance", text="Focus Distance")


class VIEW3D_PT_overlay(Panel):
    bl_space_type = 'VIEW_3D'
    bl_region_type = 'HEADER'
    bl_label = "Overlays"
    bl_ui_units_x = 14

    def draw(self, _context):
        layout = self.layout
        layout.label(text="Viewport Overlays")


class VIEW3D_PT_overlay_guides(Panel):
    bl_space_type = 'VIEW_3D'
    bl_region_type = 'HEADER'
    bl_parent_id = "VIEW3D_PT_overlay"
    bl_label = "Guides"

    def draw(self, context):
        layout = self.layout

        view = context.space_data
        scene = context.scene

        overlay = view.overlay
        shading = view.shading
        display_all = overlay.show_overlays

        col = layout.column()
        col.active = display_all

        split = col.split()
        sub = split.column()

        split = col.split()
        col = split.column()
        col.use_property_split = False
        col.prop(overlay, "show_ortho_grid")
        col = split.column()

        if overlay.show_ortho_grid:
            col.prop(overlay, "show_floor", text="Floor", text_ctxt=i18n_contexts.editor_view3d)
        else:
            col.label(icon='DISCLOSURE_TRI_RIGHT')

        if overlay.show_ortho_grid:
            col = layout.column(heading='Axes', align=False)

            row = col.row()
            row.use_property_split = True
            row.use_property_decorate = False
            row.separator()
            row.prop(overlay, "show_axis_x", text="X", toggle=True)
            row.prop(overlay, "show_axis_y", text="Y", toggle=True)
            row.prop(overlay, "show_axis_z", text="Z", toggle=True)

            if overlay.show_floor:
                col = layout.column()
                col.use_property_split = True
                col.use_property_decorate = False
                row = col.row()
                row.separator()
                row.prop(overlay, "grid_scale", text="Grid Scale")
                if scene.unit_settings.system == 'NONE':
                    col = layout.column()
                    col.use_property_split = True
                    col.use_property_decorate = False
                    row = col.row()
                    row.separator()
                    row.prop(overlay, "grid_subdivisions", text="Subdivisions")

        layout.separator()

        layout.label(text="Options")

        split = layout.split()
        split.active = display_all
        sub = split.column()
        sub.prop(overlay, "show_text", text="Text Info")
        sub.prop(overlay, "show_stats", text="Statistics")
        if view.region_3d.view_perspective == 'CAMERA':
            sub.prop(overlay, "show_camera_guides", text="Camera Guides")

        sub = split.column()
        sub.prop(overlay, "show_cursor", text="3D Cursor")
        sub.prop(overlay, "show_annotation", text="Annotations")

        if shading.type == 'MATERIAL':
            row = col.row()
            row.active = shading.render_pass == 'COMBINED'
            row.separator()
            row.prop(overlay, "show_look_dev")


class VIEW3D_PT_overlay_object(Panel):
    bl_space_type = 'VIEW_3D'
    bl_region_type = 'HEADER'
    bl_parent_id = "VIEW3D_PT_overlay"
    bl_label = "Objects"

    def draw(self, context):
        shading = VIEW3D_PT_shading.get_shading(context)

        layout = self.layout
        view = context.space_data
        overlay = view.overlay
        display_all = overlay.show_overlays

        col = layout.column(align=True)
        col.active = display_all

        split = col.split()

        sub = split.column(align=True)
        row = sub.row()
        row.separator()
        row.prop(overlay, "show_extras", text="Extras")

        row = sub.row()
        row.separator()
        row.active = overlay.show_extras
        row.prop(overlay, "show_light_colors")

        row = sub.row()
        row.separator()
        row.prop(overlay, "show_relationship_lines")
        row = sub.row()
        row.separator()
        row.prop(overlay, "show_outline_selected")

        sub = split.column(align=True)
        sub.prop(overlay, "show_bones", text="Bones")
        sub.prop(overlay, "show_motion_paths")

        split = col.split()
        col = split.column()
        col.use_property_split = False
        row = col.row()
        row.separator()
        row.prop(overlay, "show_object_origins", text="Origins")
        col = split.column()
        if overlay.show_object_origins:
            col.prop(overlay, "show_object_origins_all", text="Origins (All)")
        else:
            col.label(icon='DISCLOSURE_TRI_RIGHT')

        if shading.type == 'WIREFRAME' or shading.show_xray:
            layout.separator()
            layout.prop(overlay, "bone_wire_alpha")


class VIEW3D_PT_overlay_geometry(Panel):
    bl_space_type = 'VIEW_3D'
    bl_region_type = 'HEADER'
    bl_parent_id = "VIEW3D_PT_overlay"
    bl_label = "Geometry"

    def draw(self, context):
        layout = self.layout
        view = context.space_data
        overlay = view.overlay
        display_all = overlay.show_overlays
        is_wireframes = view.shading.type == 'WIREFRAME'

        col = layout.column(align=True)
        col.active = display_all
        split = col.split()
        row = split.row()
        row.separator()
        row.prop(overlay, "show_wireframes")

        row = split.row(align=True)
        if overlay.show_wireframes or is_wireframes:
            row.prop(overlay, "wireframe_threshold", text="")
            row.prop(overlay, "wireframe_opacity", text="Opacity")
        else:
            row.label(icon='DISCLOSURE_TRI_RIGHT')

        row = col.row()
        row.separator()
        row.prop(overlay, "show_face_orientation")

        # These properties should be always available in the UI for all modes
        # other than Object.
        # Even when the Fade Inactive Geometry overlay is not affecting the
        # current active object depending on its mode, it will always affect
        # the rest of the scene.
        if context.mode != 'OBJECT':
            col = layout.column(align=True)
            col.active = display_all
            split = col.split()
            row = split.row()
            row.separator()
            row.prop(overlay, "show_fade_inactive")

            row = split.row(align=True)
            if overlay.show_fade_inactive:
                row.prop(overlay, "fade_inactive_alpha", text="")
            else:
                row.label(icon='DISCLOSURE_TRI_RIGHT')

        # sub.prop(overlay, "show_onion_skins")


class VIEW3D_PT_overlay_viewer_node(Panel):
    bl_space_type = 'VIEW_3D'
    bl_region_type = 'HEADER'
    bl_parent_id = "VIEW3D_PT_overlay"
    bl_label = "Viewer Node"

    # BFA - We modified this method
    def draw(self, context):
        layout = self.layout
        view = context.space_data
        if not view.show_viewer:
            layout.label(text="Viewer Nodes Overlay Is Disabled", icon='ERROR')
            return

        overlay = view.overlay
        display_all = overlay.show_overlays
        col = layout.column(align=True)
        col.active = display_all
        split = col.split()
        row = split.row()
        row.separator()
        row.prop(overlay, "show_viewer_attribute", text="Color Overlay")

        row = split.row(align=True)
        if not overlay.show_viewer_attribute:
            row.label(icon='DISCLOSURE_TRI_RIGHT')
        else:
            row.label(icon='DISCLOSURE_TRI_DOWN')
            split = col.split()
            row = split.row()
            row.separator()
            col2 = row.column()
            split = col2.split()
            row = split.row()
            row.separator()
            row.use_property_split = True
            row.prop(overlay, "viewer_attribute_opacity", text="Opacity")

        split = col.split()
        row = split.row()
        row.separator()
        row.prop(overlay, "show_viewer_text", text="Text Overlay")


class VIEW3D_PT_overlay_motion_tracking(Panel):
    bl_space_type = 'VIEW_3D'
    bl_region_type = 'HEADER'
    bl_parent_id = "VIEW3D_PT_overlay"
    bl_label = "Motion Tracking"

    def draw_header(self, context):
        layout = self.layout
        view = context.space_data
        overlay = view.overlay
        display_all = overlay.show_overlays
        layout.active = display_all

        row = layout.row()
        split = row.split()
        split.prop(view, "show_reconstruction", text=self.bl_label)
        if view.show_reconstruction:
            split.label(icon='DISCLOSURE_TRI_DOWN')
        else:
            split.label(icon='DISCLOSURE_TRI_RIGHT')

    def draw(self, context):
        layout = self.layout
        view = context.space_data
        overlay = view.overlay
        display_all = overlay.show_overlays

        col = layout.column()
        col.active = display_all

        if view.show_reconstruction:
            split = col.split()

            sub = split.column(align=True)
            row = sub.row()
            row.separator()
            row.prop(view, "show_camera_path", text="Camera Path")

            sub = split.column()
            sub.prop(view, "show_bundle_names", text="Marker Names")

            col = layout.column()
            col.active = display_all
            col.label(text="Tracks")
            row = col.row(align=True)
            row.separator()
            row.prop(view, "tracks_display_type", text="")
            row.prop(view, "tracks_display_size", text="Size")


class VIEW3D_PT_overlay_edit_mesh(Panel):
    bl_space_type = 'VIEW_3D'
    bl_region_type = 'HEADER'
    bl_label = "Mesh Edit Mode"
    bl_ui_units_x = 12

    @classmethod
    def poll(cls, context):
        return context.mode == 'EDIT_MESH'

    def draw(self, context):
        layout = self.layout
        layout.label(text="Mesh Edit Mode Overlays")

        view = context.space_data
        shading = view.shading
        overlay = view.overlay
        display_all = overlay.show_overlays

        is_any_solid_shading = not (shading.show_xray or (shading.type == 'WIREFRAME'))

        col = layout.column()
        col.active = display_all

        split = col.split()

        sub = split.column()
        row = sub.row()
        row.separator()
        row.prop(overlay, "show_faces", text="Faces")
        sub = split.column()
        sub.active = is_any_solid_shading
        sub.prop(overlay, "show_face_center", text="Center")

        row = col.row(align=True)
        row.separator()
        row.prop(overlay, "show_edge_crease", text="Creases", toggle=True)
        row.prop(overlay, "show_edge_sharp", text="Sharp", text_ctxt=i18n_contexts.plural, toggle=True)
        row.prop(overlay, "show_edge_bevel_weight", text="Bevel", toggle=True)
        row.prop(overlay, "show_edge_seams", text="Seams", toggle=True)

        if context.preferences.view.show_developer_ui:
            col.label(text="Developer")
            row = col.row()
            row.separator()
            row.prop(overlay, "show_extra_indices", text="Indices")


class VIEW3D_PT_overlay_edit_mesh_shading(Panel):
    bl_space_type = 'VIEW_3D'
    bl_region_type = 'HEADER'
    bl_parent_id = "VIEW3D_PT_overlay_edit_mesh"
    bl_label = "Shading"

    @classmethod
    def poll(cls, context):
        return context.mode == 'EDIT_MESH'

    def draw(self, context):
        layout = self.layout

        view = context.space_data
        shading = view.shading
        overlay = view.overlay
        tool_settings = context.tool_settings
        display_all = overlay.show_overlays
        statvis = tool_settings.statvis

        col = layout.column()
        col.active = display_all

        row = col.row()
        row.separator()
        split = row.split(factor=0.55)
        split.prop(overlay, "show_retopology", text="Retopology")
        if overlay.show_retopology:
            split.prop(overlay, "retopology_offset", text="")
        else:
            split.label(icon='DISCLOSURE_TRI_RIGHT')

        row = col.row()
        row.separator()
        split = row.split(factor=0.55)
        split.prop(overlay, "show_weight", text="Vertex Group Weights")
        if overlay.show_weight:
            split.label(icon='DISCLOSURE_TRI_DOWN')
        else:
            split.label(icon='DISCLOSURE_TRI_RIGHT')

        if overlay.show_weight:
            row = col.row()
            row.separator()
            row.separator()
            row.use_property_split = True
            row.prop(tool_settings, "vertex_group_user", text="Zero Weights", expand=True)

        if shading.type == 'WIREFRAME':
            xray = shading.show_xray_wireframe and shading.xray_alpha_wireframe < 1.0
        elif shading.type == 'SOLID':
            xray = shading.show_xray and shading.xray_alpha < 1.0
        else:
            xray = False
        statvis_active = not xray
        row = col.row()
        row.active = statvis_active
        row.separator()
        split = row.split(factor=0.55)
        split.prop(overlay, "show_statvis", text="Mesh Analysis")
        if overlay.show_statvis:
            split.label(icon='DISCLOSURE_TRI_DOWN')
        else:
            split.label(icon='DISCLOSURE_TRI_RIGHT')

        if overlay.show_statvis:
            col = col.column()
            col.active = statvis_active

            sub = col.split()
            row = sub.row()
            row.separator()
            row.separator()
            row.use_property_split = True
            row.prop(statvis, "type", text="Type")

            statvis_type = statvis.type
            if statvis_type == 'OVERHANG':
                row = col.row(align=True)
                row.separator()
                row.prop(statvis, "overhang_min", text="Minimum")
                row.prop(statvis, "overhang_max", text="Maximum")
                row = col.row(align=True)
                row.separator()
                row.row().prop(statvis, "overhang_axis", expand=True)
            elif statvis_type == 'THICKNESS':
                row = col.row(align=True)
                row.separator()
                row.prop(statvis, "thickness_min", text="Minimum")
                row.prop(statvis, "thickness_max", text="Maximum")
                col.prop(statvis, "thickness_samples")
            elif statvis_type == 'INTERSECT':
                pass
            elif statvis_type == 'DISTORT':
                row = col.row(align=True)
                row.separator()
                row.prop(statvis, "distort_min", text="Minimum")
                row.prop(statvis, "distort_max", text="Maximum")
            elif statvis_type == 'SHARP':
                row = col.row(align=True)
                row.separator()
                row.prop(statvis, "sharp_min", text="Minimum")
                row.prop(statvis, "sharp_max", text="Maximum")


class VIEW3D_PT_overlay_edit_mesh_measurement(Panel):
    bl_space_type = 'VIEW_3D'
    bl_region_type = 'HEADER'
    bl_parent_id = "VIEW3D_PT_overlay_edit_mesh"
    bl_label = "Measurement"

    @classmethod
    def poll(cls, context):
        return context.mode == 'EDIT_MESH'

    def draw(self, context):
        layout = self.layout

        view = context.space_data
        overlay = view.overlay
        display_all = overlay.show_overlays

        col = layout.column()
        col.active = display_all

        split = col.split()

        sub = split.column()
        row = sub.row()
        row.separator()
        row.prop(overlay, "show_extra_edge_length", text="Edge Length")
        row = sub.row()
        row.separator()
        row.prop(overlay, "show_extra_edge_angle", text="Edge Angle")

        sub = split.column()
        sub.prop(overlay, "show_extra_face_area", text="Face Area")
        sub.prop(overlay, "show_extra_face_angle", text="Face Angle")


class VIEW3D_PT_overlay_edit_mesh_normals(Panel):
    bl_space_type = 'VIEW_3D'
    bl_region_type = 'HEADER'
    bl_parent_id = "VIEW3D_PT_overlay_edit_mesh"
    bl_label = "Normals"

    @classmethod
    def poll(cls, context):
        return context.mode == 'EDIT_MESH'

    def draw(self, context):
        layout = self.layout

        view = context.space_data
        overlay = view.overlay
        display_all = overlay.show_overlays

        col = layout.column()
        col.active = display_all
        split = col.split()

        row = split.row(align=True)
        row.separator()
        row.separator()
        row.prop(overlay, "show_vertex_normals", text="", icon='NORMALS_VERTEX')
        row.prop(overlay, "show_split_normals", text="", icon='NORMALS_VERTEX_FACE')
        row.prop(overlay, "show_face_normals", text="", icon='NORMALS_FACE')

        sub = split.row(align=True)
        if overlay.show_vertex_normals or overlay.show_face_normals or overlay.show_split_normals:
            sub.use_property_split = True
            if overlay.use_normals_constant_screen_size:
                sub.prop(overlay, "normals_constant_screen_size", text="Size")
            else:
                sub.prop(overlay, "normals_length", text="Size")
        else:
            sub.label(icon='DISCLOSURE_TRI_RIGHT')

        row.prop(overlay, "use_normals_constant_screen_size", text="", icon='FIXED_SIZE')


class VIEW3D_PT_overlay_edit_mesh_freestyle(Panel):
    bl_space_type = 'VIEW_3D'
    bl_region_type = 'HEADER'
    bl_parent_id = "VIEW3D_PT_overlay_edit_mesh"
    bl_label = "Freestyle"

    @classmethod
    def poll(cls, context):
        return context.mode == 'EDIT_MESH' and bpy.app.build_options.freestyle

    def draw(self, context):
        layout = self.layout

        view = context.space_data
        overlay = view.overlay
        display_all = overlay.show_overlays

        col = layout.column()
        col.active = display_all

        row = col.row()
        row.separator()
        row.prop(overlay, "show_freestyle_edge_marks", text="Edge Marks")
        row.prop(overlay, "show_freestyle_face_marks", text="Face Marks")


class VIEW3D_PT_overlay_edit_curve(Panel):
    bl_space_type = 'VIEW_3D'
    bl_region_type = 'HEADER'
    bl_label = "Curve Edit Mode"

    @classmethod
    def poll(cls, context):
        return context.mode == 'EDIT_CURVE'

    def draw(self, context):
        layout = self.layout
        view = context.space_data
        overlay = view.overlay
        display_all = overlay.show_overlays

        layout.label(text="Curve Edit Mode Overlays")

        col = layout.column()
        col.active = display_all

        row = col.row()
        row.prop(overlay, "display_handle", text="Handles")

        col = layout.column(align=True)
        col.active = display_all
        split = col.split()
        row = split.row(align=True)
        # row.separator()
        # row.separator()
        row.prop(overlay, "show_curve_normals")

        row = split.row(align=True)
        if overlay.show_curve_normals:
            row.prop(overlay, "normals_length", text="")
        else:
            row.label(icon='DISCLOSURE_TRI_RIGHT')


class VIEW3D_PT_overlay_sculpt(Panel):
    bl_space_type = 'VIEW_3D'
    bl_context = ".sculpt_mode"
    bl_region_type = 'HEADER'
    bl_label = "Sculpt"
    bl_ui_units_x = 13

    @classmethod
    def poll(cls, context):
        return context.mode == 'SCULPT'

    def draw(self, context):
        layout = self.layout

        view = context.space_data
        overlay = view.overlay
        display_all = overlay.show_overlays

        layout.label(text="Sculpt Mode Overlays")

        col = layout.column(align=True)
        col.active = display_all
        split = col.split()
        row = split.row()
        row.separator()
        row.prop(overlay, "show_sculpt_mask", text="Show Mask")

        row = split.row(align=True)
        if overlay.show_sculpt_mask:
            row.prop(overlay, "sculpt_mode_mask_opacity", text="")
        else:
            row.label(icon='DISCLOSURE_TRI_RIGHT')

        col = layout.column(align=True)
        col.active = display_all
        split = col.split()
        row = split.row()
        row.separator()
        row.prop(overlay, "show_sculpt_face_sets", text="Show Face Sets")

        row = split.row(align=True)
        if overlay.show_sculpt_face_sets:
            row.prop(overlay, "sculpt_mode_face_sets_opacity", text="")
        else:
            row.label(icon='DISCLOSURE_TRI_RIGHT')


class VIEW3D_PT_overlay_sculpt_curves(Panel):
    bl_space_type = 'VIEW_3D'
    bl_context = ".curves_sculpt"
    bl_region_type = 'HEADER'
    bl_label = "Sculpt"
    bl_ui_units_x = 13

    @classmethod
    def poll(cls, context):
        return context.mode == 'SCULPT_CURVES'

    def draw(self, context):
        layout = self.layout

        view = context.space_data
        overlay = view.overlay

        layout.label(text="Curve Sculpt Overlays")

        row = layout.row(align=True)
        row.active = overlay.show_overlays
        row.use_property_decorate = False
        row.separator(factor=3)
        row.use_property_split = True
        row.prop(overlay, "sculpt_mode_mask_opacity", text="Selection Opacity")

        col = layout.column()
        split = col.split()
        row = split.row()
        row.active = overlay.show_overlays
        row.separator()
        row.prop(overlay, "show_sculpt_curves_cage", text="Curves Cage")

        row = split.row(align=True)
        row.active = overlay.show_overlays
        if overlay.show_sculpt_curves_cage:
            row.prop(overlay, "sculpt_curves_cage_opacity", text="")
        else:
            row.label(icon='DISCLOSURE_TRI_RIGHT')


class VIEW3D_PT_overlay_bones(Panel):
    bl_space_type = 'VIEW_3D'
    bl_region_type = 'HEADER'
    bl_label = "Bones"
    bl_ui_units_x = 14

    @staticmethod
    def is_using_wireframe(context):
        mode = context.mode

        if mode in {'POSE', 'PAINT_WEIGHT'}:
            armature = context.pose_object
        elif mode == 'EDIT_ARMATURE':
            armature = context.edit_object
        else:
            return False

        return armature and armature.display_type == 'WIRE'

    @classmethod
    def poll(cls, context):
        mode = context.mode
        return (
            (mode == 'POSE') or
            (mode == 'PAINT_WEIGHT' and context.pose_object) or
            (mode == 'EDIT_ARMATURE' and
             VIEW3D_PT_overlay_bones.is_using_wireframe(context))
        )

    def draw(self, context):
        layout = self.layout
        view = context.space_data
        mode = context.mode
        overlay = view.overlay
        display_all = overlay.show_overlays

        layout.label(text="Armature Overlays")

        col = layout.column()
        col.active = display_all

        if mode == 'POSE':

            col = layout.column(align=True)
            col.active = display_all
            split = col.split()
            row = split.row(align=True)
            row.separator()
            row.separator()
            row.prop(overlay, "show_xray_bone")

            row = split.row(align=True)
            if display_all and overlay.show_xray_bone:
                row.prop(overlay, "xray_alpha_bone", text="")
            else:
                row.label(icon='DISCLOSURE_TRI_RIGHT')

        elif mode == 'PAINT_WEIGHT':
            row = col.row()
            row.separator()
            row.prop(overlay, "show_xray_bone")


class VIEW3D_PT_overlay_texture_paint(Panel):
    bl_space_type = 'VIEW_3D'
    bl_region_type = 'HEADER'
    bl_label = "Texture Paint"
    bl_ui_units_x = 13

    @classmethod
    def poll(cls, context):
        return context.mode == 'PAINT_TEXTURE'

    def draw(self, context):
        layout = self.layout
        view = context.space_data
        overlay = view.overlay
        display_all = overlay.show_overlays

        layout.label(text="Texture Paint Overlays")

        col = layout.column()
        col.active = display_all
        row = col.row()
        row.separator()
        row.label(text="Stencil Mask Opacity")
        row.prop(overlay, "texture_paint_mode_opacity", text="")


class VIEW3D_PT_overlay_vertex_paint(Panel):
    bl_space_type = 'VIEW_3D'
    bl_region_type = 'HEADER'
    bl_label = "Vertex Paint"

    @classmethod
    def poll(cls, context):
        return context.mode == 'PAINT_VERTEX'

    def draw(self, context):
        layout = self.layout
        view = context.space_data
        overlay = view.overlay
        display_all = overlay.show_overlays

        layout.label(text="Vertex Paint Overlays")

        col = layout.column()
        col.active = display_all
        row = col.row()
        row.separator()
        row.label(text="Stencil Mask Opacity")
        row.prop(overlay, "vertex_paint_mode_opacity", text="")
        row = col.row()
        row.separator()
        row.prop(overlay, "show_paint_wire")


class VIEW3D_PT_overlay_weight_paint(Panel):
    bl_space_type = 'VIEW_3D'
    bl_region_type = 'HEADER'
    bl_label = "Weight Paint"
    bl_ui_units_x = 13

    @classmethod
    def poll(cls, context):
        return context.mode == 'PAINT_WEIGHT'

    def draw(self, context):
        layout = self.layout
        view = context.space_data
        overlay = view.overlay
        display_all = overlay.show_overlays
        tool_settings = context.tool_settings

        layout.label(text="Weight Paint Overlays")

        col = layout.column()
        col.active = display_all

        row = col.row()
        row.separator()
        row.label(text="Opacity")
        row.prop(overlay, "weight_paint_mode_opacity", text="")
        row = col.split(factor=0.36)
        row.label(text="     Zero Weights")
        sub = row.row()
        sub.prop(tool_settings, "vertex_group_user", expand=True)

        row = col.row()
        row.separator()
        row.prop(overlay, "show_wpaint_contours")
        row = col.row()
        row.separator()
        row.prop(overlay, "show_paint_wire")


class VIEW3D_PT_snapping(Panel):
    bl_space_type = 'VIEW_3D'
    bl_region_type = 'HEADER'
    bl_label = "Snapping"

    def draw(self, context):
        tool_settings = context.tool_settings
        obj = context.active_object
        object_mode = 'OBJECT' if obj is None else obj.mode

        layout = self.layout
        col = layout.column()

        col.label(text="Snap Target")
        row = col.row(align=True)
        row.prop(tool_settings, "snap_target", expand=True)

        col.label(text="Snap Base")
        col.prop(tool_settings, "snap_elements_base", expand=True)

        col.label(text="Snap Target for Individual Elements")
        col.prop(tool_settings, "snap_elements_individual", expand=True)

        col.separator()

        if 'VOLUME' in tool_settings.snap_elements:
            col.prop(tool_settings, "use_snap_peel_object")

        if 'FACE_NEAREST' in tool_settings.snap_elements:
            col.prop(tool_settings, "use_snap_to_same_target")
            if object_mode == 'EDIT':
                col.prop(tool_settings, "snap_face_nearest_steps")

        col.separator()

        col.prop(tool_settings, "use_snap_align_rotation")
        col.prop(tool_settings, "use_snap_backface_culling")

        col.separator()

        if obj:
            col.label(text="Target Selection")
            col_targetsel = col.column(align=True)
            if object_mode == 'EDIT' and obj.type not in {'LATTICE', 'META', 'FONT'}:
                col_targetsel.prop(
                    tool_settings,
                    "use_snap_self",
                    text="Include Active",
                    icon='EDITMODE_HLT',
                )
                col_targetsel.prop(
                    tool_settings,
                    "use_snap_edit",
                    text="Include Edited",
                    icon='OUTLINER_DATA_MESH',
                )
                col_targetsel.prop(
                    tool_settings,
                    "use_snap_nonedit",
                    text="Include Non-Edited",
                    icon='OUTLINER_OB_MESH',
                )
            col_targetsel.prop(
                tool_settings,
                "use_snap_selectable",
                text="Exclude Non-Selectable",
                icon='RESTRICT_SELECT_OFF',
            )

        col.label(text="Affect")
        row = col.row(align=True)
        row.prop(
            tool_settings,
            "use_snap_translate",
            text="Move",
            text_ctxt=i18n_contexts.operator_default,
            toggle=True)
        row.prop(tool_settings, "use_snap_rotate", text="Rotate", text_ctxt=i18n_contexts.operator_default, toggle=True)
        row.prop(tool_settings, "use_snap_scale", text="Scale", text_ctxt=i18n_contexts.operator_default, toggle=True)
        col.label(text="Rotation Increment")
        row = col.row(align=True)
        row.prop(tool_settings, "snap_angle_increment_3d", text="")
        row.prop(tool_settings, "snap_angle_increment_3d_precision", text="")


class VIEW3D_PT_sculpt_snapping(Panel):
    bl_space_type = 'VIEW_3D'
    bl_region_type = 'HEADER'
    bl_label = "Snapping"

    def draw(self, context):
        layout = self.layout
        tool_settings = context.tool_settings
        col = layout.column()

        col.label(text="Rotation Increment")
        row = col.row(align=True)
        row.prop(tool_settings, "snap_angle_increment_3d", text="")
class VIEW3D_PT_proportional_edit(Panel):
    bl_space_type = 'VIEW_3D'
    bl_region_type = 'HEADER'
    bl_label = "Proportional Editing"
    bl_ui_units_x = 8

    def draw(self, context):
        layout = self.layout
        tool_settings = context.tool_settings
        col = layout.column()
        col.active = (tool_settings.use_proportional_edit_objects if context.mode ==
                      'OBJECT' else tool_settings.use_proportional_edit)

        if context.mode != 'OBJECT':
            col.prop(tool_settings, "use_proportional_connected")
            sub = col.column()
            sub.active = not tool_settings.use_proportional_connected
            sub.prop(tool_settings, "use_proportional_projected")
            col.separator()

        col.prop(tool_settings, "proportional_edit_falloff", expand=True)
        col.prop(tool_settings, "proportional_distance")


class VIEW3D_PT_transform_orientations(Panel):
    bl_space_type = 'VIEW_3D'
    bl_region_type = 'HEADER'
    bl_label = "Transform Orientations"
    bl_ui_units_x = 8

    def draw(self, context):
        layout = self.layout
        layout.label(text="Transform Orientations")

        scene = context.scene
        orient_slot = scene.transform_orientation_slots[0]
        orientation = orient_slot.custom_orientation

        row = layout.row()
        col = row.column()
        col.prop(orient_slot, "type", expand=True)
        row.operator("transform.create_orientation", text="", icon='ADD', emboss=False).use = True

        if orientation:
            row = layout.row(align=False)
            row.prop(orientation, "name", text="", icon='OBJECT_ORIGIN')
            row.operator("transform.delete_orientation", text="", icon='X', emboss=False)


class VIEW3D_PT_gpencil_origin(Panel):
    bl_space_type = 'VIEW_3D'
    bl_region_type = 'HEADER'
    bl_label = "Stroke Placement"

    def draw(self, context):
        layout = self.layout
        tool_settings = context.tool_settings
        gpd = context.gpencil_data

        layout.label(text="Stroke Placement")

        row = layout.row()
        col = row.column()
        col.prop(tool_settings, "gpencil_stroke_placement_view3d", expand=True)

        if tool_settings.gpencil_stroke_placement_view3d == 'SURFACE':
            row = layout.row()
            row.label(text="Offset")
            row = layout.row()
            row.prop(tool_settings, "gpencil_surface_offset", text="")
            row = layout.row()
            row.prop(tool_settings, "use_gpencil_project_only_selected")

        if tool_settings.gpencil_stroke_placement_view3d == 'STROKE':
            row = layout.row()
            row.label(text="Target")
            row = layout.row()
            row.prop(tool_settings, "gpencil_stroke_snap_mode", expand=True)


class VIEW3D_PT_gpencil_lock(Panel):
    bl_space_type = 'VIEW_3D'
    bl_region_type = 'HEADER'
    bl_label = "Drawing Plane"

    def draw(self, context):
        layout = self.layout
        tool_settings = context.tool_settings

        layout.label(text="Drawing Plane")

        row = layout.row()
        col = row.column()
        col.prop(tool_settings.gpencil_sculpt, "lock_axis", expand=True)


class VIEW3D_PT_gpencil_guide(Panel):
    bl_space_type = 'VIEW_3D'
    bl_region_type = 'HEADER'
    bl_label = "Guides"

    def draw(self, context):
        settings = context.tool_settings.gpencil_sculpt.guide

        layout = self.layout
        layout.label(text="Guides")

        col = layout.column()
        col.active = settings.use_guide
        col.prop(settings, "type", expand=True)

        if settings.type in {'ISO', 'PARALLEL', 'RADIAL'}:
            col.prop(settings, "angle")
            row = col.row(align=True)

        col.prop(settings, "use_snapping")
        if settings.use_snapping:

            if settings.type == 'RADIAL':
                col.prop(settings, "angle_snap")
            else:
                col.prop(settings, "spacing")

        if settings.type in {'CIRCULAR', 'RADIAL'} or settings.use_snapping:
            col.label(text="Reference Point")
            row = col.row(align=True)
            row.prop(settings, "reference_point", expand=True)
            if settings.reference_point == 'CUSTOM':
                col.prop(settings, "location", text="Custom Location")
            elif settings.reference_point == 'OBJECT':
                col.prop(settings, "reference_object", text="Object Location")
                if not settings.reference_object:
                    col.label(text="No object selected, using cursor")


class VIEW3D_PT_overlay_gpencil_options(Panel):
    bl_space_type = 'VIEW_3D'
    bl_region_type = 'HEADER'
    bl_label = ""
    bl_ui_units_x = 13

    @classmethod
    def poll(cls, context):
        ob = context.object
        return ob and ob.type == 'GPENCIL'

    def draw(self, context):
        layout = self.layout
        view = context.space_data
        overlay = view.overlay

        ob = context.object

        layout.label(text={
            'PAINT_GPENCIL': iface_("Draw Grease Pencil"),
            'EDIT_GPENCIL': iface_("Edit Grease Pencil"),
            'SCULPT_GPENCIL': iface_("Sculpt Grease Pencil"),
            'WEIGHT_GPENCIL': iface_("Weight Grease Pencil"),
            'VERTEX_GPENCIL': iface_("Vertex Grease Pencil"),
            'OBJECT': iface_("Grease Pencil"),
        }[context.mode], translate=False)

        row = layout.row()
        row.separator()
        row.prop(overlay, "use_gpencil_onion_skin", text="Onion Skin")

        col = layout.column(align=True)
        split = col.split()
        row = split.row()
        row.separator()
        row.prop(overlay, "use_gpencil_grid")

        row = split.row(align=True)
        if overlay.use_gpencil_grid:
            row.prop(overlay, "gpencil_grid_opacity", text="", slider=True)
            row.prop(overlay, "use_gpencil_canvas_xray", text="", icon='XRAY')
        else:
            row.label(icon='DISCLOSURE_TRI_RIGHT')

        split = col.split()
        row = split.row()
        row.separator()
        row.prop(overlay, "use_gpencil_fade_layers")

        row = split.row(align=True)
        if overlay.use_gpencil_fade_layers:
            row.separator
            row.prop(overlay, "gpencil_fade_layer", text="", slider=True)
        else:
            row.label(icon='DISCLOSURE_TRI_RIGHT')

        split = col.split()
        row = split.row()
        row.separator()
        row.prop(overlay, "use_gpencil_fade_objects")

        row = split.row(align=True)
        if overlay.use_gpencil_fade_objects:
            row.prop(overlay, "gpencil_fade_objects", text="", slider=True)
            row.prop(overlay, "use_gpencil_fade_gp_objects", text="", icon='OUTLINER_OB_GREASEPENCIL')
        else:
            row.label(icon='DISCLOSURE_TRI_RIGHT')

        if ob.mode in {'EDIT_GPENCIL', 'SCULPT_GPENCIL', 'WEIGHT_GPENCIL', 'VERTEX_GPENCIL'}:
            split = layout.split()
            col = split.column()
            row = col.row()
            row.separator()
            row.prop(overlay, "use_gpencil_edit_lines", text="Edit Lines")
            col = split.column()
            if overlay.use_gpencil_edit_lines:
                col.prop(overlay, "use_gpencil_multiedit_line_only", text="Only in Multiframe")
            else:
                col.label(icon='DISCLOSURE_TRI_RIGHT')

            if ob.mode == 'EDIT_GPENCIL':
                gpd = ob.data

                col = layout.column()
                row = col.row()
                row.separator()
                row.prop(overlay, "use_gpencil_show_directions")
                col = layout.column()
                row = col.row()
                row.separator()
                row.prop(overlay, "use_gpencil_show_material_name", text="Material Name")

                layout.use_property_split = True
                if not gpd.use_curve_edit:
                    row = layout.row()
                    row.separator()
                    row.prop(overlay, "vertex_opacity", text="Vertex Opacity", slider=True)
                else:
                    # Handles for Curve Edit
                    row = layout.row()
                    row.separator()
                    row.prop(overlay, "display_handle", text="Handles")

        if ob.mode == 'SCULPT_GPENCIL':
            layout.use_property_split = True
            row = layout.row()
            row.separator()
            row.prop(overlay, "vertex_opacity", text="Vertex Opacity", slider=True)

        if ob.mode in {'PAINT_GPENCIL', 'VERTEX_GPENCIL'}:
            layout.label(text="Vertex Paint")
            row = layout.row()
            shading = VIEW3D_PT_shading.get_shading(context)
            row.enabled = shading.type not in {'WIREFRAME', 'RENDERED'}
            row.separator()
            row.use_property_split = True
            row.prop(overlay, "gpencil_vertex_paint_opacity", text="Opacity", slider=True)


class VIEW3D_PT_overlay_grease_pencil_options(Panel):
    bl_space_type = 'VIEW_3D'
    bl_region_type = 'HEADER'
    bl_label = ""
    bl_ui_units_x = 13

    @classmethod
    def poll(cls, context):
        ob = context.object
        return ob and ob.type == 'GREASEPENCIL'

    def draw(self, context):
        layout = self.layout
        view = context.space_data
        overlay = view.overlay

        ob = context.object

        layout.label(text={
            'PAINT_GREASE_PENCIL': iface_("Draw Grease Pencil"),
            'EDIT_GREASE_PENCIL': iface_("Edit Grease Pencil"),
            'WEIGHT_GREASE_PENCIL': iface_("Weight Grease Pencil"),
            'OBJECT': iface_("Grease Pencil"),
            'SCULPT_GREASE_PENCIL': iface_("Sculpt Grease Pencil"),
        }[context.mode], translate=False)

        layout.prop(overlay, "use_gpencil_onion_skin", text="Onion Skin")

        if ob.mode in {'EDIT'}:
            split = layout.split()
            col = split.column()
            col.prop(overlay, "use_gpencil_edit_lines", text="Edit Lines")


class VIEW3D_PT_quad_view(Panel):
    bl_space_type = 'VIEW_3D'
    bl_region_type = 'UI'
    bl_category = "View"
    bl_label = "Quad View"
    bl_options = {'DEFAULT_CLOSED'}

    @classmethod
    def poll(cls, context):
        view = context.space_data
        return view.region_quadviews

    def draw(self, context):
        layout = self.layout

        view = context.space_data

        region = view.region_quadviews[2]
        col = layout.column()
        col.prop(region, "lock_rotation")
        row = col.row()
        row.enabled = region.lock_rotation
        row.prop(region, "show_sync_view")
        row = col.row()
        row.enabled = region.lock_rotation and region.show_sync_view
        row.prop(region, "use_box_clip")


# Annotation properties
class VIEW3D_PT_grease_pencil(AnnotationDataPanel, Panel):
    bl_space_type = 'VIEW_3D'
    bl_region_type = 'UI'
    bl_category = "View"

    # NOTE: this is just a wrapper around the generic GP Panel


class VIEW3D_PT_annotation_onion(AnnotationOnionSkin, Panel):
    bl_space_type = 'VIEW_3D'
    bl_region_type = 'UI'
    bl_category = "View"
    bl_parent_id = "VIEW3D_PT_grease_pencil"

    # NOTE: this is just a wrapper around the generic GP Panel


class TOPBAR_PT_annotation_layers(Panel, AnnotationDataPanel):
    bl_space_type = 'VIEW_3D'
    bl_region_type = 'HEADER'
    bl_label = "Layers"
    bl_ui_units_x = 14


class VIEW3D_PT_view3d_stereo(Panel):
    bl_space_type = 'VIEW_3D'
    bl_region_type = 'UI'
    bl_category = "View"
    bl_label = "Stereoscopy"
    bl_options = {'DEFAULT_CLOSED'}

    @classmethod
    def poll(cls, context):
        scene = context.scene

        multiview = scene.render.use_multiview
        return multiview

    def draw(self, context):
        layout = self.layout
        view = context.space_data

        basic_stereo = context.scene.render.views_format == 'STEREO_3D'

        col = layout.column()
        col.row().prop(view, "stereo_3d_camera", expand=True)

        col.label(text="Display")
        row = col.row()
        row.active = basic_stereo
        row.prop(view, "show_stereo_3d_cameras")
        row = col.row()
        row.active = basic_stereo
        split = row.split()
        split.prop(view, "show_stereo_3d_convergence_plane")
        split = row.split()
        split.prop(view, "stereo_3d_convergence_plane_alpha", text="Alpha")
        split.active = view.show_stereo_3d_convergence_plane
        row = col.row()
        split = row.split()
        split.prop(view, "show_stereo_3d_volume")
        split = row.split()
        split.prop(view, "stereo_3d_volume_alpha", text="Alpha")

        if context.scene.render.use_multiview:
            layout.separator()
            layout.operator("wm.set_stereo_3d", icon='CAMERA_STEREO')


class VIEW3D_PT_context_properties(Panel):
    bl_space_type = 'VIEW_3D'
    bl_region_type = 'UI'
    bl_category = "Item"
    bl_label = "Properties"
    bl_options = {'DEFAULT_CLOSED'}

    @staticmethod
    def _active_context_member(context):
        obj = context.object
        if obj:
            object_mode = obj.mode
            if object_mode == 'POSE':
                return "active_pose_bone"
            elif object_mode == 'EDIT' and obj.type == 'ARMATURE':
                return "active_bone"
            else:
                return "object"

        return ""

    @classmethod
    def poll(cls, context):
        import rna_prop_ui
        member = cls._active_context_member(context)

        if member:
            context_member, member = rna_prop_ui.rna_idprop_context_value(context, member, object)
            return context_member and rna_prop_ui.rna_idprop_has_properties(context_member)

        return False

    def draw(self, context):
        import rna_prop_ui
        member = VIEW3D_PT_context_properties._active_context_member(context)

        if member:
            # Draw with no edit button
            rna_prop_ui.draw(self.layout, context, member, object, use_edit=False)


# Grease Pencil Object - Multi-frame falloff tools.
class VIEW3D_PT_gpencil_multi_frame(Panel):
    bl_space_type = 'VIEW_3D'
    bl_region_type = 'HEADER'
    bl_label = "Multi Frame"

    def draw(self, context):
        layout = self.layout
        tool_settings = context.tool_settings

        gpd = context.gpencil_data
        settings = tool_settings.gpencil_sculpt

        col = layout.column(align=True)
        col.prop(settings, "use_multiframe_falloff")

        # Falloff curve
        if gpd.use_multiedit and settings.use_multiframe_falloff:
            layout.template_curve_mapping(settings, "multiframe_falloff_curve", brush=True)


class VIEW3D_PT_grease_pencil_multi_frame(Panel):
    bl_space_type = 'VIEW_3D'
    bl_region_type = 'HEADER'
    bl_label = "Multi Frame"

    def draw(self, context):
        layout = self.layout
        tool_settings = context.tool_settings

        settings = tool_settings.gpencil_sculpt

        col = layout.column(align=True)
        col.prop(settings, "use_multiframe_falloff")

        # Falloff curve
        if settings.use_multiframe_falloff:
            layout.template_curve_mapping(settings, "multiframe_falloff_curve", brush=True)


# Grease Pencil Object - Curve Editing tools
class VIEW3D_PT_gpencil_curve_edit(Panel):
    bl_space_type = 'VIEW_3D'
    bl_region_type = 'HEADER'
    bl_label = "Curve Editing"

    def draw(self, context):
        layout = self.layout

        gpd = context.gpencil_data
        col = layout.column()

        col.label(text="Curve Editing:")

        split = layout.split()
        col = split.column(align=True)
        row = col.row()
        row.separator()
        row.label(text="Resolution")
        row = col.row()
        row.separator()
        row.label(text="Threshold")
        row = col.row()
        row.separator()
        row.label(text="Corner Angle")

        col = split.column(align=True)
        col.prop(gpd, "edit_curve_resolution", text="")
        col.prop(gpd, "curve_edit_threshold", text="")
        col.prop(gpd, "curve_edit_corner_angle", text="")

        col = layout.column()
        row = col.row()
        row.separator()
        row.prop(gpd, "use_adaptive_curve_resolution")


class VIEW3D_MT_gpencil_edit_context_menu(Menu):
    bl_label = ""

    def draw(self, context):
        layout = self.layout
        tool_settings = context.tool_settings

        is_point_mode = tool_settings.gpencil_selectmode_edit == 'POINT'
        is_stroke_mode = tool_settings.gpencil_selectmode_edit == 'STROKE'
        is_segment_mode = tool_settings.gpencil_selectmode_edit == 'SEGMENT'

        layout.operator_context = 'INVOKE_REGION_WIN'

        row = layout.row()

        if is_point_mode or is_segment_mode:
            col = row.column(align=True)

            col.label(text="Point", icon='GP_SELECT_POINTS')
            col.separator()

            # Additive Operators
            col.operator("gpencil.stroke_subdivide", text="Subdivide", icon="SUBDIVIDE_EDGES").only_selected = True

            col.separator()

            col.operator("gpencil.extrude_move", text="Extrude", icon='EXTRUDE_REGION')

            col.separator()

            # Deform Operators
            col.operator("gpencil.stroke_smooth", text="Smooth", icon="PARTICLEBRUSH_SMOOTH").only_selected = True
            col.operator("transform.bend", text="Bend", icon="BEND")
            col.operator("transform.shear", text="Shear", icon="SHEAR")
            col.operator("transform.tosphere", text="To Sphere", icon="TOSPHERE")
            col.operator("transform.transform", text="Shrink Fatten",
                         icon='SHRINK_FATTEN').mode = 'GPENCIL_SHRINKFATTEN'

            col.separator()

            col.menu("VIEW3D_MT_mirror", text="Mirror")
            col.menu("GPENCIL_MT_snap", text="Snap")

            col.separator()

            # Duplicate operators
            col.operator("gpencil.duplicate_move", text="Duplicate", icon='DUPLICATE')
            col.operator("gpencil.copy", text="Copy", icon='COPYDOWN')
            col.operator("gpencil.paste", text="Paste", icon='PASTEDOWN').type = 'ACTIVE'
            col.operator("gpencil.paste", text="Paste by Layer", icon='PASTEDOWN').type = 'LAYER'

            col.separator()

            # Removal Operators
            col.operator("gpencil.stroke_merge", text="Merge", icon="MERGE")
            col.operator("gpencil.stroke_merge_by_distance", icon="MERGE").use_unselected = False
            col.operator("gpencil.stroke_split", text="Split", icon="SPLIT")
            col.operator("gpencil.stroke_separate", text="Separate", icon="SEPARATE_GP_POINTS").mode = 'POINT'

            col.separator()

            col.operator("gpencil.delete", text="Delete Points", icon="DELETE").type = 'POINTS'
            col.operator("gpencil.dissolve", text="Dissolve", icon="DISSOLVE_VERTS").type = 'POINTS'
            col.operator("gpencil.dissolve", text="Dissolve Between", icon="DISSOLVE_BETWEEN").type = 'BETWEEN'
            col.operator("gpencil.dissolve", text="Dissolve Unselected", icon="DISSOLVE_UNSELECTED").type = 'UNSELECT'

        if is_stroke_mode:

            col = row.column(align=True)
            col.label(text="Stroke", icon='GP_SELECT_STROKES')
            col.separator()

            # Main Strokes Operators
            col.operator("gpencil.stroke_subdivide", text="Subdivide", icon="SUBDIVIDE_EDGES").only_selected = False
            col.menu("VIEW3D_MT_gpencil_simplify")
            col.operator("gpencil.stroke_trim", text="Trim", icon="CUT")

            col.separator()

            col.operator("gpencil.stroke_smooth", text="Smooth",
                         icon="PARTICLEBRUSH_SMOOTH").only_selected = False
            col.operator("transform.transform", text="Shrink/Fatten",
                         icon='SHRINK_FATTEN').mode = 'GPENCIL_SHRINKFATTEN'

            col.separator()

            # Layer and Materials operators
            col.menu("GPENCIL_MT_move_to_layer")
            col.menu("VIEW3D_MT_assign_material")
            col.operator("gpencil.set_active_material", text="Set as Active Material", icon="MATERIAL_DATA")
            col.operator_menu_enum("gpencil.stroke_arrange", "direction", text="Arrange")

            col.separator()

            col.menu("VIEW3D_MT_mirror", text="Mirror")
            col.menu("VIEW3D_MT_snap", text="Snap")

            col.separator()

            # Duplicate operators
            col.operator("gpencil.duplicate_move", text="Duplicate", icon='DUPLICATE')
            col.operator("gpencil.copy", text="Copy", icon='COPYDOWN')
            col.operator("gpencil.paste", text="Paste", icon='PASTEDOWN').type = 'ACTIVE'
            col.operator("gpencil.paste", text="Paste by Layer", icon='PASTEDOWN').type = 'LAYER'

            col.separator()

            # Removal Operators
            col.operator("gpencil.stroke_merge_by_distance", icon="MERGE").use_unselected = True
            col.operator_menu_enum("gpencil.stroke_join", "type", text="Join",
                                   icon='JOIN', text_ctxt=i18n_contexts.id_gpencil)
            col.operator("gpencil.stroke_split", text="Split", icon="SPLIT")
            col.operator("gpencil.stroke_separate", text="Separate", icon="SEPARATE_GP_STROKES").mode = 'STROKE'

            col.separator()

            col.operator("gpencil.delete", text="Delete", icon="DELETE").type = 'STROKES'

            col.separator()

            col.operator_menu_enum("gpencil.reproject", property="type", text="Reproject Strokes")

        layout.separator()

        layout.menu("VIEW3D_MT_edit_gpencil_showhide")  # BFA - added to context menu


class VIEW3D_MT_greasepencil_material_active(Menu):
    bl_label = "Active Material"

    @classmethod
    def poll(cls, context):
        ob = context.active_object
        if ob is None or len(ob.material_slots) == 0:
            return False

        return True

    def draw(self, context):
        layout = self.layout
        layout.operator_context = 'INVOKE_REGION_WIN'
        ob = context.active_object

        for slot in ob.material_slots:
            mat = slot.material
            if not mat:
                continue
            mat.id_data.preview_ensure()
            if mat and mat.id_data and mat.id_data.preview:
                icon = mat.id_data.preview.icon_id
                layout.operator("grease_pencil.set_material", text=mat.name, icon_value=icon).slot = mat.name


class VIEW3D_MT_grease_pencil_assign_material(Menu):
    bl_label = "Assign Material"

    def draw(self, context):
        layout = self.layout
        ob = context.active_object
        mat_active = ob.active_material

        if len(ob.material_slots) == 0:
            row = layout.row()
            row.label(text="No Materials")
            row.enabled = False
            return

        for slot in ob.material_slots:
            mat = slot.material
            if mat:
                layout.operator("grease_pencil.stroke_material_set", text=mat.name,
                                icon='LAYER_ACTIVE' if mat == mat_active else 'BLANK1').material = mat.name


class VIEW3D_MT_greasepencil_edit_context_menu(Menu):
    bl_label = ""

    def draw(self, context):
        layout = self.layout
        tool_settings = context.tool_settings

        is_point_mode = tool_settings.gpencil_selectmode_edit == 'POINT'
        is_stroke_mode = tool_settings.gpencil_selectmode_edit == 'STROKE'

        layout.operator_context = 'INVOKE_REGION_WIN'

        row = layout.row()

        if is_point_mode:
            col = row.column(align=True)
            col.label(text="Point", icon='GP_SELECT_POINTS')

            col.separator()

            # Main Strokes Operators
            col.operator("grease_pencil.stroke_subdivide", text="Subdivide")
            col.operator("grease_pencil.stroke_subdivide_smooth", text="Subdivide and Smooth")
            col.operator("grease_pencil.stroke_simplify", text="Simplify")

            col.separator()

            # Deform Operators
            col.operator("transform.tosphere", text="To Sphere")
            col.operator("transform.shear", text="Shear")
            col.operator("transform.bend", text="Bend")
            col.operator("transform.push_pull", text="Push/Pull")
            col.operator("transform.transform", text="Radius").mode = 'GPENCIL_SHRINKFATTEN'
            col.operator("grease_pencil.stroke_smooth", text="Smooth Points")

            col.separator()

            col.menu("VIEW3D_MT_mirror", text="Mirror")

            col.separator()

            # Copy/paste
            col.operator("grease_pencil.copy", text="Copy", icon='COPYDOWN')
            col.operator("grease_pencil.paste", text="Paste", icon='PASTEDOWN')
            col.operator("grease_pencil.duplicate_move", text="Duplicate")

            col.separator()

            col.operator("grease_pencil.extrude_move", text="Extrude")

            col.separator()

            col.operator("grease_pencil.separate", text="Separate").mode = 'SELECTED'

            # Removal Operators
            col.separator()

            col.operator_enum("grease_pencil.dissolve", "type")

        if is_stroke_mode:
            col = row.column(align=True)
            col.label(text="Stroke", icon='GP_SELECT_STROKES')

            col.separator()

            # Main Strokes Operators
            col.operator("grease_pencil.stroke_subdivide", text="Subdivide")
            col.operator("grease_pencil.stroke_subdivide_smooth", text="Subdivide and Smooth")
            col.operator("grease_pencil.stroke_simplify", text="Simplify")

            col.separator()

            # Deform Operators
            col.operator("grease_pencil.stroke_smooth", text="Smooth")
            col.operator("transform.transform", text="Radius").mode = 'CURVE_SHRINKFATTEN'

            col.separator()

            col.menu("GREASE_PENCIL_MT_move_to_layer")
            col.menu("VIEW3D_MT_grease_pencil_assign_material")
            col.operator("grease_pencil.set_active_material", text="Set as Active Material")
            col.operator_menu_enum("grease_pencil.reorder", text="Arrange", property="direction")

            col.separator()

            col.menu("VIEW3D_MT_mirror")

            col.separator()

            # Copy/paste
            col.operator("grease_pencil.copy", text="Copy", icon='COPYDOWN')
            col.operator("grease_pencil.paste", text="Paste", icon='PASTEDOWN')
            col.operator("grease_pencil.duplicate_move", text="Duplicate")

            col.separator()

            col.operator("grease_pencil.extrude_move", text="Extrude")

            col.separator()

            col.operator("grease_pencil.separate", text="Separate").mode = 'SELECTED'


def draw_gpencil_layer_active(context, layout):
    gpl = context.active_gpencil_layer
    if gpl:
        layout.label(text="Active Layer")
        row = layout.row(align=True)
        row.operator_context = 'EXEC_REGION_WIN'
        row.operator_menu_enum("gpencil.layer_change", "layer", text="", icon='GREASEPENCIL')
        row.prop(gpl, "info", text="")
        row.operator("gpencil.layer_remove", text="", icon='X')


def draw_gpencil_material_active(context, layout):
    ob = context.active_object
    if ob and len(ob.material_slots) > 0 and ob.active_material_index >= 0:
        ma = ob.material_slots[ob.active_material_index].material
        if ma:
            layout.label(text="Active Material")
            row = layout.row(align=True)
            row.operator_context = 'EXEC_REGION_WIN'
            row.operator_menu_enum("gpencil.material_set", "slot", text="", icon='MATERIAL')
            row.prop(ma, "name", text="")


class VIEW3D_PT_gpencil_sculpt_automasking(Panel):
    bl_space_type = 'VIEW_3D'
    bl_region_type = 'HEADER'
    bl_label = "Auto-masking"
    bl_ui_units_x = 10

    def draw(self, context):
        layout = self.layout
        tool_settings = context.scene.tool_settings

        layout.label(text="Auto-masking")

        col = layout.column(align=True)
        col.prop(tool_settings.gpencil_sculpt, "use_automasking_stroke", text="Stroke")
        col.prop(tool_settings.gpencil_sculpt, "use_automasking_layer_stroke", text="Layer")
        col.prop(tool_settings.gpencil_sculpt, "use_automasking_material_stroke", text="Material")
        col.separator()
        col.prop(tool_settings.gpencil_sculpt, "use_automasking_layer_active", text="Active Layer")
        col.prop(tool_settings.gpencil_sculpt, "use_automasking_material_active", text="Active Material")


class VIEW3D_PT_gpencil_sculpt_context_menu(Panel):
    bl_space_type = 'VIEW_3D'
    bl_region_type = 'WINDOW'
    bl_label = "Sculpt"
    bl_ui_units_x = 12

    def draw(self, context):
        layout = self.layout
        tool_settings = context.tool_settings

        settings = tool_settings.gpencil_sculpt_paint
        brush = settings.brush

        layout.prop(brush, "size", slider=True)
        layout.prop(brush, "strength")

        # Layers
        draw_gpencil_layer_active(context, layout)


class VIEW3D_PT_gpencil_weight_context_menu(Panel):
    bl_space_type = 'VIEW_3D'
    bl_region_type = 'WINDOW'
    bl_label = "Weight Paint"
    bl_ui_units_x = 12

    def draw(self, context):
        tool_settings = context.tool_settings
        settings = tool_settings.gpencil_weight_paint
        brush = settings.brush
        layout = self.layout

        # Weight settings
        if context.mode == 'WEIGHT_GPENCIL':
            brush_basic_gpencil_weight_settings(layout, context, brush)
        else:
            # Grease Pencil v3
            brush_basic_grease_pencil_weight_settings(layout, context, brush)

        # Layers
        draw_gpencil_layer_active(context, layout)


# bfa menu
class VIEW3D_PT_gpencil_edit_options(Panel):
    bl_space_type = 'VIEW_3D'
    bl_region_type = 'HEADER'
    bl_label = "Options"

    def draw(self, context):
        layout = self.layout
        settings = context.tool_settings.gpencil_sculpt

        layout.prop(settings, "use_scale_thickness", text="Scale Thickness")


class VIEW3D_PT_gpencil_draw_context_menu(Panel):
    bl_space_type = 'VIEW_3D'
    bl_region_type = 'WINDOW'
    bl_label = "Draw"
    bl_ui_units_x = 12

    def draw(self, context):
        layout = self.layout
        tool_settings = context.tool_settings
        settings = tool_settings.gpencil_paint
        brush = settings.brush
        gp_settings = brush.gpencil_settings

        is_pin_vertex = gp_settings.brush_draw_mode == 'VERTEXCOLOR'
        is_vertex = settings.color_mode == 'VERTEXCOLOR' or brush.gpencil_tool == 'TINT' or is_pin_vertex

        if brush.gpencil_tool not in {'ERASE', 'CUTTER', 'EYEDROPPER'} and is_vertex:
            split = layout.split(factor=0.1)
            split.prop(brush, "color", text="")
            split.template_color_picker(brush, "color", value_slider=True)

            col = layout.column()
            col.separator()
            col.prop_menu_enum(gp_settings, "vertex_mode", text="Mode")
            col.separator()

        if brush.gpencil_tool not in {'FILL', 'CUTTER'}:
            layout.prop(brush, "size", slider=True)
        if brush.gpencil_tool not in {'ERASE', 'FILL', 'CUTTER'}:
            layout.prop(gp_settings, "pen_strength")

        # Layers
        draw_gpencil_layer_active(context, layout)

        layout.menu("VIEW3D_MT_edit_gpencil_showhide")  # BFA - added to context menu

        # Material
        if not is_vertex:
            draw_gpencil_material_active(context, layout)


class VIEW3D_PT_gpencil_vertex_context_menu(Panel):
    bl_space_type = 'VIEW_3D'
    bl_region_type = 'WINDOW'
    bl_label = "Vertex Paint"
    bl_ui_units_x = 12

    def draw(self, context):
        layout = self.layout
        tool_settings = context.tool_settings
        settings = tool_settings.gpencil_vertex_paint
        brush = settings.brush
        gp_settings = brush.gpencil_settings

        col = layout.column()

        if brush.gpencil_vertex_tool in {'DRAW', 'REPLACE'}:
            split = layout.split(factor=0.1)
            split.prop(brush, "color", text="")
            split.template_color_picker(brush, "color", value_slider=True)

            col = layout.column()
            col.separator()
            col.prop_menu_enum(gp_settings, "vertex_mode", text="Mode")
            col.separator()

        row = col.row(align=True)
        row.prop(brush, "size", text="Radius")
        row.prop(gp_settings, "use_pressure", text="", icon='STYLUS_PRESSURE')

        if brush.gpencil_vertex_tool in {'DRAW', 'BLUR', 'SMEAR'}:
            row = layout.row(align=True)
            row.prop(gp_settings, "pen_strength", slider=True)
            row.prop(gp_settings, "use_strength_pressure", text="", icon='STYLUS_PRESSURE')

        # Layers
        draw_gpencil_layer_active(context, layout)

        layout.menu("VIEW3D_MT_edit_gpencil_showhide")  # BFA - added to context menu


class VIEW3D_PT_paint_vertex_context_menu(Panel):
    # Only for popover, these are dummy values.
    bl_space_type = 'VIEW_3D'
    bl_region_type = 'WINDOW'
    bl_label = "Vertex Paint"

    def draw(self, context):
        layout = self.layout

        brush = context.tool_settings.vertex_paint.brush
        capabilities = brush.vertex_paint_capabilities

        if capabilities.has_color:
            split = layout.split(factor=0.1)
            UnifiedPaintPanel.prop_unified_color(split, context, brush, "color", text="")
            UnifiedPaintPanel.prop_unified_color_picker(split, context, brush, "color", value_slider=True)
            layout.prop(brush, "blend", text="")

        UnifiedPaintPanel.prop_unified(
            layout,
            context,
            brush,
            "size",
            unified_name="use_unified_size",
            pressure_name="use_pressure_size",
            slider=True,
        )
        UnifiedPaintPanel.prop_unified(
            layout,
            context,
            brush,
            "strength",
            unified_name="use_unified_strength",
            pressure_name="use_pressure_strength",
            slider=True,
        )


class VIEW3D_PT_paint_texture_context_menu(Panel):
    # Only for popover, these are dummy values.
    bl_space_type = 'VIEW_3D'
    bl_region_type = 'WINDOW'
    bl_label = "Texture Paint"

    def draw(self, context):
        layout = self.layout

        brush = context.tool_settings.image_paint.brush
        capabilities = brush.image_paint_capabilities

        if capabilities.has_color:
            split = layout.split(factor=0.1)
            UnifiedPaintPanel.prop_unified_color(split, context, brush, "color", text="")
            UnifiedPaintPanel.prop_unified_color_picker(split, context, brush, "color", value_slider=True)
            layout.prop(brush, "blend", text="")

        if capabilities.has_radius:
            UnifiedPaintPanel.prop_unified(
                layout,
                context,
                brush,
                "size",
                unified_name="use_unified_size",
                pressure_name="use_pressure_size",
                slider=True,
            )
            UnifiedPaintPanel.prop_unified(
                layout,
                context,
                brush,
                "strength",
                unified_name="use_unified_strength",
                pressure_name="use_pressure_strength",
                slider=True,
            )


class VIEW3D_PT_paint_weight_context_menu(Panel):
    # Only for popover, these are dummy values.
    bl_space_type = 'VIEW_3D'
    bl_region_type = 'WINDOW'
    bl_label = "Weights"

    def draw(self, context):
        layout = self.layout

        brush = context.tool_settings.weight_paint.brush
        UnifiedPaintPanel.prop_unified(
            layout,
            context,
            brush,
            "weight",
            unified_name="use_unified_weight",
            slider=True,
        )
        UnifiedPaintPanel.prop_unified(
            layout,
            context,
            brush,
            "size",
            unified_name="use_unified_size",
            pressure_name="use_pressure_size",
            slider=True,
        )
        UnifiedPaintPanel.prop_unified(
            layout,
            context,
            brush,
            "strength",
            unified_name="use_unified_strength",
            pressure_name="use_pressure_strength",
            slider=True,
        )


# BFA - these are made consistent with the Sidebar>Tool>Brush Settings>Advanced Automasking panel, heavily changed
class VIEW3D_PT_sculpt_automasking(Panel):
    bl_space_type = 'VIEW_3D'
    bl_region_type = 'HEADER'
    bl_label = "Global Auto Masking"
    bl_ui_units_x = 10

    def draw(self, context):
        layout = self.layout

        tool_settings = context.tool_settings
        sculpt = tool_settings.sculpt
        layout.label(text="Global Auto Masking")
        layout.label(text="Overrides brush settings", icon="QUESTION")

        col = layout.column(align=True)

        # topology automasking
        col.use_property_split = False
        row = col.row()
        row.separator()
        row.prop(sculpt, "use_automasking_topology")

        # face masks automasking
        row = col.row()
        row.separator()
        row.prop(sculpt, "use_automasking_face_sets")

        col = layout.column(align=True)
        col.use_property_split = False

        col = layout.column()
        split = col.split(factor=0.9)
        split.use_property_split = False
        row = split.row()
        row.separator()
        row.prop(sculpt, "use_automasking_boundary_edges", text="Mesh Boundary")

        if sculpt.use_automasking_boundary_edges or sculpt.use_automasking_boundary_face_sets:
            split.label(icon='DISCLOSURE_TRI_DOWN')
        else:
            split.label(icon='DISCLOSURE_TRI_RIGHT')

        # col = layout.column()
        split = col.split(factor=0.9)
        split.use_property_split = False
        row = split.row()
        row.separator()
        row.prop(sculpt, "use_automasking_boundary_face_sets", text="Face Sets Boundary")

        if sculpt.use_automasking_boundary_edges or sculpt.use_automasking_boundary_face_sets:
            split.label(icon='DISCLOSURE_TRI_DOWN')
        else:
            split.label(icon='DISCLOSURE_TRI_RIGHT')

        if sculpt.use_automasking_boundary_edges or sculpt.use_automasking_boundary_face_sets:
            col = layout.column()
            col.use_property_split = True
            row = col.row()
            row.separator(factor=3.5)
            row.prop(sculpt, "automasking_boundary_edges_propagation_steps", text="Steps")

        col = layout.column()
        split = col.split(factor=0.9)
        split.use_property_split = False
        row = split.row()
        row.separator()
        row.prop(sculpt, "use_automasking_cavity", text="Cavity")

        is_cavity_active = sculpt.use_automasking_cavity or sculpt.use_automasking_cavity_inverted

        if is_cavity_active:
            props = row.operator("sculpt.mask_from_cavity", text="Create Mask")
            props.settings_source = 'SCENE'
            split.label(icon='DISCLOSURE_TRI_DOWN')
        else:
            split.label(icon='DISCLOSURE_TRI_RIGHT')

        split = col.split(factor=0.9)
        split.use_property_split = False
        row = split.row()
        row.separator()
        row.prop(sculpt, "use_automasking_cavity_inverted", text="Cavity (inverted)")

        is_cavity_active = sculpt.use_automasking_cavity or sculpt.use_automasking_cavity_inverted

        if is_cavity_active:
            split.label(icon='DISCLOSURE_TRI_DOWN')
        else:
            split.label(icon='DISCLOSURE_TRI_RIGHT')

        if is_cavity_active:
            col = layout.column(align=True)
            row = col.row()
            row.separator(factor=3.5)
            props = row.operator("sculpt.mask_from_cavity", text="Create Mask")
            props.settings_source = "SCENE"
            row = col.row()
            row.separator(factor=3.5)
            row.prop(sculpt, "automasking_cavity_factor", text="Factor")
            row = col.row()
            row.separator(factor=3.5)
            row.prop(sculpt, "automasking_cavity_blur_steps", text="Blur")

            col = layout.column()
            col.use_property_split = False
            row = col.row()
            row.separator(factor=3.5)
            row.prop(sculpt, "use_automasking_custom_cavity_curve", text="Custom Curve")

            if sculpt.use_automasking_custom_cavity_curve:
                col.template_curve_mapping(sculpt, "automasking_cavity_curve")

        col = layout.column()
        split = col.split(factor=0.9)
        split.use_property_split = False
        row = split.row()
        row.separator()
        row.prop(sculpt, "use_automasking_view_normal", text="View Normal")

        if sculpt.use_automasking_view_normal:
            split.label(icon='DISCLOSURE_TRI_DOWN')
        else:
            split.label(icon='DISCLOSURE_TRI_RIGHT')

        if sculpt.use_automasking_view_normal:

            row = col.row()
            row.use_property_split = False
            row.separator(factor=3.5)
            row.prop(sculpt, "use_automasking_view_occlusion", text="Occlusion")
            subcol = col.column(align=True)
            if not sculpt.use_automasking_view_occlusion:
                subcol.use_property_split = True
                row = subcol.row()
                row.separator(factor=3.5)
                row.prop(sculpt, "automasking_view_normal_limit", text="Limit")
                row = subcol.row()
                row.separator(factor=3.5)
                row.prop(sculpt, "automasking_view_normal_falloff", text="Falloff")

        # col = layout.column()
        split = col.split(factor=0.9)
        split.use_property_split = False
        row = split.row()
        row.separator()
        row.prop(sculpt, "use_automasking_start_normal", text="Area Normal")

        if sculpt.use_automasking_start_normal:
            split.label(icon='DISCLOSURE_TRI_DOWN')
        else:
            split.label(icon='DISCLOSURE_TRI_RIGHT')

        if sculpt.use_automasking_start_normal:
            col = layout.column(align=True)
            row = col.row()
            row.use_property_split = True # BFA - label outside
            row.separator(factor=3.5)
            row.prop(sculpt, "automasking_start_normal_limit", text="Limit")
            row = col.row()
            row.use_property_split = True # BFA - label outside
            row.separator(factor=3.5)
            row.prop(sculpt, "automasking_start_normal_falloff", text="Falloff")
            col.separator()


class VIEW3D_PT_sculpt_context_menu(Panel):
    # Only for popover, these are dummy values.
    bl_space_type = 'VIEW_3D'
    bl_region_type = 'WINDOW'
    bl_label = "Sculpt"

    def draw(self, context):
        layout = self.layout

        brush = context.tool_settings.sculpt.brush
        capabilities = brush.sculpt_capabilities

        if capabilities.has_color:
            split = layout.split(factor=0.1)
            UnifiedPaintPanel.prop_unified_color(split, context, brush, "color", text="")
            UnifiedPaintPanel.prop_unified_color_picker(split, context, brush, "color", value_slider=True)
            layout.prop(brush, "blend", text="")

        ups = context.tool_settings.unified_paint_settings
        size = "size"
        size_owner = ups if ups.use_unified_size else brush
        if size_owner.use_locked_size == 'SCENE':
            size = "unprojected_radius"

        UnifiedPaintPanel.prop_unified(
            layout,
            context,
            brush,
            size,
            unified_name="use_unified_size",
            pressure_name="use_pressure_size",
            text="Radius",
            slider=True,
        )
        UnifiedPaintPanel.prop_unified(
            layout,
            context,
            brush,
            "strength",
            unified_name="use_unified_strength",
            pressure_name="use_pressure_strength",
            slider=True,
        )

        if capabilities.has_auto_smooth:
            layout.prop(brush, "auto_smooth_factor", slider=True)

        if capabilities.has_normal_weight:
            layout.prop(brush, "normal_weight", slider=True)

        if capabilities.has_pinch_factor:
            text = "Pinch"
            if brush.sculpt_tool in {'BLOB', 'SNAKE_HOOK'}:
                text = "Magnify"
            layout.prop(brush, "crease_pinch_factor", slider=True, text=text)

        if capabilities.has_rake_factor:
            layout.prop(brush, "rake_factor", slider=True)

        if capabilities.has_plane_offset:
            layout.prop(brush, "plane_offset", slider=True)
            layout.prop(brush, "plane_trim", slider=True, text="Distance")

        if capabilities.has_height:
            layout.prop(brush, "height", slider=True, text="Height")


class TOPBAR_PT_gpencil_materials(GreasePencilMaterialsPanel, Panel):
    bl_space_type = 'VIEW_3D'
    bl_region_type = 'HEADER'
    bl_label = "Materials"
    bl_ui_units_x = 14

    @classmethod
    def poll(cls, context):
        ob = context.object
        return ob and ob.type in {'GPENCIL', 'GREASEPENCIL'}


class TOPBAR_PT_gpencil_vertexcolor(GreasePencilVertexcolorPanel, Panel):
    bl_space_type = 'VIEW_3D'
    bl_region_type = 'HEADER'
    bl_label = "Color Attribute"
    bl_ui_units_x = 10

    @classmethod
    def poll(cls, context):
        ob = context.object
        return ob and ob.type == 'GPENCIL'


class VIEW3D_PT_curves_sculpt_add_shape(Panel):
    # Only for popover, these are dummy values.
    bl_space_type = 'VIEW_3D'
    bl_region_type = 'WINDOW'
    bl_label = "Curves Sculpt Add Curve Options"

    def draw(self, context):
        layout = self.layout

        layout.use_property_split = False  # BFA - set to False
        layout.use_property_decorate = False  # No animation.

        settings = UnifiedPaintPanel.paint_settings(context)
        brush = settings.brush

        col = layout.column(align=True)
        col.label(text="Interpolate")

        row = col.row()
        row.separator()
        row.prop(brush.curves_sculpt_settings, "use_length_interpolate", text="Length")
        row = col.row()
        row.separator()
        row.prop(brush.curves_sculpt_settings, "use_radius_interpolate", text="Radius")
        row = col.row()
        row.separator()
        row.prop(brush.curves_sculpt_settings, "use_shape_interpolate", text="Shape")
        row = col.row()
        row.separator()
        row.prop(brush.curves_sculpt_settings, "use_point_count_interpolate", text="Point Count")

        layout.use_property_split = True

        col = layout.column()
        col.active = not brush.curves_sculpt_settings.use_length_interpolate
        col.prop(brush.curves_sculpt_settings, "curve_length", text="Length")

        col = layout.column()
        col.active = not brush.curves_sculpt_settings.use_radius_interpolate
        col.prop(brush.curves_sculpt_settings, "curve_radius", text="Radius")

        col = layout.column()
        col.active = not brush.curves_sculpt_settings.use_point_count_interpolate
        col.prop(brush.curves_sculpt_settings, "points_per_curve", text="Points")


class VIEW3D_PT_curves_sculpt_parameter_falloff(Panel):
    # Only for popover, these are dummy values.
    bl_space_type = 'VIEW_3D'
    bl_region_type = 'WINDOW'
    bl_label = "Curves Sculpt Parameter Falloff"

    def draw(self, context):
        layout = self.layout

        settings = UnifiedPaintPanel.paint_settings(context)
        brush = settings.brush

        layout.template_curve_mapping(brush.curves_sculpt_settings, "curve_parameter_falloff")
        row = layout.row(align=True)
        row.operator("brush.sculpt_curves_falloff_preset", icon='SMOOTHCURVE', text="").shape = 'SMOOTH'
        row.operator("brush.sculpt_curves_falloff_preset", icon='SPHERECURVE', text="").shape = 'ROUND'
        row.operator("brush.sculpt_curves_falloff_preset", icon='ROOTCURVE', text="").shape = 'ROOT'
        row.operator("brush.sculpt_curves_falloff_preset", icon='SHARPCURVE', text="").shape = 'SHARP'
        row.operator("brush.sculpt_curves_falloff_preset", icon='LINCURVE', text="").shape = 'LINE'
        row.operator("brush.sculpt_curves_falloff_preset", icon='NOCURVE', text="").shape = 'MAX'


class VIEW3D_PT_curves_sculpt_grow_shrink_scaling(Panel):
    # Only for popover, these are dummy values.
    bl_space_type = 'VIEW_3D'
    bl_region_type = 'WINDOW'
    bl_label = "Curves Grow/Shrink Scaling"
    bl_ui_units_x = 12

    def draw(self, context):
        layout = self.layout

        layout.use_property_split = True
        layout.use_property_decorate = False  # No animation.

        settings = UnifiedPaintPanel.paint_settings(context)
        brush = settings.brush

        layout.prop(brush.curves_sculpt_settings, "use_uniform_scale")
        layout.prop(brush.curves_sculpt_settings, "minimum_length")


class VIEW3D_PT_viewport_debug(Panel):
    bl_space_type = 'VIEW_3D'
    bl_region_type = 'HEADER'
    bl_parent_id = "VIEW3D_PT_overlay"
    bl_label = "Viewport Debug"

    @classmethod
    def poll(cls, context):
        prefs = context.preferences
        return prefs.experimental.use_viewport_debug

    def draw(self, context):
        layout = self.layout
        view = context.space_data
        overlay = view.overlay

        layout.prop(overlay, "use_debug_freeze_view_culling")


class View3DAssetShelf(BrushAssetShelf):
    bl_space_type = "VIEW_3D"


class VIEW3D_AST_brush_sculpt(View3DAssetShelf, bpy.types.AssetShelf):
    mode = 'SCULPT'
    mode_prop = "use_paint_sculpt"


class VIEW3D_AST_brush_sculpt_curves(View3DAssetShelf, bpy.types.AssetShelf):
    mode = 'SCULPT_CURVES'
    mode_prop = "use_paint_sculpt_curves"


class VIEW3D_AST_brush_vertex_paint(View3DAssetShelf, bpy.types.AssetShelf):
    mode = 'VERTEX_PAINT'
    mode_prop = "use_paint_vertex"


class VIEW3D_AST_brush_weight_paint(View3DAssetShelf, bpy.types.AssetShelf):
    mode = 'WEIGHT_PAINT'
    mode_prop = "use_paint_weight"


class VIEW3D_AST_brush_texture_paint(View3DAssetShelf, bpy.types.AssetShelf):
    mode = 'TEXTURE_PAINT'
    mode_prop = "use_paint_image"


class VIEW3D_AST_brush_gpencil_paint(View3DAssetShelf, bpy.types.AssetShelf):
    mode = 'PAINT_GPENCIL'
    mode_prop = "use_paint_grease_pencil"


class VIEW3D_AST_brush_grease_pencil_paint(View3DAssetShelf, bpy.types.AssetShelf):
    mode = 'PAINT_GREASE_PENCIL'
    mode_prop = "use_paint_grease_pencil"


class VIEW3D_AST_brush_gpencil_sculpt(View3DAssetShelf, bpy.types.AssetShelf):
    mode = 'SCULPT_GPENCIL'
    mode_prop = "use_sculpt_grease_pencil"


class VIEW3D_AST_brush_gpencil_vertex(View3DAssetShelf, bpy.types.AssetShelf):
    mode = 'VERTEX_GPENCIL'
    mode_prop = "use_vertex_grease_pencil"


class VIEW3D_AST_brush_gpencil_weight(View3DAssetShelf, bpy.types.AssetShelf):
    mode = 'WEIGHT_GPENCIL'
    mode_prop = "use_weight_grease_pencil"


classes = (
    VIEW3D_HT_header,
    VIEW3D_HT_tool_header,
    ALL_MT_editormenu_view3d,  # bfa menu
    VIEW3D_MT_editor_menus,
    VIEW3D_MT_transform,
    VIEW3D_MT_transform_object,
    VIEW3D_MT_transform_armature,
    VIEW3D_MT_mirror,
    VIEW3D_MT_snap,
    VIEW3D_MT_uv_map_clear_seam,  # bfa - Tooltip and operator for Clear Seam.
    VIEW3D_MT_uv_map,
    VIEW3D_MT_switchactivecamto,  # bfa - set active camera does not exist in blender
    VIEW3D_MT_view_legacy,  # bfa menu
    VIEW3D_MT_view_annotations,  # bfa menu
    VIEW3D_MT_view,
    VIEW3D_MT_view_local,
    VIEW3D_MT_view_cameras,
    VIEW3D_MT_view_pie_menus,  # bfa menu
    VIEW3D_MT_view_navigation_legacy,  # bfa menu
    VIEW3D_MT_view_navigation,
    VIEW3D_MT_view_align,
    VIEW3D_MT_view_align_selected,
    VIEW3D_MT_view_viewpoint,
    VIEW3D_MT_view_regions,
    VIEW3D_MT_select_object,
    VIEW3D_MT_select_object_legacy,  # bfa menu
    VIEW3D_MT_select_by_type,  # bfa menu
    VIEW3D_MT_select_grouped,  # bfa menu
    VIEW3D_MT_select_linked,  # bfa menu
    VIEW3D_MT_select_object_more_less,
    VIEW3D_MT_select_pose,
    VIEW3D_MT_select_pose_more_less,
    VIEW3D_MT_select_particle,
    VIEW3D_MT_edit_mesh,
    VIEW3D_MT_edit_mesh_legacy,  # bfa menu
    VIEW3D_MT_edit_mesh_sort_elements,  # bfa menu
    VIEW3D_MT_edit_mesh_select_similar,
    VIEW3D_MT_edit_mesh_select_by_trait,
    VIEW3D_MT_edit_mesh_select_more_less,
    VIEW3D_MT_select_edit_mesh,
    VIEW3D_MT_select_edit_curve,
    VIEW3D_MT_select_edit_curve_select_similar,  # bfa menu
    VIEW3D_MT_select_edit_surface,
    VIEW3D_MT_select_edit_text,
    VIEW3D_MT_select_edit_metaball,
    VIEW3D_MT_edit_lattice_context_menu,
    VIEW3D_MT_select_edit_metaball_select_similar,  # bfa menu
    VIEW3D_MT_select_edit_lattice,
    VIEW3D_MT_select_edit_armature,
    VIEW3D_MT_select_gpencil_legacy,  # bfa menu
    VIEW3D_MT_select_gpencil_grouped,  # bfa menu
    VIEW3D_MT_select_edit_grease_pencil,
    VIEW3D_MT_select_edit_gpencil,
    VIEW3D_MT_select_paint_mask,
    VIEW3D_MT_select_paint_mask_face_more_less,  # bfa menu
    VIEW3D_MT_select_paint_mask_vertex,
    VIEW3D_MT_select_paint_mask_vertex_more_less,  # bfa menu
    VIEW3D_MT_select_edit_point_cloud,
    VIEW3D_MT_edit_curves_select_more_less,
    VIEW3D_MT_select_edit_curves,
    VIEW3D_MT_select_sculpt_curves,
    VIEW3D_MT_mesh_add,
    VIEW3D_MT_curve_add,
    VIEW3D_MT_surface_add,
    VIEW3D_MT_edit_metaball_context_menu,
    VIEW3D_MT_metaball_add,
    TOPBAR_MT_edit_curve_add,
    TOPBAR_MT_edit_armature_add,
    VIEW3D_MT_armature_add,
    VIEW3D_MT_light_add,
    VIEW3D_MT_lightprobe_add,
    VIEW3D_MT_camera_add,
    VIEW3D_MT_volume_add,
    VIEW3D_MT_grease_pencil_add,
    VIEW3D_MT_add,
    VIEW3D_MT_image_add,
    VIEW3D_MT_origin_set,  # bfa menu
    VIEW3D_MT_object,
    VIEW3D_MT_object_animation,
    VIEW3D_MT_object_asset,
    VIEW3D_MT_object_rigid_body,
    VIEW3D_MT_object_clear,
    VIEW3D_MT_object_context_menu,
    VIEW3D_MT_object_convert,
    VIEW3D_MT_object_shading,
    VIEW3D_MT_object_apply,
    VIEW3D_MT_object_relations,
    VIEW3D_MT_object_liboverride,
    VIEW3D_MT_object_parent,
    VIEW3D_MT_object_track,
    VIEW3D_MT_object_collection,
    VIEW3D_MT_object_constraints,
    VIEW3D_MT_object_modifiers,
    VIEW3D_MT_object_quick_effects,
    VIEW3D_MT_object_showhide,
    VIEW3D_MT_object_cleanup,
    VIEW3D_MT_make_single_user,
    VIEW3D_MT_make_links,
<<<<<<< HEAD
    VIEW3D_MT_brush_paint_modes,
    VIEW3D_MT_brush,  # bfa menu
    VIEW3D_MT_facemask_showhide,  # bfa menu
=======
>>>>>>> 1c933fa4
    VIEW3D_MT_paint_vertex,
    VIEW3D_MT_hook,
    VIEW3D_MT_vertex_group,
    VIEW3D_MT_gpencil_vertex_group,
    VIEW3D_MT_greasepencil_vertex_group,
    VIEW3D_MT_paint_weight,
    VIEW3D_MT_paint_weight_legacy,  # bfa menu
    VIEW3D_MT_paint_weight_lock,
    VIEW3D_MT_subdivision_set,  # bfa menu
    VIEW3D_MT_sculpt,
    VIEW3D_MT_sculpt_legacy,  # bfa menu
    VIEW3D_MT_bfa_sculpt_transform,  # bfa menu
    VIEW3D_MT_bfa_sculpt_showhide,  # bfa menu
    VIEW3D_MT_sculpt_set_pivot,
    VIEW3D_MT_sculpt_transform, # BFA - not used
    VIEW3D_MT_sculpt_showhide, # BFA - menu
    VIEW3D_MT_sculpt_trim, # BFA - not used
    VIEW3D_MT_mask,
    VIEW3D_MT_mask_legacy,  # bfa menu
    VIEW3D_MT_face_sets_showhide,  # bfa menu
    VIEW3D_MT_face_sets,
    VIEW3D_MT_face_sets_init,
    VIEW3D_MT_random_mask,
    VIEW3D_MT_particle,
    VIEW3D_MT_particle_context_menu,
    VIEW3D_MT_particle_showhide,
    VIEW3D_MT_pose,
    VIEW3D_MT_pose_transform,
    VIEW3D_MT_pose_slide,
    VIEW3D_MT_pose_propagate,
    VIEW3D_MT_pose_motion,
    VIEW3D_MT_bone_collections,
    VIEW3D_MT_pose_ik,
    VIEW3D_MT_pose_constraints,
    VIEW3D_MT_pose_names,
    VIEW3D_MT_pose_showhide,
    VIEW3D_MT_pose_apply,
    VIEW3D_MT_pose_context_menu,
    VIEW3D_MT_bone_options_toggle,
    VIEW3D_MT_bone_options_enable,
    VIEW3D_MT_bone_options_disable,
    VIEW3D_MT_edit_mesh_context_menu,
    VIEW3D_MT_edit_mesh_select_mode,
    VIEW3D_MT_edit_mesh_select_linked,
    VIEW3D_MT_edit_mesh_select_loops,
    VIEW3D_MT_edit_mesh_extrude_dupli,  # bfa operator for separated tooltip
    VIEW3D_MT_edit_mesh_extrude_dupli_rotate,  # bfa operator for separated tooltip
    VIEW3D_MT_edit_mesh_extrude,
    VIEW3D_MT_edit_mesh_vertices,
    VIEW3D_MT_edit_mesh_vertices_legacy,  # bfa menu
    VIEW3D_MT_edit_mesh_edges,
    VIEW3D_MT_edit_mesh_edges_legacy,  # bfa menu
    VIEW3D_MT_edit_mesh_faces,
    VIEW3D_MT_edit_mesh_faces_legacy,  # bfa menu
    VIEW3D_MT_edit_mesh_faces_data,
    VIEW3D_MT_edit_mesh_normals,
    VIEW3D_MT_edit_mesh_normals_select_strength,
    VIEW3D_MT_edit_mesh_normals_set_strength,
    VIEW3D_MT_edit_mesh_normals_average,
    VIEW3D_MT_edit_mesh_shading,
    VIEW3D_MT_edit_mesh_weights,
    VIEW3D_MT_edit_mesh_clean,
    VIEW3D_MT_edit_mesh_delete,
    VIEW3D_MT_edit_mesh_merge,
    VIEW3D_MT_edit_mesh_split,
    VIEW3D_MT_edit_mesh_dissolve,  # bfa menu
    VIEW3D_MT_edit_mesh_showhide,
    VIEW3D_MT_greasepencil_material_active,
    VIEW3D_MT_paint_grease_pencil,
    VIEW3D_MT_paint_gpencil,
    VIEW3D_MT_draw_gpencil,
    VIEW3D_MT_assign_material,
    VIEW3D_MT_edit_gpencil,
    VIEW3D_MT_edit_gpencil_stroke,
    VIEW3D_MT_edit_gpencil_point,
    VIEW3D_MT_edit_gpencil_hide,  # bfa menu
    VIEW3D_MT_edit_gpencil_arrange_strokes,  # bfa menu
    VIEW3D_MT_edit_gpencil_delete,
    VIEW3D_MT_sculpt_gpencil_copy,  # bfa menu
    VIEW3D_MT_edit_gpencil_showhide,
    VIEW3D_MT_edit_greasepencil_showhide,
    VIEW3D_MT_edit_greasepencil_cleanup,
    VIEW3D_MT_weight_grease_pencil,
    VIEW3D_MT_weight_gpencil,
    VIEW3D_MT_gpencil_animation,
    VIEW3D_MT_gpencil_simplify,
    VIEW3D_MT_gpencil_autoweights,
    VIEW3D_MT_gpencil_edit_context_menu,
    VIEW3D_MT_greasepencil_edit_context_menu,
    VIEW3D_MT_grease_pencil_assign_material,
    VIEW3D_MT_edit_greasepencil,
    VIEW3D_MT_edit_greasepencil_delete,
    VIEW3D_MT_edit_greasepencil_stroke,
    VIEW3D_MT_edit_greasepencil_point,
    VIEW3D_MT_edit_greasepencil_animation,
    VIEW3D_MT_edit_curve,
    VIEW3D_MT_edit_curve_ctrlpoints,
    VIEW3D_MT_edit_curve_handle_type_set,  # bfa menu
    VIEW3D_MT_edit_curve_segments,
    VIEW3D_MT_edit_curve_clean,
    VIEW3D_MT_edit_curve_context_menu,
    VIEW3D_MT_edit_curve_delete,
    VIEW3D_MT_edit_curve_showhide,
    VIEW3D_MT_edit_surface,
    VIEW3D_MT_edit_font,
    VIEW3D_MT_edit_font_chars,
    VIEW3D_MT_edit_font_kerning,
    VIEW3D_MT_edit_font_move,  # bfa menu
    VIEW3D_MT_edit_font_delete,
    VIEW3D_MT_edit_font_context_menu,
    VIEW3D_MT_edit_meta,
    VIEW3D_MT_edit_meta_showhide,
    VIEW3D_MT_edit_lattice,
    VIEW3D_MT_edit_lattice_flip,  # bfa menu - blender uses enum
    VIEW3D_MT_edit_armature,
    VIEW3D_MT_armature_showhide,  # bfa menu
    VIEW3D_MT_armature_context_menu,
    VIEW3D_MT_edit_armature_parent,
    VIEW3D_MT_edit_armature_roll,
    VIEW3D_MT_edit_armature_names,
    VIEW3D_MT_edit_armature_delete,
    VIEW3D_MT_edit_gpencil_transform,
    VIEW3D_MT_edit_curves,
    VIEW3D_MT_edit_curves_add,
    VIEW3D_MT_edit_curves_segments,
    VIEW3D_MT_edit_curves_control_points,
    VIEW3D_MT_edit_curves_context_menu,
    VIEW3D_MT_edit_pointcloud,
    VIEW3D_MT_object_mode_pie,
    VIEW3D_MT_view_pie,
    VIEW3D_MT_transform_gizmo_pie,
    VIEW3D_MT_shading_pie,
    VIEW3D_MT_shading_ex_pie,
    VIEW3D_MT_pivot_pie,
    VIEW3D_MT_snap_pie,
    VIEW3D_MT_orientations_pie,
    VIEW3D_MT_proportional_editing_falloff_pie,
    VIEW3D_MT_sculpt_mask_edit_pie,
    VIEW3D_MT_sculpt_automasking_pie,
    VIEW3D_MT_sculpt_gpencil_automasking_pie,
    VIEW3D_MT_wpaint_vgroup_lock_pie,
    VIEW3D_MT_sculpt_face_sets_edit_pie,
    VIEW3D_MT_sculpt_curves,
    VIEW3D_PT_active_tool,
    VIEW3D_PT_active_tool_duplicate,
    VIEW3D_PT_view3d_properties,
    VIEW3D_PT_view3d_properties_edit,  # bfa panel
    #VIEW3D_PT_view3d_lock, # BFA - not used
    VIEW3D_PT_view3d_camera_lock,  # bfa panel
    VIEW3D_PT_view3d_cursor,
    VIEW3D_PT_collections,
    VIEW3D_PT_object_type_visibility,
    VIEW3D_PT_grease_pencil,
    VIEW3D_PT_annotation_onion,
    VIEW3D_PT_gpencil_multi_frame,
    VIEW3D_PT_grease_pencil_multi_frame,
    VIEW3D_PT_gpencil_curve_edit,
    VIEW3D_PT_gpencil_sculpt_automasking,
    VIEW3D_PT_quad_view,
    VIEW3D_PT_view3d_stereo,
    VIEW3D_PT_shading,
    VIEW3D_PT_shading_lighting,
    VIEW3D_PT_shading_color,
    VIEW3D_PT_shading_options,
    VIEW3D_PT_shading_options_shadow,
    VIEW3D_PT_shading_options_ssao,
    VIEW3D_PT_shading_render_pass,
    VIEW3D_PT_shading_compositor,
    VIEW3D_PT_gizmo_display,
    VIEW3D_PT_overlay,
    VIEW3D_PT_overlay_guides,
    VIEW3D_PT_overlay_object,
    VIEW3D_PT_overlay_geometry,
    VIEW3D_PT_overlay_viewer_node,
    VIEW3D_PT_overlay_motion_tracking,
    VIEW3D_PT_overlay_edit_mesh,
    VIEW3D_PT_overlay_edit_mesh_shading,
    VIEW3D_PT_overlay_edit_mesh_measurement,
    VIEW3D_PT_overlay_edit_mesh_normals,
    VIEW3D_PT_overlay_edit_mesh_freestyle,
    VIEW3D_PT_overlay_edit_curve,
    VIEW3D_PT_overlay_texture_paint,
    VIEW3D_PT_overlay_vertex_paint,
    VIEW3D_PT_overlay_weight_paint,
    VIEW3D_PT_overlay_bones,
    VIEW3D_PT_overlay_sculpt,
    VIEW3D_PT_overlay_sculpt_curves,
    VIEW3D_PT_snapping,
	VIEW3D_PT_sculpt_snapping,
    VIEW3D_PT_proportional_edit,
    VIEW3D_PT_gpencil_origin,
    VIEW3D_PT_gpencil_lock,
    VIEW3D_PT_gpencil_guide,
    VIEW3D_PT_transform_orientations,
    VIEW3D_PT_overlay_gpencil_options,
    VIEW3D_PT_overlay_grease_pencil_options,
    VIEW3D_PT_context_properties,
    VIEW3D_PT_paint_vertex_context_menu,
    VIEW3D_PT_paint_texture_context_menu,
    VIEW3D_PT_paint_weight_context_menu,
    VIEW3D_PT_gpencil_vertex_context_menu,
    VIEW3D_PT_gpencil_sculpt_context_menu,
    VIEW3D_PT_gpencil_weight_context_menu,
    VIEW3D_PT_gpencil_draw_context_menu,
    VIEW3D_PT_gpencil_edit_options,  # bfa menu
    VIEW3D_PT_sculpt_automasking,
    VIEW3D_PT_sculpt_context_menu,
    TOPBAR_PT_gpencil_materials,
    TOPBAR_PT_gpencil_vertexcolor,
    TOPBAR_PT_annotation_layers,
    VIEW3D_PT_curves_sculpt_add_shape,
    VIEW3D_PT_curves_sculpt_parameter_falloff,
    VIEW3D_PT_curves_sculpt_grow_shrink_scaling,
    VIEW3D_PT_viewport_debug,
    VIEW3D_AST_brush_sculpt,
    VIEW3D_AST_brush_sculpt_curves,
    VIEW3D_AST_brush_vertex_paint,
    VIEW3D_AST_brush_weight_paint,
    VIEW3D_AST_brush_texture_paint,
    VIEW3D_AST_brush_gpencil_paint,
    VIEW3D_AST_brush_grease_pencil_paint,
    VIEW3D_AST_brush_gpencil_sculpt,
    VIEW3D_AST_brush_gpencil_vertex,
    VIEW3D_AST_brush_gpencil_weight,
)


if __name__ == "__main__":  # only for live edit.
    from bpy.utils import register_class
    for cls in classes:
        register_class(cls)<|MERGE_RESOLUTION|>--- conflicted
+++ resolved
@@ -717,7 +717,7 @@
 
         grease_pencil_tool = brush.gpencil_tool
 
-        if grease_pencil_tool == 'DRAW':
+        if grease_pencil_tool in {'DRAW', 'FILL'}:
             from bl_ui.properties_paint_common import (
                 brush_basic__draw_color_selector,
             )
@@ -728,7 +728,6 @@
             row.prop_with_popover(brush, "color", text="", panel="TOPBAR_PT_gpencil_vertexcolor")
 
         from bl_ui.properties_paint_common import (
-            brush_basic__draw_color_selector,
             brush_basic_grease_pencil_paint_settings,
         )
 
@@ -748,7 +747,7 @@
             (object_mode == 'POSE') or
             (object_mode == 'WEIGHT_PAINT' and context.pose_object is not None)
         )
-        gpd = context.gpencil_data
+        gpd = context.gpencil_data #BFA WIP - feature to be implemented?
 
         tool_settings = context.tool_settings
 
@@ -759,9 +758,9 @@
         if object_mode in {'OBJECT', 'EDIT', 'EDIT_GPENCIL'} or has_pose_mode:
             orient_slot = scene.transform_orientation_slots[0]
 
-            if gpd is not None and gpd.use_curve_edit:
-                row = layout.row(align=True)
-                row.operator_menu_enum("gpencil.stroke_editcurve_set_handle_type", "type", text="", icon="HANDLE_AUTO")
+            if gpd is not None and gpd.use_curve_edit: #BFA WIP - feature to be implemented?
+                row = layout.row(align=True) #BFA WIP - feature to be implemented?
+                row.operator_menu_enum("gpencil.stroke_editcurve_set_handle_type", "type", text="", icon="HANDLE_AUTO") #BFA WIP - feature to be implemented?
 
             row = layout.row(align=True)
             row.prop_with_popover(
@@ -1108,7 +1107,7 @@
                     if settings.use_guide:
                         sub.popover(panel="VIEW3D_PT_gpencil_guide", text="Guides")
 
-              # Grease Pencil
+              # BFA - Show Grease Pencil options
                 if obj and obj.type == 'GPENCIL' and context.gpencil_data:
                     gpd = context.gpencil_data
 
@@ -2251,6 +2250,9 @@
 
         layout.operator_menu_enum("pose.select_grouped", "type", text="Grouped")
         layout.operator("pose.select_linked", text="Linked", icon="LINKED")
+
+        layout.menu('POSE_MT_selection_sets_select', text="Bone Selection Set")
+
         layout.operator("pose.select_constraint_target", text="Constraint Target", icon="CONSTRAINT_BONE")
 
         layout.separator()
@@ -2273,7 +2275,6 @@
 
         layout.separator()
 
-<<<<<<< HEAD
         props = layout.operator("pose.select_hierarchy", text="Extend Parent", icon="PARENT")
         props.extend = True
         props.direction = 'PARENT'
@@ -2281,10 +2282,6 @@
         props = layout.operator("pose.select_hierarchy", text="Extend Child", icon="CHILD")
         props.extend = True
         props.direction = 'CHILD'
-=======
-        layout.menu('POSE_MT_selection_sets_select', text="Bone Selection Set")
-        layout.operator("pose.select_constraint_target", text="Constraint Target")
->>>>>>> 1c933fa4
 
 
 class VIEW3D_MT_select_particle(Menu):
@@ -4262,8 +4259,7 @@
         layout.operator("object.data_transfer", icon='TRANSFER_DATA')
         layout.operator("object.datalayout_transfer", icon='TRANSFER_DATA_LAYOUT')
 
-
-<<<<<<< HEAD
+# BFA wip menu, removed?
 class VIEW3D_MT_brush_paint_modes(Menu):
     bl_label = "Enabled Modes"
 
@@ -4371,8 +4367,6 @@
         layout.operator("paint.face_select_hide", text="Hide Unselected", icon="HIDE_UNSELECTED").unselected = True
 
 
-=======
->>>>>>> 1c933fa4
 class VIEW3D_MT_paint_vertex(Menu):
     bl_label = "Paint"
 
@@ -11224,12 +11218,9 @@
     VIEW3D_MT_object_cleanup,
     VIEW3D_MT_make_single_user,
     VIEW3D_MT_make_links,
-<<<<<<< HEAD
-    VIEW3D_MT_brush_paint_modes,
+    VIEW3D_MT_brush_paint_modes, # BFA wip menu, removed?
     VIEW3D_MT_brush,  # bfa menu
     VIEW3D_MT_facemask_showhide,  # bfa menu
-=======
->>>>>>> 1c933fa4
     VIEW3D_MT_paint_vertex,
     VIEW3D_MT_hook,
     VIEW3D_MT_vertex_group,
