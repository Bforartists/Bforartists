--- conflicted
+++ resolved
@@ -9518,7 +9518,6 @@
         col = layout.column(align=True)
         col.active = display_all
         split = col.split()
-<<<<<<< HEAD
         sub = split.column(align=True)
 
         row = sub.row()
@@ -9543,19 +9542,6 @@
         if shading.type == "MATERIAL":
             row = row if view.region_3d.view_perspective != "CAMERA" else row.row()
             row.active = shading.render_pass == "COMBINED"
-=======
-        sub = split.column()
-        row = sub.row()
-        row.prop(overlay, "show_cursor", text="3D Cursor")
-        row.prop(overlay, "show_annotation", text="Annotations")
-
-        if view.region_3d.view_perspective == 'CAMERA':
-            sub.prop(overlay, "show_camera_guides", text="Camera Guides")
-
-        if shading.type == 'MATERIAL':
-            row = col.row()
-            row.active = shading.render_pass == 'COMBINED'
->>>>>>> fa2e2246
             row.prop(overlay, "show_look_dev")
 
 
@@ -10792,11 +10778,11 @@
         col.prop(region, "lock_rotation")
         row = col.row()
         row.enabled = region.lock_rotation
-        row.separator() # bfa - indent
+        row.separator()  # bfa - indent
         row.prop(region, "show_sync_view")
         row = col.row()
         row.enabled = region.lock_rotation and region.show_sync_view
-        row.separator(factor=3.4) # bfa - indent from show_sync_view
+        row.separator(factor=3.4)  # bfa - indent from show_sync_view
         row.prop(region, "use_box_clip")
 
 
