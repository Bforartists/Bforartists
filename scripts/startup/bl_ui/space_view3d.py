# SPDX-License-Identifier: GPL-2.0-or-later
# BFA NOTE: For this document in merges, it is best to preserve the Bforartists one and compare the old Blender version with the new to see what changed.
import bpy
from bpy.types import (
    Header,
    Menu,
    Panel,
)
from bl_ui.properties_paint_common import (
    UnifiedPaintPanel,
    brush_basic_texpaint_settings,
    brush_basic_gpencil_weight_settings,
)
from bl_ui.properties_grease_pencil_common import (
    AnnotationDataPanel,
    AnnotationOnionSkin,
    GreasePencilMaterialsPanel,
    GreasePencilVertexcolorPanel,
)
from bl_ui.space_toolsystem_common import (
    ToolActivePanelHelper,
)
from bpy.app.translations import (
    pgettext_iface as iface_,
    pgettext_tip as tip_,
    contexts as i18n_contexts,
)
class VIEW3D_HT_header(Header):
    bl_space_type = 'VIEW_3D'

    @staticmethod
    def draw_xform_template(layout, context):
        obj = context.active_object
        object_mode = 'OBJECT' if obj is None else obj.mode
        has_pose_mode = (
            (object_mode == 'POSE') or
            (object_mode == 'WEIGHT_PAINT' and context.pose_object is not None)
        )
        gpd = context.gpencil_data

        tool_settings = context.tool_settings

        # Mode & Transform Settings
        scene = context.scene

        # Orientation
        if object_mode in {'OBJECT', 'EDIT', 'EDIT_GPENCIL'} or has_pose_mode:
            orient_slot = scene.transform_orientation_slots[0]

            if gpd is not None and gpd.use_curve_edit:
                row = layout.row(align=True)
                row.operator_menu_enum("gpencil.stroke_editcurve_set_handle_type", "type", text="", icon="HANDLE_AUTO")

            row = layout.row(align=True)
            row.prop_with_popover(orient_slot, "type", text="", panel="VIEW3D_PT_transform_orientations",)

        # Pivot
        if object_mode in {'OBJECT', 'EDIT', 'EDIT_GPENCIL', 'SCULPT_GPENCIL'} or has_pose_mode:
            layout.prop(tool_settings, "transform_pivot_point", text="", icon_only=True)

        # Snap
        show_snap = False
        if obj is None:
            show_snap = True
        else:
            if (object_mode not in {
                    'SCULPT', 'VERTEX_PAINT', 'WEIGHT_PAINT', 'TEXTURE_PAINT',
                    'PAINT_GPENCIL', 'SCULPT_GPENCIL', 'WEIGHT_GPENCIL', 'VERTEX_GPENCIL'
            }) or has_pose_mode:
                show_snap = True
            else:

                paint_settings = UnifiedPaintPanel.paint_settings(context)

                if paint_settings:
                    brush = paint_settings.brush
                    if brush and hasattr(brush, "stroke_method") and brush.stroke_method == 'CURVE':
                        show_snap = True
        if show_snap:
            snap_items = bpy.types.ToolSettings.bl_rna.properties["snap_elements"].enum_items
            snap_elements = tool_settings.snap_elements
            if len(snap_elements) == 1:
                text = ""
                for elem in snap_elements:
                    icon = snap_items[elem].icon
                    break
            else:
                text = "Mix"
                icon = 'NONE'
            del snap_items, snap_elements

            row = layout.row(align=True)
            row.prop(tool_settings, "use_snap", text="")

            sub = row.row(align=True)
            sub.popover(
                panel="VIEW3D_PT_snapping",
                icon=icon,
                text=text,
            )

        # Proportional editing
        if object_mode in {'EDIT', 'PARTICLE_EDIT', 'SCULPT_GPENCIL', 'EDIT_GPENCIL', 'OBJECT'}:
            row = layout.row(align=True)
            kw = {}
            if object_mode == 'OBJECT':
                attr = "use_proportional_edit_objects"
            else:
                attr = "use_proportional_edit"

                if tool_settings.use_proportional_edit:
                    if tool_settings.use_proportional_connected:
                        kw["icon"] = 'PROP_CON'
                    elif tool_settings.use_proportional_projected:
                        kw["icon"] = 'PROP_PROJECTED'
                    else:
                        kw["icon"] = 'PROP_ON'
                else:
                    kw["icon"] = 'PROP_OFF'

            row.prop(tool_settings, attr, icon_only=True, **kw)  # proportional editing button

            # We can have the proportional editing on in the editing modes but off in object mode and vice versa.
            # So two separated lines to display the settings, just when it is on.

            # proportional editing settings, editing modes
            if object_mode != 'OBJECT' and tool_settings.use_proportional_edit is True:
                sub = row.row(align=True)
                sub.prop_with_popover(tool_settings, "proportional_edit_falloff", text="",
                                      icon_only=True, panel="VIEW3D_PT_proportional_edit")

            # proportional editing settings, just in object mode
            if object_mode == 'OBJECT' and tool_settings.use_proportional_edit_objects is True:
                sub = row.row(align=True)
                sub.prop_with_popover(tool_settings, "proportional_edit_falloff", text="",
                                      icon_only=True, panel="VIEW3D_PT_proportional_edit")

    def draw(self, context):
        layout = self.layout

        view = context.space_data
        shading = view.shading
        overlay = view.overlay
        tool_settings = context.tool_settings

        ALL_MT_editormenu.draw_hidden(context, layout)  # bfa - show hide the editormenu

        obj = context.active_object
        # mode_string = context.mode
        object_mode = 'OBJECT' if obj is None else obj.mode
        has_pose_mode = (
            (object_mode == 'POSE') or
            (object_mode == 'WEIGHT_PAINT' and context.pose_object is not None)
        )

        # Note: This is actually deadly in case enum_items have to be dynamically generated
        #       (because internal RNA array iterator will free everything immediately...).
        # XXX This is an RNA internal issue, not sure how to fix it.
        # Note: Tried to add an accessor to get translated UI strings instead of manual call
        #       to pgettext_iface below, but this fails because translated enumitems
        #       are always dynamically allocated.
        act_mode_item = bpy.types.Object.bl_rna.properties["mode"].enum_items[object_mode]
        act_mode_i18n_context = bpy.types.Object.bl_rna.properties["mode"].translation_context

        row = layout.row(align=True)
        row.separator()

        sub = row.row()
        # sub.ui_units_x = 5.5 # width of mode edit box
        sub.operator_menu_enum("object.mode_set", "mode", text=iface_(act_mode_item.name, act_mode_i18n_context), icon=act_mode_item.icon)
        del act_mode_item

        layout.template_header_3D_mode()

        # Contains buttons like Mode, Pivot, Layer, Mesh Select Mode...
        if obj:
            # Particle edit
            if object_mode == 'PARTICLE_EDIT':
                row = layout.row()
                row.prop(tool_settings.particle_edit, "select_mode", text="", expand=True)
            elif object_mode in {'EDIT', 'SCULPT_CURVES'} and obj.type == 'CURVES':
                curves = obj.data

                row = layout.row(align=True)

                # Combine the "use selection" toggle with the "set domain" operators
                # to allow turning selection off directly.
                domain = curves.selection_domain

                row.operator("curves.set_selection_domain", text="", icon='CURVE_BEZCIRCLE', depress=(domain == 'POINT')).domain = 'POINT'
                row.operator("curves.set_selection_domain", text="", icon='CURVE_PATH', depress=(domain == 'CURVE')).domain = 'CURVE'

        # Grease Pencil
        if obj and obj.type == 'GPENCIL' and context.gpencil_data:
            gpd = context.gpencil_data

            # Select mode for Editing
            if gpd.use_stroke_edit_mode:
                row = layout.row(align=True)
                row.prop_enum(tool_settings, "gpencil_selectmode_edit", text="", value='POINT')
                row.prop_enum(tool_settings, "gpencil_selectmode_edit", text="", value='STROKE')

                subrow = row.row(align=True)
                subrow.enabled = not gpd.use_curve_edit
                subrow.prop_enum(tool_settings, "gpencil_selectmode_edit", text="", value='SEGMENT')

                # Curve edit submode
                row = layout.row(align=True)
                row.prop(gpd, "use_curve_edit", text="",
                         icon='IPO_BEZIER')
                sub = row.row(align=True)
                if gpd.use_curve_edit:
                    sub.popover(panel="VIEW3D_PT_gpencil_curve_edit", text="",)

            # Select mode for Sculpt
            if gpd.is_stroke_sculpt_mode:
                row = layout.row(align=True)
                row.prop(tool_settings, "use_gpencil_select_mask_point", text="")
                row.prop(tool_settings, "use_gpencil_select_mask_stroke", text="")
                row.prop(tool_settings, "use_gpencil_select_mask_segment", text="")

            # Select mode for Vertex Paint
            if gpd.is_stroke_vertex_mode:
                row = layout.row(align=True)
                row.prop(tool_settings, "use_gpencil_vertex_select_mask_point", text="")
                row.prop(tool_settings, "use_gpencil_vertex_select_mask_stroke", text="")
                row.prop(tool_settings, "use_gpencil_vertex_select_mask_segment", text="")

            if gpd.is_stroke_paint_mode:
                row = layout.row(align=True)
                row.prop(gpd, "use_multiedit", text="", icon='GP_MULTIFRAME_EDITING')

            if (
                    gpd.use_stroke_edit_mode or
                    gpd.is_stroke_sculpt_mode or
                    gpd.is_stroke_weight_mode or
                    gpd.is_stroke_vertex_mode
            ):
                row = layout.row(align=True)

                row.prop(gpd, "use_multiedit", text="", icon='GP_MULTIFRAME_EDITING')

                if gpd.use_multiedit:
                    sub = row.row(align=True)
                    sub.popover(panel="VIEW3D_PT_gpencil_multi_frame", text="")

        VIEW3D_MT_editor_menus.draw_collapsible(context, layout)

        layout.separator_spacer()

        if object_mode in {'PAINT_GPENCIL', 'SCULPT_GPENCIL'}:
            # Grease pencil
            if object_mode == 'PAINT_GPENCIL':
                layout.prop_with_popover(
                    tool_settings,
                    "gpencil_stroke_placement_view3d",
                    text="",
                    panel="VIEW3D_PT_gpencil_origin",
                )

            if object_mode in {'PAINT_GPENCIL', 'SCULPT_GPENCIL'}:
                layout.prop_with_popover(
                    tool_settings.gpencil_sculpt,
                    "lock_axis",
                    text="",
                    panel="VIEW3D_PT_gpencil_lock",
                )

            if object_mode == 'PAINT_GPENCIL':
                # FIXME: this is bad practice!
                # Tool options are to be displayed in the topbar.
                if context.workspace.tools.from_space_view3d_mode(object_mode).idname == "builtin_brush.Draw":
                    settings = tool_settings.gpencil_sculpt.guide
                    row = layout.row(align=True)
                    row.prop(settings, "use_guide", text="", icon='GRID')
                    sub = row.row(align=True)
                    if settings.use_guide:
                        sub.popover(panel="VIEW3D_PT_gpencil_guide", text="Guides")

              # Grease Pencil
                if obj and obj.type == 'GPENCIL' and context.gpencil_data:
                    gpd = context.gpencil_data

                    if gpd.is_stroke_paint_mode:
                        row = layout.row()
                        sub = row.row(align=True)
                        sub.prop(tool_settings, "use_gpencil_draw_onback", text="", icon='MOD_OPACITY')
                        sub.separator(factor=0.4)
                        sub.prop(tool_settings, "use_gpencil_automerge_strokes", text="")
                        sub.separator(factor=0.4)
                        sub.prop(tool_settings, "use_gpencil_weight_data_add", text="", icon='WPAINT_HLT')
                        sub.separator(factor=0.4)
                        sub.prop(tool_settings, "use_gpencil_draw_additive", text="", icon='FREEZE')

            if object_mode == 'SCULPT_GPENCIL':
                layout.popover(panel="VIEW3D_PT_gpencil_sculpt_automasking", text="", icon="MOD_MASK")

        elif object_mode == 'SCULPT':
            layout.popover(panel="VIEW3D_PT_sculpt_automasking", text="", icon="MOD_MASK")

        else:
            # Transform settings depending on tool header visibility
            VIEW3D_HT_header.draw_xform_template(layout, context)

        # Mode & Transform Settings
        scene = context.scene

        # Collection Visibility
        # layout.popover(panel="VIEW3D_PT_collections", icon='GROUP', text="")

        # Viewport Settings
        layout.popover(
            panel="VIEW3D_PT_object_type_visibility",
            icon_value=view.icon_from_show_object_viewport,
            text="")

        # Gizmo toggle & popover.
        row = layout.row(align=True)
        # FIXME: place-holder icon.
        row.prop(view, "show_gizmo", text="", toggle=True, icon='GIZMO')
        sub = row.row(align=True)
        sub.active = view.show_gizmo
        sub.popover(
            panel="VIEW3D_PT_gizmo_display",
            text="",
        )

        # Overlay toggle & popover.
        row = layout.row(align=True)
        row.prop(overlay, "show_overlays", icon='OVERLAY', text="")
        sub = row.row(align=True)
        sub.active = overlay.show_overlays
        sub.popover(panel="VIEW3D_PT_overlay", text="")

        row = layout.row()
        row.active = (object_mode == 'EDIT') or (shading.type in {'WIREFRAME', 'SOLID'})

        # While exposing `shading.show_xray(_wireframe)` is correct.
        # this hides the key shortcut from users: T70433.
        if has_pose_mode:
            draw_depressed = overlay.show_xray_bone
        elif shading.type == 'WIREFRAME':
            draw_depressed = shading.show_xray_wireframe
        else:
            draw_depressed = shading.show_xray
        row.operator(
            "view3d.toggle_xray",
            text="",
            icon='XRAY',
            depress=draw_depressed,
        )

        row = layout.row(align=True)
        row.prop(shading, "type", text="", expand=True)
        sub = row.row(align=True)
        # TODO, currently render shading type ignores mesh two-side, until it's supported
        # show the shading popover which shows double-sided option.

        # sub.enabled = shading.type != 'RENDERED'
        sub.popover(panel="VIEW3D_PT_shading", text="")


class VIEW3D_HT_tool_header(Header):
    bl_space_type = 'VIEW_3D'
    bl_region_type = 'TOOL_HEADER'

    def draw(self, context):
        layout = self.layout

        # mode_string = context.mode
        obj = context.active_object
        tool_settings = context.tool_settings

        self.draw_tool_settings(context)

        layout.separator_spacer()

        self.draw_mode_settings(context)

    def draw_tool_settings(self, context):
        layout = self.layout
        tool_mode = context.mode

        # Active Tool
        # -----------
        from bl_ui.space_toolsystem_common import ToolSelectPanelHelper
        tool = ToolSelectPanelHelper.draw_active_tool_header(
            context, layout,
            tool_key=('VIEW_3D', tool_mode),
        )

        # Object Mode Options
        # -------------------

        # Example of how tool_settings can be accessed as pop-overs.

        # TODO(campbell): editing options should be after active tool options
        # (obviously separated for from the users POV)
        draw_fn = getattr(_draw_tool_settings_context_mode, tool_mode, None)
        if draw_fn is not None:
            is_valid_context = draw_fn(context, layout, tool)

        def draw_3d_brush_settings(layout, tool_mode):
            layout.popover("VIEW3D_PT_tools_brush_settings_advanced", text="Brush")
            if tool_mode != 'PAINT_WEIGHT':
                layout.popover("VIEW3D_PT_tools_brush_texture")
            if tool_mode == 'PAINT_TEXTURE':
                layout.popover("VIEW3D_PT_tools_mask_texture")
            layout.popover("VIEW3D_PT_tools_brush_stroke")
            layout.popover("VIEW3D_PT_tools_brush_falloff")
            layout.popover("VIEW3D_PT_tools_brush_display")

        # NOTE: general mode options should be added to 'draw_mode_settings'.
        if tool_mode == 'SCULPT':
            if is_valid_context:
                draw_3d_brush_settings(layout, tool_mode)
        elif tool_mode == 'PAINT_VERTEX':
            if is_valid_context:
                draw_3d_brush_settings(layout, tool_mode)
        elif tool_mode == 'PAINT_WEIGHT':
            if is_valid_context:
                draw_3d_brush_settings(layout, tool_mode)
        elif tool_mode == 'PAINT_TEXTURE':
            if is_valid_context:
                draw_3d_brush_settings(layout, tool_mode)
        elif tool_mode == 'EDIT_ARMATURE':
            pass
        elif tool_mode == 'EDIT_CURVE':
            pass
        elif tool_mode == 'EDIT_MESH':
            pass
        elif tool_mode == 'POSE':
            pass
        elif tool_mode == 'PARTICLE':
            # Disable, only shows "Brush" panel, which is already in the top-bar.
            # if tool.has_datablock:
            #     layout.popover_group(context=".paint_common", **popover_kw)
            pass
        elif tool_mode == 'PAINT_GPENCIL':
            if is_valid_context:
                brush = context.tool_settings.gpencil_paint.brush
                if brush:
                    if brush.gpencil_tool != 'ERASE':
                        if brush.gpencil_tool != 'TINT':
                            layout.popover("VIEW3D_PT_tools_grease_pencil_brush_advanced")

                        if brush.gpencil_tool not in {'FILL', 'TINT'}:
                            layout.popover("VIEW3D_PT_tools_grease_pencil_brush_stroke")

                    layout.popover("VIEW3D_PT_tools_grease_pencil_paint_appearance")
        elif tool_mode == 'SCULPT_GPENCIL':
            if is_valid_context:
                brush = context.tool_settings.gpencil_sculpt_paint.brush
                if brush:
                    tool = brush.gpencil_sculpt_tool
                    if tool in {'SMOOTH', 'RANDOMIZE'}:
                        layout.popover("VIEW3D_PT_tools_grease_pencil_sculpt_brush_popover")
                    layout.popover("VIEW3D_PT_tools_grease_pencil_sculpt_appearance")
        elif tool_mode == 'WEIGHT_GPENCIL':
            if is_valid_context:
                layout.popover("VIEW3D_PT_tools_grease_pencil_weight_appearance")
        elif tool_mode == 'VERTEX_GPENCIL':
            if is_valid_context:
                layout.popover("VIEW3D_PT_tools_grease_pencil_vertex_appearance")

    def draw_mode_settings(self, context):
        layout = self.layout
        mode_string = context.mode

        def row_for_mirror():
            row = layout.row(align=True)
            sub = row.row(align=True)
            return row, sub

        if mode_string == 'EDIT_ARMATURE':
            _row, sub = row_for_mirror()
            sub.prop(context.object.data, "use_mirror_x", icon='MIRROR_X', toggle=True, icon_only=True)
        elif mode_string == 'POSE':
            _row, sub = row_for_mirror()
            sub.prop(context.object.pose, "use_mirror_x", icon='MIRROR_X', toggle=True, icon_only=True)
        elif mode_string in {'EDIT_MESH', 'PAINT_WEIGHT', 'SCULPT', 'PAINT_VERTEX', 'PAINT_TEXTURE'}:
            # Mesh Modes, Use Mesh Symmetry
            row, sub = row_for_mirror()
            sub.prop(context.object, "use_mesh_mirror_x", icon='MIRROR_X', toggle=True, icon_only=True)
            sub.prop(context.object, "use_mesh_mirror_y", icon='MIRROR_Y', toggle=True, icon_only=True)
            sub.prop(context.object, "use_mesh_mirror_z", icon='MIRROR_Z', toggle=True, icon_only=True)
            if mode_string == 'EDIT_MESH':
                tool_settings = context.tool_settings
                layout.prop(tool_settings, "use_mesh_automerge", text="")
            elif mode_string == 'PAINT_WEIGHT':
                row.popover(panel="VIEW3D_PT_tools_weightpaint_symmetry_for_topbar", text="")
            elif mode_string == 'SCULPT':
                row.popover(panel="VIEW3D_PT_sculpt_symmetry_for_topbar", text="")
            elif mode_string == 'PAINT_VERTEX':
                row.popover(panel="VIEW3D_PT_tools_vertexpaint_symmetry_for_topbar", text="")
        elif mode_string == 'SCULPT_CURVES':
            _row, sub = row_for_mirror()
            sub.prop(context.object.data, "use_mirror_x", text="X", toggle=True)
            sub.prop(context.object.data, "use_mirror_y", text="Y", toggle=True)
            sub.prop(context.object.data, "use_mirror_z", text="Z", toggle=True)

            layout.prop(context.object.data, "use_sculpt_collision", icon='MOD_PHYSICS', icon_only=True, toggle=True)

        # Expand panels from the side-bar as popovers.
        popover_kw = {"space_type": 'VIEW_3D', "region_type": 'UI', "category": "Tool"}

        if mode_string == 'SCULPT':
            layout.popover_group(context=".sculpt_mode", **popover_kw)
        elif mode_string == 'PAINT_VERTEX':
            layout.popover_group(context=".vertexpaint", **popover_kw)
        elif mode_string == 'PAINT_WEIGHT':
            layout.popover_group(context=".weightpaint", **popover_kw)
        elif mode_string == 'PAINT_TEXTURE':
            layout.popover_group(context=".imagepaint", **popover_kw)
        elif mode_string == 'EDIT_TEXT':
            layout.popover_group(context=".text_edit", **popover_kw)
        elif mode_string == 'EDIT_ARMATURE':
            layout.popover_group(context=".armature_edit", **popover_kw)
        elif mode_string == 'EDIT_METABALL':
            layout.popover_group(context=".mball_edit", **popover_kw)
        elif mode_string == 'EDIT_LATTICE':
            layout.popover_group(context=".lattice_edit", **popover_kw)
        elif mode_string == 'EDIT_CURVE':
            layout.popover_group(context=".curve_edit", **popover_kw)
        elif mode_string == 'EDIT_MESH':
            layout.popover_group(context=".mesh_edit", **popover_kw)
        elif mode_string == 'POSE':
            layout.popover_group(context=".posemode", **popover_kw)
        elif mode_string == 'PARTICLE':
            layout.popover_group(context=".particlemode", **popover_kw)
        elif mode_string == 'OBJECT':
            layout.popover_group(context=".objectmode", **popover_kw)
        elif mode_string in {'PAINT_GPENCIL', 'EDIT_GPENCIL', 'SCULPT_GPENCIL', 'WEIGHT_GPENCIL'}:
            # Grease pencil layer.
            gpl = context.active_gpencil_layer
            if gpl and gpl.info is not None:
                text = gpl.info
                maxw = 25
                if len(text) > maxw:
                    text = text[:maxw - 5] + '..' + text[-3:]
            else:
                text = ""

            sub = layout.row()
            sub.ui_units_x = 8
            sub.popover(
                panel="TOPBAR_PT_gpencil_layers",
                text="Layer: " + text,
            )
            if mode_string == 'EDIT_GPENCIL':
                sub.popover(panel="VIEW3D_PT_gpencil_edit_options", text="Options")


class _draw_tool_settings_context_mode:
    @staticmethod
    def SCULPT(context, layout, tool):
        if (tool is None) or (not tool.has_datablock):
            return False

        paint = context.tool_settings.sculpt
        layout.template_ID_preview(paint, "brush", rows=3, cols=8, hide_buttons=True)

        brush = paint.brush
        if brush is None:
            return False

        tool_settings = context.tool_settings
        capabilities = brush.sculpt_capabilities

        ups = tool_settings.unified_paint_settings

        if capabilities.has_color:
            row = layout.row(align=True)
            row.ui_units_x = 4
            UnifiedPaintPanel.prop_unified_color(row, context, brush, "color", text="")
            UnifiedPaintPanel.prop_unified_color(row, context, brush, "secondary_color", text="")
            row.separator()
            layout.prop(brush, "blend", text="", expand=False)

        size = "size"
        size_owner = ups if ups.use_unified_size else brush
        if size_owner.use_locked_size == 'SCENE':
            size = "unprojected_radius"

        UnifiedPaintPanel.prop_unified(
            layout,
            context,
            brush,
            size,
            pressure_name="use_pressure_size",
            unified_name="use_unified_size",
            text="Radius",
            slider=True,
            header=True,
        )

        # strength, use_strength_pressure
        pressure_name = "use_pressure_strength" if capabilities.has_strength_pressure else None
        UnifiedPaintPanel.prop_unified(
            layout,
            context,
            brush,
            "strength",
            pressure_name=pressure_name,
            unified_name="use_unified_strength",
            text="Strength",
            header=True,
        )

        # direction
        if not capabilities.has_direction:
            layout.row().prop(brush, "direction", expand=True, text="")

        return True

    @staticmethod
    def PAINT_TEXTURE(context, layout, tool):
        if (tool is None) or (not tool.has_datablock):
            return False

        paint = context.tool_settings.image_paint
        layout.template_ID_preview(paint, "brush", rows=3, cols=8, hide_buttons=True)

        brush = paint.brush
        if brush is None:
            return False

        brush_basic_texpaint_settings(layout, context, brush, compact=True)

        return True

    @staticmethod
    def PAINT_VERTEX(context, layout, tool):
        if (tool is None) or (not tool.has_datablock):
            return False

        paint = context.tool_settings.vertex_paint
        layout.template_ID_preview(paint, "brush", rows=3, cols=8, hide_buttons=True)

        brush = paint.brush
        if brush is None:
            return False

        brush_basic_texpaint_settings(layout, context, brush, compact=True)

        return True

    @staticmethod
    def PAINT_WEIGHT(context, layout, tool):
        if (tool is None) or (not tool.has_datablock):
            return False

        paint = context.tool_settings.weight_paint
        layout.template_ID_preview(paint, "brush", rows=3, cols=8, hide_buttons=True)
        brush = paint.brush
        if brush is None:
            return False

        capabilities = brush.weight_paint_capabilities
        if capabilities.has_weight:
            UnifiedPaintPanel.prop_unified(
                layout,
                context,
                brush,
                "weight",
                unified_name="use_unified_weight",
                slider=True,
                header=True,
            )

        UnifiedPaintPanel.prop_unified(
            layout,
            context,
            brush,
            "size",
            pressure_name="use_pressure_size",
            unified_name="use_unified_size",
            slider=True,
            text="Radius",
            header=True,
        )
        UnifiedPaintPanel.prop_unified(
            layout,
            context,
            brush,
            "strength",
            pressure_name="use_pressure_strength",
            unified_name="use_unified_strength",
            header=True,
        )

        return True

    @staticmethod
    def PAINT_GPENCIL(context, layout, tool):
        if tool is None:
            return False

        if tool.idname == "builtin.cutter":
            row = layout.row(align=True)
            row.prop(context.tool_settings.gpencil_sculpt, "intersection_threshold")
            return False
        elif not tool.has_datablock:
            return False

        paint = context.tool_settings.gpencil_paint
        brush = paint.brush
        if brush is None:
            return False

        gp_settings = brush.gpencil_settings

        row = layout.row(align=True)
        tool_settings = context.scene.tool_settings
        settings = tool_settings.gpencil_paint
        row.template_ID_preview(settings, "brush", rows=3, cols=8, hide_buttons=True)

        if context.object and brush.gpencil_tool in {'FILL', 'DRAW'}:
            from bl_ui.properties_paint_common import brush_basic__draw_color_selector
            brush_basic__draw_color_selector(context, layout, brush, gp_settings, None)

        if context.object and brush.gpencil_tool == 'TINT':
            row.separator(factor=0.4)
            row.prop_with_popover(brush, "color", text="", panel="TOPBAR_PT_gpencil_vertexcolor")

        from bl_ui.properties_paint_common import brush_basic_gpencil_paint_settings
        brush_basic_gpencil_paint_settings(layout, context, brush, compact=True)

        return True

    @staticmethod
    def SCULPT_GPENCIL(context, layout, tool):
        if (tool is None) or (not tool.has_datablock):
            return False
        paint = context.tool_settings.gpencil_sculpt_paint
        brush = paint.brush

        from bl_ui.properties_paint_common import brush_basic_gpencil_sculpt_settings
        brush_basic_gpencil_sculpt_settings(layout, context, brush, compact=True)

        return True

    @staticmethod
    def WEIGHT_GPENCIL(context, layout, tool):
        if (tool is None) or (not tool.has_datablock):
            return False
        paint = context.tool_settings.gpencil_weight_paint
        brush = paint.brush

        from bl_ui.properties_paint_common import brush_basic_gpencil_weight_settings
        layout.template_ID_preview(paint, "brush", rows=3, cols=8, hide_buttons=True)

        brush_basic_gpencil_weight_settings(layout, context, brush, compact=True)

<<<<<<< HEAD
        layout.popover("VIEW3D_PT_tools_grease_pencil_weight_options", text="Options")
        layout.popover("VIEW3D_PT_tools_grease_pencil_brush_weight_falloff", text="Falloff")
=======
        # Grease Pencil
        if obj and obj.type == 'GREASEPENCIL':
            # Select mode for Editing
            if object_mode == 'EDIT':
                row = layout.row(align=True)
                row.prop_enum(tool_settings, "gpencil_selectmode_edit", text="", value='POINT')
                row.prop_enum(tool_settings, "gpencil_selectmode_edit", text="", value='STROKE')

        # Grease Pencil (legacy)
        if obj and obj.type == 'GPENCIL' and context.gpencil_data:
            gpd = context.gpencil_data
>>>>>>> 47bc6b03

        return True

    @staticmethod
    def VERTEX_GPENCIL(context, layout, tool):
        if (tool is None) or (not tool.has_datablock):
            return False

        paint = context.tool_settings.gpencil_vertex_paint
        brush = paint.brush

        row = layout.row(align=True)
        tool_settings = context.scene.tool_settings
        settings = tool_settings.gpencil_vertex_paint
        row.template_ID_preview(settings, "brush", rows=3, cols=8, hide_buttons=True)

        if brush.gpencil_vertex_tool not in {'BLUR', 'AVERAGE', 'SMEAR'}:
            row.separator(factor=0.4)
            sub = row.row(align=True)
            sub.scale_x = 0.33
            sub.prop_with_popover(brush, "color", text="", panel="TOPBAR_PT_gpencil_vertexcolor")
            sub.prop(brush, "secondary_color", text="")
            row.operator("gpencil.tint_flip", icon='FILE_REFRESH', text="")

        from bl_ui.properties_paint_common import brush_basic_gpencil_vertex_settings

        brush_basic_gpencil_vertex_settings(layout, context, brush, compact=True)

        return True

    @staticmethod
    def PARTICLE(context, layout, tool):
        if (tool is None) or (not tool.has_datablock):
            return False

        # See: 'VIEW3D_PT_tools_brush', basically a duplicate
        settings = context.tool_settings.particle_edit
        brush = settings.brush
        tool = settings.tool
        if tool == 'NONE':
            return False

        layout.prop(brush, "size", slider=True)
        if tool == 'ADD':
            layout.prop(brush, "count")

            layout.prop(settings, "use_default_interpolate")
            layout.prop(brush, "steps", slider=True)
            layout.prop(settings, "default_key_count", slider=True)
        else:
            layout.prop(brush, "strength", slider=True)

            if tool == 'LENGTH':
                layout.row().prop(brush, "length_mode", expand=True)
            elif tool == 'PUFF':
                layout.row().prop(brush, "puff_mode", expand=True)
                layout.prop(brush, "use_puff_volume")
            elif tool == 'COMB':
                row = layout.row()
                row.active = settings.is_editable
                row.prop(settings, "use_emitter_deflect", text="Deflect Emitter")
                sub = row.row(align=True)
                sub.active = settings.use_emitter_deflect
                sub.prop(settings, "emitter_distance", text="Distance")

        return True

    @staticmethod
    def SCULPT_CURVES(context, layout, tool):
        if (tool is None) or (not tool.has_datablock):
            return False

        tool_settings = context.tool_settings
        paint = tool_settings.curves_sculpt

        brush = paint.brush
        if brush is None:
            return False

        UnifiedPaintPanel.prop_unified(
            layout,
            context,
            brush,
            "size",
            unified_name="use_unified_size",
            pressure_name="use_pressure_size",
            text="Radius",
            slider=True,
            header=True,
        )

        if brush.curves_sculpt_tool not in {'ADD', 'DELETE'}:
            UnifiedPaintPanel.prop_unified(
                layout,
                context,
                brush,
                "strength",
                unified_name="use_unified_strength",
                pressure_name="use_pressure_strength",
                header=True,
            )

        curves_tool = brush.curves_sculpt_tool

        if curves_tool == 'COMB':
            layout.prop(brush, "falloff_shape", expand=True)
            layout.popover("VIEW3D_PT_tools_brush_falloff", text="Brush Falloff")
            layout.popover("VIEW3D_PT_curves_sculpt_parameter_falloff", text="Curve Falloff")
        elif curves_tool == 'ADD':
            layout.prop(brush, "falloff_shape", expand=True)
            layout.prop(brush.curves_sculpt_settings, "add_amount")
            layout.popover("VIEW3D_PT_curves_sculpt_add_shape", text="Curve Shape")
            layout.prop(brush, "use_frontface", text="Front Faces Only")
        elif curves_tool == 'GROW_SHRINK':
            layout.prop(brush, "direction", expand=True, text="")
            layout.prop(brush, "falloff_shape", expand=True)
            layout.popover("VIEW3D_PT_curves_sculpt_grow_shrink_scaling", text="Scaling")
            layout.popover("VIEW3D_PT_tools_brush_falloff")
        elif curves_tool == 'SNAKE_HOOK':
            layout.prop(brush, "falloff_shape", expand=True)
            layout.popover("VIEW3D_PT_tools_brush_falloff")
        elif curves_tool == 'DELETE':
            layout.prop(brush, "falloff_shape", expand=True)
        elif curves_tool == 'SELECTION_PAINT':
            layout.prop(brush, "direction", expand=True, text="")
            layout.prop(brush, "falloff_shape", expand=True)
            layout.popover("VIEW3D_PT_tools_brush_falloff")
        elif curves_tool == 'PINCH':
            layout.prop(brush, "direction", expand=True, text="")
            layout.prop(brush, "falloff_shape", expand=True)
            layout.popover("VIEW3D_PT_tools_brush_falloff")
        elif curves_tool == 'SMOOTH':
            layout.prop(brush, "falloff_shape", expand=True)
            layout.popover("VIEW3D_PT_tools_brush_falloff")
        elif curves_tool == 'PUFF':
            layout.prop(brush, "falloff_shape", expand=True)
            layout.popover("VIEW3D_PT_tools_brush_falloff")
        elif curves_tool == 'DENSITY':
            layout.prop(brush, "falloff_shape", expand=True)
            row = layout.row(align=True)
            row.prop(brush.curves_sculpt_settings, "density_mode", text="", expand=True)
            row = layout.row(align=True)
            row.prop(brush.curves_sculpt_settings, "minimum_distance", text="Distance Min")
            row.operator_context = 'INVOKE_REGION_WIN'
            row.operator("sculpt_curves.min_distance_edit", text="", icon='DRIVER_DISTANCE')
            row = layout.row(align=True)
            row.enabled = brush.curves_sculpt_settings.density_mode != 'REMOVE'
            row.prop(brush.curves_sculpt_settings, "density_add_attempts", text="Count Max")
            layout.popover("VIEW3D_PT_tools_brush_falloff")
            layout.popover("VIEW3D_PT_curves_sculpt_add_shape", text="Curve Shape")
        elif curves_tool == 'SLIDE':
            layout.popover("VIEW3D_PT_tools_brush_falloff")

        return True


# bfa - show hide the editormenu
class ALL_MT_editormenu(Menu):
    bl_label = ""

    def draw(self, context):
        self.draw_menus(self.layout, context)

    @staticmethod
    def draw_menus(layout, context):

        row = layout.row(align=True)
        row.template_header()  # editor type menus


class VIEW3D_MT_editor_menus(Menu):
    bl_label = ""

    def draw(self, context):
        layout = self.layout
        obj = context.active_object
        mode_string = context.mode
        edit_object = context.edit_object
        gp_edit = obj and obj.mode in {'EDIT_GPENCIL', 'PAINT_GPENCIL', 'SCULPT_GPENCIL',
                                       'WEIGHT_GPENCIL', 'VERTEX_GPENCIL'}
        tool_settings = context.scene.tool_settings

        layout.menu("SCREEN_MT_user_menu", text="Quick")  # Quick favourites menu
        layout.menu("VIEW3D_MT_view")
        layout.menu("VIEW3D_MT_view_navigation")

        # Select Menu
        if gp_edit:
            if mode_string not in {'PAINT_GPENCIL', 'WEIGHT_GPENCIL'}:
                if (
                        mode_string == 'SCULPT_GPENCIL' and
                        (tool_settings.use_gpencil_select_mask_point or
                         tool_settings.use_gpencil_select_mask_stroke or
                         tool_settings.use_gpencil_select_mask_segment)
                ):
                    layout.menu("VIEW3D_MT_select_gpencil")
                    layout.menu("VIEW3D_MT_sculpt_gpencil_copy")
                    layout.menu("VIEW3D_MT_select_edit_gpencil")
                elif mode_string == 'EDIT_GPENCIL':
                    layout.menu("VIEW3D_MT_select_edit_gpencil")
                elif mode_string == 'VERTEX_GPENCIL':
                    layout.menu("VIEW3D_MT_select_gpencil")
                    layout.menu("VIEW3D_MT_gpencil_animation")
                    layout.menu("GPENCIL_MT_layer_active", text="Active Layer")
                    layout.menu("VIEW3D_MT_select_edit_gpencil")
        elif mode_string in {'PAINT_WEIGHT', 'PAINT_VERTEX', 'PAINT_TEXTURE'}:
            mesh = obj.data
            if mesh.use_paint_mask:
                layout.menu("VIEW3D_MT_select_paint_mask")
            elif mesh.use_paint_mask_vertex and mode_string in {'PAINT_WEIGHT', 'PAINT_VERTEX'}:
                layout.menu("VIEW3D_MT_select_paint_mask_vertex")
        elif mode_string not in {'SCULPT', 'SCULPT_CURVES'}:
            layout.menu("VIEW3D_MT_select_%s" % mode_string.lower())

        if gp_edit:
            pass
        elif mode_string == 'OBJECT':
            layout.menu("VIEW3D_MT_add", text="Add", text_ctxt=i18n_contexts.operator_default)
        elif mode_string == 'EDIT_MESH':
            layout.menu("VIEW3D_MT_mesh_add", text="Add", text_ctxt=i18n_contexts.operator_default)
        elif mode_string == 'EDIT_CURVE':
            layout.menu("VIEW3D_MT_curve_add", text="Add", text_ctxt=i18n_contexts.operator_default)
        elif mode_string == 'EDIT_SURFACE':
            layout.menu("VIEW3D_MT_surface_add", text="Add", text_ctxt=i18n_contexts.operator_default)
        elif mode_string == 'EDIT_METABALL':
            layout.menu("VIEW3D_MT_metaball_add", text="Add", text_ctxt=i18n_contexts.operator_default)
        elif mode_string == 'EDIT_ARMATURE':
            layout.menu("TOPBAR_MT_edit_armature_add", text="Add", text_ctxt=i18n_contexts.operator_default)

        if gp_edit:
            if obj and obj.mode == 'PAINT_GPENCIL':
                layout.menu("VIEW3D_MT_draw_gpencil")
            elif obj and obj.mode == 'EDIT_GPENCIL':
                layout.menu("VIEW3D_MT_edit_gpencil")
                layout.menu("VIEW3D_MT_edit_gpencil_stroke")
                layout.menu("VIEW3D_MT_edit_gpencil_point")
            elif obj and obj.mode == 'WEIGHT_GPENCIL':
                layout.menu("VIEW3D_MT_weight_gpencil")
            if obj and obj.mode == 'VERTEX_GPENCIL':
                layout.menu("VIEW3D_MT_paint_gpencil")

        elif edit_object:
            layout.menu("VIEW3D_MT_edit_%s" % edit_object.type.lower())

            if mode_string == 'EDIT_MESH':
                layout.menu("VIEW3D_MT_edit_mesh_vertices")
                layout.menu("VIEW3D_MT_edit_mesh_edges")
                layout.menu("VIEW3D_MT_edit_mesh_faces")
                layout.menu("VIEW3D_MT_uv_map", text="UV")
            elif mode_string in {'EDIT_CURVE', 'EDIT_SURFACE'}:
                layout.menu("VIEW3D_MT_edit_curve_ctrlpoints")
                layout.menu("VIEW3D_MT_edit_curve_segments")

        elif obj:
            if mode_string not in {'PAINT_TEXTURE', 'SCULPT_CURVES'}:
                layout.menu("VIEW3D_MT_%s" % mode_string.lower())
            if mode_string in {'SCULPT', 'PAINT_VERTEX', 'PAINT_TEXTURE'}:
                layout.menu("VIEW3D_MT_brush")
            if mode_string == 'SCULPT':
                layout.menu("VIEW3D_MT_mask")
                layout.menu("VIEW3D_MT_face_sets")
            if mode_string == 'SCULPT_CURVES':
                layout.menu("VIEW3D_MT_select_sculpt_curves")
                layout.menu("VIEW3D_MT_sculpt_curves")

        else:
            layout.menu("VIEW3D_MT_object")


# ********** Menu **********


# ********** Utilities **********


class ShowHideMenu:
    bl_label = "Show/Hide"
    _operator_name = ""

    def draw(self, _context):
        layout = self.layout

        layout.operator("%s.reveal" % self._operator_name, text="Show Hidden", icon="HIDE_OFF")
        layout.operator("%s.hide" % self._operator_name, text="Hide Selected", icon="HIDE_ON").unselected = False
        layout.operator(
            "%s.hide" %
            self._operator_name,
            text="Hide Unselected",
            icon="HIDE_UNSELECTED").unselected = True


# Standard transforms which apply to all cases (mix-in class, not used directly).
class VIEW3D_MT_transform_base:
    bl_label = "Transform"
    bl_category = "View"

    # TODO: get rid of the custom text strings?
    def draw(self, context):
        layout = self.layout
        allow_navigation = getattr(
            context.window_manager.keyconfigs.active.preferences,
            "use_transform_navigation",
            False)

        layout.operator("transform.translate").allow_navigation = allow_navigation
        layout.operator("transform.rotate").allow_navigation = allow_navigation
        layout.operator("transform.resize", text="Scale").allow_navigation = allow_navigation

        layout.operator("transform.tosphere", text="To Sphere", icon="TOSPHERE")
        layout.operator("transform.shear", text="Shear", icon="SHEAR")
        layout.operator("transform.bend", text="Bend", icon="BEND")
        layout.operator("transform.push_pull", text="Push/Pull", icon='PUSH_PULL')

        if context.mode in {'EDIT_MESH', 'EDIT_ARMATURE', 'EDIT_SURFACE', 'EDIT_CURVE',
                            'EDIT_LATTICE', 'EDIT_METABALL'}:
            layout.operator("transform.vertex_warp", text="Warp", icon="MOD_WARP")
            layout.operator_context = 'EXEC_REGION_WIN'
            layout.operator("transform.vertex_random", text="Randomize", icon='RANDOMIZE').offset = 0.1
            layout.operator_context = 'INVOKE_REGION_WIN'


# Generic transform menu - geometry types
class VIEW3D_MT_transform(VIEW3D_MT_transform_base, Menu):
    def draw(self, context):
        allow_navigation = getattr(
            context.window_manager.keyconfigs.active.preferences,
            "use_transform_navigation",
            False)

        # base menu
        VIEW3D_MT_transform_base.draw(self, context)

        obj = context.object

        # generic
        layout = self.layout
        if context.mode == 'EDIT_MESH':
            layout.operator("transform.shrink_fatten", text="Shrink/Fatten", icon='SHRINK_FATTEN').allow_navigation = allow_navigation
            layout.operator("transform.skin_resize", icon="MOD_SKIN")
        elif context.mode == 'EDIT_CURVE':
            layout.operator("transform.transform", text="Radius", icon='SHRINK_FATTEN').mode = 'CURVE_SHRINKFATTEN'

        if context.mode != 'EDIT_CURVES':
            layout.separator()
            props = layout.operator("transform.translate", text="Move Texture Space", icon="MOVE_TEXTURESPACE")
            props.texture_space = True
            props.allow_navigation = allow_navigation
            props = layout.operator("transform.resize", text="Scale Texture Space", icon="SCALE_TEXTURESPACE")
            props.texture_space = True
            props.allow_navigation = allow_navigation


# Object-specific extensions to Transform menu
class VIEW3D_MT_transform_object(VIEW3D_MT_transform_base, Menu):
    def draw(self, context):
        layout = self.layout

        # base menu
        VIEW3D_MT_transform_base.draw(self, context)

        # object-specific option follow
        layout.separator()

        layout.operator("transform.translate", text="Move Texture Space", icon="MOVE_TEXTURESPACE").texture_space = True
        layout.operator("transform.resize", text="Scale Texture Space", icon="SCALE_TEXTURESPACE").texture_space = True

        layout.separator()

        layout.operator_context = 'EXEC_REGION_WIN'
        # XXX see alignmenu() in edit.c of b2.4x to get this working
        layout.operator(
            "transform.transform",
            text="Align to Transform Orientation",
            icon="ALIGN_TRANSFORM").mode = 'ALIGN'

        layout.separator()

        layout.operator("object.randomize_transform", icon="RANDOMIZE_TRANSFORM")
        layout.operator("object.align", icon="ALIGN")

        # TODO: there is a strange context bug here.
        """
        layout.operator_context = 'INVOKE_REGION_WIN'
        layout.operator("object.transform_axis_target")
        """


# Armature EditMode extensions to Transform menu
class VIEW3D_MT_transform_armature(VIEW3D_MT_transform_base, Menu):
    def draw(self, context):
        layout = self.layout

        # base menu
        VIEW3D_MT_transform_base.draw(self, context)

        # armature specific extensions follow
        obj = context.object
        if obj.type == 'ARMATURE' and obj.mode in {'EDIT', 'POSE'}:
            if obj.data.display_type == 'BBONE':
                layout.separator()

                layout.operator("transform.transform", text="Scale BBone", icon='TRANSFORM_SCALE').mode = 'BONE_SIZE'
            elif obj.data.display_type == 'ENVELOPE':
                layout.separator()

                layout.operator(
                    "transform.transform",
                    text="Scale Envelope Distance",
                    icon='TRANSFORM_SCALE').mode = 'BONE_SIZE'
                layout.operator("transform.transform", text="Scale Radius",
                                icon='TRANSFORM_SCALE').mode = 'BONE_ENVELOPE'

        if context.edit_object and context.edit_object.type == 'ARMATURE':
            layout.separator()

            layout.operator("armature.align", icon="ALIGN")


class VIEW3D_MT_mirror(Menu):
    bl_label = "Mirror"

    def draw(self, _context):
        layout = self.layout

        layout.operator("transform.mirror", text="Interactive Mirror", icon='TRANSFORM_MIRROR')

        layout.separator()

        layout.operator_context = 'EXEC_REGION_WIN'

        props = layout.operator("transform.mirror", text="X Global", icon="MIRROR_X")
        props.constraint_axis = (True, False, False)
        props.orient_type = 'GLOBAL'
        props = layout.operator("transform.mirror", text="Y Global", icon="MIRROR_Y")
        props.constraint_axis = (False, True, False)
        props.orient_type = 'GLOBAL'
        props = layout.operator("transform.mirror", text="Z Global", icon="MIRROR_Z")
        props.constraint_axis = (False, False, True)
        props.orient_type = 'GLOBAL'

        layout.separator()

        props = layout.operator("transform.mirror", text="X Local", icon="MIRROR_X")
        props.constraint_axis = (True, False, False)
        props.orient_type = 'LOCAL'
        props = layout.operator("transform.mirror", text="Y Local", icon="MIRROR_Y")
        props.constraint_axis = (False, True, False)
        props.orient_type = 'LOCAL'
        props = layout.operator("transform.mirror", text="Z Local", icon="MIRROR_Z")
        props.constraint_axis = (False, False, True)
        props.orient_type = 'LOCAL'

        if _context.edit_object and _context.edit_object.type in {'MESH', 'SURFACE'}:

            layout.separator()

            layout.operator("object.vertex_group_mirror", icon="MIRROR_VERTEXGROUP")


class VIEW3D_MT_snap(Menu):
    bl_label = "Snap"

    def draw(self, _context):
        layout = self.layout

        layout.operator(
            "view3d.snap_selected_to_cursor",
            text="Selection to Cursor",
            icon="SELECTIONTOCURSOR").use_offset = False
        layout.operator(
            "view3d.snap_selected_to_cursor",
            text="Selection to Cursor (Keep Offset)",
            icon="SELECTIONTOCURSOROFFSET").use_offset = True
        layout.operator("view3d.snap_selected_to_active", text="Selection to Active", icon="SELECTIONTOACTIVE")
        layout.operator("view3d.snap_selected_to_grid", text="Selection to Grid", icon="SELECTIONTOGRID")

        layout.separator()

        layout.operator("view3d.snap_cursor_to_selected", text="Cursor to Selected", icon="CURSORTOSELECTION")
        layout.operator("view3d.snap_cursor_to_center", text="Cursor to World Origin", icon="CURSORTOCENTER")
        layout.operator("view3d.snap_cursor_to_active", text="Cursor to Active", icon="CURSORTOACTIVE")
        layout.operator("view3d.snap_cursor_to_grid", text="Cursor to Grid", icon="CURSORTOGRID")


# Tooltip and operator for Clear Seam.
class VIEW3D_MT_uv_map_clear_seam(bpy.types.Operator):
    """Clears the UV Seam for selected edges"""      # blender will use this as a tooltip for menu items and buttons.
    bl_idname = "mesh.clear_seam"        # unique identifier for buttons and menu items to reference.
    bl_label = "Clear seam"         # display name in the interface.
    bl_options = {'REGISTER', 'UNDO'}  # enable undo for the operator.

    def execute(self, context):        # execute() is called by blender when running the operator.
        bpy.ops.mesh.mark_seam(clear=True)
        return {'FINISHED'}


class VIEW3D_MT_uv_map(Menu):
    bl_label = "UV Mapping"

    def draw(self, _context):
        layout = self.layout

        layout.operator("uv.unwrap", text="Unwrap ABF", icon='UNWRAP_ABF').method = 'ANGLE_BASED'
        layout.operator("uv.unwrap", text="Unwrap Conformal", icon='UNWRAP_LSCM').method = 'CONFORMAL'

        layout.separator()

        layout.operator_context = 'INVOKE_DEFAULT'
        layout.operator("uv.smart_project", icon="MOD_UVPROJECT")
        layout.operator("uv.lightmap_pack", icon="LIGHTMAPPACK")
        layout.operator("uv.follow_active_quads", icon="FOLLOWQUADS")

        layout.separator()

        layout.operator_context = 'EXEC_REGION_WIN'
        layout.operator("uv.cube_project", icon="CUBEPROJECT")
        layout.operator("uv.cylinder_project", icon="CYLINDERPROJECT")
        layout.operator("uv.sphere_project", icon="SPHEREPROJECT")

        layout.separator()

        layout.operator_context = 'INVOKE_REGION_WIN'
        layout.operator("uv.project_from_view", icon="PROJECTFROMVIEW").scale_to_bounds = False
        layout.operator("uv.project_from_view", text="Project from View (Bounds)",
                        icon="PROJECTFROMVIEW_BOUNDS").scale_to_bounds = True

        layout.separator()

        layout.operator("mesh.mark_seam", icon="MARK_SEAM").clear = False
        layout.operator("mesh.clear_seam", text="Clear Seam", icon='CLEAR_SEAM')

        layout.separator()

        layout.operator("uv.reset", icon="RESET")


# ********** View menus **********

# bfa - set active camera does not exist in blender
class VIEW3D_MT_switchactivecamto(bpy.types.Operator):
    """Sets the current selected camera as the active camera to render from\nYou need to have a camera object selected"""
    bl_idname = "view3d.switchactivecamto"
    bl_label = "Set active Camera"
    bl_options = {'REGISTER', 'UNDO'}

    def execute(self, context):

        context = bpy.context
        scene = context.scene
        if context.active_object is not None:
            currentCameraObj = bpy.data.objects[bpy.context.active_object.name]
            scene.camera = currentCameraObj
        return {'FINISHED'}


class VIEW3D_MT_view_legacy(Menu):
    bl_label = "Legacy"

    def draw(self, context):
        layout = self.layout

        layout.operator("view3d.cursor3d", text="Set 3D Cursor", icon='CURSOR')


class VIEW3D_MT_view(Menu):
    bl_label = "View"

    def draw(self, context):
        layout = self.layout
        view = context.space_data
        overlay = view.overlay
        engine = context.engine

        layout.prop(view, "show_region_toolbar")
        layout.prop(view, "show_region_ui")
        layout.prop(view, "show_region_tool_header")
        layout.prop(view, "show_region_hud")
        layout.prop(overlay, "show_toolshelf_tabs", text="Tool Shelf Tabs")  # bfa - the toolshelf tabs.

        layout.separator()

        layout.menu("VIEW3D_MT_view_legacy")

        layout.separator()

        layout.operator("render.opengl", text="OpenGL Render Image", icon='RENDER_STILL')
        layout.operator("render.opengl", text="OpenGL Render Animation", icon='RENDER_ANIMATION').animation = True
        props = layout.operator("render.opengl", text="Viewport Render Keyframes", icon='RENDER_ANIMATION')
        props.animation = True
        props.render_keyed_only = True

        layout.separator()

        layout.operator_context = 'INVOKE_REGION_WIN'
        layout.operator("view3d.clip_border", text="Clipping Border", icon="CLIPPINGBORDER")

        if engine == 'CYCLES':
            layout.operator("view3d.render_border", icon="RENDERBORDER")
            layout.operator("view3d.clear_render_border", icon="RENDERBORDER_CLEAR")

        layout.prop(view, "show_viewer", text="Viewer Node")

        layout.separator()

        layout.menu("VIEW3D_MT_view_cameras", text="Cameras")

        layout.separator()

        layout.menu("VIEW3D_MT_view_align")
        layout.menu("VIEW3D_MT_view_align_selected")

        layout.separator()

        layout.operator("view3d.localview", text="Toggle Local View", icon="VIEW_GLOBAL_LOCAL")
        layout.operator("view3d.localview_remove_from", icon="VIEW_REMOVE_LOCAL")

        layout.separator()

        layout.operator("view3d.view_selected", text="Frame Selected", icon="VIEW_SELECTED").use_all_regions = False
        if view.region_quadviews:
            layout.operator(
                "view3d.view_selected",
                text="Frame Selected (Quad View)",
                icon="ALIGNCAMERA_ACTIVE").use_all_regions = True
        layout.operator("view3d.view_all", text="Frame All", icon="VIEWALL").center = False
        if view.region_quadviews:
            layout.operator("view3d.view_all", text="Frame All (Quad View)", icon="VIEWALL").use_all_regions = True
        layout.operator("view3d.view_all", text="Center Cursor and Frame All", icon="VIEWALL_RESETCURSOR").center = True

        layout.separator()

        layout.operator("screen.region_quadview", icon="QUADVIEW")

        layout.separator()

        layout.menu("INFO_MT_area")
        layout.menu("VIEW3D_MT_view_pie_menus")


class VIEW3D_MT_view_pie_menus(Menu):
    bl_label = "Pie menus"

    def draw(self, _context):
        layout = self.layout

        layout.operator("wm.call_menu_pie", text="Object Mode", icon="MENU_PANEL").name = 'VIEW3D_MT_object_mode_pie'
        layout.operator("wm.call_menu_pie", text="View", icon="MENU_PANEL").name = 'VIEW3D_MT_view_pie'
        layout.operator("wm.call_menu_pie", text="Transform", icon="MENU_PANEL").name = 'VIEW3D_MT_transform_gizmo_pie'
        layout.operator("wm.call_menu_pie", text="Shading", icon="MENU_PANEL").name = 'VIEW3D_MT_shading_pie'
        layout.operator("wm.call_menu_pie", text="Pivot", icon="MENU_PANEL").name = 'VIEW3D_MT_pivot_pie'
        layout.operator("wm.call_menu_pie", text="Snap", icon="MENU_PANEL").name = 'VIEW3D_MT_snap_pie'
        layout.operator("wm.call_menu_pie", text="Orientations", icon="MENU_PANEL").name = 'VIEW3D_MT_orientations_pie'
        layout.operator("wm.call_menu_pie", text="Proportional Editing Falloff",
                        icon="MENU_PANEL").name = 'VIEW3D_MT_proportional_editing_falloff_pie'
        layout.operator("wm.call_menu_pie", text="Sculpt Mask Edit",
                        icon="MENU_PANEL").name = 'VIEW3D_MT_sculpt_mask_edit_pie'
        layout.operator("wm.call_menu_pie", text="Sculpt Faces Sets Edit",
                        icon="MENU_PANEL").name = 'VIEW3D_MT_sculpt_face_sets_edit_pie'
        layout.operator(
            "wm.call_menu_pie",
            text="Automasking",
            icon="MENU_PANEL").name = 'VIEW3D_MT_sculpt_automasking_pie'
        layout.operator("wm.call_menu_pie", text="Weightpaint Vertexgroup Lock",
                        icon="MENU_PANEL").name = 'VIEW3D_MT_wpaint_vgroup_lock_pie'

        layout.separator()

        layout.operator("wm.call_menu_pie", text="Greasepencil Snap", icon="MENU_PANEL").name = 'GPENCIL_MT_snap_pie'
        layout.operator("wm.call_menu_pie", text="Automasking", icon="MENU_PANEL").name = 'VIEW3D_MT_sculpt_gpencil_automasking_pie'

        layout.separator()

        layout.operator("wm.toolbar_fallback_pie", text="Fallback Tool", icon="MENU_PANEL")
        layout.operator("view3d.object_mode_pie_or_toggle", text="Modes", icon="MENU_PANEL")


class VIEW3D_MT_view_cameras(Menu):
    bl_label = "Cameras"

    def draw(self, _context):
        layout = self.layout

        layout.operator("view3d.object_as_camera", icon='VIEW_SWITCHACTIVECAM')
        layout.operator("view3d.switchactivecamto", text="Set Active Camera", icon="VIEW_SWITCHACTIVECAM")
        layout.operator("view3d.view_camera", text="Active Camera", icon='VIEW_SWITCHTOCAM')
        layout.operator("view3d.view_center_camera", icon="VIEWCAMERACENTER")


class VIEW3D_MT_view_navigation_legacy(Menu):
    bl_label = "Legacy"

    def draw(self, _context):
        layout = self.layout

        layout.operator_context = 'EXEC_REGION_WIN'

        layout.operator("transform.translate", text="Move", icon="TRANSFORM_MOVE")
        layout.operator("transform.rotate", text="Rotate", icon="TRANSFORM_ROTATE")
        layout.operator("transform.resize", text="Scale", icon="TRANSFORM_SCALE")


class VIEW3D_MT_view_navigation(Menu):
    bl_label = "Navi"

    def draw(self, _context):
        from math import pi
        layout = self.layout

        layout.menu('VIEW3D_MT_view_navigation_legacy')

        layout.operator("view3d.view_orbit", text="Orbit Down", icon="ORBIT_DOWN").type = 'ORBITDOWN'
        layout.operator("view3d.view_orbit", text="Orbit Up", icon="ORBIT_UP").type = 'ORBITUP'
        layout.operator("view3d.view_orbit", text="Orbit Right", icon="ORBIT_RIGHT").type = 'ORBITRIGHT'
        layout.operator("view3d.view_orbit", text="Orbit Left", icon="ORBIT_LEFT").type = 'ORBITLEFT'
        props = layout.operator("view3d.view_orbit", text="Orbit Opposite", icon="ORBIT_OPPOSITE")
        props.type = 'ORBITRIGHT'
        props.angle = pi

        layout.separator()

        layout.operator("view3d.view_roll", text="Roll Left", icon="ROLL_LEFT").angle = pi / -12.0
        layout.operator("view3d.view_roll", text="Roll Right", icon="ROLL_RIGHT").angle = pi / 12.0

        layout.separator()

        layout.operator("view3d.view_pan", text="Pan Down", icon="PAN_DOWN").type = 'PANDOWN'
        layout.operator("view3d.view_pan", text="Pan Up", icon="PAN_UP").type = 'PANUP'
        layout.operator("view3d.view_pan", text="Pan Right", icon="PAN_RIGHT").type = 'PANRIGHT'
        layout.operator("view3d.view_pan", text="Pan Left", icon="PAN_LEFT").type = 'PANLEFT'

        layout.separator()

        layout.operator("view3d.zoom_border", text="Zoom Border", icon="ZOOM_BORDER")
        layout.operator("view3d.zoom", text="Zoom In", icon="ZOOM_IN").delta = 1
        layout.operator("view3d.zoom", text="Zoom Out", icon="ZOOM_OUT").delta = -1
        layout.operator("view3d.zoom_camera_1_to_1", text="Zoom Camera 1:1", icon="ZOOM_CAMERA")
        layout.operator("view3d.dolly", text="Dolly View", icon="DOLLY")
        layout.operator("view3d.view_center_pick", icon="CENTERTOMOUSE")

        layout.separator()

        layout.operator("view3d.fly", icon="FLY_NAVIGATION")
        layout.operator("view3d.walk", icon="WALK_NAVIGATION")
        layout.operator("view3d.navigate", icon="VIEW_NAVIGATION")

        layout.separator()

        layout.operator("screen.animation_play", text="Playback Animation", icon="TRIA_RIGHT")


class VIEW3D_MT_view_align(Menu):
    bl_label = "Align View"

    def draw(self, _context):
        layout = self.layout
        i18n_text_ctxt = bpy.app.translations.contexts_C_to_py['BLT_I18NCONTEXT_EDITOR_VIEW3D']

        layout.operator("view3d.camera_to_view", text="Align Active Camera to View", icon="ALIGNCAMERA_VIEW")
        layout.operator(
            "view3d.camera_to_view_selected",
            text="Align Active Camera to Selected",
            icon="ALIGNCAMERA_ACTIVE")
        layout.operator("view3d.view_center_cursor", icon="CENTERTOCURSOR")

        layout.separator()

        layout.operator("view3d.view_lock_to_active", icon="LOCKTOACTIVE")
        layout.operator("view3d.view_center_lock", icon="LOCKTOCENTER")
        layout.operator("view3d.view_lock_clear", icon="LOCK_CLEAR")

        layout.separator()

        layout.operator("view3d.view_persportho", text="Perspective/Orthographic", icon="PERSP_ORTHO")

        layout.separator()

        layout.operator("view3d.view_axis", text="Top", icon="VIEW_TOP", text_ctxt=i18n_text_ctxt).type = 'TOP'
        layout.operator("view3d.view_axis", text="Bottom", icon="VIEW_BOTTOM", text_ctxt=i18n_text_ctxt).type = 'BOTTOM'
        layout.operator("view3d.view_axis", text="Front", icon="VIEW_FRONT", text_ctxt=i18n_text_ctxt).type = 'FRONT'
        layout.operator("view3d.view_axis", text="Back", icon="VIEW_BACK", text_ctxt=i18n_text_ctxt).type = 'BACK'
        layout.operator("view3d.view_axis", text="Right", icon="VIEW_RIGHT", text_ctxt=i18n_text_ctxt).type = 'RIGHT'
        layout.operator("view3d.view_axis", text="Left", icon="VIEW_LEFT", text_ctxt=i18n_text_ctxt).type = 'LEFT'


class VIEW3D_MT_view_align_selected(Menu):
    bl_label = "Align View to Active"

    def draw(self, _context):
        layout = self.layout
        i18n_text_ctxt = bpy.app.translations.contexts_C_to_py['BLT_I18NCONTEXT_EDITOR_VIEW3D']
        props = layout.operator("view3d.view_axis", text="Top", icon="VIEW_ACTIVE_TOP", text_ctxt=i18n_text_ctxt)
        props.align_active = True
        props.type = 'TOP'

        props = layout.operator("view3d.view_axis", text="Bottom", icon="VIEW_ACTIVE_BOTTOM", text_ctxt=i18n_text_ctxt)
        props.align_active = True
        props.type = 'BOTTOM'

        props = layout.operator("view3d.view_axis", text="Front", icon="VIEW_ACTIVE_FRONT", text_ctxt=i18n_text_ctxt)
        props.align_active = True
        props.type = 'FRONT'

        props = layout.operator("view3d.view_axis", text="Back", icon="VIEW_ACTIVE_BACK", text_ctxt=i18n_text_ctxt)
        props.align_active = True
        props.type = 'BACK'

        props = layout.operator("view3d.view_axis", text="Right", icon="VIEW_ACTIVE_RIGHT", text_ctxt=i18n_text_ctxt)
        props.align_active = True
        props.type = 'RIGHT'

        props = layout.operator("view3d.view_axis", text="Left", icon="VIEW_ACTIVE_LEFT", text_ctxt=i18n_text_ctxt)
        props.align_active = True
        props.type = 'LEFT'


# ********** Select menus, suffix from context.mode **********

class VIEW3D_MT_select_object_more_less(Menu):
    bl_label = "More/Less"

    def draw(self, _context):
        layout = self.layout

        layout.operator("object.select_more", text="More", icon="SELECTMORE")
        layout.operator("object.select_less", text="Less", icon="SELECTLESS")

        layout.separator()

        props = layout.operator("object.select_hierarchy", text="Parent", icon="PARENT")
        props.extend = False
        props.direction = 'PARENT'

        props = layout.operator("object.select_hierarchy", text="Child", icon="CHILD")
        props.extend = False
        props.direction = 'CHILD'

        layout.separator()

        props = layout.operator("object.select_hierarchy", text="Extend Parent", icon="PARENT")
        props.extend = True
        props.direction = 'PARENT'

        props = layout.operator("object.select_hierarchy", text="Extend Child", icon="CHILD")
        props.extend = True
        props.direction = 'CHILD'


class VIEW3D_MT_select_object(Menu):
    bl_label = "Select"

    def draw(self, _context):
        layout = self.layout

        layout.menu("VIEW3D_MT_select_object_legacy")
        layout.operator_menu_enum("view3d.select_lasso", "mode")

        layout.separator()

        layout.operator("object.select_all", text="All", icon='SELECT_ALL').action = 'SELECT'
        layout.operator("object.select_all", text="None", icon='SELECT_NONE').action = 'DESELECT'
        layout.operator("object.select_all", text="Invert", icon='INVERSE').action = 'INVERT'

        layout.separator()

        layout.menu("VIEW3D_MT_select_grouped")
        layout.menu("VIEW3D_MT_select_linked")
        layout.menu("VIEW3D_MT_select_by_type")

        layout.separator()
        layout.operator("object.select_random", text="Random", icon="RANDOMIZE")
        layout.operator("object.select_mirror", text="Mirror Selection", icon="TRANSFORM_MIRROR")

        layout.operator("object.select_pattern", text="By Pattern", icon="PATTERN")
        layout.operator("object.select_camera", text="Active Camera", icon="CAMERA_DATA")

        layout.separator()

        layout.menu("VIEW3D_MT_select_object_more_less")


class VIEW3D_MT_select_object_legacy(Menu):
    bl_label = "Legacy"

    def draw(self, _context):
        layout = self.layout

        layout.operator("view3d.select_box", icon="BOX_MASK")
        layout.operator("view3d.select_circle", icon="CIRCLE_SELECT")


class VIEW3D_MT_select_by_type(Menu):
    bl_label = "All by Type"

    def draw(self, context):
        layout = self.layout

        layout.operator("object.select_by_type", text="Mesh", icon="OUTLINER_OB_MESH").type = 'MESH'
        layout.operator("object.select_by_type", text="Curve", icon="OUTLINER_OB_CURVE").type = 'CURVE'
        layout.operator("object.select_by_type", text="Surface", icon="OUTLINER_OB_SURFACE").type = 'SURFACE'
        layout.operator("object.select_by_type", text="Meta", icon="OUTLINER_OB_META").type = 'META'
        layout.operator("object.select_by_type", text="Font", icon="OUTLINER_OB_FONT").type = 'FONT'

        layout.separator()

        layout.operator("object.select_by_type", text="Armature", icon="OUTLINER_OB_ARMATURE").type = 'ARMATURE'
        layout.operator("object.select_by_type", text="Lattice", icon="OUTLINER_OB_LATTICE").type = 'LATTICE'
        layout.operator("object.select_by_type", text="Empty", icon="OUTLINER_OB_EMPTY").type = 'EMPTY'
        layout.operator("object.select_by_type", text="GPencil", icon="GREASEPENCIL").type = 'GPENCIL'

        layout.separator()

        layout.operator("object.select_by_type", text="Camera", icon="OUTLINER_OB_CAMERA").type = 'CAMERA'
        layout.operator("object.select_by_type", text="Light", icon="OUTLINER_OB_LIGHT").type = 'LIGHT'
        layout.operator("object.select_by_type", text="Speaker", icon="OUTLINER_OB_SPEAKER").type = 'SPEAKER'
        layout.operator("object.select_by_type", text="Probe", icon="OUTLINER_OB_LIGHTPROBE").type = 'LIGHT_PROBE'


class VIEW3D_MT_select_grouped(Menu):
    bl_label = "Grouped"

    def draw(self, context):
        layout = self.layout

        layout.operator("object.select_grouped", text="Siblings", icon="SIBLINGS").type = 'SIBLINGS'
        layout.operator("object.select_grouped", text="Parent", icon="PARENT").type = 'PARENT'
        layout.operator("object.select_grouped", text="Children", icon="CHILD_RECURSIVE").type = 'CHILDREN_RECURSIVE'
        layout.operator("object.select_grouped", text="Immediate Children", icon="CHILD").type = 'CHILDREN'

        layout.separator()

        layout.operator("object.select_grouped", text="Type", icon="TYPE").type = 'TYPE'
        layout.operator("object.select_grouped", text="Collection", icon="GROUP").type = 'COLLECTION'
        layout.operator("object.select_grouped", text="Hook", icon="HOOK").type = 'HOOK'

        layout.separator()

        layout.operator("object.select_grouped", text="Pass", icon="PASS").type = 'PASS'
        layout.operator("object.select_grouped", text="Color", icon="COLOR").type = 'COLOR'
        layout.operator("object.select_grouped", text="Keying Set", icon="KEYINGSET").type = 'KEYINGSET'
        layout.operator("object.select_grouped", text="Light Type", icon="LIGHT").type = 'LIGHT_TYPE'


class VIEW3D_MT_select_linked(Menu):
    bl_label = "Linked"

    def draw(self, context):
        layout = self.layout

        layout.operator("object.select_linked", text="Object Data", icon="OBJECT_DATA").type = 'OBDATA'
        layout.operator("object.select_linked", text="Material", icon="MATERIAL_DATA").type = 'MATERIAL'
        layout.operator("object.select_linked", text="Instanced Collection", icon="GROUP").type = 'DUPGROUP'
        layout.operator("object.select_linked", text="Particle System", icon="PARTICLES").type = 'PARTICLE'
        layout.operator("object.select_linked", text="Library", icon="LIBRARY").type = 'LIBRARY'
        layout.operator(
            "object.select_linked",
            text="Library (Object Data)",
            icon="LIBRARY_OBJECT").type = 'LIBRARY_OBDATA'


class VIEW3D_MT_select_pose(Menu):
    bl_label = "Select"

    def draw(self, _context):
        layout = self.layout

        layout.menu("VIEW3D_MT_select_object_legacy")
        layout.operator_menu_enum("view3d.select_lasso", "mode")

        layout.separator()

        layout.operator("pose.select_all", text="All", icon='SELECT_ALL').action = 'SELECT'
        layout.operator("pose.select_all", text="None", icon='SELECT_NONE').action = 'DESELECT'
        layout.operator("pose.select_all", text="Invert", icon='INVERSE').action = 'INVERT'

        layout.separator()

        layout.operator_menu_enum("pose.select_grouped", "type", text="Grouped")
        layout.operator("pose.select_linked", text="Linked", icon="LINKED")
        layout.operator("pose.select_constraint_target", text="Constraint Target", icon="CONSTRAINT_BONE")

        layout.separator()

        layout.operator("object.select_pattern", text="By Pattern", icon="PATTERN")

        layout.separator()

        layout.operator("pose.select_mirror", text="Flip Active", icon="FLIP")

        layout.separator()

        props = layout.operator("pose.select_hierarchy", text="Parent", icon="PARENT")
        props.extend = False
        props.direction = 'PARENT'

        props = layout.operator("pose.select_hierarchy", text="Child", icon="CHILD")
        props.extend = False
        props.direction = 'CHILD'

        layout.separator()

        props = layout.operator("pose.select_hierarchy", text="Extend Parent", icon="PARENT")
        props.extend = True
        props.direction = 'PARENT'

        props = layout.operator("pose.select_hierarchy", text="Extend Child", icon="CHILD")
        props.extend = True
        props.direction = 'CHILD'


class VIEW3D_MT_select_particle(Menu):
    bl_label = "Select"

    def draw(self, _context):
        layout = self.layout

        layout.menu("VIEW3D_MT_select_object_legacy")
        layout.operator_menu_enum("view3d.select_lasso", "mode")

        layout.separator()

        layout.operator("particle.select_all", text="All", icon='SELECT_ALL').action = 'SELECT'
        layout.operator("particle.select_all", text="None", icon='SELECT_NONE').action = 'DESELECT'
        layout.operator("particle.select_all", text="Invert", icon='INVERSE').action = 'INVERT'

        layout.separator()

        layout.operator("particle.select_more", text="More", icon="SELECTMORE")
        layout.operator("particle.select_less", text="Less", icon="SELECTLESS")

        layout.separator()

        layout.operator("particle.select_linked", text="Linked", icon="LINKED")

        layout.separator()

        layout.operator("particle.select_random", text="Random", icon="RANDOMIZE")

        layout.separator()

        layout.operator("particle.select_roots", text="Roots", icon="SELECT_ROOT")
        layout.operator("particle.select_tips", text="Tips", icon="SELECT_TIP")


class VIEW3D_MT_edit_mesh_select_similar(Menu):
    bl_label = "Select Similar"

    def draw(self, _context):
        layout = self.layout

        layout.operator_enum("mesh.select_similar", "type")

        layout.separator()

        layout.operator("mesh.select_similar_region", text="Face Regions", icon="FACEREGIONS")


class VIEW3D_MT_edit_mesh_select_by_trait(Menu):
    bl_label = "Select All by Trait"

    def draw(self, context):
        layout = self.layout
        tool_settings = context.tool_settings

        if tool_settings.mesh_select_mode[2] is False:
            layout.operator("mesh.select_non_manifold", text="Non Manifold", icon="SELECT_NONMANIFOLD")
        layout.operator("mesh.select_loose", text="Loose Geometry", icon="SELECT_LOOSE")
        layout.operator("mesh.select_interior_faces", text="Interior Faces", icon="SELECT_INTERIOR")
        layout.operator("mesh.select_face_by_sides", text="Faces by Sides", icon="SELECT_FACES_BY_SIDE")

        layout.separator()

        layout.operator("mesh.select_ungrouped", text="Ungrouped Vertices", icon="SELECT_UNGROUPED_VERTS")


class VIEW3D_MT_edit_mesh_select_more_less(Menu):
    bl_label = "More/Less"

    def draw(self, _context):
        layout = self.layout

        layout.operator("mesh.select_more", text="More", icon="SELECTMORE")
        layout.operator("mesh.select_less", text="Less", icon="SELECTLESS")

        layout.separator()

        layout.operator("mesh.select_next_item", text="Next Active", icon="NEXTACTIVE")
        layout.operator("mesh.select_prev_item", text="Previous Active", icon="PREVIOUSACTIVE")


class VIEW3D_MT_select_edit_mesh(Menu):
    bl_label = "Select"

    def draw(self, _context):
        layout = self.layout

        layout.menu("VIEW3D_MT_select_object_legacy")

        layout.operator_menu_enum("view3d.select_lasso", "mode")

        layout.separator()

        # primitive
        layout.operator("mesh.select_all", text="All", icon='SELECT_ALL').action = 'SELECT'
        layout.operator("mesh.select_all", text="None", icon='SELECT_NONE').action = 'DESELECT'
        layout.operator("mesh.select_all", text="Invert", icon='INVERSE').action = 'INVERT'

        layout.separator()

        layout.operator("mesh.select_linked", text="Linked", icon="LINKED")
        layout.operator("mesh.faces_select_linked_flat", text="Linked Flat Faces", icon="LINKED")
        layout.operator("mesh.select_linked_pick", text="Linked Pick Select", icon="LINKED").deselect = False
        layout.operator("mesh.select_linked_pick", text="Linked Pick Deselect", icon="LINKED").deselect = True

        layout.separator()

        # other
        layout.menu("VIEW3D_MT_edit_mesh_select_similar")

        layout.separator()

        # numeric
        layout.operator("mesh.select_random", text="Random", icon="RANDOMIZE")
        layout.operator("mesh.select_nth", icon="CHECKER_DESELECT")

        layout.separator()

        layout.operator("mesh.select_mirror", text="Mirror Selection", icon="TRANSFORM_MIRROR")
        layout.operator("mesh.select_axis", text="Side of Active", icon="SELECT_SIDEOFACTIVE")
        layout.operator("mesh.shortest_path_select", text="Shortest Path", icon="SELECT_SHORTESTPATH")

        layout.separator()

        # geometric
        layout.operator("mesh.edges_select_sharp", text="Sharp Edges", icon="SELECT_SHARPEDGES")

        layout.separator()

        # loops
        layout.operator("mesh.loop_multi_select", text="Edge Loops", icon="SELECT_EDGELOOP").ring = False
        layout.operator("mesh.loop_multi_select", text="Edge Rings", icon="SELECT_EDGERING").ring = True
        layout.operator("mesh.loop_to_region", text="Loop Inner Region", icon="SELECT_LOOPINNER")
        layout.operator("mesh.region_to_loop", text="Boundary Loop", icon="SELECT_BOUNDARY")

        layout.separator()

        layout.menu("VIEW3D_MT_edit_mesh_select_by_trait")

        layout.separator()

        layout.menu("VIEW3D_MT_edit_mesh_select_more_less")


class VIEW3D_MT_select_edit_curve(Menu):
    bl_label = "Select"

    def draw(self, _context):
        layout = self.layout

        layout.menu("VIEW3D_MT_select_object_legacy")

        layout.operator_menu_enum("view3d.select_lasso", "mode")

        layout.separator()

        layout.operator("curve.select_all", text="All", icon='SELECT_ALL').action = 'SELECT'
        layout.operator("curve.select_all", text="None", icon='SELECT_NONE').action = 'DESELECT'
        layout.operator("curve.select_all", text="Invert", icon='INVERSE').action = 'INVERT'

        layout.separator()

        layout.operator("curve.select_linked", text="Linked", icon="LINKED")
        layout.operator("curve.select_linked_pick", text="Linked Pick Select", icon="LINKED").deselect = False
        layout.operator("curve.select_linked_pick", text="Linked Pick Deselect", icon="LINKED").deselect = True

        layout.separator()

        layout.menu("VIEW3D_MT_select_edit_curve_select_similar")

        layout.separator()

        layout.operator("curve.select_random", text="Random", icon="RANDOMIZE")
        layout.operator("curve.select_nth", icon="CHECKER_DESELECT")

        layout.separator()

        layout.operator("curve.de_select_first", icon="SELECT_FIRST")
        layout.operator("curve.de_select_last", icon="SELECT_LAST")
        layout.operator("curve.select_next", text="Next", icon="NEXTACTIVE")
        layout.operator("curve.select_previous", text="Previous", icon="PREVIOUSACTIVE")

        layout.separator()

        layout.operator("curve.select_more", text="More", icon="SELECTMORE")
        layout.operator("curve.select_less", text="Less", icon="SELECTLESS")


class VIEW3D_MT_select_edit_curve_select_similar(Menu):
    bl_label = "Similar"

    def draw(self, context):
        layout = self.layout

        layout.operator("curve.select_similar", text="Type", icon="TYPE").type = 'TYPE'
        layout.operator("curve.select_similar", text="Radius", icon="RADIUS").type = 'RADIUS'
        layout.operator("curve.select_similar", text="Weight", icon="MOD_VERTEX_WEIGHT").type = 'WEIGHT'
        layout.operator("curve.select_similar", text="Direction", icon="SWITCH_DIRECTION").type = 'DIRECTION'


class VIEW3D_MT_select_edit_surface(Menu):
    bl_label = "Select"

    def draw(self, _context):
        layout = self.layout

        layout.menu("VIEW3D_MT_select_object_legacy")
        layout.operator_menu_enum("view3d.select_lasso", "mode")

        layout.separator()

        layout.operator("curve.select_all", text="All", icon='SELECT_ALL').action = 'SELECT'
        layout.operator("curve.select_all", text="None", icon='SELECT_NONE').action = 'DESELECT'
        layout.operator("curve.select_all", text="Invert", icon='INVERSE').action = 'INVERT'

        layout.separator()

        layout.operator("curve.select_linked", text="Linked", icon="LINKED")
        layout.menu("VIEW3D_MT_select_edit_curve_select_similar")

        layout.separator()

        layout.operator("curve.select_random", text="Random", icon="RANDOMIZE")
        layout.operator("curve.select_nth", icon="CHECKER_DESELECT")

        layout.separator()

        layout.operator("curve.select_row", text="Control Point row", icon="CONTROLPOINTROW")

        layout.separator()

        layout.operator("curve.select_more", text="More", icon="SELECTMORE")
        layout.operator("curve.select_less", text="Less", icon="SELECTLESS")


class VIEW3D_MT_select_edit_text(Menu):
    bl_label = "Select"

    def draw(self, _context):
        layout = self.layout

        layout.operator("font.select_all", text="All", icon="SELECT_ALL")

        layout.separator()

        layout.operator("font.move_select", text="Line End", icon="HAND").type = 'LINE_END'
        layout.operator("font.move_select", text="Line Begin", icon="HAND").type = 'LINE_BEGIN'

        layout.separator()

        layout.operator("font.move_select", text="Top", icon="HAND").type = 'TEXT_BEGIN'
        layout.operator("font.move_select", text="Bottom", icon="HAND").type = 'TEXT_END'

        layout.separator()

        layout.operator("font.move_select", text="Previous Block", icon="HAND").type = 'PREVIOUS_PAGE'
        layout.operator("font.move_select", text="Next Block", icon="HAND").type = 'NEXT_PAGE'

        layout.separator()

        layout.operator("font.move_select", text="Previous Character", icon="HAND").type = 'PREVIOUS_CHARACTER'
        layout.operator("font.move_select", text="Next Character", icon="HAND").type = 'NEXT_CHARACTER'

        layout.separator()

        layout.operator("font.move_select", text="Previous Word", icon="HAND").type = 'PREVIOUS_WORD'
        layout.operator("font.move_select", text="Next Word", icon="HAND").type = 'NEXT_WORD'

        layout.separator()

        layout.operator("font.move_select", text="Previous Line", icon="HAND").type = 'PREVIOUS_LINE'
        layout.operator("font.move_select", text="Next Line", icon="HAND").type = 'NEXT_LINE'


class VIEW3D_MT_select_edit_metaball(Menu):
    bl_label = "Select"

    def draw(self, _context):
        layout = self.layout

        layout.menu("VIEW3D_MT_select_object_legacy")
        layout.operator_menu_enum("view3d.select_lasso", "mode")

        layout.separator()

        layout.operator("mball.select_all", text="All", icon='SELECT_ALL').action = 'SELECT'
        layout.operator("mball.select_all", text="None", icon='SELECT_NONE').action = 'DESELECT'
        layout.operator("mball.select_all", text="Invert", icon='INVERSE').action = 'INVERT'

        layout.separator()

        layout.menu("VIEW3D_MT_select_edit_metaball_select_similar")

        layout.separator()

        layout.operator("mball.select_random_metaelems", text="Random", icon="RANDOMIZE")


class VIEW3D_MT_select_edit_metaball_select_similar(Menu):
    bl_label = "Similar"

    def draw(self, context):
        layout = self.layout

        layout.operator("mball.select_similar", text="Type", icon="TYPE").type = 'TYPE'
        layout.operator("mball.select_similar", text="Radius", icon="RADIUS").type = 'RADIUS'
        layout.operator("mball.select_similar", text="Stiffness", icon="BEND").type = 'STIFFNESS'
        layout.operator("mball.select_similar", text="Rotation", icon="ROTATE").type = 'ROTATION'


class VIEW3D_MT_edit_lattice_context_menu(Menu):
    bl_label = "Lattice Context Menu"

    def draw(self, context):
        layout = self.layout

        layout.menu("VIEW3D_MT_mirror")
        layout.menu("VIEW3D_MT_edit_lattice_flip")
        layout.menu("VIEW3D_MT_snap")

        layout.separator()

        layout.operator("lattice.make_regular", icon='MAKE_REGULAR')


class VIEW3D_MT_select_edit_lattice(Menu):
    bl_label = "Select"

    def draw(self, _context):
        layout = self.layout

        layout.menu("VIEW3D_MT_select_object_legacy")
        layout.operator_menu_enum("view3d.select_lasso", "mode")

        layout.separator()

        layout.operator("lattice.select_all", text="All", icon='SELECT_ALL').action = 'SELECT'
        layout.operator("lattice.select_all", text="None", icon='SELECT_NONE').action = 'DESELECT'
        layout.operator("lattice.select_all", text="Invert", icon='INVERSE').action = 'INVERT'

        layout.separator()

        layout.operator("lattice.select_mirror", text="Mirror", icon="TRANSFORM_MIRROR")
        layout.operator("lattice.select_random", text="Random", icon="RANDOMIZE")

        layout.separator()

        layout.operator("lattice.select_ungrouped", text="Ungrouped Vertices", icon="SELECT_UNGROUPED_VERTS")

        layout.separator()

        layout.operator("lattice.select_more", text="More", icon="SELECTMORE")
        layout.operator("lattice.select_less", text="Less", icon="SELECTLESS")


class VIEW3D_MT_select_edit_armature(Menu):
    bl_label = "Select"

    def draw(self, _context):
        layout = self.layout

        layout.menu("VIEW3D_MT_select_object_legacy")
        layout.operator_menu_enum("view3d.select_lasso", "mode")

        layout.separator()

        layout.operator("armature.select_all", text="All", icon='SELECT_ALL').action = 'SELECT'
        layout.operator("armature.select_all", text="None", icon='SELECT_NONE').action = 'DESELECT'
        layout.operator("armature.select_all", text="Invert", icon='INVERSE').action = 'INVERT'

        layout.separator()

        layout.operator_menu_enum("armature.select_similar", "type", text="Similar")

        layout.separator()

        layout.operator("armature.select_mirror", text="Mirror Selection", icon="TRANSFORM_MIRROR").extend = False
        layout.operator("object.select_pattern", text="By Pattern", icon="PATTERN")

        layout.separator()

        layout.operator("armature.select_linked", text="Linked", icon="LINKED")

        layout.separator()

        props = layout.operator("armature.select_hierarchy", text="Parent", icon="PARENT")
        props.extend = False
        props.direction = 'PARENT'

        props = layout.operator("armature.select_hierarchy", text="Child", icon="CHILD")
        props.extend = False
        props.direction = 'CHILD'

        layout.separator()

        props = layout.operator("armature.select_hierarchy", text="Extend Parent", icon="PARENT")
        props.extend = True
        props.direction = 'PARENT'

        props = layout.operator("armature.select_hierarchy", text="Extend Child", icon="CHILD")
        props.extend = True
        props.direction = 'CHILD'

        layout.separator()

        layout.operator("armature.select_more", text="More", icon="SELECTMORE")
        layout.operator("armature.select_less", text="Less", icon="SELECTLESS")


class VIEW3D_MT_select_edit_grease_pencil(Menu):
    bl_label = "Select"

    def draw(self, context):
        layout = self.layout

        layout.operator("grease_pencil.select_all", text="All").action = 'SELECT'
        layout.operator("grease_pencil.select_all", text="None").action = 'DESELECT'
        layout.operator("grease_pencil.select_all", text="Invert").action = 'INVERT'

        layout.separator()

        layout.operator("grease_pencil.select_linked", text="Linked")
        layout.operator("grease_pencil.select_alternate", text="Alternated")
        layout.operator("grease_pencil.select_random", text="Random")

        layout.separator()

        props = layout.operator("grease_pencil.select_ends", text="First")
        props.amount_start = 1
        props.amount_end = 0
        props = layout.operator("grease_pencil.select_ends", text="Last")
        props.amount_start = 0
        props.amount_end = 1

        layout.separator()

        layout.operator("grease_pencil.select_more")
        layout.operator("grease_pencil.select_less")


class VIEW3D_MT_paint_gpencil(Menu):
    bl_label = "Paint"

    def draw(self, _context):
        layout = self.layout

        layout.operator("gpencil.vertex_color_set", text="Set Color Attribute", icon="NODE_VERTEX_COLOR")
        layout.operator("gpencil.stroke_reset_vertex_color", icon="RESET")
        layout.separator()
        layout.operator("gpencil.vertex_color_invert", text="Invert", icon="NODE_INVERT")
        layout.operator("gpencil.vertex_color_levels", text="Levels", icon="LEVELS")
        layout.operator("gpencil.vertex_color_hsv", text="Hue/Saturation/Value", icon="HUESATVAL")
        layout.operator("gpencil.vertex_color_brightness_contrast", text="Brightness/Contrast", icon="BRIGHTNESS_CONTRAST")


class VIEW3D_MT_select_edit_gpencil(Menu):
    bl_label = "Select"

    def draw(self, context):
        layout = self.layout

        layout.menu("VIEW3D_MT_select_gpencil_legacy")
        layout.operator_menu_enum("gpencil.select_lasso", "mode")

        layout.separator()

        layout.operator("gpencil.select_all", text="All", icon='SELECT_ALL').action = 'SELECT'
        layout.operator("gpencil.select_all", text="None", icon='SELECT_NONE').action = 'DESELECT'
        layout.operator("gpencil.select_all", text="Invert", icon='INVERSE').action = 'INVERT'

        layout.separator()

        layout.operator("gpencil.select_linked", text="Linked", icon="LINKED")
        layout.operator("gpencil.select_alternate", icon="ALTERNATED")
        layout.operator("gpencil.select_random", icon="RANDOMIZE")
        layout.menu("VIEW3D_MT_select_gpencil_grouped", text="Grouped")

        if context.mode == 'VERTEX_GPENCIL':
            layout.operator("gpencil.select_vertex_color", text="Color Attribute")

        layout.separator()

        layout.operator("gpencil.select_first", text="First", icon="SELECT_FIRST")
        layout.operator("gpencil.select_last", text="Last", icon="SELECT_LAST")

        layout.separator()

        layout.operator("gpencil.select_more", text="More", icon="SELECTMORE")
        layout.operator("gpencil.select_less", text="Less", icon="SELECTLESS")

    def draw(self, context):
        if not context.preferences.experimental.use_grease_pencil_version3:
            self.draw_legacy(context)

        layout = self.layout

        layout.operator("grease_pencil.select_all", text="All").action = 'SELECT'
        layout.operator("grease_pencil.select_all", text="None").action = 'DESELECT'
        layout.operator("grease_pencil.select_all", text="Invert").action = 'INVERT'

        layout.separator()

        layout.operator("grease_pencil.select_linked", text="Linked")

        layout.separator()

        layout.operator("grease_pencil.select_more")
        layout.operator("grease_pencil.select_less")


class VIEW3D_MT_select_gpencil_legacy(Menu):
    bl_label = "Legacy"

    def draw(self, _context):
        layout = self.layout

        layout.operator("gpencil.select_box", icon="BORDER_RECT")
        layout.operator("gpencil.select_circle", icon="CIRCLE_SELECT")


class VIEW3D_MT_select_gpencil_grouped(Menu):
    bl_label = "Grouped"

    def draw(self, context):
        layout = self.layout

        layout.operator("gpencil.select_grouped", text="Layer", icon="LAYER").type = 'LAYER'
        layout.operator("gpencil.select_grouped", text="Color", icon="COLOR").type = 'MATERIAL'


class VIEW3D_MT_select_paint_mask(Menu):
    bl_label = "Select"

    def draw(self, _context):
        layout = self.layout

        layout.menu("VIEW3D_MT_select_object_legacy")
        layout.operator_menu_enum("view3d.select_lasso", "mode")

        layout.separator()

        layout.operator("paint.face_select_all", text="All", icon='SELECT_ALL').action = 'SELECT'
        layout.operator("paint.face_select_all", text="None", icon='SELECT_NONE').action = 'DESELECT'
        layout.operator("paint.face_select_all", text="Invert", icon='INVERSE').action = 'INVERT'

        layout.separator()

        layout.operator("paint.face_select_linked", text="Linked", icon="LINKED")
        layout.operator("paint.face_select_linked_pick", text="Linked Pick Select", icon="LINKED").deselect = False
        layout.operator("paint.face_select_linked_pick", text="Linked Pick Deselect", icon="LINKED").deselect = True

        layout.separator()

        if _context.mode == 'PAINT_TEXTURE':

<<<<<<< HEAD
            myvar = layout.operator("paint.face_select_loop", text="Select Loop", icon="SELECT_EDGERING")

            myvar = layout.operator("paint.face_select_loop", text="Add Loop to Selection", icon="SELECT_EDGERING")
            myvar.extend = True

            myvar = layout.operator("paint.face_select_loop", text="Remove Loop from Selection", icon="SELECT_EDGERING")
            myvar.select = False
            myvar.extend = True

            layout.separator()

        layout.menu("VIEW3D_MT_select_paint_mask_face_more_less")


class VIEW3D_MT_select_paint_mask_face_more_less(Menu):
    bl_label = "More/Less"

    def draw(self, _context):
        layout = self.layout

        layout = self.layout

        layout.operator("paint.face_select_more", text="More", icon="SELECTMORE")
        layout.operator("paint.face_select_less", text="Less", icon="SELECTLESS")
=======
>>>>>>> 47bc6b03


class VIEW3D_MT_select_paint_mask_vertex(Menu):
    bl_label = "Select"

    def draw(self, _context):
        layout = self.layout

        layout.menu("VIEW3D_MT_select_object_legacy")
        layout.operator_menu_enum("view3d.select_lasso", "mode")

        layout.separator()

        layout.operator("paint.vert_select_all", text="All", icon='SELECT_ALL').action = 'SELECT'
        layout.operator("paint.vert_select_all", text="None", icon='SELECT_NONE').action = 'DESELECT'
        layout.operator("paint.vert_select_all", text="Invert", icon='INVERSE').action = 'INVERT'

        layout.separator()

        layout.operator("paint.vert_select_ungrouped", text="Ungrouped Vertices", icon="SELECT_UNGROUPED_VERTS")
        layout.operator("paint.vert_select_linked", text="Select Linked", icon = 'LINKED')

        layout.separator()

        layout.menu("VIEW3D_MT_select_paint_mask_vertex_more_less")


class VIEW3D_MT_select_paint_mask_vertex_more_less(Menu):
    bl_label = "More/Less"

    def draw(self, _context):
        layout = self.layout

        layout = self.layout

        layout.operator("paint.vert_select_more", text="More", icon="SELECTMORE")
        layout.operator("paint.vert_select_less", text="Less", icon="SELECTLESS")


class VIEW3D_MT_edit_curves_select_more_less(Menu):
    bl_label = "Select More/Less"

    def draw(self, _context):
        layout = self.layout

        layout.operator("curves.select_more", text="More", icon="SELECTMORE")
        layout.operator("curves.select_less", text="Less", icon="SELECTLESS")


class VIEW3D_MT_select_edit_curves(Menu):
    bl_label = "Select"

    def draw(self, _context):
        layout = self.layout

        layout.operator("curves.select_all", text="All", icon='SELECT_ALL').action = 'SELECT'
        layout.operator("curves.select_all", text="None", icon='SELECT_NONE').action = 'DESELECT'
        layout.operator("curves.select_all", text="Invert", icon='INVERSE').action = 'INVERT'
        layout.operator("curves.select_random", text="Random", icon = "RANDOMIZE")
        layout.operator("curves.select_ends", text="Endpoints", icon = "SELECT_TIP")
        layout.operator("curves.select_linked", text="Linked", icon="LINKED")

        layout.separator()

        layout.menu("VIEW3D_MT_edit_curves_select_more_less")


class VIEW3D_MT_select_sculpt_curves(Menu):
    bl_label = "Select"

    def draw(self, _context):
        layout = self.layout

        layout.operator("curves.select_all", text="All", icon='SELECT_ALL').action = 'SELECT'
        layout.operator("curves.select_all", text="None", icon='SELECT_NONE').action = 'DESELECT'
        layout.operator("curves.select_all", text="Invert", icon='INVERSE').action = 'INVERT'
        layout.operator("sculpt_curves.select_random", text="Random", icon = "RANDOMIZE")
        layout.operator("curves.select_ends", text="Endpoints", icon = "SELECT_TIP")
        layout.operator("sculpt_curves.select_grow", text="Grow", icon = "SELECTMORE")


class VIEW3D_MT_mesh_add(Menu):
    bl_idname = "VIEW3D_MT_mesh_add"
    bl_label = "Mesh"

    def draw(self, _context):
        layout = self.layout

        layout.operator_context = 'INVOKE_REGION_WIN'

        layout.operator("mesh.primitive_plane_add", text="Plane", icon='MESH_PLANE')
        layout.operator("mesh.primitive_cube_add", text="Cube", icon='MESH_CUBE')
        layout.operator("mesh.primitive_circle_add", text="Circle", icon='MESH_CIRCLE')
        layout.operator("mesh.primitive_uv_sphere_add", text="UV Sphere", icon='MESH_UVSPHERE')
        layout.operator("mesh.primitive_ico_sphere_add", text="Ico Sphere", icon='MESH_ICOSPHERE')
        layout.operator("mesh.primitive_cylinder_add", text="Cylinder", icon='MESH_CYLINDER')
        layout.operator("mesh.primitive_cone_add", text="Cone", icon='MESH_CONE')
        layout.operator("mesh.primitive_torus_add", text="Torus", icon='MESH_TORUS')

        layout.separator()

        layout.operator("mesh.primitive_grid_add", text="Grid", icon='MESH_GRID')
        layout.operator("mesh.primitive_monkey_add", text="Monkey", icon='MESH_MONKEY')


class VIEW3D_MT_curve_add(Menu):
    bl_idname = "VIEW3D_MT_curve_add"
    bl_label = "Curve"

    def draw(self, context):
        layout = self.layout

        layout.operator_context = 'INVOKE_REGION_WIN'

        layout.operator("curve.primitive_bezier_curve_add", text="Bezier", icon='CURVE_BEZCURVE')
        layout.operator("curve.primitive_bezier_circle_add", text="Circle", icon='CURVE_BEZCIRCLE')

        layout.separator()

        layout.operator("curve.primitive_nurbs_curve_add", text="Nurbs Curve", icon='CURVE_NCURVE')
        layout.operator("curve.primitive_nurbs_circle_add", text="Nurbs Circle", icon='CURVE_NCIRCLE')
        layout.operator("curve.primitive_nurbs_path_add", text="Path", icon='CURVE_PATH')

        layout.separator()

        layout.operator("object.curves_empty_hair_add", text="Empty Hair", icon='OUTLINER_OB_CURVES')
        layout.operator("object.quick_fur", text="Fur", icon='OUTLINER_OB_CURVES')

        experimental = context.preferences.experimental
        if experimental.use_new_curves_tools:
            layout.operator("object.curves_random_add", text="Random", icon='OUTLINER_OB_CURVES')


class VIEW3D_MT_surface_add(Menu):
    bl_idname = "VIEW3D_MT_surface_add"
    bl_label = "Surface"

    def draw(self, _context):
        layout = self.layout

        layout.operator_context = 'INVOKE_REGION_WIN'

        layout.operator("surface.primitive_nurbs_surface_curve_add", text="Surface Curve", icon='SURFACE_NCURVE')
        layout.operator("surface.primitive_nurbs_surface_circle_add", text="Surface Circle", icon='SURFACE_NCIRCLE')
        layout.operator("surface.primitive_nurbs_surface_surface_add", text="Surface Patch", icon='SURFACE_NSURFACE')
        layout.operator(
            "surface.primitive_nurbs_surface_cylinder_add",
            text="Surface Cylinder",
            icon='SURFACE_NCYLINDER')
        layout.operator("surface.primitive_nurbs_surface_sphere_add", text="Surface Sphere", icon='SURFACE_NSPHERE')
        layout.operator("surface.primitive_nurbs_surface_torus_add", text="Surface Torus", icon='SURFACE_NTORUS')


class VIEW3D_MT_edit_metaball_context_menu(Menu):
    bl_label = "Metaball Context Menu"

    def draw(self, _context):
        layout = self.layout

        layout.operator_context = 'INVOKE_REGION_WIN'

        # Add
        layout.operator("mball.duplicate_move", icon="DUPLICATE")

        layout.separator()

        # Modify
        layout.menu("VIEW3D_MT_mirror")
        layout.menu("VIEW3D_MT_snap")

        layout.separator()

        # Remove
        layout.operator_context = 'EXEC_REGION_WIN'
        layout.operator("mball.delete_metaelems", text="Delete", icon="DELETE")


class VIEW3D_MT_metaball_add(Menu):
    bl_idname = "VIEW3D_MT_metaball_add"
    bl_label = "Metaball"

    def draw(self, _context):
        layout = self.layout

        layout.operator_context = 'INVOKE_REGION_WIN'
        layout.operator_enum("object.metaball_add", "type")


class TOPBAR_MT_edit_curve_add(Menu):
    bl_idname = "TOPBAR_MT_edit_curve_add"
    bl_label = "Add"
    bl_translation_context = i18n_contexts.operator_default

    def draw(self, context):
        layout = self.layout

        is_surf = context.active_object.type == 'SURFACE'

        layout.operator_context = 'EXEC_REGION_WIN'

        if is_surf:
            VIEW3D_MT_surface_add.draw(self, context)
        else:
            VIEW3D_MT_curve_add.draw(self, context)


class TOPBAR_MT_edit_armature_add(Menu):
    bl_idname = "TOPBAR_MT_edit_armature_add"
    bl_label = "Armature"

    def draw(self, _context):
        layout = self.layout

        layout.operator_context = 'EXEC_REGION_WIN'
        layout.operator("armature.bone_primitive_add", text="Single Bone", icon='BONE_DATA')


class VIEW3D_MT_armature_add(Menu):
    bl_idname = "VIEW3D_MT_armature_add"
    bl_label = "Armature"

    def draw(self, _context):
        layout = self.layout

        layout.operator_context = 'EXEC_REGION_WIN'
        layout.operator("object.armature_add", text="Single Bone", icon='BONE_DATA')


class VIEW3D_MT_light_add(Menu):
    bl_idname = "VIEW3D_MT_light_add"
    bl_context = i18n_contexts.id_light
    bl_label = "Light"

    def draw(self, _context):
        layout = self.layout

        layout.operator_context = 'INVOKE_REGION_WIN'
        layout.operator_enum("object.light_add", "type")


class VIEW3D_MT_lightprobe_add(Menu):
    bl_idname = "VIEW3D_MT_lightprobe_add"
    bl_label = "Light Probe"

    def draw(self, _context):
        layout = self.layout

        layout.operator_context = 'INVOKE_REGION_WIN'
        layout.operator_enum("object.lightprobe_add", "type")


class VIEW3D_MT_camera_add(Menu):
    bl_idname = "VIEW3D_MT_camera_add"
    bl_label = "Camera"

    def draw(self, _context):
        layout = self.layout
        layout.operator_context = 'EXEC_REGION_WIN'
        layout.operator("object.camera_add", text="Camera", icon='OUTLINER_OB_CAMERA')


class VIEW3D_MT_volume_add(Menu):
    bl_idname = "VIEW3D_MT_volume_add"
    bl_label = "Volume"
    bl_translation_context = i18n_contexts.id_id

    def draw(self, _context):
        layout = self.layout
        layout.operator("object.volume_import", text="Import OpenVDB", icon='FILE_VOLUME')
        layout.operator("object.volume_add", text="Empty",
                        text_ctxt=i18n_contexts.id_volume, icon='OUTLINER_OB_VOLUME')


class VIEW3D_MT_grease_pencil_add(Menu):
    bl_idname = "VIEW3D_MT_grease_pencil_add"
    bl_label = "Grease Pencil"

    def draw(self, _context):
        layout = self.layout
        layout.operator("object.grease_pencil_add", text="Empty", icon='EMPTY_AXIS').type = 'EMPTY'
        layout.operator("object.grease_pencil_add", text="Stroke", icon='STROKE').type = 'STROKE'
        layout.operator("object.grease_pencil_add", text="Suzanne", icon='MONKEY').type = 'MONKEY'


class VIEW3D_MT_add(Menu):
    bl_label = "Add"
    bl_translation_context = i18n_contexts.operator_default

    def draw(self, context):
        layout = self.layout

        # NOTE: don't use 'EXEC_SCREEN' or operators won't get the `v3d` context.

        # NOTE: was `EXEC_AREA`, but this context does not have the `rv3d`, which prevents
        #       "align_view" to work on first call (see #32719).
        layout.operator_context = 'EXEC_REGION_WIN'

        # layout.operator_menu_enum("object.mesh_add", "type", text="Mesh", icon='OUTLINER_OB_MESH')
        layout.menu("VIEW3D_MT_mesh_add", icon='OUTLINER_OB_MESH')

        # layout.operator_menu_enum("object.curve_add", "type", text="Curve", icon='OUTLINER_OB_CURVE')
        layout.menu("VIEW3D_MT_curve_add", icon='OUTLINER_OB_CURVE')
        # layout.operator_menu_enum("object.surface_add", "type", text="Surface", icon='OUTLINER_OB_SURFACE')
        layout.menu("VIEW3D_MT_surface_add", icon='OUTLINER_OB_SURFACE')
        layout.menu("VIEW3D_MT_metaball_add", text="Metaball", icon='OUTLINER_OB_META')
        layout.operator("object.text_add", text="Text", icon='OUTLINER_OB_FONT')
        if context.preferences.experimental.use_new_point_cloud_type:
            layout.operator("object.pointcloud_add", text="Point Cloud", icon='OUTLINER_OB_POINTCLOUD')
        layout.menu("VIEW3D_MT_volume_add", text="Volume", text_ctxt=i18n_contexts.id_id, icon='OUTLINER_OB_VOLUME')
        if context.preferences.experimental.use_grease_pencil_version3:
            layout.menu("VIEW3D_MT_grease_pencil_add", text="Grease Pencil", icon='OUTLINER_OB_GREASEPENCIL')
        else:
            layout.operator_menu_enum(
                "object.gpencil_add",
                "type",
                text="Grease Pencil",
                icon='OUTLINER_OB_GREASEPENCIL')

        layout.separator()

        if VIEW3D_MT_armature_add.is_extended():
            layout.menu("VIEW3D_MT_armature_add", icon='OUTLINER_OB_ARMATURE')
        else:
            layout.operator("object.armature_add", text="Armature", icon='OUTLINER_OB_ARMATURE')

        layout.operator("object.add", text="Lattice", icon='OUTLINER_OB_LATTICE').type = 'LATTICE'
        layout.operator_menu_enum("object.empty_add", "type", text="Empty",
                                  text_ctxt=i18n_contexts.id_id, icon='OUTLINER_OB_EMPTY')
        layout.menu("VIEW3D_MT_image_add", text="Image", icon='OUTLINER_OB_IMAGE')

        layout.separator()

        layout.operator("object.speaker_add", text="Speaker", icon='OUTLINER_OB_SPEAKER')
        layout.separator()

        if VIEW3D_MT_camera_add.is_extended():
            layout.menu("VIEW3D_MT_camera_add", icon='OUTLINER_OB_CAMERA')
        else:
            VIEW3D_MT_camera_add.draw(self, context)

        layout.menu("VIEW3D_MT_light_add", icon='OUTLINER_OB_LIGHT')

        layout.separator()

        layout.menu("VIEW3D_MT_lightprobe_add", icon='OUTLINER_OB_LIGHTPROBE')

        layout.separator()

        layout.operator_menu_enum("object.effector_add", "type", text="Force Field", icon='OUTLINER_OB_FORCE_FIELD')

        layout.separator()

        has_collections = bool(bpy.data.collections)
        col = layout.column()
        col.enabled = has_collections

        if not has_collections or len(bpy.data.collections) > 10:
            col.operator_context = 'INVOKE_REGION_WIN'
            col.operator(
                "object.collection_instance_add",
                text="Collection Instance" if has_collections else "No Collections to Instance",
                icon='OUTLINER_OB_GROUP_INSTANCE',
            )
        else:
            col.operator_menu_enum(
                "object.collection_instance_add",
                "collection",
                text="Collection Instance",
                icon='OUTLINER_OB_GROUP_INSTANCE',
            )


class VIEW3D_MT_image_add(Menu):
    bl_label = "Add Image"

    def draw(self, _context):
        layout = self.layout
        layout.operator("object.load_reference_image", text="Reference", icon='IMAGE_REFERENCE')
        layout.operator("object.load_background_image", text="Background", icon='IMAGE_BACKGROUND')


class VIEW3D_MT_object_relations(Menu):
    bl_label = "Relations"

    def draw(self, _context):
        layout = self.layout

        ## BFA - removed because it is now redundant
        #layout.operator("object.make_override_library", text="Make Library Override", icon="LIBRARY_DATA_OVERRIDE")
        layout.operator("object.make_dupli_face", icon="MAKEDUPLIFACE")

        layout.separator()

        layout.operator_menu_enum("object.make_local", "type", text="Make Local")
        layout.menu("VIEW3D_MT_make_single_user")


class VIEW3D_MT_origin_set(Menu):
    bl_label = "Set Origin"

    def draw(self, context):
        layout = self.layout

        layout.operator("object.origin_set", icon='GEOMETRY_TO_ORIGIN',
                        text="Geometry to Origin").type = 'GEOMETRY_ORIGIN'
        layout.operator("object.origin_set", icon='ORIGIN_TO_GEOMETRY',
                        text="Origin to Geometry").type = 'ORIGIN_GEOMETRY'
        layout.operator("object.origin_set", icon='ORIGIN_TO_CURSOR', text="Origin to 3D Cursor").type = 'ORIGIN_CURSOR'
        layout.operator("object.origin_set", icon='ORIGIN_TO_CENTEROFMASS',
                        text="Origin to Center of Mass (Surface)").type = 'ORIGIN_CENTER_OF_MASS'
        layout.operator(
            "object.origin_set",
            icon='ORIGIN_TO_VOLUME',
            text="Origin to Center of Mass (Volume)").type = 'ORIGIN_CENTER_OF_VOLUME'


# ********** Object menu **********

class VIEW3D_MT_object_liboverride(Menu):
    bl_label = "Library Override"

    def draw(self, _context):
        layout = self.layout

        layout.operator("object.make_override_library", text="Make", icon = "LIBRARY")
        layout.operator("object.reset_override_library", text="Reset", icon = "RESET")
        layout.operator("object.clear_override_library", text="Clear", icon = "CLEAR")


class VIEW3D_MT_object_liboverride(Menu):
    bl_label = "Library Override"

    def draw(self, _context):
        layout = self.layout

        layout.operator("object.make_override_library", text="Make", icon = "LIBRARY")
        layout.operator("object.reset_override_library", text="Reset", icon = "RESET")
        layout.operator("object.clear_override_library", text="Clear", icon = "CLEAR")


class VIEW3D_MT_object(Menu):
    bl_context = "objectmode"
    bl_label = "Object"

    def draw(self, _context):
        layout = self.layout

        obj = _context.object
        is_eevee = _context.scene.render.engine == 'BLENDER_EEVEE'
        view = _context.space_data

        layout.menu("VIEW3D_MT_transform_object")
        layout.menu("VIEW3D_MT_origin_set")
        layout.menu("VIEW3D_MT_mirror")
        layout.menu("VIEW3D_MT_object_clear")
        layout.menu("VIEW3D_MT_object_apply")
        layout.menu("VIEW3D_MT_snap")

        layout.separator()

        layout.operator("object.duplicate_move", icon="DUPLICATE")
        layout.operator("object.duplicate_move_linked", icon="DUPLICATE")
        layout.operator("object.join", icon='JOIN')

        layout.separator()

        layout.operator_context = 'EXEC_REGION_WIN'
        myvar = layout.operator("object.delete", text="Delete", icon="DELETE")
        myvar.use_global = False
        myvar.confirm = False
        myvar = layout.operator("object.delete", text="Delete Global", icon="DELETE")
        myvar.use_global = True
        myvar.confirm = False

        layout.separator()

        layout.operator("view3d.copybuffer", text="Copy Objects", icon='COPYDOWN')
        layout.operator("view3d.pastebuffer", text="Paste Objects", icon='PASTEDOWN')

        layout.separator()

        layout.menu("VIEW3D_MT_object_asset")
        layout.menu("VIEW3D_MT_object_parent")
        # layout.menu("VIEW3D_MT_object_collection") # bfa, turned off
        layout.menu("VIEW3D_MT_object_relations")
        layout.menu("VIEW3D_MT_object_liboverride")
        layout.menu("VIEW3D_MT_object_constraints")
        layout.menu("VIEW3D_MT_object_track")
        layout.menu("VIEW3D_MT_make_links")

        # shading just for mesh and curve objects
        if obj is None:
            pass

        elif obj.type in {'MESH', 'CURVE', 'SURFACE'}:

            layout.separator()

            layout.operator("object.shade_smooth", icon='SHADING_SMOOTH')
            layout.operator(
                "object.shade_smooth",
                text="Shade Auto Smooth",
                icon='NORMAL_SMOOTH').use_auto_smooth = True
            layout.operator("object.shade_flat", icon='SHADING_FLAT')

        layout.separator()

        layout.menu("VIEW3D_MT_object_animation")
        layout.menu("VIEW3D_MT_object_rigid_body")

        layout.separator()

        layout.menu("VIEW3D_MT_object_quick_effects")
        layout.menu("VIEW3D_MT_subdivision_set")

        layout.separator()

        layout.menu("VIEW3D_MT_object_convert")

        layout.separator()

        layout.menu("VIEW3D_MT_object_showhide")
        layout.menu("VIEW3D_MT_object_cleanup")

        if obj is None:
            pass

        elif obj.type == 'CAMERA':
            layout.operator_context = 'INVOKE_REGION_WIN'

            layout.separator()

            if obj.data.type == 'PERSP':
                props = layout.operator("wm.context_modal_mouse", text="Adjust Focal Length", icon="LENS_ANGLE")
                props.data_path_iter = "selected_editable_objects"
                props.data_path_item = "data.lens"
                props.input_scale = 0.1
                if obj.data.lens_unit == 'MILLIMETERS':
                    props.header_text = "Camera Focal Length: %.1fmm"
                else:
                    props.header_text = "Camera Focal Length: %.1f\u00B0"

            else:
                props = layout.operator("wm.context_modal_mouse", text="Camera Lens Scale", icon="LENS_SCALE")
                props.data_path_iter = "selected_editable_objects"
                props.data_path_item = "data.ortho_scale"
                props.input_scale = 0.01
                props.header_text = "Camera Lens Scale: %.3f"

            if not obj.data.dof.focus_object:
                if view and view.camera == obj and view.region_3d.view_perspective == 'CAMERA':
                    props = layout.operator("ui.eyedropper_depth", text="DOF Distance (Pick)", icon="DOF")
                else:
                    props = layout.operator("wm.context_modal_mouse", text="Adjust Focus Distance", icon="DOF")
                    props.data_path_iter = "selected_editable_objects"
                    props.data_path_item = "data.dof.focus_distance"
                    props.input_scale = 0.02
                    props.header_text = "Focus Distance: %.3f"

        elif obj.type in {'CURVE', 'FONT'}:
            layout.operator_context = 'INVOKE_REGION_WIN'

            layout.separator()

            props = layout.operator("wm.context_modal_mouse", text="Adjust Extrusion", icon="EXTRUDESIZE")
            props.data_path_iter = "selected_editable_objects"
            props.data_path_item = "data.extrude"
            props.input_scale = 0.01
            props.header_text = "Extrude: %.3f"

            props = layout.operator("wm.context_modal_mouse", text="Adjust Offset", icon="WIDTH_SIZE")
            props.data_path_iter = "selected_editable_objects"
            props.data_path_item = "data.offset"
            props.input_scale = 0.01
            props.header_text = "Offset %.3f"

        elif obj.type == 'EMPTY':
            layout.operator_context = 'INVOKE_REGION_WIN'

            layout.separator()

            props = layout.operator("wm.context_modal_mouse", text="Adjust Empty Display Size", icon="DRAWSIZE")
            props.data_path_iter = "selected_editable_objects"
            props.data_path_item = "empty_display_size"
            props.input_scale = 0.01
            props.header_text = "Empty Diosplay Size: %.3f"

        elif obj.type == 'LIGHT':
            light = obj.data

            layout.operator_context = 'INVOKE_REGION_WIN'

            layout.separator()

            props = layout.operator("wm.context_modal_mouse", text="Adjust Light Power", icon="LIGHT_STRENGTH")
            props.data_path_iter = "selected_editable_objects"
            props.data_path_item = "data.energy"
            props.input_scale = 1.0
            props.header_text = "Light Power: %.3f"

            if light.type == 'AREA':
                if light.shape in {'RECTANGLE', 'ELLIPSE'}:
                    props = layout.operator(
                        "wm.context_modal_mouse",
                        text="Adjust Area Light X Size",
                        icon="LIGHT_SIZE")
                    props.data_path_iter = "selected_editable_objects"
                    props.data_path_item = "data.size"
                    props.header_text = "Light Size X: %.3f"

                    props = layout.operator(
                        "wm.context_modal_mouse",
                        text="Adjust Area Light Y Size",
                        icon="LIGHT_SIZE")
                    props.data_path_iter = "selected_editable_objects"
                    props.data_path_item = "data.size_y"
                    props.header_text = "Light Size Y: %.3f"
                else:
                    props = layout.operator("wm.context_modal_mouse", text="Adjust Area Light Size", icon="LIGHT_SIZE")
                    props.data_path_iter = "selected_editable_objects"
                    props.data_path_item = "data.size"
                    props.header_text = "Light Size: %.3f"

            elif light.type in {'SPOT', 'POINT'}:
                props = layout.operator("wm.context_modal_mouse", text="Adjust Light Radius", icon="RADIUS")
                props.data_path_iter = "selected_editable_objects"
                props.data_path_item = "data.shadow_soft_size"
                props.header_text = "Light Radius: %.3f"

            elif light.type == 'SUN':
                props = layout.operator("wm.context_modal_mouse", text="Adjust Sun Light Angle", icon="ANGLE")
                props.data_path_iter = "selected_editable_objects"
                props.data_path_item = "data.angle"
                props.header_text = "Light Angle: %.3f"

            if light.type == 'SPOT':
                layout.separator()

                props = layout.operator("wm.context_modal_mouse", text="Adjust Spot Light Size", icon="LIGHT_SIZE")
                props.data_path_iter = "selected_editable_objects"
                props.data_path_item = "data.spot_size"
                props.input_scale = 0.01
                props.header_text = "Spot Size: %.2f"

                props = layout.operator("wm.context_modal_mouse", text="Adjust Spot Light Blend", icon="SPOT_BLEND")
                props.data_path_iter = "selected_editable_objects"
                props.data_path_item = "data.spot_blend"
                props.input_scale = -0.01
                props.header_text = "Spot Blend: %.2f"

            if light.type in ['SPOT', 'SUN', 'AREA']:
                props = layout.operator(
                    "object.transform_axis_target",
                    text="Interactive Light Track",
                    icon="NODE_LIGHTPATH")


class VIEW3D_MT_object_animation(Menu):
    bl_label = "Animation"

    def draw(self, _context):
        layout = self.layout

        layout.operator("anim.keyframe_insert_menu", text="Insert Keyframe", icon='KEYFRAMES_INSERT')
        layout.operator("anim.keyframe_delete_v3d", text="Delete Keyframes", icon='KEYFRAMES_REMOVE')
        layout.operator("anim.keyframe_clear_v3d", text="Clear Keyframes", icon='KEYFRAMES_CLEAR')
        layout.operator("anim.keying_set_active_set", text="Change Keying Set", icon='KEYINGSET')

        layout.separator()

        layout.operator("nla.bake", text="Bake Action", icon='BAKE_ACTION')
        layout.operator("gpencil.bake_mesh_animation", text="Bake Mesh to Grease Pencil", icon='BAKE_ACTION')
        layout.operator(
            "gpencil.bake_grease_pencil_animation",
            text="Bake Object Transform to Grease Pencil",
            icon='BAKE_ACTION')


class VIEW3D_MT_object_rigid_body(Menu):
    bl_label = "Rigid Body"

    def draw(self, _context):
        layout = self.layout

        layout.operator("rigidbody.objects_add", text="Add Active", icon='RIGID_ADD_ACTIVE').type = 'ACTIVE'
        layout.operator("rigidbody.objects_add", text="Add Passive", icon='RIGID_ADD_PASSIVE').type = 'PASSIVE'

        layout.separator()

        layout.operator("rigidbody.objects_remove", text="Remove", icon='RIGID_REMOVE')

        layout.separator()

        layout.operator("rigidbody.shape_change", text="Change Shape", icon='RIGID_CHANGE_SHAPE')
        layout.operator("rigidbody.mass_calculate", text="Calculate Mass", icon='RIGID_CALCULATE_MASS')
        layout.operator("rigidbody.object_settings_copy", text="Copy from Active", icon='RIGID_COPY_FROM_ACTIVE')
        layout.operator("object.visual_transform_apply", text="Apply Transformation", icon='RIGID_APPLY_TRANS')
        layout.operator("rigidbody.bake_to_keyframes", text="Bake To Keyframes", icon='RIGID_BAKE_TO_KEYFRAME')

        layout.separator()

        layout.operator("rigidbody.connect", text="Connect", icon='RIGID_CONSTRAINTS_CONNECT')


class VIEW3D_MT_object_clear(Menu):
    bl_label = "Clear"

    def draw(self, _context):
        layout = self.layout

        layout.operator("object.location_clear", text="Location", icon="CLEARMOVE").clear_delta = False
        layout.operator("object.rotation_clear", text="Rotation", icon="CLEARROTATE").clear_delta = False
        layout.operator("object.scale_clear", text="Scale", icon="CLEARSCALE").clear_delta = False

        layout.separator()

        layout.operator("object.origin_clear", text="Origin", icon="CLEARORIGIN")


class VIEW3D_MT_object_context_menu(Menu):
    bl_label = "Object Context Menu"

    def draw(self, context):
        layout = self.layout

        view = context.space_data

        obj = context.object

        selected_objects_len = len(context.selected_objects)

        # If nothing is selected
        # (disabled for now until it can be made more useful).
        '''
        if selected_objects_len == 0:

            layout.menu("VIEW3D_MT_add", text="Add", text_ctxt=i18n_contexts.operator_default)
            layout.operator("view3d.pastebuffer", text="Paste Objects", icon='PASTEDOWN')

            return
        '''

        # If something is selected

        # Individual object types.
        if obj is None:
            pass

        elif obj.type == 'CAMERA':
            layout.operator_context = 'INVOKE_REGION_WIN'

            layout.operator("view3d.object_as_camera", text="Set Active Camera", icon="VIEW_SWITCHACTIVECAM")

            if obj.data.type == 'PERSP':
                props = layout.operator("wm.context_modal_mouse", text="Adjust Focal Length", icon="LENS_ANGLE")
                props.data_path_iter = "selected_editable_objects"
                props.data_path_item = "data.lens"
                props.input_scale = 0.1
                if obj.data.lens_unit == 'MILLIMETERS':
                    props.header_text = tip_("Camera Focal Length: %.1fmm")
                else:
                    props.header_text = tip_("Camera Focal Length: %.1f\u00B0")

            else:
                props = layout.operator("wm.context_modal_mouse", text="Camera Lens Scale", icon="LENS_SCALE")
                props.data_path_iter = "selected_editable_objects"
                props.data_path_item = "data.ortho_scale"
                props.input_scale = 0.01
                props.header_text = tip_("Camera Lens Scale: %.3f")

            if not obj.data.dof.focus_object:
                if view and view.camera == obj and view.region_3d.view_perspective == 'CAMERA':
                    props = layout.operator("ui.eyedropper_depth", text="DOF Distance (Pick)", icon="DOF")
                else:
                    props = layout.operator("wm.context_modal_mouse", text="Adjust Focus Distance", icon="DOF")
                    props.data_path_iter = "selected_editable_objects"
                    props.data_path_item = "data.dof.focus_distance"
                    props.input_scale = 0.02
                    props.header_text = tip_("Focus Distance: %.3f")

            layout.separator()

        elif obj.type in {'CURVE', 'FONT'}:
            layout.operator_context = 'INVOKE_REGION_WIN'

            props = layout.operator("wm.context_modal_mouse", text="Adjust Extrusion", icon="EXTRUDESIZE")
            props.data_path_iter = "selected_editable_objects"
            props.data_path_item = "data.extrude"
            props.input_scale = 0.01
            props.header_text = tip_("Extrude: %.3f")

            props = layout.operator("wm.context_modal_mouse", text="Adjust Offset", icon="WIDTH_SIZE")
            props.data_path_iter = "selected_editable_objects"
            props.data_path_item = "data.offset"
            props.input_scale = 0.01
            props.header_text = tip_("Offset: %.3f")

            layout.separator()

        elif obj.type == 'EMPTY':
            layout.operator_context = 'INVOKE_REGION_WIN'

            props = layout.operator("wm.context_modal_mouse", text="Adjust Empty Display Size", icon="DRAWSIZE")
            props.data_path_iter = "selected_editable_objects"
            props.data_path_item = "empty_display_size"
            props.input_scale = 0.01
            props.header_text = tip_("Empty Display Size: %.3f")

            layout.separator()

            if obj.empty_display_type == 'IMAGE':
                layout.operator("gpencil.trace_image", icon="FILE_IMAGE")

                layout.separator()

        elif obj.type == 'LIGHT':
            light = obj.data

            layout.operator_context = 'INVOKE_REGION_WIN'

            props = layout.operator("wm.context_modal_mouse", text="Adjust Light Power", icon="LIGHT_STRENGTH")
            props.data_path_iter = "selected_editable_objects"
            props.data_path_item = "data.energy"
            props.input_scale = 1.0
            props.header_text = tip_("Light Power: %.3f")

            if light.type == 'AREA':
                if light.shape in {'RECTANGLE', 'ELLIPSE'}:
                    props = layout.operator(
                        "wm.context_modal_mouse",
                        text="Adjust Area Light X Size",
                        icon="LIGHT_SIZE")
                    props.data_path_iter = "selected_editable_objects"
                    props.data_path_item = "data.size"
                    props.header_text = tip_("Light Size X: %.3f")

                    props = layout.operator(
                        "wm.context_modal_mouse",
                        text="Adjust Area Light Y Size",
                        icon="LIGHT_SIZE")
                    props.data_path_iter = "selected_editable_objects"
                    props.data_path_item = "data.size_y"
                    props.header_text = tip_("Light Size Y: %.3f")
                else:
                    props = layout.operator("wm.context_modal_mouse", text="Adjust Area Light Size", icon="LIGHT_SIZE")
                    props.data_path_iter = "selected_editable_objects"
                    props.data_path_item = "data.size"
                    props.header_text = tip_("Light Size: %.3f")

            elif light.type in {'SPOT', 'POINT'}:
                props = layout.operator("wm.context_modal_mouse", text="Adjust Light Radius", icon="RADIUS")
                props.data_path_iter = "selected_editable_objects"
                props.data_path_item = "data.shadow_soft_size"
                props.header_text = tip_("Light Radius: %.3f")

            elif light.type == 'SUN':
                props = layout.operator("wm.context_modal_mouse", text="Adjust Sun Light Angle", icon="ANGLE")
                props.data_path_iter = "selected_editable_objects"
                props.data_path_item = "data.angle"
                props.header_text = tip_("Light Angle: %.3f")

            if light.type == 'SPOT':
                layout.separator()

                props = layout.operator("wm.context_modal_mouse", text="Adjust Spot Light Size", icon="LIGHT_SIZE")
                props.data_path_iter = "selected_editable_objects"
                props.data_path_item = "data.spot_size"
                props.input_scale = 0.01
                props.header_text = tip_("Spot Size: %.2f")

                props = layout.operator("wm.context_modal_mouse", text="Adjust Spot Light Blend", icon="SPOT_BLEND")
                props.data_path_iter = "selected_editable_objects"
                props.data_path_item = "data.spot_blend"
                props.input_scale = -0.01
                props.header_text = tip_("Spot Blend: %.2f")

            layout.separator()

        # Shared among some object types.
        if obj is not None:
            if obj.type in {'MESH', 'CURVE', 'SURFACE'}:
                layout.operator("object.shade_smooth", text="Shade Smooth", icon="SHADING_SMOOTH")
                layout.operator(
                    "object.shade_smooth",
                    text="Shade Auto Smooth",
                    icon="NORMAL_SMOOTH").use_auto_smooth = True
                layout.operator("object.shade_flat", text="Shade Flat", icon="SHADING_FLAT")
                layout.separator()

            if obj.type in {'MESH', 'CURVE', 'SURFACE', 'ARMATURE', 'GPENCIL'}:
                if selected_objects_len > 1:
                    layout.operator("object.join")

            if obj.type in {'MESH', 'CURVE', 'CURVES', 'SURFACE', 'POINTCLOUD', 'META', 'FONT'}:
                layout.operator_menu_enum("object.convert", "target")

            if obj.type == 'GPENCIL':
                layout.operator_menu_enum("gpencil.convert", "type", text="Convert To")

            if (obj.type in {
                'MESH', 'CURVE', 'CURVES', 'SURFACE', 'GPENCIL', 'LATTICE', 'ARMATURE', 'META', 'FONT', 'POINTCLOUD',
            } or (obj.type == 'EMPTY' and obj.instance_collection is not None)):
                layout.operator_context = 'INVOKE_REGION_WIN'
                layout.operator_menu_enum("object.origin_set", text="Set Origin", property="type")
                layout.operator_context = 'INVOKE_DEFAULT'

                layout.separator()

        # Shared among all object types
        layout.operator("view3d.copybuffer", text="Copy Objects", icon='COPYDOWN')
        layout.operator("view3d.pastebuffer", text="Paste Objects", icon='PASTEDOWN')

        layout.separator()

        layout.operator("object.duplicate_move", icon='DUPLICATE')
        layout.operator("object.duplicate_move_linked", icon="DUPLICATE")

        layout.separator()

        props = layout.operator("wm.call_panel", text="Rename Active Object", icon='RENAME')
        props.name = "TOPBAR_PT_name"
        props.keep_open = False

        layout.separator()

        layout.menu("VIEW3D_MT_mirror")
        layout.menu("VIEW3D_MT_snap")
        layout.menu("VIEW3D_MT_object_parent")

        layout.operator_context = 'INVOKE_REGION_WIN'

        if view and view.local_view:
            layout.operator("view3d.localview_remove_from", icon='VIEW_REMOVE_LOCAL')
        else:
            layout.operator("object.move_to_collection", icon='GROUP')

        layout.separator()

        layout.operator("anim.keyframe_insert_menu", text="Insert Keyframe", icon='KEYFRAMES_INSERT')

        layout.separator()

        layout.operator_context = 'EXEC_REGION_WIN'
        layout.operator("object.delete", text="Delete", icon="DELETE").use_global = False


class VIEW3D_MT_object_shading(Menu):
    # XXX, this menu is a place to store shading operator in object mode
    bl_label = "Shading"

    def draw(self, _context):
        layout = self.layout
        layout.operator("object.shade_smooth", text="Smooth", icon="SHADING_SMOOTH")
        layout.operator("object.shade_flat", text="Flat", icon="SHADING_FLAT")


class VIEW3D_MT_object_apply(Menu):
    bl_label = "Apply"

    def draw(self, _context):
        layout = self.layout

        # Need invoke for the popup confirming the multi-user data operation
        layout.operator_context = 'INVOKE_DEFAULT'

        props = layout.operator(
            "object.transform_apply",
            text="Location",
            text_ctxt=i18n_contexts.default,
            icon="APPLYMOVE")
        props.location, props.rotation, props.scale = True, False, False

        props = layout.operator(
            "object.transform_apply",
            text="Rotation",
            text_ctxt=i18n_contexts.default,
            icon="APPLYROTATE")
        props.location, props.rotation, props.scale = False, True, False

        props = layout.operator(
            "object.transform_apply",
            text="Scale",
            text_ctxt=i18n_contexts.default,
            icon="APPLYSCALE")
        props.location, props.rotation, props.scale = False, False, True

        props = layout.operator(
            "object.transform_apply",
            text="All Transforms",
            text_ctxt=i18n_contexts.default,
            icon="APPLYALL")
        props.location, props.rotation, props.scale = True, True, True

        props = layout.operator(
            "object.transform_apply",
            text="Rotation & Scale",
            text_ctxt=i18n_contexts.default,
            icon="APPLY_ROTSCALE")
        props.location, props.rotation, props.scale = False, True, True

        layout.separator()

        layout.operator(
            "object.transforms_to_deltas",
            text="Location to Deltas",
            text_ctxt=i18n_contexts.default,
            icon="APPLYMOVEDELTA").mode = 'LOC'
        layout.operator(
            "object.transforms_to_deltas",
            text="Rotation to Deltas",
            text_ctxt=i18n_contexts.default,
            icon="APPLYROTATEDELTA").mode = 'ROT'
        layout.operator(
            "object.transforms_to_deltas",
            text="Scale to Deltas",
            text_ctxt=i18n_contexts.default,
            icon="APPLYSCALEDELTA").mode = 'SCALE'
        layout.operator(
            "object.transforms_to_deltas",
            text="All Transforms to Deltas",
            text_ctxt=i18n_contexts.default,
            icon="APPLYALLDELTA").mode = 'ALL'
        layout.operator("object.anim_transforms_to_deltas", icon="APPLYANIDELTA")

        layout.separator()

        layout.operator(
            "object.visual_transform_apply",
            text="Visual Transform",
            text_ctxt=i18n_contexts.default,
            icon="VISUALTRANSFORM")
        layout.operator("object.duplicates_make_real", icon="MAKEDUPLIREAL")
        layout.operator(
            "object.parent_inverse_apply",
            text="Parent Inverse",
            text_ctxt=i18n_contexts.default,
            icon="APPLY_PARENT_INVERSE")


class VIEW3D_MT_object_parent(Menu):
    bl_label = "Parent"

    def draw(self, _context):
        from bl_ui_utils.layout import operator_context

        layout = self.layout

        layout.operator_enum("object.parent_set", "type")

        layout.separator()

        with operator_context(layout, 'EXEC_REGION_WIN'):
            layout.operator("object.parent_no_inverse_set", icon="PARENT").keep_transform = False
            props = layout.operator("object.parent_no_inverse_set", text="Make Parent without Inverse (Keep Transform)", icon="PARENT")
            props.keep_transform = True

        layout.separator()

        layout.operator_enum("object.parent_clear", "type")


class VIEW3D_MT_object_track(Menu):
    bl_label = "Track"

    def draw(self, _context):
        layout = self.layout

        layout.operator("object.track_set", text="Damped Track Constraint", icon="CONSTRAINT_DATA").type = "DAMPTRACK"
        layout.operator("object.track_set", text="Track to Constraint", icon="CONSTRAINT_DATA").type = "TRACKTO"
        layout.operator("object.track_set", text="Lock Track Constraint", icon="CONSTRAINT_DATA").type = "LOCKTRACK"

        layout.separator()

        layout.operator("object.track_clear", text="Clear Track", icon="CLEAR_TRACK").type = 'CLEAR'
        layout.operator(
            "object.track_clear",
            text="Clear Track - Keep Transformation",
            icon="CLEAR_TRACK").type = 'CLEAR_KEEP_TRANSFORM'


class VIEW3D_MT_object_collection(Menu):
    bl_label = "Collection"

    def draw(self, _context):
        layout = self.layout

        layout.operator("object.move_to_collection", icon='GROUP')
        layout.operator("object.link_to_collection", icon='GROUP')

        layout.separator()

        layout.operator("collection.create", icon='COLLECTION_NEW')
        # layout.operator_menu_enum("collection.objects_remove", "collection")  # BUGGY
        layout.operator("collection.objects_remove", icon="DELETE")
        layout.operator("collection.objects_remove_all", icon="DELETE")

        layout.separator()

        layout.operator("collection.objects_add_active", icon='GROUP')
        layout.operator("collection.objects_remove_active", icon="DELETE")


class VIEW3D_MT_object_constraints(Menu):
    bl_label = "Constraints"

    def draw(self, _context):
        layout = self.layout

        layout.operator("object.constraint_add_with_targets", icon="CONSTRAINT_DATA")
        layout.operator("object.constraints_copy", icon="COPYDOWN")

        layout.separator()

        layout.operator("object.constraints_clear", icon="CLEAR_CONSTRAINT")


class VIEW3D_MT_object_quick_effects(Menu):
    bl_label = "Quick Effects"

    def draw(self, _context):
        layout = self.layout

        layout.operator("object.quick_fur", icon="CURVES")
        layout.operator("object.quick_explode", icon="MOD_EXPLODE")
        layout.operator("object.quick_smoke", icon="MOD_SMOKE")
        layout.operator("object.quick_liquid", icon="MOD_FLUIDSIM")


class VIEW3D_MT_object_showhide(Menu):
    bl_label = "Show/Hide"

    def draw(self, _context):
        layout = self.layout

        layout.operator("object.hide_view_clear", text="Show Hidden", icon="HIDE_OFF")

        layout.separator()

        layout.operator("object.hide_view_set", text="Hide Selected", icon="HIDE_ON").unselected = False
        layout.operator("object.hide_view_set", text="Hide Unselected", icon="HIDE_UNSELECTED").unselected = True


class VIEW3D_MT_object_cleanup(Menu):
    bl_label = "Clean Up"

    def draw(self, _context):
        layout = self.layout

        layout.operator(
            "object.vertex_group_clean",
            text="Clean Vertex Group Weights",
            icon='CLEAN_CHANNELS').group_select_mode = 'ALL'
        layout.operator(
            "object.vertex_group_limit_total",
            text="Limit Total Vertex Groups",
            icon='WEIGHT_LIMIT_TOTAL').group_select_mode = 'ALL'

        layout.separator()

        layout.operator("object.material_slot_remove_unused", text="Remove Unused Material Slots", icon='DELETE')


class VIEW3D_MT_object_asset(Menu):
    bl_label = "Asset"

    def draw(self, _context):
        layout = self.layout

        layout.operator("asset.mark", icon='ASSIGN')
        layout.operator("asset.clear", text="Clear Asset", icon='CLEAR').set_fake_user = False
        layout.operator("asset.clear", text="Clear Asset (Set Fake User)", icon='CLEAR').set_fake_user = True


class VIEW3D_MT_make_single_user(Menu):
    bl_label = "Make Single User"

    def draw(self, _context):
        layout = self.layout
        layout.operator_context = 'EXEC_REGION_WIN'

        props = layout.operator("object.make_single_user", text="Object", icon='MAKE_SINGLE_USER')
        props.object = True
        props.obdata = props.material = props.animation = props.obdata_animation = False

        props = layout.operator("object.make_single_user", text="Object & Data", icon='MAKE_SINGLE_USER')
        props.object = props.obdata = True
        props.material = props.animation = props.obdata_animation = False

        props = layout.operator("object.make_single_user", text="Object & Data & Materials", icon='MAKE_SINGLE_USER')
        props.object = props.obdata = props.material = True
        props.animation = props.obdata_animation = False

        props = layout.operator("object.make_single_user", text="Materials", icon='MAKE_SINGLE_USER')
        props.material = True
        props.object = props.obdata = props.animation = props.obdata_animation = False

        props = layout.operator("object.make_single_user", text="Object Animation", icon='MAKE_SINGLE_USER')
        props.animation = True
        props.object = props.obdata = props.material = props.obdata_animation = False

        props = layout.operator("object.make_single_user", text="Object Data Animation", icon='MAKE_SINGLE_USER')
        props.obdata_animation = props.obdata = True
        props.object = props.material = props.animation = False


class VIEW3D_MT_object_convert(Menu):
    bl_label = "Convert"

    def draw(self, context):
        layout = self.layout
        ob = context.active_object

<<<<<<< HEAD
        if ob and ob.type == 'GPENCIL' and context.gpencil_data:
=======
        if ob and ob.type == 'GPENCIL' and context.gpencil_data and not context.preferences.experimental.use_grease_pencil_version3:
>>>>>>> 47bc6b03
            layout.operator_enum("gpencil.convert", "type")
        else:
            layout.operator_enum("object.convert", "target")

        # Potrace lib dependency.
        if bpy.app.build_options.potrace:
            layout.operator("gpencil.trace_image", icon='OUTLINER_OB_GREASEPENCIL')

        if ob and ob.type == 'CURVES':
            layout.operator("curves.convert_to_particle_system", text="Particle System")


class VIEW3D_MT_make_links(Menu):
    bl_label = "Link/Transfer Data"

    def draw(self, _context):
        layout = self.layout
        operator_context_default = layout.operator_context

        if len(bpy.data.scenes) > 10:
            layout.operator_context = 'INVOKE_REGION_WIN'
            layout.operator("object.make_links_scene", text="Link Objects to Scene", icon='OUTLINER_OB_EMPTY')
        else:
            layout.operator_context = 'EXEC_REGION_WIN'
            layout.operator_menu_enum("object.make_links_scene", "scene", text="Link Objects to Scene")

        layout.separator()

        layout.operator_context = operator_context_default

        layout.operator_enum("object.make_links_data", "type")  # inline

        layout.separator()

        layout.operator("object.join_uvs", text="Copy UV Maps", icon="TRANSFER_UV")

        layout.separator()

        layout.operator("object.data_transfer", icon='TRANSFER_DATA')
        layout.operator("object.datalayout_transfer", icon='TRANSFER_DATA_LAYOUT')


class VIEW3D_MT_brush(Menu):
    bl_label = "Brush"

    def draw(self, context):
        layout = self.layout

        settings = UnifiedPaintPanel.paint_settings(context)
        brush = getattr(settings, "brush", None)
        obj = context.active_object
        mesh = context.object.data  # face selection masking for painting

        # skip if no active brush
        if not brush:
            layout.label(text="No Brush selected. Please select a brush first", icon='INFO')
            return

        tex_slot = brush.texture_slot
        mask_tex_slot = brush.mask_texture_slot

        # brush tool
        if context.sculpt_object:
            layout.operator("brush.reset", icon="BRUSH_RESET")

        if tex_slot.map_mode == 'STENCIL':

            layout.separator()

            layout.operator(
                "brush.stencil_control",
                text='Move Stencil Texture',
                icon='TRANSFORM_MOVE').mode = 'TRANSLATION'
            layout.operator(
                "brush.stencil_control",
                text='Rotate Stencil Texture',
                icon='TRANSFORM_ROTATE').mode = 'ROTATION'
            layout.operator(
                "brush.stencil_control",
                text='Scale Stencil Texture',
                icon='TRANSFORM_SCALE').mode = 'SCALE'
            layout.operator("brush.stencil_reset_transform", text="Reset Stencil Texture position", icon="RESET")

        if mask_tex_slot.map_mode == 'STENCIL':

            layout.separator()

            myvar = layout.operator("brush.stencil_control", text="Move Stencil Mask Texture", icon='TRANSFORM_MOVE')
            myvar.mode = 'TRANSLATION'
            myvar.texmode = 'SECONDARY'
            myvar = layout.operator(
                "brush.stencil_control",
                text="Rotate Stencil Mask Texture",
                icon='TRANSFORM_ROTATE')
            myvar.mode = 'ROTATION'
            myvar.texmode = 'SECONDARY'
            myvar = layout.operator("brush.stencil_control", text="Scale Stencil Mask Texture", icon='TRANSFORM_SCALE')
            myvar.mode = 'SCALE'
            myvar.texmode = 'SECONDARY'
            layout.operator(
                "brush.stencil_reset_transform",
                text="Reset Stencil Mask Texture position",
                icon="RESET").mask = True

        # If face selection masking for painting is active
        if mesh.use_paint_mask:

            layout.separator()

            layout.menu("VIEW3D_MT_facemask_showhide")  # show hide for face mask tool

        # Color picker just in vertex and texture paint
        if obj.mode in {'VERTEX_PAINT', 'TEXTURE_PAINT'}:

            layout.separator()

            layout.operator("paint.sample_color", text="Color Picker", icon='EYEDROPPER')


class VIEW3D_MT_brush_curve_presets(Menu):
    bl_label = "Curve Preset"

    def draw(self, context):
        layout = self.layout

        toolsettings = context.tool_settings.image_paint
        brush = toolsettings.brush

        layout.operator("brush.curve_preset", icon='SHARPCURVE', text="Sharp").shape = 'SHARP'
        layout.operator("brush.curve_preset", icon='SMOOTHCURVE', text="Smooth").shape = 'SMOOTH'
        layout.operator("brush.curve_preset", icon='NOCURVE', text="Max").shape = 'MAX'
        layout.operator("brush.curve_preset", icon='LINCURVE', text="Line").shape = 'LINE'
        layout.operator("brush.curve_preset", icon='ROOTCURVE', text="Root").shape = 'ROOT'
        layout.operator("brush.curve_preset", icon='SPHERECURVE', text="Round").shape = 'ROUND'

# Show hide menu for face selection masking


class VIEW3D_MT_facemask_showhide(Menu):
    bl_label = "Show/Hide"

    def draw(self, context):
        layout = self.layout

        layout.operator("paint.face_select_reveal", text="Show Hidden", icon="HIDE_OFF")
        layout.operator("paint.face_select_hide", text="Hide Selected", icon="HIDE_ON").unselected = False
        layout.operator("paint.face_select_hide", text="Hide Unselected", icon="HIDE_UNSELECTED").unselected = True


class VIEW3D_MT_paint_vertex(Menu):
    bl_label = "Paint"

    def draw(self, _context):
        layout = self.layout

        layout.operator("paint.vertex_color_set", icon="COLOR")
        layout.operator("paint.vertex_color_smooth", icon="PARTICLEBRUSH_SMOOTH")
        layout.operator("paint.vertex_color_dirt", icon="DIRTY_VERTEX")
        layout.operator("paint.vertex_color_from_weight", icon="VERTCOLFROMWEIGHT")

        layout.separator()

        layout.operator("paint.vertex_color_invert", text="Invert", icon="REVERSE_COLORS")
        layout.operator("paint.vertex_color_levels", text="Levels", icon="LEVELS")
        layout.operator("paint.vertex_color_hsv", text="Hue/Saturation/Value", icon="HUESATVAL")
        layout.operator("paint.vertex_color_brightness_contrast", text="Brightness/Contrast", icon="BRIGHTNESS_CONTRAST")


class VIEW3D_MT_paint_vertex_specials(Menu):
    bl_label = "Vertex Paint Context Menu"

    def draw(self, context):
        layout = self.layout
        # TODO: populate with useful items.
        layout.operator("paint.vertex_color_set", icon="COLOR")
        layout.separator()
        layout.operator("paint.vertex_color_smooth", icon="PARTICLEBRUSH_SMOOTH")


class VIEW3D_MT_paint_texture_specials(Menu):
    bl_label = "Texture Paint Context Menu"

    def draw(self, context):
        layout = self.layout
        # TODO: populate with useful items.
        layout.operator("image.save_dirty", icon="FILE_TICK")


class VIEW3D_MT_hook(Menu):
    bl_label = "Hooks"

    def draw(self, context):
        layout = self.layout
        layout.operator_context = 'EXEC_AREA'
        layout.operator("object.hook_add_newob", icon="HOOK_NEW")
        layout.operator("object.hook_add_selob", icon="HOOK_SELECTED").use_bone = False
        layout.operator("object.hook_add_selob", text="Hook to Selected Object Bone", icon="HOOK_BONE").use_bone = True

        if any([mod.type == 'HOOK' for mod in context.active_object.modifiers]):
            layout.separator()

            layout.operator_menu_enum("object.hook_assign", "modifier", icon="HOOK_ASSIGN")
            layout.operator_menu_enum("object.hook_remove", "modifier", icon="HOOK_REMOVE")

            layout.separator()

            layout.operator_menu_enum("object.hook_select", "modifier", icon="HOOK_SELECT")
            layout.operator_menu_enum("object.hook_reset", "modifier", icon="HOOK_RESET")
            layout.operator_menu_enum("object.hook_recenter", "modifier", icon="HOOK_RECENTER")


class VIEW3D_MT_vertex_group(Menu):
    bl_label = "Vertex Groups"

    def draw(self, context):
        layout = self.layout

        layout.operator_context = 'EXEC_AREA'
        layout.operator("object.vertex_group_assign_new", icon="GROUP_VERTEX")

        ob = context.active_object
        if ob.mode == 'EDIT' or (ob.mode == 'WEIGHT_PAINT' and ob.type == 'MESH' and ob.data.use_paint_mask_vertex):
            if ob.vertex_groups.active:
                layout.separator()

                layout.operator("object.vertex_group_assign", text="Assign to Active Group", icon="ADD_TO_ACTIVE")
                layout.operator("object.vertex_group_remove_from", text="Remove from Active Group",
                                icon="REMOVE_SELECTED_FROM_ACTIVE_GROUP").use_all_groups = False
                layout.operator(
                    "object.vertex_group_remove_from",
                    text="Remove from All",
                    icon="REMOVE_FROM_ALL_GROUPS").use_all_groups = True

        if ob.vertex_groups.active:
            layout.separator()

            layout.operator_menu_enum("object.vertex_group_set_active", "group", text="Set Active Group")
            layout.operator(
                "object.vertex_group_remove",
                text="Remove Active Group",
                icon="REMOVE_ACTIVE_GROUP").all = False
            layout.operator("object.vertex_group_remove", text="Remove All Groups", icon="REMOVE_ALL_GROUPS").all = True


class VIEW3D_MT_gpencil_vertex_group(Menu):
    bl_label = "Vertex Groups"

    def draw(self, context):
        layout = self.layout

        layout.operator_context = 'EXEC_AREA'
        ob = context.active_object

        layout.operator("object.vertex_group_add", text="Add New Group", icon="GROUP_VERTEX")
        ob = context.active_object
        if ob.vertex_groups.active:
            layout.separator()

            layout.operator("gpencil.vertex_group_assign", text="Assign", icon="ADD_TO_ACTIVE")
            layout.operator("gpencil.vertex_group_remove_from", text="Remove", icon="REMOVE_SELECTED_FROM_ACTIVE_GROUP")

            layout.operator("gpencil.vertex_group_select", text="Select", icon="SELECT_ALL")
            layout.operator("gpencil.vertex_group_deselect", text="Deselect", icon="SELECT_NONE")


class VIEW3D_MT_paint_weight_lock(Menu):
    bl_label = "Vertex Group Locks"

    def draw(self, _context):
        layout = self.layout

        props = layout.operator("object.vertex_group_lock", text="Lock All", icon='LOCKED')
        props.action, props.mask = 'LOCK', 'ALL'
        props = layout.operator("object.vertex_group_lock", text="Lock Selected", icon='LOCKED')
        props.action, props.mask = 'LOCK', 'SELECTED'
        props = layout.operator("object.vertex_group_lock", text="Lock Unselected", icon='LOCKED')
        props.action, props.mask = 'LOCK', 'UNSELECTED'
        props = layout.operator("object.vertex_group_lock", text="Lock Only Selected", icon='RESTRICT_SELECT_OFF')
        props.action, props.mask = 'LOCK', 'INVERT_UNSELECTED'

        layout.separator()

        props = layout.operator("object.vertex_group_lock", text="Unlock All", icon='UNLOCKED')
        props.action, props.mask = 'UNLOCK', 'ALL'
        props = layout.operator("object.vertex_group_lock", text="Unlock Selected", icon='UNLOCKED')
        props.action, props.mask = 'UNLOCK', 'SELECTED'
        props = layout.operator("object.vertex_group_lock", text="Unlock Unselected", icon='UNLOCKED')
        props.action, props.mask = 'UNLOCK', 'UNSELECTED'
        props = layout.operator("object.vertex_group_lock", text="Lock Only Unselected", icon='RESTRICT_SELECT_ON')
        props.action, props.mask = 'UNLOCK', 'INVERT_UNSELECTED'

        layout.separator()

        props = layout.operator("object.vertex_group_lock", text="Invert Locks", icon='INVERSE')
        props.action, props.mask = 'INVERT', 'ALL'


class VIEW3D_MT_paint_weight(Menu):
    bl_label = "Weights"

    @staticmethod
    def draw_generic(layout, is_editmode=False):

        if not is_editmode:

            layout.operator(
                "paint.weight_from_bones",
                text="Assign Automatic from Bones",
                icon="BONE_DATA").type = 'AUTOMATIC'
            layout.operator(
                "paint.weight_from_bones",
                text="Assign from Bone Envelopes",
                icon="ENVELOPE_MODIFIER").type = 'ENVELOPES'

            layout.separator()

        layout.operator("object.vertex_group_normalize_all", text="Normalize All", icon='WEIGHT_NORMALIZE_ALL')
        layout.operator("object.vertex_group_normalize", text="Normalize", icon='WEIGHT_NORMALIZE')

        layout.separator()

        layout.operator("object.vertex_group_mirror", text="Mirror", icon='WEIGHT_MIRROR')
        layout.operator("object.vertex_group_invert", text="Invert", icon='WEIGHT_INVERT')
        layout.operator("object.vertex_group_clean", text="Clean", icon='WEIGHT_CLEAN')

        layout.separator()

        layout.operator("object.vertex_group_quantize", text="Quantize", icon="WEIGHT_QUANTIZE")
        layout.operator("object.vertex_group_levels", text="Levels", icon='WEIGHT_LEVELS')
        layout.operator("object.vertex_group_smooth", text="Smooth", icon='WEIGHT_SMOOTH')

        if not is_editmode:
            props = layout.operator("object.data_transfer", text="Transfer Weights", icon='WEIGHT_TRANSFER_WEIGHTS')
            props.use_reverse_transfer = True
            props.data_type = 'VGROUP_WEIGHTS'

        layout.operator("object.vertex_group_limit_total", text="Limit Total", icon='WEIGHT_LIMIT_TOTAL')

        if not is_editmode:
            layout.separator()

            layout.operator("paint.weight_set", icon="MOD_VERTEX_WEIGHT")

        layout.menu("VIEW3D_MT_paint_weight_lock", text="Locks")

    def draw(self, _context):
        self.draw_generic(self.layout, is_editmode=False)


class VIEW3D_MT_subdivision_set(Menu):
    bl_label = "Subdivide"

    def draw(self, context):
        layout = self.layout

        myvar = layout.operator("object.subdivision_set", text="Level 0", icon="SUBDIVIDE_EDGES")
        myvar.relative = False
        myvar.level = 0
        myvar = layout.operator("object.subdivision_set", text="Level 1", icon="SUBDIVIDE_EDGES")
        myvar.relative = False
        myvar.level = 1
        myvar = layout.operator("object.subdivision_set", text="Level 2", icon="SUBDIVIDE_EDGES")
        myvar.relative = False
        myvar.level = 2
        myvar = layout.operator("object.subdivision_set", text="Level 3", icon="SUBDIVIDE_EDGES")
        myvar.relative = False
        myvar.level = 3
        myvar = layout.operator("object.subdivision_set", text="Level 4", icon="SUBDIVIDE_EDGES")
        myvar.relative = False
        myvar.level = 4
        myvar = layout.operator("object.subdivision_set", text="Level 5", icon="SUBDIVIDE_EDGES")
        myvar.relative = False
        myvar.level = 5


class VIEW3D_MT_paint_weight_specials(Menu):
    bl_label = "Weights Context Menu"

    def draw(self, context):
        layout = self.layout
        # TODO: populate with useful items.
        layout.operator("paint.weight_set")
        layout.separator()
        layout.operator("object.vertex_group_normalize", text="Normalize", icon='WEIGHT_NORMALIZE')
        layout.operator("object.vertex_group_clean", text="Clean", icon='WEIGHT_CLEAN')
        layout.operator("object.vertex_group_smooth", text="Smooth", icon='WEIGHT_SMOOTH')


class VIEW3D_MT_sculpt(Menu):
    bl_label = "Sculpt"

    def draw(self, _context):
        layout = self.layout

        layout.menu("VIEW3D_MT_sculpt_legacy")
        layout.menu("VIEW3D_MT_sculpt_transform")

        layout.separator()

        props = layout.operator("paint.hide_show", text="Box Hide", icon="BOX_HIDE")
        props.action = 'HIDE'

        props = layout.operator("paint.hide_show", text="Box Show", icon="BOX_SHOW")
        props.action = 'SHOW'
        props.area = 'ALL'

        layout.operator("sculpt.face_set_invert_visibility", text="Invert Visible")

        props = layout.operator("paint.hide_show", text="Hide Masked")
        props.action = 'HIDE'
        props.area = 'MASKED'

        layout.separator()

        props = layout.operator("sculpt.trim_box_gesture", text="Box Trim", icon = 'BOX_TRIM')
        props.trim_mode = 'DIFFERENCE'

        props = layout.operator("sculpt.trim_lasso_gesture", text="Lasso Trim", icon = 'LASSO_TRIM')
        props.trim_mode = 'DIFFERENCE'

        props = layout.operator("sculpt.trim_box_gesture", text="Box Add", icon = 'BOX_ADD')
        props.trim_mode = 'JOIN'

        props = layout.operator("sculpt.trim_lasso_gesture", text="Lasso Add", icon = 'LASSO_ADD')
        props.trim_mode = 'JOIN'

        layout.separator()

        layout.operator("sculpt.project_line_gesture", text="Line Project", icon = 'LINE_PROJECT')

        # Fair Positions
        props = layout.operator("sculpt.face_set_edit", text="Fair Positions", icon = 'POSITION')
        props.mode = 'FAIR_POSITIONS'

        # Fair Tangency
        props = layout.operator("sculpt.face_set_edit", text="Fair Tangency", icon = 'NODE_TANGENT')
        props.mode = 'FAIR_TANGENCY'

        layout.separator()

        sculpt_filters_types = [
            ('SMOOTH', "Smooth", 'PARTICLEBRUSH_SMOOTH'),
            ('SURFACE_SMOOTH', "Surface Smooth", 'SURFACE_SMOOTH'),
            ('INFLATE', "Inflate", 'INFLATE'),
            ('RELAX', "Relax Topology", 'RELAX_TOPOLOGY'),
            ('RELAX_FACE_SETS', "Relax Face Sets", 'RELAX_FACE_SETS'),
            ('SHARPEN', "Sharpen", 'SHARPEN'),
            ('ENHANCE_DETAILS', "Enhance Details", 'ENHANCE'),
            ('ERASE_DISCPLACEMENT', "Erase Multires Displacement", 'DELETE'),
            ('RANDOM', "Randomize", 'RANDOMIZE'),
        ]
        #bfa - added icons to the list
        for filter_type, ui_name, icon in sculpt_filters_types:
            props = layout.operator("sculpt.mesh_filter", text=ui_name, icon = icon)
            props.type = filter_type

        layout.separator()

        layout.menu("VIEW3D_MT_subdivision_set") # bfa - add subdivion set menu

        layout.separator()

        layout.menu("VIEW3D_MT_sculpt_set_pivot", text="Set Pivot")
        layout.menu("VIEW3D_MT_sculpt_showhide")

        layout.separator()

        # Rebuild BVH
        layout.operator("sculpt.optimize", icon="FILE_REFRESH")

        layout.separator()

        layout.operator("object.transfer_mode", text="Transfer Sculpt Mode", icon="TRANSFER_SCULPT")


class VIEW3D_MT_sculpt_legacy(Menu):
    bl_label = "Legacy"

    def draw(self, _context):
        layout = self.layout

        layout.operator("transform.translate", icon = 'TRANSFORM_MOVE')
        layout.operator("transform.rotate", icon = 'TRANSFORM_ROTATE')
        layout.operator("transform.resize", text="Scale", icon = 'TRANSFORM_SCALE')


class VIEW3D_MT_sculpt_transform(Menu):
    bl_label = "Transform"

    def draw(self, _context):
        layout = self.layout

        props = layout.operator("sculpt.mesh_filter", text="Sphere", icon = 'SPHERE')
        props.type = 'SPHERE'


class VIEW3D_MT_sculpt_showhide(Menu):
    bl_label = "Show/Hide"

    def draw(self, _context):
        layout = self.layout

        props = layout.operator("sculpt.face_set_change_visibility", text="Toggle Visibility", icon="HIDE_OFF")
        props.mode = 'TOGGLE'

        props = layout.operator("sculpt.face_set_change_visibility", text="Hide Active Face Set", icon="HIDE_ON")
        props.mode = 'HIDE_ACTIVE'

        props = layout.operator("paint.hide_show", text="Show All", icon="HIDE_OFF")
        props.action = 'SHOW'
        props.area = 'ALL'

        props = layout.operator("sculpt.face_set_invert_visibility", text="Invert Visible", icon="HIDE_ON")

        props = layout.operator("paint.hide_show", text="Hide Masked", icon="MOD_MASK_OFF")
        props.action = 'HIDE'
        props.area = 'MASKED'


class VIEW3D_MT_sculpt_curves(Menu):
    bl_label = "Curves"

    def draw(self, _context):
        layout = self.layout

        layout.operator("curves.snap_curves_to_surface", text="Snap to Deformed Surface", icon = "SNAP_SURFACE").attach_mode = 'DEFORM'
        layout.operator("curves.snap_curves_to_surface", text="Snap to Nearest Surface", icon = "SNAP_TO_ADJACENT").attach_mode = 'NEAREST'
        layout.separator()
        layout.operator("curves.convert_to_particle_system", text="Convert to Particle System", icon = "PARTICLES")


class VIEW3D_MT_mask(Menu):
    bl_label = "Mask"

    def draw(self, _context):
        layout = self.layout

        layout.menu("VIEW3D_MT_mask_legacy")

        props = layout.operator("paint.mask_flood_fill", text="Invert Mask", icon="INVERT_MASK")
        props.mode = 'INVERT'

        props = layout.operator("paint.mask_flood_fill", text="Fill Mask", icon="FILL_MASK")
        props.mode = 'VALUE'
        props.value = 1

        props = layout.operator("paint.mask_flood_fill", text="Clear Mask", icon="CLEAR_MASK")
        props.mode = 'VALUE'
        props.value = 0

        layout.separator()

        props = layout.operator("sculpt.mask_filter", text = "Smooth Mask", icon = "PARTICLEBRUSH_SMOOTH")
        props.filter_type = 'SMOOTH'

        props = layout.operator("sculpt.mask_filter", text = "Sharpen Mask", icon = "SHARPEN")
        props.filter_type = 'SHARPEN'

        props = layout.operator("sculpt.mask_filter", text = "Grow Mask", icon = "SELECTMORE")
        props.filter_type = 'GROW'

        props = layout.operator("sculpt.mask_filter", text = "Shrink Mask", icon = "SELECTLESS")
        props.filter_type = 'SHRINK'

        props = layout.operator("sculpt.mask_filter", text = "Increase Contrast", icon = "INC_CONTRAST")
        props.filter_type = 'CONTRAST_INCREASE'
        props.auto_iteration_count = False

        props = layout.operator("sculpt.mask_filter", text = "Decrease Contrast", icon = "DEC_CONTRAST")
        props.filter_type = 'CONTRAST_DECREASE'
        props.auto_iteration_count = False

        layout.separator()

        props = layout.operator("sculpt.expand", text="Expand Mask by Topology", icon="MESH_DATA")
        props.target = 'MASK'
        props.falloff_type = 'GEODESIC'
        props.invert = False
        props.use_auto_mask = False
        props.use_mask_preserve = True

        props = layout.operator("sculpt.expand", text="Expand Mask by Curvature", icon="CURVE_DATA")
        props.target = 'MASK'
        props.falloff_type = 'NORMALS'
        props.invert = False
        props.use_mask_preserve = True

        layout.separator()

        props = layout.operator("mesh.paint_mask_extract", text="Mask Extract", icon="PACKAGE")

        layout.separator()

        props = layout.operator("mesh.paint_mask_slice", text="Mask Slice", icon="MASK_SLICE")
        props.fill_holes = False
        props.new_object = False
        props = layout.operator("mesh.paint_mask_slice", text="Mask Slice and Fill Holes", icon="MASK_SLICE_FILL")
        props.new_object = False
        props = layout.operator("mesh.paint_mask_slice", text="Mask Slice to New Object", icon="MASK_SLICE_NEW")

        layout.separator()

        props = layout.operator("sculpt.mask_from_cavity", text="Mask From Cavity", icon="DIRTY_VERTEX")
        props.settings_source = 'OPERATOR'

        layout.separator()

        layout.menu("VIEW3D_MT_random_mask", text="Random Mask")


class VIEW3D_MT_mask_legacy(Menu):
    bl_label = "Legacy"

    def draw(self, _context):
        layout = self.layout

        props = layout.operator("paint.mask_box_gesture", text="Box Mask", icon="BOX_MASK")
        props.mode = 'VALUE'
        props.value = 0

        props = layout.operator("paint.mask_lasso_gesture", text="Lasso Mask", icon="LASSO_MASK")


class VIEW3D_MT_face_sets(Menu):
    bl_label = "Face Sets"

    def draw(self, _context):
        layout = self.layout

        layout.operator("sculpt.face_sets_create", text="Face Set from Masked", icon="MOD_MASK").mode = 'MASKED'
        layout.operator("sculpt.face_sets_create", text="Face Set from Visible", icon="FILL_MASK").mode = 'VISIBLE'
        layout.operator(
            "sculpt.face_sets_create",
            text='Face Set from Edit Mode Selection',
            icon="EDITMODE_HLT").mode = 'SELECTION'

        layout.separator()

        layout.menu("VIEW3D_MT_face_sets_init", text="Initialize Face Sets")

        layout.separator()

        layout.operator("sculpt.face_set_edit", text="Grow Face Set", icon='SELECTMORE').mode = 'GROW'
        layout.operator("sculpt.face_set_edit", text="Shrink Face Set", icon='SELECTLESS').mode = 'SHRINK'
        props = layout.operator("sculpt.expand", text="Expand Face Set by Topology")
        props.target = 'FACE_SETS'
        props.falloff_type = 'GEODESIC'
        props.invert = False
        props.use_modify_active = False

        props = layout.operator("sculpt.expand", text="Expand Active Face Set")
        props.target = 'FACE_SETS'
        props.falloff_type = 'BOUNDARY_FACE_SET'
        props.invert = False
        props.use_modify_active = True

        layout.separator()

        layout.operator("mesh.face_set_extract", text="Extract Face Set", icon="SEPARATE")

        layout.separator()

        layout.operator("sculpt.face_set_invert_visibility", text="Invert Visible Face Sets", icon="INVERT_MASK")
        layout.operator("sculpt.reveal_all", text = "Show All Face Sets", icon = "HIDE_OFF")

        layout.separator()

        layout.operator("sculpt.face_sets_randomize_colors", text = "Randomize Colors", icon = "COLOR")


class VIEW3D_MT_sculpt_set_pivot(Menu):
    bl_label = "Sculpt Set Pivot"

    def draw(self, _context):
        layout = self.layout

        props = layout.operator("sculpt.set_pivot_position", text="Pivot to Origin", icon="PIVOT_TO_ORIGIN")
        props.mode = 'ORIGIN'

        props = layout.operator("sculpt.set_pivot_position", text="Pivot to Unmasked", icon="PIVOT_TO_UNMASKED")
        props.mode = 'UNMASKED'

        props = layout.operator("sculpt.set_pivot_position", text="Pivot to Mask Border", icon="PIVOT_TO_MASKBORDER")
        props.mode = 'BORDER'

        props = layout.operator("sculpt.set_pivot_position", text="Pivot to Active Vertex", icon="PIVOT_TO_ACTIVE_VERT")
        props.mode = 'ACTIVE'

        props = layout.operator(
            "sculpt.set_pivot_position",
            text="Pivot to Surface Under Cursor",
            icon="PIVOT_TO_SURFACE")
        props.mode = 'SURFACE'


class VIEW3D_MT_sculpt_specials(Menu):
    bl_label = "Sculpt Context Menu"

    def draw(self, context):
        layout = self.layout
        # TODO: populate with useful items.
        layout.operator("object.shade_smooth", icon='SHADING_SMOOTH')
        layout.operator("object.shade_flat", icon='SHADING_FLAT')


class VIEW3D_MT_hide_mask(Menu):
    bl_label = "Hide/Mask"

    def draw(self, _context):
        layout = self.layout

        props = layout.operator("paint.hide_show", text="Show All", icon="HIDE_OFF")
        props.action = 'SHOW'
        props.area = 'ALL'

        props = layout.operator("paint.hide_show", text="Hide Bounding Box", icon="HIDE_ON")
        props.action = 'HIDE'
        props.area = 'INSIDE'

        props = layout.operator("paint.hide_show", text="Show Bounding Box", icon="HIDE_OFF")
        props.action = 'SHOW'
        props.area = 'INSIDE'

        props = layout.operator("paint.hide_show", text="Hide Masked", icon="HIDE_ON")
        props.area = 'MASKED'
        props.action = 'HIDE'

        layout.separator()

        props = layout.operator("paint.mask_flood_fill", text="Invert Mask", icon="INVERT_MASK")
        props.mode = 'INVERT'

        props = layout.operator("paint.mask_flood_fill", text="Fill Mask", icon="FILL_MASK")
        props.mode = 'VALUE'
        props.value = 1

        props = layout.operator("paint.mask_flood_fill", text="Clear Mask", icon="CLEAR_MASK")
        props.mode = 'VALUE'
        props.value = 0

        props = layout.operator("view3d.select_box", text="Box Mask", icon="BOX_MASK")
        props = layout.operator("paint.mask_lasso_gesture", text="Lasso Mask", icon="LASSO_MASK")


class VIEW3D_MT_face_sets_init(Menu):
    bl_label = "Face Sets Init"

    def draw(self, _context):
        layout = self.layout

        layout.operator("sculpt.face_sets_init", text="By Loose Parts", icon="SELECT_LOOSE").mode = 'LOOSE_PARTS'
        layout.operator("sculpt.face_sets_init", text="By Face Set Boundaries", icon="SELECT_BOUNDARY").mode = 'FACE_SET_BOUNDARIES'
        layout.operator("sculpt.face_sets_init", text="By Materials", icon="MATERIAL_DATA").mode = 'MATERIALS'
        layout.operator("sculpt.face_sets_init", text="By Normals", icon="RECALC_NORMALS").mode = 'NORMALS'
        layout.operator("sculpt.face_sets_init", text="By UV Seams", icon="MARK_SEAM").mode = 'UV_SEAMS'
        layout.operator("sculpt.face_sets_init", text="By Edge Creases", icon="CREASE").mode = 'CREASES'
        layout.operator("sculpt.face_sets_init", text="By Edge Bevel Weight", icon="BEVEL").mode = 'BEVEL_WEIGHT'
        layout.operator("sculpt.face_sets_init", text="By Sharp Edges", icon="SELECT_SHARPEDGES").mode = 'SHARP_EDGES'
        layout.operator("sculpt.face_sets_init", text="By Face Maps", icon="FACE_MAPS").mode = 'FACE_MAPS'


class VIEW3D_MT_random_mask(Menu):
    bl_label = "Random Mask"

    def draw(self, _context):
        layout = self.layout

        layout.operator("sculpt.mask_init", text="Per Vertex", icon="SELECT_UNGROUPED_VERTS").mode = 'RANDOM_PER_VERTEX'
        layout.operator("sculpt.mask_init", text="Per Face Set", icon="FACESEL").mode = 'RANDOM_PER_FACE_SET'
        layout.operator("sculpt.mask_init", text="Per Loose Part", icon="SELECT_LOOSE").mode = 'RANDOM_PER_LOOSE_PART'


class VIEW3D_MT_particle(Menu):
    bl_label = "Particle"

    def draw(self, context):
        layout = self.layout
        tool_settings = context.tool_settings

        particle_edit = tool_settings.particle_edit

        layout.operator("particle.mirror", icon="TRANSFORM_MIRROR")

        layout.operator("particle.remove_doubles", icon='REMOVE_DOUBLES')

        layout.separator()

        if particle_edit.select_mode == 'POINT':
            layout.operator("particle.subdivide", icon="SUBDIVIDE_EDGES")

        layout.operator("particle.unify_length", icon="RULER")
        layout.operator("particle.rekey", icon="KEY_HLT")
        layout.operator("particle.weight_set", icon="MOD_VERTEX_WEIGHT")

        layout.separator()

        layout.menu("VIEW3D_MT_particle_showhide")

        layout.separator()

        layout.operator("particle.delete", icon="DELETE")


class VIEW3D_MT_particle_context_menu(Menu):
    bl_label = "Particle Context Menu"

    def draw(self, context):
        layout = self.layout
        tool_settings = context.tool_settings

        particle_edit = tool_settings.particle_edit

        layout.operator("particle.rekey", icon="KEY_HLT")

        layout.separator()

        layout.operator("particle.delete", icon="DELETE")

        layout.separator()

        layout.operator("particle.remove_doubles", icon='REMOVE_DOUBLES')
        layout.operator("particle.unify_length", icon="RULER")

        if particle_edit.select_mode == 'POINT':
            layout.operator("particle.subdivide", icon="SUBDIVIDE_EDGES")

        layout.operator("particle.weight_set", icon="MOD_VERTEX_WEIGHT")

        layout.separator()

        layout.operator("particle.mirror")

        if particle_edit.select_mode == 'POINT':
            layout.separator()

            layout.operator("particle.select_all", text="All", icon='SELECT_ALL').action = 'SELECT'
            layout.operator("particle.select_all", text="None", icon='SELECT_NONE').action = 'DESELECT'
            layout.operator("particle.select_all", text="Invert", icon='INVERSE').action = 'INVERT'

            layout.separator()

            layout.operator("particle.select_roots", icon="SELECT_ROOT")
            layout.operator("particle.select_tips", icon="SELECT_TIP")

            layout.separator()

            layout.operator("particle.select_random", icon="RANDOMIZE")

            layout.separator()

            layout.operator("particle.select_more", icon="SELECTMORE")
            layout.operator("particle.select_less", icon="SELECTLESS")

            layout.operator("particle.select_linked", text="Select Linked", icon="LINKED")


class VIEW3D_MT_particle_showhide(Menu):
    bl_label = "Show/Hide"

    def draw(self, context):
        layout = self.layout

        layout.operator("particle.reveal", text="Show Hidden", icon="HIDE_OFF")
        layout.operator("particle.hide", text="Hide Selected", icon="HIDE_ON").unselected = False
        layout.operator("particle.hide", text="Hide Unselected", icon="HIDE_UNSELECTED").unselected = True


class VIEW3D_MT_pose(Menu):
    bl_label = "Pose"

    def draw(self, _context):
        layout = self.layout

        layout.menu("VIEW3D_MT_transform_armature")

        layout.menu("VIEW3D_MT_pose_transform")
        layout.menu("VIEW3D_MT_pose_apply")

        layout.menu("VIEW3D_MT_snap")

        layout.separator()

        layout.menu("VIEW3D_MT_object_animation")

        layout.separator()

        layout.menu("VIEW3D_MT_pose_slide")
        layout.menu("VIEW3D_MT_pose_propagate")

        layout.separator()

        layout.operator("pose.copy", icon='COPYDOWN')
        layout.operator("pose.paste", icon='PASTEDOWN').flipped = False
        layout.operator("pose.paste", icon='PASTEFLIPDOWN', text="Paste Pose Flipped").flipped = True

        layout.separator()

        layout.menu("VIEW3D_MT_pose_motion")
        layout.menu("VIEW3D_MT_pose_group")

        layout.separator()

        layout.menu("VIEW3D_MT_object_parent")
        layout.menu("VIEW3D_MT_pose_ik")
        layout.menu("VIEW3D_MT_pose_constraints")

        layout.separator()

        layout.menu("VIEW3D_MT_pose_names")
        layout.operator("pose.quaternions_flip", icon="FLIP")

        layout.separator()

        layout.operator_context = 'INVOKE_AREA'
        layout.operator("armature.armature_layers", text="Change Armature Layers", icon="LAYER")
        layout.operator("pose.bone_layers", text="Change Bone Layers", icon="BONE_LAYER")

        layout.separator()

        layout.menu("VIEW3D_MT_pose_showhide")
        layout.menu("VIEW3D_MT_bone_options_toggle", text="Bone Settings")


class VIEW3D_MT_pose_transform(Menu):
    bl_label = "Clear Transform"

    def draw(self, _context):
        layout = self.layout

        layout.operator("pose.transforms_clear", text="All", icon="CLEAR")
        layout.operator("pose.user_transforms_clear", icon="NODE_TRANSFORM_CLEAR")

        layout.separator()

        layout.operator("pose.loc_clear", text="Location", icon="CLEARMOVE")
        layout.operator("pose.rot_clear", text="Rotation", icon="CLEARROTATE")
        layout.operator("pose.scale_clear", text="Scale", icon="CLEARSCALE")

        layout.separator()

        layout.operator("pose.user_transforms_clear", text="Reset Unkeyed", icon="RESET")


class VIEW3D_MT_pose_slide(Menu):
    bl_label = "In-Betweens"

    def draw(self, _context):
        layout = self.layout

        layout.operator("pose.push_rest", icon='PUSH_POSE')
        layout.operator("pose.relax_rest", icon='RELAX_POSE')
        layout.operator("pose.push", icon='POSE_FROM_BREAKDOWN')
        layout.operator("pose.relax", icon='POSE_RELAX_TO_BREAKDOWN')
        layout.operator("pose.breakdown", icon='BREAKDOWNER_POSE')
        layout.operator("pose.blend_to_neighbor", icon='BLEND_TO_NEIGHBOUR')


class VIEW3D_MT_pose_propagate(Menu):
    bl_label = "Propagate"

    def draw(self, _context):
        layout = self.layout

        layout.operator("pose.propagate", text="To Next Keyframe", icon="PROPAGATE_NEXT").mode = 'NEXT_KEY'
        layout.operator(
            "pose.propagate",
            text="To Last Keyframe (Make Cyclic)",
            icon="PROPAGATE_PREVIOUS").mode = 'LAST_KEY'

        layout.separator()

        layout.operator("pose.propagate", text="On Selected Keyframes",
                        icon="PROPAGATE_SELECTED").mode = 'SELECTED_KEYS'

        layout.separator()

        layout.operator("pose.propagate", text="On Selected Markers", icon="PROPAGATE_MARKER").mode = 'SELECTED_MARKERS'


class VIEW3D_MT_pose_motion(Menu):
    bl_label = "Motion Paths"

    def draw(self, _context):
        layout = self.layout

        layout.operator("pose.paths_calculate", text="Calculate", icon='MOTIONPATHS_CALCULATE')
        layout.operator("pose.paths_clear", text="Clear", icon='MOTIONPATHS_CLEAR')
        layout.operator("pose.paths_update", text="Update Armature Motion Paths", icon="MOTIONPATHS_UPDATE")
        layout.operator("object.paths_update_visible", text="Update All Motion Paths", icon="MOTIONPATHS_UPDATE_ALL")


class VIEW3D_MT_pose_group(Menu):
    bl_label = "Bone Groups"

    def draw(self, context):
        layout = self.layout

        pose = context.active_object.pose

        layout.operator_context = 'EXEC_AREA'
        layout.operator("pose.group_assign", text="Assign to New Group", icon="NEW_GROUP").type = 0

        if pose.bone_groups:
            active_group = pose.bone_groups.active_index + 1
            layout.operator("pose.group_assign", text="Assign to Group", icon="ADD_TO_ACTIVE").type = active_group

            layout.separator()

            # layout.operator_context = 'INVOKE_AREA'
            layout.operator("pose.group_unassign", icon="REMOVE_SELECTED_FROM_ACTIVE_GROUP")
            layout.operator("pose.group_remove", icon="REMOVE_FROM_ALL_GROUPS")


class VIEW3D_MT_pose_ik(Menu):
    bl_label = "Inverse Kinematics"

    def draw(self, _context):
        layout = self.layout

        layout.operator("pose.ik_add", icon="ADD_IK")
        layout.operator("pose.ik_clear", icon="CLEAR_IK")


class VIEW3D_MT_pose_constraints(Menu):
    bl_label = "Constraints"

    def draw(self, _context):
        layout = self.layout

        layout.operator("pose.constraint_add_with_targets", text="Add (with Targets)", icon="CONSTRAINT_DATA")
        layout.operator("pose.constraints_copy", icon="COPYDOWN")
        layout.operator("pose.constraints_clear", icon="CLEAR_CONSTRAINT")


class VIEW3D_MT_pose_names(Menu):
    bl_label = "Names"

    def draw(self, _context):
        layout = self.layout

        layout.operator_context = 'EXEC_REGION_WIN'
        layout.operator("pose.autoside_names", text="Auto-Name Left/Right", icon="RENAME_X").axis = 'XAXIS'
        layout.operator("pose.autoside_names", text="Auto-Name Front/Back", icon="RENAME_Y").axis = 'YAXIS'
        layout.operator("pose.autoside_names", text="Auto-Name Top/Bottom", icon="RENAME_Z").axis = 'ZAXIS'
        layout.operator("pose.flip_names", icon="FLIP")


class VIEW3D_MT_pose_showhide(Menu):
    bl_label = "Show/Hide"

    def draw(self, context):
        layout = self.layout

        layout.operator("pose.reveal", text="Show Hidden", icon="HIDE_OFF")
        layout.operator("pose.hide", text="Hide Selected", icon="HIDE_ON").unselected = False
        layout.operator("pose.hide", text="Hide Unselected", icon="HIDE_UNSELECTED").unselected = True


class VIEW3D_MT_pose_apply(Menu):
    bl_label = "Apply"

    def draw(self, _context):
        layout = self.layout

        layout.operator("pose.armature_apply", icon="MOD_ARMATURE")
        layout.operator(
            "pose.armature_apply",
            text="Apply Selected as Rest Pose",
            icon="MOD_ARMATURE_SELECTED").selected = True
        layout.operator("pose.visual_transform_apply", icon="APPLYMOVE")

        layout.separator()

        props = layout.operator("object.assign_property_defaults", icon="ASSIGN")
        props.process_bones = True


class VIEW3D_MT_pose_context_menu(Menu):
    bl_label = "Pose Context Menu"

    def draw(self, _context):
        layout = self.layout

        layout.operator_context = 'INVOKE_REGION_WIN'

        layout.operator("anim.keyframe_insert_menu", text="Insert Keyframe", icon='KEYFRAMES_INSERT')

        layout.separator()

        layout.operator("pose.copy", icon='COPYDOWN')
        layout.operator("pose.paste", icon='PASTEDOWN').flipped = False
        layout.operator("pose.paste", icon='PASTEFLIPDOWN', text="Paste X-Flipped Pose").flipped = True

        layout.separator()

        props = layout.operator("wm.call_panel", text="Rename Active Bone...", icon='RENAME')
        props.name = "TOPBAR_PT_name"
        props.keep_open = False

        layout.separator()

        layout.operator("pose.push", icon='PUSH_POSE')
        layout.operator("pose.relax", icon='RELAX_POSE')
        layout.operator("pose.breakdown", icon='BREAKDOWNER_POSE')
        layout.operator("pose.blend_to_neighbor", icon="BLEND_TO_NEIGHBOUR")

        layout.separator()

        layout.operator("pose.paths_calculate", text="Calculate Motion Paths", icon='MOTIONPATHS_CALCULATE')
        layout.operator("pose.paths_clear", text="Clear all", icon='MOTIONPATHS_CLEAR')
        layout.operator("pose.paths_update", text="Update Armature Motion Paths", icon="MOTIONPATHS_UPDATE")
        layout.operator("pose.paths_update_visible", text="Update All Motion Paths", icon="MOTIONPATHS_UPDATE")

        layout.separator()

        layout.operator("pose.hide", icon="HIDE_ON").unselected = False
        layout.operator("pose.reveal", icon="HIDE_OFF")

        layout.separator()

        layout.operator("pose.user_transforms_clear", icon="NODE_TRANSFORM_CLEAR")


class BoneOptions:
    def draw(self, context):
        layout = self.layout

        options = [
            "show_wire",
            "use_deform",
            "use_envelope_multiply",
            "use_inherit_rotation",
        ]

        if context.mode == 'EDIT_ARMATURE':
            bone_props = bpy.types.EditBone.bl_rna.properties
            data_path_iter = "selected_bones"
            opt_suffix = ""
            options.append("lock")
        else:  # pose-mode
            bone_props = bpy.types.Bone.bl_rna.properties
            data_path_iter = "selected_pose_bones"
            opt_suffix = "bone."

        for opt in options:
            props = layout.operator("wm.context_collection_boolean_set", text=bone_props[opt].name,
                                    text_ctxt=i18n_contexts.default)
            props.data_path_iter = data_path_iter
            props.data_path_item = opt_suffix + opt
            props.type = self.type


class VIEW3D_MT_bone_options_toggle(Menu, BoneOptions):
    bl_label = "Toggle Bone Options"
    type = 'TOGGLE'


class VIEW3D_MT_bone_options_enable(Menu, BoneOptions):
    bl_label = "Enable Bone Options"
    type = 'ENABLE'


class VIEW3D_MT_bone_options_disable(Menu, BoneOptions):
    bl_label = "Disable Bone Options"
    type = 'DISABLE'


# ********** Edit Menus, suffix from ob.type **********


class VIEW3D_MT_edit_mesh(Menu):
    bl_label = "Mesh"

    def draw(self, _context):
        layout = self.layout

        with_bullet = bpy.app.build_options.bullet

        layout.menu("VIEW3D_MT_edit_mesh_legacy")

        layout.menu("VIEW3D_MT_transform")
        layout.menu("VIEW3D_MT_mirror")
        layout.menu("VIEW3D_MT_snap")

        layout.separator()

        layout.operator("mesh.duplicate_move", text="Duplicate", icon="DUPLICATE")
        layout.menu("VIEW3D_MT_edit_mesh_extrude")

        layout.separator()

        layout.menu("VIEW3D_MT_edit_mesh_merge", text="Merge")
        layout.menu("VIEW3D_MT_edit_mesh_split", text="Split")
        layout.operator_menu_enum("mesh.separate", "type")

        layout.separator()

        layout.operator("mesh.knife_project", icon='KNIFE_PROJECT')

        if with_bullet:
            layout.operator("mesh.convex_hull", icon="CONVEXHULL")

        layout.separator()

        layout.operator("mesh.symmetrize", icon="SYMMETRIZE", text="Symmetrize")
        layout.operator("mesh.symmetry_snap", icon="SNAP_SYMMETRY")

        layout.separator()

        layout.menu("VIEW3D_MT_edit_mesh_normals")
        layout.menu("VIEW3D_MT_edit_mesh_shading")
        layout.menu("VIEW3D_MT_edit_mesh_weights")
        layout.operator("mesh.attribute_set", icon = "NODE_ATTRIBUTE")
        layout.menu("VIEW3D_MT_edit_mesh_sort_elements")
        layout.menu("VIEW3D_MT_subdivision_set")

        layout.separator()

        layout.menu("VIEW3D_MT_edit_mesh_showhide")
        layout.menu("VIEW3D_MT_edit_mesh_clean")

        layout.separator()

        layout.menu("VIEW3D_MT_edit_mesh_delete")
        layout.menu("VIEW3D_MT_edit_mesh_dissolve")
        layout.menu("VIEW3D_MT_edit_mesh_select_mode")


class VIEW3D_MT_edit_mesh_legacy(Menu):
    bl_label = "Legacy"

    def draw(self, context):
        layout = self.layout

        layout.operator("mesh.bisect", text = "Bisect", icon = 'BISECT')
        layout.operator("mesh.knife_tool", text = "Knife", icon = 'KNIFE')


class VIEW3D_MT_edit_mesh_sort_elements(Menu):
    bl_label = "Sort Elements"

    def draw(self, context):
        layout = self.layout

        layout.operator("mesh.sort_elements", text="View Z Axis", icon="Z_ICON").type = 'VIEW_ZAXIS'
        layout.operator("mesh.sort_elements", text="View X Axis", icon="X_ICON").type = 'VIEW_XAXIS'
        layout.operator("mesh.sort_elements", text="Cursor Distance", icon="CURSOR").type = 'CURSOR_DISTANCE'
        layout.operator("mesh.sort_elements", text="Material", icon="MATERIAL").type = 'MATERIAL'
        layout.operator("mesh.sort_elements", text="Selected", icon="RESTRICT_SELECT_OFF").type = 'SELECTED'
        layout.operator("mesh.sort_elements", text="Randomize", icon="RANDOMIZE").type = 'RANDOMIZE'
        layout.operator("mesh.sort_elements", text="Reverse", icon="SWITCH_DIRECTION").type = 'REVERSE'


class VIEW3D_MT_edit_mesh_context_menu(Menu):
    bl_label = ""

    def draw(self, context):

        def count_selected_items_for_objects_in_mode():
            selected_verts_len = 0
            selected_edges_len = 0
            selected_faces_len = 0
            for ob in context.objects_in_mode_unique_data:
                v, e, f = ob.data.count_selected_items()
                selected_verts_len += v
                selected_edges_len += e
                selected_faces_len += f
            return (selected_verts_len, selected_edges_len, selected_faces_len)

        is_vert_mode, is_edge_mode, is_face_mode = context.tool_settings.mesh_select_mode
        selected_verts_len, selected_edges_len, selected_faces_len = count_selected_items_for_objects_in_mode()

        del count_selected_items_for_objects_in_mode

        layout = self.layout

        with_freestyle = bpy.app.build_options.freestyle

        layout.operator_context = 'INVOKE_REGION_WIN'

        # If nothing is selected
        # (disabled for now until it can be made more useful).
        '''
        # If nothing is selected
        if not (selected_verts_len or selected_edges_len or selected_faces_len):
            layout.menu("VIEW3D_MT_mesh_add", text="Add", text_ctxt=i18n_contexts.operator_default)

            return
        '''

        # Else something is selected

        row = layout.row()

        if is_vert_mode:
            col = row.column(align=True)

            col.label(text="Vertex Context Menu", icon='VERTEXSEL')
            col.separator()

            # Additive Operators
            col.operator("mesh.subdivide", text="Subdivide", icon="SUBDIVIDE_EDGES")

            col.separator()

            col.operator("mesh.extrude_vertices_move", text="Extrude Vertices", icon='EXTRUDE_REGION')

            col.separator()  # BFA-Draise - Seperated Legacy operator to be in own group like in the Legacy Menu, also consistent order

            col.operator("mesh.bevel", text="Bevel Vertices", icon='BEVEL').affect = 'VERTICES'

            col.separator()  # BFA-Draise - Seperated Legacy operator to be in own group like in the Legacy Menu, also consistent order

            if selected_verts_len > 1:
                col.separator()
                col.operator("mesh.edge_face_add", text="Make Edge/Face", icon='MAKE_EDGEFACE')
                col.operator("mesh.vert_connect_path", text="Connect Vertex Path", icon="VERTEXCONNECTPATH")
                col.operator("mesh.vert_connect", text="Connect Vertex Pairs", icon="VERTEXCONNECT")

            col.separator()

            # Deform Operators
            col.operator("transform.push_pull", text="Push/Pull", icon='PUSH_PULL')
            col.operator("transform.shrink_fatten", text="Shrink Fatten", icon='SHRINK_FATTEN')
            col.operator("transform.shear", text="Shear", icon="SHEAR")
            col.operator_context = 'EXEC_REGION_WIN'
            col.operator("transform.vertex_random", text="Randomize Vertices", icon='RANDOMIZE')
            col.operator_context = 'INVOKE_REGION_WIN'
            col.operator("mesh.vertices_smooth_laplacian", text="Smooth Laplacian", icon="SMOOTH_LAPLACIAN")

            col.separator()

            col.menu("VIEW3D_MT_snap", text="Snap Vertices")
            col.operator("transform.mirror", text="Mirror Vertices", icon='TRANSFORM_MIRROR')

            col.separator()

            # Removal Operators
            if selected_verts_len > 1:
                col.menu("VIEW3D_MT_edit_mesh_merge", text="Merge Vertices")
            col.operator("mesh.split", icon="SPLIT")
            col.operator_menu_enum("mesh.separate", "type")
            col.operator("mesh.dissolve_verts", icon='DISSOLVE_VERTS')
            col.operator("mesh.delete", text="Delete Vertices", icon="DELETE").type = 'VERT'

        if is_edge_mode:

            col = row.column(align=True)
            col.label(text="Edge Context Menu", icon='EDGESEL')
            col.separator()

            # Additive Operators
            col.operator("mesh.subdivide", text="Subdivide", icon="SUBDIVIDE_EDGES")

            col.separator()

            col.operator("mesh.extrude_edges_move", text="Extrude Edges", icon='EXTRUDE_REGION')

            col.separator()  # BFA-Draise - Seperated Legacy operator to be in own group like in the Legacy Menu, also consistent order

            col.operator("mesh.bevel", text="Bevel Edges", icon="BEVEL").affect = 'EDGES'

            col.separator()  # BFA-Draise - Seperated Legacy operator to be in own group like in the Legacy Menu, also consistent order

            if selected_edges_len >= 1:  # BFA-Draise - Changed order of Make Edge before Bridge Edge Loop for consistency with Vertex Context
                col.operator("mesh.edge_face_add", text="Make Edge/Face", icon='MAKE_EDGEFACE')
            if selected_edges_len >= 2:
                col.operator("mesh.bridge_edge_loops", icon="BRIDGE_EDGELOOPS")
            if selected_edges_len >= 2:
                col.operator("mesh.fill", icon="FILL")

            col.separator()

            col.operator("mesh.loopcut_slide", icon="LOOP_CUT_AND_SLIDE")
            col.operator("mesh.offset_edge_loops_slide", icon="SLIDE_EDGE")

            col.separator()

            col.operator("mesh.knife_tool", icon='KNIFE')

            col.separator()

            # Deform Operators
            col.operator("mesh.edge_rotate", text="Rotate Edge CW", icon="ROTATECW").use_ccw = False
            col.operator("mesh.edge_split", icon="SPLITEDGE")

            col.separator()

            # Edge Flags
            col.operator("transform.edge_crease", icon="CREASE")
            col.operator("transform.edge_bevelweight", icon="BEVEL")

            col.separator()

            col.operator("mesh.mark_sharp", icon="MARKSHARPEDGES")
            col.operator("mesh.mark_sharp", text="Clear Sharp", icon="CLEARSHARPEDGES").clear = True

            if with_freestyle:
                col.separator()

                col.operator("mesh.mark_freestyle_edge", icon="MARK_FS_EDGE").clear = False
                col.operator("mesh.mark_freestyle_edge", text="Clear Freestyle Edge", icon="CLEAR_FS_EDGE").clear = True

            col.separator()

            # Removal Operators
            col.operator("mesh.unsubdivide", icon="UNSUBDIVIDE")
            col.operator("mesh.split", icon="SPLIT")
            col.operator_menu_enum("mesh.separate", "type")
            col.operator("mesh.dissolve_edges", icon='DISSOLVE_EDGES')
            col.operator("mesh.delete", text="Delete Edges", icon="DELETE").type = 'EDGE'

        if is_face_mode:
            allow_navigation = getattr(
                context.window_manager.keyconfigs.active.preferences,
                "use_transform_navigation",
                False)

            col = row.column(align=True)

            col.label(text="Face Context Menu", icon='FACESEL')
            col.separator()

            # Additive Operators
            col.operator("mesh.subdivide", text="Subdivide", icon="SUBDIVIDE_EDGES")

            col.separator()

            col.operator("view3d.edit_mesh_extrude_move_normal",
                         text="Extrude Faces", icon='EXTRUDE_REGION').allow_navigation = allow_navigation
            col.operator("view3d.edit_mesh_extrude_move_shrink_fatten",
                         text="Extrude Faces Along Normals", icon='EXTRUDE_REGION').allow_navigation = allow_navigation
            col.operator("mesh.extrude_faces_move",
                         text="Extrude Individual Faces", icon='EXTRUDE_REGION').TRANSFORM_OT_shrink_fatten.allow_navigation = allow_navigation

            col.separator()  # BFA-Draise - Legacy Operator Group

            # BFA-Draise - Legacy Operator Added to own group with consistent order
            col.operator("mesh.inset", icon="INSET_FACES")

            col.separator()

            col.separator()  # BFA-Draise - Seperated extrude operators to be in own group for consistency

            if selected_faces_len >= 2:
                col.operator("mesh.bridge_edge_loops", text="Bridge Faces", icon="BRIDGE_EDGELOOPS")

            # BFA-Draise - changed order after "Poke" for consistency to other menus
            col.operator("mesh.poke", icon="POKEFACES")

            # Modify Operators
            col.menu("VIEW3D_MT_uv_map", text="UV Unwrap Faces")

            col.separator()

            props = col.operator("mesh.quads_convert_to_tris", icon="TRIANGULATE")
            props.quad_method = props.ngon_method = 'BEAUTY'
            col.operator("mesh.tris_convert_to_quads", icon="TRISTOQUADS")

            col.separator()

            col.operator("mesh.faces_shade_smooth", icon='SHADING_SMOOTH')
            col.operator("mesh.faces_shade_flat", icon='SHADING_FLAT')

            col.separator()

            # Removal Operators
            col.operator("mesh.unsubdivide", icon="UNSUBDIVIDE")
            col.operator("mesh.split", icon="SPLIT")
            col.operator_menu_enum("mesh.separate", "type")
            col.operator("mesh.dissolve_faces", icon='DISSOLVE_FACES')
            col.operator("mesh.delete", text="Delete Faces", icon="DELETE").type = 'FACE'


class VIEW3D_MT_edit_mesh_select_mode(Menu):
    bl_label = "Mesh Select Mode"

    def draw(self, context):
        layout = self.layout

        layout.operator_context = 'INVOKE_REGION_WIN'
        layout.operator("mesh.select_mode", text="Vertex", icon='VERTEXSEL').type = 'VERT'
        layout.operator("mesh.select_mode", text="Edge", icon='EDGESEL').type = 'EDGE'
        layout.operator("mesh.select_mode", text="Face", icon='FACESEL').type = 'FACE'


class VIEW3D_MT_edit_mesh_extrude_dupli(bpy.types.Operator):
    """Duplicate or Extrude to Cursor\nCreates a slightly rotated copy of the current mesh selection\nThe tool can also extrude the selected geometry, dependant of the selection\nHotkey tool! """      # blender will use this as a tooltip for menu items and buttons.
    bl_idname = "mesh.dupli_extrude_cursor_norotate"        # unique identifier for buttons and menu items to reference.
    bl_label = "Duplicate or Extrude to Cursor"         # display name in the interface.
    bl_options = {'REGISTER', 'UNDO'}  # enable undo for the operator.

    def execute(self, context):        # execute() is called by blender when running the operator.
        bpy.ops.mesh.dupli_extrude_cursor('INVOKE_DEFAULT', rotate_source=False)
        return {'FINISHED'}


class VIEW3D_MT_edit_mesh_extrude_dupli_rotate(bpy.types.Operator):
    """Duplicate or Extrude to Cursor Rotated\nCreates a slightly rotated copy of the current mesh selection, and rotates the source slightly\nThe tool can also extrude the selected geometry, dependant of the selection\nHotkey tool!"""      # blender will use this as a tooltip for menu items and buttons.
    bl_idname = "mesh.dupli_extrude_cursor_rotate"        # unique identifier for buttons and menu items to reference.
    bl_label = "Duplicate or Extrude to Cursor Rotated"         # display name in the interface.
    bl_options = {'REGISTER', 'UNDO'}  # enable undo for the operator.

    def execute(self, context):        # execute() is called by blender when running the operator.
        bpy.ops.mesh.dupli_extrude_cursor('INVOKE_DEFAULT', rotate_source=True)
        return {'FINISHED'}


class VIEW3D_MT_edit_mesh_extrude(Menu):
    bl_label = "Extrude"

    def draw(self, context):
        from math import pi

        allow_navigation = getattr(
            context.window_manager.keyconfigs.active.preferences,
            "use_transform_navigation",
            False)

        layout = self.layout
        layout.operator_context = 'INVOKE_REGION_WIN'

        tool_settings = context.tool_settings
        select_mode = tool_settings.mesh_select_mode
        mesh = context.object.data

        if mesh.total_face_sel:
            layout.operator("view3d.edit_mesh_extrude_move_normal",
                            text="Extrude Faces", icon='EXTRUDE_REGION').allow_navigation = allow_navigation
            layout.operator("view3d.edit_mesh_extrude_move_shrink_fatten",
                            text="Extrude Faces Along Normals", icon='EXTRUDE_REGION').allow_navigation = allow_navigation
            layout.operator(
                "mesh.extrude_faces_move",
                text="Extrude Individual Faces", icon='EXTRUDE_REGION').TRANSFORM_OT_shrink_fatten.allow_navigation = allow_navigation
            layout.operator("view3d.edit_mesh_extrude_manifold_normal",
                            text="Extrude Manifold", icon='EXTRUDE_REGION').allow_navigation = allow_navigation

        if mesh.total_edge_sel and (select_mode[0] or select_mode[1]):
            layout.operator("mesh.extrude_edges_move",
                            text="Extrude Edges", icon='EXTRUDE_REGION').TRANSFORM_OT_translate.allow_navigation = allow_navigation

        if mesh.total_vert_sel and select_mode[0]:
            layout.operator("mesh.extrude_vertices_move",
                            text="Extrude Vertices", icon='EXTRUDE_REGION').TRANSFORM_OT_translate.allow_navigation = allow_navigation

        layout.separator()

        layout.operator("mesh.extrude_repeat", icon="REPEAT")
        layout.operator("mesh.spin", icon="SPIN").angle = pi * 2


class VIEW3D_MT_edit_mesh_vertices(Menu):
    bl_label = "Vertex"

    def draw(self, _context):
        layout = self.layout
        layout.operator_context = 'INVOKE_REGION_WIN'

        layout.menu("VIEW3D_MT_edit_mesh_vertices_legacy")
        layout.operator("mesh.dupli_extrude_cursor", icon="EXTRUDE_REGION").rotate_source = True

        layout.separator()

        layout.operator("mesh.edge_face_add", text="Make Edge/Face", icon='MAKE_EDGEFACE')
        layout.operator("mesh.vert_connect_path", text="Connect Vertex Path", icon="VERTEXCONNECTPATH")
        layout.operator("mesh.vert_connect", text="Connect Vertex Pairs", icon="VERTEXCONNECT")

        layout.separator()

        layout.operator_context = 'EXEC_REGION_WIN'
        layout.operator("mesh.vertices_smooth_laplacian", text="Smooth Laplacian", icon="SMOOTH_LAPLACIAN")
        layout.operator_context = 'INVOKE_REGION_WIN'

        layout.separator()

        layout.operator("transform.vert_crease", icon = "VERTEX_CREASE")

        layout.separator()

        layout.operator("mesh.blend_from_shape", icon="BLENDFROMSHAPE")
        layout.operator("mesh.shape_propagate_to_all", text="Propagate to Shapes", icon="SHAPEPROPAGATE")

        layout.separator()

        layout.menu("VIEW3D_MT_vertex_group")
        layout.menu("VIEW3D_MT_hook")

        layout.separator()

        layout.operator("object.vertex_parent_set", icon="VERTEX_PARENT")


class VIEW3D_MT_edit_mesh_vertices_legacy(Menu):
    bl_label = "Legacy"

    def draw(self, _context):
        layout = self.layout
        layout.operator_context = 'INVOKE_REGION_WIN'

        layout.operator("mesh.bevel", text="Bevel Vertices", icon="BEVEL").affect = 'VERTICES'

        layout.separator()

        props = layout.operator("mesh.rip_move", text="Rip Vertices", icon="RIP")
        props.MESH_OT_rip.use_fill = False
        props = layout.operator("mesh.rip_move", text="Rip Vertices and Fill", icon="RIP_FILL")
        props.MESH_OT_rip.use_fill = True
        layout.operator("mesh.rip_edge_move", text="Rip Vertices and Extend", icon="EXTEND_VERTICES")

        layout.separator()

        layout.operator("transform.vert_slide", text="Slide Vertices", icon="SLIDE_VERTEX")
        layout.operator_context = 'EXEC_REGION_WIN'
        layout.operator("mesh.vertices_smooth", text="Smooth Vertices", icon="SMOOTH_VERTEX").factor = 0.5
        layout.operator_context = 'INVOKE_REGION_WIN'


class VIEW3D_MT_edit_mesh_edges(Menu):
    bl_label = "Edge"

    def draw(self, context):
        layout = self.layout

        with_freestyle = bpy.app.build_options.freestyle

        layout.operator_context = 'INVOKE_REGION_WIN'

        layout.menu("VIEW3D_MT_edit_mesh_edges_legacy")

        layout.operator("mesh.bridge_edge_loops", icon="BRIDGE_EDGELOOPS")
        layout.operator("mesh.screw", icon="MOD_SCREW")

        layout.separator()

        layout.operator("mesh.subdivide", icon='SUBDIVIDE_EDGES')
        layout.operator("mesh.subdivide_edgering", icon="SUBDIV_EDGERING")
        layout.operator("mesh.unsubdivide", icon="UNSUBDIVIDE")

        layout.separator()

        layout.operator("mesh.edge_rotate", text="Rotate Edge CW", icon="ROTATECW").use_ccw = False
        layout.operator("mesh.edge_rotate", text="Rotate Edge CCW", icon="ROTATECCW").use_ccw = True

        layout.separator()

        layout.operator("transform.edge_crease", icon="CREASE")
        layout.operator("transform.edge_bevelweight", icon="BEVEL")

        layout.separator()

        layout.operator("mesh.mark_sharp", icon="MARKSHARPEDGES")
        layout.operator("mesh.mark_sharp", text="Clear Sharp", icon="CLEARSHARPEDGES").clear = True

        layout.operator("mesh.mark_sharp", text="Mark Sharp from Vertices", icon="MARKSHARPVERTS").use_verts = True
        props = layout.operator("mesh.mark_sharp", text="Clear Sharp from Vertices", icon="CLEARSHARPVERTS")
        props.use_verts = True
        props.clear = True

        if with_freestyle:
            layout.separator()

            layout.operator("mesh.mark_freestyle_edge", icon="MARK_FS_EDGE").clear = False
            layout.operator("mesh.mark_freestyle_edge", text="Clear Freestyle Edge", icon="CLEAR_FS_EDGE").clear = True


class VIEW3D_MT_edit_mesh_edges_legacy(Menu):
    bl_label = "Legacy"

    def draw(self, _context):
        layout = self.layout

        layout.operator("mesh.bevel", text="Bevel Edges", icon="BEVEL").affect = 'EDGES'

        layout.separator()

        layout.operator("transform.edge_slide", icon="SLIDE_EDGE")
        props = layout.operator("mesh.loopcut_slide", icon="LOOP_CUT_AND_SLIDE")
        props.TRANSFORM_OT_edge_slide.release_confirm = False
        layout.operator("mesh.offset_edge_loops_slide", icon="OFFSET_EDGE_SLIDE")


class VIEW3D_MT_edit_mesh_faces_data(Menu):
    bl_label = "Face Data"

    def draw(self, _context):
        layout = self.layout

        with_freestyle = bpy.app.build_options.freestyle

        layout.operator_context = 'INVOKE_REGION_WIN'

        layout.operator("mesh.colors_rotate", icon="ROTATE_COLORS")
        layout.operator("mesh.colors_reverse", icon="REVERSE_COLORS")

        layout.separator()

        layout.operator("mesh.uvs_rotate", icon="ROTATE_UVS")
        layout.operator("mesh.uvs_reverse", icon="REVERSE_UVS")

        layout.separator()

        layout.operator("mesh.flip_quad_tessellation")

        if with_freestyle:
            layout.separator()
            layout.operator("mesh.mark_freestyle_face", icon="MARKFSFACE").clear = False
            layout.operator("mesh.mark_freestyle_face", text="Clear Freestyle Face", icon="CLEARFSFACE").clear = True


class VIEW3D_MT_edit_mesh_faces(Menu):
    bl_label = "Face"
    bl_idname = "VIEW3D_MT_edit_mesh_faces"

    def draw(self, context):
        allow_navigation = getattr(
            context.window_manager.keyconfigs.active.preferences,
            "use_transform_navigation",
            False)

        layout = self.layout

        layout.operator_context = 'INVOKE_REGION_WIN'

        layout.menu("VIEW3D_MT_edit_mesh_faces_legacy")

        layout.operator("mesh.poke", icon="POKEFACES")
        layout.operator("view3d.edit_mesh_extrude_move_normal",
                        text="Extrude Faces", icon='EXTRUDE_REGION').allow_navigation = allow_navigation
        layout.operator("view3d.edit_mesh_extrude_move_shrink_fatten",
                        text="Extrude Faces Along Normals", icon='EXTRUDE_REGION').allow_navigation = allow_navigation
        layout.operator(
            "mesh.extrude_faces_move",
            text="Extrude Individual Faces", icon='EXTRUDE_REGION').TRANSFORM_OT_shrink_fatten.allow_navigation = allow_navigation

        layout.separator()

        props = layout.operator("mesh.quads_convert_to_tris", icon="TRIANGULATE")
        props.quad_method = props.ngon_method = 'BEAUTY'
        layout.operator("mesh.tris_convert_to_quads", icon="TRISTOQUADS")
        layout.operator("mesh.solidify", text="Solidify Faces", icon="SOLIDIFY")
        layout.operator("mesh.wireframe", icon="WIREFRAME")

        layout.separator()

        layout.operator("mesh.fill", icon="FILL")
        layout.operator("mesh.fill_grid", icon="GRIDFILL")
        layout.operator("mesh.beautify_fill", icon="BEAUTIFY")

        layout.separator()

        layout.operator("mesh.intersect", icon="INTERSECT")
        layout.operator("mesh.intersect_boolean", icon="BOOLEAN_INTERSECT")

        layout.separator()

        layout.operator("mesh.face_split_by_edges", icon="SPLITBYEDGES")

        layout.separator()

        layout.menu("VIEW3D_MT_edit_mesh_faces_data")


class VIEW3D_MT_edit_mesh_faces_legacy(Menu):
    bl_label = "Legacy"

    def draw(self, context):

        # bfa - checking if in edit mode and in wich select mode we are.
        # We need to check for all three select modes, or the menu remains empty.
        # See also the specials menu
        def count_selected_items_for_objects_in_mode():
            selected_verts_len = 0
            selected_edges_len = 0
            selected_faces_len = 0
            for ob in context.objects_in_mode_unique_data:
                v, e, f = ob.data.count_selected_items()
                selected_verts_len += v
                selected_edges_len += e
                selected_faces_len += f
            return (selected_verts_len, selected_edges_len, selected_faces_len)

        is_vert_mode, is_edge_mode, is_face_mode = context.tool_settings.mesh_select_mode
        selected_verts_len, selected_edges_len, selected_faces_len = count_selected_items_for_objects_in_mode()

        del count_selected_items_for_objects_in_mode

        layout = self.layout

        layout.operator("mesh.inset", icon="INSET_FACES")

        # bfa - we need the check, or BFA will crash at this operator
        if selected_faces_len >= 2:
            layout.operator("mesh.bridge_edge_loops", text="Bridge Faces", icon="BRIDGE_EDGELOOPS")


class VIEW3D_MT_edit_mesh_normals_select_strength(Menu):
    bl_label = "Select by Face Strength"

    def draw(self, _context):
        layout = self.layout

        props = layout.operator("mesh.mod_weighted_strength", text="Weak", icon='FACESEL')
        props.set = False
        props.face_strength = 'WEAK'

        props = layout.operator("mesh.mod_weighted_strength", text="Medium", icon='FACESEL')
        props.set = False
        props.face_strength = 'MEDIUM'

        props = layout.operator("mesh.mod_weighted_strength", text="Strong", icon='FACESEL')
        props.set = False
        props.face_strength = 'STRONG'


class VIEW3D_MT_edit_mesh_normals_set_strength(Menu):
    bl_label = "Set Face Strength"

    def draw(self, _context):
        layout = self.layout

        props = layout.operator("mesh.mod_weighted_strength", text="Weak", icon='NORMAL_SETSTRENGTH')
        props.set = True
        props.face_strength = 'WEAK'

        props = layout.operator("mesh.mod_weighted_strength", text="Medium", icon='NORMAL_SETSTRENGTH')
        props.set = True
        props.face_strength = 'MEDIUM'

        props = layout.operator("mesh.mod_weighted_strength", text="Strong", icon='NORMAL_SETSTRENGTH')
        props.set = True
        props.face_strength = 'STRONG'


class VIEW3D_MT_edit_mesh_normals_average(Menu):
    bl_label = "Average"

    def draw(self, _context):
        layout = self.layout

        layout.operator("mesh.average_normals", text="Custom Normal",
                        icon="NORMAL_AVERAGE").average_type = 'CUSTOM_NORMAL'
        layout.operator("mesh.average_normals", text="Face Area", icon="NORMAL_AVERAGE").average_type = 'FACE_AREA'
        layout.operator("mesh.average_normals", text="Corner Angle",
                        icon="NORMAL_AVERAGE").average_type = 'CORNER_ANGLE'


class VIEW3D_MT_edit_mesh_normals(Menu):
    bl_label = "Normals"

    def draw(self, _context):
        layout = self.layout

        layout.operator(
            "mesh.normals_make_consistent",
            text="Recalculate Outside",
            icon='RECALC_NORMALS').inside = False
        layout.operator(
            "mesh.normals_make_consistent",
            text="Recalculate Inside",
            icon='RECALC_NORMALS_INSIDE').inside = True
        layout.operator("mesh.flip_normals", text="Flip", icon='FLIP_NORMALS')

        layout.separator()

        layout.operator("mesh.set_normals_from_faces", text="Set from Faces", icon='SET_FROM_FACES')

        layout.operator_context = 'INVOKE_REGION_WIN'
        layout.operator("transform.rotate_normal", text="Rotate", icon="NORMAL_ROTATE")
        layout.operator("mesh.point_normals", text="Point normals to target", icon="NORMAL_TARGET")

        layout.operator_context = 'EXEC_REGION_WIN'
        layout.operator("mesh.merge_normals", text="Merge", icon="MERGE")
        layout.operator("mesh.split_normals", text="Split", icon="SPLIT")
        layout.menu("VIEW3D_MT_edit_mesh_normals_average", text="Average")

        layout.separator()

        layout.operator("mesh.normals_tools", text="Copy Vectors", icon="COPYDOWN").mode = 'COPY'
        layout.operator("mesh.normals_tools", text="Paste Vectors", icon="PASTEDOWN").mode = 'PASTE'

        layout.operator("mesh.smooth_normals", text="Smooth Vectors", icon="NORMAL_SMOOTH")
        layout.operator("mesh.normals_tools", text="Reset Vectors", icon="RESET").mode = 'RESET'

        layout.separator()

        layout.menu("VIEW3D_MT_edit_mesh_normals_select_strength", icon="HAND")
        layout.menu("VIEW3D_MT_edit_mesh_normals_set_strength", icon="MESH_PLANE")


class VIEW3D_MT_edit_mesh_shading(Menu):
    bl_label = "Shading"

    def draw(self, _context):
        layout = self.layout

        layout.operator("mesh.faces_shade_smooth", icon='SHADING_SMOOTH')
        layout.operator("mesh.faces_shade_flat", icon='SHADING_FLAT')

        layout.separator()

        layout.operator("mesh.mark_sharp", text="Smooth Edges", icon='SHADING_EDGE_SMOOTH').clear = True
        layout.operator("mesh.mark_sharp", text="Sharp Edges", icon='SHADING_EDGE_SHARP')

        layout.separator()

        props = layout.operator("mesh.mark_sharp", text="Smooth Vertices", icon='SHADING_VERT_SMOOTH')
        props.use_verts = True
        props.clear = True

        layout.operator("mesh.mark_sharp", text="Sharp Vertices", icon='SHADING_VERT_SHARP').use_verts = True


class VIEW3D_MT_edit_mesh_weights(Menu):
    bl_label = "Weights"

    def draw(self, _context):
        VIEW3D_MT_paint_weight.draw_generic(self.layout, is_editmode=True)


class VIEW3D_MT_edit_mesh_clean(Menu):
    bl_label = "Clean Up"

    def draw(self, _context):
        layout = self.layout

        layout.operator("mesh.delete_loose", icon="DELETE")

        layout.separator()

        layout.operator("mesh.decimate", icon="DECIMATE")
        layout.operator("mesh.dissolve_degenerate", icon="DEGENERATE_DISSOLVE")
        layout.operator("mesh.dissolve_limited", icon='DISSOLVE_LIMITED')
        layout.operator("mesh.face_make_planar", icon="MAKE_PLANAR")

        layout.separator()

        layout.operator("mesh.vert_connect_nonplanar", icon="SPLIT_NONPLANAR")
        layout.operator("mesh.vert_connect_concave", icon="SPLIT_CONCAVE")
        layout.operator("mesh.fill_holes", icon="FILL_HOLE")


class VIEW3D_MT_edit_mesh_delete(Menu):
    bl_label = "Delete"

    def draw(self, _context):
        layout = self.layout

        layout.operator_enum("mesh.delete", "type")

        layout.separator()

        layout.operator("mesh.delete_edgeloop", text="Edge Loops", icon="DELETE")


class VIEW3D_MT_edit_mesh_dissolve(Menu):
    bl_label = "Dissolve"

    def draw(self, context):
        layout = self.layout

        layout.operator("mesh.dissolve_verts", icon='DISSOLVE_VERTS')
        layout.operator("mesh.dissolve_edges", icon='DISSOLVE_EDGES')
        layout.operator("mesh.dissolve_faces", icon='DISSOLVE_FACES')

        layout.separator()

        layout.operator("mesh.dissolve_limited", icon='DISSOLVE_LIMITED')
        layout.operator("mesh.dissolve_mode", icon='DISSOLVE_SELECTION')

        layout.separator()

        layout.operator("mesh.edge_collapse", icon='EDGE_COLLAPSE')


class VIEW3D_MT_edit_mesh_merge(Menu):
    bl_label = "Merge"

    def draw(self, _context):
        layout = self.layout

        layout.operator_enum("mesh.merge", "type")

        layout.separator()

        layout.operator("mesh.remove_doubles", text="By Distance", icon="REMOVE_DOUBLES")


class VIEW3D_MT_edit_mesh_split(Menu):
    bl_label = "Split"

    def draw(self, _context):
        layout = self.layout

        layout.operator("mesh.split", text="Selection", icon="SPLIT")

        layout.separator()

        layout.operator_enum("mesh.edge_split", "type")


class VIEW3D_MT_edit_mesh_showhide(Menu):
    bl_label = "Show/Hide"

    def draw(self, context):
        layout = self.layout

        layout.operator("mesh.reveal", text="Show Hidden", icon="HIDE_OFF")
        layout.operator("mesh.hide", text="Hide Selected", icon="HIDE_ON").unselected = False
        layout.operator("mesh.hide", text="Hide Unselected", icon="HIDE_UNSELECTED").unselected = True


class VIEW3D_MT_edit_gpencil_delete(Menu):
    bl_label = "Delete"

    def draw(self, _context):
        layout = self.layout

        layout.operator_enum("gpencil.delete", "type")

        layout.separator()

        layout.operator("gpencil.delete", text="Delete Active Keyframe (Active Layer)", icon='DELETE').type = 'FRAME'
        layout.operator("gpencil.active_frames_delete_all", text="Delete Active Keyframes (All Layers)", icon='DELETE')


class VIEW3D_MT_sculpt_gpencil_copy(Menu):
    bl_label = "Copy"

    def draw(self, _context):
        layout = self.layout

        layout.operator("gpencil.copy", text="Copy", icon='COPYDOWN')


# Edit Curve
# draw_curve is used by VIEW3D_MT_edit_curve and VIEW3D_MT_edit_surface


def draw_curve(self, _context):
    layout = self.layout

    edit_object = _context.edit_object

    layout.menu("VIEW3D_MT_transform")
    layout.menu("VIEW3D_MT_mirror")
    layout.menu("VIEW3D_MT_snap")

    layout.separator()

    if edit_object.type == 'SURFACE':
        layout.operator("curve.spin", icon='SPIN')
    layout.operator("curve.duplicate_move", text="Duplicate", icon="DUPLICATE")

    layout.separator()

    layout.operator("curve.split", icon="SPLIT")
    layout.operator("curve.separate", icon="SEPARATE")

    layout.separator()

    layout.operator("curve.cyclic_toggle", icon='TOGGLE_CYCLIC')
    if edit_object.type == 'CURVE':
        layout.operator("curve.decimate", icon="DECIMATE")
        layout.operator_menu_enum("curve.spline_type_set", "type")

    layout.separator()

    if edit_object.type == 'CURVE':
        layout.operator("transform.tilt", icon="TILT")
        layout.operator("curve.tilt_clear", icon="CLEAR_TILT")

    layout.separator()

    if edit_object.type == 'CURVE':
        layout.menu("VIEW3D_MT_edit_curve_handle_type_set")
        layout.operator("curve.normals_make_consistent", icon='RECALC_NORMALS')

    layout.separator()

    layout.menu("VIEW3D_MT_edit_curve_showhide")

    layout.separator()

    layout.menu("VIEW3D_MT_edit_curve_delete")
    if edit_object.type == 'CURVE':
        layout.operator("curve.dissolve_verts", icon='DISSOLVE_VERTS')


class VIEW3D_MT_edit_curve(Menu):
    bl_label = "Curve"

    draw = draw_curve


class VIEW3D_MT_edit_curve_ctrlpoints(Menu):
    bl_label = "Control Points"

    def draw(self, context):
        layout = self.layout

        edit_object = context.edit_object

        if edit_object.type in {'CURVE', 'SURFACE'}:
            layout.operator("curve.extrude_move", text="Extrude Curve", icon='EXTRUDE_REGION')
            layout.operator("curve.vertex_add", icon='EXTRUDE_REGION')

            layout.separator()

            layout.operator("curve.make_segment", icon="MAKE_CURVESEGMENT")

            layout.separator()

            if edit_object.type == 'CURVE':
                layout.operator("transform.tilt", icon='TILT')
                layout.operator("curve.tilt_clear", icon="CLEAR_TILT")

                layout.separator()

                layout.menu("VIEW3D_MT_edit_curve_handle_type_set")
                layout.operator("curve.normals_make_consistent", icon='RECALC_NORMALS')

                layout.separator()

            layout.operator("curve.smooth", icon='PARTICLEBRUSH_SMOOTH')
            if edit_object.type == 'CURVE':
                layout.operator("curve.smooth_weight", icon="SMOOTH_WEIGHT")
                layout.operator("curve.smooth_radius", icon="SMOOTH_RADIUS")
                layout.operator("curve.smooth_tilt", icon="SMOOTH_TILT")

            layout.separator()

        layout.menu("VIEW3D_MT_hook")

        layout.separator()

        layout.operator("object.vertex_parent_set", icon="VERTEX_PARENT")


class VIEW3D_MT_edit_curve_handle_type_set(Menu):
    bl_label = "Set Handle Type"

    def draw(self, context):
        layout = self.layout

        layout.operator("curve.handle_type_set", icon='HANDLE_AUTO', text="Automatic").type = 'AUTOMATIC'
        layout.operator("curve.handle_type_set", icon='HANDLE_VECTOR', text="Vector").type = 'VECTOR'
        layout.operator("curve.handle_type_set", icon='HANDLE_ALIGNED', text="Aligned").type = 'ALIGNED'
        layout.operator("curve.handle_type_set", icon='HANDLE_FREE', text="Free").type = 'FREE_ALIGN'

        layout.separator()

        layout.operator("curve.handle_type_set", icon='HANDLE_FREE',
                        text="Toggle Free / Aligned").type = 'TOGGLE_FREE_ALIGN'


class VIEW3D_MT_edit_curve_segments(Menu):
    bl_label = "Segments"

    def draw(self, _context):
        layout = self.layout

        layout.operator("curve.subdivide", icon='SUBDIVIDE_EDGES')
        layout.operator("curve.switch_direction", icon='SWITCH_DIRECTION')


class VIEW3D_MT_edit_curve_context_menu(Menu):
    bl_label = "Curve Context Menu"

    def draw(self, _context):
        # TODO(campbell): match mesh vertex menu.

        layout = self.layout

        layout.operator_context = 'INVOKE_DEFAULT'

        # Add
        layout.operator("curve.subdivide", icon='SUBDIVIDE_EDGES')
        layout.operator("curve.extrude_move", text="Extrude Curve", icon='EXTRUDE_REGION')
        layout.operator("curve.make_segment", icon="MAKE_CURVESEGMENT")
        layout.operator("curve.duplicate_move", text="Duplicate", icon="DUPLICATE")

        layout.separator()

        # Transform
        layout.operator("transform.transform", text="Radius", icon='SHRINK_FATTEN').mode = 'CURVE_SHRINKFATTEN'
        layout.operator("transform.tilt", icon='TILT')
        layout.operator("curve.tilt_clear", icon="CLEAR_TILT")
        layout.operator("curve.smooth", icon='PARTICLEBRUSH_SMOOTH')
        layout.operator("curve.smooth_tilt", icon="SMOOTH_TILT")
        layout.operator("curve.smooth_radius", icon="SMOOTH_RADIUS")

        layout.separator()

        layout.menu("VIEW3D_MT_mirror")
        layout.menu("VIEW3D_MT_snap")

        layout.separator()

        # Modify
        layout.operator_menu_enum("curve.spline_type_set", "type")
        layout.operator_menu_enum("curve.handle_type_set", "type")
        layout.operator("curve.cyclic_toggle", icon='TOGGLE_CYCLIC')
        layout.operator("curve.switch_direction", icon='SWITCH_DIRECTION')

        layout.separator()

        layout.operator("curve.normals_make_consistent", icon='RECALC_NORMALS')
        layout.operator("curve.spline_weight_set", icon="MOD_VERTEX_WEIGHT")
        layout.operator("curve.radius_set", icon="RADIUS")

        layout.separator()

        # Remove
        layout.operator("curve.split", icon="SPLIT")
        layout.operator("curve.decimate", icon="DECIMATE")
        layout.operator("curve.separate", icon="SEPARATE")
        layout.operator("curve.dissolve_verts", icon='DISSOLVE_VERTS')
        layout.operator("curve.delete", text="Delete Segment", icon="DELETE").type = 'SEGMENT'
        layout.operator("curve.delete", text="Delete Point", icon="DELETE").type = 'VERT'


class VIEW3D_MT_edit_curve_delete(Menu):
    bl_label = "Delete"

    def draw(self, _context):
        layout = self.layout

        layout.operator("curve.delete", text="Vertices", icon="DELETE").type = 'VERT'
        layout.operator("curve.delete", text="Segment", icon="DELETE").type = 'SEGMENT'


class VIEW3D_MT_edit_curve_showhide(Menu):
    bl_label = "Show/Hide"

    def draw(self, context):
        layout = self.layout

        layout.operator("curve.reveal", text="Show Hidden", icon="HIDE_OFF")
        layout.operator("curve.hide", text="Hide Selected", icon="HIDE_ON").unselected = False
        layout.operator("curve.hide", text="Hide Unselected", icon="HIDE_UNSELECTED").unselected = True


class VIEW3D_MT_edit_surface(Menu):
    bl_label = "Surface"

    draw = draw_curve


class VIEW3D_MT_edit_font_chars(Menu):
    bl_label = "Special Characters"

    def draw(self, _context):
        layout = self.layout

        layout.operator("font.text_insert", text="Copyright", icon="COPYRIGHT").text = "\u00A9"
        layout.operator("font.text_insert", text="Registered Trademark", icon="TRADEMARK").text = "\u00AE"

        layout.separator()

        layout.operator("font.text_insert", text="Degree Sign", icon="DEGREE").text = "\u00B0"
        layout.operator("font.text_insert", text="Multiplication Sign", icon="MULTIPLICATION").text = "\u00D7"
        layout.operator("font.text_insert", text="Circle", icon="CIRCLE").text = "\u008A"

        layout.separator()

        layout.operator("font.text_insert", text="Superscript 1", icon="SUPER_ONE").text = "\u00B9"
        layout.operator("font.text_insert", text="Superscript 2", icon="SUPER_TWO").text = "\u00B2"
        layout.operator("font.text_insert", text="Superscript 3", icon="SUPER_THREE").text = "\u00B3"

        layout.separator()

        layout.operator("font.text_insert", text="Double >>", icon="DOUBLE_RIGHT").text = "\u00BB"
        layout.operator("font.text_insert", text="Double <<", icon="DOUBLE_LEFT").text = "\u00AB"
        layout.operator("font.text_insert", text="Promillage", icon="PROMILLE").text = "\u2030"

        layout.separator()

        layout.operator("font.text_insert", text="Dutch Florin", icon="DUTCH_FLORIN").text = "\u00A4"
        layout.operator("font.text_insert", text="British Pound", icon="POUND").text = "\u00A3"
        layout.operator("font.text_insert", text="Japanese Yen", icon="YEN").text = "\u00A5"

        layout.separator()

        layout.operator("font.text_insert", text="German S", icon="GERMAN_S").text = "\u00DF"
        layout.operator("font.text_insert", text="Spanish Question Mark", icon="SPANISH_QUESTION").text = "\u00BF"
        layout.operator("font.text_insert", text="Spanish Exclamation Mark", icon="SPANISH_EXCLAMATION").text = "\u00A1"


class VIEW3D_MT_edit_font_kerning(Menu):
    bl_label = "Kerning"

    def draw(self, context):
        layout = self.layout

        ob = context.active_object
        text = ob.data
        kerning = text.edit_format.kerning

        layout.operator("font.change_spacing", text="Decrease Kerning", icon="DECREASE_KERNING").delta = -1.0
        layout.operator("font.change_spacing", text="Increase Kerning", icon="INCREASE_KERNING").delta = 1.0
        layout.operator("font.change_spacing", text="Reset Kerning", icon="RESET").delta = -kerning


class VIEW3D_MT_edit_font_move(Menu):
    bl_label = "Move Cursor"

    def draw(self, _context):
        layout = self.layout

        layout.operator_enum("font.move", "type")


class VIEW3D_MT_edit_font_delete(Menu):
    bl_label = "Delete"

    def draw(self, _context):
        layout = self.layout

        layout.operator("font.delete", text="Previous Character", icon="DELETE").type = 'PREVIOUS_CHARACTER'
        layout.operator("font.delete", text="Next Character", icon="DELETE").type = 'NEXT_CHARACTER'
        layout.operator("font.delete", text="Previous Word", icon="DELETE").type = 'PREVIOUS_WORD'
        layout.operator("font.delete", text="Next Word", icon="DELETE").type = 'NEXT_WORD'


class VIEW3D_MT_edit_font(Menu):
    bl_label = "Text"

    def draw(self, _context):
        layout = self.layout

        layout.operator("font.text_cut", text="Cut", icon="CUT")
        layout.operator("font.text_copy", text="Copy", icon='COPYDOWN')
        layout.operator("font.text_paste", text="Paste", icon='PASTEDOWN')

        layout.separator()

        layout.operator("font.text_paste_from_file", icon='PASTEDOWN')

        layout.separator()

        layout.operator("font.case_set", text="To Uppercase", icon="SET_UPPERCASE").case = 'UPPER'
        layout.operator("font.case_set", text="To Lowercase", icon="SET_LOWERCASE").case = 'LOWER'

        layout.separator()

        layout.menu("VIEW3D_MT_edit_font_chars")
        layout.menu("VIEW3D_MT_edit_font_move")

        layout.separator()

        layout.operator("font.style_toggle", text="Toggle Bold", icon='BOLD').style = 'BOLD'
        layout.operator("font.style_toggle", text="Toggle Italic", icon='ITALIC').style = 'ITALIC'
        layout.operator("font.style_toggle", text="Toggle Underline", icon='UNDERLINE').style = 'UNDERLINE'
        layout.operator("font.style_toggle", text="Toggle Small Caps", icon='SMALL_CAPS').style = 'SMALL_CAPS'

        layout.menu("VIEW3D_MT_edit_font_kerning")

        layout.separator()

        layout.menu("VIEW3D_MT_edit_font_delete")


class VIEW3D_MT_edit_font_context_menu(Menu):
    bl_label = "Text Context Menu"

    def draw(self, _context):
        layout = self.layout

        layout.operator_context = 'INVOKE_DEFAULT'

        layout.operator("font.text_cut", text="Cut", icon="CUT")
        layout.operator("font.text_copy", text="Copy", icon='COPYDOWN')
        layout.operator("font.text_paste", text="Paste", icon='PASTEDOWN')

        layout.separator()

        layout.operator("font.select_all", icon="SELECT_ALL")

        layout.separator()

        layout.menu("VIEW3D_MT_edit_font")


class VIEW3D_MT_edit_meta(Menu):
    bl_label = "Metaball"

    def draw(self, _context):
        layout = self.layout

        layout.menu("VIEW3D_MT_transform")
        layout.menu("VIEW3D_MT_mirror")
        layout.menu("VIEW3D_MT_snap")

        layout.separator()

        layout.operator("mball.duplicate_metaelems", text="Duplicate", icon="DUPLICATE")

        layout.separator()

        layout.menu("VIEW3D_MT_edit_meta_showhide")

        layout.operator_context = 'EXEC_REGION_WIN'
        layout.operator("mball.delete_metaelems", text="Delete", icon="DELETE")


class VIEW3D_MT_edit_meta_showhide(Menu):
    bl_label = "Show/Hide"

    def draw(self, _context):
        layout = self.layout

        layout.operator("mball.reveal_metaelems", text="Show Hidden", icon="HIDE_OFF")
        layout.operator("mball.hide_metaelems", text="Hide Selected", icon="HIDE_ON").unselected = False
        layout.operator("mball.hide_metaelems", text="Hide Unselected", icon="HIDE_UNSELECTED").unselected = True


class VIEW3D_MT_edit_lattice(Menu):
    bl_label = "Lattice"

    def draw(self, _context):
        layout = self.layout

        layout.menu("VIEW3D_MT_transform")
        layout.menu("VIEW3D_MT_mirror")
        layout.menu("VIEW3D_MT_snap")
        layout.menu("VIEW3D_MT_edit_lattice_flip")

        layout.separator()

        layout.operator("lattice.make_regular", icon='MAKE_REGULAR')

        layout.menu("VIEW3D_MT_hook")

        layout.separator()

        layout.operator("object.vertex_parent_set", icon="VERTEX_PARENT")


class VIEW3D_MT_edit_lattice_flip(Menu):
    bl_label = "Flip"

    def draw(self, context):
        layout = self.layout

        layout.operator("lattice.flip", text=" U (X) axis", icon="FLIP_X").axis = 'U'
        layout.operator("lattice.flip", text=" V (Y) axis", icon="FLIP_Y").axis = 'V'
        layout.operator("lattice.flip", text=" W (Z) axis", icon="FLIP_Z").axis = 'W'


class VIEW3D_MT_edit_armature(Menu):
    bl_label = "Armature"

    def draw(self, context):
        layout = self.layout

        edit_object = context.edit_object
        arm = edit_object.data

        layout.menu("VIEW3D_MT_transform_armature")
        layout.menu("VIEW3D_MT_mirror")
        layout.menu("VIEW3D_MT_snap")

        layout.separator()

        layout.menu("VIEW3D_MT_edit_armature_roll")

        layout.operator("transform.transform", text="Set Bone Roll", icon="SET_ROLL").mode = 'BONE_ROLL'
        layout.operator("armature.roll_clear", text="Clear Bone Roll", icon="CLEAR_ROLL")

        layout.separator()

        layout.operator("armature.extrude_move", icon='EXTRUDE_REGION')
        layout.operator("armature.click_extrude", icon='EXTRUDE_REGION')

        if arm.use_mirror_x:
            layout.operator("armature.extrude_forked", icon="EXTRUDE_REGION")

        layout.operator("armature.duplicate_move", icon="DUPLICATE")
        layout.operator("armature.fill", icon="FILLBETWEEN")

        layout.separator()

        layout.operator("armature.split", icon="SPLIT")
        layout.operator("armature.separate", icon="SEPARATE")
        layout.operator("armature.symmetrize", icon="SYMMETRIZE")

        layout.separator()

        layout.operator("armature.subdivide", text="Subdivide", icon='SUBDIVIDE_EDGES')
        layout.operator("armature.switch_direction", text="Switch Direction", icon="SWITCH_DIRECTION")

        layout.separator()

        layout.menu("VIEW3D_MT_edit_armature_names")

        layout.separator()

        layout.operator_context = 'INVOKE_REGION_WIN'
        layout.operator("armature.armature_layers", icon="LAYER")
        layout.operator("armature.bone_layers", icon="BONE_LAYER")

        layout.separator()

        layout.operator_context = 'EXEC_REGION_WIN'
        layout.operator("armature.parent_set", text="Make Parent", icon='PARENT_SET')
        layout.operator("armature.parent_clear", text="Clear Parent", icon='PARENT_CLEAR')

        layout.separator()

        layout.menu("VIEW3D_MT_bone_options_toggle", text="Bone Settings")
        layout.menu("VIEW3D_MT_armature_showhide")  # bfa - the new show hide menu with split tooltip

        layout.separator()

        layout.operator("armature.delete", icon="DELETE")
        layout.operator("armature.dissolve", icon="DELETE")


class VIEW3D_MT_armature_showhide(Menu):
    bl_label = "Show/Hide"

    def draw(self, context):
        layout = self.layout

        layout.operator("armature.reveal", text="Show Hidden", icon="HIDE_OFF")
        layout.operator("armature.hide", text="Hide Selected", icon="HIDE_ON").unselected = False
        layout.operator("armature.hide", text="Hide Unselected", icon="HIDE_UNSELECTED").unselected = True


class VIEW3D_MT_armature_context_menu(Menu):
    bl_label = "Armature Context Menu"

    def draw(self, context):
        layout = self.layout

        edit_object = context.edit_object
        arm = edit_object.data

        layout.operator_context = 'INVOKE_REGION_WIN'

        # Add
        layout.operator("armature.subdivide", text="Subdivide", icon="SUBDIVIDE_EDGES")
        layout.operator("armature.duplicate_move", text="Duplicate", icon="DUPLICATE")
        layout.operator("armature.extrude_move", icon='EXTRUDE_REGION')
        if arm.use_mirror_x:
            layout.operator("armature.extrude_forked", icon='EXTRUDE_REGION')

        layout.separator()

        layout.operator("armature.fill", icon="FILLBETWEEN")

        layout.separator()

        # Modify
        layout.menu("VIEW3D_MT_mirror")
        layout.menu("VIEW3D_MT_snap")
        layout.operator("armature.switch_direction", text="Switch Direction", icon="SWITCH_DIRECTION")
        layout.operator("armature.symmetrize", icon="SYMMETRIZE")
        layout.menu("VIEW3D_MT_edit_armature_names")

        layout.separator()

        layout.operator("armature.parent_set", text="Make Parent", icon='PARENT_SET')
        layout.operator("armature.parent_clear", text="Clear Parent", icon='PARENT_CLEAR')

        layout.separator()

        # Remove
        layout.operator("armature.split", icon="SPLIT")
        layout.operator("armature.separate", icon="SEPARATE")
        layout.operator("armature.dissolve", icon="DELETE")
        layout.operator("armature.delete", icon="DELETE")


class VIEW3D_MT_edit_armature_names(Menu):
    bl_label = "Names"

    def draw(self, _context):
        layout = self.layout

        layout.operator_context = 'EXEC_REGION_WIN'
        layout.operator("armature.autoside_names", text="Auto-Name Left/Right", icon="RENAME_X").type = 'XAXIS'
        layout.operator("armature.autoside_names", text="Auto-Name Front/Back", icon="RENAME_Y").type = 'YAXIS'
        layout.operator("armature.autoside_names", text="Auto-Name Top/Bottom", icon="RENAME_Z").type = 'ZAXIS'
        layout.operator("armature.flip_names", text="Flip Names", icon="FLIP")


class VIEW3D_MT_edit_armature_roll(Menu):
    bl_label = "Recalculate Bone Roll"

    def draw(self, _context):
        layout = self.layout

        layout.label(text="- Positive: -")
        layout.operator("armature.calculate_roll", text="Local + X Tangent", icon="ROLL_X_TANG_POS").type = 'POS_X'
        layout.operator("armature.calculate_roll", text="Local + Z Tangent", icon="ROLL_Z_TANG_POS").type = 'POS_Z'
        layout.operator("armature.calculate_roll", text="Global + X Axis", icon="ROLL_X_POS").type = 'GLOBAL_POS_X'
        layout.operator("armature.calculate_roll", text="Global + Y Axis", icon="ROLL_Y_POS").type = 'GLOBAL_POS_Y'
        layout.operator("armature.calculate_roll", text="Global + Z Axis", icon="ROLL_Z_POS").type = 'GLOBAL_POS_Z'
        layout.label(text="- Negative: -")
        layout.operator("armature.calculate_roll", text="Local - X Tangent", icon="ROLL_X_TANG_NEG").type = 'NEG_X'
        layout.operator("armature.calculate_roll", text="Local - Z Tangent", icon="ROLL_Z_TANG_NEG").type = 'NEG_Z'
        layout.operator("armature.calculate_roll", text="Global - X Axis", icon="ROLL_X_NEG").type = 'GLOBAL_NEG_X'
        layout.operator("armature.calculate_roll", text="Global - Y Axis", icon="ROLL_Y_NEG").type = 'GLOBAL_NEG_Y'
        layout.operator("armature.calculate_roll", text="Global - Z Axis", icon="ROLL_Z_NEG").type = 'GLOBAL_NEG_Z'
        layout.label(text="- Other: -")
        layout.operator("armature.calculate_roll", text="Active Bone", icon="BONE_DATA").type = 'ACTIVE'
        layout.operator("armature.calculate_roll", text="View Axis", icon="MANIPUL").type = 'VIEW'
        layout.operator("armature.calculate_roll", text="Cursor", icon="CURSOR").type = 'CURSOR'

# bfa - not functional in the BFA keymap. But menu class remains for the Blender keymap. DO NOT DELETE!


class VIEW3D_MT_edit_armature_delete(Menu):
    bl_label = "Delete"

    def draw(self, _context):
        layout = self.layout
        layout.operator_context = 'EXEC_AREA'

        layout.operator("armature.delete", text="Bones", icon="DELETE")

        layout.separator()

        layout.operator("armature.dissolve", text="Dissolve Bones", icon="DELETE")


# ********** Grease Pencil menus **********
class VIEW3D_MT_gpencil_autoweights(Menu):
    bl_label = "Generate Weights"

    def draw(self, _context):
        layout = self.layout
        layout.operator("gpencil.generate_weights", text="With Empty Groups", icon="PARTICLEBRUSH_WEIGHT").mode = 'NAME'
        layout.operator(
            "gpencil.generate_weights",
            text="With Automatic Weights",
            icon="PARTICLEBRUSH_WEIGHT").mode = 'AUTO'


class VIEW3D_MT_gpencil_simplify(Menu):
    bl_label = "Simplify"

    def draw(self, _context):
        layout = self.layout
        layout.operator("gpencil.stroke_simplify_fixed", text="Fixed", icon="MOD_SIMPLIFY")
        layout.operator("gpencil.stroke_simplify", text="Adaptative", icon="SIMPLIFY_ADAPTIVE")
        layout.operator("gpencil.stroke_sample", text="Sample", icon="SIMPLIFY_SAMPLE")


class VIEW3D_MT_draw_gpencil(Menu):
    bl_label = "Draw"

    def draw(self, _context):

        layout = self.layout

        layout.menu("GPENCIL_MT_layer_active", text="Active Layer")

        layout.separator()

        layout.operator("gpencil.interpolate", text="Interpolate", icon="INTERPOLATE")#BFA - merge edit
        layout.operator("gpencil.interpolate_sequence", text="Interpolate Sequence", icon="SEQUENCE")

        layout.separator()

        layout.menu("VIEW3D_MT_gpencil_animation")

        layout.separator()

        layout.menu("VIEW3D_MT_edit_gpencil_showhide")
        layout.menu("GPENCIL_MT_cleanup")


class VIEW3D_MT_edit_gpencil_showhide(Menu):
    bl_label = "Show/Hide"

    def draw(self, _context):
        layout = self.layout

        layout.operator("gpencil.reveal", text="Show All Layers", icon="HIDE_OFF")

        layout.separator()

        layout.operator("gpencil.hide", text="Hide Active Layer", icon="HIDE_ON").unselected = False
        layout.operator("gpencil.hide", text="Hide Inactive Layers", icon="HIDE_UNSELECTED").unselected = True


class VIEW3D_MT_assign_material(Menu):
    bl_label = "Assign Material"

    def draw(self, context):
        layout = self.layout
        ob = context.active_object
        mat_active = ob.active_material

        for slot in ob.material_slots:
            mat = slot.material
            if mat:
                layout.operator("gpencil.stroke_change_color", text=mat.name,
                                icon='LAYER_ACTIVE' if mat == mat_active else 'BLANK1').material = mat.name


class VIEW3D_MT_edit_gpencil(Menu):
    bl_label = "Grease Pencil"

    def draw(self, _context):
        layout = self.layout

        #layout.menu("VIEW3D_MT_edit_gpencil_transform_legacy")
        layout.menu("VIEW3D_MT_edit_gpencil_transform")
        layout.menu("VIEW3D_MT_mirror")
        layout.menu("GPENCIL_MT_snap")

        layout.separator()

        layout.menu("GPENCIL_MT_layer_active", text="Active Layer")

        layout.separator()

        layout.menu("VIEW3D_MT_gpencil_animation")
        layout.operator("gpencil.interpolate_sequence", text="Interpolate Sequence", icon="SEQUENCE")

        layout.separator()

        layout.operator("gpencil.duplicate_move", text="Duplicate", icon="DUPLICATE")
        layout.operator("gpencil.frame_duplicate", text="Duplicate Active Frame", icon="DUPLICATE")
        layout.operator(
            "gpencil.frame_duplicate",
            text="Duplicate Active Frame All Layers",
            icon="DUPLICATE").mode = 'ALL'

        layout.separator()

        layout.operator("gpencil.stroke_split", text="Split", icon="SPLIT")

        layout.separator()

        layout.operator("gpencil.copy", text="Copy", icon='COPYDOWN')
        layout.operator("gpencil.paste", text="Paste", icon='PASTEDOWN').type = 'ACTIVE'
        layout.operator("gpencil.paste", text="Paste by Layer", icon='PASTEDOWN').type = 'LAYER'

        layout.separator()

        layout.menu("VIEW3D_MT_weight_gpencil")

        layout.separator()

        layout.menu("VIEW3D_MT_edit_gpencil_delete")
        layout.operator_menu_enum("gpencil.dissolve", "type")

        layout.separator()

        layout.menu("GPENCIL_MT_cleanup")
        layout.menu("VIEW3D_MT_edit_gpencil_hide", text="Show/Hide")

        layout.separator()

        layout.operator_menu_enum("gpencil.stroke_separate", "mode", text="Separate")


class VIEW3D_MT_edit_gpencil_hide(Menu):
    bl_label = "Hide"

    def draw(self, context):
        layout = self.layout

        layout.operator("gpencil.reveal", text="Show Hidden Layer", icon="HIDE_OFF")
        layout.operator("gpencil.hide", text="Hide selected Layer", icon="HIDE_ON").unselected = False
        layout.operator("gpencil.hide", text="Hide unselected Layer", icon="HIDE_UNSELECTED").unselected = True

        layout.separator()

        layout.operator("gpencil.selection_opacity_toggle", text="Toggle Opacity", icon="HIDE_OFF")


class VIEW3D_MT_edit_gpencil_arrange_strokes(Menu):
    bl_label = "Arrange Strokes"

    def draw(self, context):
        layout = self.layout

        layout.operator("gpencil.stroke_arrange", text="Bring Forward", icon='MOVE_UP').direction = 'UP'
        layout.operator("gpencil.stroke_arrange", text="Send Backward", icon='MOVE_DOWN').direction = 'DOWN'
        layout.operator("gpencil.stroke_arrange", text="Bring to Front", icon='MOVE_TO_TOP').direction = 'TOP'
        layout.operator("gpencil.stroke_arrange", text="Send to Back", icon='MOVE_TO_BOTTOM').direction = 'BOTTOM'


class VIEW3D_MT_edit_gpencil_stroke(Menu):
    bl_label = "Stroke"

    def draw(self, context):
        layout = self.layout
        settings = context.tool_settings.gpencil_sculpt

        layout.operator("gpencil.stroke_subdivide", text="Subdivide", icon="SUBDIVIDE_EDGES").only_selected = False
        layout.menu("VIEW3D_MT_gpencil_simplify")
        layout.operator("gpencil.stroke_trim", text="Trim", icon="CUT")

        layout.separator()

        layout.operator("gpencil.stroke_join", text="Join", icon="JOIN").type = 'JOIN'
        layout.operator("gpencil.stroke_join", text="Join and Copy", icon="JOINCOPY").type = 'JOINCOPY'

        layout.separator()

        layout.menu("GPENCIL_MT_move_to_layer")
        layout.menu("VIEW3D_MT_assign_material")
        layout.operator("gpencil.set_active_material", text="Set as Active Material", icon="MATERIAL")
        layout.menu("VIEW3D_MT_edit_gpencil_arrange_strokes")

        layout.separator()

        # Convert
        props = layout.operator("gpencil.stroke_cyclical_set", text="Close", icon='TOGGLE_CLOSE')
        props.type = 'CLOSE'
        props.geometry = True
        layout.operator("gpencil.stroke_cyclical_set", text="Toggle Cyclic", icon='TOGGLE_CYCLIC').type = 'TOGGLE'
        layout.operator_menu_enum("gpencil.stroke_caps_set", text="Toggle Caps", property="type")
        layout.operator("gpencil.stroke_flip", text="Switch Direction", icon="FLIP")
        layout.operator("gpencil.stroke_start_set", text="Set Start Point", icon = "STARTPOINT")

        layout.separator()

        layout.operator_menu_enum("gpencil.reproject", property="type", text="Reproject Strokes")

        layout.operator("gpencil.stroke_normalize", text="Normalize Thickness", icon="MOD_THICKNESS").mode = 'THICKNESS'
        layout.operator("gpencil.stroke_normalize", text="Normalize Opacity", icon="MOD_OPACITY").mode = 'OPACITY'

        layout.separator()

        layout.separator()
        layout.operator("gpencil.reset_transform_fill", text="Reset Fill Transform", icon="RESET")

        layout.separator()
        layout.operator("gpencil.stroke_outline", text="Outline", icon="OUTLINE")


class VIEW3D_MT_edit_gpencil_point(Menu):
    bl_label = "Point"

    def draw(self, _context):
        layout = self.layout

        layout.operator("gpencil.extrude_move", text="Extrude", icon="EXTRUDE_REGION")

        layout.separator()

        layout.operator("gpencil.stroke_smooth", text="Smooth", icon="PARTICLEBRUSH_SMOOTH").only_selected = True

        layout.separator()

        layout.operator("gpencil.stroke_merge", text="Merge", icon="MERGE")

        # TODO: add new RIP operator

        layout.separator()

        layout.menu("VIEW3D_MT_gpencil_vertex_group")


class VIEW3D_MT_weight_gpencil(Menu):
    bl_label = "Weights"

    def draw(self, context):
        layout = self.layout

        #layout.operator_context = 'INVOKE_REGION_WIN'

        layout.operator("gpencil.vertex_group_normalize_all", text="Normalize All", icon="WEIGHT_NORMALIZE_ALL")
        layout.operator("gpencil.vertex_group_normalize", text="Normalize", icon="WEIGHT_NORMALIZE")

        layout.separator()

        layout.operator("gpencil.vertex_group_invert", text="Invert", icon='WEIGHT_INVERT')
        layout.operator("gpencil.vertex_group_smooth", text="Smooth", icon='WEIGHT_SMOOTH')

        layout.menu("VIEW3D_MT_gpencil_autoweights")


class VIEW3D_MT_gpencil_animation(Menu):
    bl_label = "Animation"

    @classmethod
    def poll(cls, context):
        ob = context.active_object
        return ob and ob.type == 'GPENCIL' and ob.mode != 'OBJECT'

    def draw(self, _context):
        layout = self.layout

        layout.operator("gpencil.blank_frame_add", text="Insert Blank Keyframe (Active Layer)", icon="ADD")
        layout.operator(
            "gpencil.blank_frame_add",
            text="Insert Blank Keyframe (All Layers)",
            icon="ADD").all_layers = True

        layout.separator()

        layout.operator("gpencil.frame_duplicate", text="Duplicate Active Keyframe (Active Layer)", icon="DUPLICATE")
        layout.operator(
            "gpencil.frame_duplicate",
            text="Duplicate Active Keyframe (All Layers)",
            icon="DUPLICATE").mode = 'ALL'

        layout.separator()

        layout.operator("gpencil.delete", text="Delete Active Keyframe (Active Layer)", icon="DELETE").type = 'FRAME'
        layout.operator("gpencil.active_frames_delete_all", text="Delete Active Keyframes (All Layers)", icon="DELETE")


class VIEW3D_MT_edit_gpencil_transform(Menu):
    bl_label = "Transform"

    def draw(self, _context):
        layout = self.layout

        layout.operator("transform.bend", text="Bend", icon="BEND")
        layout.operator("transform.shear", text="Shear", icon="SHEAR")
        layout.operator("transform.tosphere", text="To Sphere", icon="TOSPHERE")
        layout.operator("transform.transform", text="Shrink Fatten", icon='SHRINK_FATTEN').mode = 'GPENCIL_SHRINKFATTEN'

#class VIEW3D_MT_edit_gpencil_transform_legacy(Menu):
#    bl_label = "Legacy"
#
#    def draw(self, _context):
#    	layout = self.layout
#
#        layout.operator("transform.translate", icon="TRANSFORM_MOVE")
#        layout.operator("transform.rotate", icon="TRANSFORM_ROTATE")
#        layout.operator("transform.resize", icon="TRANSFORM_SCALE", text="Scale")


class VIEW3D_MT_edit_greasepencil(Menu):
    bl_label = "Grease Pencil"

    def draw(self, _context):
        pass


class VIEW3D_MT_edit_curves(Menu):
    bl_label = "Curves"

    def draw(self, _context):
        layout = self.layout

        layout.menu("VIEW3D_MT_transform")
        layout.separator()
        layout.operator("curves.delete", icon = 'DELETE')


class VIEW3D_MT_object_mode_pie(Menu):
    bl_label = "Mode"

    def draw(self, _context):
        layout = self.layout

        pie = layout.menu_pie()
        pie.operator_enum("object.mode_set", "mode")


class VIEW3D_MT_view_pie(Menu):
    bl_label = "View"
    bl_idname = "VIEW3D_MT_view_pie"

    def draw(self, _context):
        layout = self.layout

        pie = layout.menu_pie()
        pie.operator_enum("view3d.view_axis", "type")
        pie.operator("view3d.view_camera", text="View Camera", icon='CAMERA_DATA')
        pie.operator("view3d.view_selected", text="View Selected", icon='VIEW_SELECTED')


class VIEW3D_MT_transform_gizmo_pie(Menu):
    bl_label = "View"

    def draw(self, context):
        layout = self.layout

        pie = layout.menu_pie()
        # 1: Left
        pie.operator("view3d.transform_gizmo_set", text="Move").type = {'TRANSLATE'}
        # 2: Right
        pie.operator("view3d.transform_gizmo_set", text="Rotate").type = {'ROTATE'}
        # 3: Down
        pie.operator("view3d.transform_gizmo_set", text="Scale").type = {'SCALE'}
        # 4: Up
        pie.prop(context.space_data, "show_gizmo", text="Show Gizmos", icon='GIZMO')
        # 5: Up/Left
        pie.operator("view3d.transform_gizmo_set", text="All").type = {'TRANSLATE', 'ROTATE', 'SCALE'}


class VIEW3D_MT_shading_pie(Menu):
    bl_label = "Shading"

    def draw(self, context):
        layout = self.layout
        pie = layout.menu_pie()

        view = context.space_data

        pie.prop(view.shading, "type", expand=True)


class VIEW3D_MT_shading_ex_pie(Menu):
    bl_label = "Shading"

    def draw(self, context):
        layout = self.layout
        pie = layout.menu_pie()

        view = context.space_data

        pie.prop_enum(view.shading, "type", value='WIREFRAME')
        pie.prop_enum(view.shading, "type", value='SOLID')

        # Note this duplicates "view3d.toggle_xray" logic, so we can see the active item: #58661.
        if context.pose_object:
            pie.prop(view.overlay, "show_xray_bone", icon='XRAY')
        else:
            xray_active = (
                (context.mode == 'EDIT_MESH') or
                (view.shading.type in {'SOLID', 'WIREFRAME'})
            )
            if xray_active:
                sub = pie
            else:
                sub = pie.row()
                sub.active = False
            sub.prop(
                view.shading,
                "show_xray_wireframe" if (view.shading.type == 'WIREFRAME') else "show_xray",
                text="Toggle X-Ray",
                icon='XRAY',
            )

        pie.prop(view.overlay, "show_overlays", text="Toggle Overlays", icon='OVERLAY')

        pie.prop_enum(view.shading, "type", value='MATERIAL')
        pie.prop_enum(view.shading, "type", value='RENDERED')


class VIEW3D_MT_pivot_pie(Menu):
    bl_label = "Pivot Point"

    def draw(self, context):
        layout = self.layout
        pie = layout.menu_pie()
        obj = context.active_object
        mode = context.mode

        pie.prop_enum(context.scene.tool_settings, "transform_pivot_point", value='BOUNDING_BOX_CENTER')
        pie.prop_enum(context.scene.tool_settings, "transform_pivot_point", value='CURSOR')
        pie.prop_enum(context.scene.tool_settings, "transform_pivot_point", value='INDIVIDUAL_ORIGINS')
        pie.prop_enum(context.scene.tool_settings, "transform_pivot_point", value='MEDIAN_POINT')
        pie.prop_enum(context.scene.tool_settings, "transform_pivot_point", value='ACTIVE_ELEMENT')
        if (obj is None) or (mode in {'OBJECT', 'POSE', 'WEIGHT_PAINT'}):
            pie.prop(context.scene.tool_settings, "use_transform_pivot_point_align", text="Only Origins")
        if mode == 'EDIT_GPENCIL':
            pie.prop(context.scene.tool_settings.gpencil_sculpt, "use_scale_thickness")


class VIEW3D_MT_orientations_pie(Menu):
    bl_label = "Orientation"

    def draw(self, context):
        layout = self.layout
        pie = layout.menu_pie()
        scene = context.scene

        pie.prop(scene.transform_orientation_slots[0], "type", expand=True)


class VIEW3D_MT_snap_pie(Menu):
    bl_label = "Snap"

    def draw(self, _context):
        layout = self.layout
        pie = layout.menu_pie()

        pie.operator("view3d.snap_cursor_to_grid", text="Cursor to Grid", icon='CURSORTOGRID')
        pie.operator("view3d.snap_selected_to_grid", text="Selection to Grid", icon='SELECTIONTOGRID')
        pie.operator("view3d.snap_cursor_to_selected", text="Cursor to Selected", icon='CURSORTOSELECTION')
        pie.operator(
            "view3d.snap_selected_to_cursor",
            text="Selection to Cursor",
            icon='SELECTIONTOCURSOR').use_offset = False
        pie.operator(
            "view3d.snap_selected_to_cursor",
            text="Selection to Cursor (Keep Offset)",
            icon='SELECTIONTOCURSOROFFSET').use_offset = True
        pie.operator("view3d.snap_selected_to_active", text="Selection to Active", icon='SELECTIONTOACTIVE')
        pie.operator("view3d.snap_cursor_to_center", text="Cursor to World Origin", icon='CURSORTOCENTER')
        pie.operator("view3d.snap_cursor_to_active", text="Cursor to Active", icon='CURSORTOACTIVE')


class VIEW3D_MT_proportional_editing_falloff_pie(Menu):
    bl_label = "Proportional Editing Falloff"

    def draw(self, context):
        layout = self.layout
        pie = layout.menu_pie()
        tool_settings = context.scene.tool_settings

        pie.prop(tool_settings, "proportional_edit_falloff", expand=True)


class VIEW3D_MT_sculpt_mask_edit_pie(Menu):
    bl_label = "Mask Edit"

    def draw(self, _context):
        layout = self.layout
        pie = layout.menu_pie()

        props = pie.operator("paint.mask_flood_fill", text="Invert Mask")
        props.mode = 'INVERT'
        props = pie.operator("paint.mask_flood_fill", text="Clear Mask")
        props.mode = 'VALUE'
        props.value = 0.0
        props = pie.operator("sculpt.mask_filter", text="Smooth Mask")
        props.filter_type = 'SMOOTH'
        props = pie.operator("sculpt.mask_filter", text="Sharpen Mask")
        props.filter_type = 'SHARPEN'
        props = pie.operator("sculpt.mask_filter", text="Grow Mask")
        props.filter_type = 'GROW'
        props = pie.operator("sculpt.mask_filter", text="Shrink Mask")
        props.filter_type = 'SHRINK'
        props = pie.operator("sculpt.mask_filter", text="Increase Contrast")
        props.filter_type = 'CONTRAST_INCREASE'
        props.auto_iteration_count = False
        props = pie.operator("sculpt.mask_filter", text="Decrease Contrast")
        props.filter_type = 'CONTRAST_DECREASE'
        props.auto_iteration_count = False


class VIEW3D_MT_sculpt_automasking_pie(Menu):
    bl_label = "Automasking"

    def draw(self, context):
        layout = self.layout
        pie = layout.menu_pie()

        tool_settings = context.tool_settings
        sculpt = tool_settings.sculpt

        pie.prop(sculpt, "use_automasking_topology", text="Topology")
        pie.prop(sculpt, "use_automasking_face_sets", text="Face Sets")
        pie.prop(sculpt, "use_automasking_boundary_edges", text="Mesh Boundary")
        pie.prop(sculpt, "use_automasking_boundary_face_sets", text="Face Sets Boundary")
        pie.prop(sculpt, "use_automasking_cavity", text="Cavity")
        pie.prop(sculpt, "use_automasking_cavity_inverted", text="Cavity (Inverted)")
        pie.prop(sculpt, "use_automasking_start_normal", text="Area Normal")
        pie.prop(sculpt, "use_automasking_view_normal", text="View Normal")


class VIEW3D_MT_sculpt_gpencil_automasking_pie(Menu):
    bl_label = "Automasking"

    def draw(self, context):
        layout = self.layout
        pie = layout.menu_pie()

        tool_settings = context.tool_settings

        pie.prop(tool_settings.gpencil_sculpt, "use_automasking_stroke", text="Stroke")
        pie.prop(tool_settings.gpencil_sculpt, "use_automasking_layer_stroke", text="Layer")
        pie.prop(tool_settings.gpencil_sculpt, "use_automasking_material_stroke", text="Material")
        pie.prop(tool_settings.gpencil_sculpt, "use_automasking_layer_active", text="Active Layer")
        pie.prop(tool_settings.gpencil_sculpt, "use_automasking_material_active", text="Active Material")


class VIEW3D_MT_sculpt_face_sets_edit_pie(Menu):
    bl_label = "Face Sets Edit"

    def draw(self, _context):
        layout = self.layout
        pie = layout.menu_pie()

        props = pie.operator("sculpt.face_sets_create", text="Face Set from Masked")
        props.mode = 'MASKED'

        props = pie.operator("sculpt.face_sets_create", text="Face Set from Visible")
        props.mode = 'VISIBLE'

        pie.operator("sculpt.face_set_invert_visibility", text="Invert Visible")

        props = pie.operator("sculpt.reveal_all", text="Show All")

class VIEW3D_MT_wpaint_vgroup_lock_pie(Menu):
    bl_label = "Vertex Group Locks"

    def draw(self, _context):
        layout = self.layout
        pie = layout.menu_pie()

        # 1: Left
        props = pie.operator("object.vertex_group_lock", icon='LOCKED', text="Lock All")
        props.action, props.mask = 'LOCK', 'ALL'
        # 2: Right
        props = pie.operator("object.vertex_group_lock", icon='UNLOCKED', text="Unlock All")
        props.action, props.mask = 'UNLOCK', 'ALL'
        # 3: Down
        props = pie.operator("object.vertex_group_lock", icon='UNLOCKED', text="Unlock Selected")
        props.action, props.mask = 'UNLOCK', 'SELECTED'
        # 4: Up
        props = pie.operator("object.vertex_group_lock", icon='LOCKED', text="Lock Selected")
        props.action, props.mask = 'LOCK', 'SELECTED'
        # 5: Up/Left
        props = pie.operator("object.vertex_group_lock", icon='LOCKED', text="Lock Unselected")
        props.action, props.mask = 'LOCK', 'UNSELECTED'
        # 6: Up/Right
        props = pie.operator("object.vertex_group_lock", text="Lock Only Selected")
        props.action, props.mask = 'LOCK', 'INVERT_UNSELECTED'
        # 7: Down/Left
        props = pie.operator("object.vertex_group_lock", text="Lock Only Unselected")
        props.action, props.mask = 'UNLOCK', 'INVERT_UNSELECTED'
        # 8: Down/Right
        props = pie.operator("object.vertex_group_lock", text="Invert Locks")
        props.action, props.mask = 'INVERT', 'ALL'


# ********** Panel **********

class VIEW3D_PT_active_tool(Panel, ToolActivePanelHelper):
    bl_space_type = 'VIEW_3D'
    bl_region_type = 'UI'
    bl_category = "Tool"
    # See comment below.
    # bl_options = {'HIDE_HEADER'}

    # Don't show in properties editor.
    @classmethod
    def poll(cls, context):
        return context.area.type == 'VIEW_3D'


# FIXME(campbell): remove this second panel once 'HIDE_HEADER' works with category tabs,
# Currently pinning allows ordering headerless panels below panels with headers.
class VIEW3D_PT_active_tool_duplicate(Panel, ToolActivePanelHelper):
    bl_space_type = 'VIEW_3D'
    bl_region_type = 'UI'
    bl_category = "Tool"
    bl_options = {'HIDE_HEADER'}

    # Only show in properties editor.
    @classmethod
    def poll(cls, context):
        return context.area.type != 'VIEW_3D'


class VIEW3D_PT_view3d_properties(Panel):
    bl_space_type = 'VIEW_3D'
    bl_region_type = 'UI'
    bl_category = "View"
    bl_label = "View"
    bl_options = {'DEFAULT_CLOSED'}

    def draw(self, context):
        layout = self.layout

        view = context.space_data

        layout.use_property_split = True
        layout.use_property_decorate = False  # No animation.

        col = layout.column()

        subcol = col.column()
        subcol.active = bool(view.region_3d.view_perspective != 'CAMERA' or view.region_quadviews)
        subcol.prop(view, "lens", text="Focal Length")

        subcol = col.column(align=True)
        subcol.prop(view, "clip_start", text="Clip Near")
        subcol.prop(view, "clip_end", text="Clip Far")

        subcol.separator()

        col = layout.column()

        subcol = col.column()
        subcol.use_property_split = False
        row = subcol.row()
        split = row.split(factor=0.65)
        split.prop(view, "use_local_camera")
        if view.use_local_camera:
            split.label(icon='DISCLOSURE_TRI_DOWN')
        else:
            split.label(icon='DISCLOSURE_TRI_RIGHT')

        if view.use_local_camera:
            subcol = col.column()
            row = subcol.row()
            row.separator()
            row.use_property_split = True
            row.prop(view, "camera", text="")

        subcol.use_property_split = False
        subcol.prop(view, "use_render_border")


class VIEW3D_PT_view3d_properties_edit(Panel):
    bl_space_type = 'VIEW_3D'
    bl_region_type = 'UI'
    bl_category = "View"
    bl_label = "Edit"
    bl_options = {'DEFAULT_CLOSED'}

    def draw(self, context):
        layout = self.layout

        tool_settings = context.tool_settings
        layout.prop(tool_settings, "lock_object_mode")


class VIEW3D_PT_view3d_camera_lock(Panel):
    bl_space_type = 'VIEW_3D'
    bl_region_type = 'UI'
    bl_category = "View"
    bl_label = "Camera Lock"
    bl_parent_id = "VIEW3D_PT_view3d_properties"

    def draw(self, context):
        layout = self.layout

        layout.use_property_split = True
        layout.use_property_decorate = False  # No animation.

        view = context.space_data

        col = layout.column(align=True)
        sub = col.column()
        sub.active = bool(view.region_3d.view_perspective != 'CAMERA' or view.region_quadviews)

        sub.prop(view, "lock_object")
        lock_object = view.lock_object
        if lock_object:
            if lock_object.type == 'ARMATURE':
                sub.prop_search(
                    view, "lock_bone", lock_object.data,
                    "edit_bones" if lock_object.mode == 'EDIT'
                    else "bones",
                    text="Bone",
                )
        else:
            col = layout.column(align=True)
            col.use_property_split = False
            col.prop(view, "lock_cursor", text="Lock To 3D Cursor")

        col.use_property_split = False
        col.prop(view, "lock_camera", text="Camera to View")
        col.prop(context.space_data.region_3d, 'lock_rotation', text='Lock View Rotation')


class VIEW3D_PT_view3d_cursor(Panel):
    bl_space_type = 'VIEW_3D'
    bl_region_type = 'UI'
    bl_category = "View"
    bl_label = "3D Cursor"
    bl_options = {'DEFAULT_CLOSED'}

    def draw(self, context):
        layout = self.layout

        cursor = context.scene.cursor

        layout.use_property_split = True
        layout.use_property_decorate = False

        layout.column().prop(cursor, "location", text="Location")
        rotation_mode = cursor.rotation_mode
        if rotation_mode == 'QUATERNION':
            layout.column().prop(cursor, "rotation_quaternion", text="Rotation")
        elif rotation_mode == 'AXIS_ANGLE':
            layout.column().prop(cursor, "rotation_axis_angle", text="Rotation")
        else:
            layout.column().prop(cursor, "rotation_euler", text="Rotation")
        layout.prop(cursor, "rotation_mode", text="")


class VIEW3D_PT_collections(Panel):
    bl_space_type = 'VIEW_3D'
    bl_region_type = 'UI'
    bl_category = "View"
    bl_label = "Collections"
    bl_options = {'DEFAULT_CLOSED'}

    def _draw_collection(self, layout, view_layer, use_local_collections, collection, index):
        need_separator = index
        for child in collection.children:
            index += 1

            if child.exclude:
                continue

            if child.collection.hide_viewport:
                continue

            if need_separator:
                layout.separator()
                need_separator = False

            icon = 'BLANK1'
            # has_objects = True
            if child.has_selected_objects(view_layer):
                icon = 'LAYER_ACTIVE'
            elif child.has_objects():
                icon = 'LAYER_USED'
            else:
                # has_objects = False
                pass

            row = layout.row()
            row.use_property_decorate = False
            sub = row.split(factor=0.98)
            subrow = sub.row()
            subrow.alignment = 'LEFT'
            subrow.operator(
                "object.hide_collection", text=child.name, icon=icon, emboss=False,
            ).collection_index = index

            sub = row.split()
            subrow = sub.row(align=True)
            subrow.alignment = 'RIGHT'
            if not use_local_collections:
                subrow.active = collection.is_visible  # Parent collection runtime visibility
                subrow.prop(child, "hide_viewport", text="", emboss=False)
            else:
                subrow.active = collection.visible_get()  # Parent collection runtime visibility
                icon = 'HIDE_OFF' if child.visible_get() else 'HIDE_ON'
                props = subrow.operator("object.hide_collection", text="", icon=icon, emboss=False)
                props.collection_index = index
                props.toggle = True

        for child in collection.children:
            index = self._draw_collection(layout, view_layer, use_local_collections, child, index)

        return index

    def draw(self, context):
        layout = self.layout
        layout.use_property_split = False

        view = context.space_data
        view_layer = context.view_layer

        layout.use_property_split = False
        layout.prop(view, "use_local_collections")
        layout.separator()

        # We pass index 0 here because the index is increased
        # so the first real index is 1
        # And we start with index as 1 because we skip the master collection
        self._draw_collection(layout, view_layer, view.use_local_collections, view_layer.layer_collection, 0)


class VIEW3D_PT_object_type_visibility(Panel):
    bl_space_type = 'VIEW_3D'
    bl_region_type = 'HEADER'
    bl_label = "View Object Types"
    bl_ui_units_x = 9

    # Allows derived classes to pass view data other than context.space_data.
    # This is used by the official VR add-on, which passes XrSessionSettings
    # since VR has a 3D view that only exists for the duration of the VR session.
    def draw_ex(self, _context, view, show_select):
        layout = self.layout
        layout.use_property_split = True
        layout.use_property_decorate = False

        layout.label(text="Object Types Visibility")

        layout.separator()

        col = layout.column()

        attr_object_types = (
            # Geometry
            ("mesh", "Mesh", "OUTLINER_OB_MESH"),
            ("curve", "Curve", "OUTLINER_OB_CURVE"),
            ("surf", "Surface", "OUTLINER_OB_SURFACE"),
            ("meta", "Meta", "OUTLINER_OB_META"),
            ("font", "Text", "OUTLINER_OB_FONT"),
            ("curves", "Hair Curves", "HAIR_DATA"),
            ("pointcloud", "Point Cloud", "OUTLINER_OB_POINTCLOUD"),
            ("volume", "Volume", "OUTLINER_OB_VOLUME"),
            ("grease_pencil", "Grease Pencil", "OUTLINER_OB_GREASEPENCIL"),
            (None, None, None),
            # Other
            ("armature", "Armature", "OUTLINER_OB_ARMATURE"),
            ("lattice", "Lattice", "OUTLINER_OB_LATTICE"),
            ("empty", "Empty", "OUTLINER_OB_EMPTY"),
            ("light", "Light", "OUTLINER_OB_LIGHT"),
            ("light_probe", "Light Probe", "OUTLINER_OB_LIGHTPROBE"),
            ("camera", "Camera", "OUTLINER_OB_CAMERA"),
            ("speaker", "Speaker", "OUTLINER_OB_SPEAKER"),
        )

        for attr, attr_name, icon in attr_object_types:
            if attr is None:
                layout.separator()
                continue

            if attr == "curves" and not hasattr(bpy.data, "hair_curves"):
                continue
            elif attr == "pointcloud" and not hasattr(bpy.data, "pointclouds"):
                continue

            attr_v = "show_object_viewport_" + attr
            icon_v = 'HIDE_OFF' if getattr(view, attr_v) else 'HIDE_ON'

            split = layout.split(factor=0.7)
            row = split.row(align=True)
            row.alignment = 'LEFT'
            row.label(icon = icon, text=attr_name)
            row.prop(view, attr_v, text="", emboss=False)

            if show_select:
                attr_s = "show_object_select_" + attr
                icon_s = 'RESTRICT_SELECT_OFF' if getattr(view, attr_s) else 'RESTRICT_SELECT_ON'

                row = split.row(align=True)
                row.alignment = 'RIGHT'
                rowsub = row.row(align=True)
                row.prop(view, attr_v, text="", icon=icon_v, emboss=False)
                rowsub.active = getattr(view, attr_v)
                rowsub.prop(view, attr_s, text="", icon=icon_s, emboss=False)

    def draw(self, context):
        view = context.space_data
        self.draw_ex(context, view, True)


class VIEW3D_PT_shading(Panel):
    bl_space_type = 'VIEW_3D'
    bl_region_type = 'HEADER'
    bl_label = "Shading"
    bl_ui_units_x = 12

    @classmethod
    def get_shading(cls, context):
        # Get settings from 3D viewport or OpenGL render engine
        view = context.space_data
        if view.type == 'VIEW_3D':
            return view.shading
        else:
            return context.scene.display.shading

    def draw(self, _context):
        layout = self.layout
        layout.label(text="Viewport Shading")


class VIEW3D_PT_shading_lighting(Panel):
    bl_space_type = 'VIEW_3D'
    bl_region_type = 'HEADER'
    bl_label = "Lighting"
    bl_parent_id = 'VIEW3D_PT_shading'

    @classmethod
    def poll(cls, context):
        shading = VIEW3D_PT_shading.get_shading(context)
        engine = context.scene.render.engine
        return shading.type in {'SOLID', 'MATERIAL'} or engine == 'BLENDER_EEVEE' and shading.type == 'RENDERED'

    def draw(self, context):
        layout = self.layout
        shading = VIEW3D_PT_shading.get_shading(context)

        col = layout.column()
        split = col.split(factor=0.9)

        if shading.type == 'SOLID':
            row = split.row()
            row.separator()
            row.prop(shading, "light", expand=True)
            col = split.column()

            split = layout.split(factor=0.9)
            col = split.column()
            sub = col.row()

            if shading.light == 'STUDIO':
                prefs = context.preferences
                system = prefs.system

                if not system.use_studio_light_edit:
                    sub.scale_y = 0.6  # smaller studiolight preview
                    row = sub.row()
                    row.separator()
                    row.template_icon_view(shading, "studio_light", scale_popup=3.0)
                else:
                    row = sub.row()
                    row.separator()
                    row.prop(
                        system,
                        "use_studio_light_edit",
                        text="Disable Studio Light Edit",
                        icon='NONE',
                        toggle=True)

                col = split.column()
                col.operator("preferences.studiolight_show", emboss=False, text="", icon='PREFERENCES')

                split = layout.split(factor=0.9)
                col = split.column()

                row = col.row()
                row.separator()
                row.prop(shading, "use_world_space_lighting", text="", icon='WORLD', toggle=True)
                row = row.row()
                if shading.use_world_space_lighting:
                    row.prop(shading, "studiolight_rotate_z", text="Rotation")
                    col = split.column()  # to align properly with above

            elif shading.light == 'MATCAP':
                sub.scale_y = 0.6  # smaller matcap preview
                row = sub.row()
                row.separator()
                row.template_icon_view(shading, "studio_light", scale_popup=3.0)

                col = split.column()
                col.operator("preferences.studiolight_show", emboss=False, text="", icon='PREFERENCES')
                col.operator("view3d.toggle_matcap_flip", emboss=False, text="", icon='ARROW_LEFTRIGHT')

        elif shading.type == 'MATERIAL':
            row = col.row()
            row.separator()
            row.prop(shading, "use_scene_lights")
            row = col.row()
            row.separator()
            row.prop(shading, "use_scene_world")
            col = layout.column()
            split = col.split(factor=0.9)

            if not shading.use_scene_world:
                col = split.column()
                sub = col.row()
                sub.scale_y = 0.6
                row = sub.row()
                row.separator()
                row.template_icon_view(shading, "studio_light", scale_popup=3)

                col = split.column()
                col.operator("preferences.studiolight_show", emboss=False, text="", icon='PREFERENCES')

                split = layout.split(factor=0.9)
                col = split.column()

                row = col.row()
                row.separator()
                row.prop(shading, "use_studiolight_view_rotation", text="", icon='WORLD', toggle=True)
                row = row.row()
                row.prop(shading, "studiolight_rotate_z", text="Rotation")

                row = col.row()
                row.separator()
                row.prop(shading, "studiolight_intensity")
                row = col.row()
                row.separator()
                row.prop(shading, "studiolight_background_alpha")
                row = col.row()
                row.separator()
                row.prop(shading, "studiolight_background_blur")
                col = split.column()  # to align properly with above

        elif shading.type == 'RENDERED':
            row = col.row()
            row.separator()
            row.prop(shading, "use_scene_lights_render")
            row = col.row()
            row.separator()
            row.prop(shading, "use_scene_world_render")

            if not shading.use_scene_world_render:
                col = layout.column()
                split = col.split(factor=0.9)

                col = split.column()
                sub = col.row()
                sub.scale_y = 0.6
                row = sub.row()
                row.separator()
                row.template_icon_view(shading, "studio_light", scale_popup=3)

                col = split.column()
                col.operator("preferences.studiolight_show", emboss=False, text="", icon='PREFERENCES')

                split = layout.split(factor=0.9)
                col = split.column()
                row = col.row()
                row.separator()
                row.prop(shading, "studiolight_rotate_z", text="Rotation")
                row = col.row()
                row.separator()
                row.prop(shading, "studiolight_intensity")
                row = col.row()
                row.separator()
                row.prop(shading, "studiolight_background_alpha")
                row = col.row()
                row.separator()
                row.prop(shading, "studiolight_background_blur")
                col = split.column()  # to align properly with above
            else:
                row = col.row()
                row.separator()
                row.label(icon='DISCLOSURE_TRI_RIGHT')


class VIEW3D_PT_shading_color(Panel):
    bl_space_type = 'VIEW_3D'
    bl_region_type = 'HEADER'
    bl_label = "Color"
    bl_parent_id = 'VIEW3D_PT_shading'

    @classmethod
    def poll(cls, context):
        shading = VIEW3D_PT_shading.get_shading(context)
        return shading.type in {'WIREFRAME', 'SOLID'}

    def _draw_color_type(self, context):
        layout = self.layout
        shading = VIEW3D_PT_shading.get_shading(context)

        layout.grid_flow(columns=3, align=True).prop(shading, "color_type", expand=True)

        if shading.color_type == 'SINGLE':
            layout.row().prop(shading, "single_color", text="")

    def _draw_background_color(self, context):
        layout = self.layout
        shading = VIEW3D_PT_shading.get_shading(context)

        layout.row().label(text="Background")
        layout.row().prop(shading, "background_type", expand=True)
        if shading.background_type == 'VIEWPORT':
            layout.row().prop(shading, "background_color", text="")

    def draw(self, context):
        shading = VIEW3D_PT_shading.get_shading(context)
        if shading.type == 'WIREFRAME':
            self.layout.row().prop(shading, "wireframe_color_type", expand=True)
        else:
            self._draw_color_type(context)
            self.layout.separator()
        self._draw_background_color(context)


class VIEW3D_PT_shading_options(Panel):
    bl_space_type = 'VIEW_3D'
    bl_region_type = 'HEADER'
    bl_label = "Options"
    bl_parent_id = 'VIEW3D_PT_shading'

    @classmethod
    def poll(cls, context):
        shading = VIEW3D_PT_shading.get_shading(context)
        return shading.type in {'WIREFRAME', 'SOLID'}

    def draw(self, context):
        layout = self.layout

        shading = VIEW3D_PT_shading.get_shading(context)

        col = layout.column()

        if shading.type == 'SOLID':
            row = col.row()
            row.separator()
            row.prop(shading, "show_backface_culling")

        row = col.row()

        if shading.type == 'WIREFRAME':
            split = layout.split()
            col = split.column()
            row = col.row()
            row.separator()
            row.prop(shading, "show_xray_wireframe")
            col = split.column()
            if shading.show_xray_wireframe:
                col.prop(shading, "xray_alpha_wireframe", text="")
            else:
                col.label(icon='DISCLOSURE_TRI_RIGHT')

        elif shading.type == 'SOLID':

            xray_active = shading.show_xray and shading.xray_alpha != 1

            split = layout.split()
            col = split.column()
            col.use_property_split = False
            row = col.row()
            row.separator()
            row.prop(shading, "show_xray")
            col = split.column()
            if shading.show_xray:
                col.use_property_split = False
                col.prop(shading, "xray_alpha", text="")
            else:
                col.label(icon='DISCLOSURE_TRI_RIGHT')

            split = layout.split()
            split.active = not xray_active
            col = split.column()
            col.use_property_split = False
            row = col.row()
            row.separator()
            row.prop(shading, "show_shadows")
            col = split.column()
            if shading.show_shadows:
                col.use_property_split = False
                row = col.row(align=True)
                row.prop(shading, "shadow_intensity", text="")
                row.popover(panel="VIEW3D_PT_shading_options_shadow", icon='PREFERENCES', text="")
            else:
                col.label(icon='DISCLOSURE_TRI_RIGHT')

            split = layout.split()
            col = split.column()
            col.use_property_split = False
            row = col.row()
            row.separator()
            row.prop(shading, "show_cavity")
            col = split.column()
            if shading.show_cavity:
                col.prop(shading, "cavity_type", text="Type")
            else:
                col.label(icon='DISCLOSURE_TRI_RIGHT')

            col = layout.column()

            if shading.show_cavity:

                #row.prop(shading, "cavity_type", text="Type")

                if shading.cavity_type in {'WORLD', 'BOTH'}:
                    row = col.row()
                    row.separator()
                    row.separator()
                    row.label(text="World Space")
                    row = col.row()
                    row.separator()
                    row.separator()
                    row.separator()
                    row.use_property_split = True
                    row.prop(shading, "cavity_ridge_factor", text="Ridge")
                    row = col.row()
                    row.separator()
                    row.separator()
                    row.separator()
                    row.use_property_split = True
                    row.prop(shading, "cavity_valley_factor", text="Valley")
                    row.popover(panel="VIEW3D_PT_shading_options_ssao", icon='PREFERENCES', text="",)

                if shading.cavity_type in {'SCREEN', 'BOTH'}:
                    row = col.row()
                    row.separator()
                    row.separator()
                    row.label(text="Screen Space")
                    row = col.row()
                    row.separator()
                    row.separator()
                    row.separator()
                    row.use_property_split = True
                    row.prop(shading, "curvature_ridge_factor", text="Ridge")
                    row = col.row()
                    row.separator()
                    row.separator()
                    row.separator()
                    row.use_property_split = True
                    row.prop(shading, "curvature_valley_factor", text="Valley")

            row = col.row()
            row.separator()
            row.prop(shading, "use_dof", text="Depth of Field")

        if shading.type in {'WIREFRAME', 'SOLID'}:
            split = layout.split()
            col = split.column()
            col.use_property_split = False
            row = col.row()
            row.separator()
            row.prop(shading, "show_object_outline")
            col = split.column()
            if shading.show_object_outline:
                col.use_property_split = False
                col.prop(shading, "object_outline_color", text="")
            else:
                col.label(icon='DISCLOSURE_TRI_RIGHT')

        if shading.type == 'SOLID':
            col = layout.column()
            if shading.light in {'STUDIO', 'MATCAP'}:
                if shading.selected_studio_light.has_specular_highlight_pass:
                    row = col.row()
                    row.separator()
                    row.prop(shading, "show_specular_highlight", text="Specular Lighting")


class VIEW3D_PT_shading_options_shadow(Panel):
    bl_label = "Shadow Settings"
    bl_space_type = 'VIEW_3D'
    bl_region_type = 'HEADER'

    def draw(self, context):
        layout = self.layout
        layout.use_property_split = True
        scene = context.scene

        col = layout.column()
        col.prop(scene.display, "light_direction")
        col.prop(scene.display, "shadow_shift")
        col.prop(scene.display, "shadow_focus")


class VIEW3D_PT_shading_options_ssao(Panel):
    bl_label = "SSAO Settings"
    bl_space_type = 'VIEW_3D'
    bl_region_type = 'HEADER'

    def draw(self, context):
        layout = self.layout
        layout.use_property_split = True
        scene = context.scene

        col = layout.column(align=True)
        col.prop(scene.display, "matcap_ssao_samples")
        col.prop(scene.display, "matcap_ssao_distance")
        col.prop(scene.display, "matcap_ssao_attenuation")


class VIEW3D_PT_shading_render_pass(Panel):
    bl_space_type = 'VIEW_3D'
    bl_region_type = 'HEADER'
    bl_label = "Render Pass"
    bl_parent_id = 'VIEW3D_PT_shading'
    COMPAT_ENGINES = {'BLENDER_EEVEE'}

    @classmethod
    def poll(cls, context):
        return (
            (context.space_data.shading.type == 'MATERIAL') or
            (context.engine in cls.COMPAT_ENGINES and context.space_data.shading.type == 'RENDERED')
        )

    def draw(self, context):
        shading = context.space_data.shading

        layout = self.layout
        row = layout.row()
        row.separator()
        row.prop(shading, "render_pass", text="")


class VIEW3D_PT_shading_compositor(Panel):
    bl_space_type = 'VIEW_3D'
    bl_region_type = 'HEADER'
    bl_label = "Compositor"
    bl_parent_id = 'VIEW3D_PT_shading'
    bl_order = 10

    @classmethod
    def poll(cls, context):
        return context.space_data.shading.type in {'MATERIAL', 'RENDERED'}

    def draw(self, context):
        shading = context.space_data.shading

        import gpu
        is_supported = (gpu.capabilities.compute_shader_support_get()
                        and gpu.capabilities.shader_image_load_store_support_get())

        row = self.layout.row()
        row.active = is_supported
        row.prop(shading, "use_compositor", expand=True)
        if shading.use_compositor != "DISABLED" and not is_supported:
            self.layout.label(text="Compositor not supported on this platform", icon='ERROR')


class VIEW3D_PT_gizmo_display(Panel):
    bl_space_type = 'VIEW_3D'
    bl_region_type = 'HEADER'
    bl_label = "Gizmos"
    bl_ui_units_x = 8

    def draw(self, context):
        layout = self.layout

        scene = context.scene
        view = context.space_data

        prefs = context.preferences
        prefsview = prefs.view

        col = layout.column()
        col.label(text="Viewport Gizmos")

        col.separator()
        col.active = view.show_gizmo
        colsub = col.column(align=True)

        row = colsub.row()
        row.separator()
        row.prop(view, "show_gizmo_navigate", text="Navigate")

        if view.show_gizmo_navigate:
            row = colsub.row()
            row.separator()
            row.separator()
            row.prop(prefsview, "show_navigate_ui")  # bfa - moved from the preferences
            row = colsub.row()
            row.separator()
            row.separator()
            row.prop(prefsview, "mini_axis_type", text="")

        row = colsub.row()
        row.separator()
        row.prop(view, "show_gizmo_tool", text="Active Tools")
        row = colsub.row()
        row.separator()
        row.prop(view, "show_gizmo_context", text="Active Object")

        col = layout.column(align=True)
        if view.show_gizmo and view.show_gizmo_context:
            col.label(text="Object Gizmos")
            row = col.row()
            row.separator()
            row.prop(scene.transform_orientation_slots[1], "type", text="")
            row = col.row()
            row.separator()
            row.prop(view, "show_gizmo_object_translate", text="Move")
            row = col.row()
            row.separator()
            row.prop(view, "show_gizmo_object_rotate", text="Rotate")
            row = col.row()
            row.separator()
            row.prop(view, "show_gizmo_object_scale", text="Scale")

        # Match order of object type visibility
        col = layout.column(align=True)
        col.active = view.show_gizmo
        col.label(text="Empty")
        row = col.row()
        row.separator()
        row.prop(view, "show_gizmo_empty_image", text="Image")
        row = col.row()
        row.separator()
        row.prop(view, "show_gizmo_empty_force_field", text="Force Field")

        col.label(text="Light")
        row = col.row()
        row.separator()
        row.prop(view, "show_gizmo_light_size", text="Size")
        row = col.row()
        row.separator()
        row.prop(view, "show_gizmo_light_look_at", text="Look At")

        col.label(text="Camera")
        row = col.row()
        row.separator()
        row.prop(view, "show_gizmo_camera_lens", text="Lens")
        row = col.row()
        row.separator()
        row.prop(view, "show_gizmo_camera_dof_distance", text="Focus Distance")


class VIEW3D_PT_overlay(Panel):
    bl_space_type = 'VIEW_3D'
    bl_region_type = 'HEADER'
    bl_label = "Overlays"
    bl_ui_units_x = 13

    def draw(self, _context):
        layout = self.layout
        layout.label(text="Viewport Overlays")


class VIEW3D_PT_overlay_guides(Panel):
    bl_space_type = 'VIEW_3D'
    bl_region_type = 'HEADER'
    bl_parent_id = 'VIEW3D_PT_overlay'
    bl_label = "Guides"

    def draw(self, context):
        layout = self.layout

        view = context.space_data
        scene = context.scene

        overlay = view.overlay
        shading = view.shading
        display_all = overlay.show_overlays
        region = context.area.spaces.active.region_3d

        col = layout.column()
        col.active = display_all

        split = col.split()
        sub = split.column()

        split = col.split()
        col = split.column()
        col.use_property_split = False
        col.prop(overlay, "show_ortho_grid")
        col = split.column()
        if overlay.show_ortho_grid:
            col.prop(overlay, "show_floor", text="Floor", text_ctxt=i18n_contexts.editor_view3d)
        else:
            col.label(icon='DISCLOSURE_TRI_RIGHT')

        if overlay.show_ortho_grid:

            split = layout.split()
            row = split.row()
            row.active = display_all
            row.separator()
            row.label(text="Axes")

            #subrow = row.row(align=True)
            row = split.row(align=True)
            row.active = display_all
            subrow = row.row(align=True)
            subrow.active = region.view_perspective != 'ORTHO'
            subrow.prop(overlay, "show_axis_x", text="X", toggle=True)
            subrow.prop(overlay, "show_axis_y", text="Y", toggle=True)
            subrow.prop(overlay, "show_axis_z", text="Z", toggle=True)

            if overlay.show_floor or overlay.show_ortho_grid:
                col = layout.column()
                col.active = display_all
                col.use_property_split = True
                if (overlay.show_floor) or (overlay.show_ortho_grid):
                    row = col.row()
                    row.separator()
                    row.prop(overlay, "grid_scale", text="Grid Scale")

                    if scene.unit_settings.system == 'NONE':
                        col = layout.column()
                        col.use_property_split = True
                        row = col.row()
                        row.separator()
                        row.prop(overlay, "grid_subdivisions", text="Subdivisions")

        layout.separator()

        layout.label(text="Options")

        split = layout.split()
        split.active = display_all
        sub = split.column()
        row = sub.row()
        row.separator()
        row.prop(overlay, "show_text", text="Text Info")
        row = sub.row()
        row.separator()
        row.prop(overlay, "show_stats", text="Statistics")

        sub = split.column()
        sub.prop(overlay, "show_cursor", text="3D Cursor")
        sub.prop(overlay, "show_annotation", text="Annotations")

        if shading.type == 'MATERIAL':
            row = col.row()
            row.active = shading.render_pass == 'COMBINED'
            row.separator()
            row.prop(overlay, "show_look_dev")


class VIEW3D_PT_overlay_object(Panel):
    bl_space_type = 'VIEW_3D'
    bl_region_type = 'HEADER'
    bl_parent_id = 'VIEW3D_PT_overlay'
    bl_label = "Objects"

    def draw(self, context):
        layout = self.layout
        view = context.space_data
        overlay = view.overlay
        display_all = overlay.show_overlays

        col = layout.column(align=True)
        col.active = display_all

        split = col.split()

        sub = split.column(align=True)
        row = sub.row()
        row.separator()
        row.prop(overlay, "show_extras", text="Extras")

        row = sub.row()
        row.separator()
        row.active = overlay.show_extras
        row.prop(overlay, "show_light_colors")

        row = sub.row()
        row.separator()
        row.prop(overlay, "show_relationship_lines")
        row = sub.row()
        row.separator()
        row.prop(overlay, "show_outline_selected")

        sub = split.column(align=True)
        sub.prop(overlay, "show_bones", text="Bones")
        sub.prop(overlay, "show_motion_paths")

        split = col.split()
        col = split.column()
        col.use_property_split = False
        row = col.row()
        row.separator()
        row.prop(overlay, "show_object_origins", text="Origins")
        col = split.column()
        if overlay.show_object_origins:
            col.prop(overlay, "show_object_origins_all", text="Origins (All)")
        else:
            col.label(icon='DISCLOSURE_TRI_RIGHT')


class VIEW3D_PT_overlay_geometry(Panel):
    bl_space_type = 'VIEW_3D'
    bl_region_type = 'HEADER'
    bl_parent_id = 'VIEW3D_PT_overlay'
    bl_label = "Geometry"

    def draw(self, context):
        layout = self.layout
        view = context.space_data
        overlay = view.overlay
        display_all = overlay.show_overlays
        is_wireframes = view.shading.type == 'WIREFRAME'

        col = layout.column(align=True)
        col.active = display_all
        split = col.split()
        row = split.row()
        row.separator()
        row.prop(overlay, "show_wireframes")

        row = split.row(align=True)
        if overlay.show_wireframes or is_wireframes:
            row.prop(overlay, "wireframe_threshold", text="")
            row.prop(overlay, "wireframe_opacity", text="Opacity")
        else:
            row.label(icon='DISCLOSURE_TRI_RIGHT')

        row = col.row()
        row.separator()
        row.prop(overlay, "show_face_orientation")

        col = layout.column(align=True)
        col.active = display_all
        split = col.split()
        row = split.row()
        row.separator()
        row.prop(overlay, "show_viewer_attribute")

        row = split.row(align=True)
        if overlay.show_viewer_attribute:
            row.prop(overlay, "viewer_attribute_opacity", text="")
        else:
            row.label(icon='DISCLOSURE_TRI_RIGHT')


        # These properties should be always available in the UI for all modes
        # other than Object.
        # Even when the Fade Inactive Geometry overlay is not affecting the
        # current active object depending on its mode, it will always affect
        # the rest of the scene.
        if context.mode != 'OBJECT':
            col = layout.column(align=True)
            col.active = display_all
            split = col.split()
            row = split.row()
            row.separator()
            row.prop(overlay, "show_fade_inactive")

            row = split.row(align=True)
            if overlay.show_fade_inactive:
                row.prop(overlay, "fade_inactive_alpha", text="")
            else:
                row.label(icon='DISCLOSURE_TRI_RIGHT')

        # sub.prop(overlay, "show_onion_skins")


class VIEW3D_PT_overlay_motion_tracking(Panel):
    bl_space_type = 'VIEW_3D'
    bl_region_type = 'HEADER'
    bl_parent_id = 'VIEW3D_PT_overlay'
    bl_label = "Motion Tracking"

    def draw_header(self, context):
        layout = self.layout
        view = context.space_data
        overlay = view.overlay
        display_all = overlay.show_overlays
        layout.active = display_all

        row = layout.row()
        split = row.split()
        split.prop(view, "show_reconstruction", text=self.bl_label)
        if view.show_reconstruction:
            split.label(icon='DISCLOSURE_TRI_DOWN')
        else:
            split.label(icon='DISCLOSURE_TRI_RIGHT')

    def draw(self, context):
        layout = self.layout
        view = context.space_data
        overlay = view.overlay
        display_all = overlay.show_overlays

        col = layout.column()
        col.active = display_all

        if view.show_reconstruction:
            split = col.split()

            sub = split.column(align=True)
            row = sub.row()
            row.separator()
            row.prop(view, "show_camera_path", text="Camera Path")

            sub = split.column()
            sub.prop(view, "show_bundle_names", text="Marker Names")

            col = layout.column()
            col.active = display_all
            col.label(text="Tracks")
            row = col.row(align=True)
            row.separator()
            row.prop(view, "tracks_display_type", text="")
            row.prop(view, "tracks_display_size", text="Size")


class VIEW3D_PT_overlay_edit_mesh(Panel):
    bl_space_type = 'VIEW_3D'
    bl_region_type = 'HEADER'
    bl_parent_id = 'VIEW3D_PT_overlay'
    bl_label = "Mesh Edit Mode"

    @classmethod
    def poll(cls, context):
        return context.mode == 'EDIT_MESH'

    def draw(self, context):
        layout = self.layout

        view = context.space_data
        shading = view.shading
        overlay = view.overlay
        display_all = overlay.show_overlays

        is_any_solid_shading = not (shading.show_xray or (shading.type == 'WIREFRAME'))

        col = layout.column()
        col.active = display_all

        split = col.split()

        sub = split.column()
        sub.active = is_any_solid_shading
        row = sub.row()
        row.separator()
        row.prop(overlay, "show_edges", text="Edges")
        sub = split.column()
        sub.prop(overlay, "show_faces", text="Faces")
        sub = split.column()
        sub.active = is_any_solid_shading
        sub.prop(overlay, "show_face_center", text="Center")

        row = col.row(align=True)
        row.separator()
        row.prop(overlay, "show_edge_crease", text="Creases", toggle=True)
        row.prop(overlay, "show_edge_sharp", text="Sharp", text_ctxt=i18n_contexts.plural, toggle=True)
        row.prop(overlay, "show_edge_bevel_weight", text="Bevel", toggle=True)
        row.prop(overlay, "show_edge_seams", text="Seams", toggle=True)

        if context.preferences.view.show_developer_ui:
            col.label(text="Developer")
            row = col.row()
            row.separator()
            row.prop(overlay, "show_extra_indices", text="Indices")


class VIEW3D_PT_overlay_edit_mesh_shading(Panel):
    bl_space_type = 'VIEW_3D'
    bl_region_type = 'HEADER'
    bl_parent_id = 'VIEW3D_PT_overlay_edit_mesh'
    bl_label = "Shading"

    @classmethod
    def poll(cls, context):
        return context.mode == 'EDIT_MESH'

    def draw(self, context):
        layout = self.layout

        view = context.space_data
        shading = view.shading
        overlay = view.overlay
        tool_settings = context.tool_settings
        display_all = overlay.show_overlays
        statvis = tool_settings.statvis

        col = layout.column()
        col.active = display_all
        row = col.row()
        row.separator()
        row.prop(overlay, "show_occlude_wire")

        row = col.row(align=True)
        row.prop(overlay, "show_retopology", text="")
        sub = row.row()
        sub.active = overlay.show_retopology
        sub.prop(overlay, "retopology_offset", text="Retopology")

        row = col.row()
        row.separator()
        split = row.split(factor=0.55)
        split.prop(overlay, "show_weight", text="Vertex Group Weights")
        if overlay.show_weight:
            split.label(icon='DISCLOSURE_TRI_DOWN')
        else:
            split.label(icon='DISCLOSURE_TRI_RIGHT')

        if overlay.show_weight:
            row = col.row()
            row.separator()
            row.separator()
            row.use_property_split = True
            row.prop(tool_settings, "vertex_group_user", text="Zero Weights", expand=True)

        if shading.type == 'WIREFRAME':
            xray = shading.show_xray_wireframe and shading.xray_alpha_wireframe < 1.0
        elif shading.type == 'SOLID':
            xray = shading.show_xray and shading.xray_alpha < 1.0
        else:
            xray = False

        statvis_active = not xray
        row = col.row()
        row.active = statvis_active
        row.separator()
        split = row.split(factor=0.55)
        split.prop(overlay, "show_statvis", text="Mesh Analysis")
        if overlay.show_statvis:
            split.label(icon='DISCLOSURE_TRI_DOWN')
        else:
            split.label(icon='DISCLOSURE_TRI_RIGHT')

        if overlay.show_statvis:
            col = col.column()
            col.active = statvis_active

            sub = col.split()
            row = sub.row()
            row.separator()
            row.separator()
            row.use_property_split = True
            row.prop(statvis, "type", text="Type")

            statvis_type = statvis.type
            if statvis_type == 'OVERHANG':
                row = col.row(align=True)
                row.separator()
                row.prop(statvis, "overhang_min", text="Minimum")
                row.prop(statvis, "overhang_max", text="Maximum")
                row = col.row(align=True)
                row.separator()
                row.row().prop(statvis, "overhang_axis", expand=True)
            elif statvis_type == 'THICKNESS':
                row = col.row(align=True)
                row.separator()
                row.prop(statvis, "thickness_min", text="Minimum")
                row.prop(statvis, "thickness_max", text="Maximum")
                col.prop(statvis, "thickness_samples")
            elif statvis_type == 'INTERSECT':
                pass
            elif statvis_type == 'DISTORT':
                row = col.row(align=True)
                row.separator()
                row.prop(statvis, "distort_min", text="Minimum")
                row.prop(statvis, "distort_max", text="Maximum")
            elif statvis_type == 'SHARP':
                row = col.row(align=True)
                row.separator()
                row.prop(statvis, "sharp_min", text="Minimum")
                row.prop(statvis, "sharp_max", text="Maximum")


class VIEW3D_PT_overlay_edit_mesh_measurement(Panel):
    bl_space_type = 'VIEW_3D'
    bl_region_type = 'HEADER'
    bl_parent_id = 'VIEW3D_PT_overlay_edit_mesh'
    bl_label = "Measurement"

    @classmethod
    def poll(cls, context):
        return context.mode == 'EDIT_MESH'

    def draw(self, context):
        layout = self.layout

        view = context.space_data
        overlay = view.overlay
        display_all = overlay.show_overlays

        col = layout.column()
        col.active = display_all

        split = col.split()

        sub = split.column()
        row = sub.row()
        row.separator()
        row.prop(overlay, "show_extra_edge_length", text="Edge Length")
        row = sub.row()
        row.separator()
        row.prop(overlay, "show_extra_edge_angle", text="Edge Angle")

        sub = split.column()
        sub.prop(overlay, "show_extra_face_area", text="Face Area")
        sub.prop(overlay, "show_extra_face_angle", text="Face Angle")


class VIEW3D_PT_overlay_edit_mesh_normals(Panel):
    bl_space_type = 'VIEW_3D'
    bl_region_type = 'HEADER'
    bl_parent_id = 'VIEW3D_PT_overlay_edit_mesh'
    bl_label = "Normals"

    @classmethod
    def poll(cls, context):
        return context.mode == 'EDIT_MESH'

    def draw(self, context):
        layout = self.layout

        view = context.space_data
        overlay = view.overlay
        display_all = overlay.show_overlays

        col = layout.column()
        col.active = display_all
        split = col.split()

        row = split.row(align=True)
        row.separator()
        row.separator()
        row.prop(overlay, "show_vertex_normals", text="", icon='NORMALS_VERTEX')
        row.prop(overlay, "show_split_normals", text="", icon='NORMALS_VERTEX_FACE')
        row.prop(overlay, "show_face_normals", text="", icon='NORMALS_FACE')

        sub = split.row(align=True)
        if overlay.show_vertex_normals or overlay.show_face_normals or overlay.show_split_normals:
            sub.use_property_split = True
            if overlay.use_normals_constant_screen_size:
                sub.prop(overlay, "normals_constant_screen_size", text="Size")
            else:
                sub.prop(overlay, "normals_length", text="Size")
        else:
            sub.label(icon='DISCLOSURE_TRI_RIGHT')

        row.prop(overlay, "use_normals_constant_screen_size", text="", icon='FIXED_SIZE')


class VIEW3D_PT_overlay_edit_mesh_freestyle(Panel):
    bl_space_type = 'VIEW_3D'
    bl_region_type = 'HEADER'
    bl_parent_id = 'VIEW3D_PT_overlay'
    bl_label = "Freestyle"

    @classmethod
    def poll(cls, context):
        return context.mode == 'EDIT_MESH' and bpy.app.build_options.freestyle

    def draw(self, context):
        layout = self.layout

        view = context.space_data
        overlay = view.overlay
        display_all = overlay.show_overlays

        col = layout.column()
        col.active = display_all

        row = col.row()
        row.separator()
        row.prop(overlay, "show_freestyle_edge_marks", text="Edge Marks")
        row.prop(overlay, "show_freestyle_face_marks", text="Face Marks")


class VIEW3D_PT_overlay_edit_curve(Panel):
    bl_space_type = 'VIEW_3D'
    bl_region_type = 'HEADER'
    bl_parent_id = 'VIEW3D_PT_overlay'
    bl_label = "Curve Edit Mode"

    @classmethod
    def poll(cls, context):
        return context.mode == 'EDIT_CURVE'

    def draw(self, context):
        layout = self.layout
        view = context.space_data
        overlay = view.overlay
        display_all = overlay.show_overlays

        col = layout.column()
        col.active = display_all

        row = col.row()
        row.prop(overlay, "display_handle", text="Handles")

        col = layout.column(align=True)
        col.active = display_all
        split = col.split()
        row = split.row(align=True)
        # row.separator()
        # row.separator()
        row.prop(overlay, "show_curve_normals")

        row = split.row(align=True)
        if overlay.show_curve_normals:
            row.prop(overlay, "normals_length", text="")
        else:
            row.label(icon='DISCLOSURE_TRI_RIGHT')


class VIEW3D_PT_overlay_sculpt(Panel):
    bl_space_type = 'VIEW_3D'
    bl_context = ".sculpt_mode"
    bl_region_type = 'HEADER'
    bl_parent_id = 'VIEW3D_PT_overlay'
    bl_label = "Sculpt"

    @classmethod
    def poll(cls, context):
        return (
            context.mode == 'SCULPT' and
            context.sculpt_object
        )

    def draw(self, context):
        layout = self.layout

        view = context.space_data
        overlay = view.overlay
        display_all = overlay.show_overlays

        col = layout.column(align=True)
        col.active = display_all
        split = col.split()
        row = split.row()
        row.separator()
        row.prop(overlay, "show_sculpt_mask")

        row = split.row(align=True)
        if overlay.show_sculpt_mask:
            row.prop(overlay, "sculpt_mode_mask_opacity", text="")
        else:
            row.label(icon='DISCLOSURE_TRI_RIGHT')

        col = layout.column(align=True)
        col.active = display_all
        split = col.split()
        row = split.row()
        row.separator()
        row.prop(overlay, "show_sculpt_face_sets")

        row = split.row(align=True)
        if overlay.show_sculpt_face_sets:
            row.prop(overlay, "sculpt_mode_face_sets_opacity", text="")
        else:
            row.label(icon='DISCLOSURE_TRI_RIGHT')


class VIEW3D_PT_overlay_sculpt_curves(Panel):
    bl_space_type = 'VIEW_3D'
    bl_context = ".curves_sculpt"
    bl_region_type = 'HEADER'
    bl_parent_id = 'VIEW3D_PT_overlay'
    bl_label = "Sculpt"

    @classmethod
    def poll(cls, context):
        return context.mode == 'SCULPT_CURVES' and (context.object)

    def draw(self, context):
        layout = self.layout

        view = context.space_data
        overlay = view.overlay

        row = layout.row(align=True)
        row.active = overlay.show_overlays
        row.use_property_decorate = False
        row.separator(factor = 3)
        row.use_property_split = True
        row.prop(overlay, "sculpt_mode_mask_opacity", text="Selection Opacity")

        col = layout.column()
        split = col.split()
        row = split.row()
        row.active = overlay.show_overlays
        row.separator()
        row.prop(overlay, "show_sculpt_curves_cage", text="Curves Cage")

        row = split.row(align=True)
        row.active = overlay.show_overlays
        if overlay.show_sculpt_curves_cage:
            row.prop(overlay, "sculpt_curves_cage_opacity", text="")
        else:
            row.label(icon='DISCLOSURE_TRI_RIGHT')


class VIEW3D_PT_overlay_bones(Panel):
    bl_space_type = 'VIEW_3D'
    bl_region_type = 'HEADER'
    bl_parent_id = 'VIEW3D_PT_overlay'
    bl_label = "Bones"

    @staticmethod
    def is_using_wireframe(context):
        shading = VIEW3D_PT_shading.get_shading(context)

        if shading.type == 'WIREFRAME' or shading.show_xray:
            return True

        mode = context.mode

        if mode in {'POSE', 'PAINT_WEIGHT'}:
            armature = context.pose_object
        elif mode == 'EDIT_ARMATURE':
            armature = context.edit_object
        else:
            return False

        return armature and armature.display_type == 'WIRE'

    @classmethod
    def poll(cls, context):
        mode = context.mode
        return (
            (mode == 'POSE') or
            (mode == 'PAINT_WEIGHT' and context.pose_object) or
            (mode in {'EDIT_ARMATURE', 'OBJECT'} and
             VIEW3D_PT_overlay_bones.is_using_wireframe(context))
        )

    def draw(self, context):
        layout = self.layout
        view = context.space_data
        mode = context.mode
        overlay = view.overlay
        display_all = overlay.show_overlays

        col = layout.column()
        col.active = display_all

        if mode == 'POSE':

            col = layout.column(align=True)
            col.active = display_all
            split = col.split()
            row = split.row(align=True)
            row.separator()
            row.separator()
            row.prop(overlay, "show_xray_bone")

            row = split.row(align=True)
            if display_all and overlay.show_xray_bone:
                row.prop(overlay, "xray_alpha_bone", text="")
            else:
                row.label(icon='DISCLOSURE_TRI_RIGHT')

        elif mode == 'PAINT_WEIGHT':
            row = col.row()
            row.separator()
            row.prop(overlay, "show_xray_bone")

        if VIEW3D_PT_overlay_bones.is_using_wireframe(context):

            row = col.row()
            row.separator()
            row.use_property_split = True
            row.use_property_decorate = False
            row.prop(overlay, "bone_wire_alpha")


class VIEW3D_PT_overlay_texture_paint(Panel):
    bl_space_type = 'VIEW_3D'
    bl_region_type = 'HEADER'
    bl_parent_id = 'VIEW3D_PT_overlay'
    bl_label = "Texture Paint"

    @classmethod
    def poll(cls, context):
        return context.mode == 'PAINT_TEXTURE'

    def draw(self, context):
        layout = self.layout
        view = context.space_data
        overlay = view.overlay
        display_all = overlay.show_overlays

        col = layout.column()
        col.active = display_all
        row = col.row()
        row.separator()
        row.label(text="Stencil Mask Opacity")
        row.prop(overlay, "texture_paint_mode_opacity", text="")


class VIEW3D_PT_overlay_vertex_paint(Panel):
    bl_space_type = 'VIEW_3D'
    bl_region_type = 'HEADER'
    bl_parent_id = 'VIEW3D_PT_overlay'
    bl_label = "Vertex Paint"

    @classmethod
    def poll(cls, context):
        return context.mode == 'PAINT_VERTEX'

    def draw(self, context):
        layout = self.layout
        view = context.space_data
        overlay = view.overlay
        display_all = overlay.show_overlays

        col = layout.column()
        col.active = display_all
        row = col.row()
        row.separator()
        row.label(text="Stencil Mask Opacity")
        row.prop(overlay, "vertex_paint_mode_opacity", text="")
        row = col.row()
        row.separator()
        row.prop(overlay, "show_paint_wire")


class VIEW3D_PT_overlay_weight_paint(Panel):
    bl_space_type = 'VIEW_3D'
    bl_region_type = 'HEADER'
    bl_parent_id = 'VIEW3D_PT_overlay'
    bl_label = "Weight Paint"

    @classmethod
    def poll(cls, context):
        return context.mode == 'PAINT_WEIGHT'

    def draw(self, context):
        layout = self.layout
        view = context.space_data
        overlay = view.overlay
        display_all = overlay.show_overlays
        tool_settings = context.tool_settings

        col = layout.column()
        col.active = display_all

        row = col.row()
        row.separator()
        row.label(text="Opacity")
        row.prop(overlay, "weight_paint_mode_opacity", text="")
        row = col.split(factor=0.36)
        row.label(text="     Zero Weights")
        sub = row.row()
        sub.prop(tool_settings, "vertex_group_user", expand=True)

        row = col.row()
        row.separator()
        row.prop(overlay, "show_wpaint_contours")
        row = col.row()
        row.separator()
        row.prop(overlay, "show_paint_wire")


class VIEW3D_PT_snapping(Panel):
    bl_space_type = 'VIEW_3D'
    bl_region_type = 'HEADER'
    bl_label = "Snapping"

    def draw(self, context):
        tool_settings = context.tool_settings
        obj = context.active_object
        object_mode = 'OBJECT' if obj is None else obj.mode

        layout = self.layout
        col = layout.column()

        col.label(text="Snap With")
        row = col.row(align=True)
        row.prop(tool_settings, "snap_target", expand=True)

        col.label(text="Snap To")
        col.prop(tool_settings, "snap_elements_base", expand=True)

        col.label(text="Snap Individual Elements To")
        col.prop(tool_settings, "snap_elements_individual", expand=True)

        col.separator()

        if 'INCREMENT' in tool_settings.snap_elements:
            col.prop(tool_settings, "use_snap_grid_absolute")

        if 'VOLUME' in tool_settings.snap_elements:
            col.prop(tool_settings, "use_snap_peel_object")

        if 'FACE_NEAREST' in tool_settings.snap_elements:
            col.prop(tool_settings, "use_snap_to_same_target")
            if object_mode == 'EDIT':
                col.prop(tool_settings, "snap_face_nearest_steps")

        col.separator()

        col.prop(tool_settings, "use_snap_align_rotation")
        col.prop(tool_settings, "use_snap_backface_culling")

        col.separator()

        if obj:
            col.label(text="Target Selection")
            col_targetsel = col.column(align=True)
            if object_mode == 'EDIT' and obj.type not in {'LATTICE', 'META', 'FONT'}:
                col_targetsel.prop(
                    tool_settings,
                    "use_snap_self",
                    text="Include Active",
                    icon='EDITMODE_HLT',
                )
                col_targetsel.prop(
                    tool_settings,
                    "use_snap_edit",
                    text="Include Edited",
                    icon='OUTLINER_DATA_MESH',
                )
                col_targetsel.prop(
                    tool_settings,
                    "use_snap_nonedit",
                    text="Include Non-Edited",
                    icon='OUTLINER_OB_MESH',
                )
            col_targetsel.prop(
                tool_settings,
                "use_snap_selectable",
                text="Exclude Non-Selectable",
                icon='RESTRICT_SELECT_OFF',
            )

        col.label(text="Affect")
        row = col.row(align=True)
        row.prop(tool_settings, "use_snap_translate", text="Move", toggle=True)
        row.prop(tool_settings, "use_snap_rotate", text="Rotate", toggle=True)
        row.prop(tool_settings, "use_snap_scale", text="Scale", toggle=True)


class VIEW3D_PT_proportional_edit(Panel):
    bl_space_type = 'VIEW_3D'
    bl_region_type = 'HEADER'
    bl_label = "Proportional Editing"
    bl_ui_units_x = 8

    def draw(self, context):
        layout = self.layout
        tool_settings = context.tool_settings
        col = layout.column()
        col.active = (tool_settings.use_proportional_edit_objects if context.mode ==
                      'OBJECT' else tool_settings.use_proportional_edit)

        if context.mode != 'OBJECT':
            col.prop(tool_settings, "use_proportional_connected")
            sub = col.column()
            sub.active = not tool_settings.use_proportional_connected
            sub.prop(tool_settings, "use_proportional_projected")
            col.separator()

        col.prop(tool_settings, "proportional_edit_falloff", expand=True)
        col.prop(tool_settings, "proportional_distance")


class VIEW3D_PT_transform_orientations(Panel):
    bl_space_type = 'VIEW_3D'
    bl_region_type = 'HEADER'
    bl_label = "Transform Orientations"
    bl_ui_units_x = 8

    def draw(self, context):
        layout = self.layout
        layout.label(text="Transform Orientations")

        scene = context.scene
        orient_slot = scene.transform_orientation_slots[0]
        orientation = orient_slot.custom_orientation

        row = layout.row()
        col = row.column()
        col.prop(orient_slot, "type", expand=True)
        row.operator("transform.create_orientation", text="", icon='ADD', emboss=False).use = True

        if orientation:
            row = layout.row(align=False)
            row.prop(orientation, "name", text="", icon='OBJECT_ORIGIN')
            row.operator("transform.delete_orientation", text="", icon='X', emboss=False)


class VIEW3D_PT_gpencil_origin(Panel):
    bl_space_type = 'VIEW_3D'
    bl_region_type = 'HEADER'
    bl_label = "Stroke Placement"

    def draw(self, context):
        layout = self.layout
        tool_settings = context.tool_settings
        gpd = context.gpencil_data

        layout.label(text="Stroke Placement")

        row = layout.row()
        col = row.column()
        col.prop(tool_settings, "gpencil_stroke_placement_view3d", expand=True)

        if tool_settings.gpencil_stroke_placement_view3d == 'SURFACE':
            row = layout.row()
            row.label(text="Offset")
            row = layout.row()
            row.prop(gpd, "zdepth_offset", text="")

        if tool_settings.gpencil_stroke_placement_view3d == 'STROKE':
            row = layout.row()
            row.label(text="Target")
            row = layout.row()
            row.prop(tool_settings, "gpencil_stroke_snap_mode", expand=True)


class VIEW3D_PT_gpencil_lock(Panel):
    bl_space_type = 'VIEW_3D'
    bl_region_type = 'HEADER'
    bl_label = "Drawing Plane"

    def draw(self, context):
        layout = self.layout
        tool_settings = context.tool_settings

        layout.label(text="Drawing Plane")

        row = layout.row()
        col = row.column()
        col.prop(tool_settings.gpencil_sculpt, "lock_axis", expand=True)


class VIEW3D_PT_gpencil_guide(Panel):
    bl_space_type = 'VIEW_3D'
    bl_region_type = 'HEADER'
    bl_label = "Guides"

    def draw(self, context):
        settings = context.tool_settings.gpencil_sculpt.guide

        layout = self.layout
        layout.label(text="Guides")

        col = layout.column()
        col.active = settings.use_guide
        col.prop(settings, "type", expand=True)

        if settings.type in {'ISO', 'PARALLEL', 'RADIAL'}:
            col.prop(settings, "angle")
            row = col.row(align=True)

        col.prop(settings, "use_snapping")
        if settings.use_snapping:

            if settings.type == 'RADIAL':
                col.prop(settings, "angle_snap")
            else:
                col.prop(settings, "spacing")

        if settings.type in {'CIRCULAR', 'RADIAL'} or settings.use_snapping:
            col.label(text="Reference Point")
            row = col.row(align=True)
            row.prop(settings, "reference_point", expand=True)
            if settings.reference_point == 'CUSTOM':
                col.prop(settings, "location", text="Custom Location")
            elif settings.reference_point == 'OBJECT':
                col.prop(settings, "reference_object", text="Object Location")
                if not settings.reference_object:
                    col.label(text="No object selected, using cursor")


class VIEW3D_PT_overlay_gpencil_options(Panel):
    bl_space_type = 'VIEW_3D'
    bl_region_type = 'HEADER'
    bl_parent_id = 'VIEW3D_PT_overlay'
    bl_label = ""

    @classmethod
    def poll(cls, context):
        return context.object and context.object.type == 'GPENCIL'

    def draw_header(self, context):
        layout = self.layout
        layout.label(text={
            'PAINT_GPENCIL': iface_("Draw Grease Pencil"),
            'EDIT_GPENCIL': iface_("Edit Grease Pencil"),
            'SCULPT_GPENCIL': iface_("Sculpt Grease Pencil"),
            'WEIGHT_GPENCIL': iface_("Weight Grease Pencil"),
            'VERTEX_GPENCIL': iface_("Vertex Grease Pencil"),
            'OBJECT': iface_("Grease Pencil"),
        }[context.mode], translate=False)

    def draw(self, context):
        layout = self.layout
        view = context.space_data
        overlay = view.overlay
        display_all = overlay.show_overlays

        row = layout.row()
        row.separator()
        row.active = display_all
        row.prop(overlay, "use_gpencil_onion_skin", text="Onion Skin")

        col = layout.column(align=True)
        col.active = display_all
        split = col.split()
        row = split.row()
        row.separator()
        row.prop(overlay, "use_gpencil_grid")

        row = split.row(align=True)
        if overlay.use_gpencil_grid:
            row.prop(overlay, "gpencil_grid_opacity", text="", slider=True)
            row.prop(overlay, "use_gpencil_canvas_xray", text="", icon='XRAY')
        else:
            row.label(icon='DISCLOSURE_TRI_RIGHT')

        col = layout.column(align=True)
        col.active = display_all
        split = col.split()
        row = split.row()
        row.separator()
        row.prop(overlay, "use_gpencil_fade_layers")

        row = split.row(align=True)
        if overlay.use_gpencil_fade_layers:
            row.separator
            row.prop(overlay, "gpencil_fade_layer", text="", slider=True)
        else:
            row.label(icon='DISCLOSURE_TRI_RIGHT')

        col = layout.column(align=True)
        col.active = display_all
        split = col.split()
        row = split.row()
        row.separator()
        row.prop(overlay, "use_gpencil_fade_objects")

        row = split.row(align=True)
        if overlay.use_gpencil_fade_objects:
            row.prop(overlay, "gpencil_fade_objects", text="", slider=True)
            row.prop(overlay, "use_gpencil_fade_gp_objects", text="", icon='OUTLINER_OB_GREASEPENCIL')
        else:
            row.label(icon='DISCLOSURE_TRI_RIGHT')

        if context.object.mode in {'EDIT_GPENCIL', 'SCULPT_GPENCIL', 'WEIGHT_GPENCIL', 'VERTEX_GPENCIL'}:
            split = layout.split()
            col = split.column()
            col.active = display_all
            row = col.row()
            row.separator()
            row.prop(overlay, "use_gpencil_edit_lines", text="Edit Lines")
            col = split.column()
            if overlay.use_gpencil_edit_lines:
                col.prop(overlay, "use_gpencil_multiedit_line_only", text="Only in Multiframe")
            else:
                col.label(icon='DISCLOSURE_TRI_RIGHT')

            if context.object.mode == 'EDIT_GPENCIL':

                col = layout.column()
                col.active = display_all
                row = col.row()
                row.separator()
                row.prop(overlay, "use_gpencil_show_directions")
                col = layout.column()
                col.active = display_all
                row = col.row()
                row.separator()
                row.prop(overlay, "use_gpencil_show_material_name", text="Material Name")

                layout.use_property_split = True
                layout.active = display_all
                if not gpd.use_curve_edit:
                    row = layout.row()
                    row.separator()
                    row.prop(overlay, "vertex_opacity", text="Vertex Opacity", slider=True)
                else:
                    # Handles for Curve Edit
                    row = layout.row()
                    row.separator()
                    row.prop(overlay, "display_handle", text="Handles")

            # Handles for Curve Edit
            if context.object.mode == 'EDIT_GPENCIL':
                gpd = context.object.data
                layout.active = display_all
                if gpd.use_curve_edit:
                    layout.prop(overlay, "display_handle", text="Handles")

        if context.object.mode == 'SCULPT_GPENCIL':
            layout.use_property_split = True
            layout.active = display_all
            row = layout.row()
            row.separator()
            row.prop(overlay, "vertex_opacity", text="Vertex Opacity", slider=True)

        if context.object.mode in {'PAINT_GPENCIL', 'VERTEX_GPENCIL'}:
            layout.label(text="Vertex Paint")
            layout.active = display_all
            row = layout.row()
            shading = VIEW3D_PT_shading.get_shading(context)
            row.enabled = shading.type not in {'WIREFRAME', 'RENDERED'}
            row.separator()
            row.use_property_split = True
            row.prop(overlay, "gpencil_vertex_paint_opacity", text="Opacity", slider=True)


class VIEW3D_PT_quad_view(Panel):
    bl_space_type = 'VIEW_3D'
    bl_region_type = 'UI'
    bl_category = "View"
    bl_label = "Quad View"
    bl_options = {'DEFAULT_CLOSED'}

    @classmethod
    def poll(cls, context):
        view = context.space_data
        return view.region_quadviews

    def draw(self, context):
        layout = self.layout

        view = context.space_data

        region = view.region_quadviews[2]
        col = layout.column()
        col.prop(region, "lock_rotation")
        row = col.row()
        row.enabled = region.lock_rotation
        row.prop(region, "show_sync_view")
        row = col.row()

        row.enabled = region.lock_rotation and region.show_sync_view
        row.prop(region, "use_box_clip")


# Annotation properties
class VIEW3D_PT_grease_pencil(AnnotationDataPanel, Panel):
    bl_space_type = 'VIEW_3D'
    bl_region_type = 'UI'
    bl_category = "View"

    # NOTE: this is just a wrapper around the generic GP Panel


class VIEW3D_PT_annotation_onion(AnnotationOnionSkin, Panel):
    bl_space_type = 'VIEW_3D'
    bl_region_type = 'UI'
    bl_category = "View"
    bl_parent_id = 'VIEW3D_PT_grease_pencil'

    # NOTE: this is just a wrapper around the generic GP Panel


class TOPBAR_PT_annotation_layers(Panel, AnnotationDataPanel):
    bl_space_type = 'VIEW_3D'
    bl_region_type = 'HEADER'
    bl_label = "Layers"
    bl_ui_units_x = 14


class VIEW3D_PT_view3d_stereo(Panel):
    bl_space_type = 'VIEW_3D'
    bl_region_type = 'UI'
    bl_category = "View"
    bl_label = "Stereoscopy"
    bl_options = {'DEFAULT_CLOSED'}

    @classmethod
    def poll(cls, context):
        scene = context.scene
        wm = bpy.ops.wm

        multiview = scene.render.use_multiview
        return multiview

    def draw(self, context):
        layout = self.layout
        view = context.space_data

        basic_stereo = context.scene.render.views_format == 'STEREO_3D'

        col = layout.column()
        col.row().prop(view, "stereo_3d_camera", expand=True)

        col.label(text="Display")
        row = col.row()
        row.active = basic_stereo
        row.prop(view, "show_stereo_3d_cameras")
        row = col.row()
        row.active = basic_stereo
        split = row.split()
        split.prop(view, "show_stereo_3d_convergence_plane")
        split = row.split()
        split.prop(view, "stereo_3d_convergence_plane_alpha", text="Alpha")
        split.active = view.show_stereo_3d_convergence_plane
        row = col.row()
        split = row.split()
        split.prop(view, "show_stereo_3d_volume")
        split = row.split()
        split.prop(view, "stereo_3d_volume_alpha", text="Alpha")

        if context.scene.render.use_multiview:
            layout.separator()
            layout.operator("wm.set_stereo_3d", icon='CAMERA_STEREO')


class VIEW3D_PT_context_properties(Panel):
    bl_space_type = 'VIEW_3D'
    bl_region_type = 'UI'
    bl_category = "Item"
    bl_label = "Properties"
    bl_options = {'DEFAULT_CLOSED'}

    @staticmethod
    def _active_context_member(context):
        obj = context.object
        if obj:
            object_mode = obj.mode
            if object_mode == 'POSE':
                return "active_pose_bone"
            elif object_mode == 'EDIT' and obj.type == 'ARMATURE':
                return "active_bone"
            else:
                return "object"

        return ""

    @classmethod
    def poll(cls, context):
        import rna_prop_ui
        member = cls._active_context_member(context)

        if member:
            context_member, member = rna_prop_ui.rna_idprop_context_value(context, member, object)
            return context_member and rna_prop_ui.rna_idprop_has_properties(context_member)

        return False

    def draw(self, context):
        import rna_prop_ui
        member = VIEW3D_PT_context_properties._active_context_member(context)

        if member:
            # Draw with no edit button
            rna_prop_ui.draw(self.layout, context, member, object, use_edit=False)


# Grease Pencil Object - Multiframe falloff tools
class VIEW3D_PT_gpencil_multi_frame(Panel):
    bl_space_type = 'VIEW_3D'
    bl_region_type = 'HEADER'
    bl_label = "Multi Frame"

    def draw(self, context):
        layout = self.layout
        tool_settings = context.tool_settings

        gpd = context.gpencil_data
        settings = tool_settings.gpencil_sculpt

        col = layout.column(align=True)
        col.prop(settings, "use_multiframe_falloff")

        # Falloff curve
        if gpd.use_multiedit and settings.use_multiframe_falloff:
            layout.template_curve_mapping(settings, "multiframe_falloff_curve", brush=True)


# Grease Pencil Object - Curve Editing tools
class VIEW3D_PT_gpencil_curve_edit(Panel):
    bl_space_type = 'VIEW_3D'
    bl_region_type = 'HEADER'
    bl_label = "Curve Editing"

    def draw(self, context):
        layout = self.layout

        gpd = context.gpencil_data
        col = layout.column()

        col.label(text="Curve Editing:")

        split = layout.split()
        col = split.column(align=True)
        row = col.row()
        row.separator()
        row.label(text="Resolution")
        row = col.row()
        row.separator()
        row.label(text="Threshold")
        row = col.row()
        row.separator()
        row.label(text="Corner Angle")

        col = split.column(align=True)
        col.prop(gpd, "edit_curve_resolution", text="")
        col.prop(gpd, "curve_edit_threshold", text="")
        col.prop(gpd, "curve_edit_corner_angle", text="")

        col = layout.column()
        row = col.row()
        row.separator()
        row.prop(gpd, "use_adaptive_curve_resolution")


class VIEW3D_MT_gpencil_edit_context_menu(Menu):
    bl_label = ""

    def draw(self, context):
        layout = self.layout
        tool_settings = context.tool_settings

        is_point_mode = tool_settings.gpencil_selectmode_edit == 'POINT'
        is_stroke_mode = tool_settings.gpencil_selectmode_edit == 'STROKE'
        is_segment_mode = tool_settings.gpencil_selectmode_edit == 'SEGMENT'

        layout.operator_context = 'INVOKE_REGION_WIN'

        row = layout.row()

        if is_point_mode or is_segment_mode:
            col = row.column(align=True)

            col.label(text="Point Context Menu", icon='GP_SELECT_POINTS')
            col.separator()

            # Additive Operators
            col.operator("gpencil.stroke_subdivide", text="Subdivide", icon="SUBDIVIDE_EDGES").only_selected = True

            col.separator()

            col.operator("gpencil.extrude_move", text="Extrude", icon='EXTRUDE_REGION')

            col.separator()

            # Deform Operators
            col.operator("gpencil.stroke_smooth", text="Smooth", icon="PARTICLEBRUSH_SMOOTH").only_selected = True
            col.operator("transform.bend", text="Bend", icon="BEND")
            col.operator("transform.shear", text="Shear", icon="SHEAR")
            col.operator("transform.tosphere", text="To Sphere", icon="TOSPHERE")
            col.operator("transform.transform", text="Shrink Fatten",
                         icon='SHRINK_FATTEN').mode = 'GPENCIL_SHRINKFATTEN'

            col.separator()

            col.menu("VIEW3D_MT_mirror", text="Mirror")
            col.menu("GPENCIL_MT_snap", text="Snap")

            col.separator()

            # Duplicate operators
            col.operator("gpencil.duplicate_move", text="Duplicate", icon='DUPLICATE')
            col.operator("gpencil.copy", text="Copy", icon='COPYDOWN')
            col.operator("gpencil.paste", text="Paste", icon='PASTEDOWN').type = 'ACTIVE'
            col.operator("gpencil.paste", text="Paste by Layer", icon='PASTEDOWN').type = 'LAYER'

            col.separator()

            # Removal Operators
            col.operator("gpencil.stroke_merge", text="Merge", icon="MERGE")
            col.operator("gpencil.stroke_merge_by_distance", icon="MERGE").use_unselected = False
            col.operator("gpencil.stroke_split", text="Split", icon="SPLIT")
            col.operator("gpencil.stroke_separate", text="Separate", icon="SEPARATE_GP_POINTS").mode = 'POINT'

            col.separator()

            col.operator("gpencil.delete", text="Delete Points", icon="DELETE").type = 'POINTS'
            col.operator("gpencil.dissolve", text="Dissolve", icon="DISSOLVE_VERTS").type = 'POINTS'
            col.operator("gpencil.dissolve", text="Dissolve Between", icon="DISSOLVE_BETWEEN").type = 'BETWEEN'
            col.operator("gpencil.dissolve", text="Dissolve Unselected", icon="DISSOLVE_UNSELECTED").type = 'UNSELECT'

        if is_stroke_mode:

            col = row.column(align=True)
            col.label(text="Stroke Context Menu", icon='GP_SELECT_STROKES')
            col.separator()

            # Main Strokes Operators
            col.operator("gpencil.stroke_subdivide", text="Subdivide", icon="SUBDIVIDE_EDGES").only_selected = False
            col.menu("VIEW3D_MT_gpencil_simplify")
            col.operator("gpencil.stroke_trim", text="Trim", icon="CUT")

            col.separator()

            col.operator("gpencil.stroke_smooth", text="Smooth Stroke",
                         icon="PARTICLEBRUSH_SMOOTH").only_selected = False
            col.operator("transform.transform", text="Shrink Fatten",
                         icon='SHRINK_FATTEN').mode = 'GPENCIL_SHRINKFATTEN'

            col.separator()

            # Layer and Materials operators
            col.menu("GPENCIL_MT_move_to_layer")
            col.menu("VIEW3D_MT_assign_material")
            col.operator("gpencil.set_active_material", text="Set as Active Material", icon="MATERIAL_DATA")
            col.operator_menu_enum("gpencil.stroke_arrange", "direction", text="Arrange")

            col.separator()

            col.menu("VIEW3D_MT_mirror", text="Mirror")
            col.menu("VIEW3D_MT_snap", text="Snap")

            col.separator()

            # Duplicate operators
            col.operator("gpencil.duplicate_move", text="Duplicate", icon='DUPLICATE')
            col.operator("gpencil.copy", text="Copy", icon='COPYDOWN')
            col.operator("gpencil.paste", text="Paste", icon='PASTEDOWN').type = 'ACTIVE'
            col.operator("gpencil.paste", text="Paste by Layer", icon='PASTEDOWN').type = 'LAYER'

            col.separator()

            # Removal Operators
            col.operator("gpencil.stroke_merge_by_distance", icon="MERGE").use_unselected = True
            col.operator_menu_enum("gpencil.stroke_join", "type", text="Join", icon='JOIN')
            col.operator("gpencil.stroke_split", text="Split", icon="SPLIT")
            col.operator("gpencil.stroke_separate", text="Separate", icon="SEPARATE_GP_STROKES").mode = 'STROKE'

            col.separator()

            col.operator("gpencil.delete", text="Delete", icon="DELETE").type = 'STROKES'

            col.separator()

            col.operator("gpencil.reproject", text="Reproject")

def draw_gpencil_layer_active(context, layout):
    gpl = context.active_gpencil_layer
    if gpl:
        layout.label(text="Active Layer")
        row = layout.row(align=True)
        row.operator_context = 'EXEC_REGION_WIN'
        row.operator_menu_enum("gpencil.layer_change", "layer", text="", icon='GREASEPENCIL')
        row.prop(gpl, "info", text="")
        row.operator("gpencil.layer_remove", text="", icon='X')


def draw_gpencil_material_active(context, layout):
    ob = context.active_object
    if ob and len(ob.material_slots) > 0 and ob.active_material_index >= 0:
        ma = ob.material_slots[ob.active_material_index].material
        if ma:
            layout.label(text="Active Material")
            row = layout.row(align=True)
            row.operator_context = 'EXEC_REGION_WIN'
            row.operator_menu_enum("gpencil.material_set", "slot", text="", icon='MATERIAL')
            row.prop(ma, "name", text="")


class VIEW3D_PT_gpencil_sculpt_automasking(Panel):
    bl_space_type = 'VIEW_3D'
    bl_region_type = 'HEADER'
    bl_label = "Auto-masking"
    bl_ui_units_x = 10

    def draw(self, context):
        layout = self.layout

        tool_settings = context.scene.tool_settings
        layout.label(text="Auto-masking")

        col = layout.column(align=True)
        col.prop(tool_settings.gpencil_sculpt, "use_automasking_stroke", text="Stroke")
        col.prop(tool_settings.gpencil_sculpt, "use_automasking_layer_stroke", text="Layer")
        col.prop(tool_settings.gpencil_sculpt, "use_automasking_material_stroke", text="Material")
        col.separator()
        col.prop(tool_settings.gpencil_sculpt, "use_automasking_layer_active", text="Active Layer")
        col.prop(tool_settings.gpencil_sculpt, "use_automasking_material_active", text="Active Material")


class VIEW3D_PT_gpencil_sculpt_context_menu(Panel):
    bl_space_type = 'VIEW_3D'
    bl_region_type = 'WINDOW'
    bl_label = "Sculpt Context Menu"
    bl_ui_units_x = 12

    def draw(self, context):
        ts = context.tool_settings
        settings = ts.gpencil_sculpt_paint
        brush = settings.brush

        layout = self.layout

        layout.prop(brush, "size", slider=True)
        layout.prop(brush, "strength")

        # Layers
        draw_gpencil_layer_active(context, layout)


class VIEW3D_PT_gpencil_weight_context_menu(Panel):
    bl_space_type = 'VIEW_3D'
    bl_region_type = 'WINDOW'
    bl_label = "Weight Paint Context Menu"
    bl_ui_units_x = 12

    def draw(self, context):
        ts = context.tool_settings
        settings = ts.gpencil_weight_paint
        brush = settings.brush

        layout = self.layout

        layout.prop(brush, "size", slider=True)
        layout.prop(brush, "strength")
        layout.prop(brush, "weight")

        # Layers
        draw_gpencil_layer_active(context, layout)


class VIEW3D_MT_gpencil_sculpt(Menu):
    bl_label = "Sculpt"

    def draw(self, context):
        layout = self.layout

        layout.operator_context = 'INVOKE_REGION_WIN'
        layout.menu("VIEW3D_MT_assign_material")
        layout.separator()

        layout.operator("gpencil.frame_duplicate", text="Duplicate Active Frame", icon="DUPLICATE")
        layout.operator(
            "gpencil.frame_duplicate",
            text="Duplicate Active Frame All Layers",
            icon="DUPLICATE").mode = 'ALL'

        layout.separator()

        layout.operator("gpencil.stroke_subdivide", text="Subdivide", icon="SUBDIVIDE_EDGES")
        layout.operator("gpencil.stroke_simplify_fixed", text="Simplify", icon="MOD_SIMPLIFY")
        layout.operator("gpencil.stroke_simplify", text="Simplify Adaptative", icon="SIMPLIFY_ADAPTIVE")

        if context.mode == 'WEIGHT_GPENCIL':
            layout.separator()
            layout.menu("VIEW3D_MT_gpencil_autoweights")

        layout.separator()

        # radial control button brush size
        myvar = layout.operator("wm.radial_control", text="Brush Radius", icon="BRUSHSIZE")
        myvar.data_path_primary = 'tool_settings.gpencil_sculpt.brush.size'

        # radial control button brush strength
        myvar = layout.operator("wm.radial_control", text="Brush Strength", icon="BRUSHSTRENGTH")
        myvar.data_path_primary = 'tool_settings.gpencil_sculpt.brush.strength'

        layout.separator()

        # line edit toggles from the keympap
        props = layout.operator("wm.context_toggle", text="Toggle Edit Lines", icon='STROKE')
        props.data_path = "space_data.overlay.use_gpencil_edit_lines"

        props = layout.operator("wm.context_toggle", text="Toggle Multiline Edit Only", icon='STROKE')
        props.data_path = "space_data.overlay.use_gpencil_multiedit_line_only"


class VIEW3D_PT_gpencil_edit_options(Panel):
    bl_space_type = 'VIEW_3D'
    bl_region_type = 'HEADER'
    bl_label = "Options"

    def draw(self, context):
        layout = self.layout
        settings = context.tool_settings.gpencil_sculpt

        layout.prop(settings, "use_scale_thickness", text="Scale Thickness")

class VIEW3D_PT_gpencil_draw_context_menu(Panel):
    bl_space_type = 'VIEW_3D'
    bl_region_type = 'WINDOW'
    bl_label = "Draw Context Menu"
    bl_ui_units_x = 12

    def draw(self, context):
        layout = self.layout
        tool_settings = context.tool_settings
        settings = tool_settings.gpencil_paint
        brush = settings.brush
        gp_settings = brush.gpencil_settings

        is_pin_vertex = gp_settings.brush_draw_mode == 'VERTEXCOLOR'
        is_vertex = settings.color_mode == 'VERTEXCOLOR' or brush.gpencil_tool == 'TINT' or is_pin_vertex

        if brush.gpencil_tool not in {'ERASE', 'CUTTER', 'EYEDROPPER'} and is_vertex:
            split = layout.split(factor=0.1)
            split.prop(brush, "color", text="")
            split.template_color_picker(brush, "color", value_slider=True)

            col = layout.column()
            col.separator()
            col.prop_menu_enum(gp_settings, "vertex_mode", text="Mode")
            col.separator()

        if brush.gpencil_tool not in {'FILL', 'CUTTER'}:
            layout.prop(brush, "size", slider=True)
        if brush.gpencil_tool not in {'ERASE', 'FILL', 'CUTTER'}:
            layout.prop(gp_settings, "pen_strength")

        # Layers
        draw_gpencil_layer_active(context, layout)
        # Material
        if not is_vertex:
            draw_gpencil_material_active(context, layout)


class VIEW3D_PT_gpencil_vertex_context_menu(Panel):
    bl_space_type = 'VIEW_3D'
    bl_region_type = 'WINDOW'
    bl_label = "Vertex Paint Context Menu"
    bl_ui_units_x = 12

    def draw(self, context):
        layout = self.layout
        tool_settings = context.tool_settings
        settings = tool_settings.gpencil_vertex_paint
        brush = settings.brush
        gp_settings = brush.gpencil_settings

        col = layout.column()

        if brush.gpencil_vertex_tool in {'DRAW', 'REPLACE'}:
            split = layout.split(factor=0.1)
            split.prop(brush, "color", text="")
            split.template_color_picker(brush, "color", value_slider=True)

            col = layout.column()
            col.separator()
            col.prop_menu_enum(gp_settings, "vertex_mode", text="Mode")
            col.separator()

        row = col.row(align=True)
        row.prop(brush, "size", text="Radius")
        row.prop(gp_settings, "use_pressure", text="", icon='STYLUS_PRESSURE')

        if brush.gpencil_vertex_tool in {'DRAW', 'BLUR', 'SMEAR'}:
            row = layout.row(align=True)
            row.prop(gp_settings, "pen_strength", slider=True)
            row.prop(gp_settings, "use_strength_pressure", text="", icon='STYLUS_PRESSURE')

        # Layers
        draw_gpencil_layer_active(context, layout)


class VIEW3D_PT_paint_vertex_context_menu(Panel):
    # Only for popover, these are dummy values.
    bl_space_type = 'VIEW_3D'
    bl_region_type = 'WINDOW'
    bl_label = "Vertex Paint Context Menu"

    def draw(self, context):
        layout = self.layout

        brush = context.tool_settings.vertex_paint.brush
        capabilities = brush.vertex_paint_capabilities

        if capabilities.has_color:
            split = layout.split(factor=0.1)
            UnifiedPaintPanel.prop_unified_color(split, context, brush, "color", text="")
            UnifiedPaintPanel.prop_unified_color_picker(split, context, brush, "color", value_slider=True)
            layout.prop(brush, "blend", text="")

        UnifiedPaintPanel.prop_unified(
            layout,
            context,
            brush,
            "size",
            unified_name="use_unified_size",
            pressure_name="use_pressure_size",
            slider=True,
        )
        UnifiedPaintPanel.prop_unified(
            layout,
            context,
            brush,
            "strength",
            unified_name="use_unified_strength",
            pressure_name="use_pressure_strength",
            slider=True,
        )


class VIEW3D_PT_paint_texture_context_menu(Panel):
    # Only for popover, these are dummy values.
    bl_space_type = 'VIEW_3D'
    bl_region_type = 'WINDOW'
    bl_label = "Texture Paint Context Menu"

    def draw(self, context):
        layout = self.layout

        brush = context.tool_settings.image_paint.brush
        capabilities = brush.image_paint_capabilities

        if capabilities.has_color:
            split = layout.split(factor=0.1)
            UnifiedPaintPanel.prop_unified_color(split, context, brush, "color", text="")
            UnifiedPaintPanel.prop_unified_color_picker(split, context, brush, "color", value_slider=True)
            layout.prop(brush, "blend", text="")

        if capabilities.has_radius:
            UnifiedPaintPanel.prop_unified(
                layout,
                context,
                brush,
                "size",
                unified_name="use_unified_size",
                pressure_name="use_pressure_size",
                slider=True,
            )
            UnifiedPaintPanel.prop_unified(
                layout,
                context,
                brush,
                "strength",
                unified_name="use_unified_strength",
                pressure_name="use_pressure_strength",
                slider=True,
            )


class VIEW3D_PT_paint_weight_context_menu(Panel):
    # Only for popover, these are dummy values.
    bl_space_type = 'VIEW_3D'
    bl_region_type = 'WINDOW'
    bl_label = "Weights Context Menu"

    def draw(self, context):
        layout = self.layout

        brush = context.tool_settings.weight_paint.brush
        UnifiedPaintPanel.prop_unified(
            layout,
            context,
            brush,
            "weight",
            unified_name="use_unified_weight",
            slider=True,
        )
        UnifiedPaintPanel.prop_unified(
            layout,
            context,
            brush,
            "size",
            unified_name="use_unified_size",
            pressure_name="use_pressure_size",
            slider=True,
        )
        UnifiedPaintPanel.prop_unified(
            layout,
            context,
            brush,
            "strength",
            unified_name="use_unified_strength",
            pressure_name="use_pressure_strength",
            slider=True)




class VIEW3D_PT_sculpt_automasking(Panel):
    bl_space_type = 'VIEW_3D'
    bl_region_type = 'HEADER'
    bl_label = "Auto-Masking"
    bl_ui_units_x = 10

    def draw(self, context):
        layout = self.layout

        tool_settings = context.tool_settings
        sculpt = tool_settings.sculpt
        layout.label(text="Auto-Masking")

        col = layout.column(align=True)
        col.prop(sculpt, "use_automasking_topology", text="Topology")
        col.prop(sculpt, "use_automasking_face_sets", text="Face Sets")

        col.separator()

        col = layout.column(align=True)
        col.prop(sculpt, "use_automasking_boundary_edges", text="Mesh Boundary")
        col.prop(sculpt, "use_automasking_boundary_face_sets", text="Face Sets Boundary")

        if sculpt.use_automasking_boundary_edges or sculpt.use_automasking_boundary_face_sets:
            col.prop(sculpt.brush, "automasking_boundary_edges_propagation_steps")

        col.separator()

        col = layout.column(align=True)
        row = col.row()
        row.prop(sculpt, "use_automasking_cavity", text="Cavity")

        is_cavity_active = sculpt.use_automasking_cavity or sculpt.use_automasking_cavity_inverted

        if is_cavity_active:
            props = row.operator("sculpt.mask_from_cavity", text="Create Mask")
            props.settings_source = 'SCENE'

        col.prop(sculpt, "use_automasking_cavity_inverted", text="Cavity (inverted)")

        if is_cavity_active:
            col = layout.column(align=True)
            col.prop(sculpt, "automasking_cavity_factor", text="Factor")
            col.prop(sculpt, "automasking_cavity_blur_steps", text="Blur")

            col = layout.column()
            col.prop(sculpt, "use_automasking_custom_cavity_curve", text="Custom Curve")

            if sculpt.use_automasking_custom_cavity_curve:
                col.template_curve_mapping(sculpt, "automasking_cavity_curve")

        col.separator()

        col = layout.column(align=True)
        col.prop(sculpt, "use_automasking_view_normal", text="View Normal")

        if sculpt.use_automasking_view_normal:
            col.prop(sculpt, "use_automasking_view_occlusion", text="Occlusion")
            subcol = col.column(align=True)
            subcol.active = not sculpt.use_automasking_view_occlusion
            subcol.prop(sculpt, "automasking_view_normal_limit", text="Limit")
            subcol.prop(sculpt, "automasking_view_normal_falloff", text="Falloff")

        col = layout.column()
        col.prop(sculpt, "use_automasking_start_normal", text="Area Normal")

        if sculpt.use_automasking_start_normal:
            col = layout.column(align=True)
            col.prop(sculpt, "automasking_start_normal_limit", text="Limit")
            col.prop(sculpt, "automasking_start_normal_falloff", text="Falloff")


class VIEW3D_PT_sculpt_context_menu(Panel):
    # Only for popover, these are dummy values.
    bl_space_type = 'VIEW_3D'
    bl_region_type = 'WINDOW'
    bl_label = "Sculpt Context Menu"

    def draw(self, context):
        layout = self.layout

        brush = context.tool_settings.sculpt.brush
        capabilities = brush.sculpt_capabilities

        if capabilities.has_color:
            split = layout.split(factor=0.1)
            UnifiedPaintPanel.prop_unified_color(split, context, brush, "color", text="")
            UnifiedPaintPanel.prop_unified_color_picker(split, context, brush, "color", value_slider=True)

            layout.prop(brush, "blend", text="")

        ups = context.tool_settings.unified_paint_settings
        size = "size"
        size_owner = ups if ups.use_unified_size else brush
        if size_owner.use_locked_size == 'SCENE':
            size = "unprojected_radius"

        UnifiedPaintPanel.prop_unified(
            layout,
            context,
            brush,
            size,
            unified_name="use_unified_size",
            pressure_name="use_pressure_size",
            text="Radius",
            slider=True,
        )
        UnifiedPaintPanel.prop_unified(
            layout,
            context,
            brush,
            "strength",
            unified_name="use_unified_strength",
            pressure_name="use_pressure_strength",
            slider=True,
        )

        if capabilities.has_auto_smooth:
            layout.prop(brush, "auto_smooth_factor", slider=True)

        if capabilities.has_normal_weight:
            layout.prop(brush, "normal_weight", slider=True)

        if capabilities.has_pinch_factor:
            text = "Pinch"
            if brush.sculpt_tool in {'BLOB', 'SNAKE_HOOK'}:
                text = "Magnify"
            layout.prop(brush, "crease_pinch_factor", slider=True, text=text)

        if capabilities.has_rake_factor:
            layout.prop(brush, "rake_factor", slider=True)

        if capabilities.has_plane_offset:
            layout.prop(brush, "plane_offset", slider=True)
            layout.prop(brush, "plane_trim", slider=True, text="Distance")

        if capabilities.has_height:
            layout.prop(brush, "height", slider=True, text="Height")


class TOPBAR_PT_gpencil_materials(GreasePencilMaterialsPanel, Panel):
    bl_space_type = 'VIEW_3D'
    bl_region_type = 'HEADER'
    bl_label = "Materials"
    bl_ui_units_x = 14

    @classmethod
    def poll(cls, context):
        ob = context.object
        return ob and ob.type == 'GPENCIL'


class TOPBAR_PT_gpencil_vertexcolor(GreasePencilVertexcolorPanel, Panel):
    bl_space_type = 'VIEW_3D'
    bl_region_type = 'HEADER'
    bl_label = "Color Attribute"
    bl_ui_units_x = 10

    @classmethod
    def poll(cls, context):
        ob = context.object
        return ob and ob.type == 'GPENCIL'


class VIEW3D_PT_curves_sculpt_add_shape(Panel):
    # Only for popover, these are dummy values.
    bl_space_type = 'VIEW_3D'
    bl_region_type = 'WINDOW'
    bl_label = "Curves Sculpt Add Curve Options"

    def draw(self, context):
        layout = self.layout

        layout.use_property_split = True
        layout.use_property_decorate = False  # No animation.

        settings = UnifiedPaintPanel.paint_settings(context)
        brush = settings.brush

        col = layout.column(heading="Interpolate", align=True)
        col.prop(brush.curves_sculpt_settings, "interpolate_length", text="Length")
        col.prop(brush.curves_sculpt_settings, "interpolate_shape", text="Shape")
        col.prop(brush.curves_sculpt_settings, "interpolate_point_count", text="Point Count")

        col = layout.column()
        col.active = not brush.curves_sculpt_settings.interpolate_length
        col.prop(brush.curves_sculpt_settings, "curve_length", text="Length")

        col = layout.column()
        col.active = not brush.curves_sculpt_settings.interpolate_point_count
        col.prop(brush.curves_sculpt_settings, "points_per_curve", text="Points")


class VIEW3D_PT_curves_sculpt_parameter_falloff(Panel):
    # Only for popover, these are dummy values.
    bl_space_type = 'VIEW_3D'
    bl_region_type = 'WINDOW'
    bl_label = "Curves Sculpt Parameter Falloff"

    def draw(self, context):
        layout = self.layout

        settings = UnifiedPaintPanel.paint_settings(context)
        brush = settings.brush

        layout.template_curve_mapping(brush.curves_sculpt_settings, "curve_parameter_falloff")
        row = layout.row(align=True)
        row.operator("brush.sculpt_curves_falloff_preset", icon='SMOOTHCURVE', text="").shape = 'SMOOTH'
        row.operator("brush.sculpt_curves_falloff_preset", icon='SPHERECURVE', text="").shape = 'ROUND'
        row.operator("brush.sculpt_curves_falloff_preset", icon='ROOTCURVE', text="").shape = 'ROOT'
        row.operator("brush.sculpt_curves_falloff_preset", icon='SHARPCURVE', text="").shape = 'SHARP'
        row.operator("brush.sculpt_curves_falloff_preset", icon='LINCURVE', text="").shape = 'LINE'
        row.operator("brush.sculpt_curves_falloff_preset", icon='NOCURVE', text="").shape = 'MAX'


class VIEW3D_PT_curves_sculpt_grow_shrink_scaling(Panel):
    # Only for popover, these are dummy values.
    bl_space_type = 'VIEW_3D'
    bl_region_type = 'WINDOW'
    bl_label = "Curves Grow/Shrink Scaling"
    bl_ui_units_x = 12

    def draw(self, context):
        layout = self.layout

        layout.use_property_split = True
        layout.use_property_decorate = False  # No animation.

        settings = UnifiedPaintPanel.paint_settings(context)
        brush = settings.brush

        layout.prop(brush.curves_sculpt_settings, "scale_uniform")
        layout.prop(brush.curves_sculpt_settings, "minimum_length")


class VIEW3D_PT_viewport_debug(Panel):
    bl_space_type = 'VIEW_3D'
    bl_region_type = 'HEADER'
    bl_parent_id = 'VIEW3D_PT_overlay'
    bl_label = "Viewport Debug"

    @classmethod
    def poll(cls, context):
        prefs = context.preferences
        return prefs.experimental.use_viewport_debug

    def draw(self, context):
        layout = self.layout
        view = context.space_data
        overlay = view.overlay

        layout.prop(overlay, "use_debug_freeze_view_culling")


classes = (
    VIEW3D_HT_header,
    VIEW3D_HT_tool_header,
    ALL_MT_editormenu,
    VIEW3D_MT_editor_menus,
    VIEW3D_MT_transform,
    VIEW3D_MT_transform_object,
    VIEW3D_MT_transform_armature,
    VIEW3D_MT_mirror,
    VIEW3D_MT_snap,
    VIEW3D_MT_uv_map_clear_seam,
    VIEW3D_MT_uv_map,
    VIEW3D_MT_switchactivecamto,
    VIEW3D_MT_view_legacy,
    VIEW3D_MT_view,
    VIEW3D_MT_view_cameras,
    VIEW3D_MT_view_pie_menus,
    VIEW3D_MT_view_navigation_legacy,
    VIEW3D_MT_view_navigation,
    VIEW3D_MT_view_align,
    VIEW3D_MT_view_align_selected,
    VIEW3D_MT_select_object,
    VIEW3D_MT_select_object_legacy,
    VIEW3D_MT_select_by_type,
    VIEW3D_MT_select_grouped,
    VIEW3D_MT_select_linked,
    VIEW3D_MT_select_object_more_less,
    VIEW3D_MT_select_pose,
    VIEW3D_MT_select_particle,
    VIEW3D_MT_edit_mesh,
    VIEW3D_MT_edit_mesh_legacy,
    VIEW3D_MT_edit_mesh_sort_elements,
    VIEW3D_MT_edit_mesh_select_similar,
    VIEW3D_MT_edit_mesh_select_by_trait,
    VIEW3D_MT_edit_mesh_select_more_less,
    VIEW3D_MT_select_edit_mesh,
    VIEW3D_MT_select_edit_curve,
    VIEW3D_MT_select_edit_curve_select_similar,
    VIEW3D_MT_select_edit_surface,
    VIEW3D_MT_select_edit_text,
    VIEW3D_MT_select_edit_metaball,
    VIEW3D_MT_edit_lattice_context_menu,
    VIEW3D_MT_select_edit_metaball_select_similar,
    VIEW3D_MT_select_edit_lattice,
    VIEW3D_MT_select_edit_armature,
<<<<<<< HEAD
    VIEW3D_MT_select_gpencil_legacy,
    VIEW3D_MT_select_gpencil_grouped,
=======
    VIEW3D_MT_select_edit_grease_pencil,
>>>>>>> 47bc6b03
    VIEW3D_MT_select_edit_gpencil,
    VIEW3D_MT_select_paint_mask,
    VIEW3D_MT_select_paint_mask_face_more_less,
    VIEW3D_MT_select_paint_mask_vertex,
    VIEW3D_MT_select_paint_mask_vertex_more_less,
    VIEW3D_MT_edit_curves_select_more_less,
    VIEW3D_MT_select_edit_curves,
    VIEW3D_MT_select_sculpt_curves,
    VIEW3D_MT_mesh_add,
    VIEW3D_MT_curve_add,
    VIEW3D_MT_surface_add,
    VIEW3D_MT_edit_metaball_context_menu,
    VIEW3D_MT_metaball_add,
    TOPBAR_MT_edit_curve_add,
    TOPBAR_MT_edit_armature_add,
    VIEW3D_MT_armature_add,
    VIEW3D_MT_light_add,
    VIEW3D_MT_lightprobe_add,
    VIEW3D_MT_camera_add,
    VIEW3D_MT_volume_add,
    VIEW3D_MT_grease_pencil_add,
    VIEW3D_MT_add,
    VIEW3D_MT_image_add,
    VIEW3D_MT_origin_set,
    VIEW3D_MT_object,
    VIEW3D_MT_object_convert,
    VIEW3D_MT_object_animation,
    VIEW3D_MT_object_asset,
    VIEW3D_MT_object_rigid_body,
    VIEW3D_MT_object_clear,
    VIEW3D_MT_object_context_menu,
    VIEW3D_MT_object_shading,
    VIEW3D_MT_object_apply,
    VIEW3D_MT_object_relations,
    VIEW3D_MT_object_liboverride,
    VIEW3D_MT_object_parent,
    VIEW3D_MT_object_track,
    VIEW3D_MT_object_collection,
    VIEW3D_MT_object_constraints,
    VIEW3D_MT_object_quick_effects,
    VIEW3D_MT_object_showhide,
    VIEW3D_MT_object_cleanup,
    VIEW3D_MT_make_single_user,
    VIEW3D_MT_make_links,
    VIEW3D_MT_brush,
    VIEW3D_MT_brush_curve_presets,
    VIEW3D_MT_facemask_showhide,
    VIEW3D_MT_paint_vertex,
    VIEW3D_MT_paint_vertex_specials,
    VIEW3D_MT_paint_texture_specials,
    VIEW3D_MT_hook,
    VIEW3D_MT_vertex_group,
    VIEW3D_MT_gpencil_vertex_group,
    VIEW3D_MT_paint_weight,
    VIEW3D_MT_paint_weight_lock,
    VIEW3D_MT_paint_weight_specials,
    VIEW3D_MT_subdivision_set,
    VIEW3D_MT_sculpt_specials,
    VIEW3D_MT_sculpt,
    VIEW3D_MT_sculpt_legacy,
    VIEW3D_MT_sculpt_transform,
    VIEW3D_MT_sculpt_showhide,
    VIEW3D_MT_sculpt_set_pivot,
    VIEW3D_MT_mask,
    VIEW3D_MT_mask_legacy,
    VIEW3D_MT_face_sets,
    VIEW3D_MT_face_sets_init,
    VIEW3D_MT_random_mask,
    VIEW3D_MT_hide_mask,
    VIEW3D_MT_particle,
    VIEW3D_MT_particle_context_menu,
    VIEW3D_MT_particle_showhide,
    VIEW3D_MT_pose,
    VIEW3D_MT_pose_transform,
    VIEW3D_MT_pose_slide,
    VIEW3D_MT_pose_propagate,
    VIEW3D_MT_pose_motion,
    VIEW3D_MT_pose_group,
    VIEW3D_MT_pose_ik,
    VIEW3D_MT_pose_constraints,
    VIEW3D_MT_pose_names,
    VIEW3D_MT_pose_showhide,
    VIEW3D_MT_pose_apply,
    VIEW3D_MT_pose_context_menu,
    VIEW3D_MT_bone_options_toggle,
    VIEW3D_MT_bone_options_enable,
    VIEW3D_MT_bone_options_disable,
    VIEW3D_MT_edit_mesh_context_menu,
    VIEW3D_MT_edit_mesh_select_mode,
    VIEW3D_MT_edit_mesh_extrude_dupli,
    VIEW3D_MT_edit_mesh_extrude_dupli_rotate,
    VIEW3D_MT_edit_mesh_extrude,
    VIEW3D_MT_edit_mesh_vertices,
    VIEW3D_MT_edit_mesh_vertices_legacy,
    VIEW3D_MT_edit_mesh_edges,
    VIEW3D_MT_edit_mesh_edges_legacy,
    VIEW3D_MT_edit_mesh_faces,
    VIEW3D_MT_edit_mesh_faces_legacy,
    VIEW3D_MT_edit_mesh_faces_data,
    VIEW3D_MT_edit_mesh_normals,
    VIEW3D_MT_edit_mesh_normals_select_strength,
    VIEW3D_MT_edit_mesh_normals_set_strength,
    VIEW3D_MT_edit_mesh_normals_average,
    VIEW3D_MT_edit_mesh_shading,
    VIEW3D_MT_edit_mesh_weights,
    VIEW3D_MT_edit_mesh_clean,
    VIEW3D_MT_edit_mesh_delete,
    VIEW3D_MT_edit_mesh_merge,
    VIEW3D_MT_edit_mesh_split,
    VIEW3D_MT_edit_mesh_dissolve,
    VIEW3D_MT_edit_mesh_showhide,
    VIEW3D_MT_paint_gpencil,
    VIEW3D_MT_draw_gpencil,
    VIEW3D_MT_edit_gpencil_showhide,
    VIEW3D_MT_assign_material,
    VIEW3D_MT_edit_gpencil,
    VIEW3D_MT_edit_gpencil_stroke,
    VIEW3D_MT_edit_gpencil_point,
    VIEW3D_MT_edit_gpencil_hide,
    VIEW3D_MT_edit_gpencil_arrange_strokes,
    VIEW3D_MT_edit_gpencil_delete,
    VIEW3D_MT_sculpt_gpencil_copy,
    VIEW3D_MT_weight_gpencil,
    VIEW3D_MT_gpencil_simplify,
    VIEW3D_MT_gpencil_autoweights,
    VIEW3D_MT_gpencil_edit_context_menu,
    VIEW3D_MT_edit_greasepencil,
    VIEW3D_MT_edit_curve,
    VIEW3D_MT_edit_curve_ctrlpoints,
    VIEW3D_MT_edit_curve_handle_type_set,
    VIEW3D_MT_edit_curve_segments,
    VIEW3D_MT_edit_curve_context_menu,
    VIEW3D_MT_edit_curve_delete,
    VIEW3D_MT_edit_curve_showhide,
    VIEW3D_MT_edit_surface,
    VIEW3D_MT_edit_font,
    VIEW3D_MT_edit_font_chars,
    VIEW3D_MT_edit_font_kerning,
    VIEW3D_MT_edit_font_move,
    VIEW3D_MT_edit_font_delete,
    VIEW3D_MT_edit_font_context_menu,
    VIEW3D_MT_edit_meta,
    VIEW3D_MT_edit_meta_showhide,
    VIEW3D_MT_edit_lattice,
    VIEW3D_MT_edit_lattice_flip,
    VIEW3D_MT_edit_armature,
    VIEW3D_MT_armature_showhide,
    VIEW3D_MT_armature_context_menu,
    VIEW3D_MT_edit_armature_roll,
    VIEW3D_MT_edit_armature_names,
    VIEW3D_MT_edit_armature_delete,
    VIEW3D_MT_gpencil_animation,
    VIEW3D_MT_edit_gpencil_transform,
    #VIEW3D_MT_edit_gpencil_transform_legacy,
    VIEW3D_MT_edit_curves,
    VIEW3D_MT_object_mode_pie,
    VIEW3D_MT_view_pie,
    VIEW3D_MT_transform_gizmo_pie,
    VIEW3D_MT_shading_pie,
    VIEW3D_MT_shading_ex_pie,
    VIEW3D_MT_pivot_pie,
    VIEW3D_MT_snap_pie,
    VIEW3D_MT_orientations_pie,
    VIEW3D_MT_proportional_editing_falloff_pie,
    VIEW3D_MT_sculpt_mask_edit_pie,
    VIEW3D_MT_sculpt_automasking_pie,
    VIEW3D_MT_sculpt_gpencil_automasking_pie,
    VIEW3D_MT_wpaint_vgroup_lock_pie,
    VIEW3D_MT_sculpt_face_sets_edit_pie,
    VIEW3D_MT_sculpt_curves,
    VIEW3D_PT_active_tool,
    VIEW3D_PT_active_tool_duplicate,
    VIEW3D_PT_view3d_properties,
    VIEW3D_PT_view3d_properties_edit,
    VIEW3D_PT_view3d_camera_lock,
    VIEW3D_PT_view3d_cursor,
    VIEW3D_PT_collections,
    VIEW3D_PT_object_type_visibility,
    VIEW3D_PT_grease_pencil,
    VIEW3D_PT_annotation_onion,
    VIEW3D_PT_gpencil_multi_frame,
    VIEW3D_PT_gpencil_curve_edit,
    VIEW3D_PT_gpencil_sculpt_automasking,
    VIEW3D_MT_gpencil_sculpt,
    VIEW3D_PT_quad_view,
    VIEW3D_PT_view3d_stereo,
    VIEW3D_PT_shading,
    VIEW3D_PT_shading_lighting,
    VIEW3D_PT_shading_color,
    VIEW3D_PT_shading_options,
    VIEW3D_PT_shading_options_shadow,
    VIEW3D_PT_shading_options_ssao,
    VIEW3D_PT_shading_render_pass,
    VIEW3D_PT_shading_compositor,
    VIEW3D_PT_gizmo_display,
    VIEW3D_PT_overlay,
    VIEW3D_PT_overlay_guides,
    VIEW3D_PT_overlay_object,
    VIEW3D_PT_overlay_geometry,
    VIEW3D_PT_overlay_motion_tracking,
    VIEW3D_PT_overlay_edit_mesh,
    VIEW3D_PT_overlay_edit_mesh_shading,
    VIEW3D_PT_overlay_edit_mesh_measurement,
    VIEW3D_PT_overlay_edit_mesh_normals,
    VIEW3D_PT_overlay_edit_mesh_freestyle,
    VIEW3D_PT_overlay_edit_curve,
    VIEW3D_PT_overlay_texture_paint,
    VIEW3D_PT_overlay_vertex_paint,
    VIEW3D_PT_overlay_weight_paint,
    VIEW3D_PT_overlay_bones,
    VIEW3D_PT_overlay_sculpt,
    VIEW3D_PT_overlay_sculpt_curves,
    VIEW3D_PT_snapping,
    VIEW3D_PT_proportional_edit,
    VIEW3D_PT_gpencil_origin,
    VIEW3D_PT_gpencil_lock,
    VIEW3D_PT_gpencil_guide,
    VIEW3D_PT_transform_orientations,
    VIEW3D_PT_overlay_gpencil_options,
    VIEW3D_PT_context_properties,
    VIEW3D_PT_paint_vertex_context_menu,
    VIEW3D_PT_paint_texture_context_menu,
    VIEW3D_PT_paint_weight_context_menu,
    VIEW3D_PT_gpencil_vertex_context_menu,
    VIEW3D_PT_gpencil_sculpt_context_menu,
    VIEW3D_PT_gpencil_weight_context_menu,
    VIEW3D_PT_gpencil_draw_context_menu,
    VIEW3D_PT_gpencil_edit_options,
    VIEW3D_PT_sculpt_automasking,
    VIEW3D_PT_sculpt_context_menu,
    TOPBAR_PT_gpencil_materials,
    TOPBAR_PT_gpencil_vertexcolor,
    TOPBAR_PT_annotation_layers,
    VIEW3D_PT_curves_sculpt_add_shape,
    VIEW3D_PT_curves_sculpt_parameter_falloff,
    VIEW3D_PT_curves_sculpt_grow_shrink_scaling,
    VIEW3D_PT_viewport_debug,
)


if __name__ == "__main__":  # only for live edit.
    from bpy.utils import register_class
    for cls in classes:
        register_class(cls)<|MERGE_RESOLUTION|>--- conflicted
+++ resolved
@@ -191,6 +191,14 @@
                 row.operator("curves.set_selection_domain", text="", icon='CURVE_PATH', depress=(domain == 'CURVE')).domain = 'CURVE'
 
         # Grease Pencil
+        if obj and obj.type == 'GREASEPENCIL':
+            # Select mode for Editing
+            if object_mode == 'EDIT':
+                row = layout.row(align=True)
+                row.prop_enum(tool_settings, "gpencil_selectmode_edit", text="", value='POINT')
+                row.prop_enum(tool_settings, "gpencil_selectmode_edit", text="", value='STROKE')
+
+        # Grease Pencil (legacy)
         if obj and obj.type == 'GPENCIL' and context.gpencil_data:
             gpd = context.gpencil_data
 
@@ -752,22 +760,8 @@
 
         brush_basic_gpencil_weight_settings(layout, context, brush, compact=True)
 
-<<<<<<< HEAD
         layout.popover("VIEW3D_PT_tools_grease_pencil_weight_options", text="Options")
         layout.popover("VIEW3D_PT_tools_grease_pencil_brush_weight_falloff", text="Falloff")
-=======
-        # Grease Pencil
-        if obj and obj.type == 'GREASEPENCIL':
-            # Select mode for Editing
-            if object_mode == 'EDIT':
-                row = layout.row(align=True)
-                row.prop_enum(tool_settings, "gpencil_selectmode_edit", text="", value='POINT')
-                row.prop_enum(tool_settings, "gpencil_selectmode_edit", text="", value='STROKE')
-
-        # Grease Pencil (legacy)
-        if obj and obj.type == 'GPENCIL' and context.gpencil_data:
-            gpd = context.gpencil_data
->>>>>>> 47bc6b03
 
         return True
 
@@ -2331,7 +2325,6 @@
 
         if _context.mode == 'PAINT_TEXTURE':
 
-<<<<<<< HEAD
             myvar = layout.operator("paint.face_select_loop", text="Select Loop", icon="SELECT_EDGERING")
 
             myvar = layout.operator("paint.face_select_loop", text="Add Loop to Selection", icon="SELECT_EDGERING")
@@ -2356,8 +2349,6 @@
 
         layout.operator("paint.face_select_more", text="More", icon="SELECTMORE")
         layout.operator("paint.face_select_less", text="Less", icon="SELECTLESS")
-=======
->>>>>>> 47bc6b03
 
 
 class VIEW3D_MT_select_paint_mask_vertex(Menu):
@@ -3570,11 +3561,7 @@
         layout = self.layout
         ob = context.active_object
 
-<<<<<<< HEAD
-        if ob and ob.type == 'GPENCIL' and context.gpencil_data:
-=======
         if ob and ob.type == 'GPENCIL' and context.gpencil_data and not context.preferences.experimental.use_grease_pencil_version3:
->>>>>>> 47bc6b03
             layout.operator_enum("gpencil.convert", "type")
         else:
             layout.operator_enum("object.convert", "target")
@@ -9758,12 +9745,9 @@
     VIEW3D_MT_select_edit_metaball_select_similar,
     VIEW3D_MT_select_edit_lattice,
     VIEW3D_MT_select_edit_armature,
-<<<<<<< HEAD
     VIEW3D_MT_select_gpencil_legacy,
     VIEW3D_MT_select_gpencil_grouped,
-=======
     VIEW3D_MT_select_edit_grease_pencil,
->>>>>>> 47bc6b03
     VIEW3D_MT_select_edit_gpencil,
     VIEW3D_MT_select_paint_mask,
     VIEW3D_MT_select_paint_mask_face_more_less,
