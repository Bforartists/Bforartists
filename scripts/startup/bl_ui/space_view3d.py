# SPDX-FileCopyrightText: 2009-2023 Blender Authors
#
# SPDX-License-Identifier: GPL-2.0-or-later
# BFA NOTE: For this document in merges, it is best to preserve the
# Bforartists one and compare the old Blender version with the new to see
# what changed.
# Once you compare Blender changes with an old version, splice it in manually.
import bpy
from bpy.types import (
    Header,
    Menu,
    Panel,
)
from bl_ui.properties_paint_common import (
    UnifiedPaintPanel,
    brush_basic_texpaint_settings,
    brush_basic_gpencil_weight_settings,
    brush_basic_grease_pencil_weight_settings,
    brush_basic_grease_pencil_vertex_settings,
    BrushAssetShelf,
)
from bl_ui.properties_grease_pencil_common import (
    AnnotationDataPanel,
    AnnotationOnionSkin,
    GreasePencilMaterialsPanel,
)
from bl_ui.space_toolsystem_common import (
    ToolActivePanelHelper,
)
from bpy.app.translations import (
    pgettext_iface as iface_,
    pgettext_rpt as rpt_,
    contexts as i18n_contexts,
)


class VIEW3D_HT_tool_header(Header):
    bl_space_type = "VIEW_3D"
    bl_region_type = "TOOL_HEADER"

    def draw(self, context):
        layout = self.layout

        self.draw_tool_settings(context)

        layout.separator_spacer()

        self.draw_mode_settings(context)

    def draw_tool_settings(self, context):
        layout = self.layout
        tool_mode = context.mode

        # Active Tool
        # -----------
        from bl_ui.space_toolsystem_common import ToolSelectPanelHelper

        tool = ToolSelectPanelHelper.draw_active_tool_header(
            context,
            layout,
            tool_key=("VIEW_3D", tool_mode),
        )
        # Object Mode Options
        # -------------------

        # Example of how tool_settings can be accessed as pop-overs.

        # TODO(campbell): editing options should be after active tool options
        # (obviously separated for from the users POV)
        draw_fn = getattr(_draw_tool_settings_context_mode, tool_mode, None)
        if draw_fn is not None:
            is_valid_context = draw_fn(context, layout, tool)

        def draw_3d_brush_settings(layout, tool_mode):
            layout.popover("VIEW3D_PT_tools_brush_settings_advanced", text="Brush")
            if tool_mode != "PAINT_WEIGHT":
                layout.popover("VIEW3D_PT_tools_brush_texture")
            if tool_mode == "PAINT_TEXTURE":
                layout.popover("VIEW3D_PT_tools_mask_texture")
            layout.popover("VIEW3D_PT_tools_brush_stroke")
            layout.popover("VIEW3D_PT_tools_brush_falloff")
            layout.popover("VIEW3D_PT_tools_brush_display")

        # NOTE: general mode options should be added to `draw_mode_settings`.
        if tool_mode == "SCULPT":
            if is_valid_context:
                draw_3d_brush_settings(layout, tool_mode)
        elif tool_mode == "PAINT_VERTEX":
            if is_valid_context:
                draw_3d_brush_settings(layout, tool_mode)
        elif tool_mode == "PAINT_WEIGHT":
            if is_valid_context:
                draw_3d_brush_settings(layout, tool_mode)
        elif tool_mode == "PAINT_TEXTURE":
            if is_valid_context:
                draw_3d_brush_settings(layout, tool_mode)
        elif tool_mode == "EDIT_ARMATURE":
            pass
        elif tool_mode == "EDIT_CURVE":
            pass
        elif tool_mode == "EDIT_MESH":
            pass
        elif tool_mode == "POSE":
            pass
        elif tool_mode == "PARTICLE":
            # Disable, only shows "Brush" panel, which is already in the top-bar.
            # if tool.use_brushes:
            #     layout.popover_group(context=".paint_common", **popover_kw)
            pass
        elif tool_mode == "PAINT_GREASE_PENCIL":
            if is_valid_context:
                brush = context.tool_settings.gpencil_paint.brush
                if brush:
                    if brush.gpencil_tool != "ERASE":
                        if brush.gpencil_tool != "TINT":
                            layout.popover(
                                "VIEW3D_PT_tools_grease_pencil_v3_brush_advanced"
                            )

                        if brush.gpencil_tool not in {"FILL", "TINT"}:
                            layout.popover(
                                "VIEW3D_PT_tools_grease_pencil_v3_brush_stroke"
                            )
                    layout.popover("VIEW3D_PT_tools_grease_pencil_paint_appearance")
        elif tool_mode == "SCULPT_GREASE_PENCIL":
            if is_valid_context:
                brush = context.tool_settings.gpencil_sculpt_paint.brush
                if brush:
                    tool = brush.gpencil_sculpt_tool
                    if tool in {"SMOOTH", "RANDOMIZE"}:
                        layout.popover(
                            "VIEW3D_PT_tools_grease_pencil_sculpt_brush_popover"
                        )
                    layout.popover("VIEW3D_PT_tools_grease_pencil_sculpt_appearance")
        elif tool_mode == "WEIGHT_GPENCIL" or tool_mode == "WEIGHT_GREASE_PENCIL":
            if is_valid_context:
                layout.popover("VIEW3D_PT_tools_grease_pencil_weight_appearance")
        elif tool_mode == "VERTEX_GPENCIL" or tool_mode == "VERTEX_GREASE_PENCIL":
            if is_valid_context:
                layout.popover("VIEW3D_PT_tools_grease_pencil_vertex_appearance")

    def draw_mode_settings(self, context):
        layout = self.layout
        mode_string = context.mode
        tool_settings = context.tool_settings

        def row_for_mirror():
            row = layout.row(align=True)
            row.label(icon="MOD_MIRROR")
            sub = row.row(align=True)
            # sub.scale_x = 0.6 #bfa - just needed for text buttons. we use icons, and then the buttons are too small
            return row, sub

        if mode_string == "EDIT_ARMATURE":
            ob = context.object
            _row, sub = row_for_mirror()
            sub.prop(
                ob.data, "use_mirror_x", icon="MIRROR_X", toggle=True, icon_only=True
            )
        elif mode_string == "POSE":
            ob = context.object
            _row, sub = row_for_mirror()
            sub.prop(
                ob.pose, "use_mirror_x", icon="MIRROR_X", toggle=True, icon_only=True
            )
        elif mode_string in {
            "EDIT_MESH",
            "PAINT_WEIGHT",
            "SCULPT",
            "PAINT_VERTEX",
            "PAINT_TEXTURE",
        }:
            # Mesh Modes, Use Mesh Symmetry
            ob = context.object
            row, sub = row_for_mirror()
            sub.prop(
                ob, "use_mesh_mirror_x", icon="MIRROR_X", toggle=True, icon_only=True
            )
            sub.prop(
                ob, "use_mesh_mirror_y", icon="MIRROR_Y", toggle=True, icon_only=True
            )
            sub.prop(
                ob, "use_mesh_mirror_z", icon="MIRROR_Z", toggle=True, icon_only=True
            )
            if mode_string == "EDIT_MESH":
                layout.prop(tool_settings, "use_mesh_automerge", text="")
            elif mode_string == "PAINT_WEIGHT":
                row.popover(
                    panel="VIEW3D_PT_tools_weightpaint_symmetry_for_topbar", text=""
                )
            elif mode_string == "SCULPT":
                row.popover(panel="VIEW3D_PT_sculpt_symmetry_for_topbar", text="")
            elif mode_string == "PAINT_VERTEX":
                row.popover(
                    panel="VIEW3D_PT_tools_vertexpaint_symmetry_for_topbar", text=""
                )
        elif mode_string == "SCULPT_CURVES":
            ob = context.object
            _row, sub = row_for_mirror()
            sub.prop(
                ob.data, "use_mirror_x", icon="MIRROR_X", toggle=True, icon_only=True
            )
            sub.prop(
                ob.data, "use_mirror_y", icon="MIRROR_Y", toggle=True, icon_only=True
            )
            sub.prop(
                ob.data, "use_mirror_z", icon="MIRROR_Z", toggle=True, icon_only=True
            )

            row = layout.row(align=True)
            row.prop(
                ob.data,
                "use_sculpt_collision",
                icon="MOD_PHYSICS",
                icon_only=True,
                toggle=True,
            )
            sub = row.row(align=True)
            sub.active = ob.data.use_sculpt_collision
            sub.prop(ob.data, "surface_collision_distance")

        # Expand panels from the side-bar as popovers.
        popover_kw = {"space_type": "VIEW_3D", "region_type": "UI", "category": "Tool"}

        if mode_string == "SCULPT":
            layout.popover_group(context=".sculpt_mode", **popover_kw)
        elif mode_string == "PAINT_VERTEX":
            layout.popover_group(context=".vertexpaint", **popover_kw)
        elif mode_string == "PAINT_WEIGHT":
            layout.popover_group(context=".weightpaint", **popover_kw)
        elif mode_string == "PAINT_TEXTURE":
            layout.popover_group(context=".imagepaint", **popover_kw)
        elif mode_string == "EDIT_TEXT":
            layout.popover_group(context=".text_edit", **popover_kw)
        elif mode_string == "EDIT_ARMATURE":
            layout.popover_group(context=".armature_edit", **popover_kw)
        elif mode_string == "EDIT_METABALL":
            layout.popover_group(context=".mball_edit", **popover_kw)
        elif mode_string == "EDIT_LATTICE":
            layout.popover_group(context=".lattice_edit", **popover_kw)
        elif mode_string == "EDIT_CURVE":
            layout.popover_group(context=".curve_edit", **popover_kw)
        elif mode_string == "EDIT_MESH":
            layout.popover_group(context=".mesh_edit", **popover_kw)
        elif mode_string == "POSE":
            layout.popover_group(context=".posemode", **popover_kw)
        elif mode_string == "PARTICLE":
            layout.popover_group(context=".particlemode", **popover_kw)
        elif mode_string == "OBJECT":
            layout.popover_group(context=".objectmode", **popover_kw)

        if mode_string in {
            "EDIT_GREASE_PENCIL",
            "PAINT_GREASE_PENCIL",
            "SCULPT_GREASE_PENCIL",
            "WEIGHT_GREASE_PENCIL",
            "VERTEX_GREASE_PENCIL",
        }:
            row = layout.row(align=True)
            row.prop(tool_settings, "use_grease_pencil_multi_frame_editing", text="")

            if mode_string in {
                "EDIT_GREASE_PENCIL",
                "SCULPT_GREASE_PENCIL",
                "WEIGHT_GREASE_PENCIL",
                "VERTEX_GREASE_PENCIL",
            }:
                sub = row.row(align=True)
                if tool_settings.use_grease_pencil_multi_frame_editing:
                    sub.popover(
                        panel="VIEW3D_PT_grease_pencil_multi_frame",
                        text="",
                    )

            # BFA - menu
            if mode_string in {
                "EDIT_GREASE_PENCIL",
            }:
                sub = row.row(align=True)
                sub.popover(
                    panel="VIEW3D_PT_greasepencil_edit_options",
                    text="Options",
                )

        if mode_string == "PAINT_GREASE_PENCIL":
            layout.prop(
                tool_settings, "use_gpencil_draw_additive", text="", icon="FREEZE"
            )
            layout.prop(tool_settings, "use_gpencil_automerge_strokes", text="")
            layout.prop(
                tool_settings, "use_gpencil_weight_data_add", text="", icon="WPAINT_HLT"
            )
            layout.prop(
                tool_settings, "use_gpencil_draw_onback", text="", icon="MOD_OPACITY"
            )


class _draw_tool_settings_context_mode:
    @staticmethod
    def SCULPT(context, layout, tool):
        if (tool is None) or (not tool.use_brushes):
            return False

        paint = context.tool_settings.sculpt
        brush = paint.brush

        BrushAssetShelf.draw_popup_selector(layout, context, brush)

        if brush is None:
            return False

        tool_settings = context.tool_settings
        capabilities = brush.sculpt_capabilities

        ups = tool_settings.unified_paint_settings

        if capabilities.has_color:
            row = layout.row(align=True)
            row.ui_units_x = 4
            UnifiedPaintPanel.prop_unified_color(row, context, brush, "color", text="")
            UnifiedPaintPanel.prop_unified_color(
                row, context, brush, "secondary_color", text=""
            )
            row.separator()
            layout.prop(brush, "blend", text="", expand=False)

        size = "size"
        size_owner = ups if ups.use_unified_size else brush
        if size_owner.use_locked_size == "SCENE":
            size = "unprojected_radius"

        UnifiedPaintPanel.prop_unified(
            layout,
            context,
            brush,
            size,
            pressure_name="use_pressure_size",
            unified_name="use_unified_size",
            text="Radius",
            slider=True,
            header=True,
        )

        # strength, use_strength_pressure
        pressure_name = (
            "use_pressure_strength" if capabilities.has_strength_pressure else None
        )
        UnifiedPaintPanel.prop_unified(
            layout,
            context,
            brush,
            "strength",
            pressure_name=pressure_name,
            unified_name="use_unified_strength",
            text="Strength",
            header=True,
        )

        # direction
        if not capabilities.has_direction:
            layout.row().prop(brush, "direction", expand=True, text="")

        return True

    @staticmethod
    def PAINT_TEXTURE(context, layout, tool):
        if (tool is None) or (not tool.use_brushes):
            return False

        paint = context.tool_settings.image_paint
        brush = paint.brush

        BrushAssetShelf.draw_popup_selector(layout, context, brush)

        if brush is None:
            return False

        brush_basic_texpaint_settings(layout, context, brush, compact=True)

        return True

    @staticmethod
    def PAINT_VERTEX(context, layout, tool):
        if (tool is None) or (not tool.use_brushes):
            return False

        paint = context.tool_settings.vertex_paint
        brush = paint.brush

        BrushAssetShelf.draw_popup_selector(layout, context, brush)

        if brush is None:
            return False

        brush_basic_texpaint_settings(layout, context, brush, compact=True)

        return True

    @staticmethod
    def PAINT_WEIGHT(context, layout, tool):
        if (tool is None) or (not tool.use_brushes):
            return False

        paint = context.tool_settings.weight_paint
        brush = paint.brush

        BrushAssetShelf.draw_popup_selector(layout, context, brush)

        if brush is None:
            return False

        capabilities = brush.weight_paint_capabilities
        if capabilities.has_weight:
            UnifiedPaintPanel.prop_unified(
                layout,
                context,
                brush,
                "weight",
                unified_name="use_unified_weight",
                slider=True,
                header=True,
            )

        UnifiedPaintPanel.prop_unified(
            layout,
            context,
            brush,
            "size",
            pressure_name="use_pressure_size",
            unified_name="use_unified_size",
            slider=True,
            text="Radius",
            header=True,
        )
        UnifiedPaintPanel.prop_unified(
            layout,
            context,
            brush,
            "strength",
            pressure_name="use_pressure_strength",
            unified_name="use_unified_strength",
            header=True,
        )

        return True

    @staticmethod
    def SCULPT_GREASE_PENCIL(context, layout, tool):
        if (tool is None) or (not tool.use_brushes):
            return False

        paint = context.tool_settings.gpencil_sculpt_paint
        brush = paint.brush
        if brush is None:
            return False

        BrushAssetShelf.draw_popup_selector(layout, context, brush)

        tool_settings = context.tool_settings
        capabilities = brush.sculpt_capabilities

        ups = tool_settings.unified_paint_settings

        size = "size"
        size_owner = ups if ups.use_unified_size else brush
        if size_owner.use_locked_size == "SCENE":
            size = "unprojected_radius"

        UnifiedPaintPanel.prop_unified(
            layout,
            context,
            brush,
            size,
            pressure_name="use_pressure_size",
            unified_name="use_unified_size",
            text="Radius",
            slider=True,
            header=True,
        )

        # strength, use_strength_pressure
        pressure_name = (
            "use_pressure_strength" if capabilities.has_strength_pressure else None
        )
        UnifiedPaintPanel.prop_unified(
            layout,
            context,
            brush,
            "strength",
            pressure_name=pressure_name,
            unified_name="use_unified_strength",
            text="Strength",
            header=True,
        )

        # direction
        if brush.gpencil_sculpt_tool in {"THICKNESS", "STRENGTH", "PINCH", "TWIST"}:
            layout.row().prop(brush, "direction", expand=True, text="")

        # Brush falloff
        # layout.popover("VIEW3D_PT_tools_brush_falloff") # BFA - moved to be
        # consistent with other brushes in the properties_paint_common.py file

        return True

    @staticmethod
    def WEIGHT_GREASE_PENCIL(context, layout, tool):
        if (tool is None) or (not tool.use_brushes):
            return False

        paint = context.tool_settings.gpencil_weight_paint
        brush = paint.brush
        if brush is None:
            return False

        BrushAssetShelf.draw_popup_selector(layout, context, brush)

        brush_basic_grease_pencil_weight_settings(layout, context, brush, compact=True)

        layout.popover("VIEW3D_PT_tools_grease_pencil_weight_options", text="Options")
        layout.popover(
            "VIEW3D_PT_tools_grease_pencil_brush_weight_falloff", text="Falloff"
        )

        return True

    @staticmethod
    def VERTEX_GREASE_PENCIL(context, layout, tool):
        if (tool is None) or (not tool.use_brushes):
            return False

        tool_settings = context.tool_settings
        paint = tool_settings.gpencil_vertex_paint
        brush = paint.brush

        BrushAssetShelf.draw_popup_selector(layout, context, brush)

        if brush.gpencil_vertex_tool not in {"BLUR", "AVERAGE", "SMEAR"}:
            layout.separator(factor=0.4)
            ups = context.tool_settings.unified_paint_settings
            prop_owner = ups if ups.use_unified_color else brush

            sub = layout.row(align=True)
            sub.prop_with_popover(
                prop_owner,
                "color",
                text="",
                panel="TOPBAR_PT_grease_pencil_vertex_color",
            )
            sub.prop(prop_owner, "secondary_color", text="")
            sub.operator("paint.brush_colors_flip", icon="FILE_REFRESH", text="")

        brush_basic_grease_pencil_vertex_settings(layout, context, brush, compact=True)

        return True

    @staticmethod
    def PARTICLE(context, layout, tool):
        if (tool is None) or (not tool.use_brushes):
            return False

        # See: `VIEW3D_PT_tools_brush`, basically a duplicate
        tool_settings = context.tool_settings
        settings = tool_settings.particle_edit
        brush = settings.brush
        tool = settings.tool
        if tool == "NONE":
            return False

        layout.prop(brush, "size", slider=True)
        if tool == "ADD":
            layout.prop(brush, "count")

            layout.prop(settings, "use_default_interpolate")
            layout.prop(brush, "steps", slider=True)
            layout.prop(settings, "default_key_count", slider=True)
        else:
            layout.prop(brush, "strength", slider=True)

            if tool == "LENGTH":
                layout.row().prop(brush, "length_mode", expand=True)
            elif tool == "PUFF":
                layout.row().prop(brush, "puff_mode", expand=True)
                layout.prop(brush, "use_puff_volume")
            elif tool == "COMB":
                row = layout.row()
                row.active = settings.is_editable
                row.prop(settings, "use_emitter_deflect", text="Deflect Emitter")
                sub = row.row(align=True)
                sub.active = settings.use_emitter_deflect
                sub.prop(settings, "emitter_distance", text="Distance")

        return True

    @staticmethod
    def SCULPT_CURVES(context, layout, tool):
        if (tool is None) or (not tool.use_brushes):
            return False

        tool_settings = context.tool_settings
        paint = tool_settings.curves_sculpt
        brush = paint.brush

        BrushAssetShelf.draw_popup_selector(layout, context, brush)

        if brush is None:
            return False

        UnifiedPaintPanel.prop_unified(
            layout,
            context,
            brush,
            "size",
            unified_name="use_unified_size",
            pressure_name="use_pressure_size",
            text="Radius",
            slider=True,
            header=True,
        )

        if brush.curves_sculpt_tool not in {"ADD", "DELETE"}:
            use_strength_pressure = brush.curves_sculpt_tool not in {"SLIDE"}
            UnifiedPaintPanel.prop_unified(
                layout,
                context,
                brush,
                "strength",
                unified_name="use_unified_strength",
                pressure_name="use_pressure_strength"
                if use_strength_pressure
                else None,
                header=True,
            )

        curves_tool = brush.curves_sculpt_tool

        if curves_tool == "COMB":
            layout.prop(brush, "falloff_shape", expand=True)
            layout.popover("VIEW3D_PT_tools_brush_falloff", text="Brush Falloff")
            layout.popover(
                "VIEW3D_PT_curves_sculpt_parameter_falloff", text="Curve Falloff"
            )
        elif curves_tool == "ADD":
            layout.prop(brush, "falloff_shape", expand=True)
            layout.prop(brush.curves_sculpt_settings, "add_amount")
            layout.popover("VIEW3D_PT_curves_sculpt_add_shape", text="Curve Shape")
            layout.prop(brush, "use_frontface", text="Front Faces Only")
        elif curves_tool == "GROW_SHRINK":
            layout.prop(brush, "direction", expand=True, text="")
            layout.prop(brush, "falloff_shape", expand=True)
            layout.popover(
                "VIEW3D_PT_curves_sculpt_grow_shrink_scaling", text="Scaling"
            )
            layout.popover("VIEW3D_PT_tools_brush_falloff")
        elif curves_tool == "SNAKE_HOOK":
            layout.prop(brush, "falloff_shape", expand=True)
            layout.popover("VIEW3D_PT_tools_brush_falloff")
        elif curves_tool == "DELETE":
            layout.prop(brush, "falloff_shape", expand=True)
        elif curves_tool == "SELECTION_PAINT":
            layout.prop(brush, "direction", expand=True, text="")
            layout.prop(brush, "falloff_shape", expand=True)
            layout.popover("VIEW3D_PT_tools_brush_falloff")
        elif curves_tool == "PINCH":
            layout.prop(brush, "direction", expand=True, text="")
            layout.prop(brush, "falloff_shape", expand=True)
            layout.popover("VIEW3D_PT_tools_brush_falloff")
        elif curves_tool == "SMOOTH":
            layout.prop(brush, "falloff_shape", expand=True)
            layout.popover("VIEW3D_PT_tools_brush_falloff")
        elif curves_tool == "PUFF":
            layout.prop(brush, "falloff_shape", expand=True)
            layout.popover("VIEW3D_PT_tools_brush_falloff")
        elif curves_tool == "DENSITY":
            layout.prop(brush, "falloff_shape", expand=True)
            row = layout.row(align=True)
            row.prop(brush.curves_sculpt_settings, "density_mode", text="", expand=True)
            row = layout.row(align=True)
            row.prop(
                brush.curves_sculpt_settings, "minimum_distance", text="Distance Min"
            )
            row.operator_context = "INVOKE_REGION_WIN"
            row.operator(
                "sculpt_curves.min_distance_edit", text="", icon="DRIVER_DISTANCE"
            )
            row = layout.row(align=True)
            row.enabled = brush.curves_sculpt_settings.density_mode != "REMOVE"
            row.prop(
                brush.curves_sculpt_settings, "density_add_attempts", text="Count Max"
            )
            layout.popover("VIEW3D_PT_tools_brush_falloff")
            layout.popover("VIEW3D_PT_curves_sculpt_add_shape", text="Curve Shape")
        elif curves_tool == "SLIDE":
            layout.popover("VIEW3D_PT_tools_brush_falloff")

        return True

    @staticmethod
    def PAINT_GREASE_PENCIL(context, layout, tool):
        if (tool is None) or (not tool.use_brushes):
            return False

        # These draw their own properties.
        if tool.idname in {
            "builtin.arc",
            "builtin.curve",
            "builtin.line",
            "builtin.box",
            "builtin.circle",
            "builtin.polyline",
        }:
            return False

        tool_settings = context.tool_settings
        paint = tool_settings.gpencil_paint

        brush = paint.brush
        if brush is None:
            return False

        row = layout.row(align=True)

        BrushAssetShelf.draw_popup_selector(row, context, brush)

        grease_pencil_tool = brush.gpencil_tool

        if grease_pencil_tool in {"DRAW", "FILL"}:
            from bl_ui.properties_paint_common import (
                brush_basic__draw_color_selector,
            )

            brush_basic__draw_color_selector(
                context, layout, brush, brush.gpencil_settings
            )

        if grease_pencil_tool == "TINT":
            row.separator(factor=0.4)
            row.prop_with_popover(
                brush, "color", text="", panel="TOPBAR_PT_grease_pencil_vertex_color"
            )

        from bl_ui.properties_paint_common import (
            brush_basic_grease_pencil_paint_settings,
        )

        brush_basic_grease_pencil_paint_settings(
            layout, context, brush, None, compact=True
        )

        return True


def draw_topbar_grease_pencil_layer_panel(context, layout):
    grease_pencil = context.object.data
    layer = grease_pencil.layers.active
    group = grease_pencil.layer_groups.active

    icon = "OUTLINER_DATA_GP_LAYER"
    node_name = None
    if layer or group:
        icon = (
            "OUTLINER_DATA_GP_LAYER" if layer else "GREASEPENCIL_LAYER_GROUP"
        )  # BFA - wip, icons needs updating
        node_name = layer.name if layer else group.name

        # Clamp long names otherwise the selector can get too wide.
        max_width = 25
        if len(node_name) > max_width:
            node_name = node_name[: max_width - 5] + ".." + node_name[-3:]

    sub = layout.row()
    sub.popover(
        panel="TOPBAR_PT_grease_pencil_layers",
        text=node_name,
        icon=icon,
    )


class VIEW3D_HT_header(Header):
    bl_space_type = "VIEW_3D"

    @staticmethod
    def draw_xform_template(layout, context):
        obj = context.active_object
        mode_string = context.mode
        object_mode = "OBJECT" if obj is None else obj.mode
        has_pose_mode = (object_mode == "POSE") or (
            object_mode == "WEIGHT_PAINT" and context.pose_object is not None
        )

        tool_settings = context.tool_settings

        # Mode & Transform Settings
        scene = context.scene

        # Orientation
        if object_mode in {"OBJECT", "EDIT", "EDIT_GREASE_PENCIL"} or has_pose_mode:
            orient_slot = scene.transform_orientation_slots[0]

            # BFA - WIP, add grease pencil curve type

            row = layout.row(align=True)
            row.prop_with_popover(
                orient_slot,
                "type",
                text="",
                panel="VIEW3D_PT_transform_orientations",
            )

        # Pivot
        if has_pose_mode or object_mode in {
            "OBJECT",
            "EDIT",
            "EDIT_GREASE_PENCIL",
            "SCULPT_GREASE_PENCIL",
        }:
            layout.prop(tool_settings, "transform_pivot_point", text="", icon_only=True)

        # Snap
        show_snap = False
        if obj is None:
            show_snap = True
        else:
            if has_pose_mode or (
                object_mode
                not in {
                    "SCULPT",
                    "SCULPT_CURVES",
                    "VERTEX_PAINT",
                    "WEIGHT_PAINT",
                    "TEXTURE_PAINT",
                    "PAINT_GREASE_PENCIL",
                    "SCULPT_GREASE_PENCIL",
                    "WEIGHT_GREASE_PENCIL",
                    "VERTEX_GREASE_PENCIL",
                }
            ):
                show_snap = True
            else:
                paint_settings = UnifiedPaintPanel.paint_settings(context)

                if paint_settings:
                    brush = paint_settings.brush
                    if (
                        brush
                        and hasattr(brush, "stroke_method")
                        and brush.stroke_method == "CURVE"
                    ):
                        show_snap = True

        if show_snap:
            snap_items = bpy.types.ToolSettings.bl_rna.properties[
                "snap_elements"
            ].enum_items
            snap_elements = tool_settings.snap_elements
            if len(snap_elements) == 1:
                text = ""
                for elem in snap_elements:
                    icon = snap_items[elem].icon
                    break
            else:
                text = iface_("Mix", i18n_contexts.editor_view3d)
                icon = "NONE"
            del snap_items, snap_elements

            row = layout.row(align=True)
            row.prop(tool_settings, "use_snap", text="")

            sub = row.row(align=True)
            sub.popover(
                panel="VIEW3D_PT_snapping",
                icon=icon,
                text=text,
                translate=False,
            )

        # Proportional editing
        if (
            object_mode
            in {
                "EDIT",
                "PARTICLE_EDIT",
                "SCULPT_GREASE_PENCIL",
                "EDIT_GREASE_PENCIL",
                "OBJECT",
            }
            and context.mode != "EDIT_ARMATURE"
        ):
            row = layout.row(align=True)
            kw = {}
            if object_mode == "OBJECT":
                attr = "use_proportional_edit_objects"
            else:
                attr = "use_proportional_edit"

                if tool_settings.use_proportional_edit:
                    if tool_settings.use_proportional_connected:
                        kw["icon"] = "PROP_CON"
                    elif tool_settings.use_proportional_projected:
                        kw["icon"] = "PROP_PROJECTED"
                    else:
                        kw["icon"] = "PROP_ON"
                else:
                    kw["icon"] = "PROP_OFF"

            row.prop(tool_settings, attr, icon_only=True, **kw)
            sub = row.row(align=True)
            # BFA hide UI via "if" statement instead of greying out
            if getattr(tool_settings, attr):
                sub.prop_with_popover(
                    tool_settings,
                    "proportional_edit_falloff",
                    text="",
                    icon_only=True,
                    panel="VIEW3D_PT_proportional_edit",
                )

        # BFA - handle types for curves, formerly in the control points menu
        if mode_string in {"EDIT_CURVE"}:
            layout.operator_menu_enum(
                "curve.handle_type_set", "type", text="", icon="HANDLE_AUTO"
            )

        if object_mode == "EDIT" and obj.type == "GREASEPENCIL":
            draw_topbar_grease_pencil_layer_panel(context, layout)

    def draw(self, context):
        layout = self.layout

        tool_settings = context.tool_settings
        view = context.space_data
        shading = view.shading
        overlay = view.overlay

        # bfa - show hide the editormenu, editor suffix is needed.
        ALL_MT_editormenu_view3d.draw_hidden(context, layout)

        obj = context.active_object
        mode_string = context.mode
        object_mode = "OBJECT" if obj is None else obj.mode
        has_pose_mode = (object_mode == "POSE") or (
            object_mode == "WEIGHT_PAINT" and context.pose_object is not None
        )

        # Note: This is actually deadly in case enum_items have to be dynamically generated
        #       (because internal RNA array iterator will free everything immediately...).
        # XXX This is an RNA internal issue, not sure how to fix it.
        # Note: Tried to add an accessor to get translated UI strings instead of manual call
        #       to pgettext_iface below, but this fails because translated enum-items
        #       are always dynamically allocated.
        act_mode_item = bpy.types.Object.bl_rna.properties["mode"].enum_items[
            object_mode
        ]
        act_mode_i18n_context = bpy.types.Object.bl_rna.properties[
            "mode"
        ].translation_context

        row = layout.row(align=True)
        row.separator()

        sub = row.row(align=True)
        sub.operator_menu_enum(
            "object.mode_set",
            "mode",
            text=iface_(act_mode_item.name, act_mode_i18n_context),
            icon=act_mode_item.icon,
        )
        del act_mode_item

        layout.template_header_3D_mode()

        # Contains buttons like Mode, Pivot, Layer, Mesh Select Mode...
        if obj:
            # Particle edit
            if object_mode == "PARTICLE_EDIT":
                row = layout.row()
                row.prop(
                    tool_settings.particle_edit, "select_mode", text="", expand=True
                )
            elif object_mode in {"EDIT", "SCULPT_CURVES"} and obj.type == "CURVES":
                curves = obj.data

                row = layout.row(align=True)
                domain = curves.selection_domain
                row.operator(
                    "curves.set_selection_domain",
                    text="",
                    icon="CURVE_BEZCIRCLE",
                    depress=(domain == "POINT"),
                ).domain = "POINT"
                row.operator(
                    "curves.set_selection_domain",
                    text="",
                    icon="CURVE_PATH",
                    depress=(domain == "CURVE"),
                ).domain = "CURVE"

        # Grease Pencil
        if obj and obj.type == "GREASEPENCIL":
            # Select mode for Editing
            if object_mode == "EDIT":
                row = layout.row(align=True)
                row.operator(
                    "grease_pencil.set_selection_mode",
                    text="",
                    icon="GP_SELECT_POINTS",
                    depress=(tool_settings.gpencil_selectmode_edit == "POINT"),
                ).mode = "POINT"
                row.operator(
                    "grease_pencil.set_selection_mode",
                    text="",
                    icon="GP_SELECT_STROKES",
                    depress=(tool_settings.gpencil_selectmode_edit == "STROKE"),
                ).mode = "STROKE"
                row.operator(
                    "grease_pencil.set_selection_mode",
                    text="",
                    icon="GP_SELECT_BETWEEN_STROKES",
                    depress=(tool_settings.gpencil_selectmode_edit == "SEGMENT"),
                ).mode = "SEGMENT"

            if object_mode == "SCULPT_GREASE_PENCIL":
                row = layout.row(align=True)
                row.prop(tool_settings, "use_gpencil_select_mask_point", text="")
                row.prop(tool_settings, "use_gpencil_select_mask_stroke", text="")
                row.prop(tool_settings, "use_gpencil_select_mask_segment", text="")

            if object_mode == "VERTEX_GREASE_PENCIL":
                row = layout.row(align=True)
                row.prop(tool_settings, "use_gpencil_vertex_select_mask_point", text="")
                row.prop(
                    tool_settings, "use_gpencil_vertex_select_mask_stroke", text=""
                )
                row.prop(
                    tool_settings, "use_gpencil_vertex_select_mask_segment", text=""
                )

        overlay = view.overlay

        VIEW3D_MT_editor_menus.draw_collapsible(context, layout)

        layout.separator_spacer()

        if object_mode in {"PAINT_GREASE_PENCIL", "SCULPT_GREASE_PENCIL"}:
            # Grease pencil
            if object_mode == "PAINT_GREASE_PENCIL":
                sub = layout.row(align=True)
                sub.prop_with_popover(
                    tool_settings,
                    "gpencil_stroke_placement_view3d",
                    text="",
                    panel="VIEW3D_PT_grease_pencil_origin",
                )

            sub = layout.row(align=True)
            sub.active = tool_settings.gpencil_stroke_placement_view3d != "SURFACE"
            sub.prop_with_popover(
                tool_settings.gpencil_sculpt,
                "lock_axis",
                text="",
                panel="VIEW3D_PT_grease_pencil_lock",
            )

            draw_topbar_grease_pencil_layer_panel(context, layout)

            if object_mode == "PAINT_GREASE_PENCIL":
                # FIXME: this is bad practice!
                # Tool options are to be displayed in the top-bar.
                tool = context.workspace.tools.from_space_view3d_mode(object_mode)
                if tool and tool.idname == "builtin_brush.Draw":
                    settings = tool_settings.gpencil_sculpt.guide
                    row = layout.row(align=True)
                    row.prop(settings, "use_guide", text="", icon="GRID")
                    sub = row.row(align=True)
                    if settings.use_guide:
                        sub.popover(
                            panel="VIEW3D_PT_grease_pencil_guide",
                            text="Guides",
                        )

            if object_mode == "SCULPT_GREASE_PENCIL":
                layout.popover(
                    panel="VIEW3D_PT_grease_pencil_sculpt_automasking",
                    text="",
                    icon=VIEW3D_HT_header._grease_pencil_sculpt_automasking_icon(
                        tool_settings.gpencil_sculpt
                    ),
                )

            if object_mode == "SCULPT_GREASE_PENCIL":
                layout.popover(
                    panel="VIEW3D_PT_grease_pencil_sculpt_automasking",
                    text="",
                    icon=VIEW3D_HT_header._grease_pencil_sculpt_automasking_icon(
                        tool_settings.gpencil_sculpt
                    ),
                )

        elif object_mode == "SCULPT":
            # If the active tool supports it, show the canvas selector popover.
            from bl_ui.space_toolsystem_common import ToolSelectPanelHelper

            tool = ToolSelectPanelHelper.tool_active_from_context(context)

            is_paint_tool = False
            if tool.use_brushes:
                paint = tool_settings.sculpt
                brush = paint.brush
                if brush:
                    is_paint_tool = brush.sculpt_tool in {"PAINT", "SMEAR"}
            else:
                is_paint_tool = tool and tool.use_paint_canvas

            shading = VIEW3D_PT_shading.get_shading(context)
            color_type = shading.color_type

            row = layout.row()
            row.active = is_paint_tool and color_type == "VERTEX"

            if context.preferences.experimental.use_sculpt_texture_paint:
                canvas_source = tool_settings.paint_mode.canvas_source
                icon = (
                    "GROUP_VCOL"
                    if canvas_source == "COLOR_ATTRIBUTE"
                    else canvas_source
                )
                row.popover(panel="VIEW3D_PT_slots_paint_canvas", icon=icon)
                # TODO: Update this boolean condition so that the Canvas button is only active when
                # the appropriate color types are selected in Solid mode, I.E. 'TEXTURE'
                row.active = is_paint_tool
            else:
                row.popover(panel="VIEW3D_PT_slots_color_attributes", icon="GROUP_VCOL")

            layout.popover(
                panel="VIEW3D_PT_sculpt_snapping",
                icon="SNAP_INCREMENT",
                text="",
                translate=False,
            )

            layout.popover(
                panel="VIEW3D_PT_sculpt_automasking",
                text="",
                icon=VIEW3D_HT_header._sculpt_automasking_icon(tool_settings.sculpt),
            )

        elif object_mode == "VERTEX_PAINT":
            row = layout.row()
            row.popover(panel="VIEW3D_PT_slots_color_attributes", icon="GROUP_VCOL")
        elif object_mode == "VERTEX_GREASE_PENCIL":
            draw_topbar_grease_pencil_layer_panel(context, layout)
        elif object_mode == "WEIGHT_PAINT":
            row = layout.row()
            row.popover(panel="VIEW3D_PT_slots_vertex_groups", icon="GROUP_VERTEX")

            layout.popover(
                panel="VIEW3D_PT_sculpt_snapping",
                icon="SNAP_INCREMENT",
                text="",
                translate=False,
            )
        elif object_mode == "WEIGHT_GREASE_PENCIL":
            row = layout.row()
            row.popover(panel="VIEW3D_PT_slots_vertex_groups", icon="GROUP_VERTEX")
            draw_topbar_grease_pencil_layer_panel(context, row)

        elif object_mode == "TEXTURE_PAINT":
            tool_mode = tool_settings.image_paint.mode
            icon = "MATERIAL" if tool_mode == "MATERIAL" else "IMAGE_DATA"

            row = layout.row()
            row.popover(panel="VIEW3D_PT_slots_projectpaint", icon=icon)
            row.popover(
                panel="VIEW3D_PT_mask",
                icon=VIEW3D_HT_header._texture_mask_icon(tool_settings.image_paint),
                text="",
            )
        else:
            # Transform settings depending on tool header visibility
            VIEW3D_HT_header.draw_xform_template(layout, context)

        layout.separator_spacer()

        # Viewport Settings
        layout.popover(
            panel="VIEW3D_PT_object_type_visibility",
            icon_value=view.icon_from_show_object_viewport,
            text="",
        )

        # Gizmo toggle & popover.
        row = layout.row(align=True)
        # FIXME: place-holder icon.
        row.prop(view, "show_gizmo", text="", toggle=True, icon="GIZMO")
        sub = row.row(align=True)
        sub.active = view.show_gizmo
        sub.popover(
            panel="VIEW3D_PT_gizmo_display",
            text="",
        )

        # Overlay toggle & popover.
        row = layout.row(align=True)
        row.prop(overlay, "show_overlays", icon="OVERLAY", text="")
        sub = row.row(align=True)
        sub.active = overlay.show_overlays
        sub.popover(panel="VIEW3D_PT_overlay", text="")

        if mode_string == "EDIT_MESH":
            sub.popover(
                panel="VIEW3D_PT_overlay_edit_mesh", text="", icon="EDITMODE_HLT"
            )
        if mode_string == "EDIT_CURVE":
            sub.popover(
                panel="VIEW3D_PT_overlay_edit_curve", text="", icon="EDITMODE_HLT"
            )
        elif mode_string == "EDIT_CURVES":
            sub.popover(
                panel="VIEW3D_PT_overlay_edit_curves", text="", icon="EDITMODE_HLT"
            )
        elif mode_string == "SCULPT":
            sub.popover(
                panel="VIEW3D_PT_overlay_sculpt", text="", icon="SCULPTMODE_HLT"
            )
        elif mode_string == "SCULPT_CURVES":
            sub.popover(
                panel="VIEW3D_PT_overlay_sculpt_curves", text="", icon="SCULPTMODE_HLT"
            )
        elif mode_string == "PAINT_WEIGHT":
            sub.popover(
                panel="VIEW3D_PT_overlay_weight_paint", text="", icon="WPAINT_HLT"
            )
        elif mode_string == "PAINT_TEXTURE":
            sub.popover(
                panel="VIEW3D_PT_overlay_texture_paint", text="", icon="TPAINT_HLT"
            )
        elif mode_string == "PAINT_VERTEX":
            sub.popover(
                panel="VIEW3D_PT_overlay_vertex_paint", text="", icon="VPAINT_HLT"
            )
        elif obj is not None and obj.type == "GREASEPENCIL":
            sub.popover(
                panel="VIEW3D_PT_overlay_grease_pencil_options",
                text="",
                icon="OUTLINER_DATA_GREASEPENCIL",
            )

        # Separate from `elif` chain because it may coexist with weight-paint.
        if has_pose_mode or (
            object_mode in {"EDIT_ARMATURE", "OBJECT"}
            and VIEW3D_PT_overlay_bones.is_using_wireframe(context)
        ):
            sub.popover(panel="VIEW3D_PT_overlay_bones", text="", icon="POSE_HLT")

        row = layout.row(align=True)
        row.active = (object_mode == "EDIT") or (shading.type in {"WIREFRAME", "SOLID"})

        # While exposing `shading.show_xray(_wireframe)` is correct.
        # this hides the key shortcut from users: #70433.
        if has_pose_mode:
            draw_depressed = overlay.show_xray_bone
        elif shading.type == "WIREFRAME":
            draw_depressed = shading.show_xray_wireframe
        else:
            draw_depressed = shading.show_xray
        row.operator(
            "view3d.toggle_xray",
            text="",
            icon="XRAY",
            depress=draw_depressed,
        )
        # BFA - custom operator from the Power User Tools to toggle the viewport silhuette
        row = layout.row(align=True)
        if context.preferences.addons.get("bfa_power_user_tools"):
            if context.window_manager.BFA_UI_addon_props.BFA_PROP_toggle_viewport:
                row.operator(
                    "view3d.viewport_silhouette_toggle", text="", icon="IMAGE_ALPHA"
                )

        row = layout.row(align=True)
        row.prop(shading, "type", text="", expand=True)
        sub = row.row(align=True)
        # TODO, currently render shading type ignores mesh two-side, until it's supported
        # show the shading popover which shows double-sided option.

        # sub.enabled = shading.type != 'RENDERED'
        sub.popover(panel="VIEW3D_PT_shading", text="")

    @staticmethod
    def _sculpt_automasking_icon(sculpt):
        automask_enabled = (
            sculpt.use_automasking_topology
            or sculpt.use_automasking_face_sets
            or sculpt.use_automasking_boundary_edges
            or sculpt.use_automasking_boundary_face_sets
            or sculpt.use_automasking_cavity
            or sculpt.use_automasking_cavity_inverted
            or sculpt.use_automasking_start_normal
            or sculpt.use_automasking_view_normal
        )

        return "MOD_MASK" if automask_enabled else "MOD_MASK_OFF"  # BFA - mask icon

    @staticmethod
    def _grease_pencil_sculpt_automasking_icon(gpencil_sculpt):
        automask_enabled = (
            gpencil_sculpt.use_automasking_stroke
            or gpencil_sculpt.use_automasking_layer_stroke
            or gpencil_sculpt.use_automasking_material_stroke
            or gpencil_sculpt.use_automasking_material_active
            or gpencil_sculpt.use_automasking_layer_active
        )

        return "MOD_MASK" if automask_enabled else "MOD_MASK_OFF"  # BFA - mask icon

    @staticmethod
    def _texture_mask_icon(ipaint):
        mask_enabled = ipaint.use_stencil_layer or ipaint.use_cavity
        return "MOD_MASK" if mask_enabled else "MOD_MASK_OFF"  # BFA - mask icon


# BFA - show hide the editormenu, editor suffix is needed.
class ALL_MT_editormenu_view3d(Menu):
    bl_label = ""

    def draw(self, context):
        self.draw_menus(self.layout, context)

    @staticmethod
    def _texture_mask_icon(ipaint):
        mask_enabled = ipaint.use_stencil_layer or ipaint.use_cavity
        return "MOD_MASK" if mask_enabled else "MOD_MASK_OFF"

    @staticmethod
    def draw_menus(layout, context):
        row = layout.row(align=True)
        row.template_header()  # editor type menus

    # bfa - do not place any content here, it does not belong into this class !!!


class VIEW3D_MT_editor_menus(Menu):
    bl_label = ""

    def draw(self, context):
        layout = self.layout
        obj = context.active_object
        mode_string = context.mode
        edit_object = context.edit_object
        tool_settings = context.tool_settings

        layout.menu("SCREEN_MT_user_menu", text="Quick")  # BFA
        layout.menu("VIEW3D_MT_view")
        layout.menu("VIEW3D_MT_view_navigation")  # BFA

        # Select Menu
        if mode_string in {"PAINT_WEIGHT", "PAINT_VERTEX", "PAINT_TEXTURE"}:
            mesh = obj.data
            if mesh.use_paint_mask:
                layout.menu("VIEW3D_MT_select_paint_mask")
            elif mesh.use_paint_mask_vertex and mode_string in {
                "PAINT_WEIGHT",
                "PAINT_VERTEX",
            }:
                layout.menu("VIEW3D_MT_select_paint_mask_vertex")
        elif mode_string not in {
            "SCULPT",
            "SCULPT_CURVES",
            "PAINT_GREASE_PENCIL",
            "SCULPT_GREASE_PENCIL",
            "WEIGHT_GREASE_PENCIL",
            "VERTEX_GREASE_PENCIL",
        }:
            layout.menu("VIEW3D_MT_select_" + mode_string.lower())

        if mode_string == "OBJECT":
            layout.menu("VIEW3D_MT_add")
        elif mode_string == "EDIT_MESH":
            layout.menu(
                "VIEW3D_MT_mesh_add",
                text="Add",
                text_ctxt=i18n_contexts.operator_default,
            )
        elif mode_string == "EDIT_CURVE":
            layout.menu(
                "VIEW3D_MT_curve_add",
                text="Add",
                text_ctxt=i18n_contexts.operator_default,
            )
        elif mode_string == "EDIT_CURVES":
            layout.menu(
                "VIEW3D_MT_edit_curves_add",
                text="Add",
                text_ctxt=i18n_contexts.operator_default,
            )
        elif mode_string == "EDIT_SURFACE":
            layout.menu(
                "VIEW3D_MT_surface_add",
                text="Add",
                text_ctxt=i18n_contexts.operator_default,
            )
        elif mode_string == "EDIT_METABALL":
            layout.menu(
                "VIEW3D_MT_metaball_add",
                text="Add",
                text_ctxt=i18n_contexts.operator_default,
            )
        elif mode_string == "EDIT_ARMATURE":
            layout.menu(
                "TOPBAR_MT_edit_armature_add",
                text="Add",
                text_ctxt=i18n_contexts.operator_default,
            )

        if edit_object:
            layout.menu("VIEW3D_MT_edit_" + edit_object.type.lower())

            if mode_string == "EDIT_MESH":
                layout.menu("VIEW3D_MT_edit_mesh_vertices")
                layout.menu("VIEW3D_MT_edit_mesh_edges")
                layout.menu("VIEW3D_MT_edit_mesh_faces")
                layout.menu("VIEW3D_MT_uv_map", text="UV")
                layout.template_node_operator_asset_root_items()
            elif mode_string in {"EDIT_CURVE", "EDIT_SURFACE"}:
                layout.menu("VIEW3D_MT_edit_curve_ctrlpoints")
                layout.menu("VIEW3D_MT_edit_curve_segments")
<<<<<<< HEAD
            elif mode_string == "EDIT_POINT_CLOUD":
=======
            elif mode_string == 'EDIT_POINTCLOUD':
>>>>>>> fdde9bd2
                layout.template_node_operator_asset_root_items()
            elif mode_string == "EDIT_CURVES":
                layout.menu("VIEW3D_MT_edit_curves_control_points")
                layout.menu("VIEW3D_MT_edit_curves_segments")
                layout.template_node_operator_asset_root_items()
            elif mode_string == "EDIT_GREASE_PENCIL":
                layout.menu("VIEW3D_MT_edit_greasepencil_point")
                layout.menu("VIEW3D_MT_edit_greasepencil_stroke")

        elif obj:
            if mode_string not in {
                "PAINT_TEXTURE",
                "SCULPT_CURVES",
                "SCULPT_GREASE_PENCIL",
                "VERTEX_GREASE_PENCIL",
            }:
                layout.menu("VIEW3D_MT_" + mode_string.lower())
            if mode_string in {"SCULPT", "PAINT_VERTEX", "PAINT_TEXTURE"}:  # BFA
                layout.menu("VIEW3D_MT_brush")  # BFA
            if mode_string == "SCULPT":
                layout.menu("VIEW3D_MT_mask")
                layout.menu("VIEW3D_MT_face_sets")
                layout.template_node_operator_asset_root_items()
            elif mode_string == "SCULPT_CURVES":
                layout.menu("VIEW3D_MT_select_sculpt_curves")
                layout.menu("VIEW3D_MT_sculpt_curves")
                layout.template_node_operator_asset_root_items()
            elif mode_string == "VERTEX_GREASE_PENCIL":
                layout.menu("VIEW3D_MT_select_edit_grease_pencil")
                layout.menu("VIEW3D_MT_paint_vertex_grease_pencil")
                layout.template_node_operator_asset_root_items()
            elif mode_string == "SCULPT_GREASE_PENCIL":
                is_selection_mask = (
                    tool_settings.use_gpencil_select_mask_point
                    or tool_settings.use_gpencil_select_mask_stroke
                    or tool_settings.use_gpencil_select_mask_segment
                )
                if is_selection_mask:
                    layout.menu("VIEW3D_MT_select_edit_grease_pencil")
            else:
                layout.template_node_operator_asset_root_items()

        else:
            layout.menu("VIEW3D_MT_object")
            layout.template_node_operator_asset_root_items()


# ********** Menu **********


# ********** Utilities **********


class ShowHideMenu:
    bl_label = "Show/Hide"
    _operator_name = ""

    def draw(self, _context):
        layout = self.layout

        layout.operator(
            "{:s}.reveal".format(self._operator_name),
            text="Show Hidden",
            icon="HIDE_OFF",
        )
        layout.operator(
            "{:s}.hide".format(self._operator_name),
            text="Hide Selected",
            icon="HIDE_ON",
        ).unselected = False
        layout.operator(
            "{:s}.hide".format(self._operator_name),
            text="Hide Unselected",
            icon="HIDE_UNSELECTED",
        ).unselected = True


# Standard transforms which apply to all cases (mix-in class, not used directly).
class VIEW3D_MT_transform_base:
    bl_label = "Transform"
    bl_category = "View"

    # TODO: get rid of the custom text strings?
    def draw(self, context):
        layout = self.layout
        # BFA - removed translate, rotate and resize as redundant
        layout.operator("transform.tosphere", text="To Sphere", icon="TOSPHERE")
        layout.operator("transform.shear", text="Shear", icon="SHEAR")
        layout.operator("transform.bend", text="Bend", icon="BEND")
        layout.operator("transform.push_pull", text="Push/Pull", icon="PUSH_PULL")

        if context.mode in {
            'EDIT_MESH',
            'EDIT_ARMATURE',
            'EDIT_SURFACE',
            'EDIT_CURVE',
            'EDIT_CURVES',
            'EDIT_LATTICE',
            'EDIT_METABALL',
            'EDIT_POINTCLOUD',
        }:
            layout.operator("transform.vertex_warp", text="Warp", icon="MOD_WARP")
            layout.operator_context = "EXEC_REGION_WIN"
            layout.operator(
                "transform.vertex_random", text="Randomize", icon="RANDOMIZE"
            ).offset = 0.1
            layout.operator_context = "INVOKE_REGION_WIN"


# Generic transform menu - geometry types
class VIEW3D_MT_transform(VIEW3D_MT_transform_base, Menu):
    def draw(self, context):
        # base menu
        VIEW3D_MT_transform_base.draw(self, context)

        # generic...
        layout = self.layout
<<<<<<< HEAD
        if context.mode == "EDIT_MESH":
            layout.operator(
                "transform.shrink_fatten", text="Shrink/Fatten", icon="SHRINK_FATTEN"
            )
            layout.operator("transform.skin_resize", icon="MOD_SKIN")
        elif context.mode in {"EDIT_CURVE", "EDIT_GREASE_PENCIL", "EDIT_CURVES"}:
            layout.operator(
                "transform.transform", text="Radius", icon="SHRINK_FATTEN"
            ).mode = "CURVE_SHRINKFATTEN"
=======
        if context.mode == 'EDIT_MESH':
            layout.operator("transform.shrink_fatten", text="Shrink/Fatten")
            layout.operator("transform.skin_resize")
        elif context.mode in {'EDIT_CURVE', 'EDIT_GREASE_PENCIL', 'EDIT_CURVES', 'EDIT_POINTCLOUD'}:
            layout.operator("transform.transform", text="Radius").mode = 'CURVE_SHRINKFATTEN'
>>>>>>> fdde9bd2

        if context.mode != "EDIT_CURVES" and context.mode != "EDIT_GREASE_PENCIL":
            layout.separator()
            props = layout.operator(
                "transform.translate",
                text="Move Texture Space",
                icon="MOVE_TEXTURESPACE",
            )
            props.texture_space = True
            props = layout.operator(
                "transform.resize",
                text="Scale Texture Space",
                icon="SCALE_TEXTURESPACE",
            )
            props.texture_space = True


# Object-specific extensions to Transform menu
class VIEW3D_MT_transform_object(VIEW3D_MT_transform_base, Menu):
    def draw(self, context):
        layout = self.layout

        # base menu
        VIEW3D_MT_transform_base.draw(self, context)

        # object-specific option follow...
        layout.separator()

        layout.operator(
            "transform.translate", text="Move Texture Space", icon="MOVE_TEXTURESPACE"
        ).texture_space = True
        layout.operator(
            "transform.resize", text="Scale Texture Space", icon="SCALE_TEXTURESPACE"
        ).texture_space = True

        layout.separator()

        layout.operator_context = "EXEC_REGION_WIN"
        # XXX: see `alignmenu()` in `edit.c` of b2.4x to get this working.
        layout.operator(
            "transform.transform",
            text="Align to Transform Orientation",
            icon="ALIGN_TRANSFORM",
        ).mode = "ALIGN"

        layout.separator()

        layout.operator("object.randomize_transform", icon="RANDOMIZE_TRANSFORM")
        layout.operator("object.align", icon="ALIGN")

        # TODO: there is a strange context bug here.
        """
        layout.operator_context = 'INVOKE_REGION_WIN'
        layout.operator("object.transform_axis_target")
        """


# Armature EditMode extensions to Transform menu
class VIEW3D_MT_transform_armature(VIEW3D_MT_transform_base, Menu):
    def draw(self, context):
        layout = self.layout

        # base menu
        VIEW3D_MT_transform_base.draw(self, context)

        # armature specific extensions follow...
        obj = context.object
        if obj.type == "ARMATURE" and obj.mode in {"EDIT", "POSE"}:
            if obj.data.display_type == "BBONE":
                layout.separator()

                layout.operator(
                    "transform.transform", text="Scale BBone", icon="TRANSFORM_SCALE"
                ).mode = "BONE_SIZE"
            elif obj.data.display_type == "ENVELOPE":
                layout.separator()

                layout.operator(
                    "transform.transform",
                    text="Scale Envelope Distance",
                    icon="TRANSFORM_SCALE",
                ).mode = "BONE_SIZE"
                layout.operator(
                    "transform.transform", text="Scale Radius", icon="TRANSFORM_SCALE"
                ).mode = "BONE_ENVELOPE"

        if context.edit_object and context.edit_object.type == "ARMATURE":
            layout.separator()

            layout.operator("armature.align", icon="ALIGN")


class VIEW3D_MT_mirror(Menu):
    bl_label = "Mirror"

    def draw(self, _context):
        layout = self.layout

        layout.operator(
            "transform.mirror", text="Interactive Mirror", icon="TRANSFORM_MIRROR"
        )

        layout.separator()

        layout.operator_context = "EXEC_REGION_WIN"

        for space_name, space_id in (("Global", "GLOBAL"), ("Local", "LOCAL")):
            for axis_index, axis_name in enumerate("XYZ"):
                props = layout.operator(
                    "transform.mirror",
                    text="{:s} {:s}".format(axis_name, iface_(space_name)),
                    translate=False,
                    icon="MIRROR_" + axis_name,
                )  # BFA: set icon
                props.constraint_axis[axis_index] = True
                props.orient_type = space_id

            if space_id == "GLOBAL":
                layout.separator()

        if _context.edit_object and _context.edit_object.type in {"MESH", "SURFACE"}:
            layout.separator()
            layout.operator("object.vertex_group_mirror", icon="MIRROR_VERTEXGROUP")


class VIEW3D_MT_snap(Menu):
    bl_label = "Snap"

    def draw(self, _context):
        layout = self.layout

        layout.operator(
            "view3d.snap_selected_to_cursor",
            text="Selection to Cursor",
            icon="SELECTIONTOCURSOR",
        ).use_offset = False
        layout.operator(
            "view3d.snap_selected_to_cursor",
            text="Selection to Cursor (Keep Offset)",
            icon="SELECTIONTOCURSOROFFSET",
        ).use_offset = True
        layout.operator(
            "view3d.snap_selected_to_active",
            text="Selection to Active",
            icon="SELECTIONTOACTIVE",
        )
        layout.operator(
            "view3d.snap_selected_to_grid",
            text="Selection to Grid",
            icon="SELECTIONTOGRID",
        )

        layout.separator()

        layout.operator(
            "view3d.snap_cursor_to_selected",
            text="Cursor to Selected",
            icon="CURSORTOSELECTION",
        )
        layout.operator(
            "view3d.snap_cursor_to_center",
            text="Cursor to World Origin",
            icon="CURSORTOCENTER",
        )
        layout.operator(
            "view3d.snap_cursor_to_active",
            text="Cursor to Active",
            icon="CURSORTOACTIVE",
        )
        layout.operator(
            "view3d.snap_cursor_to_grid", text="Cursor to Grid", icon="CURSORTOGRID"
        )


# bfa - Tooltip and operator for Clear Seam.
class VIEW3D_MT_uv_map_clear_seam(bpy.types.Operator):
    """Clears the UV Seam for selected edges"""  # BFA - blender will use this as a tooltip for menu items and buttons.

    bl_idname = (
        "mesh.clear_seam"  # unique identifier for buttons and menu items to reference.
    )
    bl_label = "Clear seam"  # display name in the interface.
    bl_options = {"REGISTER", "UNDO"}  # enable undo for the operator.

    def execute(
        self, context
    ):  # execute() is called by blender when running the operator.
        bpy.ops.mesh.mark_seam(clear=True)
        return {"FINISHED"}


class VIEW3D_MT_uv_map(Menu):
    bl_label = "UV Mapping"

    def draw(self, _context):
        layout = self.layout

        layout.operator_enum("uv.unwrap", "method")

        layout.separator()

        layout.operator_context = "INVOKE_DEFAULT"
        layout.operator("uv.smart_project", icon="MOD_UVPROJECT")
        layout.operator("uv.lightmap_pack", icon="LIGHTMAPPACK")
        layout.operator("uv.follow_active_quads", icon="FOLLOWQUADS")

        layout.separator()

        layout.operator_context = "EXEC_REGION_WIN"
        layout.operator("uv.cube_project", icon="CUBEPROJECT")
        layout.operator("uv.cylinder_project", icon="CYLINDERPROJECT")
        layout.operator("uv.sphere_project", icon="SPHEREPROJECT")

        layout.separator()

        layout.operator_context = "INVOKE_REGION_WIN"
        layout.operator(
            "uv.project_from_view", icon="PROJECTFROMVIEW"
        ).scale_to_bounds = False
        layout.operator(
            "uv.project_from_view",
            text="Project from View (Bounds)",
            icon="PROJECTFROMVIEW_BOUNDS",
        ).scale_to_bounds = True

        layout.separator()

        layout.operator("mesh.mark_seam", icon="MARK_SEAM").clear = False
        layout.operator(
            "mesh.mark_seam", text="Clear Seam", icon="CLEAR_SEAM"
        ).clear = True

        layout.separator()

        layout.operator("uv.reset", icon="RESET")

        layout.template_node_operator_asset_menu_items(catalog_path="UV")


# ********** View menus **********


# bfa - set active camera does not exist in blender
class VIEW3D_MT_switchactivecamto(bpy.types.Operator):
    """Sets the current selected camera as the active camera to render from\nYou need to have a camera object selected"""

    bl_idname = "view3d.switchactivecamto"
    bl_label = "Set active Camera"
    bl_options = {"REGISTER", "UNDO"}

    def execute(self, context):
        context = bpy.context
        scene = context.scene
        if context.active_object is not None:
            currentCameraObj = bpy.data.objects[bpy.context.active_object.name]
            scene.camera = currentCameraObj
        return {"FINISHED"}


# bfa menu
class VIEW3D_MT_view_legacy(Menu):
    bl_label = "Legacy"

    def draw(self, context):
        layout = self.layout

        layout.operator("view3d.cursor3d", text="Set 3D Cursor", icon="CURSOR")


# BFA - Hidden legacy operators exposed to GUI
class VIEW3D_MT_view_annotations(Menu):
    bl_label = "Annotations (Legacy)"

    def draw(self, context):
        layout = self.layout

        layout.operator(
            "gpencil.annotate",
            text="Draw Annotation",
            icon="PAINT_DRAW",
        ).mode = "DRAW"
        layout.operator(
            "gpencil.annotate", text="Draw Line Annotation", icon="PAINT_DRAW"
        ).mode = "DRAW_STRAIGHT"
        layout.operator(
            "gpencil.annotate", text="Draw Polyline Annotation", icon="PAINT_DRAW"
        ).mode = "DRAW_POLY"
        layout.operator(
            "gpencil.annotate", text="Erase Annotation", icon="ERASE"
        ).mode = "ERASER"

        layout.separator()

        layout.operator(
            "gpencil.annotation_add", text="Add Annotation Layer", icon="ADD"
        )
        layout.operator(
            "gpencil.annotation_active_frame_delete",
            text="Erase Annotation Active Keyframe",
            icon="DELETE",
        )


class VIEW3D_MT_view(Menu):
    bl_label = "View"

    def draw(self, context):
        layout = self.layout
        view = context.space_data
        overlay = view.overlay
        engine = context.engine

        layout.prop(view, "show_region_toolbar")
        layout.prop(view, "show_region_ui")
        layout.prop(view, "show_region_tool_header")
        layout.prop(view, "show_region_asset_shelf")
        layout.prop(view, "show_region_hud")
        layout.prop(
            overlay, "show_toolshelf_tabs", text="Tool Shelf Tabs"
        )  # bfa - the toolshelf tabs.

        layout.separator()

        layout.menu("VIEW3D_MT_view_legacy")  # bfa menu

        layout.separator()

        layout.menu("VIEW3D_MT_view_annotations")  # bfa menu

        layout.separator()

        layout.operator(
            "render.opengl", text="OpenGL Render Image", icon="RENDER_STILL"
        )
        layout.operator(
            "render.opengl", text="OpenGL Render Animation", icon="RENDER_ANIMATION"
        ).animation = True
        props = layout.operator(
            "render.opengl", text="Viewport Render Keyframes", icon="RENDER_ANIMATION"
        )
        props.animation = True
        props.render_keyed_only = True

        layout.separator()

        layout.operator_context = "INVOKE_REGION_WIN"
        layout.operator(
            "view3d.clip_border", text="Clipping Border", icon="CLIPPINGBORDER"
        )

        if engine == "CYCLES":
            layout.operator("view3d.render_border", icon="RENDERBORDER")
            layout.operator("view3d.clear_render_border", icon="RENDERBORDER_CLEAR")

        layout.separator()

        layout.menu("VIEW3D_MT_view_cameras", text="Cameras")

        layout.separator()

        layout.menu("VIEW3D_MT_view_align")
        layout.menu("VIEW3D_MT_view_align_selected")

        layout.separator()

        layout.operator(
            "view3d.localview", text="Toggle Local View", icon="VIEW_GLOBAL_LOCAL"
        )
        layout.operator("view3d.localview_remove_from", icon="VIEW_REMOVE_LOCAL")

        layout.separator()

        if context.mode in ["PAINT_TEXTURE", "PAINT_VERTEX", "PAINT_WEIGHT", "SCULPT"]:
            layout.operator(
                "view3d.view_selected", text="Frame Last Stroke", icon="VIEW_SELECTED"
            ).use_all_regions = False
        else:
            layout.operator(
                "view3d.view_selected", text="Frame Selected", icon="VIEW_SELECTED"
            ).use_all_regions = False

        if view.region_quadviews:
            layout.operator(
                "view3d.view_selected",
                text="Frame Selected (Quad View)",
                icon="ALIGNCAMERA_ACTIVE",
            ).use_all_regions = True
        layout.operator(
            "view3d.view_all", text="Frame All", icon="VIEWALL"
        ).center = False
        if view.region_quadviews:
            layout.operator(
                "view3d.view_all", text="Frame All (Quad View)", icon="VIEWALL"
            ).use_all_regions = True
        layout.operator(
            "view3d.view_all",
            text="Center Cursor and Frame All",
            icon="VIEWALL_RESETCURSOR",
        ).center = True

        layout.separator()

        layout.operator("screen.region_quadview", icon="QUADVIEW")

        layout.separator()

        layout.menu("INFO_MT_area")
        layout.menu("VIEW3D_MT_view_pie_menus")  # bfa menu


class VIEW3D_MT_view_local(Menu):
    bl_label = "Local View"

    def draw(self, _context):
        layout = self.layout

        layout.operator(
            "view3d.localview", text="Toggle Local View", icon="VIEW_GLOBAL_LOCAL"
        )
        layout.operator("view3d.localview_remove_from", icon="VIEW_REMOVE_LOCAL")


# bfa menu
class VIEW3D_MT_view_pie_menus(Menu):
    bl_label = "Pie menus"

    def draw(self, _context):
        layout = self.layout

        layout.operator(
            "wm.call_menu_pie", text="Object Mode", icon="MENU_PANEL"
        ).name = "VIEW3D_MT_object_mode_pie"
        layout.operator(
            "wm.call_menu_pie", text="View", icon="MENU_PANEL"
        ).name = "VIEW3D_MT_view_pie"
        layout.operator(
            "wm.call_menu_pie", text="Transform", icon="MENU_PANEL"
        ).name = "VIEW3D_MT_transform_gizmo_pie"
        layout.operator(
            "wm.call_menu_pie", text="Shading", icon="MENU_PANEL"
        ).name = "VIEW3D_MT_shading_pie"
        layout.operator(
            "wm.call_menu_pie", text="Pivot", icon="MENU_PANEL"
        ).name = "VIEW3D_MT_pivot_pie"
        layout.operator(
            "wm.call_menu_pie", text="Snap", icon="MENU_PANEL"
        ).name = "VIEW3D_MT_snap_pie"
        layout.operator(
            "wm.call_menu_pie", text="Orientations", icon="MENU_PANEL"
        ).name = "VIEW3D_MT_orientations_pie"
        layout.operator(
            "wm.call_menu_pie", text="Proportional Editing Falloff", icon="MENU_PANEL"
        ).name = "VIEW3D_MT_proportional_editing_falloff_pie"
        layout.operator(
            "wm.call_menu_pie", text="Sculpt Mask Edit", icon="MENU_PANEL"
        ).name = "VIEW3D_MT_sculpt_mask_edit_pie"
        layout.operator(
            "wm.call_menu_pie", text="Sculpt Faces Sets Edit", icon="MENU_PANEL"
        ).name = "VIEW3D_MT_sculpt_face_sets_edit_pie"
        layout.operator(
            "wm.call_menu_pie", text="Automasking", icon="MENU_PANEL"
        ).name = "VIEW3D_MT_sculpt_automasking_pie"
        layout.operator(
            "wm.call_menu_pie", text="Weightpaint Vertexgroup Lock", icon="MENU_PANEL"
        ).name = "VIEW3D_MT_wpaint_vgroup_lock_pie"
        layout.operator(
            "wm.call_menu_pie", text="Keyframe Insert", icon="MENU_PANEL"
        ).name = "ANIM_MT_keyframe_insert_pie"
        layout.separator()

        layout.operator(
            "wm.call_menu_pie", text="Greasepencil Snap", icon="MENU_PANEL"
        ).name = "GPENCIL_MT_snap_pie"

        layout.separator()

        layout.operator(
            "wm.toolbar_fallback_pie", text="Fallback Tool", icon="MENU_PANEL"
        )  # BFA
        layout.operator(
            "view3d.object_mode_pie_or_toggle", text="Modes", icon="MENU_PANEL"
        )  # BFA


class VIEW3D_MT_view_cameras(Menu):
    bl_label = "Cameras"

    def draw(self, _context):
        layout = self.layout

        layout.operator("view3d.object_as_camera", icon="VIEW_SWITCHACTIVECAM")
        layout.operator(
            "view3d.switchactivecamto",
            text="Set Active Camera",
            icon="VIEW_SWITCHACTIVECAM",
        )
        layout.operator(
            "view3d.view_camera", text="Active Camera", icon="VIEW_SWITCHTOCAM"
        )
        layout.operator("view3d.view_center_camera", icon="VIEWCAMERACENTER")


class VIEW3D_MT_view_viewpoint(Menu):
    bl_label = "Viewpoint"

    def draw(self, _context):
        layout = self.layout

        layout.operator(
            "view3d.view_camera",
            text="Camera",
            icon="CAMERA_DATA",
            text_ctxt=i18n_contexts.editor_view3d,
        )  # BFA - Icon

        layout.separator()

        layout.operator(
            "view3d.view_axis",
            text="Top",
            icon="VIEW_TOP",
            text_ctxt=i18n_contexts.editor_view3d,
        ).type = "TOP"  # BFA - Icon
        layout.operator(
            "view3d.view_axis",
            text="Bottom",
            icon="VIEW_BOTTOM",
            text_ctxt=i18n_contexts.editor_view3d,
        ).type = "BOTTOM"  # BFA - Icon

        layout.separator()

        layout.operator(
            "view3d.view_axis",
            text="Front",
            icon="VIEW_FRONT",
            text_ctxt=i18n_contexts.editor_view3d,
        ).type = "FRONT"  # BFA - Icon
        layout.operator(
            "view3d.view_axis",
            text="Back",
            icon="VIEW_BACK",
            text_ctxt=i18n_contexts.editor_view3d,
        ).type = "BACK"  # BFA - Icon

        layout.separator()

        layout.operator(
            "view3d.view_axis",
            text="Right",
            icon="VIEW_RIGHT",
            text_ctxt=i18n_contexts.editor_view3d,
        ).type = "RIGHT"  # BFA - Icon
        layout.operator(
            "view3d.view_axis",
            text="Left",
            icon="VIEW_LEFT",
            text_ctxt=i18n_contexts.editor_view3d,
        ).type = "LEFT"  # BFA - Icon


# bfa menu
class VIEW3D_MT_view_navigation_legacy(Menu):
    bl_label = "Legacy"

    def draw(self, _context):
        layout = self.layout

        layout.operator_context = "EXEC_REGION_WIN"

        layout.operator("transform.translate", text="Move", icon="TRANSFORM_MOVE")
        layout.operator("transform.rotate", text="Rotate", icon="TRANSFORM_ROTATE")
        layout.operator("transform.resize", text="Scale", icon="TRANSFORM_SCALE")


class VIEW3D_MT_view_navigation(Menu):
    bl_label = "Navigation"

    def draw(self, _context):
        from math import pi

        layout = self.layout

        layout.menu("VIEW3D_MT_view_navigation_legacy")  # bfa menu

        layout.operator(
            "view3d.view_orbit", text="Orbit Down", icon="ORBIT_DOWN"
        ).type = "ORBITDOWN"
        layout.operator(
            "view3d.view_orbit", text="Orbit Up", icon="ORBIT_UP"
        ).type = "ORBITUP"
        layout.operator(
            "view3d.view_orbit", text="Orbit Right", icon="ORBIT_RIGHT"
        ).type = "ORBITRIGHT"
        layout.operator(
            "view3d.view_orbit", text="Orbit Left", icon="ORBIT_LEFT"
        ).type = "ORBITLEFT"
        props = layout.operator(
            "view3d.view_orbit", text="Orbit Opposite", icon="ORBIT_OPPOSITE"
        )
        props.type = "ORBITRIGHT"
        props.angle = pi

        layout.separator()

        layout.operator(
            "view3d.view_roll", text="Roll Left", icon="ROLL_LEFT"
        ).angle = pi / -12.0
        layout.operator(
            "view3d.view_roll", text="Roll Right", icon="ROLL_RIGHT"
        ).angle = pi / 12.0

        layout.separator()

        layout.operator(
            "view3d.view_pan", text="Pan Down", icon="PAN_DOWN"
        ).type = "PANDOWN"
        layout.operator("view3d.view_pan", text="Pan Up", icon="PAN_UP").type = "PANUP"
        layout.operator(
            "view3d.view_pan", text="Pan Right", icon="PAN_RIGHT"
        ).type = "PANRIGHT"
        layout.operator(
            "view3d.view_pan", text="Pan Left", icon="PAN_LEFT"
        ).type = "PANLEFT"

        layout.separator()

        layout.operator("view3d.zoom_border", text="Zoom Border", icon="ZOOM_BORDER")
        layout.operator("view3d.zoom", text="Zoom In", icon="ZOOM_IN").delta = 1
        layout.operator("view3d.zoom", text="Zoom Out", icon="ZOOM_OUT").delta = -1
        layout.operator(
            "view3d.zoom_camera_1_to_1", text="Zoom Camera 1:1", icon="ZOOM_CAMERA"
        )
        layout.operator("view3d.dolly", text="Dolly View", icon="DOLLY")
        layout.operator("view3d.view_center_pick", icon="CENTERTOMOUSE")

        layout.separator()

        layout.operator("view3d.fly", icon="FLY_NAVIGATION")
        layout.operator("view3d.walk", icon="WALK_NAVIGATION")
        layout.operator("view3d.navigate", icon="VIEW_NAVIGATION")

        layout.separator()

        layout.operator(
            "screen.animation_play", text="Playback Animation", icon="TRIA_RIGHT"
        )


class VIEW3D_MT_view_align(Menu):
    bl_label = "Align View"

    def draw(self, _context):
        layout = self.layout
        i18n_text_ctxt = bpy.app.translations.contexts_C_to_py[
            "BLT_I18NCONTEXT_EDITOR_VIEW3D"
        ]  # bfa - needed by us

        layout.operator(
            "view3d.camera_to_view",
            text="Align Active Camera to View",
            icon="ALIGNCAMERA_VIEW",
        )
        layout.operator(
            "view3d.camera_to_view_selected",
            text="Align Active Camera to Selected",
            icon="ALIGNCAMERA_ACTIVE",
        )
        layout.operator("view3d.view_center_cursor", icon="CENTERTOCURSOR")

        layout.separator()

        layout.operator("view3d.view_lock_to_active", icon="LOCKTOACTIVE")
        layout.operator("view3d.view_center_lock", icon="LOCKTOCENTER")
        layout.operator("view3d.view_lock_clear", icon="LOCK_CLEAR")

        layout.separator()

        layout.operator(
            "view3d.view_persportho",
            text="Perspective/Orthographic",
            icon="PERSP_ORTHO",
        )

        layout.separator()

        layout.operator(
            "view3d.view_axis", text="Top", icon="VIEW_TOP", text_ctxt=i18n_text_ctxt
        ).type = "TOP"
        layout.operator(
            "view3d.view_axis",
            text="Bottom",
            icon="VIEW_BOTTOM",
            text_ctxt=i18n_text_ctxt,
        ).type = "BOTTOM"
        layout.operator(
            "view3d.view_axis",
            text="Front",
            icon="VIEW_FRONT",
            text_ctxt=i18n_text_ctxt,
        ).type = "FRONT"
        layout.operator(
            "view3d.view_axis", text="Back", icon="VIEW_BACK", text_ctxt=i18n_text_ctxt
        ).type = "BACK"
        layout.operator(
            "view3d.view_axis",
            text="Right",
            icon="VIEW_RIGHT",
            text_ctxt=i18n_text_ctxt,
        ).type = "RIGHT"
        layout.operator(
            "view3d.view_axis", text="Left", icon="VIEW_LEFT", text_ctxt=i18n_text_ctxt
        ).type = "LEFT"


class VIEW3D_MT_view_align_selected(Menu):
    bl_label = "Align View to Active"

    def draw(self, _context):
        layout = self.layout
        i18n_text_ctxt = bpy.app.translations.contexts_C_to_py[
            "BLT_I18NCONTEXT_EDITOR_VIEW3D"
        ]
        props = layout.operator(
            "view3d.view_axis",
            text="Top",
            icon="VIEW_ACTIVE_TOP",
            text_ctxt=i18n_text_ctxt,
        )
        props.align_active = True
        props.type = "TOP"

        props = layout.operator(
            "view3d.view_axis",
            text="Bottom",
            icon="VIEW_ACTIVE_BOTTOM",
            text_ctxt=i18n_text_ctxt,
        )
        props.align_active = True
        props.type = "BOTTOM"

        props = layout.operator(
            "view3d.view_axis",
            text="Front",
            icon="VIEW_ACTIVE_FRONT",
            text_ctxt=i18n_text_ctxt,
        )
        props.align_active = True
        props.type = "FRONT"

        props = layout.operator(
            "view3d.view_axis",
            text="Back",
            icon="VIEW_ACTIVE_BACK",
            text_ctxt=i18n_text_ctxt,
        )
        props.align_active = True
        props.type = "BACK"

        props = layout.operator(
            "view3d.view_axis",
            text="Right",
            icon="VIEW_ACTIVE_RIGHT",
            text_ctxt=i18n_text_ctxt,
        )
        props.align_active = True
        props.type = "RIGHT"

        props = layout.operator(
            "view3d.view_axis",
            text="Left",
            icon="VIEW_ACTIVE_LEFT",
            text_ctxt=i18n_text_ctxt,
        )
        props.align_active = True
        props.type = "LEFT"


class VIEW3D_MT_view_regions(Menu):
    bl_label = "View Regions"

    def draw(self, _context):
        layout = self.layout
        layout.operator("view3d.clip_border", text="Clipping Region...")
        layout.operator("view3d.render_border", text="Render Region...")

        layout.separator()

        layout.operator("view3d.clear_render_border")


# ********** Select menus, suffix from context.mode **********


class VIEW3D_MT_select_object_more_less(Menu):
    bl_label = "More/Less"

    def draw(self, _context):
        layout = self.layout

        layout.operator("object.select_more", text="More", icon="SELECTMORE")
        layout.operator("object.select_less", text="Less", icon="SELECTLESS")

        layout.separator()

        props = layout.operator(
            "object.select_hierarchy",
            text_ctxt=i18n_contexts.default,
            text="Parent",
            icon="PARENT",
        )
        props.extend = False
        props.direction = "PARENT"

        props = layout.operator("object.select_hierarchy", text="Child", icon="CHILD")
        props.extend = False
        props.direction = "CHILD"

        layout.separator()

        props = layout.operator(
            "object.select_hierarchy", text="Extend Parent", icon="PARENT"
        )
        props.extend = True
        props.direction = "PARENT"

        props = layout.operator(
            "object.select_hierarchy", text="Extend Child", icon="CHILD"
        )
        props.extend = True
        props.direction = "CHILD"


class VIEW3D_MT_select_object(Menu):
    bl_label = "Select"

    def draw(self, _context):
        layout = self.layout

        layout.menu("VIEW3D_MT_select_object_legacy")  # bfa menu
        layout.operator_menu_enum("view3d.select_lasso", "mode")

        layout.separator()

        layout.operator(
            "object.select_all", text="All", icon="SELECT_ALL"
        ).action = "SELECT"
        layout.operator(
            "object.select_all", text="None", icon="SELECT_NONE"
        ).action = "DESELECT"
        layout.operator(
            "object.select_all", text="Invert", icon="INVERSE"
        ).action = "INVERT"

        layout.separator()

        layout.menu("VIEW3D_MT_select_grouped")  # bfa menu
        layout.menu("VIEW3D_MT_select_linked")  # bfa menu
        layout.menu("VIEW3D_MT_select_by_type")  # bfa menu

        layout.separator()
        layout.operator("object.select_random", text="Random", icon="RANDOMIZE")
        layout.operator(
            "object.select_mirror", text="Mirror Selection", icon="TRANSFORM_MIRROR"
        )

        layout.operator("object.select_pattern", text="By Pattern", icon="PATTERN")
        layout.operator(
            "object.select_camera", text="Active Camera", icon="CAMERA_DATA"
        )

        layout.separator()

        layout.menu("VIEW3D_MT_select_object_more_less", text="Select More/Less")


# BFA menu


class VIEW3D_MT_select_object_legacy(Menu):
    bl_label = "Legacy"

    def draw(self, _context):
        layout = self.layout

        layout.operator("view3d.select_box", icon="BOX_MASK")
        layout.operator("view3d.select_circle", icon="CIRCLE_SELECT")


# BFA menu
class VIEW3D_MT_select_by_type(Menu):
    bl_label = "All by Type"

    def draw(self, context):
        layout = self.layout

        layout.operator(
            "object.select_by_type", text="Mesh", icon="OUTLINER_OB_MESH"
        ).type = "MESH"
        layout.operator(
            "object.select_by_type", text="Curve", icon="OUTLINER_OB_CURVE"
        ).type = "CURVE"
        layout.operator(
            "object.select_by_type", text="Surface", icon="OUTLINER_OB_SURFACE"
        ).type = "SURFACE"
        layout.operator(
            "object.select_by_type", text="Meta", icon="OUTLINER_OB_META"
        ).type = "META"
        layout.operator(
            "object.select_by_type", text="Font", icon="OUTLINER_OB_FONT"
        ).type = "FONT"

        layout.separator()

        layout.operator(
            "object.select_by_type", text="Armature", icon="OUTLINER_OB_ARMATURE"
        ).type = "ARMATURE"
        layout.operator(
            "object.select_by_type", text="Lattice", icon="OUTLINER_OB_LATTICE"
        ).type = "LATTICE"
        layout.operator(
            "object.select_by_type", text="Empty", icon="OUTLINER_OB_EMPTY"
        ).type = "EMPTY"
        layout.operator(
            "object.select_by_type", text="GPencil", icon="GREASEPENCIL"
        ).type = "GREASEPENCIL"

        layout.separator()

        layout.operator(
            "object.select_by_type", text="Camera", icon="OUTLINER_OB_CAMERA"
        ).type = "CAMERA"
        layout.operator(
            "object.select_by_type", text="Light", icon="OUTLINER_OB_LIGHT"
        ).type = "LIGHT"
        layout.operator(
            "object.select_by_type", text="Speaker", icon="OUTLINER_OB_SPEAKER"
        ).type = "SPEAKER"
        layout.operator(
            "object.select_by_type", text="Probe", icon="OUTLINER_OB_LIGHTPROBE"
        ).type = "LIGHT_PROBE"


# BFA menu
class VIEW3D_MT_select_grouped(Menu):
    bl_label = "Grouped"

    def draw(self, context):
        layout = self.layout

        layout.operator(
            "object.select_grouped", text="Siblings", icon="SIBLINGS"
        ).type = "SIBLINGS"
        layout.operator(
            "object.select_grouped", text="Parent", icon="PARENT"
        ).type = "PARENT"
        layout.operator(
            "object.select_grouped", text="Children", icon="CHILD_RECURSIVE"
        ).type = "CHILDREN_RECURSIVE"
        layout.operator(
            "object.select_grouped", text="Immediate Children", icon="CHILD"
        ).type = "CHILDREN"

        layout.separator()

        layout.operator("object.select_grouped", text="Type", icon="TYPE").type = "TYPE"
        layout.operator(
            "object.select_grouped", text="Collection", icon="GROUP"
        ).type = "COLLECTION"
        layout.operator("object.select_grouped", text="Hook", icon="HOOK").type = "HOOK"

        layout.separator()

        layout.operator("object.select_grouped", text="Pass", icon="PASS").type = "PASS"
        layout.operator(
            "object.select_grouped", text="Color", icon="COLOR"
        ).type = "COLOR"
        layout.operator(
            "object.select_grouped", text="Keying Set", icon="KEYINGSET"
        ).type = "KEYINGSET"
        layout.operator(
            "object.select_grouped", text="Light Type", icon="LIGHT"
        ).type = "LIGHT_TYPE"


# bfa menu
class VIEW3D_MT_select_linked(Menu):
    bl_label = "Linked"

    def draw(self, context):
        layout = self.layout

        layout.operator(
            "object.select_linked", text="Object Data", icon="OBJECT_DATA"
        ).type = "OBDATA"
        layout.operator(
            "object.select_linked", text="Material", icon="MATERIAL_DATA"
        ).type = "MATERIAL"
        layout.operator(
            "object.select_linked", text="Instanced Collection", icon="GROUP"
        ).type = "DUPGROUP"
        layout.operator(
            "object.select_linked", text="Particle System", icon="PARTICLES"
        ).type = "PARTICLE"
        layout.operator(
            "object.select_linked", text="Library", icon="LIBRARY"
        ).type = "LIBRARY"
        layout.operator(
            "object.select_linked", text="Library (Object Data)", icon="LIBRARY_OBJECT"
        ).type = "LIBRARY_OBDATA"


# BFA - not used


class VIEW3D_MT_select_pose_more_less(Menu):
    bl_label = "Select More/Less"

    def draw(self, _context):
        layout = self.layout

        props = layout.operator(
            "pose.select_hierarchy",
            text="Parent",
            text_ctxt=i18n_contexts.default,
            icon="PARENT",
        )
        props.extend = False
        props.direction = "PARENT"

        props = layout.operator("pose.select_hierarchy", text="Child", icon="CHILD")
        props.extend = False
        props.direction = "CHILD"

        layout.separator()

        props = layout.operator(
            "pose.select_hierarchy", text="Extend Parent", icon="PARENT"
        )
        props.extend = True
        props.direction = "PARENT"

        props = layout.operator(
            "pose.select_hierarchy", text="Extend Child", icon="CHILD"
        )
        props.extend = True
        props.direction = "CHILD"


class VIEW3D_MT_select_pose(Menu):
    bl_label = "Select"

    def draw(self, _context):
        layout = self.layout

        layout.menu("VIEW3D_MT_select_object_legacy")  # bfa menu
        layout.operator_menu_enum("view3d.select_lasso", "mode")

        layout.separator()

        layout.operator(
            "pose.select_all", text="All", icon="SELECT_ALL"
        ).action = "SELECT"
        layout.operator(
            "pose.select_all", text="None", icon="SELECT_NONE"
        ).action = "DESELECT"
        layout.operator(
            "pose.select_all", text="Invert", icon="INVERSE"
        ).action = "INVERT"

        layout.separator()

        layout.operator_menu_enum("pose.select_grouped", "type", text="Grouped")
        layout.operator("pose.select_linked", text="Linked", icon="LINKED")

        layout.menu("POSE_MT_selection_sets_select", text="Bone Selection Set")

        layout.operator(
            "pose.select_constraint_target",
            text="Constraint Target",
            icon="CONSTRAINT_BONE",
        )

        layout.separator()

        layout.operator("object.select_pattern", text="By Pattern", icon="PATTERN")

        layout.separator()

        layout.operator("pose.select_mirror", text="Flip Active", icon="FLIP")

        layout.separator()

        props = layout.operator("pose.select_hierarchy", text="Parent", icon="PARENT")
        props.extend = False
        props.direction = "PARENT"

        props = layout.operator("pose.select_hierarchy", text="Child", icon="CHILD")
        props.extend = False
        props.direction = "CHILD"

        layout.separator()

        props = layout.operator(
            "pose.select_hierarchy", text="Extend Parent", icon="PARENT"
        )
        props.extend = True
        props.direction = "PARENT"

        props = layout.operator(
            "pose.select_hierarchy", text="Extend Child", icon="CHILD"
        )
        props.extend = True
        props.direction = "CHILD"


class VIEW3D_MT_select_particle(Menu):
    bl_label = "Select"

    def draw(self, _context):
        layout = self.layout

        layout.menu("VIEW3D_MT_select_object_legacy")  # bfa menu
        layout.operator_menu_enum("view3d.select_lasso", "mode")

        layout.separator()

        layout.operator(
            "particle.select_all", text="All", icon="SELECT_ALL"
        ).action = "SELECT"
        layout.operator(
            "particle.select_all", text="None", icon="SELECT_NONE"
        ).action = "DESELECT"
        layout.operator(
            "particle.select_all", text="Invert", icon="INVERSE"
        ).action = "INVERT"

        layout.separator()

        layout.operator("particle.select_more", text="More", icon="SELECTMORE")
        layout.operator("particle.select_less", text="Less", icon="SELECTLESS")

        layout.separator()

        layout.operator("particle.select_linked", text="Linked", icon="LINKED")

        layout.separator()

        layout.operator("particle.select_random", text="Random", icon="RANDOMIZE")

        layout.separator()

        layout.operator("particle.select_roots", text="Roots", icon="SELECT_ROOT")
        layout.operator("particle.select_tips", text="Tips", icon="SELECT_TIP")


class VIEW3D_MT_edit_mesh_select_similar(Menu):
    bl_label = "Select Similar"

    def draw(self, _context):
        layout = self.layout

        layout.operator_enum("mesh.select_similar", "type")

        layout.separator()

        layout.operator(
            "mesh.select_similar_region", text="Face Regions", icon="FACEREGIONS"
        )


class VIEW3D_MT_edit_mesh_select_by_trait(Menu):
    bl_label = "Select All by Trait"

    def draw(self, context):
        layout = self.layout
        _is_vert_mode, _is_edge_mode, is_face_mode = (
            context.tool_settings.mesh_select_mode
        )

        if is_face_mode is False:
            layout.operator(
                "mesh.select_non_manifold",
                text="Non Manifold",
                icon="SELECT_NONMANIFOLD",
            )
        layout.operator("mesh.select_loose", text="Loose Geometry", icon="SELECT_LOOSE")
        layout.operator(
            "mesh.select_interior_faces", text="Interior Faces", icon="SELECT_INTERIOR"
        )
        layout.operator(
            "mesh.select_face_by_sides",
            text="Faces by Sides",
            icon="SELECT_FACES_BY_SIDE",
        )
        layout.operator("mesh.select_by_pole_count", text="Poles by Count", icon="POLE")

        layout.separator()

        layout.operator(
            "mesh.select_ungrouped",
            text="Ungrouped Vertices",
            icon="SELECT_UNGROUPED_VERTS",
        )


class VIEW3D_MT_edit_mesh_select_more_less(Menu):
    bl_label = "More/Less"

    def draw(self, _context):
        layout = self.layout

        layout.operator("mesh.select_more", text="More", icon="SELECTMORE")
        layout.operator("mesh.select_less", text="Less", icon="SELECTLESS")

        layout.separator()

        layout.operator("mesh.select_next_item", text="Next Active", icon="NEXTACTIVE")
        layout.operator(
            "mesh.select_prev_item", text="Previous Active", icon="PREVIOUSACTIVE"
        )


class VIEW3D_MT_edit_mesh_select_linked(Menu):
    bl_label = "Select Linked"

    def draw(self, _context):
        layout = self.layout

        layout.operator("mesh.select_linked", text="Linked")
        layout.operator("mesh.shortest_path_select", text="Shortest Path")
        layout.operator("mesh.faces_select_linked_flat", text="Linked Flat Faces")


class VIEW3D_MT_edit_mesh_select_loops(Menu):
    bl_label = "Select Loops"

    def draw(self, _context):
        layout = self.layout

        layout.operator("mesh.loop_multi_select", text="Edge Loops").ring = False
        layout.operator("mesh.loop_multi_select", text="Edge Rings").ring = True

        layout.separator()

        layout.operator("mesh.loop_to_region")
        layout.operator("mesh.region_to_loop")


class VIEW3D_MT_select_edit_mesh(Menu):
    bl_label = "Select"

    def draw(self, _context):
        layout = self.layout

        layout.menu("VIEW3D_MT_select_object_legacy")  # bfa menu

        layout.operator_menu_enum("view3d.select_lasso", "mode")

        layout.separator()

        # primitive
        layout.operator(
            "mesh.select_all", text="All", icon="SELECT_ALL"
        ).action = "SELECT"
        layout.operator(
            "mesh.select_all", text="None", icon="SELECT_NONE"
        ).action = "DESELECT"
        layout.operator(
            "mesh.select_all", text="Invert", icon="INVERSE"
        ).action = "INVERT"

        layout.separator()

        layout.operator("mesh.select_linked", text="Linked", icon="LINKED")
        layout.operator(
            "mesh.faces_select_linked_flat", text="Linked Flat Faces", icon="LINKED"
        )
        layout.operator(
            "mesh.select_linked_pick", text="Linked Pick Select", icon="LINKED"
        ).deselect = False
        layout.operator(
            "mesh.select_linked_pick", text="Linked Pick Deselect", icon="LINKED"
        ).deselect = True

        layout.separator()

        # other
        layout.menu("VIEW3D_MT_edit_mesh_select_similar")

        # numeric
        layout.separator()
        layout.operator("mesh.select_random", text="Random", icon="RANDOMIZE")
        layout.operator("mesh.select_nth", icon="CHECKER_DESELECT")

        layout.separator()
        layout.operator(
            "mesh.select_mirror", text="Mirror Selection", icon="TRANSFORM_MIRROR"
        )
        layout.operator(
            "mesh.select_axis", text="Side of Active", icon="SELECT_SIDEOFACTIVE"
        )
        layout.operator(
            "mesh.shortest_path_select",
            text="Shortest Path",
            icon="SELECT_SHORTESTPATH",
        )

        # geometric
        layout.separator()
        layout.operator(
            "mesh.edges_select_sharp", text="Sharp Edges", icon="SELECT_SHARPEDGES"
        )

        layout.separator()

        # loops
        layout.operator(
            "mesh.loop_multi_select", text="Edge Loops", icon="SELECT_EDGELOOP"
        ).ring = False
        layout.operator(
            "mesh.loop_multi_select", text="Edge Rings", icon="SELECT_EDGERING"
        ).ring = True
        layout.operator(
            "mesh.loop_to_region", text="Loop Inner Region", icon="SELECT_LOOPINNER"
        )
        layout.operator(
            "mesh.region_to_loop", text="Boundary Loop", icon="SELECT_BOUNDARY"
        )

        layout.separator()
        layout.menu("VIEW3D_MT_edit_mesh_select_by_trait")

        # attribute
        layout.separator()
        layout.operator(
            "mesh.select_by_attribute", text="By Attribute", icon="NODE_ATTRIBUTE"
        )

        # more/less
        layout.separator()
        layout.menu("VIEW3D_MT_edit_mesh_select_more_less")

        layout.separator()

        layout.template_node_operator_asset_menu_items(catalog_path=self.bl_label)


class VIEW3D_MT_select_edit_curve(Menu):
    bl_label = "Select"

    def draw(self, _context):
        layout = self.layout

        layout.menu("VIEW3D_MT_select_object_legacy")  # bfa menu

        layout.operator_menu_enum("view3d.select_lasso", "mode")

        layout.separator()

        layout.operator(
            "curve.select_all", text="All", icon="SELECT_ALL"
        ).action = "SELECT"
        layout.operator(
            "curve.select_all", text="None", icon="SELECT_NONE"
        ).action = "DESELECT"
        layout.operator(
            "curve.select_all", text="Invert", icon="INVERSE"
        ).action = "INVERT"

        layout.separator()

        layout.operator("curve.select_linked", text="Linked", icon="LINKED")
        layout.operator(
            "curve.select_linked_pick", text="Linked Pick Select", icon="LINKED"
        ).deselect = False
        layout.operator(
            "curve.select_linked_pick", text="Linked Pick Deselect", icon="LINKED"
        ).deselect = True

        layout.separator()

        layout.menu("VIEW3D_MT_select_edit_curve_select_similar")  # bfa menu

        layout.separator()

        layout.operator("curve.select_random", text="Random", icon="RANDOMIZE")
        layout.operator("curve.select_nth", icon="CHECKER_DESELECT")

        layout.separator()

        layout.operator("curve.de_select_first", icon="SELECT_FIRST")
        layout.operator("curve.de_select_last", icon="SELECT_LAST")
        layout.operator("curve.select_next", text="Next", icon="NEXTACTIVE")
        layout.operator("curve.select_previous", text="Previous", icon="PREVIOUSACTIVE")

        layout.separator()

        layout.operator("curve.select_more", text="More", icon="SELECTMORE")
        layout.operator("curve.select_less", text="Less", icon="SELECTLESS")


# bfa menu
class VIEW3D_MT_select_edit_curve_select_similar(Menu):
    bl_label = "Similar"

    def draw(self, context):
        layout = self.layout

        layout.operator("curve.select_similar", text="Type", icon="TYPE").type = "TYPE"
        layout.operator(
            "curve.select_similar", text="Radius", icon="RADIUS"
        ).type = "RADIUS"
        layout.operator(
            "curve.select_similar", text="Weight", icon="MOD_VERTEX_WEIGHT"
        ).type = "WEIGHT"
        layout.operator(
            "curve.select_similar", text="Direction", icon="SWITCH_DIRECTION"
        ).type = "DIRECTION"


class VIEW3D_MT_select_edit_surface(Menu):
    bl_label = "Select"

    def draw(self, _context):
        layout = self.layout

        layout.menu("VIEW3D_MT_select_object_legacy")  # bfa menu
        layout.operator_menu_enum("view3d.select_lasso", "mode")

        layout.separator()

        layout.operator(
            "curve.select_all", text="All", icon="SELECT_ALL"
        ).action = "SELECT"
        layout.operator(
            "curve.select_all", text="None", icon="SELECT_NONE"
        ).action = "DESELECT"
        layout.operator(
            "curve.select_all", text="Invert", icon="INVERSE"
        ).action = "INVERT"

        layout.separator()

        layout.operator("curve.select_linked", text="Linked", icon="LINKED")
        layout.menu("VIEW3D_MT_select_edit_curve_select_similar")  # bfa menu

        layout.separator()

        layout.operator("curve.select_random", text="Random", icon="RANDOMIZE")
        layout.operator("curve.select_nth", icon="CHECKER_DESELECT")

        layout.separator()

        layout.operator(
            "curve.select_row", text="Control Point row", icon="CONTROLPOINTROW"
        )

        layout.separator()

        layout.operator("curve.select_more", text="More", icon="SELECTMORE")
        layout.operator("curve.select_less", text="Less", icon="SELECTLESS")


class VIEW3D_MT_select_edit_text(Menu):
    bl_label = "Select"

    def draw(self, _context):
        layout = self.layout

        layout.operator("font.select_all", text="All", icon="SELECT_ALL")

        layout.separator()

        layout.operator(
            "font.move_select", text="Line End", icon="HAND"
        ).type = "LINE_END"
        layout.operator(
            "font.move_select", text="Line Begin", icon="HAND"
        ).type = "LINE_BEGIN"

        layout.separator()

        layout.operator("font.move_select", text="Top", icon="HAND").type = "TEXT_BEGIN"
        layout.operator(
            "font.move_select", text="Bottom", icon="HAND"
        ).type = "TEXT_END"

        layout.separator()

        layout.operator(
            "font.move_select", text="Previous Block", icon="HAND"
        ).type = "PREVIOUS_PAGE"
        layout.operator(
            "font.move_select", text="Next Block", icon="HAND"
        ).type = "NEXT_PAGE"

        layout.separator()

        layout.operator(
            "font.move_select", text="Previous Character", icon="HAND"
        ).type = "PREVIOUS_CHARACTER"
        layout.operator(
            "font.move_select", text="Next Character", icon="HAND"
        ).type = "NEXT_CHARACTER"

        layout.separator()

        layout.operator(
            "font.move_select", text="Previous Word", icon="HAND"
        ).type = "PREVIOUS_WORD"
        layout.operator(
            "font.move_select", text="Next Word", icon="HAND"
        ).type = "NEXT_WORD"

        layout.separator()

        layout.operator(
            "font.move_select", text="Previous Line", icon="HAND"
        ).type = "PREVIOUS_LINE"
        layout.operator(
            "font.move_select", text="Next Line", icon="HAND"
        ).type = "NEXT_LINE"


class VIEW3D_MT_select_edit_metaball(Menu):
    bl_label = "Select"

    def draw(self, _context):
        layout = self.layout

        layout.menu("VIEW3D_MT_select_object_legacy")  # bfa menu
        layout.operator_menu_enum("view3d.select_lasso", "mode")

        layout.separator()

        layout.operator(
            "mball.select_all", text="All", icon="SELECT_ALL"
        ).action = "SELECT"
        layout.operator(
            "mball.select_all", text="None", icon="SELECT_NONE"
        ).action = "DESELECT"
        layout.operator(
            "mball.select_all", text="Invert", icon="INVERSE"
        ).action = "INVERT"

        layout.separator()

        layout.menu("VIEW3D_MT_select_edit_metaball_select_similar")  # bfa menu

        layout.separator()

        layout.operator(
            "mball.select_random_metaelems", text="Random", icon="RANDOMIZE"
        )


# bfa menu
class VIEW3D_MT_select_edit_metaball_select_similar(Menu):
    bl_label = "Similar"

    def draw(self, context):
        layout = self.layout

        layout.operator("mball.select_similar", text="Type", icon="TYPE").type = "TYPE"
        layout.operator(
            "mball.select_similar", text="Radius", icon="RADIUS"
        ).type = "RADIUS"
        layout.operator(
            "mball.select_similar", text="Stiffness", icon="BEND"
        ).type = "STIFFNESS"
        layout.operator(
            "mball.select_similar", text="Rotation", icon="ROTATE"
        ).type = "ROTATION"


class VIEW3D_MT_edit_lattice_context_menu(Menu):
    bl_label = "Lattice"

    def draw(self, _context):
        layout = self.layout

        layout.menu("VIEW3D_MT_mirror")
        layout.menu("VIEW3D_MT_edit_lattice_flip")  # bfa menu - blender uses enum
        layout.menu("VIEW3D_MT_snap")

        layout.separator()

        layout.operator("lattice.make_regular", icon="MAKE_REGULAR")


class VIEW3D_MT_select_edit_lattice(Menu):
    bl_label = "Select"

    def draw(self, _context):
        layout = self.layout

        layout.menu("VIEW3D_MT_select_object_legacy")  # bfa menu
        layout.operator_menu_enum("view3d.select_lasso", "mode")

        layout.separator()

        layout.operator(
            "lattice.select_all", text="All", icon="SELECT_ALL"
        ).action = "SELECT"
        layout.operator(
            "lattice.select_all", text="None", icon="SELECT_NONE"
        ).action = "DESELECT"
        layout.operator(
            "lattice.select_all", text="Invert", icon="INVERSE"
        ).action = "INVERT"

        layout.separator()

        layout.operator("lattice.select_mirror", text="Mirror", icon="TRANSFORM_MIRROR")
        layout.operator("lattice.select_random", text="Random", icon="RANDOMIZE")

        layout.separator()

        layout.operator(
            "lattice.select_ungrouped",
            text="Ungrouped Vertices",
            icon="SELECT_UNGROUPED_VERTS",
        )

        layout.separator()

        layout.operator("lattice.select_more", text="More", icon="SELECTMORE")
        layout.operator("lattice.select_less", text="Less", icon="SELECTLESS")


class VIEW3D_MT_select_edit_armature(Menu):
    bl_label = "Select"

    def draw(self, _context):
        layout = self.layout

        layout.menu("VIEW3D_MT_select_object_legacy")  # bfa menu
        layout.operator_menu_enum("view3d.select_lasso", "mode")

        layout.separator()

        layout.operator(
            "armature.select_all", text="All", icon="SELECT_ALL"
        ).action = "SELECT"
        layout.operator(
            "armature.select_all", text="None", icon="SELECT_NONE"
        ).action = "DESELECT"
        layout.operator(
            "armature.select_all", text="Invert", icon="INVERSE"
        ).action = "INVERT"

        layout.separator()

        layout.operator_menu_enum("armature.select_similar", "type", text="Similar")

        layout.separator()

        layout.operator(
            "armature.select_mirror", text="Mirror Selection", icon="TRANSFORM_MIRROR"
        ).extend = False
        layout.operator("object.select_pattern", text="By Pattern", icon="PATTERN")

        layout.separator()

        layout.operator("armature.select_linked", text="Linked", icon="LINKED")

        layout.separator()

        props = layout.operator(
            "armature.select_hierarchy",
            text="Parent",
            text_ctxt=i18n_contexts.default,
            icon="PARENT",
        )
        props.extend = False
        props.direction = "PARENT"

        props = layout.operator("armature.select_hierarchy", text="Child", icon="CHILD")
        props.extend = False
        props.direction = "CHILD"

        layout.separator()

        props = layout.operator(
            "armature.select_hierarchy", text="Extend Parent", icon="PARENT"
        )
        props.extend = True
        props.direction = "PARENT"

        props = layout.operator(
            "armature.select_hierarchy", text="Extend Child", icon="CHILD"
        )
        props.extend = True
        props.direction = "CHILD"

        layout.separator()

        layout.operator("armature.select_more", text="More", icon="SELECTMORE")
        layout.operator("armature.select_less", text="Less", icon="SELECTLESS")


# bfa menu
class VIEW3D_PT_greasepencil_edit_options(Panel):
    bl_space_type = "VIEW_3D"
    bl_region_type = "HEADER"
    bl_label = "Options"

    def draw(self, context):
        layout = self.layout
        settings = context.tool_settings.gpencil_sculpt

        layout.prop(settings, "use_scale_thickness", text="Scale Thickness")


# BFA - legacy menu
class VIEW3D_MT_select_greasepencil_legacy(Menu):
    bl_label = "Legacy"

    def draw(self, _context):
        layout = self.layout

        layout.operator("view3d.select_box", icon="BORDER_RECT")
        layout.operator("view3d.select_circle", icon="CIRCLE_SELECT")


class VIEW3D_MT_select_edit_grease_pencil(Menu):
    bl_label = "Select"

    def draw(self, context):
        layout = self.layout

        layout.menu("VIEW3D_MT_select_greasepencil_legacy")  # bfa menu
        layout.operator_menu_enum("view3d.select_lasso", "mode")

        layout.separator()

        layout.operator(
            "grease_pencil.select_all", text="All", icon="SELECT_ALL"
        ).action = "SELECT"
        layout.operator(
            "grease_pencil.select_all", text="None", icon="SELECT_NONE"
        ).action = "DESELECT"
        layout.operator(
            "grease_pencil.select_all", text="Invert", icon="INVERSE"
        ).action = "INVERT"

        layout.separator()

        layout.operator("grease_pencil.select_linked", text="Linked", icon="LINKED")
        layout.operator_menu_enum("grease_pencil.select_similar", "mode")

        layout.separator()

        layout.operator(
            "grease_pencil.select_alternate", text="Alternated", icon="ALTERNATED"
        )
        layout.operator("grease_pencil.select_random", text="Random", icon="RANDOMIZE")

        layout.separator()

        props = layout.operator(
            "grease_pencil.select_ends", text="First", icon="SELECT_TIP"
        )
        props.amount_start = 1
        props.amount_end = 0
        props = layout.operator(
            "grease_pencil.select_ends", text="Last", icon="SELECT_ROOT"
        )
        props.amount_start = 0
        props.amount_end = 1

        layout.separator()
        # BFA - moved below
        layout.operator("grease_pencil.select_more", text="More", icon="SELECTMORE")
        layout.operator("grease_pencil.select_less", text="Less", icon="SELECTLESS")


class VIEW3D_MT_paint_grease_pencil(Menu):
    bl_label = "Draw"

    def draw(self, _context):
        layout = self.layout

        layout.menu("GREASE_PENCIL_MT_layer_active", text="Active Layer")

        layout.separator()

        layout.menu("VIEW3D_MT_edit_greasepencil_animation")  # BFA - menu
        layout.operator(
            "grease_pencil.interpolate_sequence",
            text="Interpolate Sequence",
            icon="SEQUENCE",
        )

        layout.separator()

        layout.menu("VIEW3D_MT_edit_greasepencil_showhide")
        layout.menu("VIEW3D_MT_edit_greasepencil_cleanup")

        layout.separator()

        layout.operator("paint.sample_color", icon="EYEDROPPER").merged = False


class VIEW3D_MT_paint_vertex_grease_pencil(Menu):
    bl_label = "Paint"

    def draw(self, _context):
        layout = self.layout

        layout.operator(
            "grease_pencil.vertex_color_set",
            text="Set Color Attribute",
            icon="NODE_VERTEX_COLOR",
        )
        layout.operator("grease_pencil.stroke_reset_vertex_color", icon="RESET")
        layout.separator()
        layout.operator(
            "grease_pencil.vertex_color_invert", text="Invert", icon="NODE_INVERT"
        )
        layout.operator(
            "grease_pencil.vertex_color_levels", text="Levels", icon="LEVELS"
        )
        layout.operator(
            "grease_pencil.vertex_color_hsv",
            text="Hue/Saturation/Value",
            icon="HUESATVAL",
        )
        layout.operator(
            "grease_pencil.vertex_color_brightness_contrast",
            text="Brightness/Contrast",
            icon="BRIGHTNESS_CONTRAST",
        )


# bfa menu
class VIEW3D_MT_select_paint_mask_face_more_less(Menu):
    bl_label = "More/Less"

    def draw(self, _context):
        layout = self.layout

        layout = self.layout

        layout.operator("paint.face_select_more", text="More", icon="SELECTMORE")
        layout.operator("paint.face_select_less", text="Less", icon="SELECTLESS")


class VIEW3D_MT_select_paint_mask_vertex(Menu):
    bl_label = "Select"

    def draw(self, _context):
        layout = self.layout

        layout.menu("VIEW3D_MT_select_object_legacy")  # bfa menu
        layout.operator_menu_enum("view3d.select_lasso", "mode")

        layout.separator()

        layout.operator(
            "paint.vert_select_all", text="All", icon="SELECT_ALL"
        ).action = "SELECT"
        layout.operator(
            "paint.vert_select_all", text="None", icon="SELECT_NONE"
        ).action = "DESELECT"
        layout.operator(
            "paint.vert_select_all", text="Invert", icon="INVERSE"
        ).action = "INVERT"

        layout.separator()

        layout.operator(
            "paint.vert_select_ungrouped",
            text="Ungrouped Vertices",
            icon="SELECT_UNGROUPED_VERTS",
        )
        layout.operator("paint.vert_select_linked", text="Select Linked", icon="LINKED")

        layout.separator()

        layout.menu("VIEW3D_MT_select_paint_mask_vertex_more_less")  # bfa menu


# bfa menu
class VIEW3D_MT_select_paint_mask_vertex_more_less(Menu):
    bl_label = "More/Less"

    def draw(self, _context):
        layout = self.layout

        layout = self.layout

        layout.operator("paint.vert_select_more", text="More", icon="SELECTMORE")
        layout.operator("paint.vert_select_less", text="Less", icon="SELECTLESS")


class VIEW3D_MT_select_edit_pointcloud(Menu):
    bl_label = "Select"

    def draw(self, _context):
        layout = self.layout

        layout.operator("pointcloud.select_all", text="All").action = 'SELECT'
        layout.operator("pointcloud.select_all", text="None").action = 'DESELECT'
        layout.operator("pointcloud.select_all", text="Invert").action = 'INVERT'

        layout.separator()

        layout.operator("pointcloud.select_random")

        layout.template_node_operator_asset_menu_items(catalog_path=self.bl_label)


# BFA - not used
class VIEW3D_MT_edit_curves_select_more_less(Menu):
    bl_label = "Select More/Less"

    def draw(self, _context):
        layout = self.layout

        layout.operator("curves.select_more", text="More", icon="SELECTMORE")
        layout.operator("curves.select_less", text="Less", icon="SELECTLESS")


class VIEW3D_MT_select_edit_curves(Menu):
    bl_label = "Select"

    def draw(self, _context):
        layout = self.layout

        layout.operator(
            "curves.select_all", text="All", icon="SELECT_ALL"
        ).action = "SELECT"
        layout.operator(
            "curves.select_all", text="None", icon="SELECT_NONE"
        ).action = "DESELECT"
        layout.operator(
            "curves.select_all", text="Invert", icon="INVERSE"
        ).action = "INVERT"

        layout.separator()

        layout.operator("curves.select_random", text="Random", icon="RANDOMIZE")

        layout.separator()

        layout.operator("curves.select_ends", text="Endpoints", icon="SELECT_TIP")
        layout.operator("curves.select_linked", text="Linked", icon="LINKED")

        layout.separator()

        # layout.menu("VIEW3D_MT_edit_curves_select_more_less") # BFA - not used
        layout.operator("curves.select_more", text="More", icon="SELECTMORE")
        layout.operator("curves.select_less", text="Less", icon="SELECTLESS")

        layout.template_node_operator_asset_menu_items(catalog_path=self.bl_label)


class VIEW3D_MT_select_sculpt_curves(Menu):
    bl_label = "Select"

    def draw(self, _context):
        layout = self.layout

        layout.operator(
            "curves.select_all", text="All", icon="SELECT_ALL"
        ).action = "SELECT"
        layout.operator(
            "curves.select_all", text="None", icon="SELECT_NONE"
        ).action = "DESELECT"
        layout.operator(
            "curves.select_all", text="Invert", icon="INVERSE"
        ).action = "INVERT"

        layout.separator()

        layout.operator("sculpt_curves.select_random", text="Random", icon="RANDOMIZE")

        layout.separator()

        layout.operator("curves.select_ends", text="Endpoints", icon="SELECT_TIP")
        layout.operator("sculpt_curves.select_grow", text="Grow", icon="SELECTMORE")

        layout.template_node_operator_asset_menu_items(catalog_path="Select")


class VIEW3D_MT_mesh_add(Menu):
    bl_idname = "VIEW3D_MT_mesh_add"
    bl_label = "Mesh"
    bl_options = {"SEARCH_ON_KEY_PRESS"}

    def draw(self, _context):
        layout = self.layout

        # BFA - make sure you can see it in the header
        layout.operator(
            "WM_OT_search_single_menu", text="Search...", icon="VIEWZOOM"
        ).menu_idname = "VIEW3D_MT_mesh_add"

        layout.separator()

        layout.operator_context = "INVOKE_REGION_WIN"

        layout.operator("mesh.primitive_plane_add", text="Plane", icon="MESH_PLANE")
        layout.operator("mesh.primitive_cube_add", text="Cube", icon="MESH_CUBE")
        layout.operator("mesh.primitive_circle_add", text="Circle", icon="MESH_CIRCLE")
        layout.operator(
            "mesh.primitive_uv_sphere_add", text="UV Sphere", icon="MESH_UVSPHERE"
        )
        layout.operator(
            "mesh.primitive_ico_sphere_add", text="Ico Sphere", icon="MESH_ICOSPHERE"
        )
        layout.operator(
            "mesh.primitive_cylinder_add", text="Cylinder", icon="MESH_CYLINDER"
        )
        layout.operator("mesh.primitive_cone_add", text="Cone", icon="MESH_CONE")
        layout.operator("mesh.primitive_torus_add", text="Torus", icon="MESH_TORUS")

        layout.separator()

        layout.operator("mesh.primitive_grid_add", text="Grid", icon="MESH_GRID")
        layout.operator("mesh.primitive_monkey_add", text="Monkey", icon="MESH_MONKEY")

        layout.template_node_operator_asset_menu_items(catalog_path="Add")


class VIEW3D_MT_curve_add(Menu):
    bl_idname = "VIEW3D_MT_curve_add"
    bl_label = "Curve"
    bl_options = {"SEARCH_ON_KEY_PRESS"}

    def draw(self, context):
        layout = self.layout

        layout.operator_context = "INVOKE_REGION_WIN"

        layout.operator(
            "curve.primitive_bezier_curve_add", text="Bézier", icon="CURVE_BEZCURVE"
        )
        layout.operator(
            "curve.primitive_bezier_circle_add", text="Circle", icon="CURVE_BEZCIRCLE"
        )

        layout.separator()

        layout.operator(
            "curve.primitive_nurbs_curve_add", text="Nurbs Curve", icon="CURVE_NCURVE"
        )
        layout.operator(
            "curve.primitive_nurbs_circle_add",
            text="Nurbs Circle",
            icon="CURVE_NCIRCLE",
        )
        layout.operator(
            "curve.primitive_nurbs_path_add", text="Path", icon="CURVE_PATH"
        )

        layout.separator()

        layout.operator(
            "object.curves_empty_hair_add", text="Empty Hair", icon="OUTLINER_OB_CURVES"
        )
        layout.operator("object.quick_fur", text="Fur", icon="OUTLINER_OB_CURVES")

        experimental = context.preferences.experimental
        if experimental.use_new_curves_tools:
            layout.operator(
                "object.curves_random_add", text="Random", icon="OUTLINER_OB_CURVES"
            )


class VIEW3D_MT_surface_add(Menu):
    bl_idname = "VIEW3D_MT_surface_add"
    bl_label = "Surface"
    bl_options = {"SEARCH_ON_KEY_PRESS"}

    def draw(self, _context):
        layout = self.layout

        layout.operator_context = "INVOKE_REGION_WIN"

        layout.operator(
            "surface.primitive_nurbs_surface_curve_add",
            text="Surface Curve",
            icon="SURFACE_NCURVE",
        )
        layout.operator(
            "surface.primitive_nurbs_surface_circle_add",
            text="Surface Circle",
            icon="SURFACE_NCIRCLE",
        )
        layout.operator(
            "surface.primitive_nurbs_surface_surface_add",
            text="Surface Patch",
            icon="SURFACE_NSURFACE",
        )
        layout.operator(
            "surface.primitive_nurbs_surface_cylinder_add",
            text="Surface Cylinder",
            icon="SURFACE_NCYLINDER",
        )
        layout.operator(
            "surface.primitive_nurbs_surface_sphere_add",
            text="Surface Sphere",
            icon="SURFACE_NSPHERE",
        )
        layout.operator(
            "surface.primitive_nurbs_surface_torus_add",
            text="Surface Torus",
            icon="SURFACE_NTORUS",
        )


class VIEW3D_MT_edit_metaball_context_menu(Menu):
    bl_label = "Metaball"

    def draw(self, _context):
        layout = self.layout

        layout.operator_context = "INVOKE_REGION_WIN"

        # Add
        layout.operator("mball.duplicate_move", icon="DUPLICATE")

        layout.separator()

        # Modify
        layout.menu("VIEW3D_MT_mirror")
        layout.menu("VIEW3D_MT_snap")

        layout.separator()

        layout.menu("VIEW3D_MT_edit_meta_showhide")  # BFA - added to context menu

        # Remove
        layout.operator_context = "EXEC_REGION_WIN"
        layout.operator("mball.delete_metaelems", text="Delete", icon="DELETE")


class VIEW3D_MT_metaball_add(Menu):
    bl_idname = "VIEW3D_MT_metaball_add"
    bl_label = "Metaball"
    bl_options = {"SEARCH_ON_KEY_PRESS"}

    def draw(self, _context):
        layout = self.layout

        layout.operator_context = "INVOKE_REGION_WIN"
        layout.operator_enum("object.metaball_add", "type")


class TOPBAR_MT_edit_curve_add(Menu):
    bl_idname = "TOPBAR_MT_edit_curve_add"
    bl_label = "Add"
    bl_translation_context = i18n_contexts.operator_default
    bl_options = {"SEARCH_ON_KEY_PRESS"}

    def draw(self, context):
        layout = self.layout

        is_surf = context.active_object.type == "SURFACE"

        layout.operator_context = "EXEC_REGION_WIN"

        if is_surf:
            VIEW3D_MT_surface_add.draw(self, context)
        else:
            VIEW3D_MT_curve_add.draw(self, context)


class TOPBAR_MT_edit_armature_add(Menu):
    bl_idname = "TOPBAR_MT_edit_armature_add"
    bl_label = "Armature"
    bl_options = {"SEARCH_ON_KEY_PRESS"}

    def draw(self, _context):
        layout = self.layout

        layout.operator_context = "EXEC_REGION_WIN"
        layout.operator(
            "armature.bone_primitive_add", text="Single Bone", icon="BONE_DATA"
        )


class VIEW3D_MT_armature_add(Menu):
    bl_idname = "VIEW3D_MT_armature_add"
    bl_label = "Armature"
    bl_options = {"SEARCH_ON_KEY_PRESS"}

    def draw(self, _context):
        layout = self.layout

        layout.operator_context = "EXEC_REGION_WIN"
        layout.operator("object.armature_add", text="Single Bone", icon="BONE_DATA")


class VIEW3D_MT_light_add(Menu):
    bl_idname = "VIEW3D_MT_light_add"
    bl_context = i18n_contexts.id_light
    bl_label = "Light"
    bl_options = {"SEARCH_ON_KEY_PRESS"}

    def draw(self, _context):
        layout = self.layout

        layout.operator_context = "INVOKE_REGION_WIN"
        layout.operator_enum("object.light_add", "type")


class VIEW3D_MT_lightprobe_add(Menu):
    bl_idname = "VIEW3D_MT_lightprobe_add"
    bl_label = "Light Probe"
    bl_options = {"SEARCH_ON_KEY_PRESS"}

    def draw(self, _context):
        layout = self.layout

        layout.operator_context = "INVOKE_REGION_WIN"
        layout.operator_enum("object.lightprobe_add", "type")


class VIEW3D_MT_camera_add(Menu):
    bl_idname = "VIEW3D_MT_camera_add"
    bl_label = "Camera"
    bl_options = {"SEARCH_ON_KEY_PRESS"}

    def draw(self, _context):
        layout = self.layout
        layout.operator_context = "EXEC_REGION_WIN"
        layout.operator("object.camera_add", text="Camera", icon="OUTLINER_OB_CAMERA")


class VIEW3D_MT_volume_add(Menu):
    bl_idname = "VIEW3D_MT_volume_add"
    bl_label = "Volume"
    bl_translation_context = i18n_contexts.id_id
    bl_options = {"SEARCH_ON_KEY_PRESS"}

    def draw(self, _context):
        layout = self.layout
        layout.operator(
            "object.volume_import", text="Import OpenVDB", icon="FILE_VOLUME"
        )
        layout.operator(
            "object.volume_add",
            text="Empty",
            text_ctxt=i18n_contexts.id_volume,
            icon="OUTLINER_OB_VOLUME",
        )


class VIEW3D_MT_grease_pencil_add(Menu):
    bl_idname = "VIEW3D_MT_grease_pencil_add"
    bl_label = "Grease Pencil"
    bl_options = {"SEARCH_ON_KEY_PRESS"}

    def draw(self, _context):
        layout = self.layout
        layout.operator(
            "object.grease_pencil_add", text="Blank", icon="EMPTY_AXIS"
        ).type = "EMPTY"
        layout.operator(
            "object.grease_pencil_add", text="Stroke", icon="STROKE"
        ).type = "STROKE"
        layout.operator(
            "object.grease_pencil_add", text="Monkey", icon="MONKEY"
        ).type = "MONKEY"
        layout.separator()

        layout.operator(
            "object.grease_pencil_add", text="Scene Line Art", icon="LINEART_SCENE"
        ).type = "LINEART_SCENE"
        layout.operator(
            "object.grease_pencil_add",
            text="Collection Line Art",
            icon="LINEART_COLLECTION",
        ).type = "LINEART_COLLECTION"
        layout.operator(
            "object.grease_pencil_add", text="Object Line Art", icon="LINEART_OBJECT"
        ).type = "LINEART_OBJECT"


class VIEW3D_MT_empty_add(Menu):
    bl_idname = "VIEW3D_MT_empty_add"
    bl_label = "Empty"
    bl_translation_context = i18n_contexts.operator_default
    bl_options = {"SEARCH_ON_KEY_PRESS"}

    def draw(self, _context):
        layout = self.layout
        layout.operator_context = "INVOKE_REGION_WIN"
        layout.operator_enum("object.empty_add", "type")


class VIEW3D_MT_add(Menu):
    bl_label = "Add"
    bl_translation_context = i18n_contexts.operator_default
    bl_options = {"SEARCH_ON_KEY_PRESS"}

    def draw(self, context):
        layout = self.layout

        if layout.operator_context == "EXEC_REGION_WIN":
            layout.operator_context = "INVOKE_REGION_WIN"
            layout.operator(
                "WM_OT_search_single_menu", text="Search...", icon="VIEWZOOM"
            ).menu_idname = "VIEW3D_MT_add"
            layout.separator()
        else:
            # BFA - make sure you can see it in the header
            layout.operator(
                "WM_OT_search_single_menu", text="Search...", icon="VIEWZOOM"
            ).menu_idname = "VIEW3D_MT_add"

        layout.separator()

        # NOTE: don't use 'EXEC_SCREEN' or operators won't get the `v3d` context.

        # NOTE: was `EXEC_AREA`, but this context does not have the `rv3d`, which prevents
        #       "align_view" to work on first call (see #32719).
        layout.operator_context = "EXEC_REGION_WIN"

        # layout.operator_menu_enum("object.mesh_add", "type", text="Mesh", icon='OUTLINER_OB_MESH')
        layout.menu("VIEW3D_MT_mesh_add", icon="OUTLINER_OB_MESH")

        # layout.operator_menu_enum("object.curve_add", "type", text="Curve", icon='OUTLINER_OB_CURVE')
        layout.menu("VIEW3D_MT_curve_add", icon="OUTLINER_OB_CURVE")
        # layout.operator_menu_enum("object.surface_add", "type", text="Surface", icon='OUTLINER_OB_SURFACE')
        layout.menu("VIEW3D_MT_surface_add", icon="OUTLINER_OB_SURFACE")
        layout.menu("VIEW3D_MT_metaball_add", text="Metaball", icon="OUTLINER_OB_META")
        layout.operator("object.text_add", text="Text", icon="OUTLINER_OB_FONT")
        if context.preferences.experimental.use_new_point_cloud_type:
            layout.operator(
                "object.pointcloud_add",
                text="Point Cloud",
                icon="OUTLINER_OB_POINTCLOUD",
            )
        layout.menu(
            "VIEW3D_MT_volume_add",
            text="Volume",
            text_ctxt=i18n_contexts.id_id,
            icon="OUTLINER_OB_VOLUME",
        )
        layout.menu(
            "VIEW3D_MT_grease_pencil_add",
            text="Grease Pencil",
            icon="OUTLINER_OB_GREASEPENCIL",
        )

        layout.separator()

        if VIEW3D_MT_armature_add.is_extended():
            layout.menu("VIEW3D_MT_armature_add", icon="OUTLINER_OB_ARMATURE")
        else:
            layout.operator(
                "object.armature_add", text="Armature", icon="OUTLINER_OB_ARMATURE"
            )

        layout.operator(
            "object.add", text="Lattice", icon="OUTLINER_OB_LATTICE"
        ).type = "LATTICE"
        layout.separator()

        layout.operator_menu_enum(
            "object.empty_add",
            "type",
            text="Empty",
            text_ctxt=i18n_contexts.id_id,
            icon="OUTLINER_OB_EMPTY",
        )
        layout.menu("VIEW3D_MT_image_add", text="Image", icon="OUTLINER_OB_IMAGE")

        layout.separator()

        layout.operator(
            "object.speaker_add", text="Speaker", icon="OUTLINER_OB_SPEAKER"
        )
        layout.separator()

        if VIEW3D_MT_camera_add.is_extended():
            layout.menu("VIEW3D_MT_camera_add", icon="OUTLINER_OB_CAMERA")
        else:
            VIEW3D_MT_camera_add.draw(self, context)

        layout.menu("VIEW3D_MT_light_add", icon="OUTLINER_OB_LIGHT")

        layout.separator()

        layout.menu("VIEW3D_MT_lightprobe_add", icon="OUTLINER_OB_LIGHTPROBE")

        layout.separator()

        layout.operator_menu_enum(
            "object.effector_add",
            "type",
            text="Force Field",
            icon="OUTLINER_OB_FORCE_FIELD",
        )

        layout.separator()

        has_collections = bool(bpy.data.collections)
        col = layout.column()
        col.enabled = has_collections

        if not has_collections or len(bpy.data.collections) > 10:
            col.operator_context = "INVOKE_REGION_WIN"
            col.operator(
                "object.collection_instance_add",
                text="Collection Instance"
                if has_collections
                else "No Collections to Instance",
                icon="OUTLINER_OB_GROUP_INSTANCE",
            )
        else:
            col.operator_menu_enum(
                "object.collection_instance_add",
                "collection",
                text="Collection Instance",
                icon="OUTLINER_OB_GROUP_INSTANCE",
            )


class VIEW3D_MT_image_add(Menu):
    bl_label = "Add Image"
    bl_options = {"SEARCH_ON_KEY_PRESS"}

    def draw(self, _context):
        layout = self.layout
        # Explicitly set background mode on/off as operator will try to
        # auto-detect which mode to use otherwise.
        layout.operator(
            "object.empty_image_add", text="Reference", icon="IMAGE_REFERENCE"
        ).background = False
        layout.operator(
            "object.empty_image_add", text="Background", icon="IMAGE_BACKGROUND"
        ).background = True
        layout.operator(
            "image.import_as_mesh_planes", text="Mesh Plane", icon="MESH_PLANE"
        )


class VIEW3D_MT_object_relations(Menu):
    bl_label = "Relations"

    def draw(self, _context):
        layout = self.layout

        layout.operator("object.make_dupli_face", icon="MAKEDUPLIFACE")

        layout.separator()

        layout.operator_menu_enum("object.make_local", "type", text="Make Local")
        layout.menu("VIEW3D_MT_make_single_user")


# bfa menu
class VIEW3D_MT_origin_set(Menu):
    bl_label = "Set Origin"

    def draw(self, context):
        layout = self.layout

        layout.operator(
            "object.origin_set", icon="GEOMETRY_TO_ORIGIN", text="Geometry to Origin"
        ).type = "GEOMETRY_ORIGIN"
        layout.operator(
            "object.origin_set", icon="ORIGIN_TO_GEOMETRY", text="Origin to Geometry"
        ).type = "ORIGIN_GEOMETRY"
        layout.operator(
            "object.origin_set", icon="ORIGIN_TO_CURSOR", text="Origin to 3D Cursor"
        ).type = "ORIGIN_CURSOR"
        layout.operator(
            "object.origin_set",
            icon="ORIGIN_TO_CENTEROFMASS",
            text="Origin to Center of Mass (Surface)",
        ).type = "ORIGIN_CENTER_OF_MASS"
        layout.operator(
            "object.origin_set",
            icon="ORIGIN_TO_VOLUME",
            text="Origin to Center of Mass (Volume)",
        ).type = "ORIGIN_CENTER_OF_VOLUME"


# ********** Object menu **********


class VIEW3D_MT_object_liboverride(Menu):
    bl_label = "Library Override"

    def draw(self, _context):
        layout = self.layout

        layout.operator("object.make_override_library", text="Make", icon="LIBRARY")
        layout.operator("object.reset_override_library", text="Reset", icon="RESET")
        layout.operator("object.clear_override_library", text="Clear", icon="CLEAR")


class VIEW3D_MT_object(Menu):
    bl_context = "objectmode"
    bl_label = "Object"

    def draw(self, context):
        layout = self.layout

        ob = context.object
        view = context.space_data

        layout.menu("VIEW3D_MT_transform_object")
        layout.menu("VIEW3D_MT_origin_set")  # bfa menu
        layout.menu("VIEW3D_MT_mirror")
        layout.menu("VIEW3D_MT_object_clear")
        layout.menu("VIEW3D_MT_object_apply")
        layout.menu("VIEW3D_MT_snap")

        layout.separator()

        layout.operator("object.duplicate_move", icon="DUPLICATE")
        layout.operator("object.duplicate_move_linked", icon="DUPLICATE")
        layout.operator("object.join", icon="JOIN")

        layout.separator()

        layout.operator_context = "EXEC_REGION_WIN"
        myvar = layout.operator("object.delete", text="Delete", icon="DELETE")
        myvar.use_global = False
        myvar.confirm = False
        myvar = layout.operator("object.delete", text="Delete Global", icon="DELETE")
        myvar.use_global = True
        myvar.confirm = False

        layout.separator()

        layout.operator("view3d.copybuffer", text="Copy Objects", icon="COPYDOWN")
        layout.operator("view3d.pastebuffer", text="Paste Objects", icon="PASTEDOWN")

        layout.separator()

        layout.menu("VIEW3D_MT_object_asset")

        layout.separator()

        layout.menu("VIEW3D_MT_object_liboverride")
        layout.menu("VIEW3D_MT_object_relations")
        layout.menu("VIEW3D_MT_object_parent")
        layout.menu("VIEW3D_MT_object_constraints")
        layout.menu("VIEW3D_MT_object_track")
        layout.menu("VIEW3D_MT_make_links")

        layout.separator()

        layout.menu("VIEW3D_MT_object_collection")

        # BFA: shading just for mesh and curve objects
        if ob is None:
            pass

        elif ob.type in {"MESH", "CURVE", "SURFACE"}:
            layout.separator()

            layout.operator("object.shade_smooth", icon="SHADING_SMOOTH")
            if ob and ob.type == "MESH":
                layout.operator("object.shade_auto_smooth", icon="NORMAL_SMOOTH")
            layout.operator("object.shade_flat", icon="SHADING_FLAT")

        layout.separator()

        layout.menu("VIEW3D_MT_object_animation")
        layout.menu("VIEW3D_MT_object_rigid_body")

        layout.separator()

        layout.menu("VIEW3D_MT_object_quick_effects")
        layout.menu("VIEW3D_MT_subdivision_set")  # bfa menu

        layout.separator()

        layout.menu("VIEW3D_MT_object_convert")

        layout.separator()

        layout.menu("VIEW3D_MT_object_showhide")
        layout.menu("VIEW3D_MT_object_cleanup")

        if ob is None:
            pass

        elif ob.type == "CAMERA":
            layout.operator_context = "INVOKE_REGION_WIN"

            layout.separator()

            if ob.data.type == "PERSP":
                props = layout.operator(
                    "wm.context_modal_mouse",
                    text="Adjust Focal Length",
                    icon="LENS_ANGLE",
                )
                props.data_path_iter = "selected_editable_objects"
                props.data_path_item = "data.lens"
                props.input_scale = 0.1
                if ob.data.lens_unit == "MILLIMETERS":
                    props.header_text = "Camera Focal Length: %.1fmm"
                else:
                    props.header_text = "Camera Focal Length: %.1f\u00b0"

            else:
                props = layout.operator(
                    "wm.context_modal_mouse",
                    text="Camera Lens Scale",
                    icon="LENS_SCALE",
                )
                props.data_path_iter = "selected_editable_objects"
                props.data_path_item = "data.ortho_scale"
                props.input_scale = 0.01
                props.header_text = "Camera Lens Scale: %.3f"

            if not ob.data.dof.focus_object:
                if (
                    view
                    and view.camera == ob
                    and view.region_3d.view_perspective == "CAMERA"
                ):
                    props = layout.operator(
                        "ui.eyedropper_depth", text="DOF Distance (Pick)", icon="DOF"
                    )
                else:
                    props = layout.operator(
                        "wm.context_modal_mouse",
                        text="Adjust Focus Distance",
                        icon="DOF",
                    )
                    props.data_path_iter = "selected_editable_objects"
                    props.data_path_item = "data.dof.focus_distance"
                    props.input_scale = 0.02
                    props.header_text = "Focus Distance: %.3f"

        elif ob.type in {"CURVE", "FONT"}:
            layout.operator_context = "INVOKE_REGION_WIN"

            layout.separator()

            props = layout.operator(
                "wm.context_modal_mouse", text="Adjust Extrusion", icon="EXTRUDESIZE"
            )
            props.data_path_iter = "selected_editable_objects"
            props.data_path_item = "data.extrude"
            props.input_scale = 0.01
            props.header_text = "Extrude: %.3f"

            props = layout.operator(
                "wm.context_modal_mouse", text="Adjust Offset", icon="WIDTH_SIZE"
            )
            props.data_path_iter = "selected_editable_objects"
            props.data_path_item = "data.offset"
            props.input_scale = 0.01
            props.header_text = "Offset %.3f"

        elif ob.type == "EMPTY":
            layout.operator_context = "INVOKE_REGION_WIN"

            layout.separator()

            props = layout.operator(
                "wm.context_modal_mouse",
                text="Adjust Empty Display Size",
                icon="DRAWSIZE",
            )
            props.data_path_iter = "selected_editable_objects"
            props.data_path_item = "empty_display_size"
            props.input_scale = 0.01
            props.header_text = "Empty Diosplay Size: %.3f"

        elif ob.type == "LIGHT":
            light = ob.data

            layout.operator_context = "INVOKE_REGION_WIN"

            layout.separator()

            props = layout.operator(
                "wm.context_modal_mouse",
                text="Adjust Light Power",
                icon="LIGHT_STRENGTH",
            )
            props.data_path_iter = "selected_editable_objects"
            props.data_path_item = "data.energy"
            props.input_scale = 1.0
            props.header_text = "Light Power: %.3f"

            if light.type == "AREA":
                if light.shape in {"RECTANGLE", "ELLIPSE"}:
                    props = layout.operator(
                        "wm.context_modal_mouse",
                        text="Adjust Area Light X Size",
                        icon="LIGHT_SIZE",
                    )
                    props.data_path_iter = "selected_editable_objects"
                    props.data_path_item = "data.size"
                    props.header_text = "Light Size X: %.3f"

                    props = layout.operator(
                        "wm.context_modal_mouse",
                        text="Adjust Area Light Y Size",
                        icon="LIGHT_SIZE",
                    )
                    props.data_path_iter = "selected_editable_objects"
                    props.data_path_item = "data.size_y"
                    props.header_text = "Light Size Y: %.3f"
                else:
                    props = layout.operator(
                        "wm.context_modal_mouse",
                        text="Adjust Area Light Size",
                        icon="LIGHT_SIZE",
                    )
                    props.data_path_iter = "selected_editable_objects"
                    props.data_path_item = "data.size"
                    props.header_text = "Light Size: %.3f"

            elif light.type in {"SPOT", "POINT"}:
                props = layout.operator(
                    "wm.context_modal_mouse", text="Adjust Light Radius", icon="RADIUS"
                )
                props.data_path_iter = "selected_editable_objects"
                props.data_path_item = "data.shadow_soft_size"
                props.header_text = "Light Radius: %.3f"

            elif light.type == "SUN":
                props = layout.operator(
                    "wm.context_modal_mouse",
                    text="Adjust Sun Light Angle",
                    icon="ANGLE",
                )
                props.data_path_iter = "selected_editable_objects"
                props.data_path_item = "data.angle"
                props.header_text = "Light Angle: %.3f"

            if light.type == "SPOT":
                layout.separator()

                props = layout.operator(
                    "wm.context_modal_mouse",
                    text="Adjust Spot Light Size",
                    icon="LIGHT_SIZE",
                )
                props.data_path_iter = "selected_editable_objects"
                props.data_path_item = "data.spot_size"
                props.input_scale = 0.01
                props.header_text = "Spot Size: %.2f"

                props = layout.operator(
                    "wm.context_modal_mouse",
                    text="Adjust Spot Light Blend",
                    icon="SPOT_BLEND",
                )
                props.data_path_iter = "selected_editable_objects"
                props.data_path_item = "data.spot_blend"
                props.input_scale = -0.01
                props.header_text = "Spot Blend: %.2f"

            if light.type in {"SPOT", "SUN", "AREA"}:
                props = layout.operator(
                    "object.transform_axis_target",
                    text="Interactive Light Track",
                    icon="NODE_LIGHTPATH",
                )

        layout.template_node_operator_asset_menu_items(catalog_path="Object")


class VIEW3D_MT_object_animation(Menu):
    bl_label = "Animation"

    def draw(self, _context):
        layout = self.layout

        layout.operator(
            "anim.keyframe_insert", text="Insert Keyframe", icon="KEYFRAMES_INSERT"
        )
        layout.operator(
            "anim.keyframe_insert_menu",
            text="Insert Keyframe with Keying Set",
            icon="KEYFRAMES_INSERT",
        ).always_prompt = True
        layout.operator(
            "anim.keyframe_delete_v3d", text="Delete Keyframes", icon="KEYFRAMES_REMOVE"
        )
        layout.operator(
            "anim.keyframe_clear_v3d", text="Clear Keyframes", icon="KEYFRAMES_CLEAR"
        )
        layout.operator(
            "anim.keying_set_active_set", text="Change Keying Set", icon="KEYINGSET"
        )

        layout.separator()

        layout.operator("nla.bake", text="Bake Action", icon="BAKE_ACTION")
        layout.operator(
            "gpencil.bake_mesh_animation",
            text="Bake Mesh to Grease Pencil",
            icon="BAKE_ACTION",
        )


class VIEW3D_MT_object_rigid_body(Menu):
    bl_label = "Rigid Body"

    def draw(self, _context):
        layout = self.layout

        layout.operator(
            "rigidbody.objects_add", text="Add Active", icon="RIGID_ADD_ACTIVE"
        ).type = "ACTIVE"
        layout.operator(
            "rigidbody.objects_add", text="Add Passive", icon="RIGID_ADD_PASSIVE"
        ).type = "PASSIVE"

        layout.separator()

        layout.operator("rigidbody.objects_remove", text="Remove", icon="RIGID_REMOVE")

        layout.separator()

        layout.operator(
            "rigidbody.shape_change", text="Change Shape", icon="RIGID_CHANGE_SHAPE"
        )
        layout.operator(
            "rigidbody.mass_calculate",
            text="Calculate Mass",
            icon="RIGID_CALCULATE_MASS",
        )
        layout.operator(
            "rigidbody.object_settings_copy",
            text="Copy from Active",
            icon="RIGID_COPY_FROM_ACTIVE",
        )
        layout.operator(
            "object.visual_transform_apply",
            text="Apply Transformation",
            icon="RIGID_APPLY_TRANS",
        )
        layout.operator(
            "rigidbody.bake_to_keyframes",
            text="Bake To Keyframes",
            icon="RIGID_BAKE_TO_KEYFRAME",
        )

        layout.separator()

        layout.operator(
            "rigidbody.connect", text="Connect", icon="RIGID_CONSTRAINTS_CONNECT"
        )


class VIEW3D_MT_object_clear(Menu):
    bl_label = "Clear"

    def draw(self, _context):
        layout = self.layout

        layout.operator(
            "object.location_clear",
            text="Location",
            text_ctxt=i18n_contexts.default,
            icon="CLEARMOVE",
        ).clear_delta = False
        layout.operator(
            "object.rotation_clear",
            text="Rotation",
            text_ctxt=i18n_contexts.default,
            icon="CLEARROTATE",
        ).clear_delta = False
        layout.operator(
            "object.scale_clear",
            text="Scale",
            text_ctxt=i18n_contexts.default,
            icon="CLEARSCALE",
        ).clear_delta = False

        layout.separator()

        layout.operator("object.origin_clear", text="Origin", icon="CLEARORIGIN")


class VIEW3D_MT_object_context_menu(Menu):
    bl_label = "Object"

    def draw(self, context):
        layout = self.layout

        view = context.space_data

        obj = context.object

        selected_objects_len = len(context.selected_objects)

        # If nothing is selected
        # (disabled for now until it can be made more useful).
        """
        if selected_objects_len == 0:

            layout.menu("VIEW3D_MT_add", text="Add", text_ctxt=i18n_contexts.operator_default)
            layout.operator("view3d.pastebuffer", text="Paste Objects", icon='PASTEDOWN')

            return
        """

        # If something is selected

        # Individual object types.
        if obj is None:
            pass

        elif obj.type == "CAMERA":
            layout.operator_context = "INVOKE_REGION_WIN"

            layout.operator(
                "view3d.object_as_camera",
                text="Set Active Camera",
                icon="VIEW_SWITCHACTIVECAM",
            )

            if obj.data.type == "PERSP":
                props = layout.operator(
                    "wm.context_modal_mouse",
                    text="Adjust Focal Length",
                    icon="LENS_ANGLE",
                )
                props.data_path_iter = "selected_editable_objects"
                props.data_path_item = "data.lens"
                props.input_scale = 0.1
                if obj.data.lens_unit == "MILLIMETERS":
                    props.header_text = rpt_("Camera Focal Length: %.1fmm")
                else:
                    props.header_text = rpt_("Camera Focal Length: %.1f\u00b0")

            else:
                props = layout.operator(
                    "wm.context_modal_mouse",
                    text="Camera Lens Scale",
                    icon="LENS_SCALE",
                )
                props.data_path_iter = "selected_editable_objects"
                props.data_path_item = "data.ortho_scale"
                props.input_scale = 0.01
                props.header_text = rpt_("Camera Lens Scale: %.3f")

            if not obj.data.dof.focus_object:
                if (
                    view
                    and view.camera == obj
                    and view.region_3d.view_perspective == "CAMERA"
                ):
                    props = layout.operator(
                        "ui.eyedropper_depth", text="DOF Distance (Pick)", icon="DOF"
                    )
                else:
                    props = layout.operator(
                        "wm.context_modal_mouse",
                        text="Adjust Focus Distance",
                        icon="DOF",
                    )
                    props.data_path_iter = "selected_editable_objects"
                    props.data_path_item = "data.dof.focus_distance"
                    props.input_scale = 0.02
                    props.header_text = rpt_("Focus Distance: %.3f")

            layout.separator()

        elif obj.type in {"CURVE", "FONT"}:
            layout.operator_context = "INVOKE_REGION_WIN"

            props = layout.operator(
                "wm.context_modal_mouse", text="Adjust Extrusion", icon="EXTRUDESIZE"
            )
            props.data_path_iter = "selected_editable_objects"
            props.data_path_item = "data.extrude"
            props.input_scale = 0.01
            props.header_text = rpt_("Extrude: %.3f")

            props = layout.operator(
                "wm.context_modal_mouse", text="Adjust Offset", icon="WIDTH_SIZE"
            )
            props.data_path_iter = "selected_editable_objects"
            props.data_path_item = "data.offset"
            props.input_scale = 0.01
            props.header_text = rpt_("Offset: %.3f")

            layout.separator()

        elif obj.type == "EMPTY":
            layout.operator_context = "INVOKE_REGION_WIN"

            props = layout.operator(
                "wm.context_modal_mouse",
                text="Adjust Empty Display Size",
                icon="DRAWSIZE",
            )
            props.data_path_iter = "selected_editable_objects"
            props.data_path_item = "empty_display_size"
            props.input_scale = 0.01
            props.header_text = rpt_("Empty Display Size: %.3f")

            layout.separator()

            if obj.empty_display_type == "IMAGE":
                layout.operator(
                    "image.convert_to_mesh_plane",
                    text="Convert to Mesh Plane",
                    icon="MESH_PLANE",
                )
                layout.operator("grease_pencil.trace_image", icon="FILE_IMAGE")

                layout.separator()

        elif obj.type == "LIGHT":
            light = obj.data

            layout.operator_context = "INVOKE_REGION_WIN"

            props = layout.operator(
                "wm.context_modal_mouse",
                text="Adjust Light Power",
                icon="LIGHT_STRENGTH",
            )
            props.data_path_iter = "selected_editable_objects"
            props.data_path_item = "data.energy"
            props.input_scale = 1.0
            props.header_text = rpt_("Light Power: %.3f")

            if light.type == "AREA":
                if light.shape in {"RECTANGLE", "ELLIPSE"}:
                    props = layout.operator(
                        "wm.context_modal_mouse",
                        text="Adjust Area Light X Size",
                        icon="LIGHT_SIZE",
                    )
                    props.data_path_iter = "selected_editable_objects"
                    props.data_path_item = "data.size"
                    props.header_text = rpt_("Light Size X: %.3f")

                    props = layout.operator(
                        "wm.context_modal_mouse",
                        text="Adjust Area Light Y Size",
                        icon="LIGHT_SIZE",
                    )
                    props.data_path_iter = "selected_editable_objects"
                    props.data_path_item = "data.size_y"
                    props.header_text = rpt_("Light Size Y: %.3f")
                else:
                    props = layout.operator(
                        "wm.context_modal_mouse",
                        text="Adjust Area Light Size",
                        icon="LIGHT_SIZE",
                    )
                    props.data_path_iter = "selected_editable_objects"
                    props.data_path_item = "data.size"
                    props.header_text = rpt_("Light Size: %.3f")

            elif light.type in {"SPOT", "POINT"}:
                props = layout.operator(
                    "wm.context_modal_mouse", text="Adjust Light Radius", icon="RADIUS"
                )
                props.data_path_iter = "selected_editable_objects"
                props.data_path_item = "data.shadow_soft_size"
                props.header_text = rpt_("Light Radius: %.3f")

            elif light.type == "SUN":
                props = layout.operator(
                    "wm.context_modal_mouse",
                    text="Adjust Sun Light Angle",
                    icon="ANGLE",
                )
                props.data_path_iter = "selected_editable_objects"
                props.data_path_item = "data.angle"
                props.header_text = rpt_("Light Angle: %.3f")

            if light.type == "SPOT":
                layout.separator()

                props = layout.operator(
                    "wm.context_modal_mouse",
                    text="Adjust Spot Light Size",
                    icon="LIGHT_SIZE",
                )
                props.data_path_iter = "selected_editable_objects"
                props.data_path_item = "data.spot_size"
                props.input_scale = 0.01
                props.header_text = rpt_("Spot Size: %.2f")

                props = layout.operator(
                    "wm.context_modal_mouse",
                    text="Adjust Spot Light Blend",
                    icon="SPOT_BLEND",
                )
                props.data_path_iter = "selected_editable_objects"
                props.data_path_item = "data.spot_blend"
                props.input_scale = -0.01
                props.header_text = rpt_("Spot Blend: %.2f")

            # BFA - added for consistency and accessibility from context menu
            if light.type in {"SPOT", "SUN", "AREA"}:
                props = layout.operator(
                    "object.transform_axis_target",
                    text="Interactive Light Track",
                    icon="NODE_LIGHTPATH",
                )
            layout.separator()

        # Shared among some object types.
        if obj is not None:
            if obj.type in {"MESH", "CURVE", "SURFACE"}:
                layout.operator(
                    "object.shade_smooth", text="Shade Smooth", icon="SHADING_SMOOTH"
                )
                if obj.type == "MESH":
                    layout.operator("object.shade_auto_smooth", icon="NORMAL_SMOOTH")
                layout.operator(
                    "object.shade_flat", text="Shade Flat", icon="SHADING_FLAT"
                )
                layout.separator()

            if obj.type in {"MESH", "CURVE", "SURFACE", "ARMATURE", "GREASEPENCIL"}:
                if selected_objects_len > 1:
                    layout.operator("object.join")

            if obj.type in {
                "MESH",
                "CURVE",
                "CURVES",
                "SURFACE",
                "POINTCLOUD",
                "META",
                "FONT",
            }:
                layout.operator_menu_enum("object.convert", "target")

            if obj.type in {
                "MESH",
                "CURVE",
                "CURVES",
                "SURFACE",
                "GREASEPENCIL",
                "LATTICE",
                "ARMATURE",
                "META",
                "FONT",
                "POINTCLOUD",
            } or (obj.type == "EMPTY" and obj.instance_collection is not None):
                layout.operator_context = "INVOKE_REGION_WIN"
                layout.operator_menu_enum(
                    "object.origin_set", text="Set Origin", property="type"
                )
                layout.operator_context = "INVOKE_DEFAULT"

                layout.separator()

        # Shared among all object types
        layout.operator("view3d.copybuffer", text="Copy Objects", icon="COPYDOWN")
        layout.operator("view3d.pastebuffer", text="Paste Objects", icon="PASTEDOWN")

        layout.separator()

        layout.operator("object.duplicate_move", icon="DUPLICATE")
        layout.operator("object.duplicate_move_linked", icon="DUPLICATE")

        layout.separator()

        props = layout.operator(
            "wm.call_panel", text="Rename Active Object", icon="RENAME"
        )
        props.name = "TOPBAR_PT_name"
        props.keep_open = False

        layout.separator()

        layout.menu("VIEW3D_MT_mirror")
        layout.menu("VIEW3D_MT_snap")
        layout.menu("VIEW3D_MT_object_parent")

        layout.separator()

        layout.operator_context = "INVOKE_REGION_WIN"
        layout.operator("object.move_to_collection", icon="GROUP")

        layout.separator()
        if view and view.local_view:
            layout.operator(
                "view3d.localview", text="Toggle Local View", icon="VIEW_GLOBAL_LOCAL"
            )  # BFA - Can toggle in, so toggle out too
            layout.operator("view3d.localview_remove_from", icon="VIEW_REMOVE_LOCAL")
        else:
            # BFA - made it relevant to local view conditional
            layout.operator(
                "view3d.localview", text="Toggle Local View", icon="VIEW_GLOBAL_LOCAL"
            )

        layout.separator()

        layout.operator(
            "anim.keyframe_insert", text="Insert Keyframe", icon="KEYFRAMES_INSERT"
        )
        layout.operator(
            "anim.keyframe_insert_menu",
            text="Insert Keyframe with Keying Set",
            icon="KEYFRAMES_INSERT",
        ).always_prompt = True

        layout.separator()

        layout.operator_context = "EXEC_REGION_WIN"
        layout.operator(
            "object.delete", text="Delete", icon="DELETE"
        ).use_global = False

        layout.separator()

        layout.menu("VIEW3D_MT_object_showhide")  # BFA - added to context menu

        layout.template_node_operator_asset_menu_items(catalog_path="Object")


class VIEW3D_MT_object_shading(Menu):
    # XXX, this menu is a place to store shading operator in object mode
    bl_label = "Shading"

    def draw(self, _context):
        layout = self.layout
        layout.operator("object.shade_smooth", text="Smooth", icon="SHADING_SMOOTH")
        layout.operator("object.shade_flat", text="Flat", icon="SHADING_FLAT")


class VIEW3D_MT_object_apply(Menu):
    bl_label = "Apply"

    def draw(self, _context):
        layout = self.layout

        # Need invoke for the popup confirming the multi-user data operation
        layout.operator_context = "INVOKE_DEFAULT"

        props = layout.operator(
            "object.transform_apply",
            text="Location",
            text_ctxt=i18n_contexts.default,
            icon="APPLYMOVE",
        )
        props.location, props.rotation, props.scale = True, False, False

        props = layout.operator(
            "object.transform_apply",
            text="Rotation",
            text_ctxt=i18n_contexts.default,
            icon="APPLYROTATE",
        )
        props.location, props.rotation, props.scale = False, True, False

        props = layout.operator(
            "object.transform_apply",
            text="Scale",
            text_ctxt=i18n_contexts.default,
            icon="APPLYSCALE",
        )
        props.location, props.rotation, props.scale = False, False, True

        props = layout.operator(
            "object.transform_apply",
            text="All Transforms",
            text_ctxt=i18n_contexts.default,
            icon="APPLYALL",
        )
        props.location, props.rotation, props.scale = True, True, True

        props = layout.operator(
            "object.transform_apply",
            text="Rotation & Scale",
            text_ctxt=i18n_contexts.default,
            icon="APPLY_ROTSCALE",
        )
        props.location, props.rotation, props.scale = False, True, True

        layout.separator()

        layout.operator(
            "object.transforms_to_deltas",
            text="Location to Deltas",
            text_ctxt=i18n_contexts.default,
            icon="APPLYMOVEDELTA",
        ).mode = "LOC"
        layout.operator(
            "object.transforms_to_deltas",
            text="Rotation to Deltas",
            text_ctxt=i18n_contexts.default,
            icon="APPLYROTATEDELTA",
        ).mode = "ROT"
        layout.operator(
            "object.transforms_to_deltas",
            text="Scale to Deltas",
            text_ctxt=i18n_contexts.default,
            icon="APPLYSCALEDELTA",
        ).mode = "SCALE"
        layout.operator(
            "object.transforms_to_deltas",
            text="All Transforms to Deltas",
            text_ctxt=i18n_contexts.default,
            icon="APPLYALLDELTA",
        ).mode = "ALL"
        layout.operator("object.anim_transforms_to_deltas", icon="APPLYANIDELTA")

        layout.separator()

        layout.operator(
            "object.visual_transform_apply",
            text="Visual Transform",
            text_ctxt=i18n_contexts.default,
            icon="VISUALTRANSFORM",
        )
        layout.operator("object.duplicates_make_real", icon="MAKEDUPLIREAL")
        layout.operator(
            "object.parent_inverse_apply",
            text="Parent Inverse",
            text_ctxt=i18n_contexts.default,
            icon="APPLY_PARENT_INVERSE",
        )
        # layout.operator("object.duplicates_make_real") # BFA - redundant
        # layout.operator("object.parent_inverse_apply", text="Parent Inverse",
        # text_ctxt=i18n_contexts.default)  # BFA - redundant

        layout.template_node_operator_asset_menu_items(catalog_path="Object/Apply")


class VIEW3D_MT_object_parent(Menu):
    bl_label = "Parent"
    bl_translation_context = i18n_contexts.operator_default

    def draw(self, _context):
        from bl_ui_utils.layout import operator_context

        layout = self.layout

        layout.operator_enum("object.parent_set", "type")

        layout.separator()

        with operator_context(layout, "EXEC_REGION_WIN"):
            layout.operator(
                "object.parent_no_inverse_set", icon="PARENT"
            ).keep_transform = False
            props = layout.operator(
                "object.parent_no_inverse_set",
                text="Make Parent without Inverse (Keep Transform)",
                icon="PARENT",
            )
            props.keep_transform = True

            layout.operator(
                "curves.surface_set",
                text="Object (Attach Curves to Surface)",
                icon="PARENT_CURVE",
            )

        layout.separator()

        layout.operator_enum("object.parent_clear", "type")


class VIEW3D_MT_object_track(Menu):
    bl_label = "Track"
    bl_translation_context = i18n_contexts.constraint

    def draw(self, _context):
        layout = self.layout

        layout.operator(
            "object.track_set", text="Damped Track Constraint", icon="CONSTRAINT_DATA"
        ).type = "DAMPTRACK"
        layout.operator(
            "object.track_set", text="Track to Constraint", icon="CONSTRAINT_DATA"
        ).type = "TRACKTO"
        layout.operator(
            "object.track_set", text="Lock Track Constraint", icon="CONSTRAINT_DATA"
        ).type = "LOCKTRACK"

        layout.separator()

        layout.operator(
            "object.track_clear", text="Clear Track", icon="CLEAR_TRACK"
        ).type = "CLEAR"
        layout.operator(
            "object.track_clear",
            text="Clear Track - Keep Transformation",
            icon="CLEAR_TRACK",
        ).type = "CLEAR_KEEP_TRANSFORM"


# BFA - not referenced in the 3D View Editor - but referenced by hotkey M in Blender keymap.


class VIEW3D_MT_object_collection(Menu):
    bl_label = "Collection"

    def draw(self, _context):
        layout = self.layout

        layout.operator_context = "INVOKE_REGION_WIN"
        layout.operator("object.move_to_collection", icon="GROUP")

        layout.operator("object.link_to_collection", icon="GROUP")

        layout.separator()

        layout.operator("collection.create", icon="COLLECTION_NEW")
        # layout.operator_menu_enum("collection.objects_remove", "collection")  # BUGGY
        layout.operator("collection.objects_remove", icon="DELETE")
        layout.operator("collection.objects_remove_all", icon="DELETE")

        layout.separator()

        layout.operator("collection.objects_add_active", icon="GROUP")
        layout.operator("collection.objects_remove_active", icon="DELETE")


class VIEW3D_MT_object_constraints(Menu):
    bl_label = "Constraints"

    def draw(self, _context):
        layout = self.layout

        layout.operator("object.constraint_add_with_targets", icon="CONSTRAINT_DATA")
        layout.operator("object.constraints_copy", icon="COPYDOWN")

        layout.separator()

        layout.operator("object.constraints_clear", icon="CLEAR_CONSTRAINT")


# BFA - not used
class VIEW3D_MT_object_modifiers(Menu):
    bl_label = "Modifiers"

    def draw(self, _context):
        active_object = bpy.context.active_object
        supported_types = {
            "MESH",
            "CURVE",
            "CURVES",
            "SURFACE",
            "FONT",
            "VOLUME",
            "GREASEPENCIL",
            "LATTICE",
            "POINTCLOUD",
        }

        layout = self.layout

        if active_object:
            if active_object.type in supported_types:
                layout.menu("OBJECT_MT_modifier_add", text="Add Modifier")

        layout.operator(
            "object.modifiers_copy_to_selected",
            text="Copy Modifiers to Selected Objects",
        )

        layout.separator()

        layout.operator("object.modifiers_clear")


class VIEW3D_MT_object_quick_effects(Menu):
    bl_label = "Quick Effects"

    def draw(self, _context):
        layout = self.layout

        layout.operator("object.quick_fur", icon="CURVES")
        layout.operator("object.quick_explode", icon="MOD_EXPLODE")
        layout.operator("object.quick_smoke", icon="MOD_SMOKE")
        layout.operator("object.quick_liquid", icon="MOD_FLUIDSIM")
        layout.template_node_operator_asset_menu_items(
            catalog_path="Object/Quick Effects"
        )


class VIEW3D_MT_object_showhide(Menu):
    bl_label = "Show/Hide"

    def draw(self, _context):
        layout = self.layout

        layout.operator("object.hide_view_clear", text="Show Hidden", icon="HIDE_OFF")

        layout.separator()

        layout.operator(
            "object.hide_view_set", text="Hide Selected", icon="HIDE_ON"
        ).unselected = False
        layout.operator(
            "object.hide_view_set", text="Hide Unselected", icon="HIDE_UNSELECTED"
        ).unselected = True


class VIEW3D_MT_object_cleanup(Menu):
    bl_label = "Clean Up"

    def draw(self, _context):
        layout = self.layout

        layout.operator(
            "object.vertex_group_clean",
            text="Clean Vertex Group Weights",
            icon="CLEAN_CHANNELS",
        ).group_select_mode = "ALL"
        layout.operator(
            "object.vertex_group_limit_total",
            text="Limit Total Vertex Groups",
            icon="WEIGHT_LIMIT_TOTAL",
        ).group_select_mode = "ALL"

        layout.separator()

        layout.operator(
            "object.material_slot_remove_unused",
            text="Remove Unused Material Slots",
            icon="DELETE",
        )


class VIEW3D_MT_object_asset(Menu):
    bl_label = "Asset"

    def draw(self, _context):
        layout = self.layout

        layout.operator("asset.mark", icon="ASSIGN")
        layout.operator(
            "asset.clear", text="Clear Asset", icon="CLEAR"
        ).set_fake_user = False
        layout.operator(
            "asset.clear", text="Clear Asset (Set Fake User)", icon="CLEAR"
        ).set_fake_user = True


class VIEW3D_MT_make_single_user(Menu):
    bl_label = "Make Single User"

    def draw(self, _context):
        layout = self.layout
        layout.operator_context = "EXEC_REGION_WIN"

        props = layout.operator(
            "object.make_single_user", text="Object", icon="MAKE_SINGLE_USER"
        )
        props.object = True
        props.obdata = props.material = props.animation = props.obdata_animation = False

        props = layout.operator(
            "object.make_single_user", text="Object & Data", icon="MAKE_SINGLE_USER"
        )
        props.object = props.obdata = True
        props.material = props.animation = props.obdata_animation = False

        props = layout.operator(
            "object.make_single_user",
            text="Object & Data & Materials",
            icon="MAKE_SINGLE_USER",
        )
        props.object = props.obdata = props.material = True
        props.animation = props.obdata_animation = False

        props = layout.operator(
            "object.make_single_user", text="Materials", icon="MAKE_SINGLE_USER"
        )
        props.material = True
        props.object = props.obdata = props.animation = props.obdata_animation = False

        props = layout.operator(
            "object.make_single_user", text="Object Animation", icon="MAKE_SINGLE_USER"
        )
        props.animation = True
        props.object = props.obdata = props.material = props.obdata_animation = False

        props = layout.operator(
            "object.make_single_user",
            text="Object Data Animation",
            icon="MAKE_SINGLE_USER",
        )
        props.obdata_animation = props.obdata = True
        props.object = props.material = props.animation = False


class VIEW3D_MT_object_convert(Menu):
    bl_label = "Convert"

    def draw(self, context):
        layout = self.layout
        ob = context.active_object

<<<<<<< HEAD
        if ob and ob.type != "EMPTY":
            layout.operator_enum("object.convert", "target")
=======
        layout.operator_enum("object.convert", "target")
>>>>>>> fdde9bd2

        if ob and ob.type == 'EMPTY':
            # Potrace lib dependency.
            if bpy.app.build_options.potrace:
<<<<<<< HEAD
                layout.operator(
                    "image.convert_to_mesh_plane",
                    text="Convert to Mesh Plane",
                    icon="MESH_PLANE",
                )
                layout.operator(
                    "grease_pencil.trace_image", icon="OUTLINER_OB_GREASEPENCIL"
                )

        if ob and ob.type == "CURVES":
            layout.operator(
                "curves.convert_to_particle_system",
                text="Particle System",
                icon="PARTICLES",
            )
=======
                layout.separator()

                layout.operator("image.convert_to_mesh_plane", text="Convert to Mesh Plane", icon='MESH_PLANE')
                layout.operator("grease_pencil.trace_image", icon='OUTLINER_OB_GREASEPENCIL')

        if ob and ob.type == 'CURVES':
            layout.separator()

            layout.operator("curves.convert_to_particle_system", text="Particle System")
>>>>>>> fdde9bd2

        layout.template_node_operator_asset_menu_items(catalog_path="Object/Convert")


class VIEW3D_MT_make_links(Menu):
    bl_label = "Link/Transfer Data"

    def draw(self, _context):
        layout = self.layout
        operator_context_default = layout.operator_context

        if len(bpy.data.scenes) > 10:
            layout.operator_context = "INVOKE_REGION_WIN"
            layout.operator(
                "object.make_links_scene",
                text="Link Objects to Scene",
                icon="OUTLINER_OB_EMPTY",
            )
        else:
            layout.operator_context = "EXEC_REGION_WIN"
            layout.operator_menu_enum(
                "object.make_links_scene", "scene", text="Link Objects to Scene"
            )

        layout.separator()

        layout.operator_context = operator_context_default

        layout.operator_enum("object.make_links_data", "type")  # inline

        layout.separator()

        layout.operator("object.join_uvs", text="Copy UV Maps", icon="TRANSFER_UV")

        layout.separator()
        layout.operator_context = "INVOKE_DEFAULT"
        layout.operator("object.data_transfer", icon="TRANSFER_DATA")
        layout.operator("object.datalayout_transfer", icon="TRANSFER_DATA_LAYOUT")

        layout.separator()
        layout.operator_menu_enum("object.light_linking_receivers_link", "link_state")
        layout.operator_menu_enum("object.light_linking_blockers_link", "link_state")


# BFA wip menu, removed?
class VIEW3D_MT_brush_paint_modes(Menu):
    bl_label = "Enabled Modes"

    def draw(self, context):
        layout = self.layout

        settings = UnifiedPaintPanel.paint_settings(context)
        brush = settings.brush

        layout.prop(brush, "use_paint_sculpt", text="Sculpt")
        layout.prop(brush, "use_paint_uv_sculpt", text="UV Sculpt")
        layout.prop(brush, "use_paint_vertex", text="Vertex Paint")
        layout.prop(brush, "use_paint_weight", text="Weight Paint")
        layout.prop(brush, "use_paint_image", text="Texture Paint")
        layout.prop(brush, "use_paint_sculpt_curves", text="Sculpt Curves")


# bfa menu
class VIEW3D_MT_brush(Menu):
    bl_label = "Brush"

    def draw(self, context):
        layout = self.layout

        settings = UnifiedPaintPanel.paint_settings(context)
        brush = getattr(settings, "brush", None)
        obj = context.active_object
        mesh = context.object.data  # face selection masking for painting

        # skip if no active brush
        if not brush:
            layout.label(
                text="No Brush selected. Please select a brush first", icon="INFO"
            )
            return

        tex_slot = brush.texture_slot
        mask_tex_slot = brush.mask_texture_slot

        # brush tool
        if context.sculpt_object:
            layout.operator("brush.reset", icon="BRUSH_RESET")

        if tex_slot.map_mode == "STENCIL":
            layout.separator()

            layout.operator(
                "brush.stencil_control",
                text="Move Stencil Texture",
                icon="TRANSFORM_MOVE",
            ).mode = "TRANSLATION"
            layout.operator(
                "brush.stencil_control",
                text="Rotate Stencil Texture",
                icon="TRANSFORM_ROTATE",
            ).mode = "ROTATION"
            layout.operator(
                "brush.stencil_control",
                text="Scale Stencil Texture",
                icon="TRANSFORM_SCALE",
            ).mode = "SCALE"
            layout.operator(
                "brush.stencil_reset_transform",
                text="Reset Stencil Texture position",
                icon="RESET",
            )

        if mask_tex_slot.map_mode == "STENCIL":
            layout.separator()

            myvar = layout.operator(
                "brush.stencil_control",
                text="Move Stencil Mask Texture",
                icon="TRANSFORM_MOVE",
            )
            myvar.mode = "TRANSLATION"
            myvar.texmode = "SECONDARY"
            myvar = layout.operator(
                "brush.stencil_control",
                text="Rotate Stencil Mask Texture",
                icon="TRANSFORM_ROTATE",
            )
            myvar.mode = "ROTATION"
            myvar.texmode = "SECONDARY"
            myvar = layout.operator(
                "brush.stencil_control",
                text="Scale Stencil Mask Texture",
                icon="TRANSFORM_SCALE",
            )
            myvar.mode = "SCALE"
            myvar.texmode = "SECONDARY"
            layout.operator(
                "brush.stencil_reset_transform",
                text="Reset Stencil Mask Texture position",
                icon="RESET",
            ).mask = True

        # If face selection masking for painting is active
        if mesh.use_paint_mask:
            layout.separator()

            layout.menu(
                "VIEW3D_MT_facemask_showhide"
            )  # bfa - show hide for face mask tool

        # Color picker just in vertex and texture paint
        if obj.mode in {"VERTEX_PAINT", "TEXTURE_PAINT"}:
            layout.separator()

            layout.operator(
                "paint.sample_color", text="Color Picker", icon="EYEDROPPER"
            )


# bfa - show hide menu for face selection masking
class VIEW3D_MT_facemask_showhide(Menu):
    bl_label = "Show/Hide"

    def draw(self, context):
        layout = self.layout

        layout.operator("paint.face_select_reveal", text="Show Hidden", icon="HIDE_OFF")
        layout.operator(
            "paint.face_select_hide", text="Hide Selected", icon="HIDE_ON"
        ).unselected = False
        layout.operator(
            "paint.face_select_hide", text="Hide Unselected", icon="HIDE_UNSELECTED"
        ).unselected = True


class VIEW3D_MT_paint_vertex(Menu):
    bl_label = "Paint"

    def draw(self, _context):
        layout = self.layout

        layout.operator("paint.vertex_color_set", icon="COLOR")  # BFA - Expose operator
        layout.operator("paint.vertex_color_smooth", icon="PARTICLEBRUSH_SMOOTH")
        layout.operator("paint.vertex_color_dirt", icon="DIRTY_VERTEX")
        layout.operator("paint.vertex_color_from_weight", icon="VERTCOLFROMWEIGHT")

        layout.separator()

        layout.operator(
            "paint.vertex_color_invert", text="Invert", icon="REVERSE_COLORS"
        )
        layout.operator("paint.vertex_color_levels", text="Levels", icon="LEVELS")
        layout.operator(
            "paint.vertex_color_hsv", text="Hue/Saturation/Value", icon="HUESATVAL"
        )
        layout.operator(
            "paint.vertex_color_brightness_contrast",
            text="Brightness/Contrast",
            icon="BRIGHTNESS_CONTRAST",
        )

        layout.separator()

        layout.operator("paint.vertex_color_set")
        layout.operator("paint.sample_color").merged = False


class VIEW3D_MT_hook(Menu):
    bl_label = "Hooks"

    def draw(self, context):
        layout = self.layout
        layout.operator_context = "EXEC_AREA"
        layout.operator("object.hook_add_newob", icon="HOOK_NEW")
        layout.operator("object.hook_add_selob", icon="HOOK_SELECTED").use_bone = False
        layout.operator(
            "object.hook_add_selob",
            text="Hook to Selected Object Bone",
            icon="HOOK_BONE",
        ).use_bone = True

        if any([mod.type == "HOOK" for mod in context.active_object.modifiers]):
            layout.separator()

            layout.operator_menu_enum(
                "object.hook_assign", "modifier", icon="HOOK_ASSIGN"
            )
            layout.operator_menu_enum(
                "object.hook_remove", "modifier", icon="HOOK_REMOVE"
            )

            layout.separator()

            layout.operator_menu_enum(
                "object.hook_select", "modifier", icon="HOOK_SELECT"
            )
            layout.operator_menu_enum(
                "object.hook_reset", "modifier", icon="HOOK_RESET"
            )
            layout.operator_menu_enum(
                "object.hook_recenter", "modifier", icon="HOOK_RECENTER"
            )


class VIEW3D_MT_vertex_group(Menu):
    bl_label = "Vertex Groups"

    def draw(self, context):
        layout = self.layout

        layout.operator_context = "EXEC_AREA"
        layout.operator("object.vertex_group_assign_new", icon="GROUP_VERTEX")

        ob = context.active_object
        if ob.mode == "EDIT" or (
            ob.mode == "WEIGHT_PAINT"
            and ob.type == "MESH"
            and ob.data.use_paint_mask_vertex
        ):
            if ob.vertex_groups.active:
                layout.separator()

                layout.operator(
                    "object.vertex_group_assign",
                    text="Assign to Active Group",
                    icon="ADD_TO_ACTIVE",
                )
                layout.operator(
                    "object.vertex_group_remove_from",
                    text="Remove from Active Group",
                    icon="REMOVE_SELECTED_FROM_ACTIVE_GROUP",
                ).use_all_groups = False
                layout.operator(
                    "object.vertex_group_remove_from",
                    text="Remove from All",
                    icon="REMOVE_FROM_ALL_GROUPS",
                ).use_all_groups = True

        if ob.vertex_groups.active:
            layout.separator()

            layout.operator_menu_enum(
                "object.vertex_group_set_active", "group", text="Set Active Group"
            )
            layout.operator(
                "object.vertex_group_remove",
                text="Remove Active Group",
                icon="REMOVE_ACTIVE_GROUP",
            ).all = False
            layout.operator(
                "object.vertex_group_remove",
                text="Remove All Groups",
                icon="REMOVE_ALL_GROUPS",
            ).all = True


class VIEW3D_MT_greasepencil_vertex_group(Menu):
    bl_label = "Vertex Groups"

    def draw(self, context):
        layout = self.layout

        layout.operator_context = "EXEC_AREA"

        layout.operator(
            "object.vertex_group_add", text="Add New Group", icon="GROUP_VERTEX"
        )


class VIEW3D_MT_paint_weight_lock(Menu):
    bl_label = "Vertex Group Locks"

    def draw(self, _context):
        layout = self.layout

        props = layout.operator(
            "object.vertex_group_lock", text="Lock All", icon="LOCKED"
        )
        props.action, props.mask = "LOCK", "ALL"
        props = layout.operator(
            "object.vertex_group_lock", text="Lock Selected", icon="LOCKED"
        )
        props.action, props.mask = "LOCK", "SELECTED"
        props = layout.operator(
            "object.vertex_group_lock", text="Lock Unselected", icon="LOCKED"
        )
        props.action, props.mask = "LOCK", "UNSELECTED"
        props = layout.operator(
            "object.vertex_group_lock",
            text="Lock Only Selected",
            icon="RESTRICT_SELECT_OFF",
        )
        props.action, props.mask = "LOCK", "INVERT_UNSELECTED"

        layout.separator()

        props = layout.operator(
            "object.vertex_group_lock", text="Unlock All", icon="UNLOCKED"
        )
        props.action, props.mask = "UNLOCK", "ALL"
        props = layout.operator(
            "object.vertex_group_lock", text="Unlock Selected", icon="UNLOCKED"
        )
        props.action, props.mask = "UNLOCK", "SELECTED"
        props = layout.operator(
            "object.vertex_group_lock", text="Unlock Unselected", icon="UNLOCKED"
        )
        props.action, props.mask = "UNLOCK", "UNSELECTED"
        props = layout.operator(
            "object.vertex_group_lock",
            text="Lock Only Unselected",
            icon="RESTRICT_SELECT_ON",
        )
        props.action, props.mask = "UNLOCK", "INVERT_UNSELECTED"

        layout.separator()

        props = layout.operator(
            "object.vertex_group_lock", text="Invert Locks", icon="INVERSE"
        )
        props.action, props.mask = "INVERT", "ALL"


class VIEW3D_MT_paint_weight(Menu):
    bl_label = "Weights"

    @staticmethod
    def draw_generic(layout, is_editmode=False):
        layout.menu("VIEW3D_MT_paint_weight_legacy", text="Legacy")  # bfa menu

        if not is_editmode:
            layout.operator(
                "paint.weight_from_bones",
                text="Assign Automatic from Bones",
                icon="BONE_DATA",
            ).type = "AUTOMATIC"
            layout.operator(
                "paint.weight_from_bones",
                text="Assign from Bone Envelopes",
                icon="ENVELOPE_MODIFIER",
            ).type = "ENVELOPES"

            layout.separator()

        layout.operator(
            "object.vertex_group_normalize_all",
            text="Normalize All",
            icon="WEIGHT_NORMALIZE_ALL",
        )
        layout.operator(
            "object.vertex_group_normalize", text="Normalize", icon="WEIGHT_NORMALIZE"
        )

        layout.separator()

        layout.operator(
            "object.vertex_group_mirror", text="Mirror", icon="WEIGHT_MIRROR"
        )
        layout.operator(
            "object.vertex_group_invert", text="Invert", icon="WEIGHT_INVERT"
        )
        layout.operator("object.vertex_group_clean", text="Clean", icon="WEIGHT_CLEAN")

        layout.separator()

        layout.operator(
            "object.vertex_group_quantize", text="Quantize", icon="WEIGHT_QUANTIZE"
        )
        layout.operator(
            "object.vertex_group_levels", text="Levels", icon="WEIGHT_LEVELS"
        )
        layout.operator(
            "object.vertex_group_smooth", text="Smooth", icon="WEIGHT_SMOOTH"
        )

        if not is_editmode:
            props = layout.operator(
                "object.data_transfer",
                text="Transfer Weights",
                icon="WEIGHT_TRANSFER_WEIGHTS",
            )
            props.use_reverse_transfer = True
            props.data_type = "VGROUP_WEIGHTS"

        layout.operator(
            "object.vertex_group_limit_total",
            text="Limit Total",
            icon="WEIGHT_LIMIT_TOTAL",
        )

        if not is_editmode:
            layout.separator()

            # Primarily for shortcut discoverability.
            layout.operator("paint.weight_set", icon="MOD_VERTEX_WEIGHT")

        layout.separator()

        layout.menu("VIEW3D_MT_paint_weight_lock", text="Locks")

    def draw(self, context):
        obj = context.active_object
        if obj.type == "MESH":
            self.draw_generic(self.layout, is_editmode=False)


# BFA menu
class VIEW3D_MT_paint_weight_legacy(Menu):
    bl_label = "Legacy"

    @staticmethod
    def draw_generic(layout, is_editmode=False):
        if not is_editmode:
            layout.separator()

            # Primarily for shortcut discoverability.
            layout.operator(
                "paint.weight_sample", text="Sample Weight", icon="EYEDROPPER"
            )
            layout.operator(
                "paint.weight_sample_group", text="Sample Group", icon="EYEDROPPER"
            )

            layout.separator()

            # Primarily for shortcut discoverability.
            layout.operator(
                "paint.weight_gradient", text="Gradient (Linear)", icon="GRADIENT"
            ).type = "LINEAR"
            layout.operator(
                "paint.weight_gradient", text="Gradient (Radial)", icon="GRADIENT"
            ).type = "RADIAL"

    def draw(self, _context):
        self.draw_generic(self.layout, is_editmode=False)


# BFA menu
class VIEW3D_MT_subdivision_set(Menu):
    bl_label = "Subdivide"

    def draw(self, context):
        layout = self.layout

        myvar = layout.operator(
            "object.subdivision_set", text="Level 0", icon="SUBDIVIDE_EDGES"
        )
        myvar.relative = False
        myvar.level = 0
        myvar = layout.operator(
            "object.subdivision_set", text="Level 1", icon="SUBDIVIDE_EDGES"
        )
        myvar.relative = False
        myvar.level = 1
        myvar = layout.operator(
            "object.subdivision_set", text="Level 2", icon="SUBDIVIDE_EDGES"
        )
        myvar.relative = False
        myvar.level = 2
        myvar = layout.operator(
            "object.subdivision_set", text="Level 3", icon="SUBDIVIDE_EDGES"
        )
        myvar.relative = False
        myvar.level = 3
        myvar = layout.operator(
            "object.subdivision_set", text="Level 4", icon="SUBDIVIDE_EDGES"
        )
        myvar.relative = False
        myvar.level = 4
        myvar = layout.operator(
            "object.subdivision_set", text="Level 5", icon="SUBDIVIDE_EDGES"
        )
        myvar.relative = False
        myvar.level = 5


# BFA - heavily modified, careful!
class VIEW3D_MT_sculpt(Menu):
    bl_label = "Sculpt"

    def draw(self, context):
        layout = self.layout

        layout.menu("VIEW3D_MT_sculpt_legacy")  # bfa menu
        layout.menu("VIEW3D_MT_bfa_sculpt_transform")  # bfa menu

        layout.separator()

        # Fair Positions
        props = layout.operator(
            "sculpt.face_set_edit", text="Fair Positions", icon="POSITION"
        )
        props.mode = "FAIR_POSITIONS"

        # Fair Tangency
        props = layout.operator(
            "sculpt.face_set_edit", text="Fair Tangency", icon="NODE_TANGENT"
        )
        props.mode = "FAIR_TANGENCY"

        layout.separator()

        # Add
        props = layout.operator(
            "sculpt.trim_box_gesture", text="Box Add", icon="BOX_ADD"
        )
        props.trim_mode = "JOIN"

        props = layout.operator(
            "sculpt.trim_lasso_gesture", text="Lasso Add", icon="LASSO_ADD"
        )
        props.trim_mode = "JOIN"

        layout.separator()

        # BFA - added icons to these
        sculpt_filters_types = [
            (
                "SMOOTH",
                iface_("Smooth", i18n_contexts.operator_default),
                "PARTICLEBRUSH_SMOOTH",
            ),
            ("SURFACE_SMOOTH", iface_("Surface Smooth"), "SURFACE_SMOOTH"),
            ("INFLATE", iface_("Inflate"), "INFLATE"),
            ("RELAX", iface_("Relax Topology"), "RELAX_TOPOLOGY"),
            ("RELAX_FACE_SETS", iface_("Relax Face Sets"), "RELAX_FACE_SETS"),
            ("SHARPEN", iface_("Sharpen"), "SHARPEN"),
            ("ENHANCE_DETAILS", iface_("Enhance Details"), "ENHANCE"),
            ("ERASE_DISPLACEMENT", iface_("Erase Multires Displacement"), "DELETE"),
            ("RANDOM", iface_("Randomize"), "RANDOMIZE"),
        ]
        # BFA - added icons to the list above
        for filter_type, ui_name, icon in sculpt_filters_types:
            props = layout.operator(
                "sculpt.mesh_filter", text=ui_name, icon=icon, translate=False
            )
            props.type = filter_type

        layout.separator()

        layout.menu("VIEW3D_MT_subdivision_set")  # BFA - add subdivion set menu
        layout.operator(
            "sculpt.sample_color", text="Sample Color", icon="EYEDROPPER"
        )  # BFA - icon added

        layout.separator()

        layout.menu("VIEW3D_MT_sculpt_set_pivot", text="Set Pivot")
        layout.menu("VIEW3D_MT_sculpt_showhide")  # BFA - menu

        layout.separator()

        # Rebuild BVH
        layout.operator("sculpt.optimize", icon="FILE_REFRESH")

        layout.operator(
            "object.transfer_mode", text="Transfer Sculpt Mode", icon="TRANSFER_SCULPT"
        )


# bfa menu
class VIEW3D_MT_sculpt_legacy(Menu):
    bl_label = "Legacy"

    def draw(self, _context):
        layout = self.layout

        layout.operator("transform.translate", icon="TRANSFORM_MOVE")
        layout.operator("transform.rotate", icon="TRANSFORM_ROTATE")
        layout.operator("transform.resize", text="Scale", icon="TRANSFORM_SCALE")

        layout.separator()

        props = layout.operator("paint.hide_show", text="Box Hide", icon="BOX_HIDE")
        props.action = "HIDE"

        props = layout.operator("paint.hide_show", text="Box Show", icon="BOX_SHOW")
        props.action = "SHOW"

        layout.separator()

        props = layout.operator(
            "paint.hide_show_lasso_gesture", text="Lasso Hide", icon="LASSO_HIDE"
        )
        props.action = "HIDE"

        props = layout.operator(
            "paint.hide_show_lasso_gesture", text="Lasso Show", icon="LASSO_SHOW"
        )
        props.action = "SHOW"

        layout.separator()

        props = layout.operator(
            "paint.hide_show_line_gesture", text="Line Hide", icon="LINE_HIDE"
        )
        props.action = "HIDE"

        props = layout.operator(
            "paint.hide_show_line_gesture", text="Line Show", icon="LINE_SHOW"
        )
        props.action = "SHOW"

        layout.separator()

        props = layout.operator(
            "paint.hide_show_polyline_gesture",
            text="Polyline Hide",
            icon="POLYLINE_HIDE",
        )
        props.action = "HIDE"

        props = layout.operator(
            "paint.hide_show_polyline_gesture",
            text="Polyline Show",
            icon="POLYLINE_SHOW",
        )
        props.action = "SHOW"

        layout.separator()

        props = layout.operator(
            "sculpt.trim_box_gesture", text="Box Trim", icon="BOX_TRIM"
        )
        props.trim_mode = "DIFFERENCE"

        props = layout.operator(
            "sculpt.trim_lasso_gesture", text="Lasso Trim", icon="LASSO_TRIM"
        )
        props.trim_mode = "DIFFERENCE"

        props = layout.operator(
            "sculpt.trim_line_gesture", text="Line Trim", icon="LINE_TRIM"
        )
        props.trim_mode = "DIFFERENCE"

        layout.separator()

        layout.operator(
            "sculpt.project_line_gesture", text="Line Project", icon="LINE_PROJECT"
        )


# bfa menu
class VIEW3D_MT_bfa_sculpt_transform(Menu):
    bl_label = "Transform"

    def draw(self, _context):
        layout = self.layout

        props = layout.operator("sculpt.mesh_filter", text="Sphere", icon="SPHERE")
        props.type = "SPHERE"


# bfa menu
class VIEW3D_MT_bfa_sculpt_showhide(Menu):
    bl_label = "Show/Hide"

    def draw(self, _context):
        layout = self.layout

        props = layout.operator(
            "sculpt.face_set_change_visibility",
            text="Toggle Visibility",
            icon="HIDE_OFF",
        )
        props.mode = "TOGGLE"

        props = layout.operator(
            "sculpt.face_set_change_visibility",
            text="Hide Active Face Set",
            icon="HIDE_ON",
        )
        props.mode = "HIDE_ACTIVE"

        props = layout.operator("paint.hide_show_all", text="Show All", icon="HIDE_OFF")
        props.action = "SHOW"

        props = layout.operator(
            "paint.visibility_invert", text="Invert Visible", icon="HIDE_ON"
        )

        props = layout.operator(
            "paint.hide_show_masked", text="Hide Masked", icon="MOD_MASK_OFF"
        )
        props.action = "HIDE"


# BFA - not used
class VIEW3D_MT_sculpt_transform(Menu):
    bl_label = "Transform"

    def draw(self, _context):
        layout = self.layout

        layout.operator("transform.translate", icon="TRANSFORM_MOVE")
        layout.operator("transform.rotate", icon="TRANSFORM_ROTATE")
        layout.operator("transform.resize", text="Scale", icon="TRANSFORM_SCALE")

        layout.separator()
        props = layout.operator("sculpt.mesh_filter", text="Sphere", icon="SPHERE")
        props.type = "SPHERE"


# BFA - menu
class VIEW3D_MT_sculpt_showhide(Menu):
    bl_label = "Show/Hide"

    def draw(self, _context):
        layout = self.layout

        props = layout.operator(
            "sculpt.face_set_change_visibility",
            text="Toggle Visibility",
            icon="HIDE_OFF",
        )
        props.mode = "TOGGLE"

        props = layout.operator(
            "sculpt.face_set_change_visibility",
            text="Hide Active Face Set",
            icon="HIDE_ON",
        )
        props.mode = "HIDE_ACTIVE"

        props = layout.operator("paint.hide_show_all", text="Show All", icon="HIDE_OFF")
        props.action = "SHOW"

        props = layout.operator(
            "paint.visibility_invert", text="Invert Visible", icon="HIDE_ON"
        )

        props = layout.operator(
            "paint.hide_show_masked", text="Hide Masked", icon="MOD_MASK_OFF"
        )
        props.action = "HIDE"


# BFA - not used
class VIEW3D_MT_sculpt_trim(Menu):
    bl_label = "Trim/Add"

    def draw(self, _context):
        layout = self.layout

        props = layout.operator("sculpt.trim_box_gesture", text="Box Trim")
        props.trim_mode = "DIFFERENCE"

        props = layout.operator("sculpt.trim_lasso_gesture", text="Lasso Trim")
        props.trim_mode = "DIFFERENCE"

        props = layout.operator("sculpt.trim_line_gesture", text="Line Trim")
        props.trim_mode = "DIFFERENCE"

        props = layout.operator("sculpt.trim_polyline_gesture", text="Polyline Trim")
        props.trim_mode = "DIFFERENCE"

        layout.separator()

        props = layout.operator("sculpt.trim_box_gesture", text="Box Add")
        props.trim_mode = "JOIN"

        props = layout.operator("sculpt.trim_lasso_gesture", text="Lasso Add")
        props.trim_mode = "JOIN"

        props = layout.operator("sculpt.trim_polyline_gesture", text="Polyline Add")
        props.trim_mode = "JOIN"


class VIEW3D_MT_sculpt_curves(Menu):
    bl_label = "Curves"

    def draw(self, _context):
        layout = self.layout

        layout.operator(
            "curves.snap_curves_to_surface",
            text="Snap to Deformed Surface",
            icon="SNAP_SURFACE",
        ).attach_mode = "DEFORM"
        layout.operator(
            "curves.snap_curves_to_surface",
            text="Snap to Nearest Surface",
            icon="SNAP_TO_ADJACENT",
        ).attach_mode = "NEAREST"
        layout.separator()
        layout.operator(
            "curves.convert_to_particle_system",
            text="Convert to Particle System",
            icon="PARTICLES",
        )

        layout.template_node_operator_asset_menu_items(catalog_path="Curves")


class VIEW3D_MT_mask(Menu):
    bl_label = "Mask"

    def draw(self, _context):
        layout = self.layout

        layout.menu("VIEW3D_MT_mask_legacy")  # bfa menu

        props = layout.operator(
            "paint.mask_flood_fill", text="Invert Mask", icon="INVERT_MASK"
        )
        props.mode = "INVERT"

        props = layout.operator(
            "paint.mask_flood_fill", text="Fill Mask", icon="FILL_MASK"
        )
        props.mode = "VALUE"
        props.value = 1

        props = layout.operator(
            "paint.mask_flood_fill", text="Clear Mask", icon="CLEAR_MASK"
        )
        props.mode = "VALUE"
        props.value = 0

        layout.separator()

        props = layout.operator(
            "sculpt.mask_filter", text="Smooth Mask", icon="PARTICLEBRUSH_SMOOTH"
        )
        props.filter_type = "SMOOTH"

        props = layout.operator(
            "sculpt.mask_filter", text="Sharpen Mask", icon="SHARPEN"
        )
        props.filter_type = "SHARPEN"

        props = layout.operator(
            "sculpt.mask_filter", text="Grow Mask", icon="SELECTMORE"
        )
        props.filter_type = "GROW"

        props = layout.operator(
            "sculpt.mask_filter", text="Shrink Mask", icon="SELECTLESS"
        )
        props.filter_type = "SHRINK"

        props = layout.operator(
            "sculpt.mask_filter", text="Increase Contrast", icon="INC_CONTRAST"
        )
        props.filter_type = "CONTRAST_INCREASE"
        props.auto_iteration_count = False

        props = layout.operator(
            "sculpt.mask_filter", text="Decrease Contrast", icon="DEC_CONTRAST"
        )
        props.filter_type = "CONTRAST_DECREASE"
        props.auto_iteration_count = False

        layout.separator()

        props = layout.operator(
            "sculpt.expand", text="Expand Mask by Topology", icon="MESH_DATA"
        )
        props.target = "MASK"
        props.falloff_type = "GEODESIC"
        props.invert = False
        props.use_auto_mask = False
        props.use_mask_preserve = True

        props = layout.operator(
            "sculpt.expand", text="Expand Mask by Curvature", icon="CURVE_DATA"
        )
        props.target = "MASK"
        props.falloff_type = "NORMALS"
        props.invert = False
        props.use_mask_preserve = True

        layout.separator()

        props = layout.operator(
            "mesh.paint_mask_extract", text="Mask Extract", icon="PACKAGE"
        )

        layout.separator()

        props = layout.operator(
            "mesh.paint_mask_slice", text="Mask Slice", icon="MASK_SLICE"
        )
        props.fill_holes = False
        props.new_object = False
        props = layout.operator(
            "mesh.paint_mask_slice",
            text="Mask Slice and Fill Holes",
            icon="MASK_SLICE_FILL",
        )
        props.new_object = False
        props = layout.operator(
            "mesh.paint_mask_slice",
            text="Mask Slice to New Object",
            icon="MASK_SLICE_NEW",
        )

        layout.separator()

        props = layout.operator(
            "sculpt.mask_from_cavity", text="Mask From Cavity", icon="DIRTY_VERTEX"
        )
        props.settings_source = "OPERATOR"

        props = layout.operator(
            "sculpt.mask_from_boundary", text="Mask from Mesh Boundary"
        )
        props.settings_source = "OPERATOR"
        props.boundary_mode = "MESH"

        props = layout.operator(
            "sculpt.mask_from_boundary", text="Mask from Face Sets Boundary"
        )
        props.settings_source = "OPERATOR"
        props.boundary_mode = "FACE_SETS"

        layout.separator()

        layout.menu("VIEW3D_MT_random_mask", text="Random Mask")

        layout.template_node_operator_asset_menu_items(catalog_path=self.bl_label)


# bfa menu
class VIEW3D_MT_mask_legacy(Menu):
    bl_label = "Legacy"

    def draw(self, _context):
        layout = self.layout

        props = layout.operator(
            "paint.mask_box_gesture", text="Box Mask", icon="BOX_MASK"
        )
        props.mode = "VALUE"
        props.value = 0

        props = layout.operator(
            "paint.mask_lasso_gesture", text="Lasso Mask", icon="LASSO_MASK"
        )


class VIEW3D_MT_face_sets_showhide(Menu):
    bl_label = "Show/Hide"

    def draw(self, _context):
        layout = self.layout

        layout.operator(
            "sculpt.face_set_change_visibility",
            text="Toggle Visibility",
            icon="HIDE_UNSELECTED",
        ).mode = "TOGGLE"

        layout.separator()

        layout.operator(
            "paint.hide_show_all", text="Show All Geometry", icon="HIDE_OFF"
        ).action = "SHOW"
        layout.operator(
            "sculpt.face_set_change_visibility",
            text="Hide Active Face Set",
            icon="HIDE_ON",
        ).mode = "HIDE_ACTIVE"


class VIEW3D_MT_face_sets(Menu):
    bl_label = "Face Sets"

    def draw(self, _context):
        layout = self.layout

        layout.operator(
            "sculpt.face_sets_create", text="Face Set from Masked", icon="MOD_MASK"
        ).mode = "MASKED"
        layout.operator(
            "sculpt.face_sets_create", text="Face Set from Visible", icon="FILL_MASK"
        ).mode = "VISIBLE"
        layout.operator(
            "sculpt.face_sets_create",
            text="Face Set from Edit Mode Selection",
            icon="EDITMODE_HLT",
        ).mode = "SELECTION"

        layout.separator()

        layout.menu("VIEW3D_MT_face_sets_init", text="Initialize Face Sets")

        layout.separator()

        layout.operator(
            "sculpt.face_set_edit", text="Grow Face Set", icon="SELECTMORE"
        ).mode = "GROW"
        layout.operator(
            "sculpt.face_set_edit", text="Shrink Face Set", icon="SELECTLESS"
        ).mode = "SHRINK"
        props = layout.operator(
            "sculpt.expand", text="Expand Face Set by Topology", icon="FACE_MAPS"
        )
        props.target = "FACE_SETS"
        props.falloff_type = "GEODESIC"
        props.invert = False
        props.use_mask_preserve = False
        props.use_modify_active = False

        props = layout.operator(
            "sculpt.expand", text="Expand Active Face Set", icon="FACE_MAPS_ACTIVE"
        )
        props.target = "FACE_SETS"
        props.falloff_type = "BOUNDARY_FACE_SET"
        props.invert = False
        props.use_mask_preserve = False
        props.use_modify_active = True

        layout.separator()

        layout.operator(
            "mesh.face_set_extract", text="Extract Face Set", icon="SEPARATE"
        )

        layout.separator()

        layout.operator(
            "sculpt.face_sets_randomize_colors", text="Randomize Colors", icon="COLOR"
        )

        layout.separator()

        layout.menu("VIEW3D_MT_face_sets_showhide")

        layout.template_node_operator_asset_menu_items(catalog_path=self.bl_label)


class VIEW3D_MT_sculpt_set_pivot(Menu):
    bl_label = "Sculpt Set Pivot"

    def draw(self, _context):
        layout = self.layout

        props = layout.operator(
            "sculpt.set_pivot_position", text="Pivot to Origin", icon="PIVOT_TO_ORIGIN"
        )
        props.mode = "ORIGIN"

        props = layout.operator(
            "sculpt.set_pivot_position",
            text="Pivot to Unmasked",
            icon="PIVOT_TO_UNMASKED",
        )
        props.mode = "UNMASKED"

        props = layout.operator(
            "sculpt.set_pivot_position",
            text="Pivot to Mask Border",
            icon="PIVOT_TO_MASKBORDER",
        )
        props.mode = "BORDER"

        props = layout.operator(
            "sculpt.set_pivot_position",
            text="Pivot to Active Vertex",
            icon="PIVOT_TO_ACTIVE_VERT",
        )
        props.mode = "ACTIVE"

        props = layout.operator(
            "sculpt.set_pivot_position",
            text="Pivot to Surface Under Cursor",
            icon="PIVOT_TO_SURFACE",
        )
        props.mode = "SURFACE"


class VIEW3D_MT_face_sets_init(Menu):
    bl_label = "Face Sets Init"

    def draw(self, _context):
        layout = self.layout

        layout.operator(
            "sculpt.face_sets_init", text="By Loose Parts", icon="SELECT_LOOSE"
        ).mode = "LOOSE_PARTS"
        layout.operator(
            "sculpt.face_sets_init",
            text="By Face Set Boundaries",
            icon="SELECT_BOUNDARY",
        ).mode = "FACE_SET_BOUNDARIES"
        layout.operator(
            "sculpt.face_sets_init", text="By Materials", icon="MATERIAL_DATA"
        ).mode = "MATERIALS"
        layout.operator(
            "sculpt.face_sets_init", text="By Normals", icon="RECALC_NORMALS"
        ).mode = "NORMALS"
        layout.operator(
            "sculpt.face_sets_init", text="By UV Seams", icon="MARK_SEAM"
        ).mode = "UV_SEAMS"
        layout.operator(
            "sculpt.face_sets_init", text="By Edge Creases", icon="CREASE"
        ).mode = "CREASES"
        layout.operator(
            "sculpt.face_sets_init", text="By Edge Bevel Weight", icon="BEVEL"
        ).mode = "BEVEL_WEIGHT"
        layout.operator(
            "sculpt.face_sets_init", text="By Sharp Edges", icon="SELECT_SHARPEDGES"
        ).mode = "SHARP_EDGES"


class VIEW3D_MT_random_mask(Menu):
    bl_label = "Random Mask"

    def draw(self, _context):
        layout = self.layout

        layout.operator(
            "sculpt.mask_init", text="Per Vertex", icon="SELECT_UNGROUPED_VERTS"
        ).mode = "RANDOM_PER_VERTEX"
        layout.operator(
            "sculpt.mask_init", text="Per Face Set", icon="FACESEL"
        ).mode = "RANDOM_PER_FACE_SET"
        layout.operator(
            "sculpt.mask_init", text="Per Loose Part", icon="SELECT_LOOSE"
        ).mode = "RANDOM_PER_LOOSE_PART"


class VIEW3D_MT_particle(Menu):
    bl_label = "Particle"

    def draw(self, context):
        layout = self.layout
        tool_settings = context.tool_settings

        particle_edit = tool_settings.particle_edit

        layout.operator("particle.mirror", icon="TRANSFORM_MIRROR")

        layout.operator("particle.remove_doubles", icon="REMOVE_DOUBLES")

        layout.separator()

        if particle_edit.select_mode == "POINT":
            layout.operator("particle.subdivide", icon="SUBDIVIDE_EDGES")

        layout.operator("particle.unify_length", icon="RULER")
        layout.operator("particle.rekey", icon="KEY_HLT")
        layout.operator("particle.weight_set", icon="MOD_VERTEX_WEIGHT")

        layout.separator()

        layout.menu("VIEW3D_MT_particle_showhide")

        layout.separator()

        layout.operator("particle.delete", icon="DELETE")


class VIEW3D_MT_particle_context_menu(Menu):
    bl_label = "Particle"

    def draw(self, context):
        layout = self.layout
        tool_settings = context.tool_settings

        particle_edit = tool_settings.particle_edit

        layout.operator("particle.rekey", icon="KEY_HLT")

        layout.separator()

        layout.operator("particle.delete", icon="DELETE")

        layout.separator()

        layout.operator("particle.remove_doubles", icon="REMOVE_DOUBLES")
        layout.operator("particle.unify_length", icon="RULER")

        if particle_edit.select_mode == "POINT":
            layout.operator("particle.subdivide", icon="SUBDIVIDE_EDGES")

        layout.operator("particle.weight_set", icon="MOD_VERTEX_WEIGHT")

        layout.separator()

        layout.operator("particle.mirror")

        if particle_edit.select_mode == "POINT":
            layout.separator()

            layout.operator(
                "particle.select_all", text="All", icon="SELECT_ALL"
            ).action = "SELECT"
            layout.operator(
                "particle.select_all", text="None", icon="SELECT_NONE"
            ).action = "DESELECT"
            layout.operator(
                "particle.select_all", text="Invert", icon="INVERSE"
            ).action = "INVERT"

            layout.separator()

            layout.operator("particle.select_roots", icon="SELECT_ROOT")
            layout.operator("particle.select_tips", icon="SELECT_TIP")

            layout.separator()

            layout.operator("particle.select_random", icon="RANDOMIZE")

            layout.separator()

            layout.operator("particle.select_more", icon="SELECTMORE")
            layout.operator("particle.select_less", icon="SELECTLESS")

            layout.operator(
                "particle.select_linked", text="Select Linked", icon="LINKED"
            )

        layout.separator()

        layout.menu("VIEW3D_MT_particle_showhide")  # BFA - added to context menu


class VIEW3D_MT_particle_showhide(Menu):
    bl_label = "Show/Hide"

    def draw(self, context):
        layout = self.layout

        layout.operator("particle.reveal", text="Show Hidden", icon="HIDE_OFF")
        layout.operator(
            "particle.hide", text="Hide Selected", icon="HIDE_ON"
        ).unselected = False
        layout.operator(
            "particle.hide", text="Hide Unselected", icon="HIDE_UNSELECTED"
        ).unselected = True


class VIEW3D_MT_pose(Menu):
    bl_label = "Pose"

    def draw(self, _context):
        layout = self.layout

        layout.menu("VIEW3D_MT_transform_armature")

        layout.menu("VIEW3D_MT_pose_transform")
        layout.menu("VIEW3D_MT_pose_apply")

        layout.menu("VIEW3D_MT_snap")

        layout.separator()

        layout.menu("VIEW3D_MT_object_animation")

        layout.separator()

        layout.menu("VIEW3D_MT_pose_slide")
        layout.menu("VIEW3D_MT_pose_propagate")

        layout.separator()

        layout.operator("pose.copy", icon="COPYDOWN")
        layout.operator("pose.paste", icon="PASTEDOWN").flipped = False
        layout.operator(
            "pose.paste", icon="PASTEFLIPDOWN", text="Paste Pose Flipped"
        ).flipped = True

        layout.separator()

        layout.menu("VIEW3D_MT_pose_motion")

        layout.separator()

        layout.operator(
            "armature.move_to_collection",
            text="Move to Bone Collection",
            icon="GROUP_BONE",
        )  # BFA - added for consistency
        layout.menu("VIEW3D_MT_bone_collections")

        layout.separator()

        layout.menu("VIEW3D_MT_object_parent")
        layout.menu("VIEW3D_MT_pose_ik")
        layout.menu("VIEW3D_MT_pose_constraints")

        layout.separator()

        layout.menu("VIEW3D_MT_pose_names")
        layout.operator("pose.quaternions_flip", icon="FLIP")

        layout.separator()

        layout.menu("VIEW3D_MT_pose_showhide")
        layout.menu("VIEW3D_MT_bone_options_toggle", text="Bone Settings")

        layout.separator()
        layout.operator("POSELIB.create_pose_asset")


class VIEW3D_MT_pose_transform(Menu):
    bl_label = "Clear Transform"

    def draw(self, _context):
        layout = self.layout

        layout.operator("pose.transforms_clear", text="All", icon="CLEAR")
        layout.operator("pose.user_transforms_clear", icon="NODE_TRANSFORM_CLEAR")

        layout.separator()

        layout.operator(
            "pose.loc_clear",
            text="Location",
            text_ctxt=i18n_contexts.default,
            icon="CLEARMOVE",
        )
        layout.operator(
            "pose.rot_clear",
            text="Rotation",
            text_ctxt=i18n_contexts.default,
            icon="CLEARROTATE",
        )
        layout.operator(
            "pose.scale_clear",
            text="Scale",
            text_ctxt=i18n_contexts.default,
            icon="CLEARSCALE",
        )

        layout.separator()

        layout.operator(
            "pose.user_transforms_clear", text="Reset Unkeyed", icon="RESET"
        )


class VIEW3D_MT_pose_slide(Menu):
    bl_label = "In-Betweens"

    def draw(self, _context):
        layout = self.layout

        layout.operator("pose.blend_with_rest", icon="PUSH_POSE")
        layout.operator("pose.push", icon="POSE_FROM_BREAKDOWN")
        layout.operator("pose.relax", icon="POSE_RELAX_TO_BREAKDOWN")
        layout.operator("pose.breakdown", icon="BREAKDOWNER_POSE")
        layout.operator("pose.blend_to_neighbor", icon="BLEND_TO_NEIGHBOUR")


class VIEW3D_MT_pose_propagate(Menu):
    bl_label = "Propagate"

    def draw(self, _context):
        layout = self.layout

        layout.operator(
            "pose.propagate", text="To Next Keyframe", icon="PROPAGATE_NEXT"
        ).mode = "NEXT_KEY"
        layout.operator(
            "pose.propagate",
            text="To Last Keyframe (Make Cyclic)",
            icon="PROPAGATE_PREVIOUS",
        ).mode = "LAST_KEY"

        layout.separator()

        layout.operator(
            "pose.propagate", text="On Selected Keyframes", icon="PROPAGATE_SELECTED"
        ).mode = "SELECTED_KEYS"

        layout.separator()

        layout.operator(
            "pose.propagate", text="On Selected Markers", icon="PROPAGATE_MARKER"
        ).mode = "SELECTED_MARKERS"


class VIEW3D_MT_pose_motion(Menu):
    bl_label = "Motion Paths"

    def draw(self, _context):
        layout = self.layout

        layout.operator(
            "pose.paths_calculate", text="Calculate", icon="MOTIONPATHS_CALCULATE"
        )
        layout.operator("pose.paths_clear", text="Clear", icon="MOTIONPATHS_CLEAR")
        layout.operator(
            "pose.paths_update",
            text="Update Armature Motion Paths",
            icon="MOTIONPATHS_UPDATE",
        )
        layout.operator(
            "object.paths_update_visible",
            text="Update All Motion Paths",
            icon="MOTIONPATHS_UPDATE_ALL",
        )


class VIEW3D_MT_bone_collections(Menu):
    bl_label = "Bone Collections"

    @classmethod
    def poll(cls, context):
        ob = context.object
        if not (ob and ob.type == "ARMATURE"):
            return False
        if not ob.data.is_editable:
            return False
        return True

    def draw(self, context):
        layout = self.layout

        layout.operator(
            "armature.assign_to_collection", text="Add", icon="COLLECTION_BONE_ADD"
        )  # BFA - shortned label

        layout.separator()

        layout.operator("armature.collection_show_all", icon="SHOW_UNSELECTED")
        props = layout.operator(
            "armature.collection_create_and_assign",  # BFA - shortned label
            text="Assign to New",
            icon="COLLECTION_BONE_NEW",
        )
        props.name = "New Collection"


class VIEW3D_MT_pose_ik(Menu):
    bl_label = "Inverse Kinematics"

    def draw(self, _context):
        layout = self.layout

        layout.operator("pose.ik_add", icon="ADD_IK")
        layout.operator("pose.ik_clear", icon="CLEAR_IK")


class VIEW3D_MT_pose_constraints(Menu):
    bl_label = "Constraints"

    def draw(self, _context):
        layout = self.layout

        layout.operator(
            "pose.constraint_add_with_targets",
            text="Add (with Targets)",
            icon="CONSTRAINT_DATA",
        )
        layout.operator("pose.constraints_copy", icon="COPYDOWN")
        layout.operator("pose.constraints_clear", icon="CLEAR_CONSTRAINT")


class VIEW3D_MT_pose_names(Menu):
    bl_label = "Names"

    def draw(self, _context):
        layout = self.layout

        layout.operator_context = "EXEC_REGION_WIN"
        layout.operator(
            "pose.autoside_names", text="Auto-Name Left/Right", icon="RENAME_X"
        ).axis = "XAXIS"
        layout.operator(
            "pose.autoside_names", text="Auto-Name Front/Back", icon="RENAME_Y"
        ).axis = "YAXIS"
        layout.operator(
            "pose.autoside_names", text="Auto-Name Top/Bottom", icon="RENAME_Z"
        ).axis = "ZAXIS"
        layout.operator("pose.flip_names", icon="FLIP")


class VIEW3D_MT_pose_showhide(Menu):
    bl_label = "Show/Hide"

    def draw(self, context):
        layout = self.layout

        layout.operator("pose.reveal", text="Show Hidden", icon="HIDE_OFF")
        layout.operator(
            "pose.hide", text="Hide Selected", icon="HIDE_ON"
        ).unselected = False
        layout.operator(
            "pose.hide", text="Hide Unselected", icon="HIDE_UNSELECTED"
        ).unselected = True


class VIEW3D_MT_pose_apply(Menu):
    bl_label = "Apply"

    def draw(self, _context):
        layout = self.layout

        layout.operator("pose.armature_apply", icon="MOD_ARMATURE")
        layout.operator(
            "pose.armature_apply",
            text="Apply Selected as Rest Pose",
            icon="MOD_ARMATURE_SELECTED",
        ).selected = True
        layout.operator("pose.visual_transform_apply", icon="APPLYMOVE")

        layout.separator()

        props = layout.operator("object.assign_property_defaults", icon="ASSIGN")
        props.process_bones = True


class VIEW3D_MT_pose_context_menu(Menu):
    bl_label = "Pose"

    def draw(self, _context):
        layout = self.layout

        layout.operator_context = "INVOKE_REGION_WIN"

        layout.operator(
            "anim.keyframe_insert", text="Insert Keyframe", icon="KEYFRAMES_INSERT"
        )
        layout.operator(
            "anim.keyframe_insert_menu",
            text="Insert Keyframe with Keying Set",
            icon="KEYFRAMES_INSERT",
        ).always_prompt = True

        layout.separator()

        layout.operator("pose.copy", icon="COPYDOWN")
        layout.operator("pose.paste", icon="PASTEDOWN").flipped = False
        layout.operator(
            "pose.paste", icon="PASTEFLIPDOWN", text="Paste X-Flipped Pose"
        ).flipped = True

        layout.separator()

        props = layout.operator(
            "wm.call_panel", text="Rename Active Bone...", icon="RENAME"
        )
        props.name = "TOPBAR_PT_name"
        props.keep_open = False

        layout.separator()

        layout.operator("pose.push", icon="PUSH_POSE")
        layout.operator("pose.relax", icon="RELAX_POSE")
        layout.operator("pose.breakdown", icon="BREAKDOWNER_POSE")
        layout.operator("pose.blend_to_neighbor", icon="BLEND_TO_NEIGHBOUR")

        layout.separator()

        layout.operator(
            "pose.paths_calculate",
            text="Calculate Motion Paths",
            icon="MOTIONPATHS_CALCULATE",
        )
        layout.operator(
            "pose.paths_clear", text="Clear Motion Paths", icon="MOTIONPATHS_CLEAR"
        )
        layout.operator(
            "pose.paths_update",
            text="Update Armature Motion Paths",
            icon="MOTIONPATHS_UPDATE",
        )

        layout.separator()

        layout.operator(
            "armature.move_to_collection",
            text="Move to Bone Collection",
            icon="GROUP_BONE",
        )  # BFA - added to context menu

        layout.separator()

        layout.operator("pose.reveal", text="Show Hidden", icon="HIDE_OFF")
        layout.operator(
            "pose.hide", text="Hide Selected", icon="HIDE_ON"
        ).unselected = False
        # BFA - added for consistentcy with header
        layout.operator(
            "pose.hide", text="Hide Unselected", icon="HIDE_UNSELECTED"
        ).unselected = True

        layout.separator()

        layout.operator("pose.user_transforms_clear", icon="NODE_TRANSFORM_CLEAR")


class BoneOptions:
    def draw(self, context):
        layout = self.layout

        options = [
            "show_wire",
            "use_deform",
            "use_envelope_multiply",
            "use_inherit_rotation",
        ]

        if context.mode == "EDIT_ARMATURE":
            bone_props = bpy.types.EditBone.bl_rna.properties
            data_path_iter = "selected_bones"
            opt_suffix = ""
            options.append("lock")
        else:  # pose-mode
            bone_props = bpy.types.Bone.bl_rna.properties
            data_path_iter = "selected_pose_bones"
            opt_suffix = "bone."

        for opt in options:
            props = layout.operator(
                "wm.context_collection_boolean_set",
                text=bone_props[opt].name,
                text_ctxt=i18n_contexts.default,
            )
            props.data_path_iter = data_path_iter
            props.data_path_item = opt_suffix + opt
            props.type = self.type


class VIEW3D_MT_bone_options_toggle(Menu, BoneOptions):
    bl_label = "Toggle Bone Options"
    type = "TOGGLE"


class VIEW3D_MT_bone_options_enable(Menu, BoneOptions):
    bl_label = "Enable Bone Options"
    type = "ENABLE"


class VIEW3D_MT_bone_options_disable(Menu, BoneOptions):
    bl_label = "Disable Bone Options"
    type = "DISABLE"


# ********** Edit Menus, suffix from ob.type **********


class VIEW3D_MT_edit_mesh(Menu):
    bl_label = "Mesh"

    def draw(self, _context):
        layout = self.layout

        with_bullet = bpy.app.build_options.bullet

        layout.menu("VIEW3D_MT_edit_mesh_legacy")  # bfa menu

        layout.menu("VIEW3D_MT_transform")
        layout.menu("VIEW3D_MT_mirror")
        layout.menu("VIEW3D_MT_snap")

        layout.separator()

        layout.operator("mesh.duplicate_move", text="Duplicate", icon="DUPLICATE")
        layout.menu("VIEW3D_MT_edit_mesh_extrude")

        layout.separator()

        layout.menu("VIEW3D_MT_edit_mesh_merge", text="Merge")
        layout.menu("VIEW3D_MT_edit_mesh_split", text="Split")
        layout.operator_menu_enum("mesh.separate", "type")

        layout.separator()

        # layout.operator("mesh.bisect") # BFA - moved to legacy
        layout.operator("mesh.knife_project", icon="KNIFE_PROJECT")
        # layout.operator("mesh.knife_tool") # BFA - moved to legacy

        if with_bullet:
            layout.operator("mesh.convex_hull", icon="CONVEXHULL")

        layout.separator()

        layout.operator("mesh.symmetrize", icon="SYMMETRIZE", text="Symmetrize")
        layout.operator("mesh.symmetry_snap", icon="SNAP_SYMMETRY")

        layout.separator()

        layout.menu("VIEW3D_MT_edit_mesh_normals")
        layout.menu("VIEW3D_MT_edit_mesh_shading")
        layout.menu("VIEW3D_MT_edit_mesh_weights")
        layout.operator("mesh.attribute_set", icon="NODE_ATTRIBUTE")
        layout.menu("VIEW3D_MT_edit_mesh_sort_elements")  # bfa menu
        layout.menu("VIEW3D_MT_subdivision_set")  # bfa menu

        layout.separator()

        layout.menu("VIEW3D_MT_edit_mesh_showhide")
        layout.menu("VIEW3D_MT_edit_mesh_clean")

        layout.separator()

        layout.menu("VIEW3D_MT_edit_mesh_delete")
        layout.menu("VIEW3D_MT_edit_mesh_dissolve")  # bfa menu
        layout.menu("VIEW3D_MT_edit_mesh_select_mode")


# bfa menu
class VIEW3D_MT_edit_mesh_legacy(Menu):
    bl_label = "Legacy"

    def draw(self, context):
        layout = self.layout

        layout.operator("mesh.bisect", text="Bisect", icon="BISECT")
        layout.operator("mesh.knife_tool", text="Knife", icon="KNIFE")


# bfa menu
class VIEW3D_MT_edit_mesh_sort_elements(Menu):
    bl_label = "Sort Elements"

    def draw(self, context):
        layout = self.layout

        layout.operator(
            "mesh.sort_elements", text="View Z Axis", icon="Z_ICON"
        ).type = "VIEW_ZAXIS"
        layout.operator(
            "mesh.sort_elements", text="View X Axis", icon="X_ICON"
        ).type = "VIEW_XAXIS"
        layout.operator(
            "mesh.sort_elements", text="Cursor Distance", icon="CURSOR"
        ).type = "CURSOR_DISTANCE"
        layout.operator(
            "mesh.sort_elements", text="Material", icon="MATERIAL"
        ).type = "MATERIAL"
        layout.operator(
            "mesh.sort_elements", text="Selected", icon="RESTRICT_SELECT_OFF"
        ).type = "SELECTED"
        layout.operator(
            "mesh.sort_elements", text="Randomize", icon="RANDOMIZE"
        ).type = "RANDOMIZE"
        layout.operator(
            "mesh.sort_elements", text="Reverse", icon="SWITCH_DIRECTION"
        ).type = "REVERSE"

        layout.template_node_operator_asset_menu_items(catalog_path=self.bl_label)


class VIEW3D_MT_edit_mesh_context_menu(Menu):
    bl_label = ""

    def draw(self, context):
        def count_selected_items_for_objects_in_mode():
            selected_verts_len = 0
            selected_edges_len = 0
            selected_faces_len = 0
            for ob in context.objects_in_mode_unique_data:
                v, e, f = ob.data.count_selected_items()
                selected_verts_len += v
                selected_edges_len += e
                selected_faces_len += f
            return (selected_verts_len, selected_edges_len, selected_faces_len)

        is_vert_mode, is_edge_mode, is_face_mode = (
            context.tool_settings.mesh_select_mode
        )
        selected_verts_len, selected_edges_len, selected_faces_len = (
            count_selected_items_for_objects_in_mode()
        )

        del count_selected_items_for_objects_in_mode

        layout = self.layout

        with_freestyle = bpy.app.build_options.freestyle

        layout.operator_context = "INVOKE_REGION_WIN"

        # If nothing is selected
        # (disabled for now until it can be made more useful).
        """
        # If nothing is selected
        if not (selected_verts_len or selected_edges_len or selected_faces_len):
            layout.menu("VIEW3D_MT_mesh_add", text="Add", text_ctxt=i18n_contexts.operator_default)

            return
        """

        # Else something is selected

        row = layout.row()

        if is_vert_mode:
            col = row.column(align=True)

            col.label(text="Vertex", icon="VERTEXSEL")
            col.separator()

            # Additive Operators
            col.operator("mesh.subdivide", text="Subdivide", icon="SUBDIVIDE_EDGES")

            col.separator()

            col.operator(
                "mesh.extrude_vertices_move",
                text="Extrude Vertices",
                icon="EXTRUDE_REGION",
            )

            col.separator()  # BFA - Seperated Legacy operator to be in own group like in the Legacy Menu, also consistent order

            col.operator(
                "mesh.bevel", text="Bevel Vertices", icon="BEVEL"
            ).affect = "VERTICES"

            col.separator()  # BFA - Seperated Legacy operator to be in own group like in the Legacy Menu, also consistent order

            if selected_verts_len > 1:
                col.separator()
                col.operator(
                    "mesh.edge_face_add", text="Make Edge/Face", icon="MAKE_EDGEFACE"
                )
                col.operator(
                    "mesh.vert_connect_path",
                    text="Connect Vertex Path",
                    icon="VERTEXCONNECTPATH",
                )
                col.operator(
                    "mesh.vert_connect",
                    text="Connect Vertex Pairs",
                    icon="VERTEXCONNECT",
                )

            col.separator()

            # Deform Operators
            col.operator("transform.push_pull", text="Push/Pull", icon="PUSH_PULL")
            col.operator(
                "transform.shrink_fatten", text="Shrink Fatten", icon="SHRINK_FATTEN"
            )
            col.operator("transform.shear", text="Shear", icon="SHEAR")
            col.operator_context = "EXEC_REGION_WIN"
            col.operator(
                "transform.vertex_random", text="Randomize Vertices", icon="RANDOMIZE"
            )
            col.operator_context = "INVOKE_REGION_WIN"
            col.operator(
                "mesh.vertices_smooth_laplacian",
                text="Smooth Laplacian",
                icon="SMOOTH_LAPLACIAN",
            )

            col.separator()

            col.menu("VIEW3D_MT_snap", text="Snap Vertices")
            col.operator(
                "transform.mirror", text="Mirror Vertices", icon="TRANSFORM_MIRROR"
            )

            col.separator()

            col.operator("transform.vert_crease", icon="VERTEX_CREASE")

            col.separator()

            # Removal Operators
            if selected_verts_len > 1:
                col.menu("VIEW3D_MT_edit_mesh_merge", text="Merge Vertices")
            col.operator("mesh.split", icon="SPLIT")
            col.operator_menu_enum("mesh.separate", "type")
            col.operator("mesh.dissolve_verts", icon="DISSOLVE_VERTS")
            col.operator(
                "mesh.delete", text="Delete Vertices", icon="DELETE"
            ).type = "VERT"

        if is_edge_mode:
            col = row.column(align=True)
            col.label(text="Edge", icon="EDGESEL")
            col.separator()

            # Additive Operators
            col.operator("mesh.subdivide", text="Subdivide", icon="SUBDIVIDE_EDGES")

            col.separator()

            col.operator(
                "mesh.extrude_edges_move", text="Extrude Edges", icon="EXTRUDE_REGION"
            )

            col.separator()  # BFA-Draise - Seperated Legacy operator to be in own group like in the Legacy Menu, also consistent order

            col.operator(
                "mesh.bevel", text="Bevel Edges", icon="BEVEL"
            ).affect = "EDGES"

            col.separator()  # BFA-Draise - Seperated Legacy operator to be in own group like in the Legacy Menu, also consistent order

            if (
                selected_edges_len >= 1
            ):  # BFA-Draise - Changed order of Make Edge before Bridge Edge Loop for consistency with Vertex Context
                col.operator(
                    "mesh.edge_face_add", text="Make Edge/Face", icon="MAKE_EDGEFACE"
                )
            if selected_edges_len >= 2:
                col.operator("mesh.bridge_edge_loops", icon="BRIDGE_EDGELOOPS")
            if selected_edges_len >= 2:
                col.operator("mesh.fill", icon="FILL")

            col.separator()

            col.operator("mesh.loopcut_slide", icon="LOOP_CUT_AND_SLIDE")
            col.operator("mesh.offset_edge_loops_slide", icon="SLIDE_EDGE")

            col.separator()

            col.operator("mesh.knife_tool", icon="KNIFE")

            col.separator()

            # Deform Operators
            col.operator(
                "mesh.edge_rotate", text="Rotate Edge CW", icon="ROTATECW"
            ).use_ccw = False
            col.operator("mesh.edge_split", icon="SPLITEDGE")

            col.separator()

            # Edge Flags
            col.operator("transform.edge_crease", icon="CREASE")
            col.operator("transform.edge_bevelweight", icon="BEVEL")

            col.separator()

            col.operator("mesh.mark_sharp", icon="MARKSHARPEDGES")
            col.operator(
                "mesh.mark_sharp", text="Clear Sharp", icon="CLEARSHARPEDGES"
            ).clear = True
            col.operator("mesh.set_sharpness_by_angle", icon="MARKSHARPANGLE")

            if with_freestyle:
                col.separator()

                col.operator(
                    "mesh.mark_freestyle_edge", icon="MARK_FS_EDGE"
                ).clear = False
                col.operator(
                    "mesh.mark_freestyle_edge",
                    text="Clear Freestyle Edge",
                    icon="CLEAR_FS_EDGE",
                ).clear = True

            col.separator()

            # Removal Operators
            col.operator("mesh.unsubdivide", icon="UNSUBDIVIDE")
            col.operator("mesh.split", icon="SPLIT")
            col.operator_menu_enum("mesh.separate", "type")
            col.operator("mesh.dissolve_edges", icon="DISSOLVE_EDGES")
            col.operator(
                "mesh.delete", text="Delete Edges", icon="DELETE"
            ).type = "EDGE"

        if is_face_mode:
            col = row.column(align=True)

            col.label(text="Face", icon="FACESEL")
            col.separator()

            # Additive Operators
            col.operator("mesh.subdivide", text="Subdivide", icon="SUBDIVIDE_EDGES")

            col.separator()

            col.operator(
                "view3d.edit_mesh_extrude_move_normal",
                text="Extrude Faces",
                icon="EXTRUDE_REGION",
            )
            col.operator(
                "view3d.edit_mesh_extrude_move_shrink_fatten",
                text="Extrude Faces Along Normals",
                icon="EXTRUDE_REGION",
            )
            col.operator(
                "mesh.extrude_faces_move",
                text="Extrude Individual Faces",
                icon="EXTRUDE_REGION",
            )

            col.separator()  # BFA-Draise - Legacy Operator Group

            # BFA-Draise - Legacy Operator Added to own group with consistent order
            col.operator("mesh.inset", icon="INSET_FACES")

            col.separator()

            col.separator()  # BFA-Draise - Seperated extrude operators to be in own group for consistency

            if selected_faces_len >= 2:
                col.operator(
                    "mesh.bridge_edge_loops",
                    text="Bridge Faces",
                    icon="BRIDGE_EDGELOOPS",
                )

            # BFA-Draise - changed order after "Poke" for consistency to other menus
            col.operator("mesh.poke", icon="POKEFACES")

            # Modify Operators
            col.menu("VIEW3D_MT_uv_map", text="UV Unwrap Faces")

            col.separator()

            props = col.operator("mesh.quads_convert_to_tris", icon="TRIANGULATE")
            props.quad_method = props.ngon_method = "BEAUTY"
            col.operator("mesh.tris_convert_to_quads", icon="TRISTOQUADS")

            col.separator()

            col.operator("mesh.faces_shade_smooth", icon="SHADING_SMOOTH")
            col.operator("mesh.faces_shade_flat", icon="SHADING_FLAT")

            col.separator()

            # Removal Operators
            col.operator("mesh.unsubdivide", icon="UNSUBDIVIDE")
            col.operator("mesh.split", icon="SPLIT")
            col.operator_menu_enum("mesh.separate", "type")
            col.operator("mesh.dissolve_faces", icon="DISSOLVE_FACES")
            col.operator(
                "mesh.delete", text="Delete Faces", icon="DELETE"
            ).type = "FACE"

        layout.separator()

        layout.menu("VIEW3D_MT_edit_mesh_showhide")  # BFA - added to context menu


class VIEW3D_MT_edit_mesh_select_mode(Menu):
    bl_label = "Mesh Select Mode"

    def draw(self, _context):
        layout = self.layout

        layout.operator_context = "INVOKE_REGION_WIN"
        layout.operator(
            "mesh.select_mode", text="Vertex", icon="VERTEXSEL"
        ).type = "VERT"
        layout.operator("mesh.select_mode", text="Edge", icon="EDGESEL").type = "EDGE"
        layout.operator("mesh.select_mode", text="Face", icon="FACESEL").type = "FACE"


# bfa operator for separated tooltip
class VIEW3D_MT_edit_mesh_extrude_dupli(bpy.types.Operator):
    """Duplicate or Extrude to Cursor\nCreates a slightly rotated copy of the current mesh selection\nThe tool can also extrude the selected geometry, dependant of the selection\nHotkey tool!"""  # BFA - blender will use this as a tooltip for menu items and buttons.

    bl_idname = "mesh.dupli_extrude_cursor_norotate"  # unique identifier for buttons and menu items to reference.
    bl_label = "Duplicate or Extrude to Cursor"  # display name in the interface.
    bl_options = {"REGISTER", "UNDO"}  # enable undo for the operator.

    def execute(
        self, context
    ):  # execute() is called by blender when running the operator.
        bpy.ops.mesh.dupli_extrude_cursor("INVOKE_DEFAULT", rotate_source=False)
        return {"FINISHED"}


# bfa operator for separated tooltip
class VIEW3D_MT_edit_mesh_extrude_dupli_rotate(bpy.types.Operator):
    """Duplicate or Extrude to Cursor Rotated\nCreates a slightly rotated copy of the current mesh selection, and rotates the source slightly\nThe tool can also extrude the selected geometry, dependant of the selection\nHotkey tool!"""  # BFA-  blender will use this as a tooltip for menu items and buttons.

    bl_idname = "mesh.dupli_extrude_cursor_rotate"  # unique identifier for buttons and menu items to reference.
    bl_label = (
        "Duplicate or Extrude to Cursor Rotated"  # display name in the interface.
    )
    bl_options = {"REGISTER", "UNDO"}  # enable undo for the operator.

    def execute(
        self, context
    ):  # execute() is called by blender when running the operator.
        bpy.ops.mesh.dupli_extrude_cursor("INVOKE_DEFAULT", rotate_source=True)
        return {"FINISHED"}


class VIEW3D_MT_edit_mesh_extrude(Menu):
    bl_label = "Extrude"

    def draw(self, context):
        from math import pi

        layout = self.layout
        layout.operator_context = "INVOKE_REGION_WIN"

        tool_settings = context.tool_settings
        select_mode = tool_settings.mesh_select_mode
        ob = context.object
        mesh = ob.data

        if mesh.total_face_sel:
            layout.operator(
                "view3d.edit_mesh_extrude_move_normal",
                text="Extrude Faces",
                icon="EXTRUDE_REGION",
            )
            layout.operator(
                "view3d.edit_mesh_extrude_move_shrink_fatten",
                text="Extrude Faces Along Normals",
                icon="EXTRUDE_REGION",
            )
            layout.operator(
                "mesh.extrude_faces_move",
                text="Extrude Individual Faces",
                icon="EXTRUDE_REGION",
            )
            layout.operator(
                "view3d.edit_mesh_extrude_manifold_normal",
                text="Extrude Manifold",
                icon="EXTRUDE_REGION",
            )

        if mesh.total_edge_sel and (select_mode[0] or select_mode[1]):
            layout.operator(
                "mesh.extrude_edges_move", text="Extrude Edges", icon="EXTRUDE_REGION"
            )

        if mesh.total_vert_sel and select_mode[0]:
            layout.operator(
                "mesh.extrude_vertices_move",
                text="Extrude Vertices",
                icon="EXTRUDE_REGION",
            )

        layout.separator()

        layout.operator("mesh.extrude_repeat", icon="REPEAT")
        layout.operator("mesh.spin", icon="SPIN").angle = pi * 2
        layout.template_node_operator_asset_menu_items(catalog_path="Mesh/Extrude")


class VIEW3D_MT_edit_mesh_vertices(Menu):
    bl_label = "Vertex"

    def draw(self, _context):
        layout = self.layout
        layout.operator_context = "INVOKE_REGION_WIN"

        layout.menu("VIEW3D_MT_edit_mesh_vertices_legacy")  # bfa menu
        layout.operator(
            "mesh.dupli_extrude_cursor", icon="EXTRUDE_REGION"
        ).rotate_source = True

        layout.separator()

        layout.operator(
            "mesh.edge_face_add", text="Make Edge/Face", icon="MAKE_EDGEFACE"
        )
        layout.operator(
            "mesh.vert_connect_path",
            text="Connect Vertex Path",
            icon="VERTEXCONNECTPATH",
        )
        layout.operator(
            "mesh.vert_connect", text="Connect Vertex Pairs", icon="VERTEXCONNECT"
        )

        layout.separator()

        layout.operator_context = "EXEC_REGION_WIN"
        layout.operator(
            "mesh.vertices_smooth_laplacian",
            text="Smooth Laplacian",
            icon="SMOOTH_LAPLACIAN",
        )
        layout.operator_context = "INVOKE_REGION_WIN"

        layout.separator()

        layout.operator("transform.vert_crease", icon="VERTEX_CREASE")

        layout.separator()

        layout.operator("mesh.blend_from_shape", icon="BLENDFROMSHAPE")
        layout.operator(
            "mesh.shape_propagate_to_all",
            text="Propagate to Shapes",
            icon="SHAPEPROPAGATE",
        )

        layout.separator()

        layout.menu("VIEW3D_MT_vertex_group")
        layout.menu("VIEW3D_MT_hook")

        layout.separator()

        layout.operator("object.vertex_parent_set", icon="VERTEX_PARENT")


# bfa menu
class VIEW3D_MT_edit_mesh_vertices_legacy(Menu):
    bl_label = "Legacy"

    def draw(self, _context):
        layout = self.layout
        layout.operator_context = "INVOKE_REGION_WIN"

        layout.operator(
            "mesh.bevel", text="Bevel Vertices", icon="BEVEL"
        ).affect = "VERTICES"

        layout.separator()

        props = layout.operator("mesh.rip_move", text="Rip Vertices", icon="RIP")
        props.MESH_OT_rip.use_fill = False
        props = layout.operator(
            "mesh.rip_move", text="Rip Vertices and Fill", icon="RIP_FILL"
        )
        props.MESH_OT_rip.use_fill = True
        layout.operator(
            "mesh.rip_edge_move", text="Rip Vertices and Extend", icon="EXTEND_VERTICES"
        )

        layout.separator()

        layout.operator(
            "transform.vert_slide", text="Slide Vertices", icon="SLIDE_VERTEX"
        )
        layout.operator_context = "EXEC_REGION_WIN"
        layout.operator(
            "mesh.vertices_smooth", text="Smooth Vertices", icon="SMOOTH_VERTEX"
        ).factor = 0.5
        layout.operator_context = "INVOKE_REGION_WIN"

        layout.template_node_operator_asset_menu_items(catalog_path=self.bl_label)


class VIEW3D_MT_edit_mesh_edges(Menu):
    bl_label = "Edge"

    def draw(self, context):
        layout = self.layout

        with_freestyle = bpy.app.build_options.freestyle

        layout.operator_context = "INVOKE_REGION_WIN"

        layout.menu("VIEW3D_MT_edit_mesh_edges_legacy")  # bfa menu

        layout.operator("mesh.bridge_edge_loops", icon="BRIDGE_EDGELOOPS")
        layout.operator("mesh.screw", icon="MOD_SCREW")

        layout.separator()

        layout.operator("mesh.subdivide", icon="SUBDIVIDE_EDGES")
        layout.operator("mesh.subdivide_edgering", icon="SUBDIV_EDGERING")
        layout.operator("mesh.unsubdivide", icon="UNSUBDIVIDE")

        layout.separator()

        layout.operator(
            "mesh.edge_rotate", text="Rotate Edge CW", icon="ROTATECW"
        ).use_ccw = False
        layout.operator(
            "mesh.edge_rotate", text="Rotate Edge CCW", icon="ROTATECCW"
        ).use_ccw = True

        layout.separator()

        layout.operator("transform.edge_crease", icon="CREASE")
        layout.operator("transform.edge_bevelweight", icon="BEVEL")

        layout.separator()

        layout.operator("mesh.mark_sharp", icon="MARKSHARPEDGES")
        layout.operator(
            "mesh.mark_sharp", text="Clear Sharp", icon="CLEARSHARPEDGES"
        ).clear = True

        layout.operator(
            "mesh.mark_sharp", text="Mark Sharp from Vertices", icon="MARKSHARPVERTS"
        ).use_verts = True
        props = layout.operator(
            "mesh.mark_sharp", text="Clear Sharp from Vertices", icon="CLEARSHARPVERTS"
        )
        props.use_verts = True
        props.clear = True

        layout.operator("mesh.set_sharpness_by_angle", icon="MARKSHARPANGLE")

        if with_freestyle:
            layout.separator()

            layout.operator(
                "mesh.mark_freestyle_edge", icon="MARK_FS_EDGE"
            ).clear = False
            layout.operator(
                "mesh.mark_freestyle_edge",
                text="Clear Freestyle Edge",
                icon="CLEAR_FS_EDGE",
            ).clear = True


# bfa menu
class VIEW3D_MT_edit_mesh_edges_legacy(Menu):
    bl_label = "Legacy"

    def draw(self, _context):
        layout = self.layout

        layout.operator("mesh.bevel", text="Bevel Edges", icon="BEVEL").affect = "EDGES"

        layout.separator()

        layout.operator("transform.edge_slide", icon="SLIDE_EDGE")
        props = layout.operator("mesh.loopcut_slide", icon="LOOP_CUT_AND_SLIDE")
        props.TRANSFORM_OT_edge_slide.release_confirm = False
        layout.operator("mesh.offset_edge_loops_slide", icon="OFFSET_EDGE_SLIDE")

        layout.template_node_operator_asset_menu_items(catalog_path=self.bl_label)


class VIEW3D_MT_edit_mesh_faces_data(Menu):
    bl_label = "Face Data"

    def draw(self, _context):
        layout = self.layout

        with_freestyle = bpy.app.build_options.freestyle

        layout.operator_context = "INVOKE_REGION_WIN"

        layout.operator("mesh.colors_rotate", icon="ROTATE_COLORS")
        layout.operator("mesh.colors_reverse", icon="REVERSE_COLORS")

        layout.separator()

        layout.operator("mesh.uvs_rotate", icon="ROTATE_UVS")
        layout.operator("mesh.uvs_reverse", icon="REVERSE_UVS")

        layout.separator()

        layout.operator("mesh.flip_quad_tessellation", icon="FLIP")

        if with_freestyle:
            layout.separator()
            layout.operator("mesh.mark_freestyle_face", icon="MARKFSFACE").clear = False
            layout.operator(
                "mesh.mark_freestyle_face",
                text="Clear Freestyle Face",
                icon="CLEARFSFACE",
            ).clear = True
        layout.template_node_operator_asset_menu_items(catalog_path="Face/Face Data")


class VIEW3D_MT_edit_mesh_faces(Menu):
    bl_label = "Face"
    bl_idname = "VIEW3D_MT_edit_mesh_faces"

    def draw(self, context):
        layout = self.layout

        layout.operator_context = "INVOKE_REGION_WIN"

        layout.menu("VIEW3D_MT_edit_mesh_faces_legacy")  # bfa menu

        layout.operator("mesh.poke", icon="POKEFACES")
        layout.operator(
            "view3d.edit_mesh_extrude_move_normal",
            text="Extrude Faces",
            icon="EXTRUDE_REGION",
        )
        layout.operator(
            "view3d.edit_mesh_extrude_move_shrink_fatten",
            text="Extrude Faces Along Normals",
            icon="EXTRUDE_REGION",
        )
        layout.operator(
            "mesh.extrude_faces_move",
            text="Extrude Individual Faces",
            icon="EXTRUDE_REGION",
        )

        layout.separator()

        props = layout.operator("mesh.quads_convert_to_tris", icon="TRIANGULATE")
        props.quad_method = props.ngon_method = "BEAUTY"
        layout.operator("mesh.tris_convert_to_quads", icon="TRISTOQUADS")
        layout.operator("mesh.solidify", text="Solidify Faces", icon="SOLIDIFY")
        layout.operator("mesh.wireframe", icon="WIREFRAME")

        layout.separator()

        layout.operator("mesh.fill", icon="FILL")
        layout.operator("mesh.fill_grid", icon="GRIDFILL")
        layout.operator("mesh.beautify_fill", icon="BEAUTIFY")

        layout.separator()

        layout.operator("mesh.intersect", icon="INTERSECT")
        layout.operator("mesh.intersect_boolean", icon="BOOLEAN_INTERSECT")

        layout.separator()

        layout.operator("mesh.face_split_by_edges", icon="SPLITBYEDGES")

        layout.separator()

        layout.menu("VIEW3D_MT_edit_mesh_faces_data")

        layout.template_node_operator_asset_menu_items(catalog_path=self.bl_label)


# bfa menu
class VIEW3D_MT_edit_mesh_faces_legacy(Menu):
    bl_label = "Legacy"

    def draw(self, context):
        # bfa - checking if in edit mode and in wich select mode we are.
        # We need to check for all three select modes, or the menu remains empty.
        # See also the specials menu
        def count_selected_items_for_objects_in_mode():
            selected_verts_len = 0
            selected_edges_len = 0
            selected_faces_len = 0
            for ob in context.objects_in_mode_unique_data:
                v, e, f = ob.data.count_selected_items()
                selected_verts_len += v
                selected_edges_len += e
                selected_faces_len += f
            return (selected_verts_len, selected_edges_len, selected_faces_len)

        is_vert_mode, is_edge_mode, is_face_mode = (
            context.tool_settings.mesh_select_mode
        )
        selected_verts_len, selected_edges_len, selected_faces_len = (
            count_selected_items_for_objects_in_mode()
        )

        del count_selected_items_for_objects_in_mode

        layout = self.layout

        layout.operator("mesh.inset", icon="INSET_FACES")

        # bfa - we need the check, or BFA will crash at this operator
        if selected_faces_len >= 2:
            layout.operator(
                "mesh.bridge_edge_loops", text="Bridge Faces", icon="BRIDGE_EDGELOOPS"
            )


class VIEW3D_MT_edit_mesh_normals_select_strength(Menu):
    bl_label = "Select by Face Strength"

    def draw(self, _context):
        layout = self.layout

        props = layout.operator(
            "mesh.mod_weighted_strength", text="Weak", icon="FACESEL"
        )
        props.set = False
        props.face_strength = "WEAK"

        props = layout.operator(
            "mesh.mod_weighted_strength", text="Medium", icon="FACESEL"
        )
        props.set = False
        props.face_strength = "MEDIUM"

        props = layout.operator(
            "mesh.mod_weighted_strength", text="Strong", icon="FACESEL"
        )
        props.set = False
        props.face_strength = "STRONG"


class VIEW3D_MT_edit_mesh_normals_set_strength(Menu):
    bl_label = "Set Face Strength"

    def draw(self, _context):
        layout = self.layout

        props = layout.operator(
            "mesh.mod_weighted_strength", text="Weak", icon="NORMAL_SETSTRENGTH"
        )
        props.set = True
        props.face_strength = "WEAK"

        props = layout.operator(
            "mesh.mod_weighted_strength", text="Medium", icon="NORMAL_SETSTRENGTH"
        )
        props.set = True
        props.face_strength = "MEDIUM"

        props = layout.operator(
            "mesh.mod_weighted_strength", text="Strong", icon="NORMAL_SETSTRENGTH"
        )
        props.set = True
        props.face_strength = "STRONG"


class VIEW3D_MT_edit_mesh_normals_average(Menu):
    bl_label = "Average"

    def draw(self, _context):
        layout = self.layout

        layout.operator(
            "mesh.average_normals", text="Custom Normal", icon="NORMAL_AVERAGE"
        ).average_type = "CUSTOM_NORMAL"
        layout.operator(
            "mesh.average_normals", text="Face Area", icon="NORMAL_AVERAGE"
        ).average_type = "FACE_AREA"
        layout.operator(
            "mesh.average_normals", text="Corner Angle", icon="NORMAL_AVERAGE"
        ).average_type = "CORNER_ANGLE"


class VIEW3D_MT_edit_mesh_normals(Menu):
    bl_label = "Normals"

    def draw(self, _context):
        layout = self.layout

        layout.operator(
            "mesh.normals_make_consistent",
            text="Recalculate Outside",
            icon="RECALC_NORMALS",
        ).inside = False
        layout.operator(
            "mesh.normals_make_consistent",
            text="Recalculate Inside",
            icon="RECALC_NORMALS_INSIDE",
        ).inside = True
        layout.operator("mesh.flip_normals", text="Flip", icon="FLIP_NORMALS")

        layout.separator()

        layout.operator(
            "mesh.set_normals_from_faces", text="Set from Faces", icon="SET_FROM_FACES"
        )

        layout.operator_context = "INVOKE_REGION_WIN"
        layout.operator("transform.rotate_normal", text="Rotate", icon="NORMAL_ROTATE")
        layout.operator(
            "mesh.point_normals", text="Point normals to target", icon="NORMAL_TARGET"
        )

        layout.operator_context = "EXEC_REGION_WIN"
        layout.operator("mesh.merge_normals", text="Merge", icon="MERGE")
        layout.operator("mesh.split_normals", text="Split", icon="SPLIT")
        layout.menu(
            "VIEW3D_MT_edit_mesh_normals_average",
            text="Average",
            text_ctxt=i18n_contexts.id_mesh,
        )

        layout.separator()

        layout.operator(
            "mesh.normals_tools", text="Copy Vectors", icon="COPYDOWN"
        ).mode = "COPY"
        layout.operator(
            "mesh.normals_tools", text="Paste Vectors", icon="PASTEDOWN"
        ).mode = "PASTE"

        layout.operator(
            "mesh.smooth_normals", text="Smooth Vectors", icon="NORMAL_SMOOTH"
        )
        layout.operator(
            "mesh.normals_tools", text="Reset Vectors", icon="RESET"
        ).mode = "RESET"

        layout.separator()

        layout.menu("VIEW3D_MT_edit_mesh_normals_select_strength", icon="HAND")
        layout.menu("VIEW3D_MT_edit_mesh_normals_set_strength", icon="MESH_PLANE")
        layout.template_node_operator_asset_menu_items(catalog_path="Mesh/Normals")


class VIEW3D_MT_edit_mesh_shading(Menu):
    bl_label = "Shading"

    def draw(self, _context):
        layout = self.layout

        layout.operator("mesh.faces_shade_smooth", icon="SHADING_SMOOTH")
        layout.operator("mesh.faces_shade_flat", icon="SHADING_FLAT")

        layout.separator()

        layout.operator(
            "mesh.mark_sharp", text="Smooth Edges", icon="SHADING_EDGE_SMOOTH"
        ).clear = True
        layout.operator(
            "mesh.mark_sharp", text="Sharp Edges", icon="SHADING_EDGE_SHARP"
        )

        layout.separator()

        props = layout.operator(
            "mesh.mark_sharp", text="Smooth Vertices", icon="SHADING_VERT_SMOOTH"
        )
        props.use_verts = True
        props.clear = True

        layout.operator(
            "mesh.mark_sharp", text="Sharp Vertices", icon="SHADING_VERT_SHARP"
        ).use_verts = True
        layout.template_node_operator_asset_menu_items(catalog_path="Mesh/Shading")


class VIEW3D_MT_edit_mesh_weights(Menu):
    bl_label = "Weights"

    def draw(self, _context):
        layout = self.layout
        VIEW3D_MT_paint_weight.draw_generic(layout, is_editmode=True)
        layout.template_node_operator_asset_menu_items(catalog_path="Mesh/Weights")


class VIEW3D_MT_edit_mesh_clean(Menu):
    bl_label = "Clean Up"

    def draw(self, _context):
        layout = self.layout

        layout.operator("mesh.delete_loose", icon="DELETE")

        layout.separator()

        layout.operator("mesh.decimate", icon="DECIMATE")
        layout.operator("mesh.dissolve_degenerate", icon="DEGENERATE_DISSOLVE")
        layout.operator("mesh.dissolve_limited", icon="DISSOLVE_LIMITED")
        layout.operator("mesh.face_make_planar", icon="MAKE_PLANAR")

        layout.separator()

        layout.operator("mesh.vert_connect_nonplanar", icon="SPLIT_NONPLANAR")
        layout.operator("mesh.vert_connect_concave", icon="SPLIT_CONCAVE")
        layout.operator("mesh.fill_holes", icon="FILL_HOLE")

        layout.template_node_operator_asset_menu_items(catalog_path="Mesh/Clean Up")


class VIEW3D_MT_edit_mesh_delete(Menu):
    bl_label = "Delete"

    def draw(self, _context):
        layout = self.layout

        layout.operator_enum("mesh.delete", "type")

        layout.separator()

        layout.operator("mesh.delete_edgeloop", text="Edge Loops", icon="DELETE")


# bfa menu
class VIEW3D_MT_edit_mesh_dissolve(Menu):
    bl_label = "Dissolve"

    def draw(self, context):
        layout = self.layout

        layout.operator("mesh.dissolve_verts", icon="DISSOLVE_VERTS")
        layout.operator("mesh.dissolve_edges", icon="DISSOLVE_EDGES")
        layout.operator("mesh.dissolve_faces", icon="DISSOLVE_FACES")

        layout.separator()

        layout.operator("mesh.dissolve_limited", icon="DISSOLVE_LIMITED")
        layout.operator("mesh.dissolve_mode", icon="DISSOLVE_SELECTION")

        layout.separator()

        layout.operator("mesh.edge_collapse", icon="EDGE_COLLAPSE")

        layout.template_node_operator_asset_menu_items(catalog_path="Mesh/Delete")


class VIEW3D_MT_edit_mesh_merge(Menu):
    bl_label = "Merge"

    def draw(self, _context):
        layout = self.layout

        layout.operator_enum("mesh.merge", "type")

        layout.separator()

        layout.operator(
            "mesh.remove_doubles", text="By Distance", icon="REMOVE_DOUBLES"
        )

        layout.template_node_operator_asset_menu_items(catalog_path="Mesh/Merge")


class VIEW3D_MT_edit_mesh_split(Menu):
    bl_label = "Split"

    def draw(self, _context):
        layout = self.layout

        layout.operator("mesh.split", text="Selection", icon="SPLIT")

        layout.separator()

        layout.operator_enum("mesh.edge_split", "type")

        layout.template_node_operator_asset_menu_items(catalog_path="Mesh/Split")


class VIEW3D_MT_edit_mesh_showhide(Menu):
    bl_label = "Show/Hide"

    def draw(self, context):
        layout = self.layout

        layout.operator("mesh.reveal", text="Show Hidden", icon="HIDE_OFF")
        layout.operator(
            "mesh.hide", text="Hide Selected", icon="HIDE_ON"
        ).unselected = False
        layout.operator(
            "mesh.hide", text="Hide Unselected", icon="HIDE_UNSELECTED"
        ).unselected = True


# bfa menu
class VIEW3D_MT_sculpt_grease_pencil_copy(Menu):
    bl_label = "Copy"

    def draw(self, _context):
        layout = self.layout

        layout.operator("gpencil.copy", text="Copy", icon="COPYDOWN")


class VIEW3D_MT_edit_greasepencil_delete(Menu):
    bl_label = "Delete"

    def draw(self, _context):
        layout = self.layout

        layout.operator("grease_pencil.delete", icon="DELETE")

        layout.separator()

        layout.operator(
            "grease_pencil.delete_frame",
            text="Delete Active Keyframe (Active Layer)",
            icon="DELETE",
        ).type = "ACTIVE_FRAME"  # BFA - redundant, in animation menu
        layout.operator(
            "grease_pencil.delete_frame",
            text="Delete Active Keyframes (All Layers)",
            icon="DELETE_ALL",
        ).type = "ALL_FRAMES"  # BFA - redundant, in animation menu


# Edit Curve
# draw_curve is used by VIEW3D_MT_edit_curve and VIEW3D_MT_edit_surface
def draw_curve(self, context):
    layout = self.layout

    edit_object = context.edit_object

    layout.menu("VIEW3D_MT_transform")
    layout.menu("VIEW3D_MT_mirror")
    layout.menu("VIEW3D_MT_snap")

    layout.separator()

    if edit_object.type == "SURFACE":
        layout.operator("curve.spin", icon="SPIN")
    layout.operator("curve.duplicate_move", text="Duplicate", icon="DUPLICATE")

    layout.separator()

    layout.operator("curve.split", icon="SPLIT")
    layout.operator("curve.separate", icon="SEPARATE")

    layout.separator()

    layout.operator("curve.cyclic_toggle", icon="TOGGLE_CYCLIC")
    if edit_object.type == "CURVE":
        layout.operator("curve.decimate", icon="DECIMATE")
        layout.operator_menu_enum("curve.spline_type_set", "type")

    layout.separator()

    # BFA - redundant operators, located exclusively in VIEW3D_MT_edit_curve_ctrlpoints

    layout.menu("VIEW3D_MT_edit_curve_showhide")

    layout.separator()

    layout.menu("VIEW3D_MT_edit_curve_delete")
    if edit_object.type == "CURVE":
        layout.operator("curve.dissolve_verts", icon="DISSOLVE_VERTS")


class VIEW3D_MT_edit_curve(Menu):
    bl_label = "Curve"

    draw = draw_curve


class VIEW3D_MT_edit_curve_ctrlpoints(Menu):
    bl_label = "Control Points"

    def draw(self, context):
        layout = self.layout

        edit_object = context.edit_object

        if edit_object.type in {"CURVE", "SURFACE"}:
            layout.operator(
                "curve.extrude_move", text="Extrude Curve", icon="EXTRUDE_REGION"
            )
            layout.operator("curve.vertex_add", icon="EXTRUDE_REGION")

            layout.separator()

            layout.operator("curve.make_segment", icon="MAKE_CURVESEGMENT")

            layout.separator()

            if edit_object.type == "CURVE":
                layout.operator("transform.tilt", icon="TILT")
                layout.operator("curve.tilt_clear", icon="CLEAR_TILT")

                layout.separator()

                layout.operator("curve.normals_make_consistent", icon="RECALC_NORMALS")

                layout.separator()

            layout.operator("curve.smooth", icon="PARTICLEBRUSH_SMOOTH")
            if edit_object.type == "CURVE":
                layout.operator("curve.smooth_weight", icon="SMOOTH_WEIGHT")
                layout.operator("curve.smooth_radius", icon="SMOOTH_RADIUS")
                layout.operator("curve.smooth_tilt", icon="SMOOTH_TILT")

            layout.separator()

        layout.menu("VIEW3D_MT_hook")

        layout.separator()

        layout.operator("object.vertex_parent_set", icon="VERTEX_PARENT")


class VIEW3D_MT_edit_curve_segments(Menu):
    bl_label = "Segments"

    def draw(self, _context):
        layout = self.layout

        layout.operator("curve.subdivide", icon="SUBDIVIDE_EDGES")
        layout.operator("curve.switch_direction", icon="SWITCH_DIRECTION")


class VIEW3D_MT_edit_curve_clean(Menu):
    bl_label = "Clean Up"

    def draw(self, _context):
        layout = self.layout

        layout.operator("curve.decimate", icon="DECIMATE")


class VIEW3D_MT_edit_curve_context_menu(Menu):
    bl_label = "Curve"

    def draw(self, _context):
        # TODO(campbell): match mesh vertex menu.

        layout = self.layout

        layout.operator_context = "INVOKE_DEFAULT"

        # Add
        layout.operator("curve.subdivide", icon="SUBDIVIDE_EDGES")
        layout.operator(
            "curve.extrude_move", text="Extrude Curve", icon="EXTRUDE_REGION"
        )
        layout.operator("curve.make_segment", icon="MAKE_CURVESEGMENT")
        layout.operator("curve.duplicate_move", text="Duplicate", icon="DUPLICATE")

        layout.separator()

        # Transform
        layout.operator(
            "transform.transform", text="Radius", icon="SHRINK_FATTEN"
        ).mode = "CURVE_SHRINKFATTEN"
        layout.operator("transform.tilt", icon="TILT")
        layout.operator("curve.tilt_clear", icon="CLEAR_TILT")
        layout.operator("curve.smooth", icon="PARTICLEBRUSH_SMOOTH")
        layout.operator("curve.smooth_tilt", icon="SMOOTH_TILT")
        layout.operator("curve.smooth_radius", icon="SMOOTH_RADIUS")

        layout.separator()

        layout.menu("VIEW3D_MT_mirror")
        layout.menu("VIEW3D_MT_snap")

        layout.separator()

        # Modify
        layout.operator_menu_enum("curve.spline_type_set", "type")
        layout.operator_menu_enum("curve.handle_type_set", "type")
        layout.operator("curve.cyclic_toggle", icon="TOGGLE_CYCLIC")
        layout.operator("curve.switch_direction", icon="SWITCH_DIRECTION")

        layout.separator()

        layout.operator("curve.normals_make_consistent", icon="RECALC_NORMALS")
        layout.operator("curve.spline_weight_set", icon="MOD_VERTEX_WEIGHT")
        layout.operator("curve.radius_set", icon="RADIUS")

        layout.separator()

        # Remove
        layout.operator("curve.split", icon="SPLIT")
        layout.operator("curve.decimate", icon="DECIMATE")
        layout.operator("curve.separate", icon="SEPARATE")
        layout.operator("curve.dissolve_verts", icon="DISSOLVE_VERTS")
        layout.operator(
            "curve.delete", text="Delete Segment", icon="DELETE"
        ).type = "SEGMENT"
        layout.operator(
            "curve.delete", text="Delete Point", icon="DELETE"
        ).type = "VERT"

        layout.separator()

        layout.menu("VIEW3D_MT_edit_curve_showhide")  # BFA - added to context menu


class VIEW3D_MT_edit_curve_delete(Menu):
    bl_label = "Delete"

    def draw(self, _context):
        layout = self.layout

        layout.operator("curve.delete", text="Vertices", icon="DELETE").type = "VERT"
        layout.operator("curve.delete", text="Segment", icon="DELETE").type = "SEGMENT"


class VIEW3D_MT_edit_curve_showhide(Menu):
    bl_label = "Show/Hide"

    def draw(self, context):
        layout = self.layout

        layout.operator("curve.reveal", text="Show Hidden", icon="HIDE_OFF")
        layout.operator(
            "curve.hide", text="Hide Selected", icon="HIDE_ON"
        ).unselected = False
        layout.operator(
            "curve.hide", text="Hide Unselected", icon="HIDE_UNSELECTED"
        ).unselected = True


class VIEW3D_MT_edit_surface(Menu):
    bl_label = "Surface"

    draw = draw_curve


class VIEW3D_MT_edit_font_chars(Menu):
    bl_label = "Special Characters"

    def draw(self, _context):
        layout = self.layout

        layout.operator(
            "font.text_insert", text="Copyright \u00a9", icon="COPYRIGHT"
        ).text = "\u00a9"
        layout.operator(
            "font.text_insert", text="Registered Trademark \u00ae", icon="TRADEMARK"
        ).text = "\u00ae"

        layout.separator()

        layout.operator(
            "font.text_insert", text="Degree \u00b0", icon="DEGREE"
        ).text = "\u00b0"
        layout.operator(
            "font.text_insert", text="Multiplication \u00d7", icon="MULTIPLICATION"
        ).text = "\u00d7"
        layout.operator(
            "font.text_insert", text="Circle \u2022", icon="CIRCLE"
        ).text = "\u2022"

        layout.separator()

        layout.operator(
            "font.text_insert", text="Superscript \u00b9", icon="SUPER_ONE"
        ).text = "\u00b9"
        layout.operator(
            "font.text_insert", text="Superscript \u00b2", icon="SUPER_TWO"
        ).text = "\u00b2"
        layout.operator(
            "font.text_insert", text="Superscript \u00b3", icon="SUPER_THREE"
        ).text = "\u00b3"

        layout.separator()

        layout.operator(
            "font.text_insert", text="Guillemet \u00bb", icon="DOUBLE_RIGHT"
        ).text = "\u00bb"
        layout.operator(
            "font.text_insert", text="Guillemet \u00ab", icon="DOUBLE_LEFT"
        ).text = "\u00ab"
        layout.operator(
            "font.text_insert", text="Per Mille \u2030", icon="PROMILLE"
        ).text = "\u2030"

        layout.separator()

        layout.operator(
            "font.text_insert", text="Euro \u20ac", icon="EURO"
        ).text = "\u20ac"
        layout.operator(
            "font.text_insert", text="Florin \u0192", icon="DUTCH_FLORIN"
        ).text = "\u0192"
        layout.operator(
            "font.text_insert", text="Pound \u00a3", icon="POUND"
        ).text = "\u00a3"
        layout.operator(
            "font.text_insert", text="Yen \u00a5", icon="YEN"
        ).text = "\u00a5"

        layout.separator()

        layout.operator(
            "font.text_insert", text="German Eszett \u00df", icon="GERMAN_S"
        ).text = "\u00df"
        layout.operator(
            "font.text_insert",
            text="Inverted Question Mark \u00bf",
            icon="SPANISH_QUESTION",
        ).text = "\u00bf"
        layout.operator(
            "font.text_insert",
            text="Inverted Exclamation Mark \u00a1",
            icon="SPANISH_EXCLAMATION",
        ).text = "\u00a1"


class VIEW3D_MT_edit_font_kerning(Menu):
    bl_label = "Kerning"

    def draw(self, context):
        layout = self.layout

        ob = context.active_object
        text = ob.data
        kerning = text.edit_format.kerning

        layout.operator(
            "font.change_spacing", text="Decrease Kerning", icon="DECREASE_KERNING"
        ).delta = -1.0
        layout.operator(
            "font.change_spacing", text="Increase Kerning", icon="INCREASE_KERNING"
        ).delta = 1.0
        layout.operator(
            "font.change_spacing", text="Reset Kerning", icon="RESET"
        ).delta = -kerning


# bfa menu
class VIEW3D_MT_edit_font_move(Menu):
    bl_label = "Move Cursor"

    def draw(self, _context):
        layout = self.layout

        layout.operator_enum("font.move", "type")


class VIEW3D_MT_edit_font_delete(Menu):
    bl_label = "Delete"

    def draw(self, _context):
        layout = self.layout

        layout.operator(
            "font.delete", text="Previous Character", icon="DELETE"
        ).type = "PREVIOUS_CHARACTER"
        layout.operator(
            "font.delete", text="Next Character", icon="DELETE"
        ).type = "NEXT_CHARACTER"
        layout.operator(
            "font.delete", text="Previous Word", icon="DELETE"
        ).type = "PREVIOUS_WORD"
        layout.operator(
            "font.delete", text="Next Word", icon="DELETE"
        ).type = "NEXT_WORD"


class VIEW3D_MT_edit_font(Menu):
    bl_label = "Text"

    def draw(self, _context):
        layout = self.layout

        layout.operator("font.text_cut", text="Cut", icon="CUT")
        layout.operator("font.text_copy", text="Copy", icon="COPYDOWN")
        layout.operator("font.text_paste", text="Paste", icon="PASTEDOWN")

        layout.separator()

        layout.operator("font.text_paste_from_file", icon="PASTEDOWN")

        layout.separator()

        layout.operator(
            "font.case_set", text="To Uppercase", icon="SET_UPPERCASE"
        ).case = "UPPER"
        layout.operator(
            "font.case_set", text="To Lowercase", icon="SET_LOWERCASE"
        ).case = "LOWER"

        layout.separator()

        layout.operator("FONT_OT_text_insert_unicode", icon="UNICODE")
        layout.menu("VIEW3D_MT_edit_font_chars")
        layout.menu("VIEW3D_MT_edit_font_move")  # bfa menu

        layout.separator()

        layout.operator(
            "font.style_toggle", text="Toggle Bold", icon="BOLD"
        ).style = "BOLD"
        layout.operator(
            "font.style_toggle", text="Toggle Italic", icon="ITALIC"
        ).style = "ITALIC"
        layout.operator(
            "font.style_toggle", text="Toggle Underline", icon="UNDERLINE"
        ).style = "UNDERLINE"
        layout.operator(
            "font.style_toggle", text="Toggle Small Caps", icon="SMALL_CAPS"
        ).style = "SMALL_CAPS"

        layout.menu("VIEW3D_MT_edit_font_kerning")

        layout.separator()

        layout.menu("VIEW3D_MT_edit_font_delete")


class VIEW3D_MT_edit_font_context_menu(Menu):
    bl_label = "Text"

    def draw(self, _context):
        layout = self.layout

        layout.operator_context = "INVOKE_DEFAULT"

        layout.operator("font.text_cut", text="Cut", icon="CUT")
        layout.operator("font.text_copy", text="Copy", icon="COPYDOWN")
        layout.operator("font.text_paste", text="Paste", icon="PASTEDOWN")

        layout.separator()

        layout.operator("font.select_all", icon="SELECT_ALL")

        layout.separator()

        layout.menu("VIEW3D_MT_edit_font")


class VIEW3D_MT_edit_meta(Menu):
    bl_label = "Metaball"

    def draw(self, _context):
        layout = self.layout

        layout.menu("VIEW3D_MT_transform")
        layout.menu("VIEW3D_MT_mirror")
        layout.menu("VIEW3D_MT_snap")

        layout.separator()

        layout.operator("mball.duplicate_metaelems", text="Duplicate", icon="DUPLICATE")

        layout.separator()

        layout.menu("VIEW3D_MT_edit_meta_showhide")

        layout.operator_context = "EXEC_REGION_WIN"
        layout.operator("mball.delete_metaelems", text="Delete", icon="DELETE")


class VIEW3D_MT_edit_meta_showhide(Menu):
    bl_label = "Show/Hide"

    def draw(self, _context):
        layout = self.layout

        layout.operator("mball.reveal_metaelems", text="Show Hidden", icon="HIDE_OFF")
        layout.operator(
            "mball.hide_metaelems", text="Hide Selected", icon="HIDE_ON"
        ).unselected = False
        layout.operator(
            "mball.hide_metaelems", text="Hide Unselected", icon="HIDE_UNSELECTED"
        ).unselected = True


class VIEW3D_MT_edit_lattice(Menu):
    bl_label = "Lattice"

    def draw(self, _context):
        layout = self.layout

        layout.menu("VIEW3D_MT_transform")
        layout.menu("VIEW3D_MT_mirror")
        layout.menu("VIEW3D_MT_snap")
        layout.menu("VIEW3D_MT_edit_lattice_flip")  # bfa menu - blender uses enum

        layout.separator()

        layout.operator("lattice.make_regular", icon="MAKE_REGULAR")

        layout.menu("VIEW3D_MT_hook")

        layout.separator()

        layout.operator("object.vertex_parent_set", icon="VERTEX_PARENT")


# bfa menu - blender uses enum
class VIEW3D_MT_edit_lattice_flip(Menu):
    bl_label = "Flip"

    def draw(self, context):
        layout = self.layout

        layout.operator("lattice.flip", text=" U (X) axis", icon="FLIP_X").axis = "U"
        layout.operator("lattice.flip", text=" V (Y) axis", icon="FLIP_Y").axis = "V"
        layout.operator("lattice.flip", text=" W (Z) axis", icon="FLIP_Z").axis = "W"


class VIEW3D_MT_edit_armature(Menu):
    bl_label = "Armature"

    def draw(self, context):
        layout = self.layout

        edit_object = context.edit_object
        arm = edit_object.data

        layout.menu("VIEW3D_MT_transform_armature")
        layout.menu("VIEW3D_MT_mirror")
        layout.menu("VIEW3D_MT_snap")

        layout.separator()

        layout.menu("VIEW3D_MT_edit_armature_roll")

        layout.operator(
            "transform.transform", text="Set Bone Roll", icon="SET_ROLL"
        ).mode = "BONE_ROLL"
        layout.operator(
            "armature.roll_clear", text="Clear Bone Roll", icon="CLEAR_ROLL"
        )

        layout.separator()

        layout.operator("armature.extrude_move", icon="EXTRUDE_REGION")
        layout.operator("armature.click_extrude", icon="EXTRUDE_REGION")

        if arm.use_mirror_x:
            layout.operator("armature.extrude_forked", icon="EXTRUDE_REGION")

        layout.operator("armature.duplicate_move", icon="DUPLICATE")
        layout.operator("armature.fill", icon="FILLBETWEEN")

        layout.separator()

        layout.operator("armature.split", icon="SPLIT")
        layout.operator("armature.separate", icon="SEPARATE")
        layout.operator("armature.symmetrize", icon="SYMMETRIZE")

        layout.separator()

        layout.operator("armature.subdivide", text="Subdivide", icon="SUBDIVIDE_EDGES")
        layout.operator(
            "armature.switch_direction",
            text="Switch Direction",
            icon="SWITCH_DIRECTION",
        )

        layout.separator()

        layout.menu("VIEW3D_MT_edit_armature_names")

        layout.separator()

        layout.operator_context = "INVOKE_DEFAULT"
        layout.operator(
            "armature.move_to_collection",
            text="Move to Bone Collection",
            icon="GROUP_BONE",
        )
        layout.menu("VIEW3D_MT_bone_collections")

        layout.separator()

        layout.operator_context = "EXEC_REGION_WIN"
        layout.operator("armature.parent_set", text="Make Parent", icon="PARENT_SET")
        layout.operator(
            "armature.parent_clear", text="Clear Parent", icon="PARENT_CLEAR"
        )

        layout.separator()

        layout.menu("VIEW3D_MT_bone_options_toggle", text="Bone Settings")
        layout.menu(
            "VIEW3D_MT_armature_showhide"
        )  # bfa - the new show hide menu with split tooltip

        layout.separator()

        layout.operator("armature.delete", icon="DELETE")
        layout.operator("armature.dissolve", icon="DELETE")


# BFA menu
class VIEW3D_MT_armature_showhide(Menu):
    bl_label = "Show/Hide"

    def draw(self, context):
        layout = self.layout

        layout.operator("armature.reveal", text="Show Hidden", icon="HIDE_OFF")
        layout.operator(
            "armature.hide", text="Hide Selected", icon="HIDE_ON"
        ).unselected = False
        layout.operator(
            "armature.hide", text="Hide Unselected", icon="HIDE_UNSELECTED"
        ).unselected = True


class VIEW3D_MT_armature_context_menu(Menu):
    bl_label = "Armature"

    def draw(self, context):
        layout = self.layout

        edit_object = context.edit_object
        arm = edit_object.data

        layout.operator_context = "INVOKE_REGION_WIN"

        # Add
        layout.operator("armature.subdivide", text="Subdivide", icon="SUBDIVIDE_EDGES")
        layout.operator("armature.duplicate_move", text="Duplicate", icon="DUPLICATE")
        layout.operator("armature.extrude_move", icon="EXTRUDE_REGION")
        if arm.use_mirror_x:
            layout.operator("armature.extrude_forked", icon="EXTRUDE_REGION")

        layout.separator()

        layout.operator("armature.fill", icon="FILLBETWEEN")

        layout.separator()

        # Modify
        layout.menu("VIEW3D_MT_mirror")
        layout.menu("VIEW3D_MT_snap")
        layout.operator(
            "armature.switch_direction",
            text="Switch Direction",
            icon="SWITCH_DIRECTION",
        )
        layout.operator("armature.symmetrize", icon="SYMMETRIZE")
        layout.menu("VIEW3D_MT_edit_armature_names")

        layout.separator()

        layout.operator("armature.parent_set", text="Make Parent", icon="PARENT_SET")
        layout.operator(
            "armature.parent_clear", text="Clear Parent", icon="PARENT_CLEAR"
        )

        layout.separator()

        # Remove
        layout.operator("armature.split", icon="SPLIT")
        layout.operator("armature.separate", icon="SEPARATE")

        layout.separator()

        layout.operator(
            "armature.move_to_collection",
            text="Move to Bone Collection",
            icon="GROUP_BONE",
        )  # BFA - added to context menu

        layout.separator()

        layout.menu("VIEW3D_MT_armature_showhide")  # BFA - added to context menu

        layout.separator()

        layout.operator("armature.dissolve", icon="DELETE")
        layout.operator("armature.delete", icon="DELETE")


class VIEW3D_MT_edit_armature_names(Menu):
    bl_label = "Names"

    def draw(self, _context):
        layout = self.layout

        layout.operator_context = "EXEC_REGION_WIN"
        layout.operator(
            "armature.autoside_names", text="Auto-Name Left/Right", icon="RENAME_X"
        ).type = "XAXIS"
        layout.operator(
            "armature.autoside_names", text="Auto-Name Front/Back", icon="RENAME_Y"
        ).type = "YAXIS"
        layout.operator(
            "armature.autoside_names", text="Auto-Name Top/Bottom", icon="RENAME_Z"
        ).type = "ZAXIS"
        layout.operator("armature.flip_names", text="Flip Names", icon="FLIP")


class VIEW3D_MT_edit_armature_parent(Menu):
    bl_label = "Parent"
    bl_translation_context = i18n_contexts.operator_default

    def draw(self, _context):
        layout = self.layout

        layout.operator("armature.parent_set", text="Make", icon="PARENT_SET")
        layout.operator("armature.parent_clear", text="Clear", icon="PARENT_CLEAR")


class VIEW3D_MT_edit_armature_roll(Menu):
    bl_label = "Recalculate Bone Roll"

    def draw(self, _context):
        layout = self.layout

        layout.label(text="- Positive: -")
        layout.operator(
            "armature.calculate_roll", text="Local + X Tangent", icon="ROLL_X_TANG_POS"
        ).type = "POS_X"
        layout.operator(
            "armature.calculate_roll", text="Local + Z Tangent", icon="ROLL_Z_TANG_POS"
        ).type = "POS_Z"
        layout.operator(
            "armature.calculate_roll", text="Global + X Axis", icon="ROLL_X_POS"
        ).type = "GLOBAL_POS_X"
        layout.operator(
            "armature.calculate_roll", text="Global + Y Axis", icon="ROLL_Y_POS"
        ).type = "GLOBAL_POS_Y"
        layout.operator(
            "armature.calculate_roll", text="Global + Z Axis", icon="ROLL_Z_POS"
        ).type = "GLOBAL_POS_Z"
        layout.label(text="- Negative: -")
        layout.operator(
            "armature.calculate_roll", text="Local - X Tangent", icon="ROLL_X_TANG_NEG"
        ).type = "NEG_X"
        layout.operator(
            "armature.calculate_roll", text="Local - Z Tangent", icon="ROLL_Z_TANG_NEG"
        ).type = "NEG_Z"
        layout.operator(
            "armature.calculate_roll", text="Global - X Axis", icon="ROLL_X_NEG"
        ).type = "GLOBAL_NEG_X"
        layout.operator(
            "armature.calculate_roll", text="Global - Y Axis", icon="ROLL_Y_NEG"
        ).type = "GLOBAL_NEG_Y"
        layout.operator(
            "armature.calculate_roll", text="Global - Z Axis", icon="ROLL_Z_NEG"
        ).type = "GLOBAL_NEG_Z"
        layout.label(text="- Other: -")
        layout.operator(
            "armature.calculate_roll", text="Active Bone", icon="BONE_DATA"
        ).type = "ACTIVE"
        layout.operator(
            "armature.calculate_roll", text="View Axis", icon="MANIPUL"
        ).type = "VIEW"
        layout.operator(
            "armature.calculate_roll", text="Cursor", icon="CURSOR"
        ).type = "CURSOR"


class VIEW3D_MT_edit_armature_delete(Menu):
    bl_label = "Delete"

    def draw(self, _context):
        layout = self.layout
        layout.operator_context = "EXEC_AREA"

        layout.operator("armature.delete", text="Bones", icon="DELETE")

        layout.separator()

        layout.operator("armature.dissolve", text="Dissolve Bones", icon="DELETE")


# BFA - menu
class VIEW3D_MT_edit_grease_pencil_arrange_strokes(Menu):
    bl_label = "Arrange Strokes"

    def draw(self, context):
        layout = self.layout

        layout.operator(
            "grease_pencil.reorder", text="Bring Forward", icon="MOVE_UP"
        ).direction = "UP"
        layout.operator(
            "grease_pencil.reorder", text="Send Backward", icon="MOVE_DOWN"
        ).direction = "DOWN"
        layout.operator(
            "grease_pencil.reorder", text="Bring to Front", icon="MOVE_TO_TOP"
        ).direction = "TOP"
        layout.operator(
            "grease_pencil.reorder", text="Send to Back", icon="MOVE_TO_BOTTOM"
        ).direction = "BOTTOM"


class VIEW3D_MT_weight_grease_pencil(Menu):
    bl_label = "Weights"

    def draw(self, _context):
        layout = self.layout

        layout.operator(
            "grease_pencil.vertex_group_normalize_all",
            text="Normalize All",
            icon="WEIGHT_NORMALIZE_ALL",
        )
        layout.operator(
            "grease_pencil.vertex_group_normalize",
            text="Normalize",
            icon="WEIGHT_NORMALIZE",
        )

        layout.separator()

        layout.operator(
            "grease_pencil.weight_invert", text="Invert Weight", icon="WEIGHT_INVERT"
        )
        layout.operator(
            "grease_pencil.vertex_group_smooth", text="Smooth", icon="WEIGHT_SMOOTH"
        )

        layout.separator()

        layout.operator(
            "grease_pencil.weight_sample", text="Sample Weight", icon="EYEDROPPER"
        )


class VIEW3D_MT_edit_greasepencil_animation(Menu):
    bl_label = "Animation"

    def draw(self, context):
        layout = self.layout
        layout.operator(
            "grease_pencil.insert_blank_frame",
            text="Insert Blank Keyframe (Active Layer)",
            icon="ADD",
        )
        layout.operator(
            "grease_pencil.insert_blank_frame",
            text="Insert Blank Keyframe (All Layers)",
            icon="ADD_ALL",
        ).all_layers = True

        layout.separator()
        layout.operator(
            "grease_pencil.frame_duplicate",
            text="Duplicate Active Keyframe (Active Layer)",
            icon="DUPLICATE",
        ).all = False
        layout.operator(
            "grease_pencil.frame_duplicate",
            text="Duplicate Active Keyframe (All Layers)",
            icon="DUPLICATE_ALL",
        ).all = True

        layout.separator()
        layout.operator(
            "grease_pencil.active_frame_delete",
            text="Delete Active Keyframe (Active Layer)",
            icon="DELETE",
        ).all = False
        layout.operator(
            "grease_pencil.active_frame_delete",
            text="Delete Active Keyframe (All Layers)",
            icon="DELETE_ALL",
        ).all = True


class VIEW3D_MT_edit_greasepencil_showhide(Menu):
    bl_label = "Show/Hide"

    def draw(self, _context):
        layout = self.layout

        layout.operator(
            "grease_pencil.layer_reveal", text="Show All Layers", icon="HIDE_OFF"
        )

        layout.separator()

        layout.operator(
            "grease_pencil.layer_hide", text="Hide Active Layer", icon="HIDE_ON"
        ).unselected = False
        layout.operator(
            "grease_pencil.layer_hide",
            text="Hide Inactive Layers",
            icon="HIDE_UNSELECTED",
        ).unselected = True


class VIEW3D_MT_edit_greasepencil_cleanup(Menu):
    bl_label = "Clean Up"

    def draw(self, context):
        ob = context.object

        layout = self.layout

        layout.operator("grease_pencil.clean_loose", icon="DELETE_LOOSE")
        layout.operator("grease_pencil.frame_clean_duplicate", icon="DELETE_DUPLICATE")

        if ob.mode == "EDIT":  # BFA - should only show in edit mode
            layout.operator(
                "grease_pencil.stroke_merge_by_distance",
                text="Merge by Distance",
                icon="REMOVE_DOUBLES",
            )
            layout.operator("grease_pencil.reproject", icon="REPROJECT")


class VIEW3D_MT_edit_greasepencil(Menu):
    bl_label = "Grease Pencil"

    def draw(self, _context):
        layout = self.layout

        layout.menu("VIEW3D_MT_transform")
        layout.menu("VIEW3D_MT_mirror")
        layout.menu("GREASE_PENCIL_MT_snap")

        layout.separator()

        layout.menu("GREASE_PENCIL_MT_layer_active", text="Active Layer")

        layout.separator()

        layout.menu("VIEW3D_MT_edit_greasepencil_animation", text="Animation")
        layout.operator(
            "grease_pencil.interpolate_sequence",
            text="Interpolate Sequence",
            icon="SEQUENCE",
        ).use_selection = True
        layout.operator(
            "grease_pencil.duplicate_move", text="Duplicate", icon="DUPLICATE"
        )

        layout.separator()

        layout.operator("grease_pencil.copy", text="Copy", icon="COPYDOWN")
        layout.operator("grease_pencil.paste", text="Paste", icon="PASTEDOWN").type = 'ACTIVE'
        layout.operator("grease_pencil.paste", text="Paste by Layer").type = 'LAYER'

        layout.operator_menu_enum("grease_pencil.dissolve", "type")
        layout.menu("VIEW3D_MT_edit_greasepencil_delete")

        layout.separator()

        layout.menu("VIEW3D_MT_edit_greasepencil_cleanup")
        layout.menu("VIEW3D_MT_edit_greasepencil_showhide")

        layout.separator()
        layout.operator_menu_enum("grease_pencil.separate", "mode", text="Separate")


class VIEW3D_MT_edit_greasepencil_stroke(Menu):
    bl_label = "Stroke"

    def draw(self, context):
        layout = self.layout

        tool_settings = context.tool_settings
        settings = tool_settings.gpencil_sculpt
        mode = (
            tool_settings.gpencil_selectmode_edit
        )  # bfa - the select mode for grease pencils

        layout.operator(
            "grease_pencil.stroke_subdivide", text="Subdivide", icon="SUBDIVIDE_EDGES"
        )
        layout.operator(
            "grease_pencil.stroke_subdivide_smooth",
            text="Subdivide and Smooth",
            icon="SUBDIVIDE_EDGES",
        )
        # bfa - not in stroke mode. It is greyed out for this mode, so hide.
        if mode != "STROKE":
            layout.operator(
                "grease_pencil.stroke_simplify", text="Fixed", icon="MOD_SIMPLIFY"
            ).mode = "FIXED"
            layout.operator(
                "grease_pencil.stroke_simplify", text="Adaptive"
            ).mode = "ADAPTIVE"
            layout.operator(
                "grease_pencil.stroke_simplify", text="Sample"
            ).mode = "SAMPLE"
            layout.operator(
                "grease_pencil.stroke_simplify", text="Merge"
            ).mode = "MERGE"
        layout.separator()
        layout.operator_menu_enum("grease_pencil.join_selection", "type", text="Join")

        layout.separator()

        layout.menu("GREASE_PENCIL_MT_move_to_layer")
        layout.menu("VIEW3D_MT_grease_pencil_assign_material")
        layout.operator("grease_pencil.set_active_material", icon="MATERIAL")
        layout.menu("VIEW3D_MT_edit_grease_pencil_arrange_strokes")  # BFA - menu

        layout.separator()

        layout.operator(
            "grease_pencil.cyclical_set", text="Close", icon="TOGGLE_CLOSE"
        ).type = "CLOSE"
        layout.operator(
            "grease_pencil.cyclical_set", text="Toggle Cyclic", icon="TOGGLE_CYCLIC"
        ).type = "TOGGLE"
        layout.operator_menu_enum(
            "grease_pencil.caps_set", text="Set Caps", property="type"
        )
        layout.operator("grease_pencil.stroke_switch_direction", icon="FLIP")
        layout.operator(
            "grease_pencil.set_start_point", text="Set Start Point", icon="STARTPOINT"
        )

        layout.separator()

        layout.operator(
            "grease_pencil.set_uniform_thickness",
            text="Normalize Thickness",
            icon="MOD_THICKNESS",
        )
        layout.operator(
            "grease_pencil.set_uniform_opacity",
            text="Normalize Opacity",
            icon="MOD_OPACITY",
        )

        layout.separator()

        layout.operator_menu_enum("grease_pencil.set_curve_type", property="type")
        layout.operator("grease_pencil.set_curve_resolution", icon="SPLINE_RESOLUTION")

        layout.separator()

        layout.operator("grease_pencil.reset_uvs", icon="RESET")


class VIEW3D_MT_edit_greasepencil_point(Menu):
    bl_label = "Point"

    def draw(self, _context):
        layout = self.layout

        layout.operator(
            "grease_pencil.extrude_move", text="Extrude", icon="EXTRUDE_REGION"
        )

        layout.separator()

        layout.operator(
            "grease_pencil.stroke_smooth", text="Smooth", icon="PARTICLEBRUSH_SMOOTH"
        )

        layout.separator()

        layout.menu("VIEW3D_MT_greasepencil_vertex_group")

        layout.separator()

        layout.operator_menu_enum("grease_pencil.set_handle_type", property="type")


class VIEW3D_MT_edit_curves_add(Menu):
    bl_label = "Add"
    bl_translation_context = i18n_contexts.operator_default

    def draw(self, _context):
        layout = self.layout

        layout.operator("curves.add_bezier", text="Bezier", icon="CURVE_BEZCURVE")
        layout.operator("curves.add_circle", text="Circle", icon="CURVE_BEZCIRCLE")


class VIEW3D_MT_edit_curves(Menu):
    bl_label = "Curves"

    def draw(self, _context):
        layout = self.layout

        layout.menu("VIEW3D_MT_transform")
        layout.separator()
        layout.operator("curves.duplicate_move", icon="DUPLICATE")
        layout.separator()
        layout.operator("curves.attribute_set", icon="NODE_ATTRIBUTE")
        layout.operator("curves.delete", icon="DELETE")
        layout.operator("curves.cyclic_toggle", icon="TOGGLE_CYCLIC")
        layout.operator_menu_enum("curves.curve_type_set", "type")
        layout.template_node_operator_asset_menu_items(catalog_path=self.bl_label)


class VIEW3D_MT_edit_curves_control_points(Menu):
    bl_label = "Control Points"

    def draw(self, _context):
        layout = self.layout

        layout.operator("curves.extrude_move", icon="EXTRUDE_REGION")
        layout.operator_menu_enum("curves.handle_type_set", "type")


class VIEW3D_MT_edit_curves_segments(Menu):
    bl_label = "Segments"

    def draw(self, _context):
        layout = self.layout

        layout.operator("curves.subdivide", icon="SUBDIVIDE_EDGES")
        layout.operator("curves.switch_direction", icon="SWITCH_DIRECTION")


class VIEW3D_MT_edit_curves_context_menu(Menu):
    bl_label = "Curves"

    def draw(self, _context):
        layout = self.layout

        layout.operator_context = "INVOKE_DEFAULT"

        layout.operator("curves.subdivide", icon="SUBDIVIDE_EDGES")
        layout.operator("curves.extrude_move", icon="EXTRUDE_REGION")

        layout.separator()

        layout.operator_menu_enum("curves.handle_type_set", "type")

        layout.separator()

        layout.operator("curves.split")


class VIEW3D_MT_edit_pointcloud(Menu):
    bl_label = "Point Cloud"

    def draw(self, context):
        layout = self.layout
        layout.menu("VIEW3D_MT_transform")
        layout.separator()
        layout.operator("pointcloud.duplicate_move")
        layout.separator()
        layout.operator("pointcloud.attribute_set")
        layout.operator("pointcloud.delete")
        layout.operator("pointcloud.separate")
        layout.template_node_operator_asset_menu_items(catalog_path=self.bl_label)


class VIEW3D_MT_object_mode_pie(Menu):
    bl_label = "Mode"

    def draw(self, _context):
        layout = self.layout

        pie = layout.menu_pie()
        pie.operator_enum("object.mode_set", "mode")


class VIEW3D_MT_view_pie(Menu):
    bl_label = "View"
    bl_idname = "VIEW3D_MT_view_pie"

    def draw(self, _context):
        layout = self.layout

        pie = layout.menu_pie()
        # pie.operator_enum("view3d.view_axis", "type") #BFA - Opted to the
        # operators that contain consistenty iconography

        # 4 - LEFT
        pie.operator(
            "view3d.view_axis", text="Left", icon="VIEW_LEFT"
        ).type = "LEFT"  # BFA - Icon changed
        # 6 - RIGHT
        pie.operator(
            "view3d.view_axis", text="Right", icon="VIEW_RIGHT"
        ).type = "RIGHT"  # BFA - Icon changed
        # 2 - BOTTOM
        pie.operator(
            "view3d.view_axis", text="Bottom", icon="VIEW_BOTTOM"
        ).type = "BOTTOM"  # BFA - Icon changed
        # 8 - TOP
        pie.operator(
            "view3d.view_axis", text="Top", icon="VIEW_TOP"
        ).type = "TOP"  # BFA - Icon changed
        # 7 - TOP - LEFT
        pie.operator(
            "view3d.view_axis", text="Back", icon="VIEW_BACK"
        ).type = "BACK"  # BFA - Icon Added
        # 9 - TOP - RIGHT
        pie.operator(
            "view3d.view_axis", text="Front", icon="VIEW_FRONT"
        ).type = "FRONT"  # BFA - Icon Added

        # 1 - BOTTOM - LEFT
        pie.operator("view3d.view_camera", text="View Camera", icon="CAMERA_DATA")
        # 3 - BOTTOM - RIGHT
        pie.operator("view3d.view_selected", text="View Selected", icon="VIEW_SELECTED")


class VIEW3D_MT_transform_gizmo_pie(Menu):
    bl_label = "View"

    def draw(self, context):
        layout = self.layout

        pie = layout.menu_pie()
        # 1: Left
        pie.operator(
            "view3d.transform_gizmo_set", text="Move", icon="TRANSFORM_MOVE"
        ).type = {"TRANSLATE"}
        # 2: Right
        pie.operator(
            "view3d.transform_gizmo_set", text="Rotate", icon="TRANSFORM_ROTATE"
        ).type = {"ROTATE"}
        # 3: Down
        pie.operator(
            "view3d.transform_gizmo_set", text="Scale", icon="TRANSFORM_SCALE"
        ).type = {"SCALE"}
        # 4: Up
        pie.prop(context.space_data, "show_gizmo", text="Show Gizmos", icon="GIZMO")
        # 5: Up/Left
        pie.operator("view3d.transform_gizmo_set", text="All", icon="GIZMO").type = {
            "TRANSLATE",
            "ROTATE",
            "SCALE",
        }


class VIEW3D_MT_shading_pie(Menu):
    bl_label = "Shading"

    def draw(self, context):
        layout = self.layout
        pie = layout.menu_pie()

        view = context.space_data

        pie.prop(view.shading, "type", expand=True)


class VIEW3D_MT_shading_ex_pie(Menu):
    bl_label = "Shading"

    def draw(self, context):
        layout = self.layout
        pie = layout.menu_pie()

        view = context.space_data

        pie.prop_enum(view.shading, "type", value="WIREFRAME")
        pie.prop_enum(view.shading, "type", value="SOLID")

        # Note this duplicates "view3d.toggle_xray" logic, so we can see the active item: #58661.
        if context.pose_object:
            pie.prop(view.overlay, "show_xray_bone", icon="XRAY")
        else:
            xray_active = (context.mode == "EDIT_MESH") or (
                view.shading.type in {"SOLID", "WIREFRAME"}
            )
            if xray_active:
                sub = pie
            else:
                sub = pie.row()
                sub.active = False
            sub.prop(
                view.shading,
                "show_xray_wireframe"
                if (view.shading.type == "WIREFRAME")
                else "show_xray",
                text="Toggle X-Ray",
                icon="XRAY",
            )

        pie.prop(view.overlay, "show_overlays", text="Toggle Overlays", icon="OVERLAY")

        pie.prop_enum(view.shading, "type", value="MATERIAL")
        pie.prop_enum(view.shading, "type", value="RENDERED")


class VIEW3D_MT_pivot_pie(Menu):
    bl_label = "Pivot Point"

    def draw(self, context):
        layout = self.layout
        pie = layout.menu_pie()

        tool_settings = context.tool_settings
        obj = context.active_object
        mode = context.mode

        pie.prop_enum(
            tool_settings, "transform_pivot_point", value="BOUNDING_BOX_CENTER"
        )
        pie.prop_enum(tool_settings, "transform_pivot_point", value="CURSOR")
        pie.prop_enum(
            tool_settings, "transform_pivot_point", value="INDIVIDUAL_ORIGINS"
        )
        pie.prop_enum(tool_settings, "transform_pivot_point", value="MEDIAN_POINT")
        pie.prop_enum(tool_settings, "transform_pivot_point", value="ACTIVE_ELEMENT")
        if (obj is None) or (mode in {"OBJECT", "POSE", "WEIGHT_PAINT"}):
            pie.prop(tool_settings, "use_transform_pivot_point_align")
        if mode in {"EDIT_GPENCIL", "EDIT_GREASE_PENCIL"}:
            pie.prop(tool_settings.gpencil_sculpt, "use_scale_thickness")


class VIEW3D_MT_orientations_pie(Menu):
    bl_label = "Orientation"

    def draw(self, context):
        layout = self.layout
        pie = layout.menu_pie()
        scene = context.scene

        pie.prop(scene.transform_orientation_slots[0], "type", expand=True)


class VIEW3D_MT_snap_pie(Menu):
    bl_label = "Snap"

    def draw(self, _context):
        layout = self.layout
        pie = layout.menu_pie()

        pie.operator(
            "view3d.snap_cursor_to_grid", text="Cursor to Grid", icon="CURSORTOGRID"
        )
        pie.operator(
            "view3d.snap_selected_to_grid",
            text="Selection to Grid",
            icon="SELECTIONTOGRID",
        )
        pie.operator(
            "view3d.snap_cursor_to_selected",
            text="Cursor to Selected",
            icon="CURSORTOSELECTION",
        )
        pie.operator(
            "view3d.snap_selected_to_cursor",
            text="Selection to Cursor",
            icon="SELECTIONTOCURSOR",
        ).use_offset = False
        pie.operator(
            "view3d.snap_selected_to_cursor",
            text="Selection to Cursor (Keep Offset)",
            icon="SELECTIONTOCURSOROFFSET",
        ).use_offset = True
        pie.operator(
            "view3d.snap_selected_to_active",
            text="Selection to Active",
            icon="SELECTIONTOACTIVE",
        )
        pie.operator(
            "view3d.snap_cursor_to_center",
            text="Cursor to World Origin",
            icon="CURSORTOCENTER",
        )
        pie.operator(
            "view3d.snap_cursor_to_active",
            text="Cursor to Active",
            icon="CURSORTOACTIVE",
        )


class VIEW3D_MT_proportional_editing_falloff_pie(Menu):
    bl_label = "Proportional Editing Falloff"

    def draw(self, context):
        layout = self.layout
        pie = layout.menu_pie()

        tool_settings = context.scene.tool_settings

        pie.prop(tool_settings, "proportional_edit_falloff", expand=True)


class VIEW3D_MT_sculpt_mask_edit_pie(Menu):
    bl_label = "Mask Edit"

    def draw(self, _context):
        layout = self.layout
        pie = layout.menu_pie()

        props = pie.operator(
            "paint.mask_flood_fill", text="Invert Mask", icon="INVERT_MASK"
        )  # BFA - icon
        props.mode = "INVERT"
        props = pie.operator(
            "paint.mask_flood_fill", text="Clear Mask", icon="CLEAR_MASK"
        )  # BFA - icon
        props.mode = "VALUE"
        props.value = 0.0
        props = pie.operator(
            "sculpt.mask_filter", text="Smooth Mask", icon="PARTICLEBRUSH_SMOOTH"
        )  # BFA - icon
        props.filter_type = "SMOOTH"
        props = pie.operator(
            "sculpt.mask_filter", text="Sharpen Mask", icon="SHARPEN"
        )  # BFA - icon
        props.filter_type = "SHARPEN"
        props = pie.operator(
            "sculpt.mask_filter", text="Grow Mask", icon="SELECTMORE"
        )  # BFA - icon
        props.filter_type = "GROW"
        props = pie.operator(
            "sculpt.mask_filter", text="Shrink Mask", icon="SELECTLESS"
        )  # BFA - icon
        props.filter_type = "SHRINK"
        props = pie.operator(
            "sculpt.mask_filter", text="Increase Contrast", icon="INC_CONTRAST"
        )  # BFA - icon
        props.filter_type = "CONTRAST_INCREASE"
        props.auto_iteration_count = False
        props = pie.operator(
            "sculpt.mask_filter", text="Decrease Contrast", icon="DEC_CONTRAST"
        )  # BFA - icon
        props.filter_type = "CONTRAST_DECREASE"
        props.auto_iteration_count = False


class VIEW3D_MT_sculpt_automasking_pie(Menu):
    bl_label = "Automasking"

    def draw(self, context):
        layout = self.layout
        pie = layout.menu_pie()

        tool_settings = context.tool_settings
        sculpt = tool_settings.sculpt

        pie.prop(sculpt, "use_automasking_topology", text="Topology")
        pie.prop(sculpt, "use_automasking_face_sets", text="Face Sets")
        pie.prop(sculpt, "use_automasking_boundary_edges", text="Mesh Boundary")
        pie.prop(
            sculpt, "use_automasking_boundary_face_sets", text="Face Sets Boundary"
        )
        pie.prop(sculpt, "use_automasking_cavity", text="Cavity")
        pie.prop(sculpt, "use_automasking_cavity_inverted", text="Cavity (Inverted)")
        pie.prop(sculpt, "use_automasking_start_normal", text="Area Normal")
        pie.prop(sculpt, "use_automasking_view_normal", text="View Normal")


class VIEW3D_MT_grease_pencil_sculpt_automasking_pie(Menu):
    bl_label = "Automasking"

    def draw(self, context):
        layout = self.layout
        pie = layout.menu_pie()

        tool_settings = context.tool_settings
        sculpt = tool_settings.gpencil_sculpt

        pie.prop(sculpt, "use_automasking_stroke", text="Stroke")
        pie.prop(sculpt, "use_automasking_layer_stroke", text="Layer")
        pie.prop(sculpt, "use_automasking_material_stroke", text="Material")
        pie.prop(sculpt, "use_automasking_layer_active", text="Active Layer")
        pie.prop(sculpt, "use_automasking_material_active", text="Active Material")


class VIEW3D_MT_sculpt_face_sets_edit_pie(Menu):
    bl_label = "Face Sets Edit"

    def draw(self, _context):
        layout = self.layout
        pie = layout.menu_pie()

        props = pie.operator(
            "sculpt.face_sets_create", text="Face Set from Masked", icon="MOD_MASK"
        )  # BFA - Icon
        props.mode = "MASKED"

        props = pie.operator(
            "sculpt.face_sets_create", text="Face Set from Visible", icon="FILL_MASK"
        )  # BFA - Icon
        props.mode = "VISIBLE"

        pie.operator(
            "paint.visibility_invert", text="Invert Visible", icon="INVERT_MASK"
        )  # BFA - Icon

        props = pie.operator("paint.hide_show_all", icon="HIDE_OFF")  # BFA - Icon
        props.action = "SHOW"


class VIEW3D_MT_wpaint_vgroup_lock_pie(Menu):
    bl_label = "Vertex Group Locks"

    def draw(self, _context):
        layout = self.layout
        pie = layout.menu_pie()

        # 1: Left
        props = pie.operator("object.vertex_group_lock", icon="LOCKED", text="Lock All")
        props.action, props.mask = "LOCK", "ALL"
        # 2: Right
        props = pie.operator(
            "object.vertex_group_lock", icon="UNLOCKED", text="Unlock All"
        )
        props.action, props.mask = "UNLOCK", "ALL"
        # 3: Down
        props = pie.operator(
            "object.vertex_group_lock", icon="UNLOCKED", text="Unlock Selected"
        )
        props.action, props.mask = "UNLOCK", "SELECTED"
        # 4: Up
        props = pie.operator(
            "object.vertex_group_lock", icon="LOCKED", text="Lock Selected"
        )
        props.action, props.mask = "LOCK", "SELECTED"
        # 5: Up/Left
        props = pie.operator(
            "object.vertex_group_lock", icon="LOCKED", text="Lock Unselected"
        )
        props.action, props.mask = "LOCK", "UNSELECTED"
        # 6: Up/Right
        props = pie.operator(
            "object.vertex_group_lock",
            text="Lock Only Selected",
            icon="RESTRICT_SELECT_OFF",
        )
        props.action, props.mask = "LOCK", "INVERT_UNSELECTED"
        # 7: Down/Left
        props = pie.operator(
            "object.vertex_group_lock",
            text="Lock Only Unselected",
            icon="RESTRICT_SELECT_ON",
        )
        props.action, props.mask = "UNLOCK", "INVERT_UNSELECTED"
        # 8: Down/Right
        props = pie.operator(
            "object.vertex_group_lock", text="Invert Locks", icon="INVERSE"
        )
        props.action, props.mask = "INVERT", "ALL"


# ********** Panel **********


class VIEW3D_PT_active_tool(Panel, ToolActivePanelHelper):
    bl_space_type = "VIEW_3D"
    bl_region_type = "UI"
    bl_category = "Tool"
    # See comment below.
    # bl_options = {'HIDE_HEADER'}

    # Don't show in properties editor.
    @classmethod
    def poll(cls, context):
        return context.area.type == "VIEW_3D"


# FIXME(campbell): remove this second panel once 'HIDE_HEADER' works with category tabs,
# Currently pinning allows ordering headerless panels below panels with headers.
class VIEW3D_PT_active_tool_duplicate(Panel, ToolActivePanelHelper):
    bl_space_type = "VIEW_3D"
    bl_region_type = "UI"
    bl_category = "Tool"
    bl_options = {"HIDE_HEADER"}

    # Only show in properties editor.
    @classmethod
    def poll(cls, context):
        return context.area.type != "VIEW_3D"


# BFA - heavily modified, careful
class VIEW3D_PT_view3d_properties(Panel):
    bl_space_type = "VIEW_3D"
    bl_region_type = "UI"
    bl_category = "View"
    bl_label = "View"
    bl_options = {"DEFAULT_CLOSED"}

    def draw(self, context):
        layout = self.layout

        view = context.space_data

        layout.use_property_split = True
        layout.use_property_decorate = False  # No animation.

        col = layout.column()

        subcol = col.column()
        subcol.active = bool(
            view.region_3d.view_perspective != "CAMERA" or view.region_quadviews
        )
        subcol.prop(view, "lens", text="Focal Length")

        subcol = col.column(align=True)
        subcol.prop(view, "clip_start", text="Clip Near")
        subcol.prop(
            view, "clip_end", text="Clip Far", text_ctxt=i18n_contexts.id_camera
        )

        subcol.separator()

        col = layout.column()

        subcol = col.column()
        subcol.use_property_split = False
        row = subcol.row()
        split = row.split(factor=0.65)
        split.prop(view, "use_local_camera")
        if view.use_local_camera:
            split.label(icon="DISCLOSURE_TRI_DOWN")
        else:
            split.label(icon="DISCLOSURE_TRI_RIGHT")

        if view.use_local_camera:
            row = subcol.row()
            row.use_property_split = True
            row.prop(view, "camera", text="")

        row = subcol.row(align=True)
        if view.region_3d.view_perspective == "CAMERA":
            row = subcol.row()
            subcol.prop(view.overlay, "show_camera_passepartout", text="Passepartout")

        subcol.use_property_split = False
        subcol.prop(view, "use_render_border")


# BFA - not used
# class VIEW3D_PT_view3d_lock(Panel):


# bfa panel
class VIEW3D_PT_view3d_properties_edit(Panel):
    bl_space_type = "VIEW_3D"
    bl_region_type = "UI"
    bl_category = "View"
    bl_label = "Edit"
    bl_options = {"DEFAULT_CLOSED"}

    def draw(self, context):
        layout = self.layout

        tool_settings = context.tool_settings
        layout.prop(tool_settings, "lock_object_mode")


# bfa panel
class VIEW3D_PT_view3d_camera_lock(Panel):
    bl_space_type = "VIEW_3D"
    bl_region_type = "UI"
    bl_category = "View"
    bl_label = "Camera Lock"
    bl_parent_id = "VIEW3D_PT_view3d_properties"

    def draw(self, context):
        layout = self.layout

        layout.use_property_split = True
        layout.use_property_decorate = False  # No animation.

        view = context.space_data

        col = layout.column(align=True)
        sub = col.column()
        sub.active = bool(
            view.region_3d.view_perspective != "CAMERA" or view.region_quadviews
        )

        sub.prop(view, "lock_object")
        lock_object = view.lock_object
        if lock_object:
            if lock_object.type == "ARMATURE":
                sub.prop_search(
                    view,
                    "lock_bone",
                    lock_object.data,
                    "edit_bones" if lock_object.mode == "EDIT" else "bones",
                    text="Bone",
                )
        else:
            col = layout.column(align=True)
            col.use_property_split = False
            col.prop(view, "lock_cursor", text="Lock To 3D Cursor")

        col.use_property_split = False
        col.prop(view, "lock_camera", text="Camera to View")
        col.prop(view.region_3d, "lock_rotation", text="Lock View Rotation")


class VIEW3D_PT_view3d_cursor(Panel):
    bl_space_type = "VIEW_3D"
    bl_region_type = "UI"
    bl_category = "View"
    bl_label = "3D Cursor"
    bl_options = {"DEFAULT_CLOSED"}

    def draw(self, context):
        layout = self.layout

        cursor = context.scene.cursor

        layout.use_property_split = True
        layout.use_property_decorate = False

        layout.column().prop(cursor, "location", text="Location")
        rotation_mode = cursor.rotation_mode
        if rotation_mode == "QUATERNION":
            layout.column().prop(cursor, "rotation_quaternion", text="Rotation")
        elif rotation_mode == "AXIS_ANGLE":
            layout.column().prop(cursor, "rotation_axis_angle", text="Rotation")
        else:
            layout.column().prop(cursor, "rotation_euler", text="Rotation")
        layout.prop(cursor, "rotation_mode", text="")


class VIEW3D_PT_collections(Panel):
    bl_space_type = "VIEW_3D"
    bl_region_type = "UI"
    bl_category = "View"
    bl_label = "Collections"
    bl_options = {"DEFAULT_CLOSED"}

    def _draw_collection(
        self, layout, view_layer, use_local_collections, collection, index
    ):
        need_separator = index
        for child in collection.children:
            index += 1

            if child.exclude:
                continue

            if child.collection.hide_viewport:
                continue

            if need_separator:
                layout.separator()
                need_separator = False

            icon = "BLANK1"
            # has_objects = True
            if child.has_selected_objects(view_layer):
                icon = "LAYER_ACTIVE"
            elif child.has_objects():
                icon = "LAYER_USED"
            else:
                # has_objects = False
                pass

            row = layout.row()
            row.use_property_decorate = False
            sub = row.split(factor=0.98)
            subrow = sub.row()
            subrow.alignment = "LEFT"
            subrow.operator(
                "object.hide_collection",
                text=child.name,
                icon=icon,
                emboss=False,
            ).collection_index = index

            sub = row.split()
            subrow = sub.row(align=True)
            subrow.alignment = "RIGHT"
            if not use_local_collections:
                subrow.active = (
                    collection.is_visible
                )  # Parent collection runtime visibility
                subrow.prop(child, "hide_viewport", text="", emboss=False)
            else:
                subrow.active = (
                    collection.visible_get()
                )  # Parent collection runtime visibility
                icon = "HIDE_OFF" if child.visible_get() else "HIDE_ON"
                props = subrow.operator(
                    "object.hide_collection", text="", icon=icon, emboss=False
                )
                props.collection_index = index
                props.toggle = True

        for child in collection.children:
            index = self._draw_collection(
                layout, view_layer, use_local_collections, child, index
            )

        return index

    def draw(self, context):
        layout = self.layout
        layout.use_property_split = False

        view = context.space_data
        view_layer = context.view_layer

        layout.use_property_split = False
        layout.prop(view, "use_local_collections")
        layout.separator()

        # We pass index 0 here because the index is increased
        # so the first real index is 1
        # And we start with index as 1 because we skip the master collection
        self._draw_collection(
            layout,
            view_layer,
            view.use_local_collections,
            view_layer.layer_collection,
            0,
        )


class VIEW3D_PT_object_type_visibility(Panel):
    bl_space_type = "VIEW_3D"
    bl_region_type = "HEADER"
    bl_label = "Selectability & Visibility"
    bl_ui_units_x = 8

    # Allows derived classes to pass view data other than context.space_data.
    # This is used by the official VR add-on, which passes XrSessionSettings
    # since VR has a 3D view that only exists for the duration of the VR session.
    def draw_ex(self, _context, view, show_select):
        layout = self.layout
        layout.use_property_split = True
        layout.use_property_decorate = False

        layout.label(text="Selectability & Visibility")
        layout.separator()
        col = layout.column(align=True)

        attr_object_types = (
            ("mesh", "Mesh", "OUTLINER_OB_MESH"),
            ("curve", "Curve", "OUTLINER_OB_CURVE"),
            ("surf", "Surface", "OUTLINER_OB_SURFACE"),
            ("meta", "Meta", "OUTLINER_OB_META"),
            ("font", "Text", "OUTLINER_OB_FONT"),
            (None, None, None),
            ("curves", "Hair Curves", "HAIR_DATA"),
            ("pointcloud", "Point Cloud", "OUTLINER_OB_POINTCLOUD"),
            ("volume", "Volume", "OUTLINER_OB_VOLUME"),
            ("grease_pencil", "Grease Pencil", "OUTLINER_OB_GREASEPENCIL"),
            ("armature", "Armature", "OUTLINER_OB_ARMATURE"),
            (None, None, None),
            ("lattice", "Lattice", "OUTLINER_OB_LATTICE"),
            ("empty", "Empty", "OUTLINER_OB_EMPTY"),
            ("light", "Light", "OUTLINER_OB_LIGHT"),
            ("light_probe", "Light Probe", "OUTLINER_OB_LIGHTPROBE"),
            ("camera", "Camera", "OUTLINER_OB_CAMERA"),
            ("speaker", "Speaker", "OUTLINER_OB_SPEAKER"),
        )

        for attr, attr_name, attr_icon in attr_object_types:
            if attr is None:
                col.separator()
                continue

            if attr == "curves" and not hasattr(bpy.data, "hair_curves"):
                continue
            elif attr == "pointcloud" and not hasattr(bpy.data, "pointclouds"):
                continue

            attr_v = "show_object_viewport_" + attr
            icon_v = "HIDE_OFF" if getattr(view, attr_v) else "HIDE_ON"

            row = col.row(align=True)
            row.label(text=attr_name, icon=attr_icon)

            if show_select:
                attr_s = "show_object_select_" + attr
                icon_s = (
                    "RESTRICT_SELECT_OFF"
                    if getattr(view, attr_s)
                    else "RESTRICT_SELECT_ON"
                )

                rowsub = row.row(align=True)
                rowsub.active = getattr(view, attr_v)
                rowsub.prop(view, attr_s, text="", icon=icon_s, emboss=False)

            row.prop(view, attr_v, text="", icon=icon_v, emboss=False)

    def draw(self, context):
        view = context.space_data
        self.draw_ex(context, view, True)


class VIEW3D_PT_shading(Panel):
    bl_space_type = "VIEW_3D"
    bl_region_type = "HEADER"
    bl_label = "Shading"
    bl_ui_units_x = 12

    @classmethod
    def get_shading(cls, context):
        # Get settings from 3D viewport or OpenGL render engine
        view = context.space_data
        if view.type == "VIEW_3D":
            return view.shading
        else:
            return context.scene.display.shading

    def draw(self, _context):
        layout = self.layout
        layout.label(text="Viewport Shading")


class VIEW3D_PT_shading_lighting(Panel):
    bl_space_type = "VIEW_3D"
    bl_region_type = "HEADER"
    bl_label = "Lighting"
    bl_parent_id = "VIEW3D_PT_shading"

    @classmethod
    def poll(cls, context):
        shading = VIEW3D_PT_shading.get_shading(context)
        if shading.type in {"SOLID", "MATERIAL"}:
            return True
        if shading.type == "RENDERED":
            engine = context.scene.render.engine
            if engine == "BLENDER_EEVEE_NEXT":
                return True
        return False

    def draw(self, context):
        layout = self.layout
        shading = VIEW3D_PT_shading.get_shading(context)

        col = layout.column()
        split = col.split(factor=0.9)

        if shading.type == "SOLID":
            row = split.row()
            row.separator()
            row.prop(shading, "light", expand=True)
            col = split.column()

            split = layout.split(factor=0.9)
            col = split.column()
            sub = col.row()

            if shading.light == "STUDIO":
                prefs = context.preferences
                system = prefs.system

                if not system.use_studio_light_edit:
                    sub.scale_y = 0.6  # Smaller studio-light preview.
                    row = sub.row()
                    row.separator()
                    row.template_icon_view(shading, "studio_light", scale_popup=3.0)
                else:
                    row = sub.row()
                    row.separator()
                    row.prop(
                        system,
                        "use_studio_light_edit",
                        text="Disable Studio Light Edit",
                        icon="NONE",
                        toggle=True,
                    )

                col = split.column()
                col.operator(
                    "screen.userpref_show", emboss=False, text="", icon="PREFERENCES"
                ).section = "LIGHTS"

                split = layout.split(factor=0.9)
                col = split.column()

                row = col.row()
                row.separator()
                row.prop(
                    shading,
                    "use_world_space_lighting",
                    text="",
                    icon="WORLD",
                    toggle=True,
                )
                row = row.row()
                if shading.use_world_space_lighting:
                    row.prop(shading, "studiolight_rotate_z", text="Rotation")
                    col = split.column()  # to align properly with above

            elif shading.light == "MATCAP":
                sub.scale_y = 0.6  # smaller matcap preview
                row = sub.row()
                row.separator()
                row.template_icon_view(shading, "studio_light", scale_popup=3.0)

                col = split.column()
                col.operator(
                    "screen.userpref_show", emboss=False, text="", icon="PREFERENCES"
                ).section = "LIGHTS"
                col.operator(
                    "view3d.toggle_matcap_flip",
                    emboss=False,
                    text="",
                    icon="ARROW_LEFTRIGHT",
                )

        elif shading.type == "MATERIAL":
            row = col.row()
            row.separator()
            row.prop(shading, "use_scene_lights")
            row = col.row()
            row.separator()
            row.prop(shading, "use_scene_world")
            col = layout.column()
            split = col.split(factor=0.9)

            if not shading.use_scene_world:
                col = split.column()
                sub = col.row()
                sub.scale_y = 0.6
                row = sub.row()
                row.separator()
                row.template_icon_view(shading, "studio_light", scale_popup=3)

                col = split.column()
                col.operator(
                    "screen.userpref_show", emboss=False, text="", icon="PREFERENCES"
                ).section = "LIGHTS"

                split = layout.split(factor=0.9)
                col = split.column()

                engine = context.scene.render.engine
                row = col.row()
                if engine == "BLENDER_WORKBENCH":
                    row.separator()
                    row.prop(
                        shading,
                        "use_studiolight_view_rotation",
                        text="",
                        icon="WORLD",
                        toggle=True,
                    )
                row = row.row()
                row.prop(shading, "studiolight_rotate_z", text="Rotation")

                row = col.row()
                row.separator()
                row.prop(shading, "studiolight_intensity")
                row = col.row()
                row.separator()
                row.prop(shading, "studiolight_background_alpha")
                row = col.row()
                row.separator()
                row.prop(shading, "studiolight_background_blur")
                col = split.column()  # to align properly with above

        elif shading.type == "RENDERED":
            row = col.row()
            row.separator()
            row.prop(shading, "use_scene_lights_render")
            row = col.row()
            row.separator()
            row.prop(shading, "use_scene_world_render")

            if not shading.use_scene_world_render:
                col = layout.column()
                split = col.split(factor=0.9)

                col = split.column()
                sub = col.row()
                sub.scale_y = 0.6
                row = sub.row()
                row.separator()
                row.template_icon_view(shading, "studio_light", scale_popup=3)

                col = split.column()
                col.operator(
                    "screen.userpref_show", emboss=False, text="", icon="PREFERENCES"
                ).section = "LIGHTS"

                split = layout.split(factor=0.9)
                col = split.column()
                row = col.row()
                row.separator()
                row.prop(shading, "studiolight_rotate_z", text="Rotation")
                row = col.row()
                row.separator()
                row.prop(shading, "studiolight_intensity")
                row = col.row()
                row.separator()
                row.prop(shading, "studiolight_background_alpha")
                engine = context.scene.render.engine
                row = col.row()
                row.separator()
                row.prop(shading, "studiolight_background_blur")
                col = split.column()  # to align properly with above
            else:
                row = col.row()
                row.separator()
                row.label(icon="DISCLOSURE_TRI_RIGHT")


class VIEW3D_PT_shading_color(Panel):
    bl_space_type = "VIEW_3D"
    bl_region_type = "HEADER"
    bl_label = "Wire Color"
    bl_parent_id = "VIEW3D_PT_shading"

    def _draw_color_type(self, context):
        layout = self.layout
        shading = VIEW3D_PT_shading.get_shading(context)

        layout.grid_flow(columns=3, align=True).prop(shading, "color_type", expand=True)
        if shading.color_type == "SINGLE":
            layout.row().prop(shading, "single_color", text="")

    def _draw_background_color(self, context):
        layout = self.layout
        shading = VIEW3D_PT_shading.get_shading(context)

        layout.row().label(text="Background")
        layout.row().prop(shading, "background_type", expand=True)
        if shading.background_type == "VIEWPORT":
            layout.row().prop(shading, "background_color", text="")

    def draw(self, context):
        layout = self.layout
        shading = VIEW3D_PT_shading.get_shading(context)

        self.layout.row().prop(shading, "wireframe_color_type", expand=True)
        self.layout.separator()

        if shading.type == "SOLID":
            layout.row().label(text="Color")
            self._draw_color_type(context)
            self.layout.separator()
            self._draw_background_color(context)
        elif shading.type == "WIREFRAME":
            self._draw_background_color(context)


class VIEW3D_PT_shading_options(Panel):
    bl_space_type = "VIEW_3D"
    bl_region_type = "HEADER"
    bl_label = "Options"
    bl_parent_id = "VIEW3D_PT_shading"

    @classmethod
    def poll(cls, context):
        shading = VIEW3D_PT_shading.get_shading(context)
        return shading.type in {"WIREFRAME", "SOLID"}

    def draw(self, context):
        layout = self.layout

        shading = VIEW3D_PT_shading.get_shading(context)

        col = layout.column()

        if shading.type == "SOLID":
            row = col.row()
            row.separator()
            row.prop(shading, "show_backface_culling")

        row = col.row()

        if shading.type == "WIREFRAME":
            split = layout.split()
            col = split.column()
            row = col.row()
            row.separator()
            row.prop(shading, "show_xray_wireframe")
            col = split.column()
            if shading.show_xray_wireframe:
                col.prop(shading, "xray_alpha_wireframe", text="")
            else:
                col.label(icon="DISCLOSURE_TRI_RIGHT")
        elif shading.type == "SOLID":
            xray_active = shading.show_xray and shading.xray_alpha != 1

            split = layout.split()
            col = split.column()
            col.use_property_split = False
            row = col.row()
            row.separator()
            row.prop(shading, "show_xray")
            col = split.column()
            if shading.show_xray:
                col.use_property_split = False
                col.prop(shading, "xray_alpha", text="")
            else:
                col.label(icon="DISCLOSURE_TRI_RIGHT")

            split = layout.split()
            split.active = not xray_active
            col = split.column()
            col.use_property_split = False
            row = col.row()
            row.separator()
            row.prop(shading, "show_shadows")
            col = split.column()
            if shading.show_shadows:
                col.use_property_split = False
                row = col.row(align=True)
                row.prop(shading, "shadow_intensity", text="")
                row.popover(
                    panel="VIEW3D_PT_shading_options_shadow",
                    icon="PREFERENCES",
                    text="",
                )
            else:
                col.label(icon="DISCLOSURE_TRI_RIGHT")

            row = col.row()
            if not xray_active:
                row.separator()
                row.prop(shading, "use_dof", text="Depth of Field")

        if shading.type in {"WIREFRAME", "SOLID"}:
            split = layout.split()
            col = split.column()
            col.use_property_split = False
            row = col.row()
            row.separator()
            row.prop(shading, "show_object_outline")
            col = split.column()
            if shading.show_object_outline:
                col.use_property_split = False
                col.prop(shading, "object_outline_color", text="")
            else:
                col.label(icon="DISCLOSURE_TRI_RIGHT")

        if shading.type == "SOLID":
            col = layout.column()
            if shading.light in {"STUDIO", "MATCAP"}:
                studio_light = shading.selected_studio_light
                if (
                    studio_light is not None
                ) and studio_light.has_specular_highlight_pass:
                    row = col.row()
                    row.separator()
                    row.prop(
                        shading, "show_specular_highlight", text="Specular Lighting"
                    )


class VIEW3D_PT_shading_options_shadow(Panel):
    bl_label = "Shadow Settings"
    bl_space_type = "VIEW_3D"
    bl_region_type = "HEADER"

    def draw(self, context):
        layout = self.layout
        layout.use_property_split = True
        scene = context.scene

        col = layout.column()
        col.prop(scene.display, "light_direction")
        col.prop(scene.display, "shadow_shift")
        col.prop(scene.display, "shadow_focus")


class VIEW3D_PT_shading_options_ssao(Panel):
    bl_label = "SSAO Settings"
    bl_space_type = "VIEW_3D"
    bl_region_type = "HEADER"

    def draw(self, context):
        layout = self.layout
        layout.use_property_split = True
        scene = context.scene

        col = layout.column(align=True)
        col.prop(scene.display, "matcap_ssao_samples")
        col.prop(scene.display, "matcap_ssao_distance")
        col.prop(scene.display, "matcap_ssao_attenuation")


class VIEW3D_PT_shading_cavity(Panel):
    bl_space_type = 'VIEW_3D'
    bl_region_type = 'HEADER'
    bl_label = "Cavity"
    bl_parent_id = "VIEW3D_PT_shading"

    @classmethod
    def poll(cls, context):
        shading = VIEW3D_PT_shading.get_shading(context)
        return shading.type in {'SOLID'}

    def draw_header(self, context):
        layout = self.layout
        shading = VIEW3D_PT_shading.get_shading(context)
        xray_active = shading.show_xray and shading.xray_alpha != 1

        row = layout.row()
        row.active = not xray_active
        row.prop(shading, "show_cavity")
        if shading.show_cavity:
            row.prop(shading, "cavity_type", text="Type")

    def draw(self, context):
        layout = self.layout
        shading = VIEW3D_PT_shading.get_shading(context)
        xray_active = shading.show_xray and shading.xray_alpha != 1

        col = layout.column()

        if shading.show_cavity and not xray_active:
            if shading.cavity_type in {"WORLD", "BOTH"}:
                row = col.row()
                row.separator()
                row.separator()
                row.label(text="World Space")
                row = col.row()
                row.separator()
                row.separator()
                row.separator()
                row.use_property_split = True
                row.prop(shading, "cavity_ridge_factor", text="Ridge")
                row = col.row()
                row.separator()
                row.separator()
                row.separator()
                row.use_property_split = True
                row.prop(shading, "cavity_valley_factor", text="Valley")
                row.popover(
                    panel="VIEW3D_PT_shading_options_ssao",
                    icon="PREFERENCES",
                    text="",
                )

            if shading.cavity_type in {"SCREEN", "BOTH"}:
                row = col.row()
                row.separator()
                row.separator()
                row.label(text="Screen Space")
                row = col.row()
                row.separator()
                row.separator()
                row.separator()
                row.use_property_split = True
                row.prop(shading, "curvature_ridge_factor", text="Ridge")
                row = col.row()
                row.separator()
                row.separator()
                row.separator()
                row.use_property_split = True
                row.prop(shading, "curvature_valley_factor", text="Valley")


class VIEW3D_PT_shading_render_pass(Panel):
    bl_space_type = "VIEW_3D"
    bl_region_type = "HEADER"
    bl_label = "Render Pass"
    bl_parent_id = "VIEW3D_PT_shading"
    COMPAT_ENGINES = {"BLENDER_EEVEE_NEXT"}

    @classmethod
    def poll(cls, context):
        return (context.space_data.shading.type == "MATERIAL") or (
            context.engine in cls.COMPAT_ENGINES
            and context.space_data.shading.type == "RENDERED"
        )

    def draw(self, context):
        shading = context.space_data.shading

        layout = self.layout
        row = layout.row()
        row.separator()
        row.prop(shading, "render_pass", text="")


class VIEW3D_PT_shading_compositor(Panel):
    bl_space_type = "VIEW_3D"
    bl_region_type = "HEADER"
    bl_label = "Compositor"
    bl_parent_id = "VIEW3D_PT_shading"
    bl_order = 10

    @classmethod
    def poll(cls, context):
        return context.space_data.shading.type in {"MATERIAL", "RENDERED"}

    def draw(self, context):
        shading = context.space_data.shading
        row = self.layout.row()
        row.prop(shading, "use_compositor", expand=True)


class VIEW3D_PT_gizmo_display(Panel):
    bl_space_type = "VIEW_3D"
    bl_region_type = "HEADER"
    bl_label = "Gizmos"
    bl_ui_units_x = 12  # BFA - wider

    def draw(self, context):
        layout = self.layout

        scene = context.scene
        view = context.space_data

        prefs = context.preferences
        prefsview = prefs.view

        col = layout.column()
        col.label(text="Viewport Gizmos")
        col.separator()

        col.active = view.show_gizmo
        colsub = col.column()
        # BFA - these are shown below to float left under a label
        # colsub.prop(view, "show_gizmo_navigate", text="Navigate")
        # colsub.prop(view, "show_gizmo_tool", text="Active Tools")
        # colsub.prop(view, "show_gizmo_modifier", text="Active Modifier")
        # colsub.prop(view, "show_gizmo_context", text="Active Object")

        row = colsub.row()
        row.separator()
        row.prop(view, "show_gizmo_navigate", text="Navigate")

        # BFA - these are shown below with a conditional display
        # col = layout.column()
        # col.active = view.show_gizmo and view.show_gizmo_context
        # col.label(text="Object Gizmos")
        # col.prop(scene.transform_orientation_slots[1], "type", text="")
        # col.prop(view, "show_gizmo_object_translate", text="Move", text_ctxt=i18n_contexts.operator_default)
        # col.prop(view, "show_gizmo_object_rotate", text="Rotate", text_ctxt=i18n_contexts.operator_default)
        # col.prop(view, "show_gizmo_object_scale", text="Scale", text_ctxt=i18n_contexts.operator_default)

        row = colsub.row()
        row.separator()
        row.prop(view, "show_gizmo_tool", text="Active Tools")
        row = colsub.row()
        row.separator()
        row.prop(view, "show_gizmo_modifier", text="Active Modifier")

        split = col.split()
        row = split.row()
        row.separator()
        row.prop(view, "show_gizmo_context", text="Active Object")

        row = split.row(align=True)
        if not view.show_gizmo_context:
            row.label(icon="DISCLOSURE_TRI_RIGHT")
        else:
            row.label(icon="DISCLOSURE_TRI_DOWN")
            split = col.split()
            row = split.row()
            row.separator()

            col = layout.column(align=True)
            if view.show_gizmo and view.show_gizmo_context:
                col.label(text="Object Gizmos")
                row = col.row()
                row.separator()
                row.prop(scene.transform_orientation_slots[1], "type", text="")
                row = col.row()
                row.separator()
                row.prop(
                    view,
                    "show_gizmo_object_translate",
                    text="Move",
                    text_ctxt=i18n_contexts.operator_default,
                )  # BFA
                row = col.row()
                row.separator()
                row.prop(
                    view,
                    "show_gizmo_object_rotate",
                    text="Rotate",
                    text_ctxt=i18n_contexts.operator_default,
                )  # BFA
                row = col.row()
                row.separator()
                row.prop(
                    view,
                    "show_gizmo_object_scale",
                    text="Scale",
                    text_ctxt=i18n_contexts.operator_default,
                )  # BFA

        # Match order of object type visibility
        col = layout.column(align=True)
        col.active = view.show_gizmo
        col.label(text="Empty")
        row = col.row()
        row.separator()
        row.prop(view, "show_gizmo_empty_image", text="Image")
        row = col.row()
        row.separator()
        row.prop(view, "show_gizmo_empty_force_field", text="Force Field")

        col.label(text="Light")
        row = col.row()
        row.separator()
        row.prop(view, "show_gizmo_light_size", text="Size")
        row = col.row()
        row.separator()
        row.prop(view, "show_gizmo_light_look_at", text="Look At")

        col.label(text="Camera")
        row = col.row()
        row.separator()
        row.prop(view, "show_gizmo_camera_lens", text="Lens")
        row = col.row()
        row.separator()
        row.prop(view, "show_gizmo_camera_dof_distance", text="Focus Distance")


class VIEW3D_PT_overlay(Panel):
    bl_space_type = "VIEW_3D"
    bl_region_type = "HEADER"
    bl_label = "Overlays"
    bl_ui_units_x = 14

    def draw(self, _context):
        layout = self.layout
        layout.label(text="Viewport Overlays")


class VIEW3D_PT_overlay_guides(Panel):
    bl_space_type = "VIEW_3D"
    bl_region_type = "HEADER"
    bl_parent_id = "VIEW3D_PT_overlay"
    bl_label = "Guides"

    def draw(self, context):
        layout = self.layout

        view = context.space_data
        scene = context.scene

        overlay = view.overlay
        shading = view.shading
        display_all = overlay.show_overlays

        col = layout.column()
        col.active = display_all

        split = col.split()
        sub = split.column()

        split = col.split()
        col = split.column()
        col.use_property_split = False
        col.prop(overlay, "show_ortho_grid")
        col = split.column()

        if overlay.show_ortho_grid:
            col.prop(
                overlay,
                "show_floor",
                text="Floor",
                text_ctxt=i18n_contexts.editor_view3d,
            )
        else:
            col.label(icon="DISCLOSURE_TRI_RIGHT")

        if overlay.show_ortho_grid:
            col = layout.column(heading="Axes", align=False)

            row = col.row()
            row.use_property_split = True
            row.use_property_decorate = False
            row.separator()
            row.prop(overlay, "show_axis_x", text="X", toggle=True)
            row.prop(overlay, "show_axis_y", text="Y", toggle=True)
            row.prop(overlay, "show_axis_z", text="Z", toggle=True)

            if overlay.show_floor:
                col = layout.column()
                col.use_property_split = True
                col.use_property_decorate = False
                row = col.row()
                row.separator()
                row.prop(overlay, "grid_scale", text="Grid Scale")
                if scene.unit_settings.system == "NONE":
                    col = layout.column()
                    col.use_property_split = True
                    col.use_property_decorate = False
                    row = col.row()
                    row.separator()
                    row.prop(overlay, "grid_subdivisions", text="Subdivisions")

        layout.separator()

        layout.label(text="Options")

        split = layout.split()
        split.active = display_all
        sub = split.column()
        sub.prop(overlay, "show_text", text="Text Info")
        sub.prop(overlay, "show_stats", text="Statistics")
        if view.region_3d.view_perspective == "CAMERA":
            sub.prop(overlay, "show_camera_guides", text="Camera Guides")

        sub = split.column()
        sub.prop(overlay, "show_cursor", text="3D Cursor")
        sub.prop(overlay, "show_annotation", text="Annotations")

        if shading.type == "MATERIAL":
            row = col.row()
            row.active = shading.render_pass == "COMBINED"
            row.separator()
            row.prop(overlay, "show_look_dev")


class VIEW3D_PT_overlay_object(Panel):
    bl_space_type = "VIEW_3D"
    bl_region_type = "HEADER"
    bl_parent_id = "VIEW3D_PT_overlay"
    bl_label = "Objects"

    def draw(self, context):
        shading = VIEW3D_PT_shading.get_shading(context)

        layout = self.layout
        view = context.space_data
        overlay = view.overlay
        display_all = overlay.show_overlays

        col = layout.column(align=True)
        col.active = display_all

        split = col.split()

        sub = split.column(align=True)
        row = sub.row()
        row.separator()
        row.prop(overlay, "show_extras", text="Extras")

        row = sub.row()
        row.separator()
        row.active = overlay.show_extras
        row.prop(overlay, "show_light_colors")

        row = sub.row()
        row.separator()
        row.prop(overlay, "show_relationship_lines")
        row = sub.row()
        row.separator()
        row.prop(overlay, "show_outline_selected")

        sub = split.column(align=True)
        sub.prop(overlay, "show_bones", text="Bones")
        sub.prop(overlay, "show_motion_paths")

        split = col.split()
        col = split.column()
        col.use_property_split = False
        row = col.row()
        row.separator()
        row.prop(overlay, "show_object_origins", text="Origins")
        col = split.column()
        if overlay.show_object_origins:
            col.prop(overlay, "show_object_origins_all", text="Origins (All)")
        else:
            col.label(icon="DISCLOSURE_TRI_RIGHT")

        if shading.type == "WIREFRAME" or shading.show_xray:
            layout.separator()
            layout.prop(overlay, "bone_wire_alpha")


class VIEW3D_PT_overlay_geometry(Panel):
    bl_space_type = "VIEW_3D"
    bl_region_type = "HEADER"
    bl_parent_id = "VIEW3D_PT_overlay"
    bl_label = "Geometry"

    def draw(self, context):
        layout = self.layout
        view = context.space_data
        overlay = view.overlay
        display_all = overlay.show_overlays
        is_wireframes = view.shading.type == "WIREFRAME"

        col = layout.column(align=True)
        col.active = display_all
        split = col.split()
        row = split.row()
        row.separator()
        row.prop(overlay, "show_wireframes")

        row = split.row(align=True)
        if overlay.show_wireframes or is_wireframes:
            row.prop(overlay, "wireframe_threshold", text="")
            row.prop(overlay, "wireframe_opacity", text="Opacity")
        else:
            row.label(icon="DISCLOSURE_TRI_RIGHT")

        row = col.row()
        row.separator()
        row.prop(overlay, "show_face_orientation")

        # These properties should be always available in the UI for all modes
        # other than Object.
        # Even when the Fade Inactive Geometry overlay is not affecting the
        # current active object depending on its mode, it will always affect
        # the rest of the scene.
        if context.mode != "OBJECT":
            col = layout.column(align=True)
            col.active = display_all
            split = col.split()
            row = split.row()
            row.separator()
            row.prop(overlay, "show_fade_inactive")

            row = split.row(align=True)
            if overlay.show_fade_inactive:
                row.prop(overlay, "fade_inactive_alpha", text="")
            else:
                row.label(icon="DISCLOSURE_TRI_RIGHT")

        # sub.prop(overlay, "show_onion_skins")


class VIEW3D_PT_overlay_viewer_node(Panel):
    bl_space_type = "VIEW_3D"
    bl_region_type = "HEADER"
    bl_parent_id = "VIEW3D_PT_overlay"
    bl_label = "Viewer Node"

    # BFA - We modified this method
    def draw(self, context):
        layout = self.layout
        view = context.space_data
        if not view.show_viewer:
            layout.label(text="Viewer Nodes Overlay Is Disabled", icon="ERROR")
            return

        overlay = view.overlay
        display_all = overlay.show_overlays
        col = layout.column(align=True)
        col.active = display_all
        split = col.split()
        row = split.row()
        row.separator()
        row.prop(overlay, "show_viewer_attribute", text="Color Overlay")

        row = split.row(align=True)
        if not overlay.show_viewer_attribute:
            row.label(icon="DISCLOSURE_TRI_RIGHT")
        else:
            row.label(icon="DISCLOSURE_TRI_DOWN")
            split = col.split()
            row = split.row()
            row.separator()
            col2 = row.column()
            split = col2.split()
            row = split.row()
            row.separator()
            row.use_property_split = True
            row.prop(overlay, "viewer_attribute_opacity", text="Opacity")

        split = col.split()
        row = split.row()
        row.separator()
        row.prop(overlay, "show_viewer_text", text="Text Overlay")


class VIEW3D_PT_overlay_motion_tracking(Panel):
    bl_space_type = "VIEW_3D"
    bl_region_type = "HEADER"
    bl_parent_id = "VIEW3D_PT_overlay"
    bl_label = "Motion Tracking"

    def draw_header(self, context):
        layout = self.layout
        view = context.space_data
        overlay = view.overlay
        display_all = overlay.show_overlays
        layout.active = display_all

        row = layout.row()
        split = row.split()
        split.prop(view, "show_reconstruction", text=self.bl_label)
        if view.show_reconstruction:
            split.label(icon="DISCLOSURE_TRI_DOWN")
        else:
            split.label(icon="DISCLOSURE_TRI_RIGHT")

    def draw(self, context):
        layout = self.layout
        view = context.space_data
        overlay = view.overlay
        display_all = overlay.show_overlays

        col = layout.column()
        col.active = display_all

        if view.show_reconstruction:
            split = col.split()

            sub = split.column(align=True)
            row = sub.row()
            row.separator()
            row.prop(view, "show_camera_path", text="Camera Path")

            sub = split.column()
            sub.prop(view, "show_bundle_names", text="Marker Names")

            col = layout.column()
            col.active = display_all
            col.label(text="Tracks")
            row = col.row(align=True)
            row.separator()
            row.prop(view, "tracks_display_type", text="")
            row.prop(view, "tracks_display_size", text="Size")


class VIEW3D_PT_overlay_edit_mesh(Panel):
    bl_space_type = "VIEW_3D"
    bl_region_type = "HEADER"
    bl_label = "Mesh Edit Mode"
    bl_ui_units_x = 12

    @classmethod
    def poll(cls, context):
        return context.mode == "EDIT_MESH"

    def draw(self, context):
        layout = self.layout
        layout.label(text="Mesh Edit Mode Overlays")

        view = context.space_data
        shading = view.shading
        overlay = view.overlay
        display_all = overlay.show_overlays

        is_any_solid_shading = not (shading.show_xray or (shading.type == "WIREFRAME"))

        col = layout.column()
        col.active = display_all

        split = col.split()

        sub = split.column()
        row = sub.row()
        row.separator()
        row.prop(overlay, "show_faces", text="Faces")
        sub = split.column()
        sub.active = is_any_solid_shading
        sub.prop(overlay, "show_face_center", text="Center")

        row = col.row(align=True)
        row.separator()
        row.prop(overlay, "show_edge_crease", text="Creases", toggle=True)
        row.prop(
            overlay,
            "show_edge_sharp",
            text="Sharp",
            text_ctxt=i18n_contexts.plural,
            toggle=True,
        )
        row.prop(overlay, "show_edge_bevel_weight", text="Bevel", toggle=True)
        row.prop(overlay, "show_edge_seams", text="Seams", toggle=True)

        if context.preferences.view.show_developer_ui:
            col.label(text="Developer")
            row = col.row()
            row.separator()
            row.prop(overlay, "show_extra_indices", text="Indices")


class VIEW3D_PT_overlay_edit_mesh_shading(Panel):
    bl_space_type = "VIEW_3D"
    bl_region_type = "HEADER"
    bl_parent_id = "VIEW3D_PT_overlay_edit_mesh"
    bl_label = "Shading"

    @classmethod
    def poll(cls, context):
        return context.mode == "EDIT_MESH"

    def draw(self, context):
        layout = self.layout

        view = context.space_data
        shading = view.shading
        overlay = view.overlay
        tool_settings = context.tool_settings
        display_all = overlay.show_overlays
        statvis = tool_settings.statvis

        col = layout.column()
        col.active = display_all

        row = col.row()
        row.separator()
        split = row.split(factor=0.55)
        split.prop(overlay, "show_retopology", text="Retopology")
        if overlay.show_retopology:
            split.prop(overlay, "retopology_offset", text="")
        else:
            split.label(icon="DISCLOSURE_TRI_RIGHT")

        row = col.row()
        row.separator()
        split = row.split(factor=0.55)
        split.prop(overlay, "show_weight", text="Vertex Group Weights")
        if overlay.show_weight:
            split.label(icon="DISCLOSURE_TRI_DOWN")
        else:
            split.label(icon="DISCLOSURE_TRI_RIGHT")

        if overlay.show_weight:
            row = col.row()
            row.separator()
            row.separator()
            row.use_property_split = True
            row.prop(
                tool_settings, "vertex_group_user", text="Zero Weights", expand=True
            )

        if shading.type == "WIREFRAME":
            xray = shading.show_xray_wireframe and shading.xray_alpha_wireframe < 1.0
        elif shading.type == "SOLID":
            xray = shading.show_xray and shading.xray_alpha < 1.0
        else:
            xray = False
        statvis_active = not xray
        row = col.row()
        row.active = statvis_active
        row.separator()
        split = row.split(factor=0.55)
        split.prop(overlay, "show_statvis", text="Mesh Analysis")
        if overlay.show_statvis:
            split.label(icon="DISCLOSURE_TRI_DOWN")
        else:
            split.label(icon="DISCLOSURE_TRI_RIGHT")

        if overlay.show_statvis:
            col = col.column()
            col.active = statvis_active

            sub = col.split()
            row = sub.row()
            row.separator()
            row.separator()
            row.use_property_split = True
            row.prop(statvis, "type", text="Type")

            statvis_type = statvis.type
            if statvis_type == "OVERHANG":
                row = col.row(align=True)
                row.separator()
                row.prop(statvis, "overhang_min", text="Minimum")
                row.prop(statvis, "overhang_max", text="Maximum")
                row = col.row(align=True)
                row.separator()
                row.row().prop(statvis, "overhang_axis", expand=True)
            elif statvis_type == "THICKNESS":
                row = col.row(align=True)
                row.separator()
                row.prop(statvis, "thickness_min", text="Minimum")
                row.prop(statvis, "thickness_max", text="Maximum")
                col.prop(statvis, "thickness_samples")
            elif statvis_type == "INTERSECT":
                pass
            elif statvis_type == "DISTORT":
                row = col.row(align=True)
                row.separator()
                row.prop(statvis, "distort_min", text="Minimum")
                row.prop(statvis, "distort_max", text="Maximum")
            elif statvis_type == "SHARP":
                row = col.row(align=True)
                row.separator()
                row.prop(statvis, "sharp_min", text="Minimum")
                row.prop(statvis, "sharp_max", text="Maximum")


class VIEW3D_PT_overlay_edit_mesh_measurement(Panel):
    bl_space_type = "VIEW_3D"
    bl_region_type = "HEADER"
    bl_parent_id = "VIEW3D_PT_overlay_edit_mesh"
    bl_label = "Measurement"

    @classmethod
    def poll(cls, context):
        return context.mode == "EDIT_MESH"

    def draw(self, context):
        layout = self.layout

        view = context.space_data
        overlay = view.overlay
        display_all = overlay.show_overlays

        col = layout.column()
        col.active = display_all

        split = col.split()

        sub = split.column()
        row = sub.row()
        row.separator()
        row.prop(overlay, "show_extra_edge_length", text="Edge Length")
        row = sub.row()
        row.separator()
        row.prop(overlay, "show_extra_edge_angle", text="Edge Angle")

        sub = split.column()
        sub.prop(overlay, "show_extra_face_area", text="Face Area")
        sub.prop(overlay, "show_extra_face_angle", text="Face Angle")


class VIEW3D_PT_overlay_edit_mesh_normals(Panel):
    bl_space_type = "VIEW_3D"
    bl_region_type = "HEADER"
    bl_parent_id = "VIEW3D_PT_overlay_edit_mesh"
    bl_label = "Normals"

    @classmethod
    def poll(cls, context):
        return context.mode == "EDIT_MESH"

    def draw(self, context):
        layout = self.layout

        view = context.space_data
        overlay = view.overlay
        display_all = overlay.show_overlays

        col = layout.column()
        col.active = display_all
        split = col.split()

        row = split.row(align=True)
        row.separator()
        row.separator()
        row.prop(overlay, "show_vertex_normals", text="", icon="NORMALS_VERTEX")
        row.prop(overlay, "show_split_normals", text="", icon="NORMALS_VERTEX_FACE")
        row.prop(overlay, "show_face_normals", text="", icon="NORMALS_FACE")

        sub = split.row(align=True)
        if (
            overlay.show_vertex_normals
            or overlay.show_face_normals
            or overlay.show_split_normals
        ):
            sub.use_property_split = True
            if overlay.use_normals_constant_screen_size:
                sub.prop(overlay, "normals_constant_screen_size", text="Size")
            else:
                sub.prop(overlay, "normals_length", text="Size")
        else:
            sub.label(icon="DISCLOSURE_TRI_RIGHT")

        row.prop(
            overlay, "use_normals_constant_screen_size", text="", icon="FIXED_SIZE"
        )


class VIEW3D_PT_overlay_edit_mesh_freestyle(Panel):
    bl_space_type = "VIEW_3D"
    bl_region_type = "HEADER"
    bl_parent_id = "VIEW3D_PT_overlay_edit_mesh"
    bl_label = "Freestyle"

    @classmethod
    def poll(cls, context):
        return context.mode == "EDIT_MESH" and bpy.app.build_options.freestyle

    def draw(self, context):
        layout = self.layout

        view = context.space_data
        overlay = view.overlay
        display_all = overlay.show_overlays

        col = layout.column()
        col.active = display_all

        row = col.row()
        row.separator()
        row.prop(overlay, "show_freestyle_edge_marks", text="Edge Marks")
        row.prop(overlay, "show_freestyle_face_marks", text="Face Marks")


class VIEW3D_PT_overlay_edit_curve(Panel):
    bl_space_type = "VIEW_3D"
    bl_region_type = "HEADER"
    bl_label = "Curve Edit Mode"

    @classmethod
    def poll(cls, context):
        return context.mode == "EDIT_CURVE"

    def draw(self, context):
        layout = self.layout
        view = context.space_data
        overlay = view.overlay
        display_all = overlay.show_overlays

        layout.label(text="Curve Edit Mode Overlays")

        col = layout.column()
        col.active = display_all

        row = col.row()
        row.prop(overlay, "display_handle", text="Handles")

        col = layout.column(align=True)
        col.active = display_all
        split = col.split()
        row = split.row(align=True)
        # row.separator()
        # row.separator()
        row.prop(overlay, "show_curve_normals")

        row = split.row(align=True)
        if overlay.show_curve_normals:
            row.prop(overlay, "normals_length", text="")
        else:
            row.label(icon="DISCLOSURE_TRI_RIGHT")


class VIEW3D_PT_overlay_edit_curves(Panel):
    bl_space_type = "VIEW_3D"
    bl_region_type = "HEADER"
    bl_label = "Curves Edit Mode"

    @classmethod
    def poll(cls, context):
        return context.mode == "EDIT_CURVES"

    def draw(self, context):
        layout = self.layout
        view = context.space_data
        overlay = view.overlay
        display_all = overlay.show_overlays

        layout.label(text="Curves Edit Mode Overlays")

        col = layout.column()
        col.active = display_all

        row = col.row()
        row.prop(overlay, "display_handle", text="Handles")


class VIEW3D_PT_overlay_sculpt(Panel):
    bl_space_type = "VIEW_3D"
    bl_context = ".sculpt_mode"
    bl_region_type = "HEADER"
    bl_label = "Sculpt"
    bl_ui_units_x = 13

    @classmethod
    def poll(cls, context):
        return context.mode == "SCULPT"

    def draw(self, context):
        layout = self.layout

        view = context.space_data
        overlay = view.overlay
        display_all = overlay.show_overlays

        layout.label(text="Sculpt Mode Overlays")

        col = layout.column(align=True)
        col.active = display_all
        split = col.split()
        row = split.row()
        row.separator()
        row.prop(overlay, "show_sculpt_mask", text="Show Mask")

        row = split.row(align=True)
        if overlay.show_sculpt_mask:
            row.prop(overlay, "sculpt_mode_mask_opacity", text="")
        else:
            row.label(icon="DISCLOSURE_TRI_RIGHT")

        col = layout.column(align=True)
        col.active = display_all
        split = col.split()
        row = split.row()
        row.separator()
        row.prop(overlay, "show_sculpt_face_sets", text="Show Face Sets")

        row = split.row(align=True)
        if overlay.show_sculpt_face_sets:
            row.prop(overlay, "sculpt_mode_face_sets_opacity", text="")
        else:
            row.label(icon="DISCLOSURE_TRI_RIGHT")


class VIEW3D_PT_overlay_sculpt_curves(Panel):
    bl_space_type = "VIEW_3D"
    bl_context = ".curves_sculpt"
    bl_region_type = "HEADER"
    bl_label = "Sculpt"
    bl_ui_units_x = 13

    @classmethod
    def poll(cls, context):
        return context.mode == "SCULPT_CURVES"

    def draw(self, context):
        layout = self.layout

        view = context.space_data
        overlay = view.overlay

        layout.label(text="Curve Sculpt Overlays")

        row = layout.row(align=True)
        row.active = overlay.show_overlays
        row.use_property_decorate = False
        row.separator(factor=3)
        row.use_property_split = True
        row.prop(overlay, "sculpt_mode_mask_opacity", text="Selection Opacity")

        col = layout.column()
        split = col.split()
        row = split.row()
        row.active = overlay.show_overlays
        row.separator()
        row.prop(overlay, "show_sculpt_curves_cage", text="Curves Cage")

        row = split.row(align=True)
        row.active = overlay.show_overlays
        if overlay.show_sculpt_curves_cage:
            row.prop(overlay, "sculpt_curves_cage_opacity", text="")
        else:
            row.label(icon="DISCLOSURE_TRI_RIGHT")


class VIEW3D_PT_overlay_bones(Panel):
    bl_space_type = "VIEW_3D"
    bl_region_type = "HEADER"
    bl_label = "Bones"
    bl_ui_units_x = 14

    @staticmethod
    def is_using_wireframe(context):
        mode = context.mode

        if mode in {"POSE", "PAINT_WEIGHT"}:
            armature = context.pose_object
        elif mode == "EDIT_ARMATURE":
            armature = context.edit_object
        else:
            return False

        return armature and armature.display_type == "WIRE"

    @classmethod
    def poll(cls, context):
        mode = context.mode
        return (
            (mode == "POSE")
            or (mode == "PAINT_WEIGHT" and context.pose_object)
            or (
                mode == "EDIT_ARMATURE"
                and VIEW3D_PT_overlay_bones.is_using_wireframe(context)
            )
        )

    def draw(self, context):
        layout = self.layout
        view = context.space_data
        mode = context.mode
        overlay = view.overlay
        display_all = overlay.show_overlays

        layout.label(text="Armature Overlays")

        col = layout.column()
        col.active = display_all

        if mode == "POSE":
            col = layout.column(align=True)
            col.active = display_all
            split = col.split()
            row = split.row(align=True)
            row.separator()
            row.separator()
            row.prop(overlay, "show_xray_bone")

            row = split.row(align=True)
            if display_all and overlay.show_xray_bone:
                row.prop(overlay, "xray_alpha_bone", text="")
            else:
                row.label(icon="DISCLOSURE_TRI_RIGHT")

        elif mode == "PAINT_WEIGHT":
            row = col.row()
            row.separator()
            row.prop(overlay, "show_xray_bone")


class VIEW3D_PT_overlay_texture_paint(Panel):
    bl_space_type = "VIEW_3D"
    bl_region_type = "HEADER"
    bl_label = "Texture Paint"
    bl_ui_units_x = 13

    @classmethod
    def poll(cls, context):
        return context.mode == "PAINT_TEXTURE"

    def draw(self, context):
        layout = self.layout
        view = context.space_data
        overlay = view.overlay
        display_all = overlay.show_overlays

        layout.label(text="Texture Paint Overlays")

        col = layout.column()
        col.active = display_all
        row = col.row()
        row.separator()
        row.label(text="Stencil Mask Opacity")
        row.prop(overlay, "texture_paint_mode_opacity", text="")


class VIEW3D_PT_overlay_vertex_paint(Panel):
    bl_space_type = "VIEW_3D"
    bl_region_type = "HEADER"
    bl_label = "Vertex Paint"

    @classmethod
    def poll(cls, context):
        return context.mode == "PAINT_VERTEX"

    def draw(self, context):
        layout = self.layout
        view = context.space_data
        overlay = view.overlay
        display_all = overlay.show_overlays

        layout.label(text="Vertex Paint Overlays")

        col = layout.column()
        col.active = display_all
        row = col.row()
        row.separator()
        row.label(text="Stencil Mask Opacity")
        row.prop(overlay, "vertex_paint_mode_opacity", text="")
        row = col.row()
        row.separator()
        row.prop(overlay, "show_paint_wire")


class VIEW3D_PT_overlay_weight_paint(Panel):
    bl_space_type = "VIEW_3D"
    bl_region_type = "HEADER"
    bl_label = "Weight Paint"
    bl_ui_units_x = 13

    @classmethod
    def poll(cls, context):
        return context.mode == "PAINT_WEIGHT"

    def draw(self, context):
        layout = self.layout
        view = context.space_data
        overlay = view.overlay
        display_all = overlay.show_overlays
        tool_settings = context.tool_settings

        layout.label(text="Weight Paint Overlays")

        col = layout.column()
        col.active = display_all

        row = col.row()
        row.separator()
        row.label(text="Opacity")
        row.prop(overlay, "weight_paint_mode_opacity", text="")
        row = col.split(factor=0.36)
        row.label(text="     Zero Weights")
        sub = row.row()
        sub.prop(tool_settings, "vertex_group_user", expand=True)

        row = col.row()
        row.separator()
        row.prop(overlay, "show_wpaint_contours")
        row = col.row()
        row.separator()
        row.prop(overlay, "show_paint_wire")


class VIEW3D_PT_snapping(Panel):
    bl_space_type = "VIEW_3D"
    bl_region_type = "HEADER"
    bl_label = "Snapping"

    def draw(self, context):
        tool_settings = context.tool_settings
        obj = context.active_object
        object_mode = "OBJECT" if obj is None else obj.mode

        layout = self.layout
        col = layout.column()

        col.label(text="Snap Target")
        row = col.row(align=True)
        row.prop(tool_settings, "snap_target", expand=True)

        col.label(text="Snap Base")
        col.prop(tool_settings, "snap_elements_base", expand=True)

        col.label(text="Snap Target for Individual Elements")
        col.prop(tool_settings, "snap_elements_individual", expand=True)

        col.separator()

        if "INCREMENT" in tool_settings.snap_elements:
            col.prop(tool_settings, "use_snap_grid_absolute")

        if "VOLUME" in tool_settings.snap_elements:
            col.prop(tool_settings, "use_snap_peel_object")

        if "FACE_NEAREST" in tool_settings.snap_elements:
            col.prop(tool_settings, "use_snap_to_same_target")
            if object_mode == "EDIT":
                col.prop(tool_settings, "snap_face_nearest_steps")

        col.separator()

        col.prop(tool_settings, "use_snap_align_rotation")
        col.prop(tool_settings, "use_snap_backface_culling")

        col.separator()

        if obj:
            col.label(text="Target Selection")
            col_targetsel = col.column(align=True)
            if object_mode == "EDIT" and obj.type not in {"LATTICE", "META", "FONT"}:
                col_targetsel.prop(
                    tool_settings,
                    "use_snap_self",
                    text="Include Active",
                    icon="EDITMODE_HLT",
                )
                col_targetsel.prop(
                    tool_settings,
                    "use_snap_edit",
                    text="Include Edited",
                    icon="OUTLINER_DATA_MESH",
                )
                col_targetsel.prop(
                    tool_settings,
                    "use_snap_nonedit",
                    text="Include Non-Edited",
                    icon="OUTLINER_OB_MESH",
                )
            col_targetsel.prop(
                tool_settings,
                "use_snap_selectable",
                text="Exclude Non-Selectable",
                icon="RESTRICT_SELECT_OFF",
            )

        col.label(text="Affect")
        row = col.row(align=True)
        row.prop(
            tool_settings,
            "use_snap_translate",
            text="Move",
            text_ctxt=i18n_contexts.operator_default,
            toggle=True,
        )
        row.prop(
            tool_settings,
            "use_snap_rotate",
            text="Rotate",
            text_ctxt=i18n_contexts.operator_default,
            toggle=True,
        )
        row.prop(
            tool_settings,
            "use_snap_scale",
            text="Scale",
            text_ctxt=i18n_contexts.operator_default,
            toggle=True,
        )
        col.label(text="Rotation Increment")
        row = col.row(align=True)
        row.prop(tool_settings, "snap_angle_increment_3d", text="")
        row.prop(tool_settings, "snap_angle_increment_3d_precision", text="")


class VIEW3D_PT_sculpt_snapping(Panel):
    bl_space_type = "VIEW_3D"
    bl_region_type = "HEADER"
    bl_label = "Snapping"

    def draw(self, context):
        layout = self.layout
        tool_settings = context.tool_settings
        col = layout.column()

        col.label(text="Rotation Increment")
        row = col.row(align=True)
        row.prop(tool_settings, "snap_angle_increment_3d", text="")


class VIEW3D_PT_proportional_edit(Panel):
    bl_space_type = "VIEW_3D"
    bl_region_type = "HEADER"
    bl_label = "Proportional Editing"
    bl_ui_units_x = 8

    def draw(self, context):
        layout = self.layout
        tool_settings = context.tool_settings
        col = layout.column()
        col.active = (
            tool_settings.use_proportional_edit_objects
            if context.mode == "OBJECT"
            else tool_settings.use_proportional_edit
        )

        if context.mode != "OBJECT":
            col.prop(tool_settings, "use_proportional_connected")
            sub = col.column()
            sub.active = not tool_settings.use_proportional_connected
            sub.prop(tool_settings, "use_proportional_projected")
            col.separator()

        col.prop(tool_settings, "proportional_edit_falloff", expand=True)
        col.prop(tool_settings, "proportional_distance")


class VIEW3D_PT_transform_orientations(Panel):
    bl_space_type = "VIEW_3D"
    bl_region_type = "HEADER"
    bl_label = "Transform Orientations"
    bl_ui_units_x = 8

    def draw(self, context):
        layout = self.layout
        layout.label(text="Transform Orientations")

        scene = context.scene
        orient_slot = scene.transform_orientation_slots[0]
        orientation = orient_slot.custom_orientation

        row = layout.row()
        col = row.column()
        col.prop(orient_slot, "type", expand=True)
        row.operator(
            "transform.create_orientation", text="", icon="ADD", emboss=False
        ).use = True

        if orientation:
            row = layout.row(align=False)
            row.prop(orientation, "name", text="", icon="OBJECT_ORIGIN")
            row.operator(
                "transform.delete_orientation", text="", icon="X", emboss=False
            )


class VIEW3D_PT_grease_pencil_origin(Panel):
    bl_space_type = "VIEW_3D"
    bl_region_type = "HEADER"
    bl_label = "Stroke Placement"

    def draw(self, context):
        layout = self.layout
        tool_settings = context.tool_settings

        layout.label(text="Stroke Placement")

        row = layout.row()
        col = row.column()
        col.prop(tool_settings, "gpencil_stroke_placement_view3d", expand=True)

        if tool_settings.gpencil_stroke_placement_view3d == "SURFACE":
            row = layout.row()
            row.label(text="Offset")
            row = layout.row()
            row.prop(tool_settings, "gpencil_surface_offset", text="")
            row = layout.row()
            row.prop(tool_settings, "use_gpencil_project_only_selected")

        if tool_settings.gpencil_stroke_placement_view3d == "STROKE":
            row = layout.row()
            row.label(text="Target")
            row = layout.row()
            row.prop(tool_settings, "gpencil_stroke_snap_mode", expand=True)


class VIEW3D_PT_grease_pencil_lock(Panel):
    bl_space_type = "VIEW_3D"
    bl_region_type = "HEADER"
    bl_label = "Drawing Plane"

    def draw(self, context):
        layout = self.layout
        tool_settings = context.tool_settings

        layout.label(text="Drawing Plane")

        row = layout.row()
        col = row.column()
        col.prop(tool_settings.gpencil_sculpt, "lock_axis", expand=True)


class VIEW3D_PT_grease_pencil_guide(Panel):
    bl_space_type = "VIEW_3D"
    bl_region_type = "HEADER"
    bl_label = "Guides"

    def draw(self, context):
        settings = context.tool_settings.gpencil_sculpt.guide

        layout = self.layout
        layout.label(text="Guides")

        col = layout.column()
        col.active = settings.use_guide
        col.prop(settings, "type", expand=True)

        if settings.type in {"ISO", "PARALLEL", "RADIAL"}:
            col.prop(settings, "angle")
            row = col.row(align=True)

        col.prop(settings, "use_snapping")
        if settings.use_snapping:
            if settings.type == "RADIAL":
                col.prop(settings, "angle_snap")
            else:
                col.prop(settings, "spacing")

        if settings.type in {"CIRCULAR", "RADIAL"} or settings.use_snapping:
            col.label(text="Reference Point")
            row = col.row(align=True)
            row.prop(settings, "reference_point", expand=True)
            if settings.reference_point == "CUSTOM":
                col.prop(settings, "location", text="Custom Location")
            elif settings.reference_point == "OBJECT":
                col.prop(settings, "reference_object", text="Object Location")
                if not settings.reference_object:
                    col.label(text="No object selected, using cursor")


class VIEW3D_PT_overlay_grease_pencil_options(Panel):
    bl_space_type = "VIEW_3D"
    bl_region_type = "HEADER"
    bl_label = "Grease Pencil Options"
    bl_ui_units_x = 13

    @classmethod
    def poll(cls, context):
        ob = context.object
        return ob and ob.type == "GREASEPENCIL"

    def draw(self, context):
        layout = self.layout
        view = context.space_data
        overlay = view.overlay

        ob = context.object

        layout.label(
            text={
                "PAINT_GREASE_PENCIL": iface_("Draw Grease Pencil"),
                "EDIT_GREASE_PENCIL": iface_("Edit Grease Pencil"),
                "WEIGHT_GREASE_PENCIL": iface_("Weight Grease Pencil"),
                "OBJECT": iface_("Grease Pencil"),
                "SCULPT_GREASE_PENCIL": iface_("Sculpt Grease Pencil"),
                "VERTEX_GREASE_PENCIL": iface_("Vertex Grease Pencil"),
            }[context.mode],
            translate=False,
        )

        col = layout.column(align=True)

        row = col.row()
        row.separator()
        row.prop(overlay, "use_gpencil_onion_skin", text="Onion Skin")

        row = col.row()
        row.use_property_split = False
        split = row.split(factor=0.5)
        row = split.row()
        row.separator()
        row.prop(overlay, "use_gpencil_fade_layers")
        row = split.row()
        if overlay.use_gpencil_fade_layers:
            row.prop(overlay, "gpencil_fade_layer", text="", slider=True)
        else:
            row.label(icon="DISCLOSURE_TRI_RIGHT")

        row = col.row()
        row.use_property_split = False
        split = row.split(factor=0.5)
        row = split.row()
        row.separator()
        row.prop(overlay, "use_gpencil_fade_objects")
        row = split.row(align=True)
        if overlay.use_gpencil_fade_objects:
            row.prop(overlay, "gpencil_fade_objects", text="", slider=True)
            row.prop(
                overlay,
                "use_gpencil_fade_gp_objects",
                text="",
                icon="OUTLINER_OB_GREASEPENCIL",
            )
        else:
            row.label(icon="DISCLOSURE_TRI_RIGHT")

        if ob.mode in {
            "EDIT",
            "SCULPT_GREASE_PENCIL",
            "WEIGHT_GREASE_PENCIL",
            "VERTEX_GREASE_PENCIL",
        }:
            col = layout.column(align=True)
            row = col.row()
            row.separator()
            row.prop(overlay, "use_gpencil_edit_lines", text="Edit Lines")
            row = col.row()
            row.separator()
            row.prop(
                overlay, "use_gpencil_multiedit_line_only", text="Only in Multiframe"
            )

        if ob.mode == "EDIT":
            col = layout.column(align=True)
            row = col.row()
            row.separator()
            row.prop(overlay, "use_gpencil_show_directions")
            row = col.row()
            row.separator()
            row.prop(overlay, "use_gpencil_show_material_name", text="Material Name")

        if ob.mode in {"PAINT_GREASE_PENCIL", "VERTEX_GREASE_PENCIL"}:
            layout.label(text="Vertex Paint")
            row = layout.row()
            shading = VIEW3D_PT_shading.get_shading(context)
            row.enabled = shading.type not in {"WIREFRAME", "RENDERED"}
            row.separator()
            row.prop(
                overlay, "gpencil_vertex_paint_opacity", text="Opacity", slider=True
            )


class VIEW3D_PT_overlay_grease_pencil_canvas_options(Panel):
    bl_space_type = "VIEW_3D"
    bl_region_type = "HEADER"
    bl_parent_id = "VIEW3D_PT_overlay_grease_pencil_options"
    bl_label = "Canvas"
    bl_ui_units_x = 13

    @classmethod
    def poll(cls, context):
        ob = context.object
        return ob and ob.type == "GREASEPENCIL"

    def draw(self, context):
        layout = self.layout
        view = context.space_data
        overlay = view.overlay

        layout.use_property_decorate = False  # No animation.

        col = layout.column()
        row = col.row()
        row.use_property_split = False
        split = row.split(factor=0.5)
        row = split.row()
        row.separator()
        row.prop(overlay, "use_gpencil_grid")
        row = split.row()
        if overlay.use_gpencil_grid:
            row.label(icon="DISCLOSURE_TRI_DOWN")
        else:
            row.label(icon="DISCLOSURE_TRI_RIGHT")

        if overlay.use_gpencil_grid:
            row = col.row()
            row.separator(factor=2.0)
            row.use_property_split = True
            row.prop(overlay, "gpencil_grid_opacity", text="Opacity", slider=True)
            row.prop(overlay, "use_gpencil_canvas_xray", text="", icon="XRAY")

            col = col.column(align=True)
            col.use_property_split = True
            row = col.row(align=True)
            row.separator(factor=3.5)
            row.prop(overlay, "gpencil_grid_subdivisions")
            row = col.row(align=True)
            row.separator(factor=3.5)
            row.prop(overlay, "gpencil_grid_color", text="Grid Color")

            col = col.column(align=True)
            row = col.row()
            row.separator(factor=2.0)
            row.prop(overlay, "gpencil_grid_scale", text="Scale", expand=True)
            row = col.row()
            row.separator(factor=2.0)
            row.prop(overlay, "gpencil_grid_offset", text="Offset", expand=True)


class VIEW3D_PT_quad_view(Panel):
    bl_space_type = "VIEW_3D"
    bl_region_type = "UI"
    bl_category = "View"
    bl_label = "Quad View"
    bl_options = {"DEFAULT_CLOSED"}

    @classmethod
    def poll(cls, context):
        view = context.space_data
        return view.region_quadviews

    def draw(self, context):
        layout = self.layout

        view = context.space_data

        region = view.region_quadviews[2]
        col = layout.column()
        col.prop(region, "lock_rotation")
        row = col.row()
        row.enabled = region.lock_rotation
        row.prop(region, "show_sync_view")
        row = col.row()
        row.enabled = region.lock_rotation and region.show_sync_view
        row.prop(region, "use_box_clip")


# Annotation properties
class VIEW3D_PT_grease_pencil(AnnotationDataPanel, Panel):
    bl_space_type = "VIEW_3D"
    bl_region_type = "UI"
    bl_category = "View"

    # NOTE: this is just a wrapper around the generic GP Panel


class VIEW3D_PT_annotation_onion(AnnotationOnionSkin, Panel):
    bl_space_type = "VIEW_3D"
    bl_region_type = "UI"
    bl_category = "View"
    bl_parent_id = "VIEW3D_PT_grease_pencil"

    # NOTE: this is just a wrapper around the generic GP Panel


class TOPBAR_PT_annotation_layers(Panel, AnnotationDataPanel):
    bl_space_type = "VIEW_3D"
    bl_region_type = "HEADER"
    bl_label = "Layers"
    bl_ui_units_x = 14


class VIEW3D_PT_view3d_stereo(Panel):
    bl_space_type = "VIEW_3D"
    bl_region_type = "UI"
    bl_category = "View"
    bl_label = "Stereoscopy"
    bl_options = {"DEFAULT_CLOSED"}

    @classmethod
    def poll(cls, context):
        scene = context.scene

        multiview = scene.render.use_multiview
        return multiview

    def draw(self, context):
        layout = self.layout
        view = context.space_data

        basic_stereo = context.scene.render.views_format == "STEREO_3D"

        col = layout.column()
        col.row().prop(view, "stereo_3d_camera", expand=True)

        col.label(text="Display")
        row = col.row()
        row.active = basic_stereo
        row.prop(view, "show_stereo_3d_cameras")
        row = col.row()
        row.active = basic_stereo
        split = row.split()
        split.prop(view, "show_stereo_3d_convergence_plane")
        split = row.split()
        split.prop(view, "stereo_3d_convergence_plane_alpha", text="Alpha")
        split.active = view.show_stereo_3d_convergence_plane
        row = col.row()
        split = row.split()
        split.prop(view, "show_stereo_3d_volume")
        split = row.split()
        split.prop(view, "stereo_3d_volume_alpha", text="Alpha")

        if context.scene.render.use_multiview:
            layout.separator()
            layout.operator("wm.set_stereo_3d", icon="CAMERA_STEREO")


class VIEW3D_PT_context_properties(Panel):
    bl_space_type = "VIEW_3D"
    bl_region_type = "UI"
    bl_category = "Item"
    bl_label = "Properties"
    bl_options = {"DEFAULT_CLOSED"}

    @staticmethod
    def _active_context_member(context):
        obj = context.object
        if obj:
            object_mode = obj.mode
            if object_mode == "POSE":
                return "active_pose_bone"
            elif object_mode == "EDIT" and obj.type == "ARMATURE":
                return "active_bone"
            else:
                return "object"

        return ""

    @classmethod
    def poll(cls, context):
        import rna_prop_ui

        member = cls._active_context_member(context)

        if member:
            context_member, member = rna_prop_ui.rna_idprop_context_value(
                context, member, object
            )
            return context_member and rna_prop_ui.rna_idprop_has_properties(
                context_member
            )

        return False

    def draw(self, context):
        import rna_prop_ui

        member = VIEW3D_PT_context_properties._active_context_member(context)

        if member:
            # Draw with no edit button
            rna_prop_ui.draw(self.layout, context, member, object, use_edit=False)


class VIEW3D_PT_grease_pencil_multi_frame(Panel):
    bl_space_type = "VIEW_3D"
    bl_region_type = "HEADER"
    bl_label = "Multi Frame"

    def draw(self, context):
        layout = self.layout
        tool_settings = context.tool_settings

        settings = tool_settings.gpencil_sculpt

        col = layout.column(align=True)
        col.prop(settings, "use_multiframe_falloff")

        # Falloff curve
        if settings.use_multiframe_falloff:
            layout.template_curve_mapping(
                settings, "multiframe_falloff_curve", brush=True
            )


class VIEW3D_MT_greasepencil_material_active(Menu):
    bl_label = "Active Material"

    @classmethod
    def poll(cls, context):
        ob = context.active_object
        if ob is None or len(ob.material_slots) == 0:
            return False

        return True

    def draw(self, context):
        layout = self.layout
        layout.operator_context = "INVOKE_REGION_WIN"
        ob = context.active_object

        for slot in ob.material_slots:
            mat = slot.material
            if not mat:
                continue
            mat.id_data.preview_ensure()
            if mat and mat.id_data and mat.id_data.preview:
                icon = mat.id_data.preview.icon_id
                layout.operator(
                    "grease_pencil.set_material", text=mat.name, icon_value=icon
                ).slot = mat.name


class VIEW3D_MT_grease_pencil_assign_material(Menu):
    bl_label = "Assign Material"

    def draw(self, context):
        layout = self.layout
        ob = context.active_object
        mat_active = ob.active_material

        if len(ob.material_slots) == 0:
            row = layout.row()
            row.label(text="No Materials", icon="INFO")  # BFA - icon added
            row.enabled = False
            return

        for slot in ob.material_slots:
            mat = slot.material
            if mat:
                layout.operator(
                    "grease_pencil.stroke_material_set",
                    text=mat.name,
                    icon="LAYER_ACTIVE" if mat == mat_active else "BLANK1",
                ).material = mat.name


class VIEW3D_MT_greasepencil_edit_context_menu(Menu):
    bl_label = ""

    def draw(self, context):
        layout = self.layout
        tool_settings = context.tool_settings
        mode = (
            tool_settings.gpencil_selectmode_edit
        )  # bfa - the select mode for grease pencils

        is_stroke_mode = tool_settings.gpencil_selectmode_edit in {
            "STROKE",
            "SEGMENT",
        }  # BFA - added segment mode to show context menu

        layout.operator_context = "INVOKE_REGION_WIN"

        row = layout.row()

        if is_stroke_mode:
            col = row.column(align=True)
            col.label(text="Stroke", icon="GP_SELECT_STROKES")

            col.separator()

            # Main Strokes Operators
            col.operator(
                "grease_pencil.stroke_subdivide",
                text="Subdivide",
                icon="SUBDIVIDE_EDGES",
            )
            col.operator(
                "grease_pencil.stroke_subdivide_smooth",
                text="Subdivide and Smooth",
                icon="SUBDIVIDE_EDGES",
            )

            # Deform Operators
            col.operator(
                "grease_pencil.stroke_smooth", text="Smooth", icon="SMOOTH_VERTEX"
            )
            col.operator(
                "transform.transform", text="Radius", icon="RADIUS"
            ).mode = "CURVE_SHRINKFATTEN"

            col.separator()

            col.menu("GREASE_PENCIL_MT_move_to_layer")
            col.menu("VIEW3D_MT_grease_pencil_assign_material")
            col.operator(
                "grease_pencil.set_active_material",
                text="Set as Active Material",
                icon="MATERIAL_DATA",
            )
            col.menu(
                "VIEW3D_MT_edit_grease_pencil_arrange_strokes"
            )  # BFA - menu alternative

            col.separator()

            col.menu("VIEW3D_MT_mirror")
            col.menu("GREASE_PENCIL_MT_snap", text="Snap")

            col.separator()

            # Copy/paste
            col.operator(
                "grease_pencil.duplicate_move", text="Duplicate", icon="DUPLICATE"
            )
            col.operator("grease_pencil.copy", text="Copy", icon="COPYDOWN")
            col.operator("grease_pencil.paste", text="Paste", icon="PASTEDOWN").type = "ACTIVE"
            col.operator("grease_pencil.paste", text="Paste by Layer").type = 'LAYER'

            col.separator()

            # bfa - not in stroke mode. It is greyed out for this mode, so hide.
            if mode != "STROKE":
                col.operator(
                    "grease_pencil.stroke_simplify",
                    text="Simplify",
                    icon="MOD_SIMPLIFY",
                )

                col.separator()

            col.operator(
                "grease_pencil.separate", text="Separate", icon="SEPARATE"
            ).mode = "SELECTED"

        else:
            col = row.column(align=True)
            col.label(text="Point", icon="GP_SELECT_POINTS")

            col.separator()

            col.operator(
                "grease_pencil.extrude_move", text="Extrude", icon="EXTRUDE_REGION"
            )

            col.separator()

            col.operator(
                "grease_pencil.stroke_subdivide",
                text="Subdivide",
                icon="SUBDIVIDE_EDGES",
            )
            col.operator(
                "grease_pencil.stroke_subdivide_smooth",
                text="Subdivide and Smooth",
                icon="SUBDIVIDE_EDGES",
            )

            col.separator()

            col.operator(
                "grease_pencil.stroke_smooth",
                text="Smooth Points",
                icon="SMOOTH_VERTEX",
            )
            col.operator("grease_pencil.set_start_point", text="Set Start Point")

            col.separator()

            col.menu("VIEW3D_MT_mirror", text="Mirror")
            col.menu("GREASE_PENCIL_MT_snap", text="Snap")

            col.separator()

            # Copy/paste
            col.operator(
                "grease_pencil.duplicate_move", text="Duplicate", icon="DUPLICATE"
            )
            col.operator("grease_pencil.copy", text="Copy", icon="COPYDOWN")
            col.operator("grease_pencil.paste", text="Paste", icon="PASTEDOWN")

            col.separator()

            # Removal Operators
            col.operator(
                "grease_pencil.stroke_merge_by_distance", icon="REMOVE_DOUBLES"
            ).use_unselected = False
            col.operator_enum("grease_pencil.dissolve", "type")

            col.separator()

            col.operator(
                "grease_pencil.stroke_simplify", text="Simplify", icon="MOD_SIMPLIFY"
            )

            col.separator()

            col.operator(
                "grease_pencil.separate", text="Separate", icon="SEPARATE"
            ).mode = "SELECTED"


class GREASE_PENCIL_MT_Layers(Menu):
    bl_label = "Layers"

    def draw(self, context):
        layout = self.layout
        grease_pencil = context.active_object.data

        layout.operator("grease_pencil.layer_add", text="New Layer", icon="ADD")

        if not grease_pencil.layers:
            return

        layout.separator()

        # Display layers in layer stack order. The last layer is the top most layer.
        for i in range(len(grease_pencil.layers) - 1, -1, -1):
            layer = grease_pencil.layers[i]
            if layer == grease_pencil.layers.active:
                icon = "DOT"
            else:
                icon = "NONE"
            layout.operator(
                "grease_pencil.layer_active", text=layer.name, icon=icon
            ).layer = i


class VIEW3D_PT_greasepencil_draw_context_menu(Panel):
    bl_space_type = "VIEW_3D"
    bl_region_type = "WINDOW"
    bl_label = "Draw"
    bl_ui_units_x = 12

    def draw(self, context):
        layout = self.layout
        tool_settings = context.tool_settings
        settings = tool_settings.gpencil_paint
        brush = settings.brush
        gp_settings = brush.gpencil_settings

        is_pin_vertex = gp_settings.brush_draw_mode == "VERTEXCOLOR"
        is_vertex = (
            settings.color_mode == "VERTEXCOLOR"
            or brush.gpencil_tool == "TINT"
            or is_pin_vertex
        )

        if brush.gpencil_tool not in {"ERASE", "CUTTER", "EYEDROPPER"} and is_vertex:
            split = layout.split(factor=0.1)
            split.prop(brush, "color", text="")
            split.template_color_picker(brush, "color", value_slider=True)

            col = layout.column()
            col.separator()
            col.prop_menu_enum(gp_settings, "vertex_mode", text="Mode")
            col.separator()

        if brush.gpencil_tool not in {"FILL", "CUTTER", "ERASE"}:
            radius = (
                "size" if (brush.use_locked_size == "VIEW") else "unprojected_radius"
            )
            layout.prop(brush, radius, text="Radius", slider=True)
        if brush.gpencil_tool == "ERASE":
            layout.prop(brush, "size", slider=True)
        if brush.gpencil_tool not in {"ERASE", "FILL", "CUTTER"}:
            layout.prop(gp_settings, "pen_strength")

        layer = context.object.data.layers.active

        if layer:
            layout.label(text="Active Layer")
            row = layout.row(align=True)
            row.operator_context = "EXEC_REGION_WIN"
            row.menu("GREASE_PENCIL_MT_Layers", text="", icon="OUTLINER_DATA_GP_LAYER")
            row.prop(layer, "name", text="")
            row.operator("grease_pencil.layer_remove", text="", icon="X")

        layout.label(text="Active Material")
        row = layout.row(align=True)
        row.menu("VIEW3D_MT_greasepencil_material_active", text="", icon="MATERIAL")
        ob = context.active_object
        if ob.active_material:
            row.prop(ob.active_material, "name", text="")


class VIEW3D_PT_greasepencil_sculpt_context_menu(Panel):
    bl_space_type = "VIEW_3D"
    bl_region_type = "WINDOW"
    bl_label = "Sculpt"
    bl_ui_units_x = 12

    def draw(self, context):
        tool_settings = context.tool_settings
        brush = tool_settings.gpencil_sculpt_paint.brush
        layout = self.layout

        ups = tool_settings.unified_paint_settings
        size_owner = ups if ups.use_unified_size else brush
        strength_owner = ups if ups.use_unified_strength else brush
        layout.prop(size_owner, "size", text="")
        layout.prop(strength_owner, "strength", text="")

        layer = context.object.data.layers.active

        if layer:
            layout.label(text="Active Layer")
            row = layout.row(align=True)
            row.operator_context = "EXEC_REGION_WIN"
            row.menu("GREASE_PENCIL_MT_Layers", text="", icon="OUTLINER_DATA_GP_LAYER")
            row.prop(layer, "name", text="")
            row.operator("grease_pencil.layer_remove", text="", icon="X")


class VIEW3D_PT_greasepencil_vertex_paint_context_menu(Panel):
    bl_space_type = "VIEW_3D"
    bl_region_type = "WINDOW"
    bl_label = "Vertex Paint"
    bl_ui_units_x = 12

    def draw(self, context):
        layout = self.layout
        tool_settings = context.tool_settings
        settings = tool_settings.gpencil_vertex_paint
        brush = settings.brush
        gp_settings = brush.gpencil_settings

        col = layout.column()

        if brush.gpencil_vertex_tool in {"DRAW", "REPLACE"}:
            split = layout.split(factor=0.1)
            split.prop(tool_settings.unified_paint_settings, "color", text="")
            split.template_color_picker(
                tool_settings.unified_paint_settings, "color", value_slider=True
            )

            col = layout.column()
            col.separator()
            col.prop(gp_settings, "vertex_mode", text="")
            col.separator()

        row = col.row(align=True)
        row.prop(tool_settings.unified_paint_settings, "size", text="Radius")
        row.prop(brush, "use_pressure_size", text="", icon="STYLUS_PRESSURE")

        if brush.gpencil_vertex_tool in {"DRAW", "BLUR", "SMEAR"}:
            row = layout.row(align=True)
            row.prop(brush, "strength", slider=True)
            row.prop(brush, "use_pressure_strength", text="", icon="STYLUS_PRESSURE")

        layer = context.object.data.layers.active

        if layer:
            layout.label(text="Active Layer")
            row = layout.row(align=True)
            row.operator_context = "EXEC_REGION_WIN"
            row.menu("GREASE_PENCIL_MT_Layers", text="", icon="OUTLINER_DATA_GP_LAYER")
            row.prop(layer, "name", text="")
            row.operator("grease_pencil.layer_remove", text="", icon="X")


class VIEW3D_PT_greasepencil_weight_context_menu(Panel):
    bl_space_type = "VIEW_3D"
    bl_region_type = "WINDOW"
    bl_label = "Weight Paint"
    bl_ui_units_x = 12

    def draw(self, context):
        tool_settings = context.tool_settings
        settings = tool_settings.gpencil_weight_paint
        brush = settings.brush
        layout = self.layout

        # Weight settings
        brush_basic_grease_pencil_weight_settings(layout, context, brush)


class VIEW3D_PT_grease_pencil_sculpt_automasking(Panel):
    bl_space_type = "VIEW_3D"
    bl_region_type = "HEADER"
    bl_label = "Auto-Masking"
    bl_ui_units_x = 10

    def draw(self, context):
        layout = self.layout
        tool_settings = context.scene.tool_settings

        layout.label(text="Auto-Masking")

        col = layout.column(align=True)
        col.prop(tool_settings.gpencil_sculpt, "use_automasking_stroke", text="Stroke")
        col.prop(
            tool_settings.gpencil_sculpt, "use_automasking_layer_stroke", text="Layer"
        )
        col.prop(
            tool_settings.gpencil_sculpt,
            "use_automasking_material_stroke",
            text="Material",
        )
        col.separator()
        col.prop(
            tool_settings.gpencil_sculpt,
            "use_automasking_layer_active",
            text="Active Layer",
        )
        col.prop(
            tool_settings.gpencil_sculpt,
            "use_automasking_material_active",
            text="Active Material",
        )


class VIEW3D_PT_paint_vertex_context_menu(Panel):
    # Only for popover, these are dummy values.
    bl_space_type = "VIEW_3D"
    bl_region_type = "WINDOW"
    bl_label = "Vertex Paint"

    def draw(self, context):
        layout = self.layout

        brush = context.tool_settings.vertex_paint.brush
        capabilities = brush.vertex_paint_capabilities

        if capabilities.has_color:
            split = layout.split(factor=0.1)
            UnifiedPaintPanel.prop_unified_color(
                split, context, brush, "color", text=""
            )
            UnifiedPaintPanel.prop_unified_color_picker(
                split, context, brush, "color", value_slider=True
            )
            layout.prop(brush, "blend", text="")

        UnifiedPaintPanel.prop_unified(
            layout,
            context,
            brush,
            "size",
            unified_name="use_unified_size",
            pressure_name="use_pressure_size",
            slider=True,
        )
        UnifiedPaintPanel.prop_unified(
            layout,
            context,
            brush,
            "strength",
            unified_name="use_unified_strength",
            pressure_name="use_pressure_strength",
            slider=True,
        )


class VIEW3D_PT_paint_texture_context_menu(Panel):
    # Only for popover, these are dummy values.
    bl_space_type = "VIEW_3D"
    bl_region_type = "WINDOW"
    bl_label = "Texture Paint"

    def draw(self, context):
        layout = self.layout

        brush = context.tool_settings.image_paint.brush
        capabilities = brush.image_paint_capabilities

        if capabilities.has_color:
            split = layout.split(factor=0.1)
            UnifiedPaintPanel.prop_unified_color(
                split, context, brush, "color", text=""
            )
            UnifiedPaintPanel.prop_unified_color_picker(
                split, context, brush, "color", value_slider=True
            )
            layout.prop(brush, "blend", text="")

        if capabilities.has_radius:
            UnifiedPaintPanel.prop_unified(
                layout,
                context,
                brush,
                "size",
                unified_name="use_unified_size",
                pressure_name="use_pressure_size",
                slider=True,
            )
            UnifiedPaintPanel.prop_unified(
                layout,
                context,
                brush,
                "strength",
                unified_name="use_unified_strength",
                pressure_name="use_pressure_strength",
                slider=True,
            )


class VIEW3D_PT_paint_weight_context_menu(Panel):
    # Only for popover, these are dummy values.
    bl_space_type = "VIEW_3D"
    bl_region_type = "WINDOW"
    bl_label = "Weights"

    def draw(self, context):
        layout = self.layout

        brush = context.tool_settings.weight_paint.brush
        UnifiedPaintPanel.prop_unified(
            layout,
            context,
            brush,
            "weight",
            unified_name="use_unified_weight",
            slider=True,
        )
        UnifiedPaintPanel.prop_unified(
            layout,
            context,
            brush,
            "size",
            unified_name="use_unified_size",
            pressure_name="use_pressure_size",
            slider=True,
        )
        UnifiedPaintPanel.prop_unified(
            layout,
            context,
            brush,
            "strength",
            unified_name="use_unified_strength",
            pressure_name="use_pressure_strength",
            slider=True,
        )


# BFA - these are made consistent with the Sidebar>Tool>Brush Settings>Advanced Automasking panel, heavily changed
class VIEW3D_PT_sculpt_automasking(Panel):
    bl_space_type = "VIEW_3D"
    bl_region_type = "HEADER"
    bl_label = "Global Auto Masking"
    bl_ui_units_x = 10

    def draw(self, context):
        layout = self.layout

        tool_settings = context.tool_settings
        sculpt = tool_settings.sculpt
        layout.label(text="Global Auto Masking")
        layout.label(text="Overrides brush settings", icon="QUESTION")

        col = layout.column(align=True)

        # topology automasking
        col.use_property_split = False
        row = col.row()
        row.separator()
        row.prop(sculpt, "use_automasking_topology")

        # face masks automasking
        row = col.row()
        row.separator()
        row.prop(sculpt, "use_automasking_face_sets")

        col = layout.column(align=True)
        col.use_property_split = False

        col = layout.column()
        split = col.split(factor=0.9)
        split.use_property_split = False
        row = split.row()
        row.separator()
        row.prop(sculpt, "use_automasking_boundary_edges", text="Mesh Boundary")

        if (
            sculpt.use_automasking_boundary_edges
            or sculpt.use_automasking_boundary_face_sets
        ):
            split.label(icon="DISCLOSURE_TRI_DOWN")
        else:
            split.label(icon="DISCLOSURE_TRI_RIGHT")

        # col = layout.column()
        split = col.split(factor=0.9)
        split.use_property_split = False
        row = split.row()
        row.separator()
        row.prop(
            sculpt, "use_automasking_boundary_face_sets", text="Face Sets Boundary"
        )

        if (
            sculpt.use_automasking_boundary_edges
            or sculpt.use_automasking_boundary_face_sets
        ):
            split.label(icon="DISCLOSURE_TRI_DOWN")
        else:
            split.label(icon="DISCLOSURE_TRI_RIGHT")

        if (
            sculpt.use_automasking_boundary_edges
            or sculpt.use_automasking_boundary_face_sets
        ):
            col = layout.column()
            col.use_property_split = True
            row = col.row()
            row.separator(factor=3.5)
            row.prop(
                sculpt, "automasking_boundary_edges_propagation_steps", text="Steps"
            )

        col = layout.column()
        split = col.split(factor=0.9)
        split.use_property_split = False
        row = split.row()
        row.separator()
        row.prop(sculpt, "use_automasking_cavity", text="Cavity")

        is_cavity_active = (
            sculpt.use_automasking_cavity or sculpt.use_automasking_cavity_inverted
        )

        if is_cavity_active:
            props = row.operator("sculpt.mask_from_cavity", text="Create Mask")
            props.settings_source = "SCENE"
            split.label(icon="DISCLOSURE_TRI_DOWN")
        else:
            split.label(icon="DISCLOSURE_TRI_RIGHT")

        split = col.split(factor=0.9)
        split.use_property_split = False
        row = split.row()
        row.separator()
        row.prop(sculpt, "use_automasking_cavity_inverted", text="Cavity (inverted)")

        is_cavity_active = (
            sculpt.use_automasking_cavity or sculpt.use_automasking_cavity_inverted
        )

        if is_cavity_active:
            split.label(icon="DISCLOSURE_TRI_DOWN")
        else:
            split.label(icon="DISCLOSURE_TRI_RIGHT")

        if is_cavity_active:
            col = layout.column(align=True)
            row = col.row()
            row.separator(factor=3.5)
            props = row.operator("sculpt.mask_from_cavity", text="Create Mask")
            props.settings_source = "SCENE"
            row = col.row()
            row.separator(factor=3.5)
            row.prop(sculpt, "automasking_cavity_factor", text="Factor")
            row = col.row()
            row.separator(factor=3.5)
            row.prop(sculpt, "automasking_cavity_blur_steps", text="Blur")

            col = layout.column()
            col.use_property_split = False
            row = col.row()
            row.separator(factor=3.5)
            row.prop(sculpt, "use_automasking_custom_cavity_curve", text="Custom Curve")

            if sculpt.use_automasking_custom_cavity_curve:
                col.template_curve_mapping(sculpt, "automasking_cavity_curve")

        col = layout.column()
        split = col.split(factor=0.9)
        split.use_property_split = False
        row = split.row()
        row.separator()
        row.prop(sculpt, "use_automasking_view_normal", text="View Normal")

        if sculpt.use_automasking_view_normal:
            split.label(icon="DISCLOSURE_TRI_DOWN")
        else:
            split.label(icon="DISCLOSURE_TRI_RIGHT")

        if sculpt.use_automasking_view_normal:
            row = col.row()
            row.use_property_split = False
            row.separator(factor=3.5)
            row.prop(sculpt, "use_automasking_view_occlusion", text="Occlusion")
            subcol = col.column(align=True)
            if not sculpt.use_automasking_view_occlusion:
                subcol.use_property_split = True
                row = subcol.row()
                row.separator(factor=3.5)
                row.prop(sculpt, "automasking_view_normal_limit", text="Limit")
                row = subcol.row()
                row.separator(factor=3.5)
                row.prop(sculpt, "automasking_view_normal_falloff", text="Falloff")

        # col = layout.column()
        split = col.split(factor=0.9)
        split.use_property_split = False
        row = split.row()
        row.separator()
        row.prop(sculpt, "use_automasking_start_normal", text="Area Normal")

        if sculpt.use_automasking_start_normal:
            split.label(icon="DISCLOSURE_TRI_DOWN")
        else:
            split.label(icon="DISCLOSURE_TRI_RIGHT")

        if sculpt.use_automasking_start_normal:
            col = layout.column(align=True)
            row = col.row()
            row.use_property_split = True  # BFA - label outside
            row.separator(factor=3.5)
            row.prop(sculpt, "automasking_start_normal_limit", text="Limit")
            row = col.row()
            row.use_property_split = True  # BFA - label outside
            row.separator(factor=3.5)
            row.prop(sculpt, "automasking_start_normal_falloff", text="Falloff")
            col.separator()


class VIEW3D_PT_sculpt_context_menu(Panel):
    # Only for popover, these are dummy values.
    bl_space_type = "VIEW_3D"
    bl_region_type = "WINDOW"
    bl_label = "Sculpt"

    def draw(self, context):
        layout = self.layout

        brush = context.tool_settings.sculpt.brush
        capabilities = brush.sculpt_capabilities

        if capabilities.has_color:
            split = layout.split(factor=0.1)
            UnifiedPaintPanel.prop_unified_color(
                split, context, brush, "color", text=""
            )
            UnifiedPaintPanel.prop_unified_color_picker(
                split, context, brush, "color", value_slider=True
            )
            layout.prop(brush, "blend", text="")

        ups = context.tool_settings.unified_paint_settings
        size = "size"
        size_owner = ups if ups.use_unified_size else brush
        if size_owner.use_locked_size == "SCENE":
            size = "unprojected_radius"

        UnifiedPaintPanel.prop_unified(
            layout,
            context,
            brush,
            size,
            unified_name="use_unified_size",
            pressure_name="use_pressure_size",
            text="Radius",
            slider=True,
        )
        UnifiedPaintPanel.prop_unified(
            layout,
            context,
            brush,
            "strength",
            unified_name="use_unified_strength",
            pressure_name="use_pressure_strength",
            slider=True,
        )

        if capabilities.has_auto_smooth:
            layout.prop(brush, "auto_smooth_factor", slider=True)

        if capabilities.has_normal_weight:
            layout.prop(brush, "normal_weight", slider=True)

        if capabilities.has_pinch_factor:
            text = "Pinch"
            if brush.sculpt_tool in {"BLOB", "SNAKE_HOOK"}:
                text = "Magnify"
            layout.prop(brush, "crease_pinch_factor", slider=True, text=text)

        if capabilities.has_rake_factor:
            layout.prop(brush, "rake_factor", slider=True)

        if capabilities.has_plane_offset:
            layout.prop(brush, "plane_offset", slider=True)
            layout.prop(brush, "plane_trim", slider=True, text="Distance")

        if capabilities.has_height:
            layout.prop(brush, "height", slider=True, text="Height")


class TOPBAR_PT_grease_pencil_materials(GreasePencilMaterialsPanel, Panel):
    bl_space_type = "VIEW_3D"
    bl_region_type = "HEADER"
    bl_label = "Materials"
    bl_ui_units_x = 14

    @classmethod
    def poll(cls, context):
        ob = context.object
        return ob and ob.type == "GREASEPENCIL"


class TOPBAR_PT_grease_pencil_vertex_color(Panel):
    bl_space_type = "VIEW_3D"
    bl_region_type = "HEADER"
    bl_label = "Color Attribute"
    bl_ui_units_x = 10

    @classmethod
    def poll(cls, context):
        ob = context.object
        return ob and ob.type == "GREASEPENCIL"

    def draw(self, context):
        layout = self.layout
        layout.use_property_split = True
        layout.use_property_decorate = False

        ob = context.object
        if ob.mode == "PAINT_GREASE_PENCIL":
            paint = context.scene.tool_settings.gpencil_paint
        elif ob.mode == "VERTEX_GREASE_PENCIL":
            paint = context.scene.tool_settings.gpencil_vertex_paint
        use_unified_paint = ob.mode != "PAINT_GREASE_PENCIL"

        ups = context.tool_settings.unified_paint_settings
        brush = paint.brush
        prop_owner = ups if use_unified_paint and ups.use_unified_color else brush

        col = layout.column()
        col.template_color_picker(prop_owner, "color", value_slider=True)

        sub_row = layout.row(align=True)
        if use_unified_paint:
            UnifiedPaintPanel.prop_unified_color(
                sub_row, context, brush, "color", text=""
            )
            UnifiedPaintPanel.prop_unified_color(
                sub_row, context, brush, "secondary_color", text=""
            )
        else:
            sub_row.prop(brush, "color", text="")
            sub_row.prop(brush, "secondary_color", text="")

        sub_row.operator("paint.brush_colors_flip", icon="FILE_REFRESH", text="")

        row = layout.row(align=True)
        row.template_ID(paint, "palette", new="palette.new")
        if paint.palette:
            layout.template_palette(paint, "palette", color=True)

        gp_settings = brush.gpencil_settings
        if brush.gpencil_tool in {"DRAW", "FILL"}:
            row = layout.row(align=True)
            row.prop(gp_settings, "vertex_mode", text="Mode")
            row = layout.row(align=True)
            row.prop(gp_settings, "vertex_color_factor", slider=True, text="Mix Factor")


class VIEW3D_PT_curves_sculpt_add_shape(Panel):
    # Only for popover, these are dummy values.
    bl_space_type = "VIEW_3D"
    bl_region_type = "WINDOW"
    bl_label = "Curves Sculpt Add Curve Options"

    def draw(self, context):
        layout = self.layout

        layout.use_property_split = False  # BFA - set to False
        layout.use_property_decorate = False  # No animation.

        settings = UnifiedPaintPanel.paint_settings(context)
        brush = settings.brush

        col = layout.column(align=True)
        col.label(text="Interpolate")

        row = col.row()
        row.separator()
        row.prop(brush.curves_sculpt_settings, "use_length_interpolate", text="Length")
        row = col.row()
        row.separator()
        row.prop(brush.curves_sculpt_settings, "use_radius_interpolate", text="Radius")
        row = col.row()
        row.separator()
        row.prop(brush.curves_sculpt_settings, "use_shape_interpolate", text="Shape")
        row = col.row()
        row.separator()
        row.prop(
            brush.curves_sculpt_settings,
            "use_point_count_interpolate",
            text="Point Count",
        )

        layout.use_property_split = True

        col = layout.column()
        col.active = not brush.curves_sculpt_settings.use_length_interpolate
        col.prop(brush.curves_sculpt_settings, "curve_length", text="Length")

        col = layout.column()
        col.active = not brush.curves_sculpt_settings.use_radius_interpolate
        col.prop(brush.curves_sculpt_settings, "curve_radius", text="Radius")

        col = layout.column()
        col.active = not brush.curves_sculpt_settings.use_point_count_interpolate
        col.prop(brush.curves_sculpt_settings, "points_per_curve", text="Points")


class VIEW3D_PT_curves_sculpt_parameter_falloff(Panel):
    # Only for popover, these are dummy values.
    bl_space_type = "VIEW_3D"
    bl_region_type = "WINDOW"
    bl_label = "Curves Sculpt Parameter Falloff"

    def draw(self, context):
        layout = self.layout

        settings = UnifiedPaintPanel.paint_settings(context)
        brush = settings.brush

        layout.template_curve_mapping(
            brush.curves_sculpt_settings, "curve_parameter_falloff"
        )
        row = layout.row(align=True)
        row.operator(
            "brush.sculpt_curves_falloff_preset", icon="SMOOTHCURVE", text=""
        ).shape = "SMOOTH"
        row.operator(
            "brush.sculpt_curves_falloff_preset", icon="SPHERECURVE", text=""
        ).shape = "ROUND"
        row.operator(
            "brush.sculpt_curves_falloff_preset", icon="ROOTCURVE", text=""
        ).shape = "ROOT"
        row.operator(
            "brush.sculpt_curves_falloff_preset", icon="SHARPCURVE", text=""
        ).shape = "SHARP"
        row.operator(
            "brush.sculpt_curves_falloff_preset", icon="LINCURVE", text=""
        ).shape = "LINE"
        row.operator(
            "brush.sculpt_curves_falloff_preset", icon="NOCURVE", text=""
        ).shape = "MAX"


class VIEW3D_PT_curves_sculpt_grow_shrink_scaling(Panel):
    # Only for popover, these are dummy values.
    bl_space_type = "VIEW_3D"
    bl_region_type = "WINDOW"
    bl_label = "Curves Grow/Shrink Scaling"
    bl_ui_units_x = 12

    def draw(self, context):
        layout = self.layout

        layout.use_property_split = True
        layout.use_property_decorate = False  # No animation.

        settings = UnifiedPaintPanel.paint_settings(context)
        brush = settings.brush

        layout.prop(brush.curves_sculpt_settings, "use_uniform_scale")
        layout.prop(brush.curves_sculpt_settings, "minimum_length")


class VIEW3D_PT_viewport_debug(Panel):
    bl_space_type = "VIEW_3D"
    bl_region_type = "HEADER"
    bl_parent_id = "VIEW3D_PT_overlay"
    bl_label = "Viewport Debug"

    @classmethod
    def poll(cls, context):
        prefs = context.preferences
        return prefs.experimental.use_viewport_debug

    def draw(self, context):
        layout = self.layout
        view = context.space_data
        overlay = view.overlay

        layout.prop(overlay, "use_debug_freeze_view_culling")


class View3DAssetShelf(BrushAssetShelf):
    bl_space_type = "VIEW_3D"


class AssetShelfHiddenByDefault:
    # Take #BrushAssetShelf.bl_options but remove the 'DEFAULT_VISIBLE' flag.
    bl_options = {
        option for option in BrushAssetShelf.bl_options if option != "DEFAULT_VISIBLE"
    }


class VIEW3D_AST_brush_sculpt(View3DAssetShelf, bpy.types.AssetShelf):
    mode = "SCULPT"
    mode_prop = "use_paint_sculpt"
    brush_type_prop = "sculpt_brush_type"
    tool_prop = "sculpt_tool"


class VIEW3D_AST_brush_sculpt_curves(View3DAssetShelf, bpy.types.AssetShelf):
    mode = "SCULPT_CURVES"
    mode_prop = "use_paint_sculpt_curves"
    brush_type_prop = "curves_sculpt_brush_type"
    tool_prop = "curves_sculpt_tool"


class VIEW3D_AST_brush_vertex_paint(View3DAssetShelf, bpy.types.AssetShelf):
    mode = "VERTEX_PAINT"
    mode_prop = "use_paint_vertex"
    brush_type_prop = "vertex_brush_type"
    tool_prop = "vertex_tool"


class VIEW3D_AST_brush_weight_paint(
    AssetShelfHiddenByDefault, View3DAssetShelf, bpy.types.AssetShelf
):
    mode = "WEIGHT_PAINT"
    mode_prop = "use_paint_weight"
    brush_type_prop = "weight_brush_type"
    tool_prop = "weight_tool"


class VIEW3D_AST_brush_texture_paint(View3DAssetShelf, bpy.types.AssetShelf):
    mode = "TEXTURE_PAINT"
    mode_prop = "use_paint_image"
    brush_type_prop = "image_brush_type"
    tool_prop = "image_tool"


class VIEW3D_AST_brush_gpencil_paint(View3DAssetShelf, bpy.types.AssetShelf):
    mode = "PAINT_GREASE_PENCIL"
    mode_prop = "use_paint_grease_pencil"
    brush_type_prop = "gpencil_brush_type"
    tool_prop = "gpencil_tool"


class VIEW3D_AST_brush_gpencil_sculpt(View3DAssetShelf, bpy.types.AssetShelf):
    mode = "SCULPT_GREASE_PENCIL"
    mode_prop = "use_sculpt_grease_pencil"
    brush_type_prop = "gpencil_sculpt_brush_type"
    tool_prop = "gpencil_sculpt_tool"


class VIEW3D_AST_brush_gpencil_vertex(
    AssetShelfHiddenByDefault, View3DAssetShelf, bpy.types.AssetShelf
):
    mode = "VERTEX_GREASE_PENCIL"
    mode_prop = "use_vertex_grease_pencil"
    brush_type_prop = "gpencil_vertex_brush_type"
    tool_prop = "gpencil_vertex_tool"


class VIEW3D_AST_brush_gpencil_weight(
    AssetShelfHiddenByDefault, View3DAssetShelf, bpy.types.AssetShelf
):
    mode = "WEIGHT_GREASE_PENCIL"
    mode_prop = "use_weight_grease_pencil"
    brush_type_prop = "gpencil_weight_brush_type"
    tool_prop = "gpencil_weight_tool"


# BFA - material object collection asset shelf
class VIEW3D_AST_object(bpy.types.AssetShelf):
    bl_space_type = "VIEW_3D"
    bl_options = {"STORE_ENABLED_CATALOGS_IN_PREFERENCES"}
    mode = "OBJECT"

    @classmethod
    def asset_poll(cls, asset):
        if (
            asset.id_type == "NODETREE"
            and "Geometry Nodes" in asset.metadata.tags
            and "3D View" in asset.metadata.tags
        ):
            return True
        return asset.id_type in {"MATERIAL", "OBJECT", "COLLECTION", "WORLD"}

    @classmethod
    def poll(cls, context):
        return context.mode == "OBJECT"


classes = (
    VIEW3D_HT_header,
    VIEW3D_HT_tool_header,
    ALL_MT_editormenu_view3d,  # bfa menu
    VIEW3D_MT_editor_menus,
    VIEW3D_MT_transform,
    VIEW3D_MT_transform_object,
    VIEW3D_MT_transform_armature,
    VIEW3D_MT_mirror,
    VIEW3D_MT_snap,
    VIEW3D_MT_uv_map_clear_seam,  # bfa - Tooltip and operator for Clear Seam.
    VIEW3D_MT_uv_map,
    VIEW3D_MT_switchactivecamto,  # bfa - set active camera does not exist in blender
    VIEW3D_MT_view_legacy,  # bfa menu
    VIEW3D_MT_view_annotations,  # bfa menu
    VIEW3D_MT_view,
    VIEW3D_MT_view_local,
    VIEW3D_MT_view_cameras,
    VIEW3D_MT_view_pie_menus,  # bfa menu
    VIEW3D_MT_view_navigation_legacy,  # bfa menu
    VIEW3D_MT_view_navigation,
    VIEW3D_MT_view_align,
    VIEW3D_MT_view_align_selected,
    VIEW3D_MT_view_viewpoint,
    VIEW3D_MT_view_regions,
    VIEW3D_MT_select_object,
    VIEW3D_MT_select_object_legacy,  # bfa menu
    VIEW3D_MT_select_by_type,  # bfa menu
    VIEW3D_MT_select_grouped,  # bfa menu
    VIEW3D_MT_select_linked,  # bfa menu
    VIEW3D_MT_select_object_more_less,
    VIEW3D_MT_select_pose,
    VIEW3D_MT_select_pose_more_less,
    VIEW3D_MT_select_particle,
    VIEW3D_MT_edit_mesh,
    VIEW3D_MT_edit_mesh_legacy,  # bfa menu
    VIEW3D_MT_edit_mesh_sort_elements,  # bfa menu
    VIEW3D_MT_edit_mesh_select_similar,
    VIEW3D_MT_edit_mesh_select_by_trait,
    VIEW3D_MT_edit_mesh_select_more_less,
    VIEW3D_MT_select_edit_mesh,
    VIEW3D_MT_select_edit_curve,
    VIEW3D_MT_select_edit_curve_select_similar,  # bfa menu
    VIEW3D_MT_select_edit_surface,
    VIEW3D_MT_select_edit_text,
    VIEW3D_MT_select_edit_metaball,
    VIEW3D_MT_edit_lattice_context_menu,
    VIEW3D_MT_select_edit_metaball_select_similar,  # bfa menu
    VIEW3D_MT_select_edit_lattice,
    VIEW3D_MT_select_edit_armature,
    VIEW3D_PT_greasepencil_edit_options,  # BFA - menu
    VIEW3D_MT_select_greasepencil_legacy,  # BFA - legacy menu
    VIEW3D_MT_select_edit_grease_pencil,
    VIEW3D_MT_select_paint_mask_face_more_less,  # bfa menu
    VIEW3D_MT_select_paint_mask_vertex,
<<<<<<< HEAD
    VIEW3D_MT_select_paint_mask_vertex_more_less,  # bfa menu
    VIEW3D_MT_select_edit_point_cloud,
=======
    VIEW3D_MT_select_edit_pointcloud,
>>>>>>> fdde9bd2
    VIEW3D_MT_edit_curves_select_more_less,
    VIEW3D_MT_select_edit_curves,
    VIEW3D_MT_select_sculpt_curves,
    VIEW3D_MT_mesh_add,
    VIEW3D_MT_curve_add,
    VIEW3D_MT_surface_add,
    VIEW3D_MT_edit_metaball_context_menu,
    VIEW3D_MT_metaball_add,
    TOPBAR_MT_edit_curve_add,
    TOPBAR_MT_edit_armature_add,
    VIEW3D_MT_armature_add,
    VIEW3D_MT_light_add,
    VIEW3D_MT_lightprobe_add,
    VIEW3D_MT_camera_add,
    VIEW3D_MT_volume_add,
    VIEW3D_MT_grease_pencil_add,
    VIEW3D_MT_empty_add,
    VIEW3D_MT_add,
    VIEW3D_MT_image_add,
    VIEW3D_MT_origin_set,  # bfa menu
    VIEW3D_MT_object,
    VIEW3D_MT_object_animation,
    VIEW3D_MT_object_asset,
    VIEW3D_MT_object_rigid_body,
    VIEW3D_MT_object_clear,
    VIEW3D_MT_object_context_menu,
    VIEW3D_MT_object_convert,
    VIEW3D_MT_object_shading,
    VIEW3D_MT_object_apply,
    VIEW3D_MT_object_relations,
    VIEW3D_MT_object_liboverride,
    VIEW3D_MT_object_parent,
    VIEW3D_MT_object_track,
    VIEW3D_MT_object_collection,
    VIEW3D_MT_object_constraints,
    # VIEW3D_MT_object_modifiers, # bfa - renamed and moved to properties editor
    VIEW3D_MT_object_quick_effects,
    VIEW3D_MT_object_showhide,
    VIEW3D_MT_object_cleanup,
    VIEW3D_MT_make_single_user,
    VIEW3D_MT_make_links,
    VIEW3D_MT_brush_paint_modes,  # BFA wip menu, removed?
    VIEW3D_MT_brush,  # BFA - menu
    VIEW3D_MT_facemask_showhide,  # BFA - menu
    VIEW3D_MT_paint_vertex,
    VIEW3D_MT_hook,
    VIEW3D_MT_vertex_group,
    VIEW3D_MT_greasepencil_vertex_group,
    VIEW3D_MT_paint_weight,
    VIEW3D_MT_paint_weight_legacy,  # BFA - menu
    VIEW3D_MT_paint_weight_lock,
    VIEW3D_MT_subdivision_set,  # BFA - menu
    VIEW3D_MT_sculpt,
    VIEW3D_MT_sculpt_legacy,  # BFA - menu
    VIEW3D_MT_bfa_sculpt_transform,  # BFA - menu
    VIEW3D_MT_bfa_sculpt_showhide,  # BFA - menu
    VIEW3D_MT_sculpt_set_pivot,
    VIEW3D_MT_sculpt_transform,  # BFA - not used
    VIEW3D_MT_sculpt_showhide,  # BFA - menu
    VIEW3D_MT_sculpt_trim,  # BFA - not used
    VIEW3D_MT_mask,
    VIEW3D_MT_mask_legacy,  # BFA - menu
    VIEW3D_MT_face_sets_showhide,  # BFA - menu
    VIEW3D_MT_face_sets,
    VIEW3D_MT_face_sets_init,
    VIEW3D_MT_random_mask,
    VIEW3D_MT_particle,
    VIEW3D_MT_particle_context_menu,
    VIEW3D_MT_particle_showhide,
    VIEW3D_MT_pose,
    VIEW3D_MT_pose_transform,
    VIEW3D_MT_pose_slide,
    VIEW3D_MT_pose_propagate,
    VIEW3D_MT_pose_motion,
    VIEW3D_MT_bone_collections,
    VIEW3D_MT_pose_ik,
    VIEW3D_MT_pose_constraints,
    VIEW3D_MT_pose_names,
    VIEW3D_MT_pose_showhide,
    VIEW3D_MT_pose_apply,
    VIEW3D_MT_pose_context_menu,
    VIEW3D_MT_bone_options_toggle,
    VIEW3D_MT_bone_options_enable,
    VIEW3D_MT_bone_options_disable,
    VIEW3D_MT_edit_mesh_context_menu,
    VIEW3D_MT_edit_mesh_select_mode,
    VIEW3D_MT_edit_mesh_select_linked,
    VIEW3D_MT_edit_mesh_select_loops,
    VIEW3D_MT_edit_mesh_extrude_dupli,  # bfa operator for separated tooltip
    VIEW3D_MT_edit_mesh_extrude_dupli_rotate,  # bfa operator for separated tooltip
    VIEW3D_MT_edit_mesh_extrude,
    VIEW3D_MT_edit_mesh_vertices,
    VIEW3D_MT_edit_mesh_vertices_legacy,  # BFA - menu
    VIEW3D_MT_edit_mesh_edges,
    VIEW3D_MT_edit_mesh_edges_legacy,  # BFA - menu
    VIEW3D_MT_edit_mesh_faces,
    VIEW3D_MT_edit_mesh_faces_legacy,  # BFA - menu
    VIEW3D_MT_edit_mesh_faces_data,
    VIEW3D_MT_edit_mesh_normals,
    VIEW3D_MT_edit_mesh_normals_select_strength,
    VIEW3D_MT_edit_mesh_normals_set_strength,
    VIEW3D_MT_edit_mesh_normals_average,
    VIEW3D_MT_edit_mesh_shading,
    VIEW3D_MT_edit_mesh_weights,
    VIEW3D_MT_edit_mesh_clean,
    VIEW3D_MT_edit_mesh_delete,
    VIEW3D_MT_edit_mesh_merge,
    VIEW3D_MT_edit_mesh_split,
    VIEW3D_MT_edit_mesh_dissolve,  # BFA - menu
    VIEW3D_MT_edit_mesh_showhide,
    VIEW3D_MT_greasepencil_material_active,
    VIEW3D_MT_paint_grease_pencil,
    VIEW3D_MT_paint_vertex_grease_pencil,
    VIEW3D_MT_edit_grease_pencil_arrange_strokes,  # BFA - menu
    VIEW3D_MT_sculpt_grease_pencil_copy,  # BFA - menu
    VIEW3D_MT_edit_greasepencil_showhide,
    VIEW3D_MT_edit_greasepencil_cleanup,
    VIEW3D_MT_weight_grease_pencil,
    VIEW3D_MT_greasepencil_edit_context_menu,
    VIEW3D_MT_grease_pencil_assign_material,
    VIEW3D_MT_edit_greasepencil,
    VIEW3D_MT_edit_greasepencil_delete,  # BFA - not used
    VIEW3D_MT_edit_greasepencil_stroke,
    VIEW3D_MT_edit_greasepencil_point,
    VIEW3D_MT_edit_greasepencil_animation,
    VIEW3D_MT_edit_curve,
    VIEW3D_MT_edit_curve_ctrlpoints,
    VIEW3D_MT_edit_curve_segments,
    VIEW3D_MT_edit_curve_clean,
    VIEW3D_MT_edit_curve_context_menu,
    VIEW3D_MT_edit_curve_delete,
    VIEW3D_MT_edit_curve_showhide,
    VIEW3D_MT_edit_surface,
    VIEW3D_MT_edit_font,
    VIEW3D_MT_edit_font_chars,
    VIEW3D_MT_edit_font_kerning,
    VIEW3D_MT_edit_font_move,  # BFA - menu
    VIEW3D_MT_edit_font_delete,
    VIEW3D_MT_edit_font_context_menu,
    VIEW3D_MT_edit_meta,
    VIEW3D_MT_edit_meta_showhide,
    VIEW3D_MT_edit_lattice,
    VIEW3D_MT_edit_lattice_flip,  # BFA - menu - blender uses enum
    VIEW3D_MT_edit_armature,
    VIEW3D_MT_armature_showhide,  # BFA - menu
    VIEW3D_MT_armature_context_menu,
    VIEW3D_MT_edit_armature_parent,
    VIEW3D_MT_edit_armature_roll,
    VIEW3D_MT_edit_armature_names,
    VIEW3D_MT_edit_armature_delete,
    VIEW3D_MT_edit_curves,
    VIEW3D_MT_edit_curves_add,
    VIEW3D_MT_edit_curves_segments,
    VIEW3D_MT_edit_curves_control_points,
    VIEW3D_MT_edit_curves_context_menu,
    VIEW3D_MT_edit_pointcloud,
    VIEW3D_MT_object_mode_pie,
    VIEW3D_MT_view_pie,
    VIEW3D_MT_transform_gizmo_pie,
    VIEW3D_MT_shading_pie,
    VIEW3D_MT_shading_ex_pie,
    VIEW3D_MT_pivot_pie,
    VIEW3D_MT_snap_pie,
    VIEW3D_MT_orientations_pie,
    VIEW3D_MT_proportional_editing_falloff_pie,
    VIEW3D_MT_sculpt_mask_edit_pie,
    VIEW3D_MT_sculpt_automasking_pie,
    VIEW3D_MT_grease_pencil_sculpt_automasking_pie,
    VIEW3D_MT_wpaint_vgroup_lock_pie,
    VIEW3D_MT_sculpt_face_sets_edit_pie,
    VIEW3D_MT_sculpt_curves,
    VIEW3D_PT_active_tool,
    VIEW3D_PT_active_tool_duplicate,
    VIEW3D_PT_view3d_properties,
    VIEW3D_PT_view3d_properties_edit,  # bfa panel
    # VIEW3D_PT_view3d_lock, # BFA - not used, and Blender hotkeys doesn't call this, so ommitted
    VIEW3D_PT_view3d_camera_lock,  # bfa panel
    VIEW3D_PT_view3d_cursor,
    VIEW3D_PT_collections,
    VIEW3D_PT_object_type_visibility,
    VIEW3D_PT_grease_pencil,
    VIEW3D_PT_annotation_onion,
    VIEW3D_PT_grease_pencil_multi_frame,
    VIEW3D_PT_grease_pencil_sculpt_automasking,
    VIEW3D_PT_quad_view,
    VIEW3D_PT_view3d_stereo,
    VIEW3D_PT_shading,
    VIEW3D_PT_shading_lighting,
    VIEW3D_PT_shading_color,
    VIEW3D_PT_shading_options,
    VIEW3D_PT_shading_options_shadow,
    VIEW3D_PT_shading_options_ssao,
    VIEW3D_PT_shading_cavity,
    VIEW3D_PT_shading_render_pass,
    VIEW3D_PT_shading_compositor,
    VIEW3D_PT_gizmo_display,
    VIEW3D_PT_overlay,
    VIEW3D_PT_overlay_guides,
    VIEW3D_PT_overlay_object,
    VIEW3D_PT_overlay_geometry,
    VIEW3D_PT_overlay_viewer_node,
    VIEW3D_PT_overlay_motion_tracking,
    VIEW3D_PT_overlay_edit_mesh,
    VIEW3D_PT_overlay_edit_mesh_shading,
    VIEW3D_PT_overlay_edit_mesh_measurement,
    VIEW3D_PT_overlay_edit_mesh_normals,
    VIEW3D_PT_overlay_edit_mesh_freestyle,
    VIEW3D_PT_overlay_edit_curve,
    VIEW3D_PT_overlay_edit_curves,
    VIEW3D_PT_overlay_texture_paint,
    VIEW3D_PT_overlay_vertex_paint,
    VIEW3D_PT_overlay_weight_paint,
    VIEW3D_PT_overlay_bones,
    VIEW3D_PT_overlay_sculpt,
    VIEW3D_PT_overlay_sculpt_curves,
    VIEW3D_PT_snapping,
    VIEW3D_PT_sculpt_snapping,
    VIEW3D_PT_proportional_edit,
    VIEW3D_PT_grease_pencil_origin,
    VIEW3D_PT_grease_pencil_lock,
    VIEW3D_PT_grease_pencil_guide,
    VIEW3D_PT_transform_orientations,
    VIEW3D_PT_overlay_grease_pencil_options,
    VIEW3D_PT_overlay_grease_pencil_canvas_options,
    VIEW3D_PT_context_properties,
    VIEW3D_PT_paint_vertex_context_menu,
    VIEW3D_PT_paint_texture_context_menu,
    VIEW3D_PT_paint_weight_context_menu,
    VIEW3D_PT_sculpt_automasking,
    VIEW3D_PT_sculpt_context_menu,
    TOPBAR_PT_grease_pencil_materials,
    TOPBAR_PT_grease_pencil_vertex_color,
    TOPBAR_PT_annotation_layers,
    VIEW3D_PT_curves_sculpt_add_shape,
    VIEW3D_PT_curves_sculpt_parameter_falloff,
    VIEW3D_PT_curves_sculpt_grow_shrink_scaling,
    VIEW3D_PT_viewport_debug,
    VIEW3D_AST_brush_sculpt,
    VIEW3D_AST_brush_sculpt_curves,
    VIEW3D_AST_brush_vertex_paint,
    VIEW3D_AST_brush_weight_paint,
    VIEW3D_AST_brush_texture_paint,
    VIEW3D_AST_brush_gpencil_paint,
    VIEW3D_AST_brush_gpencil_sculpt,
    VIEW3D_AST_brush_gpencil_vertex,
    VIEW3D_AST_brush_gpencil_weight,
    VIEW3D_AST_object,  # bfa assetshelf
    GREASE_PENCIL_MT_Layers,
    VIEW3D_PT_greasepencil_draw_context_menu,
    VIEW3D_PT_greasepencil_sculpt_context_menu,
    VIEW3D_PT_greasepencil_vertex_paint_context_menu,
    VIEW3D_PT_greasepencil_weight_context_menu,
)


if __name__ == "__main__":  # only for live edit.
    from bpy.utils import register_class

    for cls in classes:
        register_class(cls)<|MERGE_RESOLUTION|>--- conflicted
+++ resolved
@@ -1424,11 +1424,7 @@
             elif mode_string in {"EDIT_CURVE", "EDIT_SURFACE"}:
                 layout.menu("VIEW3D_MT_edit_curve_ctrlpoints")
                 layout.menu("VIEW3D_MT_edit_curve_segments")
-<<<<<<< HEAD
-            elif mode_string == "EDIT_POINT_CLOUD":
-=======
-            elif mode_string == 'EDIT_POINTCLOUD':
->>>>>>> fdde9bd2
+            elif mode_string == "EDIT_POINTCLOUD":
                 layout.template_node_operator_asset_root_items()
             elif mode_string == "EDIT_CURVES":
                 layout.menu("VIEW3D_MT_edit_curves_control_points")
@@ -1546,23 +1542,15 @@
 
         # generic...
         layout = self.layout
-<<<<<<< HEAD
         if context.mode == "EDIT_MESH":
             layout.operator(
                 "transform.shrink_fatten", text="Shrink/Fatten", icon="SHRINK_FATTEN"
             )
             layout.operator("transform.skin_resize", icon="MOD_SKIN")
-        elif context.mode in {"EDIT_CURVE", "EDIT_GREASE_PENCIL", "EDIT_CURVES"}:
+        elif context.mode in {"EDIT_CURVE", "EDIT_GREASE_PENCIL", "EDIT_CURVES", "EDIT_POINTCLOUD"}:
             layout.operator(
                 "transform.transform", text="Radius", icon="SHRINK_FATTEN"
             ).mode = "CURVE_SHRINKFATTEN"
-=======
-        if context.mode == 'EDIT_MESH':
-            layout.operator("transform.shrink_fatten", text="Shrink/Fatten")
-            layout.operator("transform.skin_resize")
-        elif context.mode in {'EDIT_CURVE', 'EDIT_GREASE_PENCIL', 'EDIT_CURVES', 'EDIT_POINTCLOUD'}:
-            layout.operator("transform.transform", text="Radius").mode = 'CURVE_SHRINKFATTEN'
->>>>>>> fdde9bd2
 
         if context.mode != "EDIT_CURVES" and context.mode != "EDIT_GREASE_PENCIL":
             layout.separator()
@@ -5163,17 +5151,13 @@
         layout = self.layout
         ob = context.active_object
 
-<<<<<<< HEAD
-        if ob and ob.type != "EMPTY":
-            layout.operator_enum("object.convert", "target")
-=======
         layout.operator_enum("object.convert", "target")
->>>>>>> fdde9bd2
 
         if ob and ob.type == 'EMPTY':
             # Potrace lib dependency.
             if bpy.app.build_options.potrace:
-<<<<<<< HEAD
+                layout.separator()
+
                 layout.operator(
                     "image.convert_to_mesh_plane",
                     text="Convert to Mesh Plane",
@@ -5184,22 +5168,13 @@
                 )
 
         if ob and ob.type == "CURVES":
+            layout.separator()
+
             layout.operator(
                 "curves.convert_to_particle_system",
                 text="Particle System",
                 icon="PARTICLES",
             )
-=======
-                layout.separator()
-
-                layout.operator("image.convert_to_mesh_plane", text="Convert to Mesh Plane", icon='MESH_PLANE')
-                layout.operator("grease_pencil.trace_image", icon='OUTLINER_OB_GREASEPENCIL')
-
-        if ob and ob.type == 'CURVES':
-            layout.separator()
-
-            layout.operator("curves.convert_to_particle_system", text="Particle System")
->>>>>>> fdde9bd2
 
         layout.template_node_operator_asset_menu_items(catalog_path="Object/Convert")
 
@@ -13064,12 +13039,8 @@
     VIEW3D_MT_select_edit_grease_pencil,
     VIEW3D_MT_select_paint_mask_face_more_less,  # bfa menu
     VIEW3D_MT_select_paint_mask_vertex,
-<<<<<<< HEAD
     VIEW3D_MT_select_paint_mask_vertex_more_less,  # bfa menu
-    VIEW3D_MT_select_edit_point_cloud,
-=======
     VIEW3D_MT_select_edit_pointcloud,
->>>>>>> fdde9bd2
     VIEW3D_MT_edit_curves_select_more_less,
     VIEW3D_MT_select_edit_curves,
     VIEW3D_MT_select_sculpt_curves,
