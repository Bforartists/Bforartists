# SPDX-FileCopyrightText: 2009-2023 Blender Authors
#
# SPDX-License-Identifier: GPL-2.0-or-later
# BFA NOTE: For this document in merges, it is best to preserve the
# Bforartists one and compare the old Blender version with the new to see
# what changed.
# Once you compare Blender changes with an old version, splice it in manually.
import bpy
from bpy.types import (
    Header,
    Menu,
    Panel,
)
from bl_ui.properties_paint_common import (
    UnifiedPaintPanel,
    brush_basic_texpaint_settings,
    brush_basic_gpencil_weight_settings,
    brush_basic_grease_pencil_weight_settings,
    brush_basic_grease_pencil_vertex_settings,
    BrushAssetShelf,
)
from bl_ui.properties_grease_pencil_common import (
    AnnotationDataPanel,
    AnnotationOnionSkin,
    GreasePencilMaterialsPanel,
)
from bl_ui.space_toolsystem_common import (
    ToolActivePanelHelper,
)
from bpy.app.translations import (
    pgettext_iface as iface_,
    pgettext_rpt as rpt_,
    contexts as i18n_contexts,
)


class VIEW3D_HT_tool_header(Header):
    bl_space_type = "VIEW_3D"
    bl_region_type = "TOOL_HEADER"

    def draw(self, context):
        layout = self.layout

        self.draw_tool_settings(context)

        layout.separator_spacer()

        self.draw_mode_settings(context)

    def draw_tool_settings(self, context):
        layout = self.layout
        tool_mode = context.mode

        # Active Tool
        # -----------
        from bl_ui.space_toolsystem_common import ToolSelectPanelHelper

        tool = ToolSelectPanelHelper.draw_active_tool_header(
            context,
            layout,
            tool_key=("VIEW_3D", tool_mode),
        )
        # Object Mode Options
        # -------------------

        # Example of how tool_settings can be accessed as pop-overs.

        # TODO(campbell): editing options should be after active tool options
        # (obviously separated for from the users POV)
        draw_fn = getattr(_draw_tool_settings_context_mode, tool_mode, None)
        if draw_fn is not None:
            is_valid_context = draw_fn(context, layout, tool)

        def draw_3d_brush_settings(layout, tool_mode):
            layout.popover("VIEW3D_PT_tools_brush_settings_advanced", text="Brush")
            if tool_mode != "PAINT_WEIGHT":
                layout.popover("VIEW3D_PT_tools_brush_texture")
            if tool_mode == "PAINT_TEXTURE":
                layout.popover("VIEW3D_PT_tools_mask_texture")
            layout.popover("VIEW3D_PT_tools_brush_stroke")
            layout.popover("VIEW3D_PT_tools_brush_falloff")
            layout.popover("VIEW3D_PT_tools_brush_display")

        # NOTE: general mode options should be added to `draw_mode_settings`.
        if tool_mode == "SCULPT":
            if is_valid_context:
                draw_3d_brush_settings(layout, tool_mode)
        elif tool_mode == "PAINT_VERTEX":
            if is_valid_context:
                draw_3d_brush_settings(layout, tool_mode)
        elif tool_mode == "PAINT_WEIGHT":
            if is_valid_context:
                draw_3d_brush_settings(layout, tool_mode)
        elif tool_mode == "PAINT_TEXTURE":
            if is_valid_context:
                draw_3d_brush_settings(layout, tool_mode)
        elif tool_mode == "EDIT_ARMATURE":
            pass
        elif tool_mode == "EDIT_CURVE":
            pass
        elif tool_mode == "EDIT_MESH":
            pass
        elif tool_mode == "POSE":
            pass
        elif tool_mode == "PARTICLE":
            # Disable, only shows "Brush" panel, which is already in the top-bar.
            # if tool.use_brushes:
            #     layout.popover_group(context=".paint_common", **popover_kw)
            pass
        elif tool_mode == "PAINT_GREASE_PENCIL":
            if is_valid_context:
                brush = context.tool_settings.gpencil_paint.brush
                if brush:
                    if brush.gpencil_tool != "ERASE":
                        if brush.gpencil_tool != "TINT":
                            layout.popover(
                                "VIEW3D_PT_tools_grease_pencil_v3_brush_advanced"
                            )

                        if brush.gpencil_tool not in {"FILL", "TINT"}:
                            layout.popover(
                                "VIEW3D_PT_tools_grease_pencil_v3_brush_stroke"
                            )
                    layout.popover("VIEW3D_PT_tools_grease_pencil_paint_appearance")
        elif tool_mode == "SCULPT_GREASE_PENCIL":
            if is_valid_context:
                brush = context.tool_settings.gpencil_sculpt_paint.brush
                if brush:
                    tool = brush.gpencil_sculpt_tool
                    if tool in {"SMOOTH", "RANDOMIZE"}:
                        layout.popover(
                            "VIEW3D_PT_tools_grease_pencil_sculpt_brush_popover"
                        )
                    layout.popover("VIEW3D_PT_tools_grease_pencil_sculpt_appearance")
        elif tool_mode == "WEIGHT_GPENCIL" or tool_mode == "WEIGHT_GREASE_PENCIL":
            if is_valid_context:
                layout.popover("VIEW3D_PT_tools_grease_pencil_weight_appearance")
        elif tool_mode == "VERTEX_GPENCIL" or tool_mode == "VERTEX_GREASE_PENCIL":
            if is_valid_context:
                layout.popover("VIEW3D_PT_tools_grease_pencil_vertex_appearance")

    def draw_mode_settings(self, context):
        layout = self.layout
        mode_string = context.mode
        tool_settings = context.tool_settings

        def row_for_mirror():
            row = layout.row(align=True)
            row.label(icon="MOD_MIRROR")
            sub = row.row(align=True)
            # sub.scale_x = 0.6 #bfa - just needed for text buttons. we use icons, and then the buttons are too small
            return row, sub

        if mode_string == "EDIT_ARMATURE":
            ob = context.object
            _row, sub = row_for_mirror()
            sub.prop(
                ob.data, "use_mirror_x", icon="MIRROR_X", toggle=True, icon_only=True
            )
        elif mode_string == "POSE":
            ob = context.object
            _row, sub = row_for_mirror()
            sub.prop(
                ob.pose, "use_mirror_x", icon="MIRROR_X", toggle=True, icon_only=True
            )
        elif mode_string in {
            "EDIT_MESH",
            "PAINT_WEIGHT",
            "SCULPT",
            "PAINT_VERTEX",
            "PAINT_TEXTURE",
        }:
            # Mesh Modes, Use Mesh Symmetry
            ob = context.object
            row, sub = row_for_mirror()
            sub.prop(
                ob, "use_mesh_mirror_x", icon="MIRROR_X", toggle=True, icon_only=True
            )
            sub.prop(
                ob, "use_mesh_mirror_y", icon="MIRROR_Y", toggle=True, icon_only=True
            )
            sub.prop(
                ob, "use_mesh_mirror_z", icon="MIRROR_Z", toggle=True, icon_only=True
            )
            if mode_string == "EDIT_MESH":
                layout.prop(tool_settings, "use_mesh_automerge", text="")
            elif mode_string == "PAINT_WEIGHT":
                row.popover(
                    panel="VIEW3D_PT_tools_weightpaint_symmetry_for_topbar", text=""
                )
            elif mode_string == "SCULPT":
                row.popover(panel="VIEW3D_PT_sculpt_symmetry_for_topbar", text="")
            elif mode_string == "PAINT_VERTEX":
                row.popover(
                    panel="VIEW3D_PT_tools_vertexpaint_symmetry_for_topbar", text=""
                )
        elif mode_string == "SCULPT_CURVES":
            ob = context.object
            _row, sub = row_for_mirror()
            sub.prop(
                ob.data, "use_mirror_x", icon="MIRROR_X", toggle=True, icon_only=True
            )
            sub.prop(
                ob.data, "use_mirror_y", icon="MIRROR_Y", toggle=True, icon_only=True
            )
            sub.prop(
                ob.data, "use_mirror_z", icon="MIRROR_Z", toggle=True, icon_only=True
            )

            row = layout.row(align=True)
            row.prop(
                ob.data,
                "use_sculpt_collision",
                icon="MOD_PHYSICS",
                icon_only=True,
                toggle=True,
            )
            sub = row.row(align=True)
            sub.active = ob.data.use_sculpt_collision
            sub.prop(ob.data, "surface_collision_distance")

        # Expand panels from the side-bar as popovers.
        popover_kw = {"space_type": "VIEW_3D", "region_type": "UI", "category": "Tool"}

        if mode_string == "SCULPT":
            layout.popover_group(context=".sculpt_mode", **popover_kw)
        elif mode_string == "PAINT_VERTEX":
            layout.popover_group(context=".vertexpaint", **popover_kw)
        elif mode_string == "PAINT_WEIGHT":
            layout.popover_group(context=".weightpaint", **popover_kw)
        elif mode_string == "PAINT_TEXTURE":
            layout.popover_group(context=".imagepaint", **popover_kw)
        elif mode_string == "EDIT_TEXT":
            layout.popover_group(context=".text_edit", **popover_kw)
        elif mode_string == "EDIT_ARMATURE":
            layout.popover_group(context=".armature_edit", **popover_kw)
        elif mode_string == "EDIT_METABALL":
            layout.popover_group(context=".mball_edit", **popover_kw)
        elif mode_string == "EDIT_LATTICE":
            layout.popover_group(context=".lattice_edit", **popover_kw)
        elif mode_string == "EDIT_CURVE":
            layout.popover_group(context=".curve_edit", **popover_kw)
        elif mode_string == "EDIT_MESH":
            layout.popover_group(context=".mesh_edit", **popover_kw)
        elif mode_string == "POSE":
            layout.popover_group(context=".posemode", **popover_kw)
        elif mode_string == "PARTICLE":
            layout.popover_group(context=".particlemode", **popover_kw)
        elif mode_string == "OBJECT":
            layout.popover_group(context=".objectmode", **popover_kw)

        if mode_string in {
            "EDIT_GREASE_PENCIL",
            "PAINT_GREASE_PENCIL",
            "SCULPT_GREASE_PENCIL",
            "WEIGHT_GREASE_PENCIL",
            "VERTEX_GREASE_PENCIL",
        }:
            row = layout.row(align=True)
            row.prop(tool_settings, "use_grease_pencil_multi_frame_editing", text="")

            if mode_string in {
                "EDIT_GREASE_PENCIL",
                "SCULPT_GREASE_PENCIL",
                "WEIGHT_GREASE_PENCIL",
                "VERTEX_GREASE_PENCIL",
            }:
                sub = row.row(align=True)
                if tool_settings.use_grease_pencil_multi_frame_editing:
                    sub.popover(
                        panel="VIEW3D_PT_grease_pencil_multi_frame",
                        text="",
                    )

            # BFA - menu
            if mode_string in {
                "EDIT_GREASE_PENCIL",
            }:
                sub = row.row(align=True)
                sub.popover(
                    panel="VIEW3D_PT_greasepencil_edit_options",
                    text="Options",
                )

        if mode_string == "PAINT_GREASE_PENCIL":
            layout.prop(
                tool_settings, "use_gpencil_draw_additive", text="", icon="FREEZE"
            )
            layout.prop(tool_settings, "use_gpencil_automerge_strokes", text="")
            layout.prop(
                tool_settings, "use_gpencil_weight_data_add", text="", icon="WPAINT_HLT"
            )
            layout.prop(
                tool_settings, "use_gpencil_draw_onback", text="", icon="MOD_OPACITY"
            )


class _draw_tool_settings_context_mode:
    @staticmethod
    def SCULPT(context, layout, tool):
        if (tool is None) or (not tool.use_brushes):
            return False

        paint = context.tool_settings.sculpt
        brush = paint.brush

        BrushAssetShelf.draw_popup_selector(layout, context, brush)

        if brush is None:
            return False

        tool_settings = context.tool_settings
        capabilities = brush.sculpt_capabilities

        ups = tool_settings.unified_paint_settings

        if capabilities.has_color:
            row = layout.row(align=True)
            row.ui_units_x = 4
            UnifiedPaintPanel.prop_unified_color(row, context, brush, "color", text="")
            UnifiedPaintPanel.prop_unified_color(
                row, context, brush, "secondary_color", text=""
            )
            row.separator()
            layout.prop(brush, "blend", text="", expand=False)

        size = "size"
        size_owner = ups if ups.use_unified_size else brush
        if size_owner.use_locked_size == "SCENE":
            size = "unprojected_radius"

        UnifiedPaintPanel.prop_unified(
            layout,
            context,
            brush,
            size,
            pressure_name="use_pressure_size",
            unified_name="use_unified_size",
            text="Radius",
            slider=True,
            header=True,
        )

        # strength, use_strength_pressure
        pressure_name = (
            "use_pressure_strength" if capabilities.has_strength_pressure else None
        )
        UnifiedPaintPanel.prop_unified(
            layout,
            context,
            brush,
            "strength",
            pressure_name=pressure_name,
            unified_name="use_unified_strength",
            text="Strength",
            header=True,
        )

        # direction
        if not capabilities.has_direction:
            layout.row().prop(brush, "direction", expand=True, text="")

        return True

    @staticmethod
    def PAINT_TEXTURE(context, layout, tool):
        if (tool is None) or (not tool.use_brushes):
            return False

        paint = context.tool_settings.image_paint
        brush = paint.brush

        BrushAssetShelf.draw_popup_selector(layout, context, brush)

        if brush is None:
            return False

        brush_basic_texpaint_settings(layout, context, brush, compact=True)

        return True

    @staticmethod
    def PAINT_VERTEX(context, layout, tool):
        if (tool is None) or (not tool.use_brushes):
            return False

        paint = context.tool_settings.vertex_paint
        brush = paint.brush

        BrushAssetShelf.draw_popup_selector(layout, context, brush)

        if brush is None:
            return False

        brush_basic_texpaint_settings(layout, context, brush, compact=True)

        return True

    @staticmethod
    def PAINT_WEIGHT(context, layout, tool):
        if (tool is None) or (not tool.use_brushes):
            return False

        paint = context.tool_settings.weight_paint
        brush = paint.brush

        BrushAssetShelf.draw_popup_selector(layout, context, brush)

        if brush is None:
            return False

        capabilities = brush.weight_paint_capabilities
        if capabilities.has_weight:
            UnifiedPaintPanel.prop_unified(
                layout,
                context,
                brush,
                "weight",
                unified_name="use_unified_weight",
                slider=True,
                header=True,
            )

        UnifiedPaintPanel.prop_unified(
            layout,
            context,
            brush,
            "size",
            pressure_name="use_pressure_size",
            unified_name="use_unified_size",
            slider=True,
            text="Radius",
            header=True,
        )
        UnifiedPaintPanel.prop_unified(
            layout,
            context,
            brush,
            "strength",
            pressure_name="use_pressure_strength",
            unified_name="use_unified_strength",
            header=True,
        )

        return True

    @staticmethod
    def SCULPT_GREASE_PENCIL(context, layout, tool):
        if (tool is None) or (not tool.use_brushes):
            return False

        paint = context.tool_settings.gpencil_sculpt_paint
        brush = paint.brush
        if brush is None:
            return False

        BrushAssetShelf.draw_popup_selector(layout, context, brush)

        tool_settings = context.tool_settings
        capabilities = brush.sculpt_capabilities

        ups = tool_settings.unified_paint_settings

        size = "size"
        size_owner = ups if ups.use_unified_size else brush
        if size_owner.use_locked_size == "SCENE":
            size = "unprojected_radius"

        UnifiedPaintPanel.prop_unified(
            layout,
            context,
            brush,
            size,
            pressure_name="use_pressure_size",
            unified_name="use_unified_size",
            text="Radius",
            slider=True,
            header=True,
        )

        # strength, use_strength_pressure
        pressure_name = (
            "use_pressure_strength" if capabilities.has_strength_pressure else None
        )
        UnifiedPaintPanel.prop_unified(
            layout,
            context,
            brush,
            "strength",
            pressure_name=pressure_name,
            unified_name="use_unified_strength",
            text="Strength",
            header=True,
        )

        # direction
        if brush.gpencil_sculpt_tool in {"THICKNESS", "STRENGTH", "PINCH", "TWIST"}:
            layout.row().prop(brush, "direction", expand=True, text="")

        # Brush falloff
        # layout.popover("VIEW3D_PT_tools_brush_falloff") # BFA - moved to be
        # consistent with other brushes in the properties_paint_common.py file

        return True

    @staticmethod
    def WEIGHT_GREASE_PENCIL(context, layout, tool):
        if (tool is None) or (not tool.use_brushes):
            return False

        paint = context.tool_settings.gpencil_weight_paint
        brush = paint.brush
        if brush is None:
            return False

        BrushAssetShelf.draw_popup_selector(layout, context, brush)

        brush_basic_grease_pencil_weight_settings(layout, context, brush, compact=True)

        layout.popover("VIEW3D_PT_tools_grease_pencil_weight_options", text="Options")
        layout.popover(
            "VIEW3D_PT_tools_grease_pencil_brush_weight_falloff", text="Falloff"
        )

        return True

    @staticmethod
    def VERTEX_GREASE_PENCIL(context, layout, tool):
        if (tool is None) or (not tool.use_brushes):
            return False

        tool_settings = context.tool_settings
        paint = tool_settings.gpencil_vertex_paint
        brush = paint.brush

        BrushAssetShelf.draw_popup_selector(layout, context, brush)

        if brush.gpencil_vertex_tool not in {"BLUR", "AVERAGE", "SMEAR"}:
            layout.separator(factor=0.4)
            ups = context.tool_settings.unified_paint_settings
            prop_owner = ups if ups.use_unified_color else brush

            sub = layout.row(align=True)
            sub.prop_with_popover(
                prop_owner,
                "color",
                text="",
                panel="TOPBAR_PT_grease_pencil_vertex_color",
            )
            sub.prop(prop_owner, "secondary_color", text="")
            sub.operator("paint.brush_colors_flip", icon="FILE_REFRESH", text="")

        brush_basic_grease_pencil_vertex_settings(layout, context, brush, compact=True)

        return True

    @staticmethod
    def PARTICLE(context, layout, tool):
        if (tool is None) or (not tool.use_brushes):
            return False

        # See: `VIEW3D_PT_tools_brush`, basically a duplicate
        tool_settings = context.tool_settings
        settings = tool_settings.particle_edit
        brush = settings.brush
        tool = settings.tool
        if tool == "NONE":
            return False

        layout.prop(brush, "size", slider=True)
        if tool == "ADD":
            layout.prop(brush, "count")

            layout.prop(settings, "use_default_interpolate")
            layout.prop(brush, "steps", slider=True)
            layout.prop(settings, "default_key_count", slider=True)
        else:
            layout.prop(brush, "strength", slider=True)

            if tool == "LENGTH":
                layout.row().prop(brush, "length_mode", expand=True)
            elif tool == "PUFF":
                layout.row().prop(brush, "puff_mode", expand=True)
                layout.prop(brush, "use_puff_volume")
            elif tool == "COMB":
                row = layout.row()
                row.active = settings.is_editable
                row.prop(settings, "use_emitter_deflect", text="Deflect Emitter")
                sub = row.row(align=True)
                sub.active = settings.use_emitter_deflect
                sub.prop(settings, "emitter_distance", text="Distance")

        return True

    @staticmethod
    def SCULPT_CURVES(context, layout, tool):
        if (tool is None) or (not tool.use_brushes):
            return False

        tool_settings = context.tool_settings
        paint = tool_settings.curves_sculpt
        brush = paint.brush

        BrushAssetShelf.draw_popup_selector(layout, context, brush)

        if brush is None:
            return False

        UnifiedPaintPanel.prop_unified(
            layout,
            context,
            brush,
            "size",
            unified_name="use_unified_size",
            pressure_name="use_pressure_size",
            text="Radius",
            slider=True,
            header=True,
        )

        if brush.curves_sculpt_tool not in {"ADD", "DELETE"}:
            use_strength_pressure = brush.curves_sculpt_tool not in {"SLIDE"}
            UnifiedPaintPanel.prop_unified(
                layout,
                context,
                brush,
                "strength",
                unified_name="use_unified_strength",
                pressure_name="use_pressure_strength"
                if use_strength_pressure
                else None,
                header=True,
            )

        curves_tool = brush.curves_sculpt_tool

        if curves_tool == "COMB":
            layout.prop(brush, "falloff_shape", expand=True)
            layout.popover("VIEW3D_PT_tools_brush_falloff", text="Brush Falloff")
            layout.popover(
                "VIEW3D_PT_curves_sculpt_parameter_falloff", text="Curve Falloff"
            )
        elif curves_tool == "ADD":
            layout.prop(brush, "falloff_shape", expand=True)
            layout.prop(brush.curves_sculpt_settings, "add_amount")
            layout.popover("VIEW3D_PT_curves_sculpt_add_shape", text="Curve Shape")
            layout.prop(brush, "use_frontface", text="Front Faces Only")
        elif curves_tool == "GROW_SHRINK":
            layout.prop(brush, "direction", expand=True, text="")
            layout.prop(brush, "falloff_shape", expand=True)
            layout.popover(
                "VIEW3D_PT_curves_sculpt_grow_shrink_scaling", text="Scaling"
            )
            layout.popover("VIEW3D_PT_tools_brush_falloff")
        elif curves_tool == "SNAKE_HOOK":
            layout.prop(brush, "falloff_shape", expand=True)
            layout.popover("VIEW3D_PT_tools_brush_falloff")
        elif curves_tool == "DELETE":
            layout.prop(brush, "falloff_shape", expand=True)
        elif curves_tool == "SELECTION_PAINT":
            layout.prop(brush, "direction", expand=True, text="")
            layout.prop(brush, "falloff_shape", expand=True)
            layout.popover("VIEW3D_PT_tools_brush_falloff")
        elif curves_tool == "PINCH":
            layout.prop(brush, "direction", expand=True, text="")
            layout.prop(brush, "falloff_shape", expand=True)
            layout.popover("VIEW3D_PT_tools_brush_falloff")
        elif curves_tool == "SMOOTH":
            layout.prop(brush, "falloff_shape", expand=True)
            layout.popover("VIEW3D_PT_tools_brush_falloff")
        elif curves_tool == "PUFF":
            layout.prop(brush, "falloff_shape", expand=True)
            layout.popover("VIEW3D_PT_tools_brush_falloff")
        elif curves_tool == "DENSITY":
            layout.prop(brush, "falloff_shape", expand=True)
            row = layout.row(align=True)
            row.prop(brush.curves_sculpt_settings, "density_mode", text="", expand=True)
            row = layout.row(align=True)
            row.prop(
                brush.curves_sculpt_settings, "minimum_distance", text="Distance Min"
            )
            row.operator_context = "INVOKE_REGION_WIN"
            row.operator(
                "sculpt_curves.min_distance_edit", text="", icon="DRIVER_DISTANCE"
            )
            row = layout.row(align=True)
            row.enabled = brush.curves_sculpt_settings.density_mode != "REMOVE"
            row.prop(
                brush.curves_sculpt_settings, "density_add_attempts", text="Count Max"
            )
            layout.popover("VIEW3D_PT_tools_brush_falloff")
            layout.popover("VIEW3D_PT_curves_sculpt_add_shape", text="Curve Shape")
        elif curves_tool == "SLIDE":
            layout.popover("VIEW3D_PT_tools_brush_falloff")

        return True

    @staticmethod
    def PAINT_GREASE_PENCIL(context, layout, tool):
        if (tool is None) or (not tool.use_brushes):
            return False

        # These draw their own properties.
        if tool.idname in {
            "builtin.arc",
            "builtin.curve",
            "builtin.line",
            "builtin.box",
            "builtin.circle",
            "builtin.polyline",
        }:
            return False

        tool_settings = context.tool_settings
        paint = tool_settings.gpencil_paint

        brush = paint.brush
        if brush is None:
            return False

        row = layout.row(align=True)

        BrushAssetShelf.draw_popup_selector(row, context, brush)

        grease_pencil_tool = brush.gpencil_tool

        if grease_pencil_tool in {"DRAW", "FILL"}:
            from bl_ui.properties_paint_common import (
                brush_basic__draw_color_selector,
            )

            brush_basic__draw_color_selector(
                context, layout, brush, brush.gpencil_settings
            )

        if grease_pencil_tool == "TINT":
            row.separator(factor=0.4)
            row.prop_with_popover(
                brush, "color", text="", panel="TOPBAR_PT_grease_pencil_vertex_color"
            )

        from bl_ui.properties_paint_common import (
            brush_basic_grease_pencil_paint_settings,
        )

        brush_basic_grease_pencil_paint_settings(
            layout, context, brush, None, compact=True
        )

        return True


def draw_topbar_grease_pencil_layer_panel(context, layout):
    grease_pencil = context.object.data
    layer = grease_pencil.layers.active
    group = grease_pencil.layer_groups.active

    icon = "OUTLINER_DATA_GP_LAYER"
    node_name = None
    if layer or group:
        icon = (
            "OUTLINER_DATA_GP_LAYER" if layer else "GREASEPENCIL_LAYER_GROUP"
        )  # BFA - wip, icons needs updating
        node_name = layer.name if layer else group.name

        # Clamp long names otherwise the selector can get too wide.
        max_width = 25
        if len(node_name) > max_width:
            node_name = node_name[: max_width - 5] + ".." + node_name[-3:]

    sub = layout.row()
    sub.popover(
        panel="TOPBAR_PT_grease_pencil_layers",
        text=node_name,
        icon=icon,
    )


class VIEW3D_HT_header(Header):
    bl_space_type = "VIEW_3D"

    @staticmethod
    def draw_xform_template(layout, context):
        obj = context.active_object
        mode_string = context.mode
        object_mode = "OBJECT" if obj is None else obj.mode
        has_pose_mode = (object_mode == "POSE") or (
            object_mode == "WEIGHT_PAINT" and context.pose_object is not None
        )

        tool_settings = context.tool_settings

        # Mode & Transform Settings
        scene = context.scene

        # Orientation
        if object_mode in {"OBJECT", "EDIT", "EDIT_GREASE_PENCIL"} or has_pose_mode:
            orient_slot = scene.transform_orientation_slots[0]

            # BFA - WIP, add grease pencil curve type

            row = layout.row(align=True)
            row.prop_with_popover(
                orient_slot,
                "type",
                text="",
                panel="VIEW3D_PT_transform_orientations",
            )

        # Pivot
        if has_pose_mode or object_mode in {
            "OBJECT",
            "EDIT",
            "EDIT_GREASE_PENCIL",
            "SCULPT_GREASE_PENCIL",
        }:
            layout.prop(tool_settings, "transform_pivot_point", text="", icon_only=True)

        # Snap
        show_snap = False
        if obj is None:
            show_snap = True
        else:
            if has_pose_mode or (
                object_mode
                not in {
                    "SCULPT",
                    "SCULPT_CURVES",
                    "VERTEX_PAINT",
                    "WEIGHT_PAINT",
                    "TEXTURE_PAINT",
                    "PAINT_GREASE_PENCIL",
                    "SCULPT_GREASE_PENCIL",
                    "WEIGHT_GREASE_PENCIL",
                    "VERTEX_GREASE_PENCIL",
                }
            ):
                show_snap = True
            else:
                paint_settings = UnifiedPaintPanel.paint_settings(context)

                if paint_settings:
                    brush = paint_settings.brush
                    if (
                        brush
                        and hasattr(brush, "stroke_method")
                        and brush.stroke_method == "CURVE"
                    ):
                        show_snap = True

        if show_snap:
            snap_items = bpy.types.ToolSettings.bl_rna.properties[
                "snap_elements"
            ].enum_items
            snap_elements = tool_settings.snap_elements
            if len(snap_elements) == 1:
                text = ""
                for elem in snap_elements:
                    icon = snap_items[elem].icon
                    break
            else:
                text = iface_("Mix", i18n_contexts.editor_view3d)
                icon = "NONE"
            del snap_items, snap_elements

            row = layout.row(align=True)
            row.prop(tool_settings, "use_snap", text="")

            sub = row.row(align=True)
            sub.popover(
                panel="VIEW3D_PT_snapping",
                icon=icon,
                text=text,
                translate=False,
            )

        # Proportional editing
        if (
            object_mode
            in {
                "EDIT",
                "PARTICLE_EDIT",
                "SCULPT_GREASE_PENCIL",
                "EDIT_GREASE_PENCIL",
                "OBJECT",
            }
            and context.mode != "EDIT_ARMATURE"
        ):
            row = layout.row(align=True)
            kw = {}
            if object_mode == "OBJECT":
                attr = "use_proportional_edit_objects"
            else:
                attr = "use_proportional_edit"

                if tool_settings.use_proportional_edit:
                    if tool_settings.use_proportional_connected:
                        kw["icon"] = "PROP_CON"
                    elif tool_settings.use_proportional_projected:
                        kw["icon"] = "PROP_PROJECTED"
                    else:
                        kw["icon"] = "PROP_ON"
                else:
                    kw["icon"] = "PROP_OFF"

            row.prop(tool_settings, attr, icon_only=True, **kw)
            sub = row.row(align=True)
            # BFA hide UI via "if" statement instead of greying out
            if getattr(tool_settings, attr):
                sub.prop_with_popover(
                    tool_settings,
                    "proportional_edit_falloff",
                    text="",
                    icon_only=True,
                    panel="VIEW3D_PT_proportional_edit",
                )

        # BFA - handle types for curves, formerly in the control points menu
        if mode_string in {"EDIT_CURVE"}:
            layout.operator_menu_enum(
                "curve.handle_type_set", "type", text="", icon="HANDLE_AUTO"
            )

        if object_mode == "EDIT" and obj.type == "GREASEPENCIL":
            draw_topbar_grease_pencil_layer_panel(context, layout)

    def draw(self, context):
        layout = self.layout

        tool_settings = context.tool_settings
        view = context.space_data
        shading = view.shading
        overlay = view.overlay

        # bfa - show hide the editormenu, editor suffix is needed.
        ALL_MT_editormenu_view3d.draw_hidden(context, layout)

        obj = context.active_object
        mode_string = context.mode
        object_mode = "OBJECT" if obj is None else obj.mode
        has_pose_mode = (object_mode == "POSE") or (
            object_mode == "WEIGHT_PAINT" and context.pose_object is not None
        )

        # Note: This is actually deadly in case enum_items have to be dynamically generated
        #       (because internal RNA array iterator will free everything immediately...).
        # XXX This is an RNA internal issue, not sure how to fix it.
        # Note: Tried to add an accessor to get translated UI strings instead of manual call
        #       to pgettext_iface below, but this fails because translated enum-items
        #       are always dynamically allocated.
        act_mode_item = bpy.types.Object.bl_rna.properties["mode"].enum_items[
            object_mode
        ]
        act_mode_i18n_context = bpy.types.Object.bl_rna.properties[
            "mode"
        ].translation_context

        row = layout.row(align=True)
        row.separator()

        sub = row.row(align=True)
        sub.operator_menu_enum(
            "object.mode_set",
            "mode",
            text=iface_(act_mode_item.name, act_mode_i18n_context),
            icon=act_mode_item.icon,
        )
        del act_mode_item

        layout.template_header_3D_mode()

        # Contains buttons like Mode, Pivot, Layer, Mesh Select Mode...
        if obj:
            # Particle edit
            if object_mode == "PARTICLE_EDIT":
                row = layout.row()
                row.prop(
                    tool_settings.particle_edit, "select_mode", text="", expand=True
                )
            elif object_mode in {"EDIT", "SCULPT_CURVES"} and obj.type == "CURVES":
                curves = obj.data

                row = layout.row(align=True)
                domain = curves.selection_domain
                row.operator(
                    "curves.set_selection_domain",
                    text="",
                    icon="CURVE_BEZCIRCLE",
                    depress=(domain == "POINT"),
                ).domain = "POINT"
                row.operator(
                    "curves.set_selection_domain",
                    text="",
                    icon="CURVE_PATH",
                    depress=(domain == "CURVE"),
                ).domain = "CURVE"

        # Grease Pencil
        if obj and obj.type == "GREASEPENCIL":
            # Select mode for Editing
            if object_mode == "EDIT":
                row = layout.row(align=True)
                row.operator(
                    "grease_pencil.set_selection_mode",
                    text="",
                    icon="GP_SELECT_POINTS",
                    depress=(tool_settings.gpencil_selectmode_edit == "POINT"),
                ).mode = "POINT"
                row.operator(
                    "grease_pencil.set_selection_mode",
                    text="",
                    icon="GP_SELECT_STROKES",
                    depress=(tool_settings.gpencil_selectmode_edit == "STROKE"),
                ).mode = "STROKE"
                row.operator(
                    "grease_pencil.set_selection_mode",
                    text="",
                    icon="GP_SELECT_BETWEEN_STROKES",
                    depress=(tool_settings.gpencil_selectmode_edit == "SEGMENT"),
                ).mode = "SEGMENT"

            if object_mode == "SCULPT_GREASE_PENCIL":
                row = layout.row(align=True)
                row.prop(tool_settings, "use_gpencil_select_mask_point", text="")
                row.prop(tool_settings, "use_gpencil_select_mask_stroke", text="")
                row.prop(tool_settings, "use_gpencil_select_mask_segment", text="")

            if object_mode == "VERTEX_GREASE_PENCIL":
                row = layout.row(align=True)
                row.prop(tool_settings, "use_gpencil_vertex_select_mask_point", text="")
                row.prop(
                    tool_settings, "use_gpencil_vertex_select_mask_stroke", text=""
                )
                row.prop(
                    tool_settings, "use_gpencil_vertex_select_mask_segment", text=""
                )

        overlay = view.overlay

        VIEW3D_MT_editor_menus.draw_collapsible(context, layout)

        layout.separator_spacer()

        if object_mode in {"PAINT_GREASE_PENCIL", "SCULPT_GREASE_PENCIL"}:
            # Grease pencil
            if object_mode == "PAINT_GREASE_PENCIL":
                sub = layout.row(align=True)
                sub.prop_with_popover(
                    tool_settings,
                    "gpencil_stroke_placement_view3d",
                    text="",
                    panel="VIEW3D_PT_grease_pencil_origin",
                )

            sub = layout.row(align=True)
            sub.active = tool_settings.gpencil_stroke_placement_view3d != "SURFACE"
            sub.prop_with_popover(
                tool_settings.gpencil_sculpt,
                "lock_axis",
                text="",
                panel="VIEW3D_PT_grease_pencil_lock",
            )

            draw_topbar_grease_pencil_layer_panel(context, layout)

            if object_mode == "PAINT_GREASE_PENCIL":
                # FIXME: this is bad practice!
                # Tool options are to be displayed in the top-bar.
                tool = context.workspace.tools.from_space_view3d_mode(object_mode)
                if tool and tool.idname == "builtin_brush.Draw":
                    settings = tool_settings.gpencil_sculpt.guide
                    row = layout.row(align=True)
                    row.prop(settings, "use_guide", text="", icon="GRID")
                    sub = row.row(align=True)
                    if settings.use_guide:
                        sub.popover(
                            panel="VIEW3D_PT_grease_pencil_guide",
                            text="Guides",
                        )

            if object_mode == "SCULPT_GREASE_PENCIL":
                layout.popover(
                    panel="VIEW3D_PT_grease_pencil_sculpt_automasking",
                    text="",
                    icon=VIEW3D_HT_header._grease_pencil_sculpt_automasking_icon(
                        tool_settings.gpencil_sculpt
                    ),
                )

            if object_mode == "SCULPT_GREASE_PENCIL":
                layout.popover(
                    panel="VIEW3D_PT_grease_pencil_sculpt_automasking",
                    text="",
                    icon=VIEW3D_HT_header._grease_pencil_sculpt_automasking_icon(
                        tool_settings.gpencil_sculpt
                    ),
                )

        elif object_mode == "SCULPT":
            # If the active tool supports it, show the canvas selector popover.
            from bl_ui.space_toolsystem_common import ToolSelectPanelHelper

            tool = ToolSelectPanelHelper.tool_active_from_context(context)

            is_paint_tool = False
            if tool.use_brushes:
                paint = tool_settings.sculpt
                brush = paint.brush
                if brush:
                    is_paint_tool = brush.sculpt_tool in {"PAINT", "SMEAR"}
            else:
                is_paint_tool = tool and tool.use_paint_canvas

            shading = VIEW3D_PT_shading.get_shading(context)
            color_type = shading.color_type

            row = layout.row()
            row.active = is_paint_tool and color_type == "VERTEX"

            if context.preferences.experimental.use_sculpt_texture_paint:
                canvas_source = tool_settings.paint_mode.canvas_source
                icon = (
                    "GROUP_VCOL"
                    if canvas_source == "COLOR_ATTRIBUTE"
                    else canvas_source
                )
                row.popover(panel="VIEW3D_PT_slots_paint_canvas", icon=icon)
                # TODO: Update this boolean condition so that the Canvas button is only active when
                # the appropriate color types are selected in Solid mode, I.E. 'TEXTURE'
                row.active = is_paint_tool
            else:
                row.popover(panel="VIEW3D_PT_slots_color_attributes", icon="GROUP_VCOL")

            layout.popover(
                panel="VIEW3D_PT_sculpt_snapping",
                icon="SNAP_INCREMENT",
                text="",
                translate=False,
            )

            layout.popover(
                panel="VIEW3D_PT_sculpt_automasking",
                text="",
                icon=VIEW3D_HT_header._sculpt_automasking_icon(tool_settings.sculpt),
            )

        elif object_mode == "VERTEX_PAINT":
            row = layout.row()
            row.popover(panel="VIEW3D_PT_slots_color_attributes", icon="GROUP_VCOL")
        elif object_mode == "VERTEX_GREASE_PENCIL":
            draw_topbar_grease_pencil_layer_panel(context, layout)
        elif object_mode == "WEIGHT_PAINT":
            row = layout.row()
            row.popover(panel="VIEW3D_PT_slots_vertex_groups", icon="GROUP_VERTEX")

            layout.popover(
                panel="VIEW3D_PT_sculpt_snapping",
                icon="SNAP_INCREMENT",
                text="",
                translate=False,
            )
        elif object_mode == "WEIGHT_GREASE_PENCIL":
            row = layout.row()
            row.popover(panel="VIEW3D_PT_slots_vertex_groups", icon="GROUP_VERTEX")
            draw_topbar_grease_pencil_layer_panel(context, row)

        elif object_mode == "TEXTURE_PAINT":
            tool_mode = tool_settings.image_paint.mode
            icon = "MATERIAL" if tool_mode == "MATERIAL" else "IMAGE_DATA"

            row = layout.row()
            row.popover(panel="VIEW3D_PT_slots_projectpaint", icon=icon)
            row.popover(
                panel="VIEW3D_PT_mask",
                icon=VIEW3D_HT_header._texture_mask_icon(tool_settings.image_paint),
                text="",
            )
        else:
            # Transform settings depending on tool header visibility
            VIEW3D_HT_header.draw_xform_template(layout, context)

        layout.separator_spacer()

        # Viewport Settings
        layout.popover(
            panel="VIEW3D_PT_object_type_visibility",
            icon_value=view.icon_from_show_object_viewport,
            text="",
        )

        # Gizmo toggle & popover.
        row = layout.row(align=True)
        # FIXME: place-holder icon.
        row.prop(view, "show_gizmo", text="", toggle=True, icon="GIZMO")
        sub = row.row(align=True)
        sub.active = view.show_gizmo
        sub.popover(
            panel="VIEW3D_PT_gizmo_display",
            text="",
        )

        # Overlay toggle & popover.
        row = layout.row(align=True)
        row.prop(overlay, "show_overlays", icon="OVERLAY", text="")
        sub = row.row(align=True)
        sub.active = overlay.show_overlays
        sub.popover(panel="VIEW3D_PT_overlay", text="")

        if mode_string == "EDIT_MESH":
            sub.popover(
                panel="VIEW3D_PT_overlay_edit_mesh", text="", icon="EDITMODE_HLT"
            )
        if mode_string == "EDIT_CURVE":
            sub.popover(
                panel="VIEW3D_PT_overlay_edit_curve", text="", icon="EDITMODE_HLT"
            )
        elif mode_string == "EDIT_CURVES":
            sub.popover(
                panel="VIEW3D_PT_overlay_edit_curves", text="", icon="EDITMODE_HLT"
            )
        elif mode_string == "SCULPT":
            sub.popover(
                panel="VIEW3D_PT_overlay_sculpt", text="", icon="SCULPTMODE_HLT"
            )
        elif mode_string == "SCULPT_CURVES":
            sub.popover(
                panel="VIEW3D_PT_overlay_sculpt_curves", text="", icon="SCULPTMODE_HLT"
            )
        elif mode_string == "PAINT_WEIGHT":
            sub.popover(
                panel="VIEW3D_PT_overlay_weight_paint", text="", icon="WPAINT_HLT"
            )
        elif mode_string == "PAINT_TEXTURE":
            sub.popover(
                panel="VIEW3D_PT_overlay_texture_paint", text="", icon="TPAINT_HLT"
            )
        elif mode_string == "PAINT_VERTEX":
            sub.popover(
                panel="VIEW3D_PT_overlay_vertex_paint", text="", icon="VPAINT_HLT"
            )
        elif obj is not None and obj.type == "GREASEPENCIL":
            sub.popover(
                panel="VIEW3D_PT_overlay_grease_pencil_options",
                text="",
                icon="OUTLINER_DATA_GREASEPENCIL",
            )

        # Separate from `elif` chain because it may coexist with weight-paint.
        if has_pose_mode or (
            object_mode in {"EDIT_ARMATURE", "OBJECT"}
            and VIEW3D_PT_overlay_bones.is_using_wireframe(context)
        ):
            sub.popover(panel="VIEW3D_PT_overlay_bones", text="", icon="POSE_HLT")

        row = layout.row(align=True)
        row.active = (object_mode == "EDIT") or (shading.type in {"WIREFRAME", "SOLID"})

        # While exposing `shading.show_xray(_wireframe)` is correct.
        # this hides the key shortcut from users: #70433.
        if has_pose_mode:
            draw_depressed = overlay.show_xray_bone
        elif shading.type == "WIREFRAME":
            draw_depressed = shading.show_xray_wireframe
        else:
            draw_depressed = shading.show_xray
        row.operator(
            "view3d.toggle_xray",
            text="",
            icon="XRAY",
            depress=draw_depressed,
        )
        # BFA - custom operator from the Power User Tools to toggle the viewport silhuette
        row = layout.row(align=True)
        if context.preferences.addons.get("bfa_power_user_tools"):
            if context.window_manager.BFA_UI_addon_props.BFA_PROP_toggle_viewport:
                row.operator(
                    "view3d.viewport_silhouette_toggle", text="", icon="IMAGE_ALPHA"
                )

        row = layout.row(align=True)
        row.prop(shading, "type", text="", expand=True)
        sub = row.row(align=True)
        # TODO, currently render shading type ignores mesh two-side, until it's supported
        # show the shading popover which shows double-sided option.

        # sub.enabled = shading.type != 'RENDERED'
        sub.popover(panel="VIEW3D_PT_shading", text="")

    @staticmethod
    def _sculpt_automasking_icon(sculpt):
        automask_enabled = (
            sculpt.use_automasking_topology
            or sculpt.use_automasking_face_sets
            or sculpt.use_automasking_boundary_edges
            or sculpt.use_automasking_boundary_face_sets
            or sculpt.use_automasking_cavity
            or sculpt.use_automasking_cavity_inverted
            or sculpt.use_automasking_start_normal
            or sculpt.use_automasking_view_normal
        )

        return "MOD_MASK" if automask_enabled else "MOD_MASK_OFF"  # BFA - mask icon

    @staticmethod
    def _grease_pencil_sculpt_automasking_icon(gpencil_sculpt):
        automask_enabled = (
            gpencil_sculpt.use_automasking_stroke
            or gpencil_sculpt.use_automasking_layer_stroke
            or gpencil_sculpt.use_automasking_material_stroke
            or gpencil_sculpt.use_automasking_material_active
            or gpencil_sculpt.use_automasking_layer_active
        )

        return "MOD_MASK" if automask_enabled else "MOD_MASK_OFF"  # BFA - mask icon

    @staticmethod
    def _texture_mask_icon(ipaint):
        mask_enabled = ipaint.use_stencil_layer or ipaint.use_cavity
        return "MOD_MASK" if mask_enabled else "MOD_MASK_OFF"  # BFA - mask icon


# BFA - show hide the editormenu, editor suffix is needed.
class ALL_MT_editormenu_view3d(Menu):
    bl_label = ""

    def draw(self, context):
        self.draw_menus(self.layout, context)

    @staticmethod
    def _texture_mask_icon(ipaint):
        mask_enabled = ipaint.use_stencil_layer or ipaint.use_cavity
        return "MOD_MASK" if mask_enabled else "MOD_MASK_OFF"

    @staticmethod
    def draw_menus(layout, context):
        row = layout.row(align=True)
        row.template_header()  # editor type menus

    # bfa - do not place any content here, it does not belong into this class !!!


class VIEW3D_MT_editor_menus(Menu):
    bl_label = ""

    def draw(self, context):
        layout = self.layout
        obj = context.active_object
        mode_string = context.mode
        edit_object = context.edit_object
        tool_settings = context.tool_settings

        layout.menu("SCREEN_MT_user_menu", text="Quick")  # BFA
        layout.menu("VIEW3D_MT_view")
        layout.menu("VIEW3D_MT_view_navigation")  # BFA

        # Select Menu
        if mode_string in {"PAINT_WEIGHT", "PAINT_VERTEX", "PAINT_TEXTURE"}:
            mesh = obj.data
            if mesh.use_paint_mask:
                layout.menu("VIEW3D_MT_select_paint_mask")
            elif mesh.use_paint_mask_vertex and mode_string in {
                "PAINT_WEIGHT",
                "PAINT_VERTEX",
            }:
                layout.menu("VIEW3D_MT_select_paint_mask_vertex")
        elif mode_string not in {
            "SCULPT",
            "SCULPT_CURVES",
            "PAINT_GREASE_PENCIL",
            "SCULPT_GREASE_PENCIL",
            "WEIGHT_GREASE_PENCIL",
            "VERTEX_GREASE_PENCIL",
        }:
            layout.menu("VIEW3D_MT_select_" + mode_string.lower())

        if mode_string == "OBJECT":
            layout.menu("VIEW3D_MT_add")
        elif mode_string == "EDIT_MESH":
            layout.menu(
                "VIEW3D_MT_mesh_add",
                text="Add",
                text_ctxt=i18n_contexts.operator_default,
            )
        elif mode_string == "EDIT_CURVE":
            layout.menu(
                "VIEW3D_MT_curve_add",
                text="Add",
                text_ctxt=i18n_contexts.operator_default,
            )
        elif mode_string == "EDIT_CURVES":
            layout.menu(
                "VIEW3D_MT_edit_curves_add",
                text="Add",
                text_ctxt=i18n_contexts.operator_default,
            )
        elif mode_string == "EDIT_SURFACE":
            layout.menu(
                "VIEW3D_MT_surface_add",
                text="Add",
                text_ctxt=i18n_contexts.operator_default,
            )
        elif mode_string == "EDIT_METABALL":
            layout.menu(
                "VIEW3D_MT_metaball_add",
                text="Add",
                text_ctxt=i18n_contexts.operator_default,
            )
        elif mode_string == "EDIT_ARMATURE":
            layout.menu(
                "TOPBAR_MT_edit_armature_add",
                text="Add",
                text_ctxt=i18n_contexts.operator_default,
            )

        if edit_object:
            layout.menu("VIEW3D_MT_edit_" + edit_object.type.lower())

            if mode_string == "EDIT_MESH":
                layout.menu("VIEW3D_MT_edit_mesh_vertices")
                layout.menu("VIEW3D_MT_edit_mesh_edges")
                layout.menu("VIEW3D_MT_edit_mesh_faces")
                layout.menu("VIEW3D_MT_uv_map", text="UV")
                layout.template_node_operator_asset_root_items()
            elif mode_string in {"EDIT_CURVE", "EDIT_SURFACE"}:
                layout.menu("VIEW3D_MT_edit_curve_ctrlpoints")
                layout.menu("VIEW3D_MT_edit_curve_segments")
            elif mode_string == "EDIT_POINTCLOUD":
                layout.template_node_operator_asset_root_items()
            elif mode_string == "EDIT_CURVES":
                layout.menu("VIEW3D_MT_edit_curves_control_points")
                layout.menu("VIEW3D_MT_edit_curves_segments")
                layout.template_node_operator_asset_root_items()
            elif mode_string == "EDIT_GREASE_PENCIL":
                layout.menu("VIEW3D_MT_edit_greasepencil_point")
                layout.menu("VIEW3D_MT_edit_greasepencil_stroke")

        elif obj:
            if mode_string not in {
                "PAINT_TEXTURE",
                "SCULPT_CURVES",
                "SCULPT_GREASE_PENCIL",
                "VERTEX_GREASE_PENCIL",
            }:
                layout.menu("VIEW3D_MT_" + mode_string.lower())
            if mode_string in {"SCULPT", "PAINT_VERTEX", "PAINT_TEXTURE"}:  # BFA
                layout.menu("VIEW3D_MT_brush")  # BFA
            if mode_string == "SCULPT":
                layout.menu("VIEW3D_MT_mask")
                layout.menu("VIEW3D_MT_face_sets")
                layout.template_node_operator_asset_root_items()
            elif mode_string == "SCULPT_CURVES":
                layout.menu("VIEW3D_MT_select_sculpt_curves")
                layout.menu("VIEW3D_MT_sculpt_curves")
                layout.template_node_operator_asset_root_items()
            elif mode_string == "VERTEX_GREASE_PENCIL":
                layout.menu("VIEW3D_MT_select_edit_grease_pencil")
                layout.menu("VIEW3D_MT_paint_vertex_grease_pencil")
                layout.template_node_operator_asset_root_items()
            elif mode_string == "SCULPT_GREASE_PENCIL":
                is_selection_mask = (
                    tool_settings.use_gpencil_select_mask_point
                    or tool_settings.use_gpencil_select_mask_stroke
                    or tool_settings.use_gpencil_select_mask_segment
                )
                if is_selection_mask:
                    layout.menu("VIEW3D_MT_select_edit_grease_pencil")
            else:
                layout.template_node_operator_asset_root_items()

        else:
            layout.menu("VIEW3D_MT_object")
            layout.template_node_operator_asset_root_items()


# ********** Menu **********


# ********** Utilities **********


class ShowHideMenu:
    bl_label = "Show/Hide"
    _operator_name = ""

    def draw(self, _context):
        layout = self.layout

        layout.operator(
            "{:s}.reveal".format(self._operator_name),
            text="Show Hidden",
            icon="HIDE_OFF",
        )
        layout.operator(
            "{:s}.hide".format(self._operator_name),
            text="Hide Selected",
            icon="HIDE_ON",
        ).unselected = False
        layout.operator(
            "{:s}.hide".format(self._operator_name),
            text="Hide Unselected",
            icon="HIDE_UNSELECTED",
        ).unselected = True


# Standard transforms which apply to all cases (mix-in class, not used directly).
class VIEW3D_MT_transform_base:
    bl_label = "Transform"
    bl_category = "View"

    # TODO: get rid of the custom text strings?
    def draw(self, context):
        layout = self.layout
        # BFA - removed translate, rotate and resize as redundant
        layout.operator("transform.tosphere", text="To Sphere", icon="TOSPHERE")
        layout.operator("transform.shear", text="Shear", icon="SHEAR")
        layout.operator("transform.bend", text="Bend", icon="BEND")
        layout.operator("transform.push_pull", text="Push/Pull", icon="PUSH_PULL")

        if context.mode in {
            'EDIT_MESH',
            'EDIT_ARMATURE',
            'EDIT_SURFACE',
            'EDIT_CURVE',
            'EDIT_CURVES',
            'EDIT_LATTICE',
            'EDIT_METABALL',
            'EDIT_POINTCLOUD',
        }:
            layout.operator("transform.vertex_warp", text="Warp", icon="MOD_WARP")
            layout.operator_context = "EXEC_REGION_WIN"
            layout.operator(
                "transform.vertex_random", text="Randomize", icon="RANDOMIZE"
            ).offset = 0.1
            layout.operator_context = "INVOKE_REGION_WIN"


# Generic transform menu - geometry types
class VIEW3D_MT_transform(VIEW3D_MT_transform_base, Menu):
    def draw(self, context):
        # base menu
        VIEW3D_MT_transform_base.draw(self, context)

        # generic...
        layout = self.layout
        if context.mode == "EDIT_MESH":
            layout.operator(
                "transform.shrink_fatten", text="Shrink/Fatten", icon="SHRINK_FATTEN"
            )
            layout.operator("transform.skin_resize", icon="MOD_SKIN")
        elif context.mode in {"EDIT_CURVE", "EDIT_GREASE_PENCIL", "EDIT_CURVES", "EDIT_POINTCLOUD"}:
            layout.operator(
                "transform.transform", text="Radius", icon="SHRINK_FATTEN"
            ).mode = "CURVE_SHRINKFATTEN"

        if context.mode != "EDIT_CURVES" and context.mode != "EDIT_GREASE_PENCIL":
            layout.separator()
            props = layout.operator(
                "transform.translate",
                text="Move Texture Space",
                icon="MOVE_TEXTURESPACE",
            )
            props.texture_space = True
            props = layout.operator(
                "transform.resize",
                text="Scale Texture Space",
                icon="SCALE_TEXTURESPACE",
            )
            props.texture_space = True


# Object-specific extensions to Transform menu
class VIEW3D_MT_transform_object(VIEW3D_MT_transform_base, Menu):
    def draw(self, context):
        layout = self.layout

        # base menu
        VIEW3D_MT_transform_base.draw(self, context)

        # object-specific option follow...
        layout.separator()

        layout.operator(
            "transform.translate", text="Move Texture Space", icon="MOVE_TEXTURESPACE"
        ).texture_space = True
        layout.operator(
            "transform.resize", text="Scale Texture Space", icon="SCALE_TEXTURESPACE"
        ).texture_space = True

        layout.separator()

        layout.operator_context = "EXEC_REGION_WIN"
        # XXX: see `alignmenu()` in `edit.c` of b2.4x to get this working.
        layout.operator(
            "transform.transform",
            text="Align to Transform Orientation",
            icon="ALIGN_TRANSFORM",
        ).mode = "ALIGN"

        layout.separator()

        layout.operator("object.randomize_transform", icon="RANDOMIZE_TRANSFORM")
        layout.operator("object.align", icon="ALIGN")

        # TODO: there is a strange context bug here.
        """
        layout.operator_context = 'INVOKE_REGION_WIN'
        layout.operator("object.transform_axis_target")
        """


# Armature EditMode extensions to Transform menu
class VIEW3D_MT_transform_armature(VIEW3D_MT_transform_base, Menu):
    def draw(self, context):
        layout = self.layout

        # base menu
        VIEW3D_MT_transform_base.draw(self, context)

        # armature specific extensions follow...
        obj = context.object
        if obj.type == "ARMATURE" and obj.mode in {"EDIT", "POSE"}:
            if obj.data.display_type == "BBONE":
                layout.separator()

                layout.operator(
                    "transform.transform", text="Scale BBone", icon="TRANSFORM_SCALE"
                ).mode = "BONE_SIZE"
            elif obj.data.display_type == "ENVELOPE":
                layout.separator()

                layout.operator(
                    "transform.transform",
                    text="Scale Envelope Distance",
                    icon="TRANSFORM_SCALE",
                ).mode = "BONE_SIZE"
                layout.operator(
                    "transform.transform", text="Scale Radius", icon="TRANSFORM_SCALE"
                ).mode = "BONE_ENVELOPE"

        if context.edit_object and context.edit_object.type == "ARMATURE":
            layout.separator()

            layout.operator("armature.align", icon="ALIGN")


class VIEW3D_MT_mirror(Menu):
    bl_label = "Mirror"

    def draw(self, _context):
        layout = self.layout

        layout.operator(
            "transform.mirror", text="Interactive Mirror", icon="TRANSFORM_MIRROR"
        )

        layout.separator()

        layout.operator_context = "EXEC_REGION_WIN"

        for space_name, space_id in (("Global", "GLOBAL"), ("Local", "LOCAL")):
            for axis_index, axis_name in enumerate("XYZ"):
                props = layout.operator(
                    "transform.mirror",
                    text="{:s} {:s}".format(axis_name, iface_(space_name)),
                    translate=False,
                    icon="MIRROR_" + axis_name,
                )  # BFA: set icon
                props.constraint_axis[axis_index] = True
                props.orient_type = space_id

            if space_id == "GLOBAL":
                layout.separator()

        if _context.edit_object and _context.edit_object.type in {"MESH", "SURFACE"}:
            layout.separator()
            layout.operator("object.vertex_group_mirror", icon="MIRROR_VERTEXGROUP")


class VIEW3D_MT_snap(Menu):
    bl_label = "Snap"

    def draw(self, _context):
        layout = self.layout

        layout.operator(
            "view3d.snap_selected_to_cursor",
            text="Selection to Cursor",
            icon="SELECTIONTOCURSOR",
        ).use_offset = False
        layout.operator(
            "view3d.snap_selected_to_cursor",
            text="Selection to Cursor (Keep Offset)",
            icon="SELECTIONTOCURSOROFFSET",
        ).use_offset = True
        layout.operator(
            "view3d.snap_selected_to_active",
            text="Selection to Active",
            icon="SELECTIONTOACTIVE",
        )
        layout.operator(
            "view3d.snap_selected_to_grid",
            text="Selection to Grid",
            icon="SELECTIONTOGRID",
        )

        layout.separator()

        layout.operator(
            "view3d.snap_cursor_to_selected",
            text="Cursor to Selected",
            icon="CURSORTOSELECTION",
        )
        layout.operator(
            "view3d.snap_cursor_to_center",
            text="Cursor to World Origin",
            icon="CURSORTOCENTER",
        )
        layout.operator(
            "view3d.snap_cursor_to_active",
            text="Cursor to Active",
            icon="CURSORTOACTIVE",
        )
        layout.operator(
            "view3d.snap_cursor_to_grid", text="Cursor to Grid", icon="CURSORTOGRID"
        )


# bfa - Tooltip and operator for Clear Seam.
class VIEW3D_MT_uv_map_clear_seam(bpy.types.Operator):
    """Clears the UV Seam for selected edges"""  # BFA - blender will use this as a tooltip for menu items and buttons.

    bl_idname = (
        "mesh.clear_seam"  # unique identifier for buttons and menu items to reference.
    )
    bl_label = "Clear seam"  # display name in the interface.
    bl_options = {"REGISTER", "UNDO"}  # enable undo for the operator.

    def execute(
        self, context
    ):  # execute() is called by blender when running the operator.
        bpy.ops.mesh.mark_seam(clear=True)
        return {"FINISHED"}


class VIEW3D_MT_uv_map(Menu):
    bl_label = "UV Mapping"

    def draw(self, _context):
        layout = self.layout

        layout.operator_enum("uv.unwrap", "method")

        layout.separator()

        layout.operator_context = "INVOKE_DEFAULT"
        layout.operator("uv.smart_project", icon="MOD_UVPROJECT")
        layout.operator("uv.lightmap_pack", icon="LIGHTMAPPACK")
        layout.operator("uv.follow_active_quads", icon="FOLLOWQUADS")

        layout.separator()

        layout.operator_context = "EXEC_REGION_WIN"
        layout.operator("uv.cube_project", icon="CUBEPROJECT")
        layout.operator("uv.cylinder_project", icon="CYLINDERPROJECT")
        layout.operator("uv.sphere_project", icon="SPHEREPROJECT")

        layout.separator()

        layout.operator_context = "INVOKE_REGION_WIN"
        layout.operator(
            "uv.project_from_view", icon="PROJECTFROMVIEW"
        ).scale_to_bounds = False
        layout.operator(
            "uv.project_from_view",
            text="Project from View (Bounds)",
            icon="PROJECTFROMVIEW_BOUNDS",
        ).scale_to_bounds = True

        layout.separator()

        layout.operator("mesh.mark_seam", icon="MARK_SEAM").clear = False
        layout.operator(
            "mesh.mark_seam", text="Clear Seam", icon="CLEAR_SEAM"
        ).clear = True

        layout.separator()

        layout.operator("uv.reset", icon="RESET")

        layout.template_node_operator_asset_menu_items(catalog_path="UV")


# ********** View menus **********


# bfa - set active camera does not exist in blender
class VIEW3D_MT_switchactivecamto(bpy.types.Operator):
    """Sets the current selected camera as the active camera to render from\nYou need to have a camera object selected"""

    bl_idname = "view3d.switchactivecamto"
    bl_label = "Set active Camera"
    bl_options = {"REGISTER", "UNDO"}

    def execute(self, context):
        context = bpy.context
        scene = context.scene
        if context.active_object is not None:
            currentCameraObj = bpy.data.objects[bpy.context.active_object.name]
            scene.camera = currentCameraObj
        return {"FINISHED"}


# bfa menu
class VIEW3D_MT_view_legacy(Menu):
    bl_label = "Legacy"

    def draw(self, context):
        layout = self.layout

        layout.operator("view3d.cursor3d", text="Set 3D Cursor", icon="CURSOR")


# BFA - Hidden legacy operators exposed to GUI
class VIEW3D_MT_view_annotations(Menu):
    bl_label = "Annotations (Legacy)"

    def draw(self, context):
        layout = self.layout

        layout.operator(
            "gpencil.annotate",
            text="Draw Annotation",
            icon="PAINT_DRAW",
        ).mode = "DRAW"
        layout.operator(
            "gpencil.annotate", text="Draw Line Annotation", icon="PAINT_DRAW"
        ).mode = "DRAW_STRAIGHT"
        layout.operator(
            "gpencil.annotate", text="Draw Polyline Annotation", icon="PAINT_DRAW"
        ).mode = "DRAW_POLY"
        layout.operator(
            "gpencil.annotate", text="Erase Annotation", icon="ERASE"
        ).mode = "ERASER"

        layout.separator()

        layout.operator(
            "gpencil.annotation_add", text="Add Annotation Layer", icon="ADD"
        )
        layout.operator(
            "gpencil.annotation_active_frame_delete",
            text="Erase Annotation Active Keyframe",
            icon="DELETE",
        )


class VIEW3D_MT_view(Menu):
    bl_label = "View"

    def draw(self, context):
        layout = self.layout
        view = context.space_data
        overlay = view.overlay
        engine = context.engine

        layout.prop(view, "show_region_toolbar")
        layout.prop(view, "show_region_ui")
        layout.prop(view, "show_region_tool_header")
        layout.prop(view, "show_region_asset_shelf")
        layout.prop(view, "show_region_hud")
        layout.prop(
            overlay, "show_toolshelf_tabs", text="Tool Shelf Tabs"
        )  # bfa - the toolshelf tabs.

        layout.separator()

<<<<<<< HEAD
        layout.menu("VIEW3D_MT_view_legacy")  # bfa menu
=======
        if context.mode in {'PAINT_TEXTURE', 'PAINT_VERTEX', 'PAINT_WEIGHT', 'SCULPT'}:
            layout.operator("view3d.view_selected", text="Frame Last Stroke")
        else:
            layout.operator("view3d.view_selected", text="Frame Selected")
        if view.region_quadviews:
            layout.operator("view3d.view_selected", text="Frame Selected (Quad View)").use_all_regions = True

        layout.operator("view3d.view_all").center = False
        layout.operator("view3d.view_persportho", text="Perspective/Orthographic")
        layout.menu("VIEW3D_MT_view_local")
        layout.prop(view, "show_viewer", text="Viewer Node")
>>>>>>> ab936c0c

        layout.separator()

        layout.menu("VIEW3D_MT_view_annotations")  # bfa menu

        layout.separator()

        layout.operator(
            "render.opengl", text="OpenGL Render Image", icon="RENDER_STILL"
        )
        layout.operator(
            "render.opengl", text="OpenGL Render Animation", icon="RENDER_ANIMATION"
        ).animation = True
        props = layout.operator(
            "render.opengl", text="Viewport Render Keyframes", icon="RENDER_ANIMATION"
        )
        props.animation = True
        props.render_keyed_only = True

        layout.separator()

        layout.operator_context = "INVOKE_REGION_WIN"
        layout.operator(
            "view3d.clip_border", text="Clipping Border", icon="CLIPPINGBORDER"
        )

        if engine == "CYCLES":
            layout.operator("view3d.render_border", icon="RENDERBORDER")
            layout.operator("view3d.clear_render_border", icon="RENDERBORDER_CLEAR")

        layout.separator()

        layout.menu("VIEW3D_MT_view_cameras", text="Cameras")

        layout.separator()

        layout.menu("VIEW3D_MT_view_align")
        layout.menu("VIEW3D_MT_view_align_selected")

        layout.separator()

        layout.operator(
            "view3d.localview", text="Toggle Local View", icon="VIEW_GLOBAL_LOCAL"
        )
        layout.operator("view3d.localview_remove_from", icon="VIEW_REMOVE_LOCAL")

        layout.separator()

        if context.mode in ["PAINT_TEXTURE", "PAINT_VERTEX", "PAINT_WEIGHT", "SCULPT"]:
            layout.operator(
                "view3d.view_selected", text="Frame Last Stroke", icon="VIEW_SELECTED"
            ).use_all_regions = False
        else:
            layout.operator(
                "view3d.view_selected", text="Frame Selected", icon="VIEW_SELECTED"
            ).use_all_regions = False

        if view.region_quadviews:
            layout.operator(
                "view3d.view_selected",
                text="Frame Selected (Quad View)",
                icon="ALIGNCAMERA_ACTIVE",
            ).use_all_regions = True
        layout.operator(
            "view3d.view_all", text="Frame All", icon="VIEWALL"
        ).center = False
        if view.region_quadviews:
            layout.operator(
                "view3d.view_all", text="Frame All (Quad View)", icon="VIEWALL"
            ).use_all_regions = True
        layout.operator(
            "view3d.view_all",
            text="Center Cursor and Frame All",
            icon="VIEWALL_RESETCURSOR",
        ).center = True

        layout.separator()

        layout.operator("screen.region_quadview", icon="QUADVIEW")

        layout.separator()

        layout.menu("INFO_MT_area")
        layout.menu("VIEW3D_MT_view_pie_menus")  # bfa menu


class VIEW3D_MT_view_local(Menu):
    bl_label = "Local View"

    def draw(self, _context):
        layout = self.layout

        layout.operator(
            "view3d.localview", text="Toggle Local View", icon="VIEW_GLOBAL_LOCAL"
        )
        layout.operator("view3d.localview_remove_from", icon="VIEW_REMOVE_LOCAL")


# bfa menu
class VIEW3D_MT_view_pie_menus(Menu):
    bl_label = "Pie menus"

    def draw(self, _context):
        layout = self.layout

        layout.operator(
            "wm.call_menu_pie", text="Object Mode", icon="MENU_PANEL"
        ).name = "VIEW3D_MT_object_mode_pie"
        layout.operator(
            "wm.call_menu_pie", text="View", icon="MENU_PANEL"
        ).name = "VIEW3D_MT_view_pie"
        layout.operator(
            "wm.call_menu_pie", text="Transform", icon="MENU_PANEL"
        ).name = "VIEW3D_MT_transform_gizmo_pie"
        layout.operator(
            "wm.call_menu_pie", text="Shading", icon="MENU_PANEL"
        ).name = "VIEW3D_MT_shading_pie"
        layout.operator(
            "wm.call_menu_pie", text="Pivot", icon="MENU_PANEL"
        ).name = "VIEW3D_MT_pivot_pie"
        layout.operator(
            "wm.call_menu_pie", text="Snap", icon="MENU_PANEL"
        ).name = "VIEW3D_MT_snap_pie"
        layout.operator(
            "wm.call_menu_pie", text="Orientations", icon="MENU_PANEL"
        ).name = "VIEW3D_MT_orientations_pie"
        layout.operator(
            "wm.call_menu_pie", text="Proportional Editing Falloff", icon="MENU_PANEL"
        ).name = "VIEW3D_MT_proportional_editing_falloff_pie"
        layout.operator(
            "wm.call_menu_pie", text="Sculpt Mask Edit", icon="MENU_PANEL"
        ).name = "VIEW3D_MT_sculpt_mask_edit_pie"
        layout.operator(
            "wm.call_menu_pie", text="Sculpt Faces Sets Edit", icon="MENU_PANEL"
        ).name = "VIEW3D_MT_sculpt_face_sets_edit_pie"
        layout.operator(
            "wm.call_menu_pie", text="Automasking", icon="MENU_PANEL"
        ).name = "VIEW3D_MT_sculpt_automasking_pie"
        layout.operator(
            "wm.call_menu_pie", text="Weightpaint Vertexgroup Lock", icon="MENU_PANEL"
        ).name = "VIEW3D_MT_wpaint_vgroup_lock_pie"
        layout.operator(
            "wm.call_menu_pie", text="Keyframe Insert", icon="MENU_PANEL"
        ).name = "ANIM_MT_keyframe_insert_pie"
        layout.separator()

        layout.operator(
            "wm.call_menu_pie", text="Greasepencil Snap", icon="MENU_PANEL"
        ).name = "GPENCIL_MT_snap_pie"

        layout.separator()

        layout.operator(
            "wm.toolbar_fallback_pie", text="Fallback Tool", icon="MENU_PANEL"
        )  # BFA
        layout.operator(
            "view3d.object_mode_pie_or_toggle", text="Modes", icon="MENU_PANEL"
        )  # BFA


class VIEW3D_MT_view_cameras(Menu):
    bl_label = "Cameras"

    def draw(self, _context):
        layout = self.layout

        layout.operator("view3d.object_as_camera", icon="VIEW_SWITCHACTIVECAM")
        layout.operator(
            "view3d.switchactivecamto",
            text="Set Active Camera",
            icon="VIEW_SWITCHACTIVECAM",
        )
        layout.operator(
            "view3d.view_camera", text="Active Camera", icon="VIEW_SWITCHTOCAM"
        )
        layout.operator("view3d.view_center_camera", icon="VIEWCAMERACENTER")


class VIEW3D_MT_view_viewpoint(Menu):
    bl_label = "Viewpoint"

    def draw(self, _context):
        layout = self.layout

        layout.operator(
            "view3d.view_camera",
            text="Camera",
            icon="CAMERA_DATA",
            text_ctxt=i18n_contexts.editor_view3d,
        )  # BFA - Icon

        layout.separator()

        layout.operator(
            "view3d.view_axis",
            text="Top",
            icon="VIEW_TOP",
            text_ctxt=i18n_contexts.editor_view3d,
        ).type = "TOP"  # BFA - Icon
        layout.operator(
            "view3d.view_axis",
            text="Bottom",
            icon="VIEW_BOTTOM",
            text_ctxt=i18n_contexts.editor_view3d,
        ).type = "BOTTOM"  # BFA - Icon

        layout.separator()

        layout.operator(
            "view3d.view_axis",
            text="Front",
            icon="VIEW_FRONT",
            text_ctxt=i18n_contexts.editor_view3d,
        ).type = "FRONT"  # BFA - Icon
        layout.operator(
            "view3d.view_axis",
            text="Back",
            icon="VIEW_BACK",
            text_ctxt=i18n_contexts.editor_view3d,
        ).type = "BACK"  # BFA - Icon

        layout.separator()

        layout.operator(
            "view3d.view_axis",
            text="Right",
            icon="VIEW_RIGHT",
            text_ctxt=i18n_contexts.editor_view3d,
        ).type = "RIGHT"  # BFA - Icon
        layout.operator(
            "view3d.view_axis",
            text="Left",
            icon="VIEW_LEFT",
            text_ctxt=i18n_contexts.editor_view3d,
        ).type = "LEFT"  # BFA - Icon


# bfa menu
class VIEW3D_MT_view_navigation_legacy(Menu):
    bl_label = "Legacy"

    def draw(self, _context):
        layout = self.layout

        layout.operator_context = "EXEC_REGION_WIN"

        layout.operator("transform.translate", text="Move", icon="TRANSFORM_MOVE")
        layout.operator("transform.rotate", text="Rotate", icon="TRANSFORM_ROTATE")
        layout.operator("transform.resize", text="Scale", icon="TRANSFORM_SCALE")


class VIEW3D_MT_view_navigation(Menu):
    bl_label = "Navigation"

    def draw(self, _context):
        from math import pi

        layout = self.layout

        layout.menu("VIEW3D_MT_view_navigation_legacy")  # bfa menu

        layout.operator(
            "view3d.view_orbit", text="Orbit Down", icon="ORBIT_DOWN"
        ).type = "ORBITDOWN"
        layout.operator(
            "view3d.view_orbit", text="Orbit Up", icon="ORBIT_UP"
        ).type = "ORBITUP"
        layout.operator(
            "view3d.view_orbit", text="Orbit Right", icon="ORBIT_RIGHT"
        ).type = "ORBITRIGHT"
        layout.operator(
            "view3d.view_orbit", text="Orbit Left", icon="ORBIT_LEFT"
        ).type = "ORBITLEFT"
        props = layout.operator(
            "view3d.view_orbit", text="Orbit Opposite", icon="ORBIT_OPPOSITE"
        )
        props.type = "ORBITRIGHT"
        props.angle = pi

        layout.separator()

        layout.operator(
            "view3d.view_roll", text="Roll Left", icon="ROLL_LEFT"
        ).angle = pi / -12.0
        layout.operator(
            "view3d.view_roll", text="Roll Right", icon="ROLL_RIGHT"
        ).angle = pi / 12.0

        layout.separator()

        layout.operator(
            "view3d.view_pan", text="Pan Down", icon="PAN_DOWN"
        ).type = "PANDOWN"
        layout.operator("view3d.view_pan", text="Pan Up", icon="PAN_UP").type = "PANUP"
        layout.operator(
            "view3d.view_pan", text="Pan Right", icon="PAN_RIGHT"
        ).type = "PANRIGHT"
        layout.operator(
            "view3d.view_pan", text="Pan Left", icon="PAN_LEFT"
        ).type = "PANLEFT"

        layout.separator()

        layout.operator("view3d.zoom_border", text="Zoom Border", icon="ZOOM_BORDER")
        layout.operator("view3d.zoom", text="Zoom In", icon="ZOOM_IN").delta = 1
        layout.operator("view3d.zoom", text="Zoom Out", icon="ZOOM_OUT").delta = -1
        layout.operator(
            "view3d.zoom_camera_1_to_1", text="Zoom Camera 1:1", icon="ZOOM_CAMERA"
        )
        layout.operator("view3d.dolly", text="Dolly View", icon="DOLLY")
        layout.operator("view3d.view_center_pick", icon="CENTERTOMOUSE")

        layout.separator()

        layout.operator("view3d.fly", icon="FLY_NAVIGATION")
        layout.operator("view3d.walk", icon="WALK_NAVIGATION")
        layout.operator("view3d.navigate", icon="VIEW_NAVIGATION")

        layout.separator()

        layout.operator(
            "screen.animation_play", text="Playback Animation", icon="TRIA_RIGHT"
        )


class VIEW3D_MT_view_align(Menu):
    bl_label = "Align View"

    def draw(self, _context):
        layout = self.layout
        i18n_text_ctxt = bpy.app.translations.contexts_C_to_py[
            "BLT_I18NCONTEXT_EDITOR_VIEW3D"
        ]  # bfa - needed by us

        layout.operator(
            "view3d.camera_to_view",
            text="Align Active Camera to View",
            icon="ALIGNCAMERA_VIEW",
        )
        layout.operator(
            "view3d.camera_to_view_selected",
            text="Align Active Camera to Selected",
            icon="ALIGNCAMERA_ACTIVE",
        )
        layout.operator("view3d.view_center_cursor", icon="CENTERTOCURSOR")

        layout.separator()

        layout.operator("view3d.view_lock_to_active", icon="LOCKTOACTIVE")
        layout.operator("view3d.view_center_lock", icon="LOCKTOCENTER")
        layout.operator("view3d.view_lock_clear", icon="LOCK_CLEAR")

        layout.separator()

        layout.operator(
            "view3d.view_persportho",
            text="Perspective/Orthographic",
            icon="PERSP_ORTHO",
        )

        layout.separator()

        layout.operator(
            "view3d.view_axis", text="Top", icon="VIEW_TOP", text_ctxt=i18n_text_ctxt
        ).type = "TOP"
        layout.operator(
            "view3d.view_axis",
            text="Bottom",
            icon="VIEW_BOTTOM",
            text_ctxt=i18n_text_ctxt,
        ).type = "BOTTOM"
        layout.operator(
            "view3d.view_axis",
            text="Front",
            icon="VIEW_FRONT",
            text_ctxt=i18n_text_ctxt,
        ).type = "FRONT"
        layout.operator(
            "view3d.view_axis", text="Back", icon="VIEW_BACK", text_ctxt=i18n_text_ctxt
        ).type = "BACK"
        layout.operator(
            "view3d.view_axis",
            text="Right",
            icon="VIEW_RIGHT",
            text_ctxt=i18n_text_ctxt,
        ).type = "RIGHT"
        layout.operator(
            "view3d.view_axis", text="Left", icon="VIEW_LEFT", text_ctxt=i18n_text_ctxt
        ).type = "LEFT"


class VIEW3D_MT_view_align_selected(Menu):
    bl_label = "Align View to Active"

    def draw(self, _context):
        layout = self.layout
        i18n_text_ctxt = bpy.app.translations.contexts_C_to_py[
            "BLT_I18NCONTEXT_EDITOR_VIEW3D"
        ]
        props = layout.operator(
            "view3d.view_axis",
            text="Top",
            icon="VIEW_ACTIVE_TOP",
            text_ctxt=i18n_text_ctxt,
        )
        props.align_active = True
        props.type = "TOP"

        props = layout.operator(
            "view3d.view_axis",
            text="Bottom",
            icon="VIEW_ACTIVE_BOTTOM",
            text_ctxt=i18n_text_ctxt,
        )
        props.align_active = True
        props.type = "BOTTOM"

        props = layout.operator(
            "view3d.view_axis",
            text="Front",
            icon="VIEW_ACTIVE_FRONT",
            text_ctxt=i18n_text_ctxt,
        )
        props.align_active = True
        props.type = "FRONT"

        props = layout.operator(
            "view3d.view_axis",
            text="Back",
            icon="VIEW_ACTIVE_BACK",
            text_ctxt=i18n_text_ctxt,
        )
        props.align_active = True
        props.type = "BACK"

        props = layout.operator(
            "view3d.view_axis",
            text="Right",
            icon="VIEW_ACTIVE_RIGHT",
            text_ctxt=i18n_text_ctxt,
        )
        props.align_active = True
        props.type = "RIGHT"

        props = layout.operator(
            "view3d.view_axis",
            text="Left",
            icon="VIEW_ACTIVE_LEFT",
            text_ctxt=i18n_text_ctxt,
        )
        props.align_active = True
        props.type = "LEFT"


class VIEW3D_MT_view_regions(Menu):
    bl_label = "View Regions"

    def draw(self, _context):
        layout = self.layout
        layout.operator("view3d.clip_border", text="Clipping Region...")
        layout.operator("view3d.render_border", text="Render Region...")

        layout.separator()

        layout.operator("view3d.clear_render_border")


# ********** Select menus, suffix from context.mode **********


class VIEW3D_MT_select_object_more_less(Menu):
    bl_label = "More/Less"

    def draw(self, _context):
        layout = self.layout

        layout.operator("object.select_more", text="More", icon="SELECTMORE")
        layout.operator("object.select_less", text="Less", icon="SELECTLESS")

        layout.separator()

        props = layout.operator(
            "object.select_hierarchy",
            text_ctxt=i18n_contexts.default,
            text="Parent",
            icon="PARENT",
        )
        props.extend = False
        props.direction = "PARENT"

        props = layout.operator("object.select_hierarchy", text="Child", icon="CHILD")
        props.extend = False
        props.direction = "CHILD"

        layout.separator()

        props = layout.operator(
            "object.select_hierarchy", text="Extend Parent", icon="PARENT"
        )
        props.extend = True
        props.direction = "PARENT"

        props = layout.operator(
            "object.select_hierarchy", text="Extend Child", icon="CHILD"
        )
        props.extend = True
        props.direction = "CHILD"


class VIEW3D_MT_select_object(Menu):
    bl_label = "Select"

    def draw(self, _context):
        layout = self.layout

        layout.menu("VIEW3D_MT_select_object_legacy")  # bfa menu
        layout.operator_menu_enum("view3d.select_lasso", "mode")

        layout.separator()

        layout.operator(
            "object.select_all", text="All", icon="SELECT_ALL"
        ).action = "SELECT"
        layout.operator(
            "object.select_all", text="None", icon="SELECT_NONE"
        ).action = "DESELECT"
        layout.operator(
            "object.select_all", text="Invert", icon="INVERSE"
        ).action = "INVERT"

        layout.separator()

        layout.menu("VIEW3D_MT_select_grouped")  # bfa menu
        layout.menu("VIEW3D_MT_select_linked")  # bfa menu
        layout.menu("VIEW3D_MT_select_by_type")  # bfa menu

        layout.separator()
        layout.operator("object.select_random", text="Random", icon="RANDOMIZE")
        layout.operator(
            "object.select_mirror", text="Mirror Selection", icon="TRANSFORM_MIRROR"
        )

        layout.operator("object.select_pattern", text="By Pattern", icon="PATTERN")
        layout.operator(
            "object.select_camera", text="Active Camera", icon="CAMERA_DATA"
        )

        layout.separator()

        layout.menu("VIEW3D_MT_select_object_more_less", text="Select More/Less")


# BFA menu


class VIEW3D_MT_select_object_legacy(Menu):
    bl_label = "Legacy"

    def draw(self, _context):
        layout = self.layout

        layout.operator("view3d.select_box", icon="BOX_MASK")
        layout.operator("view3d.select_circle", icon="CIRCLE_SELECT")


# BFA menu
class VIEW3D_MT_select_by_type(Menu):
    bl_label = "All by Type"

    def draw(self, context):
        layout = self.layout

        layout.operator(
            "object.select_by_type", text="Mesh", icon="OUTLINER_OB_MESH"
        ).type = "MESH"
        layout.operator(
            "object.select_by_type", text="Curve", icon="OUTLINER_OB_CURVE"
        ).type = "CURVE"
        layout.operator(
            "object.select_by_type", text="Surface", icon="OUTLINER_OB_SURFACE"
        ).type = "SURFACE"
        layout.operator(
            "object.select_by_type", text="Meta", icon="OUTLINER_OB_META"
        ).type = "META"
        layout.operator(
            "object.select_by_type", text="Font", icon="OUTLINER_OB_FONT"
        ).type = "FONT"

        layout.separator()

        layout.operator(
            "object.select_by_type", text="Armature", icon="OUTLINER_OB_ARMATURE"
        ).type = "ARMATURE"
        layout.operator(
            "object.select_by_type", text="Lattice", icon="OUTLINER_OB_LATTICE"
        ).type = "LATTICE"
        layout.operator(
            "object.select_by_type", text="Empty", icon="OUTLINER_OB_EMPTY"
        ).type = "EMPTY"
        layout.operator(
            "object.select_by_type", text="GPencil", icon="GREASEPENCIL"
        ).type = "GREASEPENCIL"

        layout.separator()

        layout.operator(
            "object.select_by_type", text="Camera", icon="OUTLINER_OB_CAMERA"
        ).type = "CAMERA"
        layout.operator(
            "object.select_by_type", text="Light", icon="OUTLINER_OB_LIGHT"
        ).type = "LIGHT"
        layout.operator(
            "object.select_by_type", text="Speaker", icon="OUTLINER_OB_SPEAKER"
        ).type = "SPEAKER"
        layout.operator(
            "object.select_by_type", text="Probe", icon="OUTLINER_OB_LIGHTPROBE"
        ).type = "LIGHT_PROBE"


# BFA menu
class VIEW3D_MT_select_grouped(Menu):
    bl_label = "Grouped"

    def draw(self, context):
        layout = self.layout

        layout.operator(
            "object.select_grouped", text="Siblings", icon="SIBLINGS"
        ).type = "SIBLINGS"
        layout.operator(
            "object.select_grouped", text="Parent", icon="PARENT"
        ).type = "PARENT"
        layout.operator(
            "object.select_grouped", text="Children", icon="CHILD_RECURSIVE"
        ).type = "CHILDREN_RECURSIVE"
        layout.operator(
            "object.select_grouped", text="Immediate Children", icon="CHILD"
        ).type = "CHILDREN"

        layout.separator()

        layout.operator("object.select_grouped", text="Type", icon="TYPE").type = "TYPE"
        layout.operator(
            "object.select_grouped", text="Collection", icon="GROUP"
        ).type = "COLLECTION"
        layout.operator("object.select_grouped", text="Hook", icon="HOOK").type = "HOOK"

        layout.separator()

        layout.operator("object.select_grouped", text="Pass", icon="PASS").type = "PASS"
        layout.operator(
            "object.select_grouped", text="Color", icon="COLOR"
        ).type = "COLOR"
        layout.operator(
            "object.select_grouped", text="Keying Set", icon="KEYINGSET"
        ).type = "KEYINGSET"
        layout.operator(
            "object.select_grouped", text="Light Type", icon="LIGHT"
        ).type = "LIGHT_TYPE"


# bfa menu
class VIEW3D_MT_select_linked(Menu):
    bl_label = "Linked"

    def draw(self, context):
        layout = self.layout

        layout.operator(
            "object.select_linked", text="Object Data", icon="OBJECT_DATA"
        ).type = "OBDATA"
        layout.operator(
            "object.select_linked", text="Material", icon="MATERIAL_DATA"
        ).type = "MATERIAL"
        layout.operator(
            "object.select_linked", text="Instanced Collection", icon="GROUP"
        ).type = "DUPGROUP"
        layout.operator(
            "object.select_linked", text="Particle System", icon="PARTICLES"
        ).type = "PARTICLE"
        layout.operator(
            "object.select_linked", text="Library", icon="LIBRARY"
        ).type = "LIBRARY"
        layout.operator(
            "object.select_linked", text="Library (Object Data)", icon="LIBRARY_OBJECT"
        ).type = "LIBRARY_OBDATA"


# BFA - not used


class VIEW3D_MT_select_pose_more_less(Menu):
    bl_label = "Select More/Less"

    def draw(self, _context):
        layout = self.layout

        props = layout.operator(
            "pose.select_hierarchy",
            text="Parent",
            text_ctxt=i18n_contexts.default,
            icon="PARENT",
        )
        props.extend = False
        props.direction = "PARENT"

        props = layout.operator("pose.select_hierarchy", text="Child", icon="CHILD")
        props.extend = False
        props.direction = "CHILD"

        layout.separator()

        props = layout.operator(
            "pose.select_hierarchy", text="Extend Parent", icon="PARENT"
        )
        props.extend = True
        props.direction = "PARENT"

        props = layout.operator(
            "pose.select_hierarchy", text="Extend Child", icon="CHILD"
        )
        props.extend = True
        props.direction = "CHILD"


class VIEW3D_MT_select_pose(Menu):
    bl_label = "Select"

    def draw(self, _context):
        layout = self.layout

        layout.menu("VIEW3D_MT_select_object_legacy")  # bfa menu
        layout.operator_menu_enum("view3d.select_lasso", "mode")

        layout.separator()

        layout.operator(
            "pose.select_all", text="All", icon="SELECT_ALL"
        ).action = "SELECT"
        layout.operator(
            "pose.select_all", text="None", icon="SELECT_NONE"
        ).action = "DESELECT"
        layout.operator(
            "pose.select_all", text="Invert", icon="INVERSE"
        ).action = "INVERT"

        layout.separator()

        layout.operator_menu_enum("pose.select_grouped", "type", text="Grouped")
        layout.operator("pose.select_linked", text="Linked", icon="LINKED")

        layout.menu("POSE_MT_selection_sets_select", text="Bone Selection Set")

        layout.operator(
            "pose.select_constraint_target",
            text="Constraint Target",
            icon="CONSTRAINT_BONE",
        )

        layout.separator()

        layout.operator("object.select_pattern", text="By Pattern", icon="PATTERN")

        layout.separator()

        layout.operator("pose.select_mirror", text="Flip Active", icon="FLIP")

        layout.separator()

        props = layout.operator("pose.select_hierarchy", text="Parent", icon="PARENT")
        props.extend = False
        props.direction = "PARENT"

        props = layout.operator("pose.select_hierarchy", text="Child", icon="CHILD")
        props.extend = False
        props.direction = "CHILD"

        layout.separator()

        props = layout.operator(
            "pose.select_hierarchy", text="Extend Parent", icon="PARENT"
        )
        props.extend = True
        props.direction = "PARENT"

        props = layout.operator(
            "pose.select_hierarchy", text="Extend Child", icon="CHILD"
        )
        props.extend = True
        props.direction = "CHILD"


class VIEW3D_MT_select_particle(Menu):
    bl_label = "Select"

    def draw(self, _context):
        layout = self.layout

        layout.menu("VIEW3D_MT_select_object_legacy")  # bfa menu
        layout.operator_menu_enum("view3d.select_lasso", "mode")

        layout.separator()

        layout.operator(
            "particle.select_all", text="All", icon="SELECT_ALL"
        ).action = "SELECT"
        layout.operator(
            "particle.select_all", text="None", icon="SELECT_NONE"
        ).action = "DESELECT"
        layout.operator(
            "particle.select_all", text="Invert", icon="INVERSE"
        ).action = "INVERT"

        layout.separator()

        layout.operator("particle.select_more", text="More", icon="SELECTMORE")
        layout.operator("particle.select_less", text="Less", icon="SELECTLESS")

        layout.separator()

        layout.operator("particle.select_linked", text="Linked", icon="LINKED")

        layout.separator()

        layout.operator("particle.select_random", text="Random", icon="RANDOMIZE")

        layout.separator()

        layout.operator("particle.select_roots", text="Roots", icon="SELECT_ROOT")
        layout.operator("particle.select_tips", text="Tips", icon="SELECT_TIP")


class VIEW3D_MT_edit_mesh_select_similar(Menu):
    bl_label = "Select Similar"

    def draw(self, _context):
        layout = self.layout

        layout.operator_enum("mesh.select_similar", "type")

        layout.separator()

        layout.operator(
            "mesh.select_similar_region", text="Face Regions", icon="FACEREGIONS"
        )


class VIEW3D_MT_edit_mesh_select_by_trait(Menu):
    bl_label = "Select All by Trait"

    def draw(self, context):
        layout = self.layout
        _is_vert_mode, _is_edge_mode, is_face_mode = (
            context.tool_settings.mesh_select_mode
        )

        if is_face_mode is False:
            layout.operator(
                "mesh.select_non_manifold",
                text="Non Manifold",
                icon="SELECT_NONMANIFOLD",
            )
        layout.operator("mesh.select_loose", text="Loose Geometry", icon="SELECT_LOOSE")
        layout.operator(
            "mesh.select_interior_faces", text="Interior Faces", icon="SELECT_INTERIOR"
        )
        layout.operator(
            "mesh.select_face_by_sides",
            text="Faces by Sides",
            icon="SELECT_FACES_BY_SIDE",
        )
        layout.operator("mesh.select_by_pole_count", text="Poles by Count", icon="POLE")

        layout.separator()

        layout.operator(
            "mesh.select_ungrouped",
            text="Ungrouped Vertices",
            icon="SELECT_UNGROUPED_VERTS",
        )


class VIEW3D_MT_edit_mesh_select_more_less(Menu):
    bl_label = "More/Less"

    def draw(self, _context):
        layout = self.layout

        layout.operator("mesh.select_more", text="More", icon="SELECTMORE")
        layout.operator("mesh.select_less", text="Less", icon="SELECTLESS")

        layout.separator()

        layout.operator("mesh.select_next_item", text="Next Active", icon="NEXTACTIVE")
        layout.operator(
            "mesh.select_prev_item", text="Previous Active", icon="PREVIOUSACTIVE"
        )


class VIEW3D_MT_edit_mesh_select_linked(Menu):
    bl_label = "Select Linked"

    def draw(self, _context):
        layout = self.layout

        layout.operator("mesh.select_linked", text="Linked")
        layout.operator("mesh.shortest_path_select", text="Shortest Path")
        layout.operator("mesh.faces_select_linked_flat", text="Linked Flat Faces")


class VIEW3D_MT_edit_mesh_select_loops(Menu):
    bl_label = "Select Loops"

    def draw(self, _context):
        layout = self.layout

        layout.operator("mesh.loop_multi_select", text="Edge Loops").ring = False
        layout.operator("mesh.loop_multi_select", text="Edge Rings").ring = True

        layout.separator()

        layout.operator("mesh.loop_to_region")
        layout.operator("mesh.region_to_loop")


class VIEW3D_MT_select_edit_mesh(Menu):
    bl_label = "Select"

    def draw(self, _context):
        layout = self.layout

        layout.menu("VIEW3D_MT_select_object_legacy")  # bfa menu

        layout.operator_menu_enum("view3d.select_lasso", "mode")

        layout.separator()

        # primitive
        layout.operator(
            "mesh.select_all", text="All", icon="SELECT_ALL"
        ).action = "SELECT"
        layout.operator(
            "mesh.select_all", text="None", icon="SELECT_NONE"
        ).action = "DESELECT"
        layout.operator(
            "mesh.select_all", text="Invert", icon="INVERSE"
        ).action = "INVERT"

        layout.separator()

        layout.operator("mesh.select_linked", text="Linked", icon="LINKED")
        layout.operator(
            "mesh.faces_select_linked_flat", text="Linked Flat Faces", icon="LINKED"
        )
        layout.operator(
            "mesh.select_linked_pick", text="Linked Pick Select", icon="LINKED"
        ).deselect = False
        layout.operator(
            "mesh.select_linked_pick", text="Linked Pick Deselect", icon="LINKED"
        ).deselect = True

        layout.separator()

        # other
        layout.menu("VIEW3D_MT_edit_mesh_select_similar")

        # numeric
        layout.separator()
        layout.operator("mesh.select_random", text="Random", icon="RANDOMIZE")
        layout.operator("mesh.select_nth", icon="CHECKER_DESELECT")

        layout.separator()
        layout.operator(
            "mesh.select_mirror", text="Mirror Selection", icon="TRANSFORM_MIRROR"
        )
        layout.operator(
            "mesh.select_axis", text="Side of Active", icon="SELECT_SIDEOFACTIVE"
        )
        layout.operator(
            "mesh.shortest_path_select",
            text="Shortest Path",
            icon="SELECT_SHORTESTPATH",
        )

        # geometric
        layout.separator()
        layout.operator(
            "mesh.edges_select_sharp", text="Sharp Edges", icon="SELECT_SHARPEDGES"
        )

        layout.separator()

        # loops
        layout.operator(
            "mesh.loop_multi_select", text="Edge Loops", icon="SELECT_EDGELOOP"
        ).ring = False
        layout.operator(
            "mesh.loop_multi_select", text="Edge Rings", icon="SELECT_EDGERING"
        ).ring = True
        layout.operator(
            "mesh.loop_to_region", text="Loop Inner Region", icon="SELECT_LOOPINNER"
        )
        layout.operator(
            "mesh.region_to_loop", text="Boundary Loop", icon="SELECT_BOUNDARY"
        )

        layout.separator()
        layout.menu("VIEW3D_MT_edit_mesh_select_by_trait")

        # attribute
        layout.separator()
        layout.operator(
            "mesh.select_by_attribute", text="By Attribute", icon="NODE_ATTRIBUTE"
        )

        # more/less
        layout.separator()
        layout.menu("VIEW3D_MT_edit_mesh_select_more_less")

        layout.separator()

        layout.template_node_operator_asset_menu_items(catalog_path=self.bl_label)


class VIEW3D_MT_select_edit_curve(Menu):
    bl_label = "Select"

    def draw(self, _context):
        layout = self.layout

        layout.menu("VIEW3D_MT_select_object_legacy")  # bfa menu

        layout.operator_menu_enum("view3d.select_lasso", "mode")

        layout.separator()

        layout.operator(
            "curve.select_all", text="All", icon="SELECT_ALL"
        ).action = "SELECT"
        layout.operator(
            "curve.select_all", text="None", icon="SELECT_NONE"
        ).action = "DESELECT"
        layout.operator(
            "curve.select_all", text="Invert", icon="INVERSE"
        ).action = "INVERT"

        layout.separator()

        layout.operator("curve.select_linked", text="Linked", icon="LINKED")
        layout.operator(
            "curve.select_linked_pick", text="Linked Pick Select", icon="LINKED"
        ).deselect = False
        layout.operator(
            "curve.select_linked_pick", text="Linked Pick Deselect", icon="LINKED"
        ).deselect = True

        layout.separator()

        layout.menu("VIEW3D_MT_select_edit_curve_select_similar")  # bfa menu

        layout.separator()

        layout.operator("curve.select_random", text="Random", icon="RANDOMIZE")
        layout.operator("curve.select_nth", icon="CHECKER_DESELECT")

        layout.separator()

        layout.operator("curve.de_select_first", icon="SELECT_FIRST")
        layout.operator("curve.de_select_last", icon="SELECT_LAST")
        layout.operator("curve.select_next", text="Next", icon="NEXTACTIVE")
        layout.operator("curve.select_previous", text="Previous", icon="PREVIOUSACTIVE")

        layout.separator()

        layout.operator("curve.select_more", text="More", icon="SELECTMORE")
        layout.operator("curve.select_less", text="Less", icon="SELECTLESS")


# bfa menu
class VIEW3D_MT_select_edit_curve_select_similar(Menu):
    bl_label = "Similar"

    def draw(self, context):
        layout = self.layout

        layout.operator("curve.select_similar", text="Type", icon="TYPE").type = "TYPE"
        layout.operator(
            "curve.select_similar", text="Radius", icon="RADIUS"
        ).type = "RADIUS"
        layout.operator(
            "curve.select_similar", text="Weight", icon="MOD_VERTEX_WEIGHT"
        ).type = "WEIGHT"
        layout.operator(
            "curve.select_similar", text="Direction", icon="SWITCH_DIRECTION"
        ).type = "DIRECTION"


class VIEW3D_MT_select_edit_surface(Menu):
    bl_label = "Select"

    def draw(self, _context):
        layout = self.layout

        layout.menu("VIEW3D_MT_select_object_legacy")  # bfa menu
        layout.operator_menu_enum("view3d.select_lasso", "mode")

        layout.separator()

        layout.operator(
            "curve.select_all", text="All", icon="SELECT_ALL"
        ).action = "SELECT"
        layout.operator(
            "curve.select_all", text="None", icon="SELECT_NONE"
        ).action = "DESELECT"
        layout.operator(
            "curve.select_all", text="Invert", icon="INVERSE"
        ).action = "INVERT"

        layout.separator()

        layout.operator("curve.select_linked", text="Linked", icon="LINKED")
        layout.menu("VIEW3D_MT_select_edit_curve_select_similar")  # bfa menu

        layout.separator()

        layout.operator("curve.select_random", text="Random", icon="RANDOMIZE")
        layout.operator("curve.select_nth", icon="CHECKER_DESELECT")

        layout.separator()

        layout.operator(
            "curve.select_row", text="Control Point row", icon="CONTROLPOINTROW"
        )

        layout.separator()

        layout.operator("curve.select_more", text="More", icon="SELECTMORE")
        layout.operator("curve.select_less", text="Less", icon="SELECTLESS")


class VIEW3D_MT_select_edit_text(Menu):
    bl_label = "Select"

    def draw(self, _context):
        layout = self.layout

        layout.operator("font.select_all", text="All", icon="SELECT_ALL")

        layout.separator()

        layout.operator(
            "font.move_select", text="Line End", icon="HAND"
        ).type = "LINE_END"
        layout.operator(
            "font.move_select", text="Line Begin", icon="HAND"
        ).type = "LINE_BEGIN"

        layout.separator()

        layout.operator("font.move_select", text="Top", icon="HAND").type = "TEXT_BEGIN"
        layout.operator(
            "font.move_select", text="Bottom", icon="HAND"
        ).type = "TEXT_END"

        layout.separator()

        layout.operator(
            "font.move_select", text="Previous Block", icon="HAND"
        ).type = "PREVIOUS_PAGE"
        layout.operator(
            "font.move_select", text="Next Block", icon="HAND"
        ).type = "NEXT_PAGE"

        layout.separator()

        layout.operator(
            "font.move_select", text="Previous Character", icon="HAND"
        ).type = "PREVIOUS_CHARACTER"
        layout.operator(
            "font.move_select", text="Next Character", icon="HAND"
        ).type = "NEXT_CHARACTER"

        layout.separator()

        layout.operator(
            "font.move_select", text="Previous Word", icon="HAND"
        ).type = "PREVIOUS_WORD"
        layout.operator(
            "font.move_select", text="Next Word", icon="HAND"
        ).type = "NEXT_WORD"

        layout.separator()

        layout.operator(
            "font.move_select", text="Previous Line", icon="HAND"
        ).type = "PREVIOUS_LINE"
        layout.operator(
            "font.move_select", text="Next Line", icon="HAND"
        ).type = "NEXT_LINE"


class VIEW3D_MT_select_edit_metaball(Menu):
    bl_label = "Select"

    def draw(self, _context):
        layout = self.layout

        layout.menu("VIEW3D_MT_select_object_legacy")  # bfa menu
        layout.operator_menu_enum("view3d.select_lasso", "mode")

        layout.separator()

        layout.operator(
            "mball.select_all", text="All", icon="SELECT_ALL"
        ).action = "SELECT"
        layout.operator(
            "mball.select_all", text="None", icon="SELECT_NONE"
        ).action = "DESELECT"
        layout.operator(
            "mball.select_all", text="Invert", icon="INVERSE"
        ).action = "INVERT"

        layout.separator()

        layout.menu("VIEW3D_MT_select_edit_metaball_select_similar")  # bfa menu

        layout.separator()

        layout.operator(
            "mball.select_random_metaelems", text="Random", icon="RANDOMIZE"
        )


# bfa menu
class VIEW3D_MT_select_edit_metaball_select_similar(Menu):
    bl_label = "Similar"

    def draw(self, context):
        layout = self.layout

        layout.operator("mball.select_similar", text="Type", icon="TYPE").type = "TYPE"
        layout.operator(
            "mball.select_similar", text="Radius", icon="RADIUS"
        ).type = "RADIUS"
        layout.operator(
            "mball.select_similar", text="Stiffness", icon="BEND"
        ).type = "STIFFNESS"
        layout.operator(
            "mball.select_similar", text="Rotation", icon="ROTATE"
        ).type = "ROTATION"


class VIEW3D_MT_edit_lattice_context_menu(Menu):
    bl_label = "Lattice"

    def draw(self, _context):
        layout = self.layout

        layout.menu("VIEW3D_MT_mirror")
        layout.menu("VIEW3D_MT_edit_lattice_flip")  # bfa menu - blender uses enum
        layout.menu("VIEW3D_MT_snap")

        layout.separator()

        layout.operator("lattice.make_regular", icon="MAKE_REGULAR")


class VIEW3D_MT_select_edit_lattice(Menu):
    bl_label = "Select"

    def draw(self, _context):
        layout = self.layout

        layout.menu("VIEW3D_MT_select_object_legacy")  # bfa menu
        layout.operator_menu_enum("view3d.select_lasso", "mode")

        layout.separator()

        layout.operator(
            "lattice.select_all", text="All", icon="SELECT_ALL"
        ).action = "SELECT"
        layout.operator(
            "lattice.select_all", text="None", icon="SELECT_NONE"
        ).action = "DESELECT"
        layout.operator(
            "lattice.select_all", text="Invert", icon="INVERSE"
        ).action = "INVERT"

        layout.separator()

        layout.operator("lattice.select_mirror", text="Mirror", icon="TRANSFORM_MIRROR")
        layout.operator("lattice.select_random", text="Random", icon="RANDOMIZE")

        layout.separator()

        layout.operator(
            "lattice.select_ungrouped",
            text="Ungrouped Vertices",
            icon="SELECT_UNGROUPED_VERTS",
        )

        layout.separator()

        layout.operator("lattice.select_more", text="More", icon="SELECTMORE")
        layout.operator("lattice.select_less", text="Less", icon="SELECTLESS")


class VIEW3D_MT_select_edit_armature(Menu):
    bl_label = "Select"

    def draw(self, _context):
        layout = self.layout

        layout.menu("VIEW3D_MT_select_object_legacy")  # bfa menu
        layout.operator_menu_enum("view3d.select_lasso", "mode")

        layout.separator()

        layout.operator(
            "armature.select_all", text="All", icon="SELECT_ALL"
        ).action = "SELECT"
        layout.operator(
            "armature.select_all", text="None", icon="SELECT_NONE"
        ).action = "DESELECT"
        layout.operator(
            "armature.select_all", text="Invert", icon="INVERSE"
        ).action = "INVERT"

        layout.separator()

        layout.operator_menu_enum("armature.select_similar", "type", text="Similar")

        layout.separator()

        layout.operator(
            "armature.select_mirror", text="Mirror Selection", icon="TRANSFORM_MIRROR"
        ).extend = False
        layout.operator("object.select_pattern", text="By Pattern", icon="PATTERN")

        layout.separator()

        layout.operator("armature.select_linked", text="Linked", icon="LINKED")

        layout.separator()

        props = layout.operator(
            "armature.select_hierarchy",
            text="Parent",
            text_ctxt=i18n_contexts.default,
            icon="PARENT",
        )
        props.extend = False
        props.direction = "PARENT"

        props = layout.operator("armature.select_hierarchy", text="Child", icon="CHILD")
        props.extend = False
        props.direction = "CHILD"

        layout.separator()

        props = layout.operator(
            "armature.select_hierarchy", text="Extend Parent", icon="PARENT"
        )
        props.extend = True
        props.direction = "PARENT"

        props = layout.operator(
            "armature.select_hierarchy", text="Extend Child", icon="CHILD"
        )
        props.extend = True
        props.direction = "CHILD"

        layout.separator()

        layout.operator("armature.select_more", text="More", icon="SELECTMORE")
        layout.operator("armature.select_less", text="Less", icon="SELECTLESS")


# bfa menu
class VIEW3D_PT_greasepencil_edit_options(Panel):
    bl_space_type = "VIEW_3D"
    bl_region_type = "HEADER"
    bl_label = "Options"

    def draw(self, context):
        layout = self.layout
        settings = context.tool_settings.gpencil_sculpt

        layout.prop(settings, "use_scale_thickness", text="Scale Thickness")


# BFA - legacy menu
class VIEW3D_MT_select_greasepencil_legacy(Menu):
    bl_label = "Legacy"

    def draw(self, _context):
        layout = self.layout

        layout.operator("view3d.select_box", icon="BORDER_RECT")
        layout.operator("view3d.select_circle", icon="CIRCLE_SELECT")


class VIEW3D_MT_select_edit_grease_pencil(Menu):
    bl_label = "Select"

    def draw(self, context):
        layout = self.layout

        layout.menu("VIEW3D_MT_select_greasepencil_legacy")  # bfa menu
        layout.operator_menu_enum("view3d.select_lasso", "mode")

        layout.separator()

        layout.operator(
            "grease_pencil.select_all", text="All", icon="SELECT_ALL"
        ).action = "SELECT"
        layout.operator(
            "grease_pencil.select_all", text="None", icon="SELECT_NONE"
        ).action = "DESELECT"
        layout.operator(
            "grease_pencil.select_all", text="Invert", icon="INVERSE"
        ).action = "INVERT"

        layout.separator()

        layout.operator("grease_pencil.select_linked", text="Linked", icon="LINKED")
        layout.operator_menu_enum("grease_pencil.select_similar", "mode")

        layout.separator()

        layout.operator(
            "grease_pencil.select_alternate", text="Alternated", icon="ALTERNATED"
        )
        layout.operator("grease_pencil.select_random", text="Random", icon="RANDOMIZE")

        layout.separator()

        props = layout.operator(
            "grease_pencil.select_ends", text="First", icon="SELECT_TIP"
        )
        props.amount_start = 1
        props.amount_end = 0
        props = layout.operator(
            "grease_pencil.select_ends", text="Last", icon="SELECT_ROOT"
        )
        props.amount_start = 0
        props.amount_end = 1

        layout.separator()
        # BFA - moved below
        layout.operator("grease_pencil.select_more", text="More", icon="SELECTMORE")
        layout.operator("grease_pencil.select_less", text="Less", icon="SELECTLESS")


class VIEW3D_MT_paint_grease_pencil(Menu):
    bl_label = "Draw"

    def draw(self, _context):
        layout = self.layout

        layout.menu("GREASE_PENCIL_MT_layer_active", text="Active Layer")

        layout.separator()

        layout.menu("VIEW3D_MT_edit_greasepencil_animation")  # BFA - menu
        layout.operator(
            "grease_pencil.interpolate_sequence",
            text="Interpolate Sequence",
            icon="SEQUENCE",
        )

        layout.separator()

        layout.menu("VIEW3D_MT_edit_greasepencil_showhide")
        layout.menu("VIEW3D_MT_edit_greasepencil_cleanup")

        layout.separator()

        layout.operator("paint.sample_color", icon="EYEDROPPER").merged = False


class VIEW3D_MT_paint_vertex_grease_pencil(Menu):
    bl_label = "Paint"

    def draw(self, _context):
        layout = self.layout

        layout.operator(
            "grease_pencil.vertex_color_set",
            text="Set Color Attribute",
            icon="NODE_VERTEX_COLOR",
        )
        layout.operator("grease_pencil.stroke_reset_vertex_color", icon="RESET")
        layout.separator()
        layout.operator(
            "grease_pencil.vertex_color_invert", text="Invert", icon="NODE_INVERT"
        )
        layout.operator(
            "grease_pencil.vertex_color_levels", text="Levels", icon="LEVELS"
        )
        layout.operator(
            "grease_pencil.vertex_color_hsv",
            text="Hue/Saturation/Value",
            icon="HUESATVAL",
        )
        layout.operator(
            "grease_pencil.vertex_color_brightness_contrast",
            text="Brightness/Contrast",
            icon="BRIGHTNESS_CONTRAST",
        )


# bfa menu
class VIEW3D_MT_select_paint_mask_face_more_less(Menu):
    bl_label = "More/Less"

    def draw(self, _context):
        layout = self.layout

        layout = self.layout

        layout.operator("paint.face_select_more", text="More", icon="SELECTMORE")
        layout.operator("paint.face_select_less", text="Less", icon="SELECTLESS")


class VIEW3D_MT_select_paint_mask_vertex(Menu):
    bl_label = "Select"

    def draw(self, _context):
        layout = self.layout

        layout.menu("VIEW3D_MT_select_object_legacy")  # bfa menu
        layout.operator_menu_enum("view3d.select_lasso", "mode")

        layout.separator()

        layout.operator(
            "paint.vert_select_all", text="All", icon="SELECT_ALL"
        ).action = "SELECT"
        layout.operator(
            "paint.vert_select_all", text="None", icon="SELECT_NONE"
        ).action = "DESELECT"
        layout.operator(
            "paint.vert_select_all", text="Invert", icon="INVERSE"
        ).action = "INVERT"

        layout.separator()

        layout.operator(
            "paint.vert_select_ungrouped",
            text="Ungrouped Vertices",
            icon="SELECT_UNGROUPED_VERTS",
        )
        layout.operator("paint.vert_select_linked", text="Select Linked", icon="LINKED")

        layout.separator()

        layout.menu("VIEW3D_MT_select_paint_mask_vertex_more_less")  # bfa menu


# bfa menu
class VIEW3D_MT_select_paint_mask_vertex_more_less(Menu):
    bl_label = "More/Less"

    def draw(self, _context):
        layout = self.layout

        layout = self.layout

        layout.operator("paint.vert_select_more", text="More", icon="SELECTMORE")
        layout.operator("paint.vert_select_less", text="Less", icon="SELECTLESS")


class VIEW3D_MT_select_edit_pointcloud(Menu):
    bl_label = "Select"

    def draw(self, _context):
        layout = self.layout

        layout.operator("pointcloud.select_all", text="All").action = 'SELECT'
        layout.operator("pointcloud.select_all", text="None").action = 'DESELECT'
        layout.operator("pointcloud.select_all", text="Invert").action = 'INVERT'

        layout.separator()

        layout.operator("pointcloud.select_random")

        layout.template_node_operator_asset_menu_items(catalog_path=self.bl_label)


# BFA - not used
class VIEW3D_MT_edit_curves_select_more_less(Menu):
    bl_label = "Select More/Less"

    def draw(self, _context):
        layout = self.layout

        layout.operator("curves.select_more", text="More", icon="SELECTMORE")
        layout.operator("curves.select_less", text="Less", icon="SELECTLESS")


class VIEW3D_MT_select_edit_curves(Menu):
    bl_label = "Select"

    def draw(self, _context):
        layout = self.layout

        layout.operator(
            "curves.select_all", text="All", icon="SELECT_ALL"
        ).action = "SELECT"
        layout.operator(
            "curves.select_all", text="None", icon="SELECT_NONE"
        ).action = "DESELECT"
        layout.operator(
            "curves.select_all", text="Invert", icon="INVERSE"
        ).action = "INVERT"

        layout.separator()

        layout.operator("curves.select_random", text="Random", icon="RANDOMIZE")

        layout.separator()

        layout.operator("curves.select_ends", text="Endpoints", icon="SELECT_TIP")
        layout.operator("curves.select_linked", text="Linked", icon="LINKED")

        layout.separator()

        # layout.menu("VIEW3D_MT_edit_curves_select_more_less") # BFA - not used
        layout.operator("curves.select_more", text="More", icon="SELECTMORE")
        layout.operator("curves.select_less", text="Less", icon="SELECTLESS")

        layout.template_node_operator_asset_menu_items(catalog_path=self.bl_label)


class VIEW3D_MT_select_sculpt_curves(Menu):
    bl_label = "Select"

    def draw(self, _context):
        layout = self.layout

        layout.operator(
            "curves.select_all", text="All", icon="SELECT_ALL"
        ).action = "SELECT"
        layout.operator(
            "curves.select_all", text="None", icon="SELECT_NONE"
        ).action = "DESELECT"
        layout.operator(
            "curves.select_all", text="Invert", icon="INVERSE"
        ).action = "INVERT"

        layout.separator()

        layout.operator("sculpt_curves.select_random", text="Random", icon="RANDOMIZE")

        layout.separator()

        layout.operator("curves.select_ends", text="Endpoints", icon="SELECT_TIP")
        layout.operator("sculpt_curves.select_grow", text="Grow", icon="SELECTMORE")

        layout.template_node_operator_asset_menu_items(catalog_path="Select")


class VIEW3D_MT_mesh_add(Menu):
    bl_idname = "VIEW3D_MT_mesh_add"
    bl_label = "Mesh"
    bl_options = {"SEARCH_ON_KEY_PRESS"}

    def draw(self, _context):
        layout = self.layout

        # BFA - make sure you can see it in the header
        layout.operator(
            "WM_OT_search_single_menu", text="Search...", icon="VIEWZOOM"
        ).menu_idname = "VIEW3D_MT_mesh_add"

        layout.separator()

        layout.operator_context = "INVOKE_REGION_WIN"

        layout.operator("mesh.primitive_plane_add", text="Plane", icon="MESH_PLANE")
        layout.operator("mesh.primitive_cube_add", text="Cube", icon="MESH_CUBE")
        layout.operator("mesh.primitive_circle_add", text="Circle", icon="MESH_CIRCLE")
        layout.operator(
            "mesh.primitive_uv_sphere_add", text="UV Sphere", icon="MESH_UVSPHERE"
        )
        layout.operator(
            "mesh.primitive_ico_sphere_add", text="Ico Sphere", icon="MESH_ICOSPHERE"
        )
        layout.operator(
            "mesh.primitive_cylinder_add", text="Cylinder", icon="MESH_CYLINDER"
        )
        layout.operator("mesh.primitive_cone_add", text="Cone", icon="MESH_CONE")
        layout.operator("mesh.primitive_torus_add", text="Torus", icon="MESH_TORUS")

        layout.separator()

        layout.operator("mesh.primitive_grid_add", text="Grid", icon="MESH_GRID")
        layout.operator("mesh.primitive_monkey_add", text="Monkey", icon="MESH_MONKEY")

        layout.template_node_operator_asset_menu_items(catalog_path="Add")


class VIEW3D_MT_curve_add(Menu):
    bl_idname = "VIEW3D_MT_curve_add"
    bl_label = "Curve"
    bl_options = {"SEARCH_ON_KEY_PRESS"}

    def draw(self, context):
        layout = self.layout

        layout.operator_context = "INVOKE_REGION_WIN"

        layout.operator(
            "curve.primitive_bezier_curve_add", text="Bézier", icon="CURVE_BEZCURVE"
        )
        layout.operator(
            "curve.primitive_bezier_circle_add", text="Circle", icon="CURVE_BEZCIRCLE"
        )

        layout.separator()

        layout.operator(
            "curve.primitive_nurbs_curve_add", text="Nurbs Curve", icon="CURVE_NCURVE"
        )
        layout.operator(
            "curve.primitive_nurbs_circle_add",
            text="Nurbs Circle",
            icon="CURVE_NCIRCLE",
        )
        layout.operator(
            "curve.primitive_nurbs_path_add", text="Path", icon="CURVE_PATH"
        )

        layout.separator()

        layout.operator(
            "object.curves_empty_hair_add", text="Empty Hair", icon="OUTLINER_OB_CURVES"
        )
        layout.operator("object.quick_fur", text="Fur", icon="OUTLINER_OB_CURVES")

        experimental = context.preferences.experimental
        if experimental.use_new_curves_tools:
            layout.operator(
                "object.curves_random_add", text="Random", icon="OUTLINER_OB_CURVES"
            )


class VIEW3D_MT_surface_add(Menu):
    bl_idname = "VIEW3D_MT_surface_add"
    bl_label = "Surface"
    bl_options = {"SEARCH_ON_KEY_PRESS"}

    def draw(self, _context):
        layout = self.layout

        layout.operator_context = "INVOKE_REGION_WIN"

        layout.operator(
            "surface.primitive_nurbs_surface_curve_add",
            text="Surface Curve",
            icon="SURFACE_NCURVE",
        )
        layout.operator(
            "surface.primitive_nurbs_surface_circle_add",
            text="Surface Circle",
            icon="SURFACE_NCIRCLE",
        )
        layout.operator(
            "surface.primitive_nurbs_surface_surface_add",
            text="Surface Patch",
            icon="SURFACE_NSURFACE",
        )
        layout.operator(
            "surface.primitive_nurbs_surface_cylinder_add",
            text="Surface Cylinder",
            icon="SURFACE_NCYLINDER",
        )
        layout.operator(
            "surface.primitive_nurbs_surface_sphere_add",
            text="Surface Sphere",
            icon="SURFACE_NSPHERE",
        )
        layout.operator(
            "surface.primitive_nurbs_surface_torus_add",
            text="Surface Torus",
            icon="SURFACE_NTORUS",
        )


class VIEW3D_MT_edit_metaball_context_menu(Menu):
    bl_label = "Metaball"

    def draw(self, _context):
        layout = self.layout

        layout.operator_context = "INVOKE_REGION_WIN"

        # Add
        layout.operator("mball.duplicate_move", icon="DUPLICATE")

        layout.separator()

        # Modify
        layout.menu("VIEW3D_MT_mirror")
        layout.menu("VIEW3D_MT_snap")

        layout.separator()

        layout.menu("VIEW3D_MT_edit_meta_showhide")  # BFA - added to context menu

        # Remove
        layout.operator_context = "EXEC_REGION_WIN"
        layout.operator("mball.delete_metaelems", text="Delete", icon="DELETE")


class VIEW3D_MT_metaball_add(Menu):
    bl_idname = "VIEW3D_MT_metaball_add"
    bl_label = "Metaball"
    bl_options = {"SEARCH_ON_KEY_PRESS"}

    def draw(self, _context):
        layout = self.layout

        layout.operator_context = "INVOKE_REGION_WIN"
        layout.operator_enum("object.metaball_add", "type")


class TOPBAR_MT_edit_curve_add(Menu):
    bl_idname = "TOPBAR_MT_edit_curve_add"
    bl_label = "Add"
    bl_translation_context = i18n_contexts.operator_default
    bl_options = {"SEARCH_ON_KEY_PRESS"}

    def draw(self, context):
        layout = self.layout

        is_surf = context.active_object.type == "SURFACE"

        layout.operator_context = "EXEC_REGION_WIN"

        if is_surf:
            VIEW3D_MT_surface_add.draw(self, context)
        else:
            VIEW3D_MT_curve_add.draw(self, context)


class TOPBAR_MT_edit_armature_add(Menu):
    bl_idname = "TOPBAR_MT_edit_armature_add"
    bl_label = "Armature"
    bl_options = {"SEARCH_ON_KEY_PRESS"}

    def draw(self, _context):
        layout = self.layout

        layout.operator_context = "EXEC_REGION_WIN"
        layout.operator(
            "armature.bone_primitive_add", text="Single Bone", icon="BONE_DATA"
        )


class VIEW3D_MT_armature_add(Menu):
    bl_idname = "VIEW3D_MT_armature_add"
    bl_label = "Armature"
    bl_options = {"SEARCH_ON_KEY_PRESS"}

    def draw(self, _context):
        layout = self.layout

        layout.operator_context = "EXEC_REGION_WIN"
        layout.operator("object.armature_add", text="Single Bone", icon="BONE_DATA")


class VIEW3D_MT_light_add(Menu):
    bl_idname = "VIEW3D_MT_light_add"
    bl_context = i18n_contexts.id_light
    bl_label = "Light"
    bl_options = {"SEARCH_ON_KEY_PRESS"}

    def draw(self, _context):
        layout = self.layout

        layout.operator_context = "INVOKE_REGION_WIN"
        layout.operator_enum("object.light_add", "type")


class VIEW3D_MT_lightprobe_add(Menu):
    bl_idname = "VIEW3D_MT_lightprobe_add"
    bl_label = "Light Probe"
    bl_options = {"SEARCH_ON_KEY_PRESS"}

    def draw(self, _context):
        layout = self.layout

        layout.operator_context = "INVOKE_REGION_WIN"
        layout.operator_enum("object.lightprobe_add", "type")


class VIEW3D_MT_camera_add(Menu):
    bl_idname = "VIEW3D_MT_camera_add"
    bl_label = "Camera"
    bl_options = {"SEARCH_ON_KEY_PRESS"}

    def draw(self, _context):
        layout = self.layout
        layout.operator_context = "EXEC_REGION_WIN"
        layout.operator("object.camera_add", text="Camera", icon="OUTLINER_OB_CAMERA")


class VIEW3D_MT_volume_add(Menu):
    bl_idname = "VIEW3D_MT_volume_add"
    bl_label = "Volume"
    bl_translation_context = i18n_contexts.id_id
    bl_options = {"SEARCH_ON_KEY_PRESS"}

    def draw(self, _context):
        layout = self.layout
        layout.operator(
            "object.volume_import", text="Import OpenVDB", icon="FILE_VOLUME"
        )
        layout.operator(
            "object.volume_add",
            text="Empty",
            text_ctxt=i18n_contexts.id_volume,
            icon="OUTLINER_OB_VOLUME",
        )


class VIEW3D_MT_grease_pencil_add(Menu):
    bl_idname = "VIEW3D_MT_grease_pencil_add"
    bl_label = "Grease Pencil"
    bl_options = {"SEARCH_ON_KEY_PRESS"}

    def draw(self, _context):
        layout = self.layout
        layout.operator(
            "object.grease_pencil_add", text="Blank", icon="EMPTY_AXIS"
        ).type = "EMPTY"
        layout.operator(
            "object.grease_pencil_add", text="Stroke", icon="STROKE"
        ).type = "STROKE"
        layout.operator(
            "object.grease_pencil_add", text="Monkey", icon="MONKEY"
        ).type = "MONKEY"
        layout.separator()

        layout.operator(
            "object.grease_pencil_add", text="Scene Line Art", icon="LINEART_SCENE"
        ).type = "LINEART_SCENE"
        layout.operator(
            "object.grease_pencil_add",
            text="Collection Line Art",
            icon="LINEART_COLLECTION",
        ).type = "LINEART_COLLECTION"
        layout.operator(
            "object.grease_pencil_add", text="Object Line Art", icon="LINEART_OBJECT"
        ).type = "LINEART_OBJECT"


class VIEW3D_MT_empty_add(Menu):
    bl_idname = "VIEW3D_MT_empty_add"
    bl_label = "Empty"
    bl_translation_context = i18n_contexts.operator_default
    bl_options = {"SEARCH_ON_KEY_PRESS"}

    def draw(self, _context):
        layout = self.layout
        layout.operator_context = "INVOKE_REGION_WIN"
        layout.operator_enum("object.empty_add", "type")


class VIEW3D_MT_add(Menu):
    bl_label = "Add"
    bl_translation_context = i18n_contexts.operator_default
    bl_options = {"SEARCH_ON_KEY_PRESS"}

    def draw(self, context):
        layout = self.layout

        if layout.operator_context == "EXEC_REGION_WIN":
            layout.operator_context = "INVOKE_REGION_WIN"
            layout.operator(
                "WM_OT_search_single_menu", text="Search...", icon="VIEWZOOM"
            ).menu_idname = "VIEW3D_MT_add"
            layout.separator()
        else:
            # BFA - make sure you can see it in the header
            layout.operator(
                "WM_OT_search_single_menu", text="Search...", icon="VIEWZOOM"
            ).menu_idname = "VIEW3D_MT_add"

        layout.separator()

        # NOTE: don't use 'EXEC_SCREEN' or operators won't get the `v3d` context.

        # NOTE: was `EXEC_AREA`, but this context does not have the `rv3d`, which prevents
        #       "align_view" to work on first call (see #32719).
        layout.operator_context = "EXEC_REGION_WIN"

        # layout.operator_menu_enum("object.mesh_add", "type", text="Mesh", icon='OUTLINER_OB_MESH')
        layout.menu("VIEW3D_MT_mesh_add", icon="OUTLINER_OB_MESH")

        # layout.operator_menu_enum("object.curve_add", "type", text="Curve", icon='OUTLINER_OB_CURVE')
        layout.menu("VIEW3D_MT_curve_add", icon="OUTLINER_OB_CURVE")
        # layout.operator_menu_enum("object.surface_add", "type", text="Surface", icon='OUTLINER_OB_SURFACE')
<<<<<<< HEAD
        layout.menu("VIEW3D_MT_surface_add", icon="OUTLINER_OB_SURFACE")
        layout.menu("VIEW3D_MT_metaball_add", text="Metaball", icon="OUTLINER_OB_META")
        layout.operator("object.text_add", text="Text", icon="OUTLINER_OB_FONT")
        if context.preferences.experimental.use_new_point_cloud_type:
            layout.operator(
                "object.pointcloud_add",
                text="Point Cloud",
                icon="OUTLINER_OB_POINTCLOUD",
            )
        layout.menu(
            "VIEW3D_MT_volume_add",
            text="Volume",
            text_ctxt=i18n_contexts.id_id,
            icon="OUTLINER_OB_VOLUME",
        )
        layout.menu(
            "VIEW3D_MT_grease_pencil_add",
            text="Grease Pencil",
            icon="OUTLINER_OB_GREASEPENCIL",
        )
=======
        layout.menu("VIEW3D_MT_surface_add", icon='OUTLINER_OB_SURFACE')
        layout.menu("VIEW3D_MT_metaball_add", text="Metaball", icon='OUTLINER_OB_META')
        layout.operator("object.text_add", text="Text", icon='OUTLINER_OB_FONT')
        if context.preferences.experimental.use_new_pointcloud_type:
            layout.operator("object.pointcloud_add", text="Point Cloud", icon='OUTLINER_OB_POINTCLOUD')
        layout.menu("VIEW3D_MT_volume_add", text="Volume", text_ctxt=i18n_contexts.id_id, icon='OUTLINER_OB_VOLUME')
        layout.menu("VIEW3D_MT_grease_pencil_add", text="Grease Pencil", icon='OUTLINER_OB_GREASEPENCIL')
>>>>>>> ab936c0c

        layout.separator()

        if VIEW3D_MT_armature_add.is_extended():
            layout.menu("VIEW3D_MT_armature_add", icon="OUTLINER_OB_ARMATURE")
        else:
            layout.operator(
                "object.armature_add", text="Armature", icon="OUTLINER_OB_ARMATURE"
            )

        layout.operator(
            "object.add", text="Lattice", icon="OUTLINER_OB_LATTICE"
        ).type = "LATTICE"
        layout.separator()

        layout.operator_menu_enum(
            "object.empty_add",
            "type",
            text="Empty",
            text_ctxt=i18n_contexts.id_id,
            icon="OUTLINER_OB_EMPTY",
        )
        layout.menu("VIEW3D_MT_image_add", text="Image", icon="OUTLINER_OB_IMAGE")

        layout.separator()

        layout.operator(
            "object.speaker_add", text="Speaker", icon="OUTLINER_OB_SPEAKER"
        )
        layout.separator()

        if VIEW3D_MT_camera_add.is_extended():
            layout.menu("VIEW3D_MT_camera_add", icon="OUTLINER_OB_CAMERA")
        else:
            VIEW3D_MT_camera_add.draw(self, context)

        layout.menu("VIEW3D_MT_light_add", icon="OUTLINER_OB_LIGHT")

        layout.separator()

        layout.menu("VIEW3D_MT_lightprobe_add", icon="OUTLINER_OB_LIGHTPROBE")

        layout.separator()

        layout.operator_menu_enum(
            "object.effector_add",
            "type",
            text="Force Field",
            icon="OUTLINER_OB_FORCE_FIELD",
        )

        layout.separator()

        has_collections = bool(bpy.data.collections)
        col = layout.column()
        col.enabled = has_collections

        if not has_collections or len(bpy.data.collections) > 10:
            col.operator_context = "INVOKE_REGION_WIN"
            col.operator(
                "object.collection_instance_add",
                text="Collection Instance"
                if has_collections
                else "No Collections to Instance",
                icon="OUTLINER_OB_GROUP_INSTANCE",
            )
        else:
            col.operator_menu_enum(
                "object.collection_instance_add",
                "collection",
                text="Collection Instance",
                icon="OUTLINER_OB_GROUP_INSTANCE",
            )


class VIEW3D_MT_image_add(Menu):
    bl_label = "Add Image"
    bl_options = {"SEARCH_ON_KEY_PRESS"}

    def draw(self, _context):
        layout = self.layout
        # Explicitly set background mode on/off as operator will try to
        # auto-detect which mode to use otherwise.
        layout.operator(
            "object.empty_image_add", text="Reference", icon="IMAGE_REFERENCE"
        ).background = False
        layout.operator(
            "object.empty_image_add", text="Background", icon="IMAGE_BACKGROUND"
        ).background = True
        layout.operator(
            "image.import_as_mesh_planes", text="Mesh Plane", icon="MESH_PLANE"
        )


class VIEW3D_MT_object_relations(Menu):
    bl_label = "Relations"

    def draw(self, _context):
        layout = self.layout

        layout.operator("object.make_dupli_face", icon="MAKEDUPLIFACE")

        layout.separator()

        layout.operator_menu_enum("object.make_local", "type", text="Make Local")
        layout.menu("VIEW3D_MT_make_single_user")


# bfa menu
class VIEW3D_MT_origin_set(Menu):
    bl_label = "Set Origin"

    def draw(self, context):
        layout = self.layout

        layout.operator(
            "object.origin_set", icon="GEOMETRY_TO_ORIGIN", text="Geometry to Origin"
        ).type = "GEOMETRY_ORIGIN"
        layout.operator(
            "object.origin_set", icon="ORIGIN_TO_GEOMETRY", text="Origin to Geometry"
        ).type = "ORIGIN_GEOMETRY"
        layout.operator(
            "object.origin_set", icon="ORIGIN_TO_CURSOR", text="Origin to 3D Cursor"
        ).type = "ORIGIN_CURSOR"
        layout.operator(
            "object.origin_set",
            icon="ORIGIN_TO_CENTEROFMASS",
            text="Origin to Center of Mass (Surface)",
        ).type = "ORIGIN_CENTER_OF_MASS"
        layout.operator(
            "object.origin_set",
            icon="ORIGIN_TO_VOLUME",
            text="Origin to Center of Mass (Volume)",
        ).type = "ORIGIN_CENTER_OF_VOLUME"


# ********** Object menu **********


class VIEW3D_MT_object_liboverride(Menu):
    bl_label = "Library Override"

    def draw(self, _context):
        layout = self.layout

        layout.operator("object.make_override_library", text="Make", icon="LIBRARY")
        layout.operator("object.reset_override_library", text="Reset", icon="RESET")
        layout.operator("object.clear_override_library", text="Clear", icon="CLEAR")


class VIEW3D_MT_object(Menu):
    bl_context = "objectmode"
    bl_label = "Object"

    def draw(self, context):
        layout = self.layout

        ob = context.object
        view = context.space_data

        layout.menu("VIEW3D_MT_transform_object")
        layout.menu("VIEW3D_MT_origin_set")  # bfa menu
        layout.menu("VIEW3D_MT_mirror")
        layout.menu("VIEW3D_MT_object_clear")
        layout.menu("VIEW3D_MT_object_apply")
        layout.menu("VIEW3D_MT_snap")

        layout.separator()

        layout.operator("object.duplicate_move", icon="DUPLICATE")
        layout.operator("object.duplicate_move_linked", icon="DUPLICATE")
        layout.operator("object.join", icon="JOIN")

        layout.separator()

        layout.operator_context = "EXEC_REGION_WIN"
        myvar = layout.operator("object.delete", text="Delete", icon="DELETE")
        myvar.use_global = False
        myvar.confirm = False
        myvar = layout.operator("object.delete", text="Delete Global", icon="DELETE")
        myvar.use_global = True
        myvar.confirm = False

        layout.separator()

        layout.operator("view3d.copybuffer", text="Copy Objects", icon="COPYDOWN")
        layout.operator("view3d.pastebuffer", text="Paste Objects", icon="PASTEDOWN")

        layout.separator()

        layout.menu("VIEW3D_MT_object_asset")

        layout.separator()

        layout.menu("VIEW3D_MT_object_liboverride")
        layout.menu("VIEW3D_MT_object_relations")
        layout.menu("VIEW3D_MT_object_parent")
        layout.menu("VIEW3D_MT_object_constraints")
        layout.menu("VIEW3D_MT_object_track")
        layout.menu("VIEW3D_MT_make_links")

        layout.separator()

        layout.menu("VIEW3D_MT_object_collection")

        # BFA: shading just for mesh and curve objects
        if ob is None:
            pass

        elif ob.type in {"MESH", "CURVE", "SURFACE"}:
            layout.separator()

            layout.operator("object.shade_smooth", icon="SHADING_SMOOTH")
            if ob and ob.type == "MESH":
                layout.operator("object.shade_auto_smooth", icon="NORMAL_SMOOTH")
            layout.operator("object.shade_flat", icon="SHADING_FLAT")

        layout.separator()

        layout.menu("VIEW3D_MT_object_animation")
        layout.menu("VIEW3D_MT_object_rigid_body")

        layout.separator()

        layout.menu("VIEW3D_MT_object_quick_effects")
        layout.menu("VIEW3D_MT_subdivision_set")  # bfa menu

        layout.separator()

        layout.menu("VIEW3D_MT_object_convert")

        layout.separator()

        layout.menu("VIEW3D_MT_object_showhide")
        layout.menu("VIEW3D_MT_object_cleanup")

        if ob is None:
            pass

        elif ob.type == "CAMERA":
            layout.operator_context = "INVOKE_REGION_WIN"

            layout.separator()

            if ob.data.type == "PERSP":
                props = layout.operator(
                    "wm.context_modal_mouse",
                    text="Adjust Focal Length",
                    icon="LENS_ANGLE",
                )
                props.data_path_iter = "selected_editable_objects"
                props.data_path_item = "data.lens"
                props.input_scale = 0.1
                if ob.data.lens_unit == "MILLIMETERS":
                    props.header_text = "Camera Focal Length: %.1fmm"
                else:
                    props.header_text = "Camera Focal Length: %.1f\u00b0"

            else:
                props = layout.operator(
                    "wm.context_modal_mouse",
                    text="Camera Lens Scale",
                    icon="LENS_SCALE",
                )
                props.data_path_iter = "selected_editable_objects"
                props.data_path_item = "data.ortho_scale"
                props.input_scale = 0.01
                props.header_text = "Camera Lens Scale: %.3f"

            if not ob.data.dof.focus_object:
                if (
                    view
                    and view.camera == ob
                    and view.region_3d.view_perspective == "CAMERA"
                ):
                    props = layout.operator(
                        "ui.eyedropper_depth", text="DOF Distance (Pick)", icon="DOF"
                    )
                else:
                    props = layout.operator(
                        "wm.context_modal_mouse",
                        text="Adjust Focus Distance",
                        icon="DOF",
                    )
                    props.data_path_iter = "selected_editable_objects"
                    props.data_path_item = "data.dof.focus_distance"
                    props.input_scale = 0.02
                    props.header_text = "Focus Distance: %.3f"

        elif ob.type in {"CURVE", "FONT"}:
            layout.operator_context = "INVOKE_REGION_WIN"

            layout.separator()

            props = layout.operator(
                "wm.context_modal_mouse", text="Adjust Extrusion", icon="EXTRUDESIZE"
            )
            props.data_path_iter = "selected_editable_objects"
            props.data_path_item = "data.extrude"
            props.input_scale = 0.01
            props.header_text = "Extrude: %.3f"

            props = layout.operator(
                "wm.context_modal_mouse", text="Adjust Offset", icon="WIDTH_SIZE"
            )
            props.data_path_iter = "selected_editable_objects"
            props.data_path_item = "data.offset"
            props.input_scale = 0.01
            props.header_text = "Offset %.3f"

        elif ob.type == "EMPTY":
            layout.operator_context = "INVOKE_REGION_WIN"

            layout.separator()

            props = layout.operator(
                "wm.context_modal_mouse",
                text="Adjust Empty Display Size",
                icon="DRAWSIZE",
            )
            props.data_path_iter = "selected_editable_objects"
            props.data_path_item = "empty_display_size"
            props.input_scale = 0.01
            props.header_text = "Empty Diosplay Size: %.3f"

        elif ob.type == "LIGHT":
            light = ob.data

            layout.operator_context = "INVOKE_REGION_WIN"

            layout.separator()

            props = layout.operator(
                "wm.context_modal_mouse",
                text="Adjust Light Power",
                icon="LIGHT_STRENGTH",
            )
            props.data_path_iter = "selected_editable_objects"
            props.data_path_item = "data.energy"
            props.input_scale = 1.0
            props.header_text = "Light Power: %.3f"

            if light.type == "AREA":
                if light.shape in {"RECTANGLE", "ELLIPSE"}:
                    props = layout.operator(
                        "wm.context_modal_mouse",
                        text="Adjust Area Light X Size",
                        icon="LIGHT_SIZE",
                    )
                    props.data_path_iter = "selected_editable_objects"
                    props.data_path_item = "data.size"
                    props.header_text = "Light Size X: %.3f"

                    props = layout.operator(
                        "wm.context_modal_mouse",
                        text="Adjust Area Light Y Size",
                        icon="LIGHT_SIZE",
                    )
                    props.data_path_iter = "selected_editable_objects"
                    props.data_path_item = "data.size_y"
                    props.header_text = "Light Size Y: %.3f"
                else:
                    props = layout.operator(
                        "wm.context_modal_mouse",
                        text="Adjust Area Light Size",
                        icon="LIGHT_SIZE",
                    )
                    props.data_path_iter = "selected_editable_objects"
                    props.data_path_item = "data.size"
                    props.header_text = "Light Size: %.3f"

            elif light.type in {"SPOT", "POINT"}:
                props = layout.operator(
                    "wm.context_modal_mouse", text="Adjust Light Radius", icon="RADIUS"
                )
                props.data_path_iter = "selected_editable_objects"
                props.data_path_item = "data.shadow_soft_size"
                props.header_text = "Light Radius: %.3f"

            elif light.type == "SUN":
                props = layout.operator(
                    "wm.context_modal_mouse",
                    text="Adjust Sun Light Angle",
                    icon="ANGLE",
                )
                props.data_path_iter = "selected_editable_objects"
                props.data_path_item = "data.angle"
                props.header_text = "Light Angle: %.3f"

            if light.type == "SPOT":
                layout.separator()

                props = layout.operator(
                    "wm.context_modal_mouse",
                    text="Adjust Spot Light Size",
                    icon="LIGHT_SIZE",
                )
                props.data_path_iter = "selected_editable_objects"
                props.data_path_item = "data.spot_size"
                props.input_scale = 0.01
                props.header_text = "Spot Size: %.2f"

                props = layout.operator(
                    "wm.context_modal_mouse",
                    text="Adjust Spot Light Blend",
                    icon="SPOT_BLEND",
                )
                props.data_path_iter = "selected_editable_objects"
                props.data_path_item = "data.spot_blend"
                props.input_scale = -0.01
                props.header_text = "Spot Blend: %.2f"

            if light.type in {"SPOT", "SUN", "AREA"}:
                props = layout.operator(
                    "object.transform_axis_target",
                    text="Interactive Light Track",
                    icon="NODE_LIGHTPATH",
                )

        layout.template_node_operator_asset_menu_items(catalog_path="Object")


class VIEW3D_MT_object_animation(Menu):
    bl_label = "Animation"

    def draw(self, _context):
        layout = self.layout

        layout.operator(
            "anim.keyframe_insert", text="Insert Keyframe", icon="KEYFRAMES_INSERT"
        )
        layout.operator(
            "anim.keyframe_insert_menu",
            text="Insert Keyframe with Keying Set",
            icon="KEYFRAMES_INSERT",
        ).always_prompt = True
        layout.operator(
            "anim.keyframe_delete_v3d", text="Delete Keyframes", icon="KEYFRAMES_REMOVE"
        )
        layout.operator(
            "anim.keyframe_clear_v3d", text="Clear Keyframes", icon="KEYFRAMES_CLEAR"
        )
        layout.operator(
            "anim.keying_set_active_set", text="Change Keying Set", icon="KEYINGSET"
        )

        layout.separator()

        layout.operator("nla.bake", text="Bake Action", icon="BAKE_ACTION")
        layout.operator(
            "gpencil.bake_mesh_animation",
            text="Bake Mesh to Grease Pencil",
            icon="BAKE_ACTION",
        )


class VIEW3D_MT_object_rigid_body(Menu):
    bl_label = "Rigid Body"

    def draw(self, _context):
        layout = self.layout

        layout.operator(
            "rigidbody.objects_add", text="Add Active", icon="RIGID_ADD_ACTIVE"
        ).type = "ACTIVE"
        layout.operator(
            "rigidbody.objects_add", text="Add Passive", icon="RIGID_ADD_PASSIVE"
        ).type = "PASSIVE"

        layout.separator()

        layout.operator("rigidbody.objects_remove", text="Remove", icon="RIGID_REMOVE")

        layout.separator()

        layout.operator(
            "rigidbody.shape_change", text="Change Shape", icon="RIGID_CHANGE_SHAPE"
        )
        layout.operator(
            "rigidbody.mass_calculate",
            text="Calculate Mass",
            icon="RIGID_CALCULATE_MASS",
        )
        layout.operator(
            "rigidbody.object_settings_copy",
            text="Copy from Active",
            icon="RIGID_COPY_FROM_ACTIVE",
        )
        layout.operator(
            "object.visual_transform_apply",
            text="Apply Transformation",
            icon="RIGID_APPLY_TRANS",
        )
        layout.operator(
            "rigidbody.bake_to_keyframes",
            text="Bake To Keyframes",
            icon="RIGID_BAKE_TO_KEYFRAME",
        )

        layout.separator()

        layout.operator(
            "rigidbody.connect", text="Connect", icon="RIGID_CONSTRAINTS_CONNECT"
        )


class VIEW3D_MT_object_clear(Menu):
    bl_label = "Clear"

    def draw(self, _context):
        layout = self.layout

        layout.operator(
            "object.location_clear",
            text="Location",
            text_ctxt=i18n_contexts.default,
            icon="CLEARMOVE",
        ).clear_delta = False
        layout.operator(
            "object.rotation_clear",
            text="Rotation",
            text_ctxt=i18n_contexts.default,
            icon="CLEARROTATE",
        ).clear_delta = False
        layout.operator(
            "object.scale_clear",
            text="Scale",
            text_ctxt=i18n_contexts.default,
            icon="CLEARSCALE",
        ).clear_delta = False

        layout.separator()

        layout.operator("object.origin_clear", text="Origin", icon="CLEARORIGIN")


class VIEW3D_MT_object_context_menu(Menu):
    bl_label = "Object"

    def draw(self, context):
        layout = self.layout

        view = context.space_data

        obj = context.object

        selected_objects_len = len(context.selected_objects)

        # If nothing is selected
        # (disabled for now until it can be made more useful).
        """
        if selected_objects_len == 0:

            layout.menu("VIEW3D_MT_add", text="Add", text_ctxt=i18n_contexts.operator_default)
            layout.operator("view3d.pastebuffer", text="Paste Objects", icon='PASTEDOWN')

            return
        """

        # If something is selected

        # Individual object types.
        if obj is None:
            pass

        elif obj.type == "CAMERA":
            layout.operator_context = "INVOKE_REGION_WIN"

            layout.operator(
                "view3d.object_as_camera",
                text="Set Active Camera",
                icon="VIEW_SWITCHACTIVECAM",
            )

            if obj.data.type == "PERSP":
                props = layout.operator(
                    "wm.context_modal_mouse",
                    text="Adjust Focal Length",
                    icon="LENS_ANGLE",
                )
                props.data_path_iter = "selected_editable_objects"
                props.data_path_item = "data.lens"
                props.input_scale = 0.1
                if obj.data.lens_unit == "MILLIMETERS":
                    props.header_text = rpt_("Camera Focal Length: %.1fmm")
                else:
                    props.header_text = rpt_("Camera Focal Length: %.1f\u00b0")

            else:
                props = layout.operator(
                    "wm.context_modal_mouse",
                    text="Camera Lens Scale",
                    icon="LENS_SCALE",
                )
                props.data_path_iter = "selected_editable_objects"
                props.data_path_item = "data.ortho_scale"
                props.input_scale = 0.01
                props.header_text = rpt_("Camera Lens Scale: %.3f")

            if not obj.data.dof.focus_object:
                if (
                    view
                    and view.camera == obj
                    and view.region_3d.view_perspective == "CAMERA"
                ):
                    props = layout.operator(
                        "ui.eyedropper_depth", text="DOF Distance (Pick)", icon="DOF"
                    )
                else:
                    props = layout.operator(
                        "wm.context_modal_mouse",
                        text="Adjust Focus Distance",
                        icon="DOF",
                    )
                    props.data_path_iter = "selected_editable_objects"
                    props.data_path_item = "data.dof.focus_distance"
                    props.input_scale = 0.02
                    props.header_text = rpt_("Focus Distance: %.3f")

            layout.separator()

        elif obj.type in {"CURVE", "FONT"}:
            layout.operator_context = "INVOKE_REGION_WIN"

            props = layout.operator(
                "wm.context_modal_mouse", text="Adjust Extrusion", icon="EXTRUDESIZE"
            )
            props.data_path_iter = "selected_editable_objects"
            props.data_path_item = "data.extrude"
            props.input_scale = 0.01
            props.header_text = rpt_("Extrude: %.3f")

            props = layout.operator(
                "wm.context_modal_mouse", text="Adjust Offset", icon="WIDTH_SIZE"
            )
            props.data_path_iter = "selected_editable_objects"
            props.data_path_item = "data.offset"
            props.input_scale = 0.01
            props.header_text = rpt_("Offset: %.3f")

            layout.separator()

        elif obj.type == "EMPTY":
            layout.operator_context = "INVOKE_REGION_WIN"

            props = layout.operator(
                "wm.context_modal_mouse",
                text="Adjust Empty Display Size",
                icon="DRAWSIZE",
            )
            props.data_path_iter = "selected_editable_objects"
            props.data_path_item = "empty_display_size"
            props.input_scale = 0.01
            props.header_text = rpt_("Empty Display Size: %.3f")

            layout.separator()

            if obj.empty_display_type == "IMAGE":
                layout.operator(
                    "image.convert_to_mesh_plane",
                    text="Convert to Mesh Plane",
                    icon="MESH_PLANE",
                )
                layout.operator("grease_pencil.trace_image", icon="FILE_IMAGE")

                layout.separator()

        elif obj.type == "LIGHT":
            light = obj.data

            layout.operator_context = "INVOKE_REGION_WIN"

            props = layout.operator(
                "wm.context_modal_mouse",
                text="Adjust Light Power",
                icon="LIGHT_STRENGTH",
            )
            props.data_path_iter = "selected_editable_objects"
            props.data_path_item = "data.energy"
            props.input_scale = 1.0
            props.header_text = rpt_("Light Power: %.3f")

            if light.type == "AREA":
                if light.shape in {"RECTANGLE", "ELLIPSE"}:
                    props = layout.operator(
                        "wm.context_modal_mouse",
                        text="Adjust Area Light X Size",
                        icon="LIGHT_SIZE",
                    )
                    props.data_path_iter = "selected_editable_objects"
                    props.data_path_item = "data.size"
                    props.header_text = rpt_("Light Size X: %.3f")

                    props = layout.operator(
                        "wm.context_modal_mouse",
                        text="Adjust Area Light Y Size",
                        icon="LIGHT_SIZE",
                    )
                    props.data_path_iter = "selected_editable_objects"
                    props.data_path_item = "data.size_y"
                    props.header_text = rpt_("Light Size Y: %.3f")
                else:
                    props = layout.operator(
                        "wm.context_modal_mouse",
                        text="Adjust Area Light Size",
                        icon="LIGHT_SIZE",
                    )
                    props.data_path_iter = "selected_editable_objects"
                    props.data_path_item = "data.size"
                    props.header_text = rpt_("Light Size: %.3f")

            elif light.type in {"SPOT", "POINT"}:
                props = layout.operator(
                    "wm.context_modal_mouse", text="Adjust Light Radius", icon="RADIUS"
                )
                props.data_path_iter = "selected_editable_objects"
                props.data_path_item = "data.shadow_soft_size"
                props.header_text = rpt_("Light Radius: %.3f")

            elif light.type == "SUN":
                props = layout.operator(
                    "wm.context_modal_mouse",
                    text="Adjust Sun Light Angle",
                    icon="ANGLE",
                )
                props.data_path_iter = "selected_editable_objects"
                props.data_path_item = "data.angle"
                props.header_text = rpt_("Light Angle: %.3f")

            if light.type == "SPOT":
                layout.separator()

                props = layout.operator(
                    "wm.context_modal_mouse",
                    text="Adjust Spot Light Size",
                    icon="LIGHT_SIZE",
                )
                props.data_path_iter = "selected_editable_objects"
                props.data_path_item = "data.spot_size"
                props.input_scale = 0.01
                props.header_text = rpt_("Spot Size: %.2f")

                props = layout.operator(
                    "wm.context_modal_mouse",
                    text="Adjust Spot Light Blend",
                    icon="SPOT_BLEND",
                )
                props.data_path_iter = "selected_editable_objects"
                props.data_path_item = "data.spot_blend"
                props.input_scale = -0.01
                props.header_text = rpt_("Spot Blend: %.2f")

            # BFA - added for consistency and accessibility from context menu
            if light.type in {"SPOT", "SUN", "AREA"}:
                props = layout.operator(
                    "object.transform_axis_target",
                    text="Interactive Light Track",
                    icon="NODE_LIGHTPATH",
                )
            layout.separator()

        # Shared among some object types.
        if obj is not None:
            if obj.type in {"MESH", "CURVE", "SURFACE"}:
                layout.operator(
                    "object.shade_smooth", text="Shade Smooth", icon="SHADING_SMOOTH"
                )
                if obj.type == "MESH":
                    layout.operator("object.shade_auto_smooth", icon="NORMAL_SMOOTH")
                layout.operator(
                    "object.shade_flat", text="Shade Flat", icon="SHADING_FLAT"
                )
                layout.separator()

            if obj.type in {"MESH", "CURVE", "SURFACE", "ARMATURE", "GREASEPENCIL"}:
                if selected_objects_len > 1:
                    layout.operator("object.join")

<<<<<<< HEAD
            if obj.type in {
                "MESH",
                "CURVE",
                "CURVES",
                "SURFACE",
                "POINTCLOUD",
                "META",
                "FONT",
            }:
=======
            if obj.type in {'MESH', 'CURVE', 'CURVES', 'SURFACE', 'POINTCLOUD',
                            'META', 'FONT', 'GREASEPENCIL'}:
>>>>>>> ab936c0c
                layout.operator_menu_enum("object.convert", "target")

            if obj.type in {
                "MESH",
                "CURVE",
                "CURVES",
                "SURFACE",
                "GREASEPENCIL",
                "LATTICE",
                "ARMATURE",
                "META",
                "FONT",
                "POINTCLOUD",
            } or (obj.type == "EMPTY" and obj.instance_collection is not None):
                layout.operator_context = "INVOKE_REGION_WIN"
                layout.operator_menu_enum(
                    "object.origin_set", text="Set Origin", property="type"
                )
                layout.operator_context = "INVOKE_DEFAULT"

                layout.separator()

        # Shared among all object types
        layout.operator("view3d.copybuffer", text="Copy Objects", icon="COPYDOWN")
        layout.operator("view3d.pastebuffer", text="Paste Objects", icon="PASTEDOWN")

        layout.separator()

        layout.operator("object.duplicate_move", icon="DUPLICATE")
        layout.operator("object.duplicate_move_linked", icon="DUPLICATE")

        layout.separator()

        props = layout.operator(
            "wm.call_panel", text="Rename Active Object", icon="RENAME"
        )
        props.name = "TOPBAR_PT_name"
        props.keep_open = False

        layout.separator()

        layout.menu("VIEW3D_MT_mirror")
        layout.menu("VIEW3D_MT_snap")
        layout.menu("VIEW3D_MT_object_parent")

        layout.separator()

        layout.operator_context = "INVOKE_REGION_WIN"
        layout.operator("object.move_to_collection", icon="GROUP")

        layout.separator()
        if view and view.local_view:
            layout.operator(
                "view3d.localview", text="Toggle Local View", icon="VIEW_GLOBAL_LOCAL"
            )  # BFA - Can toggle in, so toggle out too
            layout.operator("view3d.localview_remove_from", icon="VIEW_REMOVE_LOCAL")
        else:
            # BFA - made it relevant to local view conditional
            layout.operator(
                "view3d.localview", text="Toggle Local View", icon="VIEW_GLOBAL_LOCAL"
            )

        layout.separator()

        layout.operator(
            "anim.keyframe_insert", text="Insert Keyframe", icon="KEYFRAMES_INSERT"
        )
        layout.operator(
            "anim.keyframe_insert_menu",
            text="Insert Keyframe with Keying Set",
            icon="KEYFRAMES_INSERT",
        ).always_prompt = True

        layout.separator()

        layout.operator_context = "EXEC_REGION_WIN"
        layout.operator(
            "object.delete", text="Delete", icon="DELETE"
        ).use_global = False

        layout.separator()

        layout.menu("VIEW3D_MT_object_showhide")  # BFA - added to context menu

        layout.template_node_operator_asset_menu_items(catalog_path="Object")


class VIEW3D_MT_object_shading(Menu):
    # XXX, this menu is a place to store shading operator in object mode
    bl_label = "Shading"

    def draw(self, _context):
        layout = self.layout
        layout.operator("object.shade_smooth", text="Smooth", icon="SHADING_SMOOTH")
        layout.operator("object.shade_flat", text="Flat", icon="SHADING_FLAT")


class VIEW3D_MT_object_apply(Menu):
    bl_label = "Apply"

    def draw(self, _context):
        layout = self.layout

        # Need invoke for the popup confirming the multi-user data operation
        layout.operator_context = "INVOKE_DEFAULT"

        props = layout.operator(
            "object.transform_apply",
            text="Location",
            text_ctxt=i18n_contexts.default,
            icon="APPLYMOVE",
        )
        props.location, props.rotation, props.scale = True, False, False

        props = layout.operator(
            "object.transform_apply",
            text="Rotation",
            text_ctxt=i18n_contexts.default,
            icon="APPLYROTATE",
        )
        props.location, props.rotation, props.scale = False, True, False

        props = layout.operator(
            "object.transform_apply",
            text="Scale",
            text_ctxt=i18n_contexts.default,
            icon="APPLYSCALE",
        )
        props.location, props.rotation, props.scale = False, False, True

        props = layout.operator(
            "object.transform_apply",
            text="All Transforms",
            text_ctxt=i18n_contexts.default,
            icon="APPLYALL",
        )
        props.location, props.rotation, props.scale = True, True, True

        props = layout.operator(
            "object.transform_apply",
            text="Rotation & Scale",
            text_ctxt=i18n_contexts.default,
            icon="APPLY_ROTSCALE",
        )
        props.location, props.rotation, props.scale = False, True, True

        layout.separator()

        layout.operator(
            "object.transforms_to_deltas",
            text="Location to Deltas",
            text_ctxt=i18n_contexts.default,
            icon="APPLYMOVEDELTA",
        ).mode = "LOC"
        layout.operator(
            "object.transforms_to_deltas",
            text="Rotation to Deltas",
            text_ctxt=i18n_contexts.default,
            icon="APPLYROTATEDELTA",
        ).mode = "ROT"
        layout.operator(
            "object.transforms_to_deltas",
            text="Scale to Deltas",
            text_ctxt=i18n_contexts.default,
            icon="APPLYSCALEDELTA",
        ).mode = "SCALE"
        layout.operator(
            "object.transforms_to_deltas",
            text="All Transforms to Deltas",
            text_ctxt=i18n_contexts.default,
            icon="APPLYALLDELTA",
        ).mode = "ALL"
        layout.operator("object.anim_transforms_to_deltas", icon="APPLYANIDELTA")

        layout.separator()

        layout.operator(
            "object.visual_transform_apply",
            text="Visual Transform",
            text_ctxt=i18n_contexts.default,
            icon="VISUALTRANSFORM",
        )
        layout.operator("object.duplicates_make_real", icon="MAKEDUPLIREAL")
        layout.operator(
            "object.parent_inverse_apply",
            text="Parent Inverse",
            text_ctxt=i18n_contexts.default,
<<<<<<< HEAD
            icon="APPLY_PARENT_INVERSE",
        )
        # layout.operator("object.duplicates_make_real") # BFA - redundant
        # layout.operator("object.parent_inverse_apply", text="Parent Inverse",
        # text_ctxt=i18n_contexts.default)  # BFA - redundant
=======
        ).target = 'MESH'
        layout.operator("object.visual_geometry_to_objects")
        layout.operator("object.duplicates_make_real")
        layout.operator("object.parent_inverse_apply", text="Parent Inverse", text_ctxt=i18n_contexts.default)
>>>>>>> ab936c0c

        layout.template_node_operator_asset_menu_items(catalog_path="Object/Apply")


class VIEW3D_MT_object_parent(Menu):
    bl_label = "Parent"
    bl_translation_context = i18n_contexts.operator_default

    def draw(self, _context):
        from bl_ui_utils.layout import operator_context

        layout = self.layout

        layout.operator_enum("object.parent_set", "type")

        layout.separator()

        with operator_context(layout, "EXEC_REGION_WIN"):
            layout.operator(
                "object.parent_no_inverse_set", icon="PARENT"
            ).keep_transform = False
            props = layout.operator(
                "object.parent_no_inverse_set",
                text="Make Parent without Inverse (Keep Transform)",
                icon="PARENT",
            )
            props.keep_transform = True

            layout.operator(
                "curves.surface_set",
                text="Object (Attach Curves to Surface)",
                icon="PARENT_CURVE",
            )

        layout.separator()

        layout.operator_enum("object.parent_clear", "type")


class VIEW3D_MT_object_track(Menu):
    bl_label = "Track"
    bl_translation_context = i18n_contexts.constraint

    def draw(self, _context):
        layout = self.layout

        layout.operator(
            "object.track_set", text="Damped Track Constraint", icon="CONSTRAINT_DATA"
        ).type = "DAMPTRACK"
        layout.operator(
            "object.track_set", text="Track to Constraint", icon="CONSTRAINT_DATA"
        ).type = "TRACKTO"
        layout.operator(
            "object.track_set", text="Lock Track Constraint", icon="CONSTRAINT_DATA"
        ).type = "LOCKTRACK"

        layout.separator()

        layout.operator(
            "object.track_clear", text="Clear Track", icon="CLEAR_TRACK"
        ).type = "CLEAR"
        layout.operator(
            "object.track_clear",
            text="Clear Track - Keep Transformation",
            icon="CLEAR_TRACK",
        ).type = "CLEAR_KEEP_TRANSFORM"


# BFA - not referenced in the 3D View Editor - but referenced by hotkey M in Blender keymap.


class VIEW3D_MT_object_collection(Menu):
    bl_label = "Collection"

    def draw(self, _context):
        layout = self.layout

        layout.operator_context = "INVOKE_REGION_WIN"
        layout.operator("object.move_to_collection", icon="GROUP")

        layout.operator("object.link_to_collection", icon="GROUP")

        layout.separator()

        layout.operator("collection.create", icon="COLLECTION_NEW")
        # layout.operator_menu_enum("collection.objects_remove", "collection")  # BUGGY
        layout.operator("collection.objects_remove", icon="DELETE")
        layout.operator("collection.objects_remove_all", icon="DELETE")

        layout.separator()

        layout.operator("collection.objects_add_active", icon="GROUP")
        layout.operator("collection.objects_remove_active", icon="DELETE")


class VIEW3D_MT_object_constraints(Menu):
    bl_label = "Constraints"

    def draw(self, _context):
        layout = self.layout

        layout.operator("object.constraint_add_with_targets", icon="CONSTRAINT_DATA")
        layout.operator("object.constraints_copy", icon="COPYDOWN")

        layout.separator()

        layout.operator("object.constraints_clear", icon="CLEAR_CONSTRAINT")


# BFA - not used
class VIEW3D_MT_object_modifiers(Menu):
    bl_label = "Modifiers"

    def draw(self, _context):
        active_object = bpy.context.active_object
        supported_types = {
            "MESH",
            "CURVE",
            "CURVES",
            "SURFACE",
            "FONT",
            "VOLUME",
            "GREASEPENCIL",
            "LATTICE",
            "POINTCLOUD",
        }

        layout = self.layout

        if active_object:
            if active_object.type in supported_types:
                layout.menu("OBJECT_MT_modifier_add", text="Add Modifier")

        layout.operator(
            "object.modifiers_copy_to_selected",
            text="Copy Modifiers to Selected Objects",
        )

        layout.separator()

        layout.operator("object.modifiers_clear")


class VIEW3D_MT_object_quick_effects(Menu):
    bl_label = "Quick Effects"

    def draw(self, _context):
        layout = self.layout

        layout.operator("object.quick_fur", icon="CURVES")
        layout.operator("object.quick_explode", icon="MOD_EXPLODE")
        layout.operator("object.quick_smoke", icon="MOD_SMOKE")
        layout.operator("object.quick_liquid", icon="MOD_FLUIDSIM")
        layout.template_node_operator_asset_menu_items(
            catalog_path="Object/Quick Effects"
        )


class VIEW3D_MT_object_showhide(Menu):
    bl_label = "Show/Hide"

    def draw(self, _context):
        layout = self.layout

        layout.operator("object.hide_view_clear", text="Show Hidden", icon="HIDE_OFF")

        layout.separator()

        layout.operator(
            "object.hide_view_set", text="Hide Selected", icon="HIDE_ON"
        ).unselected = False
        layout.operator(
            "object.hide_view_set", text="Hide Unselected", icon="HIDE_UNSELECTED"
        ).unselected = True


class VIEW3D_MT_object_cleanup(Menu):
    bl_label = "Clean Up"

    def draw(self, _context):
        layout = self.layout

        layout.operator(
            "object.vertex_group_clean",
            text="Clean Vertex Group Weights",
            icon="CLEAN_CHANNELS",
        ).group_select_mode = "ALL"
        layout.operator(
            "object.vertex_group_limit_total",
            text="Limit Total Vertex Groups",
            icon="WEIGHT_LIMIT_TOTAL",
        ).group_select_mode = "ALL"

        layout.separator()

        layout.operator(
            "object.material_slot_remove_unused",
            text="Remove Unused Material Slots",
            icon="DELETE",
        )


class VIEW3D_MT_object_asset(Menu):
    bl_label = "Asset"

    def draw(self, _context):
        layout = self.layout

        layout.operator("asset.mark", icon="ASSIGN")
        layout.operator(
            "asset.clear", text="Clear Asset", icon="CLEAR"
        ).set_fake_user = False
        layout.operator(
            "asset.clear", text="Clear Asset (Set Fake User)", icon="CLEAR"
        ).set_fake_user = True


class VIEW3D_MT_make_single_user(Menu):
    bl_label = "Make Single User"

    def draw(self, _context):
        layout = self.layout
        layout.operator_context = "EXEC_REGION_WIN"

        props = layout.operator(
            "object.make_single_user", text="Object", icon="MAKE_SINGLE_USER"
        )
        props.object = True
        props.obdata = props.material = props.animation = props.obdata_animation = False

        props = layout.operator(
            "object.make_single_user", text="Object & Data", icon="MAKE_SINGLE_USER"
        )
        props.object = props.obdata = True
        props.material = props.animation = props.obdata_animation = False

        props = layout.operator(
            "object.make_single_user",
            text="Object & Data & Materials",
            icon="MAKE_SINGLE_USER",
        )
        props.object = props.obdata = props.material = True
        props.animation = props.obdata_animation = False

        props = layout.operator(
            "object.make_single_user", text="Materials", icon="MAKE_SINGLE_USER"
        )
        props.material = True
        props.object = props.obdata = props.animation = props.obdata_animation = False

        props = layout.operator(
            "object.make_single_user", text="Object Animation", icon="MAKE_SINGLE_USER"
        )
        props.animation = True
        props.object = props.obdata = props.material = props.obdata_animation = False

        props = layout.operator(
            "object.make_single_user",
            text="Object Data Animation",
            icon="MAKE_SINGLE_USER",
        )
        props.obdata_animation = props.obdata = True
        props.object = props.material = props.animation = False


class VIEW3D_MT_object_convert(Menu):
    bl_label = "Convert"

    def draw(self, context):
        layout = self.layout
        ob = context.active_object

        layout.operator_enum("object.convert", "target")

        if ob and ob.type == 'EMPTY':
            # Potrace lib dependency.
            if bpy.app.build_options.potrace:
                layout.separator()

                layout.operator(
                    "image.convert_to_mesh_plane",
                    text="Convert to Mesh Plane",
                    icon="MESH_PLANE",
                )
                layout.operator(
                    "grease_pencil.trace_image", icon="OUTLINER_OB_GREASEPENCIL"
                )

        if ob and ob.type == "CURVES":
            layout.separator()

            layout.operator(
                "curves.convert_to_particle_system",
                text="Particle System",
                icon="PARTICLES",
            )

        layout.template_node_operator_asset_menu_items(catalog_path="Object/Convert")


class VIEW3D_MT_make_links(Menu):
    bl_label = "Link/Transfer Data"

    def draw(self, _context):
        layout = self.layout
        operator_context_default = layout.operator_context

        if len(bpy.data.scenes) > 10:
            layout.operator_context = "INVOKE_REGION_WIN"
            layout.operator(
                "object.make_links_scene",
                text="Link Objects to Scene",
                icon="OUTLINER_OB_EMPTY",
            )
        else:
            layout.operator_context = "EXEC_REGION_WIN"
            layout.operator_menu_enum(
                "object.make_links_scene", "scene", text="Link Objects to Scene"
            )

        layout.separator()

        layout.operator_context = operator_context_default

        layout.operator_enum("object.make_links_data", "type")  # inline

        layout.separator()

        layout.operator("object.join_uvs", text="Copy UV Maps", icon="TRANSFER_UV")

        layout.separator()
        layout.operator_context = "INVOKE_DEFAULT"
        layout.operator("object.data_transfer", icon="TRANSFER_DATA")
        layout.operator("object.datalayout_transfer", icon="TRANSFER_DATA_LAYOUT")

        layout.separator()
        layout.operator_menu_enum("object.light_linking_receivers_link", "link_state")
        layout.operator_menu_enum("object.light_linking_blockers_link", "link_state")


# BFA wip menu, removed?
class VIEW3D_MT_brush_paint_modes(Menu):
    bl_label = "Enabled Modes"

    def draw(self, context):
        layout = self.layout

        settings = UnifiedPaintPanel.paint_settings(context)
        brush = settings.brush

        layout.prop(brush, "use_paint_sculpt", text="Sculpt")
        layout.prop(brush, "use_paint_uv_sculpt", text="UV Sculpt")
        layout.prop(brush, "use_paint_vertex", text="Vertex Paint")
        layout.prop(brush, "use_paint_weight", text="Weight Paint")
        layout.prop(brush, "use_paint_image", text="Texture Paint")
        layout.prop(brush, "use_paint_sculpt_curves", text="Sculpt Curves")


# bfa menu
class VIEW3D_MT_brush(Menu):
    bl_label = "Brush"

    def draw(self, context):
        layout = self.layout

        settings = UnifiedPaintPanel.paint_settings(context)
        brush = getattr(settings, "brush", None)
        obj = context.active_object
        mesh = context.object.data  # face selection masking for painting

        # skip if no active brush
        if not brush:
            layout.label(
                text="No Brush selected. Please select a brush first", icon="INFO"
            )
            return

        tex_slot = brush.texture_slot
        mask_tex_slot = brush.mask_texture_slot

        # brush tool
        if context.sculpt_object:
            layout.operator("brush.reset", icon="BRUSH_RESET")

        if tex_slot.map_mode == "STENCIL":
            layout.separator()

            layout.operator(
                "brush.stencil_control",
                text="Move Stencil Texture",
                icon="TRANSFORM_MOVE",
            ).mode = "TRANSLATION"
            layout.operator(
                "brush.stencil_control",
                text="Rotate Stencil Texture",
                icon="TRANSFORM_ROTATE",
            ).mode = "ROTATION"
            layout.operator(
                "brush.stencil_control",
                text="Scale Stencil Texture",
                icon="TRANSFORM_SCALE",
            ).mode = "SCALE"
            layout.operator(
                "brush.stencil_reset_transform",
                text="Reset Stencil Texture position",
                icon="RESET",
            )

        if mask_tex_slot.map_mode == "STENCIL":
            layout.separator()

            myvar = layout.operator(
                "brush.stencil_control",
                text="Move Stencil Mask Texture",
                icon="TRANSFORM_MOVE",
            )
            myvar.mode = "TRANSLATION"
            myvar.texmode = "SECONDARY"
            myvar = layout.operator(
                "brush.stencil_control",
                text="Rotate Stencil Mask Texture",
                icon="TRANSFORM_ROTATE",
            )
            myvar.mode = "ROTATION"
            myvar.texmode = "SECONDARY"
            myvar = layout.operator(
                "brush.stencil_control",
                text="Scale Stencil Mask Texture",
                icon="TRANSFORM_SCALE",
            )
            myvar.mode = "SCALE"
            myvar.texmode = "SECONDARY"
            layout.operator(
                "brush.stencil_reset_transform",
                text="Reset Stencil Mask Texture position",
                icon="RESET",
            ).mask = True

        # If face selection masking for painting is active
        if mesh.use_paint_mask:
            layout.separator()

            layout.menu(
                "VIEW3D_MT_facemask_showhide"
            )  # bfa - show hide for face mask tool

        # Color picker just in vertex and texture paint
        if obj.mode in {"VERTEX_PAINT", "TEXTURE_PAINT"}:
            layout.separator()

            layout.operator(
                "paint.sample_color", text="Color Picker", icon="EYEDROPPER"
            )


# bfa - show hide menu for face selection masking
class VIEW3D_MT_facemask_showhide(Menu):
    bl_label = "Show/Hide"

    def draw(self, context):
        layout = self.layout

        layout.operator("paint.face_select_reveal", text="Show Hidden", icon="HIDE_OFF")
        layout.operator(
            "paint.face_select_hide", text="Hide Selected", icon="HIDE_ON"
        ).unselected = False
        layout.operator(
            "paint.face_select_hide", text="Hide Unselected", icon="HIDE_UNSELECTED"
        ).unselected = True


class VIEW3D_MT_paint_vertex(Menu):
    bl_label = "Paint"

    def draw(self, _context):
        layout = self.layout

        layout.operator("paint.vertex_color_set", icon="COLOR")  # BFA - Expose operator
        layout.operator("paint.vertex_color_smooth", icon="PARTICLEBRUSH_SMOOTH")
        layout.operator("paint.vertex_color_dirt", icon="DIRTY_VERTEX")
        layout.operator("paint.vertex_color_from_weight", icon="VERTCOLFROMWEIGHT")

        layout.separator()

        layout.operator(
            "paint.vertex_color_invert", text="Invert", icon="REVERSE_COLORS"
        )
        layout.operator("paint.vertex_color_levels", text="Levels", icon="LEVELS")
        layout.operator(
            "paint.vertex_color_hsv", text="Hue/Saturation/Value", icon="HUESATVAL"
        )
        layout.operator(
            "paint.vertex_color_brightness_contrast",
            text="Brightness/Contrast",
            icon="BRIGHTNESS_CONTRAST",
        )

        layout.separator()

        layout.operator("paint.vertex_color_set")
        layout.operator("paint.sample_color").merged = False


class VIEW3D_MT_hook(Menu):
    bl_label = "Hooks"

    def draw(self, context):
        layout = self.layout
        layout.operator_context = "EXEC_AREA"
        layout.operator("object.hook_add_newob", icon="HOOK_NEW")
        layout.operator("object.hook_add_selob", icon="HOOK_SELECTED").use_bone = False
        layout.operator(
            "object.hook_add_selob",
            text="Hook to Selected Object Bone",
            icon="HOOK_BONE",
        ).use_bone = True

        if any([mod.type == "HOOK" for mod in context.active_object.modifiers]):
            layout.separator()

            layout.operator_menu_enum(
                "object.hook_assign", "modifier", icon="HOOK_ASSIGN"
            )
            layout.operator_menu_enum(
                "object.hook_remove", "modifier", icon="HOOK_REMOVE"
            )

            layout.separator()

            layout.operator_menu_enum(
                "object.hook_select", "modifier", icon="HOOK_SELECT"
            )
            layout.operator_menu_enum(
                "object.hook_reset", "modifier", icon="HOOK_RESET"
            )
            layout.operator_menu_enum(
                "object.hook_recenter", "modifier", icon="HOOK_RECENTER"
            )


class VIEW3D_MT_vertex_group(Menu):
    bl_label = "Vertex Groups"

    def draw(self, context):
        layout = self.layout

        layout.operator_context = "EXEC_AREA"
        layout.operator("object.vertex_group_assign_new", icon="GROUP_VERTEX")

        ob = context.active_object
        if ob.mode == "EDIT" or (
            ob.mode == "WEIGHT_PAINT"
            and ob.type == "MESH"
            and ob.data.use_paint_mask_vertex
        ):
            if ob.vertex_groups.active:
                layout.separator()

                layout.operator(
                    "object.vertex_group_assign",
                    text="Assign to Active Group",
                    icon="ADD_TO_ACTIVE",
                )
                layout.operator(
                    "object.vertex_group_remove_from",
                    text="Remove from Active Group",
                    icon="REMOVE_SELECTED_FROM_ACTIVE_GROUP",
                ).use_all_groups = False
                layout.operator(
                    "object.vertex_group_remove_from",
                    text="Remove from All",
                    icon="REMOVE_FROM_ALL_GROUPS",
                ).use_all_groups = True

        if ob.vertex_groups.active:
            layout.separator()

            layout.operator_menu_enum(
                "object.vertex_group_set_active", "group", text="Set Active Group"
            )
            layout.operator(
                "object.vertex_group_remove",
                text="Remove Active Group",
                icon="REMOVE_ACTIVE_GROUP",
            ).all = False
            layout.operator(
                "object.vertex_group_remove",
                text="Remove All Groups",
                icon="REMOVE_ALL_GROUPS",
            ).all = True


class VIEW3D_MT_greasepencil_vertex_group(Menu):
    bl_label = "Vertex Groups"

    def draw(self, context):
        layout = self.layout

        layout.operator_context = "EXEC_AREA"

        layout.operator(
            "object.vertex_group_add", text="Add New Group", icon="GROUP_VERTEX"
        )


class VIEW3D_MT_paint_weight_lock(Menu):
    bl_label = "Vertex Group Locks"

    def draw(self, _context):
        layout = self.layout

        props = layout.operator(
            "object.vertex_group_lock", text="Lock All", icon="LOCKED"
        )
        props.action, props.mask = "LOCK", "ALL"
        props = layout.operator(
            "object.vertex_group_lock", text="Lock Selected", icon="LOCKED"
        )
        props.action, props.mask = "LOCK", "SELECTED"
        props = layout.operator(
            "object.vertex_group_lock", text="Lock Unselected", icon="LOCKED"
        )
        props.action, props.mask = "LOCK", "UNSELECTED"
        props = layout.operator(
            "object.vertex_group_lock",
            text="Lock Only Selected",
            icon="RESTRICT_SELECT_OFF",
        )
        props.action, props.mask = "LOCK", "INVERT_UNSELECTED"

        layout.separator()

        props = layout.operator(
            "object.vertex_group_lock", text="Unlock All", icon="UNLOCKED"
        )
        props.action, props.mask = "UNLOCK", "ALL"
        props = layout.operator(
            "object.vertex_group_lock", text="Unlock Selected", icon="UNLOCKED"
        )
        props.action, props.mask = "UNLOCK", "SELECTED"
        props = layout.operator(
            "object.vertex_group_lock", text="Unlock Unselected", icon="UNLOCKED"
        )
        props.action, props.mask = "UNLOCK", "UNSELECTED"
        props = layout.operator(
            "object.vertex_group_lock",
            text="Lock Only Unselected",
            icon="RESTRICT_SELECT_ON",
        )
        props.action, props.mask = "UNLOCK", "INVERT_UNSELECTED"

        layout.separator()

        props = layout.operator(
            "object.vertex_group_lock", text="Invert Locks", icon="INVERSE"
        )
        props.action, props.mask = "INVERT", "ALL"


class VIEW3D_MT_paint_weight(Menu):
    bl_label = "Weights"

    @staticmethod
    def draw_generic(layout, is_editmode=False):
        layout.menu("VIEW3D_MT_paint_weight_legacy", text="Legacy")  # bfa menu

        if not is_editmode:
            layout.operator(
                "paint.weight_from_bones",
                text="Assign Automatic from Bones",
                icon="BONE_DATA",
            ).type = "AUTOMATIC"
            layout.operator(
                "paint.weight_from_bones",
                text="Assign from Bone Envelopes",
                icon="ENVELOPE_MODIFIER",
            ).type = "ENVELOPES"

            layout.separator()

        layout.operator(
            "object.vertex_group_normalize_all",
            text="Normalize All",
            icon="WEIGHT_NORMALIZE_ALL",
        )
        layout.operator(
            "object.vertex_group_normalize", text="Normalize", icon="WEIGHT_NORMALIZE"
        )

        layout.separator()

        layout.operator(
            "object.vertex_group_mirror", text="Mirror", icon="WEIGHT_MIRROR"
        )
        layout.operator(
            "object.vertex_group_invert", text="Invert", icon="WEIGHT_INVERT"
        )
        layout.operator("object.vertex_group_clean", text="Clean", icon="WEIGHT_CLEAN")

        layout.separator()

        layout.operator(
            "object.vertex_group_quantize", text="Quantize", icon="WEIGHT_QUANTIZE"
        )
        layout.operator(
            "object.vertex_group_levels", text="Levels", icon="WEIGHT_LEVELS"
        )
        layout.operator(
            "object.vertex_group_smooth", text="Smooth", icon="WEIGHT_SMOOTH"
        )

        if not is_editmode:
            props = layout.operator(
                "object.data_transfer",
                text="Transfer Weights",
                icon="WEIGHT_TRANSFER_WEIGHTS",
            )
            props.use_reverse_transfer = True
            props.data_type = "VGROUP_WEIGHTS"

        layout.operator(
            "object.vertex_group_limit_total",
            text="Limit Total",
            icon="WEIGHT_LIMIT_TOTAL",
        )

        if not is_editmode:
            layout.separator()

            # Primarily for shortcut discoverability.
            layout.operator("paint.weight_set", icon="MOD_VERTEX_WEIGHT")

        layout.separator()

        layout.menu("VIEW3D_MT_paint_weight_lock", text="Locks")

    def draw(self, context):
        obj = context.active_object
        if obj.type == "MESH":
            self.draw_generic(self.layout, is_editmode=False)


# BFA menu
class VIEW3D_MT_paint_weight_legacy(Menu):
    bl_label = "Legacy"

    @staticmethod
    def draw_generic(layout, is_editmode=False):
        if not is_editmode:
            layout.separator()

            # Primarily for shortcut discoverability.
            layout.operator(
                "paint.weight_sample", text="Sample Weight", icon="EYEDROPPER"
            )
            layout.operator(
                "paint.weight_sample_group", text="Sample Group", icon="EYEDROPPER"
            )

            layout.separator()

            # Primarily for shortcut discoverability.
            layout.operator(
                "paint.weight_gradient", text="Gradient (Linear)", icon="GRADIENT"
            ).type = "LINEAR"
            layout.operator(
                "paint.weight_gradient", text="Gradient (Radial)", icon="GRADIENT"
            ).type = "RADIAL"

    def draw(self, _context):
        self.draw_generic(self.layout, is_editmode=False)


# BFA menu
class VIEW3D_MT_subdivision_set(Menu):
    bl_label = "Subdivide"

    def draw(self, context):
        layout = self.layout

        myvar = layout.operator(
            "object.subdivision_set", text="Level 0", icon="SUBDIVIDE_EDGES"
        )
        myvar.relative = False
        myvar.level = 0
        myvar = layout.operator(
            "object.subdivision_set", text="Level 1", icon="SUBDIVIDE_EDGES"
        )
        myvar.relative = False
        myvar.level = 1
        myvar = layout.operator(
            "object.subdivision_set", text="Level 2", icon="SUBDIVIDE_EDGES"
        )
        myvar.relative = False
        myvar.level = 2
        myvar = layout.operator(
            "object.subdivision_set", text="Level 3", icon="SUBDIVIDE_EDGES"
        )
        myvar.relative = False
        myvar.level = 3
        myvar = layout.operator(
            "object.subdivision_set", text="Level 4", icon="SUBDIVIDE_EDGES"
        )
        myvar.relative = False
        myvar.level = 4
        myvar = layout.operator(
            "object.subdivision_set", text="Level 5", icon="SUBDIVIDE_EDGES"
        )
        myvar.relative = False
        myvar.level = 5


# BFA - heavily modified, careful!
class VIEW3D_MT_sculpt(Menu):
    bl_label = "Sculpt"

    def draw(self, context):
        layout = self.layout

        layout.menu("VIEW3D_MT_sculpt_legacy")  # bfa menu
        layout.menu("VIEW3D_MT_bfa_sculpt_transform")  # bfa menu

        layout.separator()

        # Fair Positions
        props = layout.operator(
            "sculpt.face_set_edit", text="Fair Positions", icon="POSITION"
        )
        props.mode = "FAIR_POSITIONS"

        # Fair Tangency
        props = layout.operator(
            "sculpt.face_set_edit", text="Fair Tangency", icon="NODE_TANGENT"
        )
        props.mode = "FAIR_TANGENCY"

        layout.separator()

        # Add
        props = layout.operator(
            "sculpt.trim_box_gesture", text="Box Add", icon="BOX_ADD"
        )
        props.trim_mode = "JOIN"

        props = layout.operator(
            "sculpt.trim_lasso_gesture", text="Lasso Add", icon="LASSO_ADD"
        )
        props.trim_mode = "JOIN"

        layout.separator()

        # BFA - added icons to these
        sculpt_filters_types = [
            (
                "SMOOTH",
                iface_("Smooth", i18n_contexts.operator_default),
                "PARTICLEBRUSH_SMOOTH",
            ),
            ("SURFACE_SMOOTH", iface_("Surface Smooth"), "SURFACE_SMOOTH"),
            ("INFLATE", iface_("Inflate"), "INFLATE"),
            ("RELAX", iface_("Relax Topology"), "RELAX_TOPOLOGY"),
            ("RELAX_FACE_SETS", iface_("Relax Face Sets"), "RELAX_FACE_SETS"),
            ("SHARPEN", iface_("Sharpen"), "SHARPEN"),
            ("ENHANCE_DETAILS", iface_("Enhance Details"), "ENHANCE"),
            ("ERASE_DISPLACEMENT", iface_("Erase Multires Displacement"), "DELETE"),
            ("RANDOM", iface_("Randomize"), "RANDOMIZE"),
        ]
        # BFA - added icons to the list above
        for filter_type, ui_name, icon in sculpt_filters_types:
            props = layout.operator(
                "sculpt.mesh_filter", text=ui_name, icon=icon, translate=False
            )
            props.type = filter_type

        layout.separator()

        layout.menu("VIEW3D_MT_subdivision_set")  # BFA - add subdivion set menu
        layout.operator(
            "sculpt.sample_color", text="Sample Color", icon="EYEDROPPER"
        )  # BFA - icon added

        layout.separator()

        layout.menu("VIEW3D_MT_sculpt_set_pivot", text="Set Pivot")
        layout.menu("VIEW3D_MT_sculpt_showhide")  # BFA - menu

        layout.separator()

        # Rebuild BVH
        layout.operator("sculpt.optimize", icon="FILE_REFRESH")

        layout.operator(
            "object.transfer_mode", text="Transfer Sculpt Mode", icon="TRANSFER_SCULPT"
        )


# bfa menu
class VIEW3D_MT_sculpt_legacy(Menu):
    bl_label = "Legacy"

    def draw(self, _context):
        layout = self.layout

        layout.operator("transform.translate", icon="TRANSFORM_MOVE")
        layout.operator("transform.rotate", icon="TRANSFORM_ROTATE")
        layout.operator("transform.resize", text="Scale", icon="TRANSFORM_SCALE")

        layout.separator()

        props = layout.operator("paint.hide_show", text="Box Hide", icon="BOX_HIDE")
        props.action = "HIDE"

        props = layout.operator("paint.hide_show", text="Box Show", icon="BOX_SHOW")
        props.action = "SHOW"

        layout.separator()

        props = layout.operator(
            "paint.hide_show_lasso_gesture", text="Lasso Hide", icon="LASSO_HIDE"
        )
        props.action = "HIDE"

        props = layout.operator(
            "paint.hide_show_lasso_gesture", text="Lasso Show", icon="LASSO_SHOW"
        )
        props.action = "SHOW"

        layout.separator()

        props = layout.operator(
            "paint.hide_show_line_gesture", text="Line Hide", icon="LINE_HIDE"
        )
        props.action = "HIDE"

        props = layout.operator(
            "paint.hide_show_line_gesture", text="Line Show", icon="LINE_SHOW"
        )
        props.action = "SHOW"

        layout.separator()

        props = layout.operator(
            "paint.hide_show_polyline_gesture",
            text="Polyline Hide",
            icon="POLYLINE_HIDE",
        )
        props.action = "HIDE"

        props = layout.operator(
            "paint.hide_show_polyline_gesture",
            text="Polyline Show",
            icon="POLYLINE_SHOW",
        )
        props.action = "SHOW"

        layout.separator()

        props = layout.operator(
            "sculpt.trim_box_gesture", text="Box Trim", icon="BOX_TRIM"
        )
        props.trim_mode = "DIFFERENCE"

        props = layout.operator(
            "sculpt.trim_lasso_gesture", text="Lasso Trim", icon="LASSO_TRIM"
        )
        props.trim_mode = "DIFFERENCE"

        props = layout.operator(
            "sculpt.trim_line_gesture", text="Line Trim", icon="LINE_TRIM"
        )
        props.trim_mode = "DIFFERENCE"

        layout.separator()

        layout.operator(
            "sculpt.project_line_gesture", text="Line Project", icon="LINE_PROJECT"
        )


# bfa menu
class VIEW3D_MT_bfa_sculpt_transform(Menu):
    bl_label = "Transform"

    def draw(self, _context):
        layout = self.layout

        props = layout.operator("sculpt.mesh_filter", text="Sphere", icon="SPHERE")
        props.type = "SPHERE"


# bfa menu
class VIEW3D_MT_bfa_sculpt_showhide(Menu):
    bl_label = "Show/Hide"

    def draw(self, _context):
        layout = self.layout

        props = layout.operator(
            "sculpt.face_set_change_visibility",
            text="Toggle Visibility",
            icon="HIDE_OFF",
        )
        props.mode = "TOGGLE"

        props = layout.operator(
            "sculpt.face_set_change_visibility",
            text="Hide Active Face Set",
            icon="HIDE_ON",
        )
        props.mode = "HIDE_ACTIVE"

        props = layout.operator("paint.hide_show_all", text="Show All", icon="HIDE_OFF")
        props.action = "SHOW"

        props = layout.operator(
            "paint.visibility_invert", text="Invert Visible", icon="HIDE_ON"
        )

        props = layout.operator(
            "paint.hide_show_masked", text="Hide Masked", icon="MOD_MASK_OFF"
        )
        props.action = "HIDE"


# BFA - not used
class VIEW3D_MT_sculpt_transform(Menu):
    bl_label = "Transform"

    def draw(self, _context):
        layout = self.layout

        layout.operator("transform.translate", icon="TRANSFORM_MOVE")
        layout.operator("transform.rotate", icon="TRANSFORM_ROTATE")
        layout.operator("transform.resize", text="Scale", icon="TRANSFORM_SCALE")

        layout.separator()
        props = layout.operator("sculpt.mesh_filter", text="Sphere", icon="SPHERE")
        props.type = "SPHERE"


# BFA - menu
class VIEW3D_MT_sculpt_showhide(Menu):
    bl_label = "Show/Hide"

    def draw(self, _context):
        layout = self.layout

        props = layout.operator(
            "sculpt.face_set_change_visibility",
            text="Toggle Visibility",
            icon="HIDE_OFF",
        )
        props.mode = "TOGGLE"

        props = layout.operator(
            "sculpt.face_set_change_visibility",
            text="Hide Active Face Set",
            icon="HIDE_ON",
        )
        props.mode = "HIDE_ACTIVE"

        props = layout.operator("paint.hide_show_all", text="Show All", icon="HIDE_OFF")
        props.action = "SHOW"

        props = layout.operator(
            "paint.visibility_invert", text="Invert Visible", icon="HIDE_ON"
        )

        props = layout.operator(
            "paint.hide_show_masked", text="Hide Masked", icon="MOD_MASK_OFF"
        )
        props.action = "HIDE"


# BFA - not used
class VIEW3D_MT_sculpt_trim(Menu):
    bl_label = "Trim/Add"

    def draw(self, _context):
        layout = self.layout

        props = layout.operator("sculpt.trim_box_gesture", text="Box Trim")
        props.trim_mode = "DIFFERENCE"

        props = layout.operator("sculpt.trim_lasso_gesture", text="Lasso Trim")
        props.trim_mode = "DIFFERENCE"

        props = layout.operator("sculpt.trim_line_gesture", text="Line Trim")
        props.trim_mode = "DIFFERENCE"

        props = layout.operator("sculpt.trim_polyline_gesture", text="Polyline Trim")
        props.trim_mode = "DIFFERENCE"

        layout.separator()

        props = layout.operator("sculpt.trim_box_gesture", text="Box Add")
        props.trim_mode = "JOIN"

        props = layout.operator("sculpt.trim_lasso_gesture", text="Lasso Add")
        props.trim_mode = "JOIN"

        props = layout.operator("sculpt.trim_polyline_gesture", text="Polyline Add")
        props.trim_mode = "JOIN"


class VIEW3D_MT_sculpt_curves(Menu):
    bl_label = "Curves"

    def draw(self, _context):
        layout = self.layout

        layout.operator(
            "curves.snap_curves_to_surface",
            text="Snap to Deformed Surface",
            icon="SNAP_SURFACE",
        ).attach_mode = "DEFORM"
        layout.operator(
            "curves.snap_curves_to_surface",
            text="Snap to Nearest Surface",
            icon="SNAP_TO_ADJACENT",
        ).attach_mode = "NEAREST"
        layout.separator()
        layout.operator(
            "curves.convert_to_particle_system",
            text="Convert to Particle System",
            icon="PARTICLES",
        )

        layout.template_node_operator_asset_menu_items(catalog_path="Curves")


class VIEW3D_MT_mask(Menu):
    bl_label = "Mask"

    def draw(self, _context):
        layout = self.layout

        layout.menu("VIEW3D_MT_mask_legacy")  # bfa menu

        props = layout.operator(
            "paint.mask_flood_fill", text="Invert Mask", icon="INVERT_MASK"
        )
        props.mode = "INVERT"

        props = layout.operator(
            "paint.mask_flood_fill", text="Fill Mask", icon="FILL_MASK"
        )
        props.mode = "VALUE"
        props.value = 1

        props = layout.operator(
            "paint.mask_flood_fill", text="Clear Mask", icon="CLEAR_MASK"
        )
        props.mode = "VALUE"
        props.value = 0

        layout.separator()

        props = layout.operator(
            "sculpt.mask_filter", text="Smooth Mask", icon="PARTICLEBRUSH_SMOOTH"
        )
        props.filter_type = "SMOOTH"

        props = layout.operator(
            "sculpt.mask_filter", text="Sharpen Mask", icon="SHARPEN"
        )
        props.filter_type = "SHARPEN"

        props = layout.operator(
            "sculpt.mask_filter", text="Grow Mask", icon="SELECTMORE"
        )
        props.filter_type = "GROW"

        props = layout.operator(
            "sculpt.mask_filter", text="Shrink Mask", icon="SELECTLESS"
        )
        props.filter_type = "SHRINK"

        props = layout.operator(
            "sculpt.mask_filter", text="Increase Contrast", icon="INC_CONTRAST"
        )
        props.filter_type = "CONTRAST_INCREASE"
        props.auto_iteration_count = False

        props = layout.operator(
            "sculpt.mask_filter", text="Decrease Contrast", icon="DEC_CONTRAST"
        )
        props.filter_type = "CONTRAST_DECREASE"
        props.auto_iteration_count = False

        layout.separator()

        props = layout.operator(
            "sculpt.expand", text="Expand Mask by Topology", icon="MESH_DATA"
        )
        props.target = "MASK"
        props.falloff_type = "GEODESIC"
        props.invert = False
        props.use_auto_mask = False
        props.use_mask_preserve = True

        props = layout.operator(
            "sculpt.expand", text="Expand Mask by Curvature", icon="CURVE_DATA"
        )
        props.target = "MASK"
        props.falloff_type = "NORMALS"
        props.invert = False
        props.use_mask_preserve = True

        layout.separator()

        props = layout.operator(
            "mesh.paint_mask_extract", text="Mask Extract", icon="PACKAGE"
        )

        layout.separator()

        props = layout.operator(
            "mesh.paint_mask_slice", text="Mask Slice", icon="MASK_SLICE"
        )
        props.fill_holes = False
        props.new_object = False
        props = layout.operator(
            "mesh.paint_mask_slice",
            text="Mask Slice and Fill Holes",
            icon="MASK_SLICE_FILL",
        )
        props.new_object = False
        props = layout.operator(
            "mesh.paint_mask_slice",
            text="Mask Slice to New Object",
            icon="MASK_SLICE_NEW",
        )

        layout.separator()

        props = layout.operator(
            "sculpt.mask_from_cavity", text="Mask From Cavity", icon="DIRTY_VERTEX"
        )
        props.settings_source = "OPERATOR"

        props = layout.operator(
            "sculpt.mask_from_boundary", text="Mask from Mesh Boundary"
        )
        props.settings_source = "OPERATOR"
        props.boundary_mode = "MESH"

        props = layout.operator(
            "sculpt.mask_from_boundary", text="Mask from Face Sets Boundary"
        )
        props.settings_source = "OPERATOR"
        props.boundary_mode = "FACE_SETS"

        layout.separator()

        layout.menu("VIEW3D_MT_random_mask", text="Random Mask")

        layout.template_node_operator_asset_menu_items(catalog_path=self.bl_label)


# bfa menu
class VIEW3D_MT_mask_legacy(Menu):
    bl_label = "Legacy"

    def draw(self, _context):
        layout = self.layout

        props = layout.operator(
            "paint.mask_box_gesture", text="Box Mask", icon="BOX_MASK"
        )
        props.mode = "VALUE"
        props.value = 0

        props = layout.operator(
            "paint.mask_lasso_gesture", text="Lasso Mask", icon="LASSO_MASK"
        )


class VIEW3D_MT_face_sets_showhide(Menu):
    bl_label = "Show/Hide"

    def draw(self, _context):
        layout = self.layout

        layout.operator(
            "sculpt.face_set_change_visibility",
            text="Toggle Visibility",
            icon="HIDE_UNSELECTED",
        ).mode = "TOGGLE"

        layout.separator()

        layout.operator(
            "paint.hide_show_all", text="Show All Geometry", icon="HIDE_OFF"
        ).action = "SHOW"
        layout.operator(
            "sculpt.face_set_change_visibility",
            text="Hide Active Face Set",
            icon="HIDE_ON",
        ).mode = "HIDE_ACTIVE"


class VIEW3D_MT_face_sets(Menu):
    bl_label = "Face Sets"

    def draw(self, _context):
        layout = self.layout

        layout.operator(
            "sculpt.face_sets_create", text="Face Set from Masked", icon="MOD_MASK"
        ).mode = "MASKED"
        layout.operator(
            "sculpt.face_sets_create", text="Face Set from Visible", icon="FILL_MASK"
        ).mode = "VISIBLE"
        layout.operator(
            "sculpt.face_sets_create",
            text="Face Set from Edit Mode Selection",
            icon="EDITMODE_HLT",
        ).mode = "SELECTION"

        layout.separator()

        layout.menu("VIEW3D_MT_face_sets_init", text="Initialize Face Sets")

        layout.separator()

        layout.operator(
            "sculpt.face_set_edit", text="Grow Face Set", icon="SELECTMORE"
        ).mode = "GROW"
        layout.operator(
            "sculpt.face_set_edit", text="Shrink Face Set", icon="SELECTLESS"
        ).mode = "SHRINK"
        props = layout.operator(
            "sculpt.expand", text="Expand Face Set by Topology", icon="FACE_MAPS"
        )
        props.target = "FACE_SETS"
        props.falloff_type = "GEODESIC"
        props.invert = False
        props.use_mask_preserve = False
        props.use_modify_active = False

        props = layout.operator(
            "sculpt.expand", text="Expand Active Face Set", icon="FACE_MAPS_ACTIVE"
        )
        props.target = "FACE_SETS"
        props.falloff_type = "BOUNDARY_FACE_SET"
        props.invert = False
        props.use_mask_preserve = False
        props.use_modify_active = True

        layout.separator()

        layout.operator(
            "mesh.face_set_extract", text="Extract Face Set", icon="SEPARATE"
        )

        layout.separator()

        layout.operator(
            "sculpt.face_sets_randomize_colors", text="Randomize Colors", icon="COLOR"
        )

        layout.separator()

        layout.menu("VIEW3D_MT_face_sets_showhide")

        layout.template_node_operator_asset_menu_items(catalog_path=self.bl_label)


class VIEW3D_MT_sculpt_set_pivot(Menu):
    bl_label = "Sculpt Set Pivot"

    def draw(self, _context):
        layout = self.layout

        props = layout.operator(
            "sculpt.set_pivot_position", text="Pivot to Origin", icon="PIVOT_TO_ORIGIN"
        )
        props.mode = "ORIGIN"

        props = layout.operator(
            "sculpt.set_pivot_position",
            text="Pivot to Unmasked",
            icon="PIVOT_TO_UNMASKED",
        )
        props.mode = "UNMASKED"

        props = layout.operator(
            "sculpt.set_pivot_position",
            text="Pivot to Mask Border",
            icon="PIVOT_TO_MASKBORDER",
        )
        props.mode = "BORDER"

        props = layout.operator(
            "sculpt.set_pivot_position",
            text="Pivot to Active Vertex",
            icon="PIVOT_TO_ACTIVE_VERT",
        )
        props.mode = "ACTIVE"

        props = layout.operator(
            "sculpt.set_pivot_position",
            text="Pivot to Surface Under Cursor",
            icon="PIVOT_TO_SURFACE",
        )
        props.mode = "SURFACE"


class VIEW3D_MT_face_sets_init(Menu):
    bl_label = "Face Sets Init"

    def draw(self, _context):
        layout = self.layout

        layout.operator(
            "sculpt.face_sets_init", text="By Loose Parts", icon="SELECT_LOOSE"
        ).mode = "LOOSE_PARTS"
        layout.operator(
            "sculpt.face_sets_init",
            text="By Face Set Boundaries",
            icon="SELECT_BOUNDARY",
        ).mode = "FACE_SET_BOUNDARIES"
        layout.operator(
            "sculpt.face_sets_init", text="By Materials", icon="MATERIAL_DATA"
        ).mode = "MATERIALS"
        layout.operator(
            "sculpt.face_sets_init", text="By Normals", icon="RECALC_NORMALS"
        ).mode = "NORMALS"
        layout.operator(
            "sculpt.face_sets_init", text="By UV Seams", icon="MARK_SEAM"
        ).mode = "UV_SEAMS"
        layout.operator(
            "sculpt.face_sets_init", text="By Edge Creases", icon="CREASE"
        ).mode = "CREASES"
        layout.operator(
            "sculpt.face_sets_init", text="By Edge Bevel Weight", icon="BEVEL"
        ).mode = "BEVEL_WEIGHT"
        layout.operator(
            "sculpt.face_sets_init", text="By Sharp Edges", icon="SELECT_SHARPEDGES"
        ).mode = "SHARP_EDGES"


class VIEW3D_MT_random_mask(Menu):
    bl_label = "Random Mask"

    def draw(self, _context):
        layout = self.layout

        layout.operator(
            "sculpt.mask_init", text="Per Vertex", icon="SELECT_UNGROUPED_VERTS"
        ).mode = "RANDOM_PER_VERTEX"
        layout.operator(
            "sculpt.mask_init", text="Per Face Set", icon="FACESEL"
        ).mode = "RANDOM_PER_FACE_SET"
        layout.operator(
            "sculpt.mask_init", text="Per Loose Part", icon="SELECT_LOOSE"
        ).mode = "RANDOM_PER_LOOSE_PART"


class VIEW3D_MT_particle(Menu):
    bl_label = "Particle"

    def draw(self, context):
        layout = self.layout
        tool_settings = context.tool_settings

        particle_edit = tool_settings.particle_edit

        layout.operator("particle.mirror", icon="TRANSFORM_MIRROR")

        layout.operator("particle.remove_doubles", icon="REMOVE_DOUBLES")

        layout.separator()

        if particle_edit.select_mode == "POINT":
            layout.operator("particle.subdivide", icon="SUBDIVIDE_EDGES")

        layout.operator("particle.unify_length", icon="RULER")
        layout.operator("particle.rekey", icon="KEY_HLT")
        layout.operator("particle.weight_set", icon="MOD_VERTEX_WEIGHT")

        layout.separator()

        layout.menu("VIEW3D_MT_particle_showhide")

        layout.separator()

        layout.operator("particle.delete", icon="DELETE")


class VIEW3D_MT_particle_context_menu(Menu):
    bl_label = "Particle"

    def draw(self, context):
        layout = self.layout
        tool_settings = context.tool_settings

        particle_edit = tool_settings.particle_edit

        layout.operator("particle.rekey", icon="KEY_HLT")

        layout.separator()

        layout.operator("particle.delete", icon="DELETE")

        layout.separator()

        layout.operator("particle.remove_doubles", icon="REMOVE_DOUBLES")
        layout.operator("particle.unify_length", icon="RULER")

        if particle_edit.select_mode == "POINT":
            layout.operator("particle.subdivide", icon="SUBDIVIDE_EDGES")

        layout.operator("particle.weight_set", icon="MOD_VERTEX_WEIGHT")

        layout.separator()

        layout.operator("particle.mirror")

        if particle_edit.select_mode == "POINT":
            layout.separator()

            layout.operator(
                "particle.select_all", text="All", icon="SELECT_ALL"
            ).action = "SELECT"
            layout.operator(
                "particle.select_all", text="None", icon="SELECT_NONE"
            ).action = "DESELECT"
            layout.operator(
                "particle.select_all", text="Invert", icon="INVERSE"
            ).action = "INVERT"

            layout.separator()

            layout.operator("particle.select_roots", icon="SELECT_ROOT")
            layout.operator("particle.select_tips", icon="SELECT_TIP")

            layout.separator()

            layout.operator("particle.select_random", icon="RANDOMIZE")

            layout.separator()

            layout.operator("particle.select_more", icon="SELECTMORE")
            layout.operator("particle.select_less", icon="SELECTLESS")

            layout.operator(
                "particle.select_linked", text="Select Linked", icon="LINKED"
            )

        layout.separator()

        layout.menu("VIEW3D_MT_particle_showhide")  # BFA - added to context menu


class VIEW3D_MT_particle_showhide(Menu):
    bl_label = "Show/Hide"

    def draw(self, context):
        layout = self.layout

        layout.operator("particle.reveal", text="Show Hidden", icon="HIDE_OFF")
        layout.operator(
            "particle.hide", text="Hide Selected", icon="HIDE_ON"
        ).unselected = False
        layout.operator(
            "particle.hide", text="Hide Unselected", icon="HIDE_UNSELECTED"
        ).unselected = True


class VIEW3D_MT_pose(Menu):
    bl_label = "Pose"

    def draw(self, _context):
        layout = self.layout

        layout.menu("VIEW3D_MT_transform_armature")

        layout.menu("VIEW3D_MT_pose_transform")
        layout.menu("VIEW3D_MT_pose_apply")

        layout.menu("VIEW3D_MT_snap")

        layout.separator()

        layout.menu("VIEW3D_MT_object_animation")

        layout.separator()

        layout.menu("VIEW3D_MT_pose_slide")
        layout.menu("VIEW3D_MT_pose_propagate")

        layout.separator()

        layout.operator("pose.copy", icon="COPYDOWN")
        layout.operator("pose.paste", icon="PASTEDOWN").flipped = False
        layout.operator(
            "pose.paste", icon="PASTEFLIPDOWN", text="Paste Pose Flipped"
        ).flipped = True

        layout.separator()

        layout.menu("VIEW3D_MT_pose_motion")

        layout.separator()

        layout.operator(
            "armature.move_to_collection",
            text="Move to Bone Collection",
            icon="GROUP_BONE",
        )  # BFA - added for consistency
        layout.menu("VIEW3D_MT_bone_collections")

        layout.separator()

        layout.menu("VIEW3D_MT_object_parent")
        layout.menu("VIEW3D_MT_pose_ik")
        layout.menu("VIEW3D_MT_pose_constraints")

        layout.separator()

        layout.menu("VIEW3D_MT_pose_names")
        layout.operator("pose.quaternions_flip", icon="FLIP")

        layout.separator()

        layout.menu("VIEW3D_MT_pose_showhide")
        layout.menu("VIEW3D_MT_bone_options_toggle", text="Bone Settings")

        layout.separator()
        layout.operator("POSELIB.create_pose_asset")


class VIEW3D_MT_pose_transform(Menu):
    bl_label = "Clear Transform"

    def draw(self, _context):
        layout = self.layout

        layout.operator("pose.transforms_clear", text="All", icon="CLEAR")
        layout.operator("pose.user_transforms_clear", icon="NODE_TRANSFORM_CLEAR")

        layout.separator()

        layout.operator(
            "pose.loc_clear",
            text="Location",
            text_ctxt=i18n_contexts.default,
            icon="CLEARMOVE",
        )
        layout.operator(
            "pose.rot_clear",
            text="Rotation",
            text_ctxt=i18n_contexts.default,
            icon="CLEARROTATE",
        )
        layout.operator(
            "pose.scale_clear",
            text="Scale",
            text_ctxt=i18n_contexts.default,
            icon="CLEARSCALE",
        )

        layout.separator()

        layout.operator(
            "pose.user_transforms_clear", text="Reset Unkeyed", icon="RESET"
        )


class VIEW3D_MT_pose_slide(Menu):
    bl_label = "In-Betweens"

    def draw(self, _context):
        layout = self.layout

        layout.operator("pose.blend_with_rest", icon="PUSH_POSE")
        layout.operator("pose.push", icon="POSE_FROM_BREAKDOWN")
        layout.operator("pose.relax", icon="POSE_RELAX_TO_BREAKDOWN")
        layout.operator("pose.breakdown", icon="BREAKDOWNER_POSE")
        layout.operator("pose.blend_to_neighbor", icon="BLEND_TO_NEIGHBOUR")


class VIEW3D_MT_pose_propagate(Menu):
    bl_label = "Propagate"

    def draw(self, _context):
        layout = self.layout

        layout.operator(
            "pose.propagate", text="To Next Keyframe", icon="PROPAGATE_NEXT"
        ).mode = "NEXT_KEY"
        layout.operator(
            "pose.propagate",
            text="To Last Keyframe (Make Cyclic)",
            icon="PROPAGATE_PREVIOUS",
        ).mode = "LAST_KEY"

        layout.separator()

        layout.operator(
            "pose.propagate", text="On Selected Keyframes", icon="PROPAGATE_SELECTED"
        ).mode = "SELECTED_KEYS"

        layout.separator()

        layout.operator(
            "pose.propagate", text="On Selected Markers", icon="PROPAGATE_MARKER"
        ).mode = "SELECTED_MARKERS"


class VIEW3D_MT_pose_motion(Menu):
    bl_label = "Motion Paths"

    def draw(self, _context):
        layout = self.layout

        layout.operator(
            "pose.paths_calculate", text="Calculate", icon="MOTIONPATHS_CALCULATE"
        )
        layout.operator("pose.paths_clear", text="Clear", icon="MOTIONPATHS_CLEAR")
        layout.operator(
            "pose.paths_update",
            text="Update Armature Motion Paths",
            icon="MOTIONPATHS_UPDATE",
        )
        layout.operator(
            "object.paths_update_visible",
            text="Update All Motion Paths",
            icon="MOTIONPATHS_UPDATE_ALL",
        )


class VIEW3D_MT_bone_collections(Menu):
    bl_label = "Bone Collections"

    @classmethod
    def poll(cls, context):
        ob = context.object
        if not (ob and ob.type == "ARMATURE"):
            return False
        if not ob.data.is_editable:
            return False
        return True

    def draw(self, context):
        layout = self.layout

        layout.operator(
            "armature.assign_to_collection", text="Add", icon="COLLECTION_BONE_ADD"
        )  # BFA - shortned label

        layout.separator()

        layout.operator("armature.collection_show_all", icon="SHOW_UNSELECTED")
        props = layout.operator(
            "armature.collection_create_and_assign",  # BFA - shortned label
            text="Assign to New",
            icon="COLLECTION_BONE_NEW",
        )
        props.name = "New Collection"


class VIEW3D_MT_pose_ik(Menu):
    bl_label = "Inverse Kinematics"

    def draw(self, _context):
        layout = self.layout

        layout.operator("pose.ik_add", icon="ADD_IK")
        layout.operator("pose.ik_clear", icon="CLEAR_IK")


class VIEW3D_MT_pose_constraints(Menu):
    bl_label = "Constraints"

    def draw(self, _context):
        layout = self.layout

        layout.operator(
            "pose.constraint_add_with_targets",
            text="Add (with Targets)",
            icon="CONSTRAINT_DATA",
        )
        layout.operator("pose.constraints_copy", icon="COPYDOWN")
        layout.operator("pose.constraints_clear", icon="CLEAR_CONSTRAINT")


class VIEW3D_MT_pose_names(Menu):
    bl_label = "Names"

    def draw(self, _context):
        layout = self.layout

        layout.operator_context = "EXEC_REGION_WIN"
        layout.operator(
            "pose.autoside_names", text="Auto-Name Left/Right", icon="RENAME_X"
        ).axis = "XAXIS"
        layout.operator(
            "pose.autoside_names", text="Auto-Name Front/Back", icon="RENAME_Y"
        ).axis = "YAXIS"
        layout.operator(
            "pose.autoside_names", text="Auto-Name Top/Bottom", icon="RENAME_Z"
        ).axis = "ZAXIS"
        layout.operator("pose.flip_names", icon="FLIP")


class VIEW3D_MT_pose_showhide(Menu):
    bl_label = "Show/Hide"

    def draw(self, context):
        layout = self.layout

        layout.operator("pose.reveal", text="Show Hidden", icon="HIDE_OFF")
        layout.operator(
            "pose.hide", text="Hide Selected", icon="HIDE_ON"
        ).unselected = False
        layout.operator(
            "pose.hide", text="Hide Unselected", icon="HIDE_UNSELECTED"
        ).unselected = True


class VIEW3D_MT_pose_apply(Menu):
    bl_label = "Apply"

    def draw(self, _context):
        layout = self.layout

        layout.operator("pose.armature_apply", icon="MOD_ARMATURE")
        layout.operator(
            "pose.armature_apply",
            text="Apply Selected as Rest Pose",
            icon="MOD_ARMATURE_SELECTED",
        ).selected = True
        layout.operator("pose.visual_transform_apply", icon="APPLYMOVE")

        layout.separator()

        props = layout.operator("object.assign_property_defaults", icon="ASSIGN")
        props.process_bones = True


class VIEW3D_MT_pose_context_menu(Menu):
    bl_label = "Pose"

    def draw(self, _context):
        layout = self.layout

        layout.operator_context = "INVOKE_REGION_WIN"

        layout.operator(
            "anim.keyframe_insert", text="Insert Keyframe", icon="KEYFRAMES_INSERT"
        )
        layout.operator(
            "anim.keyframe_insert_menu",
            text="Insert Keyframe with Keying Set",
            icon="KEYFRAMES_INSERT",
        ).always_prompt = True

        layout.separator()

        layout.operator("pose.copy", icon="COPYDOWN")
        layout.operator("pose.paste", icon="PASTEDOWN").flipped = False
        layout.operator(
            "pose.paste", icon="PASTEFLIPDOWN", text="Paste X-Flipped Pose"
        ).flipped = True

        layout.separator()

        props = layout.operator(
            "wm.call_panel", text="Rename Active Bone...", icon="RENAME"
        )
        props.name = "TOPBAR_PT_name"
        props.keep_open = False

        layout.separator()

        layout.operator("pose.push", icon="PUSH_POSE")
        layout.operator("pose.relax", icon="RELAX_POSE")
        layout.operator("pose.breakdown", icon="BREAKDOWNER_POSE")
        layout.operator("pose.blend_to_neighbor", icon="BLEND_TO_NEIGHBOUR")

        layout.separator()

        layout.operator(
            "pose.paths_calculate",
            text="Calculate Motion Paths",
            icon="MOTIONPATHS_CALCULATE",
        )
        layout.operator(
            "pose.paths_clear", text="Clear Motion Paths", icon="MOTIONPATHS_CLEAR"
        )
        layout.operator(
            "pose.paths_update",
            text="Update Armature Motion Paths",
            icon="MOTIONPATHS_UPDATE",
        )

        layout.separator()

        layout.operator(
            "armature.move_to_collection",
            text="Move to Bone Collection",
            icon="GROUP_BONE",
        )  # BFA - added to context menu

        layout.separator()

        layout.operator("pose.reveal", text="Show Hidden", icon="HIDE_OFF")
        layout.operator(
            "pose.hide", text="Hide Selected", icon="HIDE_ON"
        ).unselected = False
        # BFA - added for consistentcy with header
        layout.operator(
            "pose.hide", text="Hide Unselected", icon="HIDE_UNSELECTED"
        ).unselected = True

        layout.separator()

        layout.operator("pose.user_transforms_clear", icon="NODE_TRANSFORM_CLEAR")


class BoneOptions:
    def draw(self, context):
        layout = self.layout

        options = [
            "show_wire",
            "use_deform",
            "use_envelope_multiply",
            "use_inherit_rotation",
        ]

        if context.mode == "EDIT_ARMATURE":
            bone_props = bpy.types.EditBone.bl_rna.properties
            data_path_iter = "selected_bones"
            opt_suffix = ""
            options.append("lock")
        else:  # pose-mode
            bone_props = bpy.types.Bone.bl_rna.properties
            data_path_iter = "selected_pose_bones"
            opt_suffix = "bone."

        for opt in options:
            props = layout.operator(
                "wm.context_collection_boolean_set",
                text=bone_props[opt].name,
                text_ctxt=i18n_contexts.default,
            )
            props.data_path_iter = data_path_iter
            props.data_path_item = opt_suffix + opt
            props.type = self.type


class VIEW3D_MT_bone_options_toggle(Menu, BoneOptions):
    bl_label = "Toggle Bone Options"
    type = "TOGGLE"


class VIEW3D_MT_bone_options_enable(Menu, BoneOptions):
    bl_label = "Enable Bone Options"
    type = "ENABLE"


class VIEW3D_MT_bone_options_disable(Menu, BoneOptions):
    bl_label = "Disable Bone Options"
    type = "DISABLE"


# ********** Edit Menus, suffix from ob.type **********


class VIEW3D_MT_edit_mesh(Menu):
    bl_label = "Mesh"

    def draw(self, _context):
        layout = self.layout

        with_bullet = bpy.app.build_options.bullet

        layout.menu("VIEW3D_MT_edit_mesh_legacy")  # bfa menu

        layout.menu("VIEW3D_MT_transform")
        layout.menu("VIEW3D_MT_mirror")
        layout.menu("VIEW3D_MT_snap")

        layout.separator()

        layout.operator("mesh.duplicate_move", text="Duplicate", icon="DUPLICATE")
        layout.menu("VIEW3D_MT_edit_mesh_extrude")

        layout.separator()

        layout.menu("VIEW3D_MT_edit_mesh_merge", text="Merge")
        layout.menu("VIEW3D_MT_edit_mesh_split", text="Split")
        layout.operator_menu_enum("mesh.separate", "type")

        layout.separator()

        # layout.operator("mesh.bisect") # BFA - moved to legacy
        layout.operator("mesh.knife_project", icon="KNIFE_PROJECT")
        # layout.operator("mesh.knife_tool") # BFA - moved to legacy

        if with_bullet:
            layout.operator("mesh.convex_hull", icon="CONVEXHULL")

        layout.separator()

        layout.operator("mesh.symmetrize", icon="SYMMETRIZE", text="Symmetrize")
        layout.operator("mesh.symmetry_snap", icon="SNAP_SYMMETRY")

        layout.separator()

        layout.menu("VIEW3D_MT_edit_mesh_normals")
        layout.menu("VIEW3D_MT_edit_mesh_shading")
        layout.menu("VIEW3D_MT_edit_mesh_weights")
        layout.operator("mesh.attribute_set", icon="NODE_ATTRIBUTE")
        layout.menu("VIEW3D_MT_edit_mesh_sort_elements")  # bfa menu
        layout.menu("VIEW3D_MT_subdivision_set")  # bfa menu

        layout.separator()

        layout.menu("VIEW3D_MT_edit_mesh_showhide")
        layout.menu("VIEW3D_MT_edit_mesh_clean")

        layout.separator()

        layout.menu("VIEW3D_MT_edit_mesh_delete")
        layout.menu("VIEW3D_MT_edit_mesh_dissolve")  # bfa menu
        layout.menu("VIEW3D_MT_edit_mesh_select_mode")


# bfa menu
class VIEW3D_MT_edit_mesh_legacy(Menu):
    bl_label = "Legacy"

    def draw(self, context):
        layout = self.layout

        layout.operator("mesh.bisect", text="Bisect", icon="BISECT")
        layout.operator("mesh.knife_tool", text="Knife", icon="KNIFE")


# bfa menu
class VIEW3D_MT_edit_mesh_sort_elements(Menu):
    bl_label = "Sort Elements"

    def draw(self, context):
        layout = self.layout

        layout.operator(
            "mesh.sort_elements", text="View Z Axis", icon="Z_ICON"
        ).type = "VIEW_ZAXIS"
        layout.operator(
            "mesh.sort_elements", text="View X Axis", icon="X_ICON"
        ).type = "VIEW_XAXIS"
        layout.operator(
            "mesh.sort_elements", text="Cursor Distance", icon="CURSOR"
        ).type = "CURSOR_DISTANCE"
        layout.operator(
            "mesh.sort_elements", text="Material", icon="MATERIAL"
        ).type = "MATERIAL"
        layout.operator(
            "mesh.sort_elements", text="Selected", icon="RESTRICT_SELECT_OFF"
        ).type = "SELECTED"
        layout.operator(
            "mesh.sort_elements", text="Randomize", icon="RANDOMIZE"
        ).type = "RANDOMIZE"
        layout.operator(
            "mesh.sort_elements", text="Reverse", icon="SWITCH_DIRECTION"
        ).type = "REVERSE"

        layout.template_node_operator_asset_menu_items(catalog_path=self.bl_label)


class VIEW3D_MT_edit_mesh_context_menu(Menu):
    bl_label = ""

    def draw(self, context):
        def count_selected_items_for_objects_in_mode():
            selected_verts_len = 0
            selected_edges_len = 0
            selected_faces_len = 0
            for ob in context.objects_in_mode_unique_data:
                v, e, f = ob.data.count_selected_items()
                selected_verts_len += v
                selected_edges_len += e
                selected_faces_len += f
            return (selected_verts_len, selected_edges_len, selected_faces_len)

        is_vert_mode, is_edge_mode, is_face_mode = (
            context.tool_settings.mesh_select_mode
        )
        selected_verts_len, selected_edges_len, selected_faces_len = (
            count_selected_items_for_objects_in_mode()
        )

        del count_selected_items_for_objects_in_mode

        layout = self.layout

        with_freestyle = bpy.app.build_options.freestyle

        layout.operator_context = "INVOKE_REGION_WIN"

        # If nothing is selected
        # (disabled for now until it can be made more useful).
        """
        # If nothing is selected
        if not (selected_verts_len or selected_edges_len or selected_faces_len):
            layout.menu("VIEW3D_MT_mesh_add", text="Add", text_ctxt=i18n_contexts.operator_default)

            return
        """

        # Else something is selected

        row = layout.row()

        if is_vert_mode:
            col = row.column(align=True)

            col.label(text="Vertex", icon="VERTEXSEL")
            col.separator()

            # Additive Operators
            col.operator("mesh.subdivide", text="Subdivide", icon="SUBDIVIDE_EDGES")

            col.separator()

            col.operator(
                "mesh.extrude_vertices_move",
                text="Extrude Vertices",
                icon="EXTRUDE_REGION",
            )

            col.separator()  # BFA - Seperated Legacy operator to be in own group like in the Legacy Menu, also consistent order

            col.operator(
                "mesh.bevel", text="Bevel Vertices", icon="BEVEL"
            ).affect = "VERTICES"

            col.separator()  # BFA - Seperated Legacy operator to be in own group like in the Legacy Menu, also consistent order

            if selected_verts_len > 1:
                col.separator()
                col.operator(
                    "mesh.edge_face_add", text="Make Edge/Face", icon="MAKE_EDGEFACE"
                )
                col.operator(
                    "mesh.vert_connect_path",
                    text="Connect Vertex Path",
                    icon="VERTEXCONNECTPATH",
                )
                col.operator(
                    "mesh.vert_connect",
                    text="Connect Vertex Pairs",
                    icon="VERTEXCONNECT",
                )

            col.separator()

            # Deform Operators
            col.operator("transform.push_pull", text="Push/Pull", icon="PUSH_PULL")
            col.operator(
                "transform.shrink_fatten", text="Shrink Fatten", icon="SHRINK_FATTEN"
            )
            col.operator("transform.shear", text="Shear", icon="SHEAR")
            col.operator_context = "EXEC_REGION_WIN"
            col.operator(
                "transform.vertex_random", text="Randomize Vertices", icon="RANDOMIZE"
            )
            col.operator_context = "INVOKE_REGION_WIN"
            col.operator(
                "mesh.vertices_smooth_laplacian",
                text="Smooth Laplacian",
                icon="SMOOTH_LAPLACIAN",
            )

            col.separator()

            col.menu("VIEW3D_MT_snap", text="Snap Vertices")
            col.operator(
                "transform.mirror", text="Mirror Vertices", icon="TRANSFORM_MIRROR"
            )

            col.separator()

            col.operator("transform.vert_crease", icon="VERTEX_CREASE")

            col.separator()

            # Removal Operators
            if selected_verts_len > 1:
                col.menu("VIEW3D_MT_edit_mesh_merge", text="Merge Vertices")
            col.operator("mesh.split", icon="SPLIT")
            col.operator_menu_enum("mesh.separate", "type")
            col.operator("mesh.dissolve_verts", icon="DISSOLVE_VERTS")
            col.operator(
                "mesh.delete", text="Delete Vertices", icon="DELETE"
            ).type = "VERT"

        if is_edge_mode:
            col = row.column(align=True)
            col.label(text="Edge", icon="EDGESEL")
            col.separator()

            # Additive Operators
            col.operator("mesh.subdivide", text="Subdivide", icon="SUBDIVIDE_EDGES")

            col.separator()

            col.operator(
                "mesh.extrude_edges_move", text="Extrude Edges", icon="EXTRUDE_REGION"
            )

            col.separator()  # BFA-Draise - Seperated Legacy operator to be in own group like in the Legacy Menu, also consistent order

            col.operator(
                "mesh.bevel", text="Bevel Edges", icon="BEVEL"
            ).affect = "EDGES"

            col.separator()  # BFA-Draise - Seperated Legacy operator to be in own group like in the Legacy Menu, also consistent order

            if (
                selected_edges_len >= 1
            ):  # BFA-Draise - Changed order of Make Edge before Bridge Edge Loop for consistency with Vertex Context
                col.operator(
                    "mesh.edge_face_add", text="Make Edge/Face", icon="MAKE_EDGEFACE"
                )
            if selected_edges_len >= 2:
                col.operator("mesh.bridge_edge_loops", icon="BRIDGE_EDGELOOPS")
            if selected_edges_len >= 2:
                col.operator("mesh.fill", icon="FILL")

            col.separator()

            col.operator("mesh.loopcut_slide", icon="LOOP_CUT_AND_SLIDE")
            col.operator("mesh.offset_edge_loops_slide", icon="SLIDE_EDGE")

            col.separator()

            col.operator("mesh.knife_tool", icon="KNIFE")

            col.separator()

            # Deform Operators
            col.operator(
                "mesh.edge_rotate", text="Rotate Edge CW", icon="ROTATECW"
            ).use_ccw = False
            col.operator("mesh.edge_split", icon="SPLITEDGE")

            col.separator()

            # Edge Flags
            col.operator("transform.edge_crease", icon="CREASE")
            col.operator("transform.edge_bevelweight", icon="BEVEL")

            col.separator()

            col.operator("mesh.mark_sharp", icon="MARKSHARPEDGES")
            col.operator(
                "mesh.mark_sharp", text="Clear Sharp", icon="CLEARSHARPEDGES"
            ).clear = True
            col.operator("mesh.set_sharpness_by_angle", icon="MARKSHARPANGLE")

            if with_freestyle:
                col.separator()

                col.operator(
                    "mesh.mark_freestyle_edge", icon="MARK_FS_EDGE"
                ).clear = False
                col.operator(
                    "mesh.mark_freestyle_edge",
                    text="Clear Freestyle Edge",
                    icon="CLEAR_FS_EDGE",
                ).clear = True

            col.separator()

            # Removal Operators
            col.operator("mesh.unsubdivide", icon="UNSUBDIVIDE")
            col.operator("mesh.split", icon="SPLIT")
            col.operator_menu_enum("mesh.separate", "type")
            col.operator("mesh.dissolve_edges", icon="DISSOLVE_EDGES")
            col.operator(
                "mesh.delete", text="Delete Edges", icon="DELETE"
            ).type = "EDGE"

        if is_face_mode:
            col = row.column(align=True)

            col.label(text="Face", icon="FACESEL")
            col.separator()

            # Additive Operators
            col.operator("mesh.subdivide", text="Subdivide", icon="SUBDIVIDE_EDGES")

            col.separator()

            col.operator(
                "view3d.edit_mesh_extrude_move_normal",
                text="Extrude Faces",
                icon="EXTRUDE_REGION",
            )
            col.operator(
                "view3d.edit_mesh_extrude_move_shrink_fatten",
                text="Extrude Faces Along Normals",
                icon="EXTRUDE_REGION",
            )
            col.operator(
                "mesh.extrude_faces_move",
                text="Extrude Individual Faces",
                icon="EXTRUDE_REGION",
            )

            col.separator()  # BFA-Draise - Legacy Operator Group

            # BFA-Draise - Legacy Operator Added to own group with consistent order
            col.operator("mesh.inset", icon="INSET_FACES")

            col.separator()

            col.separator()  # BFA-Draise - Seperated extrude operators to be in own group for consistency

            if selected_faces_len >= 2:
                col.operator(
                    "mesh.bridge_edge_loops",
                    text="Bridge Faces",
                    icon="BRIDGE_EDGELOOPS",
                )

            # BFA-Draise - changed order after "Poke" for consistency to other menus
            col.operator("mesh.poke", icon="POKEFACES")

            # Modify Operators
            col.menu("VIEW3D_MT_uv_map", text="UV Unwrap Faces")

            col.separator()

            props = col.operator("mesh.quads_convert_to_tris", icon="TRIANGULATE")
            props.quad_method = props.ngon_method = "BEAUTY"
            col.operator("mesh.tris_convert_to_quads", icon="TRISTOQUADS")

            col.separator()

            col.operator("mesh.faces_shade_smooth", icon="SHADING_SMOOTH")
            col.operator("mesh.faces_shade_flat", icon="SHADING_FLAT")

            col.separator()

            # Removal Operators
            col.operator("mesh.unsubdivide", icon="UNSUBDIVIDE")
            col.operator("mesh.split", icon="SPLIT")
            col.operator_menu_enum("mesh.separate", "type")
            col.operator("mesh.dissolve_faces", icon="DISSOLVE_FACES")
            col.operator(
                "mesh.delete", text="Delete Faces", icon="DELETE"
            ).type = "FACE"

        layout.separator()

        layout.menu("VIEW3D_MT_edit_mesh_showhide")  # BFA - added to context menu


class VIEW3D_MT_edit_mesh_select_mode(Menu):
    bl_label = "Mesh Select Mode"

    def draw(self, _context):
        layout = self.layout

        layout.operator_context = "INVOKE_REGION_WIN"
        layout.operator(
            "mesh.select_mode", text="Vertex", icon="VERTEXSEL"
        ).type = "VERT"
        layout.operator("mesh.select_mode", text="Edge", icon="EDGESEL").type = "EDGE"
        layout.operator("mesh.select_mode", text="Face", icon="FACESEL").type = "FACE"


# bfa operator for separated tooltip
class VIEW3D_MT_edit_mesh_extrude_dupli(bpy.types.Operator):
    """Duplicate or Extrude to Cursor\nCreates a slightly rotated copy of the current mesh selection\nThe tool can also extrude the selected geometry, dependant of the selection\nHotkey tool!"""  # BFA - blender will use this as a tooltip for menu items and buttons.

    bl_idname = "mesh.dupli_extrude_cursor_norotate"  # unique identifier for buttons and menu items to reference.
    bl_label = "Duplicate or Extrude to Cursor"  # display name in the interface.
    bl_options = {"REGISTER", "UNDO"}  # enable undo for the operator.

    def execute(
        self, context
    ):  # execute() is called by blender when running the operator.
        bpy.ops.mesh.dupli_extrude_cursor("INVOKE_DEFAULT", rotate_source=False)
        return {"FINISHED"}


# bfa operator for separated tooltip
class VIEW3D_MT_edit_mesh_extrude_dupli_rotate(bpy.types.Operator):
    """Duplicate or Extrude to Cursor Rotated\nCreates a slightly rotated copy of the current mesh selection, and rotates the source slightly\nThe tool can also extrude the selected geometry, dependant of the selection\nHotkey tool!"""  # BFA-  blender will use this as a tooltip for menu items and buttons.

    bl_idname = "mesh.dupli_extrude_cursor_rotate"  # unique identifier for buttons and menu items to reference.
    bl_label = (
        "Duplicate or Extrude to Cursor Rotated"  # display name in the interface.
    )
    bl_options = {"REGISTER", "UNDO"}  # enable undo for the operator.

    def execute(
        self, context
    ):  # execute() is called by blender when running the operator.
        bpy.ops.mesh.dupli_extrude_cursor("INVOKE_DEFAULT", rotate_source=True)
        return {"FINISHED"}


class VIEW3D_MT_edit_mesh_extrude(Menu):
    bl_label = "Extrude"

    def draw(self, context):
        from math import pi

        layout = self.layout
        layout.operator_context = "INVOKE_REGION_WIN"

        tool_settings = context.tool_settings
        select_mode = tool_settings.mesh_select_mode
        ob = context.object
        mesh = ob.data

        if mesh.total_face_sel:
            layout.operator(
                "view3d.edit_mesh_extrude_move_normal",
                text="Extrude Faces",
                icon="EXTRUDE_REGION",
            )
            layout.operator(
                "view3d.edit_mesh_extrude_move_shrink_fatten",
                text="Extrude Faces Along Normals",
                icon="EXTRUDE_REGION",
            )
            layout.operator(
                "mesh.extrude_faces_move",
                text="Extrude Individual Faces",
                icon="EXTRUDE_REGION",
            )
            layout.operator(
                "view3d.edit_mesh_extrude_manifold_normal",
                text="Extrude Manifold",
                icon="EXTRUDE_REGION",
            )

        if mesh.total_edge_sel and (select_mode[0] or select_mode[1]):
            layout.operator(
                "mesh.extrude_edges_move", text="Extrude Edges", icon="EXTRUDE_REGION"
            )

        if mesh.total_vert_sel and select_mode[0]:
            layout.operator(
                "mesh.extrude_vertices_move",
                text="Extrude Vertices",
                icon="EXTRUDE_REGION",
            )

        layout.separator()

        layout.operator("mesh.extrude_repeat", icon="REPEAT")
        layout.operator("mesh.spin", icon="SPIN").angle = pi * 2
        layout.template_node_operator_asset_menu_items(catalog_path="Mesh/Extrude")


class VIEW3D_MT_edit_mesh_vertices(Menu):
    bl_label = "Vertex"

    def draw(self, _context):
        layout = self.layout
        layout.operator_context = "INVOKE_REGION_WIN"

        layout.menu("VIEW3D_MT_edit_mesh_vertices_legacy")  # bfa menu
        layout.operator(
            "mesh.dupli_extrude_cursor", icon="EXTRUDE_REGION"
        ).rotate_source = True

        layout.separator()

        layout.operator(
            "mesh.edge_face_add", text="Make Edge/Face", icon="MAKE_EDGEFACE"
        )
        layout.operator(
            "mesh.vert_connect_path",
            text="Connect Vertex Path",
            icon="VERTEXCONNECTPATH",
        )
        layout.operator(
            "mesh.vert_connect", text="Connect Vertex Pairs", icon="VERTEXCONNECT"
        )

        layout.separator()

        layout.operator_context = "EXEC_REGION_WIN"
        layout.operator(
            "mesh.vertices_smooth_laplacian",
            text="Smooth Laplacian",
            icon="SMOOTH_LAPLACIAN",
        )
        layout.operator_context = "INVOKE_REGION_WIN"

        layout.separator()

        layout.operator("transform.vert_crease", icon="VERTEX_CREASE")

        layout.separator()

        layout.operator("mesh.blend_from_shape", icon="BLENDFROMSHAPE")
        layout.operator(
            "mesh.shape_propagate_to_all",
            text="Propagate to Shapes",
            icon="SHAPEPROPAGATE",
        )

        layout.separator()

        layout.menu("VIEW3D_MT_vertex_group")
        layout.menu("VIEW3D_MT_hook")

        layout.separator()

        layout.operator("object.vertex_parent_set", icon="VERTEX_PARENT")


# bfa menu
class VIEW3D_MT_edit_mesh_vertices_legacy(Menu):
    bl_label = "Legacy"

    def draw(self, _context):
        layout = self.layout
        layout.operator_context = "INVOKE_REGION_WIN"

        layout.operator(
            "mesh.bevel", text="Bevel Vertices", icon="BEVEL"
        ).affect = "VERTICES"

        layout.separator()

        props = layout.operator("mesh.rip_move", text="Rip Vertices", icon="RIP")
        props.MESH_OT_rip.use_fill = False
        props = layout.operator(
            "mesh.rip_move", text="Rip Vertices and Fill", icon="RIP_FILL"
        )
        props.MESH_OT_rip.use_fill = True
        layout.operator(
            "mesh.rip_edge_move", text="Rip Vertices and Extend", icon="EXTEND_VERTICES"
        )

        layout.separator()

        layout.operator(
            "transform.vert_slide", text="Slide Vertices", icon="SLIDE_VERTEX"
        )
        layout.operator_context = "EXEC_REGION_WIN"
        layout.operator(
            "mesh.vertices_smooth", text="Smooth Vertices", icon="SMOOTH_VERTEX"
        ).factor = 0.5
        layout.operator_context = "INVOKE_REGION_WIN"

        layout.template_node_operator_asset_menu_items(catalog_path=self.bl_label)


class VIEW3D_MT_edit_mesh_edges(Menu):
    bl_label = "Edge"

    def draw(self, context):
        layout = self.layout

        with_freestyle = bpy.app.build_options.freestyle

        layout.operator_context = "INVOKE_REGION_WIN"

        layout.menu("VIEW3D_MT_edit_mesh_edges_legacy")  # bfa menu

        layout.operator("mesh.bridge_edge_loops", icon="BRIDGE_EDGELOOPS")
        layout.operator("mesh.screw", icon="MOD_SCREW")

        layout.separator()

        layout.operator("mesh.subdivide", icon="SUBDIVIDE_EDGES")
        layout.operator("mesh.subdivide_edgering", icon="SUBDIV_EDGERING")
        layout.operator("mesh.unsubdivide", icon="UNSUBDIVIDE")

        layout.separator()

        layout.operator(
            "mesh.edge_rotate", text="Rotate Edge CW", icon="ROTATECW"
        ).use_ccw = False
        layout.operator(
            "mesh.edge_rotate", text="Rotate Edge CCW", icon="ROTATECCW"
        ).use_ccw = True

        layout.separator()

        layout.operator("transform.edge_crease", icon="CREASE")
        layout.operator("transform.edge_bevelweight", icon="BEVEL")

        layout.separator()

        layout.operator("mesh.mark_sharp", icon="MARKSHARPEDGES")
        layout.operator(
            "mesh.mark_sharp", text="Clear Sharp", icon="CLEARSHARPEDGES"
        ).clear = True

        layout.operator(
            "mesh.mark_sharp", text="Mark Sharp from Vertices", icon="MARKSHARPVERTS"
        ).use_verts = True
        props = layout.operator(
            "mesh.mark_sharp", text="Clear Sharp from Vertices", icon="CLEARSHARPVERTS"
        )
        props.use_verts = True
        props.clear = True

        layout.operator("mesh.set_sharpness_by_angle", icon="MARKSHARPANGLE")

        if with_freestyle:
            layout.separator()

            layout.operator(
                "mesh.mark_freestyle_edge", icon="MARK_FS_EDGE"
            ).clear = False
            layout.operator(
                "mesh.mark_freestyle_edge",
                text="Clear Freestyle Edge",
                icon="CLEAR_FS_EDGE",
            ).clear = True


# bfa menu
class VIEW3D_MT_edit_mesh_edges_legacy(Menu):
    bl_label = "Legacy"

    def draw(self, _context):
        layout = self.layout

        layout.operator("mesh.bevel", text="Bevel Edges", icon="BEVEL").affect = "EDGES"

        layout.separator()

        layout.operator("transform.edge_slide", icon="SLIDE_EDGE")
        props = layout.operator("mesh.loopcut_slide", icon="LOOP_CUT_AND_SLIDE")
        props.TRANSFORM_OT_edge_slide.release_confirm = False
        layout.operator("mesh.offset_edge_loops_slide", icon="OFFSET_EDGE_SLIDE")

        layout.template_node_operator_asset_menu_items(catalog_path=self.bl_label)


class VIEW3D_MT_edit_mesh_faces_data(Menu):
    bl_label = "Face Data"

    def draw(self, _context):
        layout = self.layout

        with_freestyle = bpy.app.build_options.freestyle

        layout.operator_context = "INVOKE_REGION_WIN"

        layout.operator("mesh.colors_rotate", icon="ROTATE_COLORS")
        layout.operator("mesh.colors_reverse", icon="REVERSE_COLORS")

        layout.separator()

        layout.operator("mesh.uvs_rotate", icon="ROTATE_UVS")
        layout.operator("mesh.uvs_reverse", icon="REVERSE_UVS")

        layout.separator()

        layout.operator("mesh.flip_quad_tessellation", icon="FLIP")

        if with_freestyle:
            layout.separator()
            layout.operator("mesh.mark_freestyle_face", icon="MARKFSFACE").clear = False
            layout.operator(
                "mesh.mark_freestyle_face",
                text="Clear Freestyle Face",
                icon="CLEARFSFACE",
            ).clear = True
        layout.template_node_operator_asset_menu_items(catalog_path="Face/Face Data")


class VIEW3D_MT_edit_mesh_faces(Menu):
    bl_label = "Face"
    bl_idname = "VIEW3D_MT_edit_mesh_faces"

    def draw(self, context):
        layout = self.layout

        layout.operator_context = "INVOKE_REGION_WIN"

        layout.menu("VIEW3D_MT_edit_mesh_faces_legacy")  # bfa menu

        layout.operator("mesh.poke", icon="POKEFACES")
        layout.operator(
            "view3d.edit_mesh_extrude_move_normal",
            text="Extrude Faces",
            icon="EXTRUDE_REGION",
        )
        layout.operator(
            "view3d.edit_mesh_extrude_move_shrink_fatten",
            text="Extrude Faces Along Normals",
            icon="EXTRUDE_REGION",
        )
        layout.operator(
            "mesh.extrude_faces_move",
            text="Extrude Individual Faces",
            icon="EXTRUDE_REGION",
        )

        layout.separator()

        props = layout.operator("mesh.quads_convert_to_tris", icon="TRIANGULATE")
        props.quad_method = props.ngon_method = "BEAUTY"
        layout.operator("mesh.tris_convert_to_quads", icon="TRISTOQUADS")
        layout.operator("mesh.solidify", text="Solidify Faces", icon="SOLIDIFY")
        layout.operator("mesh.wireframe", icon="WIREFRAME")

        layout.separator()

        layout.operator("mesh.fill", icon="FILL")
        layout.operator("mesh.fill_grid", icon="GRIDFILL")
        layout.operator("mesh.beautify_fill", icon="BEAUTIFY")

        layout.separator()

        layout.operator("mesh.intersect", icon="INTERSECT")
        layout.operator("mesh.intersect_boolean", icon="BOOLEAN_INTERSECT")

        layout.separator()

        layout.operator("mesh.face_split_by_edges", icon="SPLITBYEDGES")

        layout.separator()

        layout.menu("VIEW3D_MT_edit_mesh_faces_data")

        layout.template_node_operator_asset_menu_items(catalog_path=self.bl_label)


# bfa menu
class VIEW3D_MT_edit_mesh_faces_legacy(Menu):
    bl_label = "Legacy"

    def draw(self, context):
        # bfa - checking if in edit mode and in wich select mode we are.
        # We need to check for all three select modes, or the menu remains empty.
        # See also the specials menu
        def count_selected_items_for_objects_in_mode():
            selected_verts_len = 0
            selected_edges_len = 0
            selected_faces_len = 0
            for ob in context.objects_in_mode_unique_data:
                v, e, f = ob.data.count_selected_items()
                selected_verts_len += v
                selected_edges_len += e
                selected_faces_len += f
            return (selected_verts_len, selected_edges_len, selected_faces_len)

        is_vert_mode, is_edge_mode, is_face_mode = (
            context.tool_settings.mesh_select_mode
        )
        selected_verts_len, selected_edges_len, selected_faces_len = (
            count_selected_items_for_objects_in_mode()
        )

        del count_selected_items_for_objects_in_mode

        layout = self.layout

        layout.operator("mesh.inset", icon="INSET_FACES")

        # bfa - we need the check, or BFA will crash at this operator
        if selected_faces_len >= 2:
            layout.operator(
                "mesh.bridge_edge_loops", text="Bridge Faces", icon="BRIDGE_EDGELOOPS"
            )


class VIEW3D_MT_edit_mesh_normals_select_strength(Menu):
    bl_label = "Select by Face Strength"

    def draw(self, _context):
        layout = self.layout

        props = layout.operator(
            "mesh.mod_weighted_strength", text="Weak", icon="FACESEL"
        )
        props.set = False
        props.face_strength = "WEAK"

        props = layout.operator(
            "mesh.mod_weighted_strength", text="Medium", icon="FACESEL"
        )
        props.set = False
        props.face_strength = "MEDIUM"

        props = layout.operator(
            "mesh.mod_weighted_strength", text="Strong", icon="FACESEL"
        )
        props.set = False
        props.face_strength = "STRONG"


class VIEW3D_MT_edit_mesh_normals_set_strength(Menu):
    bl_label = "Set Face Strength"

    def draw(self, _context):
        layout = self.layout

        props = layout.operator(
            "mesh.mod_weighted_strength", text="Weak", icon="NORMAL_SETSTRENGTH"
        )
        props.set = True
        props.face_strength = "WEAK"

        props = layout.operator(
            "mesh.mod_weighted_strength", text="Medium", icon="NORMAL_SETSTRENGTH"
        )
        props.set = True
        props.face_strength = "MEDIUM"

        props = layout.operator(
            "mesh.mod_weighted_strength", text="Strong", icon="NORMAL_SETSTRENGTH"
        )
        props.set = True
        props.face_strength = "STRONG"


class VIEW3D_MT_edit_mesh_normals_average(Menu):
    bl_label = "Average"

    def draw(self, _context):
        layout = self.layout

        layout.operator(
            "mesh.average_normals", text="Custom Normal", icon="NORMAL_AVERAGE"
        ).average_type = "CUSTOM_NORMAL"
        layout.operator(
            "mesh.average_normals", text="Face Area", icon="NORMAL_AVERAGE"
        ).average_type = "FACE_AREA"
        layout.operator(
            "mesh.average_normals", text="Corner Angle", icon="NORMAL_AVERAGE"
        ).average_type = "CORNER_ANGLE"


class VIEW3D_MT_edit_mesh_normals(Menu):
    bl_label = "Normals"

    def draw(self, _context):
        layout = self.layout

        layout.operator(
            "mesh.normals_make_consistent",
            text="Recalculate Outside",
            icon="RECALC_NORMALS",
        ).inside = False
        layout.operator(
            "mesh.normals_make_consistent",
            text="Recalculate Inside",
            icon="RECALC_NORMALS_INSIDE",
        ).inside = True
        layout.operator("mesh.flip_normals", text="Flip", icon="FLIP_NORMALS")

        layout.separator()

        layout.operator(
            "mesh.set_normals_from_faces", text="Set from Faces", icon="SET_FROM_FACES"
        )

        layout.operator_context = "INVOKE_REGION_WIN"
        layout.operator("transform.rotate_normal", text="Rotate", icon="NORMAL_ROTATE")
        layout.operator(
            "mesh.point_normals", text="Point normals to target", icon="NORMAL_TARGET"
        )

        layout.operator_context = "EXEC_REGION_WIN"
        layout.operator("mesh.merge_normals", text="Merge", icon="MERGE")
        layout.operator("mesh.split_normals", text="Split", icon="SPLIT")
        layout.menu(
            "VIEW3D_MT_edit_mesh_normals_average",
            text="Average",
            text_ctxt=i18n_contexts.id_mesh,
        )

        layout.separator()

        layout.operator(
            "mesh.normals_tools", text="Copy Vectors", icon="COPYDOWN"
        ).mode = "COPY"
        layout.operator(
            "mesh.normals_tools", text="Paste Vectors", icon="PASTEDOWN"
        ).mode = "PASTE"

        layout.operator(
            "mesh.smooth_normals", text="Smooth Vectors", icon="NORMAL_SMOOTH"
        )
        layout.operator(
            "mesh.normals_tools", text="Reset Vectors", icon="RESET"
        ).mode = "RESET"

        layout.separator()

        layout.menu("VIEW3D_MT_edit_mesh_normals_select_strength", icon="HAND")
        layout.menu("VIEW3D_MT_edit_mesh_normals_set_strength", icon="MESH_PLANE")
        layout.template_node_operator_asset_menu_items(catalog_path="Mesh/Normals")


class VIEW3D_MT_edit_mesh_shading(Menu):
    bl_label = "Shading"

    def draw(self, _context):
        layout = self.layout

        layout.operator("mesh.faces_shade_smooth", icon="SHADING_SMOOTH")
        layout.operator("mesh.faces_shade_flat", icon="SHADING_FLAT")

        layout.separator()

        layout.operator(
            "mesh.mark_sharp", text="Smooth Edges", icon="SHADING_EDGE_SMOOTH"
        ).clear = True
        layout.operator(
            "mesh.mark_sharp", text="Sharp Edges", icon="SHADING_EDGE_SHARP"
        )

        layout.separator()

        props = layout.operator(
            "mesh.mark_sharp", text="Smooth Vertices", icon="SHADING_VERT_SMOOTH"
        )
        props.use_verts = True
        props.clear = True

        layout.operator(
            "mesh.mark_sharp", text="Sharp Vertices", icon="SHADING_VERT_SHARP"
        ).use_verts = True
        layout.template_node_operator_asset_menu_items(catalog_path="Mesh/Shading")


class VIEW3D_MT_edit_mesh_weights(Menu):
    bl_label = "Weights"

    def draw(self, _context):
        layout = self.layout
        VIEW3D_MT_paint_weight.draw_generic(layout, is_editmode=True)
        layout.template_node_operator_asset_menu_items(catalog_path="Mesh/Weights")


class VIEW3D_MT_edit_mesh_clean(Menu):
    bl_label = "Clean Up"

    def draw(self, _context):
        layout = self.layout

        layout.operator("mesh.delete_loose", icon="DELETE")

        layout.separator()

        layout.operator("mesh.decimate", icon="DECIMATE")
        layout.operator("mesh.dissolve_degenerate", icon="DEGENERATE_DISSOLVE")
        layout.operator("mesh.dissolve_limited", icon="DISSOLVE_LIMITED")
        layout.operator("mesh.face_make_planar", icon="MAKE_PLANAR")

        layout.separator()

        layout.operator("mesh.vert_connect_nonplanar", icon="SPLIT_NONPLANAR")
        layout.operator("mesh.vert_connect_concave", icon="SPLIT_CONCAVE")
        layout.operator("mesh.fill_holes", icon="FILL_HOLE")

        layout.template_node_operator_asset_menu_items(catalog_path="Mesh/Clean Up")


class VIEW3D_MT_edit_mesh_delete(Menu):
    bl_label = "Delete"

    def draw(self, _context):
        layout = self.layout

        layout.operator_enum("mesh.delete", "type")

        layout.separator()

        layout.operator("mesh.delete_edgeloop", text="Edge Loops", icon="DELETE")


# bfa menu
class VIEW3D_MT_edit_mesh_dissolve(Menu):
    bl_label = "Dissolve"

    def draw(self, context):
        layout = self.layout

        layout.operator("mesh.dissolve_verts", icon="DISSOLVE_VERTS")
        layout.operator("mesh.dissolve_edges", icon="DISSOLVE_EDGES")
        layout.operator("mesh.dissolve_faces", icon="DISSOLVE_FACES")

        layout.separator()

        layout.operator("mesh.dissolve_limited", icon="DISSOLVE_LIMITED")
        layout.operator("mesh.dissolve_mode", icon="DISSOLVE_SELECTION")

        layout.separator()

        layout.operator("mesh.edge_collapse", icon="EDGE_COLLAPSE")

        layout.template_node_operator_asset_menu_items(catalog_path="Mesh/Delete")


class VIEW3D_MT_edit_mesh_merge(Menu):
    bl_label = "Merge"

    def draw(self, _context):
        layout = self.layout

        layout.operator_enum("mesh.merge", "type")

        layout.separator()

        layout.operator(
            "mesh.remove_doubles", text="By Distance", icon="REMOVE_DOUBLES"
        )

        layout.template_node_operator_asset_menu_items(catalog_path="Mesh/Merge")


class VIEW3D_MT_edit_mesh_split(Menu):
    bl_label = "Split"

    def draw(self, _context):
        layout = self.layout

        layout.operator("mesh.split", text="Selection", icon="SPLIT")

        layout.separator()

        layout.operator_enum("mesh.edge_split", "type")

        layout.template_node_operator_asset_menu_items(catalog_path="Mesh/Split")


class VIEW3D_MT_edit_mesh_showhide(Menu):
    bl_label = "Show/Hide"

    def draw(self, context):
        layout = self.layout

        layout.operator("mesh.reveal", text="Show Hidden", icon="HIDE_OFF")
        layout.operator(
            "mesh.hide", text="Hide Selected", icon="HIDE_ON"
        ).unselected = False
        layout.operator(
            "mesh.hide", text="Hide Unselected", icon="HIDE_UNSELECTED"
        ).unselected = True


# bfa menu
class VIEW3D_MT_sculpt_grease_pencil_copy(Menu):
    bl_label = "Copy"

    def draw(self, _context):
        layout = self.layout

        layout.operator("gpencil.copy", text="Copy", icon="COPYDOWN")


class VIEW3D_MT_edit_greasepencil_delete(Menu):
    bl_label = "Delete"

    def draw(self, _context):
        layout = self.layout

        layout.operator("grease_pencil.delete", icon="DELETE")

        layout.separator()

        layout.operator(
            "grease_pencil.delete_frame",
            text="Delete Active Keyframe (Active Layer)",
            icon="DELETE",
        ).type = "ACTIVE_FRAME"  # BFA - redundant, in animation menu
        layout.operator(
            "grease_pencil.delete_frame",
            text="Delete Active Keyframes (All Layers)",
            icon="DELETE_ALL",
        ).type = "ALL_FRAMES"  # BFA - redundant, in animation menu


# Edit Curve
# draw_curve is used by VIEW3D_MT_edit_curve and VIEW3D_MT_edit_surface
def draw_curve(self, context):
    layout = self.layout

    edit_object = context.edit_object

    layout.menu("VIEW3D_MT_transform")
    layout.menu("VIEW3D_MT_mirror")
    layout.menu("VIEW3D_MT_snap")

    layout.separator()

    if edit_object.type == "SURFACE":
        layout.operator("curve.spin", icon="SPIN")
    layout.operator("curve.duplicate_move", text="Duplicate", icon="DUPLICATE")

    layout.separator()

    layout.operator("curve.split", icon="SPLIT")
    layout.operator("curve.separate", icon="SEPARATE")

    layout.separator()

    layout.operator("curve.cyclic_toggle", icon="TOGGLE_CYCLIC")
    if edit_object.type == "CURVE":
        layout.operator("curve.decimate", icon="DECIMATE")
        layout.operator_menu_enum("curve.spline_type_set", "type")

    layout.separator()

    # BFA - redundant operators, located exclusively in VIEW3D_MT_edit_curve_ctrlpoints

    layout.menu("VIEW3D_MT_edit_curve_showhide")

    layout.separator()

    layout.menu("VIEW3D_MT_edit_curve_delete")
    if edit_object.type == "CURVE":
        layout.operator("curve.dissolve_verts", icon="DISSOLVE_VERTS")


class VIEW3D_MT_edit_curve(Menu):
    bl_label = "Curve"

    draw = draw_curve


class VIEW3D_MT_edit_curve_ctrlpoints(Menu):
    bl_label = "Control Points"

    def draw(self, context):
        layout = self.layout

        edit_object = context.edit_object

        if edit_object.type in {"CURVE", "SURFACE"}:
            layout.operator(
                "curve.extrude_move", text="Extrude Curve", icon="EXTRUDE_REGION"
            )
            layout.operator("curve.vertex_add", icon="EXTRUDE_REGION")

            layout.separator()

            layout.operator("curve.make_segment", icon="MAKE_CURVESEGMENT")

            layout.separator()

            if edit_object.type == "CURVE":
                layout.operator("transform.tilt", icon="TILT")
                layout.operator("curve.tilt_clear", icon="CLEAR_TILT")

                layout.separator()

                layout.operator("curve.normals_make_consistent", icon="RECALC_NORMALS")

                layout.separator()

            layout.operator("curve.smooth", icon="PARTICLEBRUSH_SMOOTH")
            if edit_object.type == "CURVE":
                layout.operator("curve.smooth_weight", icon="SMOOTH_WEIGHT")
                layout.operator("curve.smooth_radius", icon="SMOOTH_RADIUS")
                layout.operator("curve.smooth_tilt", icon="SMOOTH_TILT")

            layout.separator()

        layout.menu("VIEW3D_MT_hook")

        layout.separator()

        layout.operator("object.vertex_parent_set", icon="VERTEX_PARENT")


class VIEW3D_MT_edit_curve_segments(Menu):
    bl_label = "Segments"

    def draw(self, _context):
        layout = self.layout

        layout.operator("curve.subdivide", icon="SUBDIVIDE_EDGES")
        layout.operator("curve.switch_direction", icon="SWITCH_DIRECTION")


class VIEW3D_MT_edit_curve_clean(Menu):
    bl_label = "Clean Up"

    def draw(self, _context):
        layout = self.layout

        layout.operator("curve.decimate", icon="DECIMATE")


class VIEW3D_MT_edit_curve_context_menu(Menu):
    bl_label = "Curve"

    def draw(self, _context):
        # TODO(campbell): match mesh vertex menu.

        layout = self.layout

        layout.operator_context = "INVOKE_DEFAULT"

        # Add
        layout.operator("curve.subdivide", icon="SUBDIVIDE_EDGES")
        layout.operator(
            "curve.extrude_move", text="Extrude Curve", icon="EXTRUDE_REGION"
        )
        layout.operator("curve.make_segment", icon="MAKE_CURVESEGMENT")
        layout.operator("curve.duplicate_move", text="Duplicate", icon="DUPLICATE")

        layout.separator()

        # Transform
        layout.operator(
            "transform.transform", text="Radius", icon="SHRINK_FATTEN"
        ).mode = "CURVE_SHRINKFATTEN"
        layout.operator("transform.tilt", icon="TILT")
        layout.operator("curve.tilt_clear", icon="CLEAR_TILT")
        layout.operator("curve.smooth", icon="PARTICLEBRUSH_SMOOTH")
        layout.operator("curve.smooth_tilt", icon="SMOOTH_TILT")
        layout.operator("curve.smooth_radius", icon="SMOOTH_RADIUS")

        layout.separator()

        layout.menu("VIEW3D_MT_mirror")
        layout.menu("VIEW3D_MT_snap")

        layout.separator()

        # Modify
        layout.operator_menu_enum("curve.spline_type_set", "type")
        layout.operator_menu_enum("curve.handle_type_set", "type")
        layout.operator("curve.cyclic_toggle", icon="TOGGLE_CYCLIC")
        layout.operator("curve.switch_direction", icon="SWITCH_DIRECTION")

        layout.separator()

        layout.operator("curve.normals_make_consistent", icon="RECALC_NORMALS")
        layout.operator("curve.spline_weight_set", icon="MOD_VERTEX_WEIGHT")
        layout.operator("curve.radius_set", icon="RADIUS")

        layout.separator()

        # Remove
        layout.operator("curve.split", icon="SPLIT")
        layout.operator("curve.decimate", icon="DECIMATE")
        layout.operator("curve.separate", icon="SEPARATE")
        layout.operator("curve.dissolve_verts", icon="DISSOLVE_VERTS")
        layout.operator(
            "curve.delete", text="Delete Segment", icon="DELETE"
        ).type = "SEGMENT"
        layout.operator(
            "curve.delete", text="Delete Point", icon="DELETE"
        ).type = "VERT"

        layout.separator()

        layout.menu("VIEW3D_MT_edit_curve_showhide")  # BFA - added to context menu


class VIEW3D_MT_edit_curve_delete(Menu):
    bl_label = "Delete"

    def draw(self, _context):
        layout = self.layout

        layout.operator("curve.delete", text="Vertices", icon="DELETE").type = "VERT"
        layout.operator("curve.delete", text="Segment", icon="DELETE").type = "SEGMENT"


class VIEW3D_MT_edit_curve_showhide(Menu):
    bl_label = "Show/Hide"

    def draw(self, context):
        layout = self.layout

        layout.operator("curve.reveal", text="Show Hidden", icon="HIDE_OFF")
        layout.operator(
            "curve.hide", text="Hide Selected", icon="HIDE_ON"
        ).unselected = False
        layout.operator(
            "curve.hide", text="Hide Unselected", icon="HIDE_UNSELECTED"
        ).unselected = True


class VIEW3D_MT_edit_surface(Menu):
    bl_label = "Surface"

    draw = draw_curve


class VIEW3D_MT_edit_font_chars(Menu):
    bl_label = "Special Characters"

    def draw(self, _context):
        layout = self.layout

        layout.operator(
            "font.text_insert", text="Copyright \u00a9", icon="COPYRIGHT"
        ).text = "\u00a9"
        layout.operator(
            "font.text_insert", text="Registered Trademark \u00ae", icon="TRADEMARK"
        ).text = "\u00ae"

        layout.separator()

        layout.operator(
            "font.text_insert", text="Degree \u00b0", icon="DEGREE"
        ).text = "\u00b0"
        layout.operator(
            "font.text_insert", text="Multiplication \u00d7", icon="MULTIPLICATION"
        ).text = "\u00d7"
        layout.operator(
            "font.text_insert", text="Circle \u2022", icon="CIRCLE"
        ).text = "\u2022"

        layout.separator()

        layout.operator(
            "font.text_insert", text="Superscript \u00b9", icon="SUPER_ONE"
        ).text = "\u00b9"
        layout.operator(
            "font.text_insert", text="Superscript \u00b2", icon="SUPER_TWO"
        ).text = "\u00b2"
        layout.operator(
            "font.text_insert", text="Superscript \u00b3", icon="SUPER_THREE"
        ).text = "\u00b3"

        layout.separator()

        layout.operator(
            "font.text_insert", text="Guillemet \u00bb", icon="DOUBLE_RIGHT"
        ).text = "\u00bb"
        layout.operator(
            "font.text_insert", text="Guillemet \u00ab", icon="DOUBLE_LEFT"
        ).text = "\u00ab"
        layout.operator(
            "font.text_insert", text="Per Mille \u2030", icon="PROMILLE"
        ).text = "\u2030"

        layout.separator()

        layout.operator(
            "font.text_insert", text="Euro \u20ac", icon="EURO"
        ).text = "\u20ac"
        layout.operator(
            "font.text_insert", text="Florin \u0192", icon="DUTCH_FLORIN"
        ).text = "\u0192"
        layout.operator(
            "font.text_insert", text="Pound \u00a3", icon="POUND"
        ).text = "\u00a3"
        layout.operator(
            "font.text_insert", text="Yen \u00a5", icon="YEN"
        ).text = "\u00a5"

        layout.separator()

        layout.operator(
            "font.text_insert", text="German Eszett \u00df", icon="GERMAN_S"
        ).text = "\u00df"
        layout.operator(
            "font.text_insert",
            text="Inverted Question Mark \u00bf",
            icon="SPANISH_QUESTION",
        ).text = "\u00bf"
        layout.operator(
            "font.text_insert",
            text="Inverted Exclamation Mark \u00a1",
            icon="SPANISH_EXCLAMATION",
        ).text = "\u00a1"


class VIEW3D_MT_edit_font_kerning(Menu):
    bl_label = "Kerning"

    def draw(self, context):
        layout = self.layout

        ob = context.active_object
        text = ob.data
        kerning = text.edit_format.kerning

        layout.operator(
            "font.change_spacing", text="Decrease Kerning", icon="DECREASE_KERNING"
        ).delta = -1.0
        layout.operator(
            "font.change_spacing", text="Increase Kerning", icon="INCREASE_KERNING"
        ).delta = 1.0
        layout.operator(
            "font.change_spacing", text="Reset Kerning", icon="RESET"
        ).delta = -kerning


# bfa menu
class VIEW3D_MT_edit_font_move(Menu):
    bl_label = "Move Cursor"

    def draw(self, _context):
        layout = self.layout

        layout.operator_enum("font.move", "type")


class VIEW3D_MT_edit_font_delete(Menu):
    bl_label = "Delete"

    def draw(self, _context):
        layout = self.layout

        layout.operator(
            "font.delete", text="Previous Character", icon="DELETE"
        ).type = "PREVIOUS_CHARACTER"
        layout.operator(
            "font.delete", text="Next Character", icon="DELETE"
        ).type = "NEXT_CHARACTER"
        layout.operator(
            "font.delete", text="Previous Word", icon="DELETE"
        ).type = "PREVIOUS_WORD"
        layout.operator(
            "font.delete", text="Next Word", icon="DELETE"
        ).type = "NEXT_WORD"


class VIEW3D_MT_edit_font(Menu):
    bl_label = "Text"

    def draw(self, _context):
        layout = self.layout

        layout.operator("font.text_cut", text="Cut", icon="CUT")
        layout.operator("font.text_copy", text="Copy", icon="COPYDOWN")
        layout.operator("font.text_paste", text="Paste", icon="PASTEDOWN")

        layout.separator()

        layout.operator("font.text_paste_from_file", icon="PASTEDOWN")

        layout.separator()

        layout.operator(
            "font.case_set", text="To Uppercase", icon="SET_UPPERCASE"
        ).case = "UPPER"
        layout.operator(
            "font.case_set", text="To Lowercase", icon="SET_LOWERCASE"
        ).case = "LOWER"

        layout.separator()

        layout.operator("FONT_OT_text_insert_unicode", icon="UNICODE")
        layout.menu("VIEW3D_MT_edit_font_chars")
        layout.menu("VIEW3D_MT_edit_font_move")  # bfa menu

        layout.separator()

        layout.operator(
            "font.style_toggle", text="Toggle Bold", icon="BOLD"
        ).style = "BOLD"
        layout.operator(
            "font.style_toggle", text="Toggle Italic", icon="ITALIC"
        ).style = "ITALIC"
        layout.operator(
            "font.style_toggle", text="Toggle Underline", icon="UNDERLINE"
        ).style = "UNDERLINE"
        layout.operator(
            "font.style_toggle", text="Toggle Small Caps", icon="SMALL_CAPS"
        ).style = "SMALL_CAPS"

        layout.menu("VIEW3D_MT_edit_font_kerning")

        layout.separator()

        layout.menu("VIEW3D_MT_edit_font_delete")


class VIEW3D_MT_edit_font_context_menu(Menu):
    bl_label = "Text"

    def draw(self, _context):
        layout = self.layout

        layout.operator_context = "INVOKE_DEFAULT"

        layout.operator("font.text_cut", text="Cut", icon="CUT")
        layout.operator("font.text_copy", text="Copy", icon="COPYDOWN")
        layout.operator("font.text_paste", text="Paste", icon="PASTEDOWN")

        layout.separator()

        layout.operator("font.select_all", icon="SELECT_ALL")

        layout.separator()

        layout.menu("VIEW3D_MT_edit_font")


class VIEW3D_MT_edit_meta(Menu):
    bl_label = "Metaball"

    def draw(self, _context):
        layout = self.layout

        layout.menu("VIEW3D_MT_transform")
        layout.menu("VIEW3D_MT_mirror")
        layout.menu("VIEW3D_MT_snap")

        layout.separator()

        layout.operator("mball.duplicate_metaelems", text="Duplicate", icon="DUPLICATE")

        layout.separator()

        layout.menu("VIEW3D_MT_edit_meta_showhide")

        layout.operator_context = "EXEC_REGION_WIN"
        layout.operator("mball.delete_metaelems", text="Delete", icon="DELETE")


class VIEW3D_MT_edit_meta_showhide(Menu):
    bl_label = "Show/Hide"

    def draw(self, _context):
        layout = self.layout

        layout.operator("mball.reveal_metaelems", text="Show Hidden", icon="HIDE_OFF")
        layout.operator(
            "mball.hide_metaelems", text="Hide Selected", icon="HIDE_ON"
        ).unselected = False
        layout.operator(
            "mball.hide_metaelems", text="Hide Unselected", icon="HIDE_UNSELECTED"
        ).unselected = True


class VIEW3D_MT_edit_lattice(Menu):
    bl_label = "Lattice"

    def draw(self, _context):
        layout = self.layout

        layout.menu("VIEW3D_MT_transform")
        layout.menu("VIEW3D_MT_mirror")
        layout.menu("VIEW3D_MT_snap")
        layout.menu("VIEW3D_MT_edit_lattice_flip")  # bfa menu - blender uses enum

        layout.separator()

        layout.operator("lattice.make_regular", icon="MAKE_REGULAR")

        layout.menu("VIEW3D_MT_hook")

        layout.separator()

        layout.operator("object.vertex_parent_set", icon="VERTEX_PARENT")


# bfa menu - blender uses enum
class VIEW3D_MT_edit_lattice_flip(Menu):
    bl_label = "Flip"

    def draw(self, context):
        layout = self.layout

        layout.operator("lattice.flip", text=" U (X) axis", icon="FLIP_X").axis = "U"
        layout.operator("lattice.flip", text=" V (Y) axis", icon="FLIP_Y").axis = "V"
        layout.operator("lattice.flip", text=" W (Z) axis", icon="FLIP_Z").axis = "W"


class VIEW3D_MT_edit_armature(Menu):
    bl_label = "Armature"

    def draw(self, context):
        layout = self.layout

        edit_object = context.edit_object
        arm = edit_object.data

        layout.menu("VIEW3D_MT_transform_armature")
        layout.menu("VIEW3D_MT_mirror")
        layout.menu("VIEW3D_MT_snap")

        layout.separator()

        layout.menu("VIEW3D_MT_edit_armature_roll")

        layout.operator(
            "transform.transform", text="Set Bone Roll", icon="SET_ROLL"
        ).mode = "BONE_ROLL"
        layout.operator(
            "armature.roll_clear", text="Clear Bone Roll", icon="CLEAR_ROLL"
        )

        layout.separator()

        layout.operator("armature.extrude_move", icon="EXTRUDE_REGION")
        layout.operator("armature.click_extrude", icon="EXTRUDE_REGION")

        if arm.use_mirror_x:
            layout.operator("armature.extrude_forked", icon="EXTRUDE_REGION")

        layout.operator("armature.duplicate_move", icon="DUPLICATE")
        layout.operator("armature.fill", icon="FILLBETWEEN")

        layout.separator()

        layout.operator("armature.split", icon="SPLIT")
        layout.operator("armature.separate", icon="SEPARATE")
        layout.operator("armature.symmetrize", icon="SYMMETRIZE")

        layout.separator()

        layout.operator("armature.subdivide", text="Subdivide", icon="SUBDIVIDE_EDGES")
        layout.operator(
            "armature.switch_direction",
            text="Switch Direction",
            icon="SWITCH_DIRECTION",
        )

        layout.separator()

        layout.menu("VIEW3D_MT_edit_armature_names")

        layout.separator()

        layout.operator_context = "INVOKE_DEFAULT"
        layout.operator(
            "armature.move_to_collection",
            text="Move to Bone Collection",
            icon="GROUP_BONE",
        )
        layout.menu("VIEW3D_MT_bone_collections")

        layout.separator()

        layout.operator_context = "EXEC_REGION_WIN"
        layout.operator("armature.parent_set", text="Make Parent", icon="PARENT_SET")
        layout.operator(
            "armature.parent_clear", text="Clear Parent", icon="PARENT_CLEAR"
        )

        layout.separator()

        layout.menu("VIEW3D_MT_bone_options_toggle", text="Bone Settings")
        layout.menu(
            "VIEW3D_MT_armature_showhide"
        )  # bfa - the new show hide menu with split tooltip

        layout.separator()

        layout.operator("armature.delete", icon="DELETE")
        layout.operator("armature.dissolve", icon="DELETE")


# BFA menu
class VIEW3D_MT_armature_showhide(Menu):
    bl_label = "Show/Hide"

    def draw(self, context):
        layout = self.layout

        layout.operator("armature.reveal", text="Show Hidden", icon="HIDE_OFF")
        layout.operator(
            "armature.hide", text="Hide Selected", icon="HIDE_ON"
        ).unselected = False
        layout.operator(
            "armature.hide", text="Hide Unselected", icon="HIDE_UNSELECTED"
        ).unselected = True


class VIEW3D_MT_armature_context_menu(Menu):
    bl_label = "Armature"

    def draw(self, context):
        layout = self.layout

        edit_object = context.edit_object
        arm = edit_object.data

        layout.operator_context = "INVOKE_REGION_WIN"

        # Add
        layout.operator("armature.subdivide", text="Subdivide", icon="SUBDIVIDE_EDGES")
        layout.operator("armature.duplicate_move", text="Duplicate", icon="DUPLICATE")
        layout.operator("armature.extrude_move", icon="EXTRUDE_REGION")
        if arm.use_mirror_x:
            layout.operator("armature.extrude_forked", icon="EXTRUDE_REGION")

        layout.separator()

        layout.operator("armature.fill", icon="FILLBETWEEN")

        layout.separator()

        # Modify
        layout.menu("VIEW3D_MT_mirror")
        layout.menu("VIEW3D_MT_snap")
        layout.operator(
            "armature.switch_direction",
            text="Switch Direction",
            icon="SWITCH_DIRECTION",
        )
        layout.operator("armature.symmetrize", icon="SYMMETRIZE")
        layout.menu("VIEW3D_MT_edit_armature_names")

        layout.separator()

        layout.operator("armature.parent_set", text="Make Parent", icon="PARENT_SET")
        layout.operator(
            "armature.parent_clear", text="Clear Parent", icon="PARENT_CLEAR"
        )

        layout.separator()

        # Remove
        layout.operator("armature.split", icon="SPLIT")
        layout.operator("armature.separate", icon="SEPARATE")

        layout.separator()

        layout.operator(
            "armature.move_to_collection",
            text="Move to Bone Collection",
            icon="GROUP_BONE",
        )  # BFA - added to context menu

        layout.separator()

        layout.menu("VIEW3D_MT_armature_showhide")  # BFA - added to context menu

        layout.separator()

        layout.operator("armature.dissolve", icon="DELETE")
        layout.operator("armature.delete", icon="DELETE")


class VIEW3D_MT_edit_armature_names(Menu):
    bl_label = "Names"

    def draw(self, _context):
        layout = self.layout

        layout.operator_context = "EXEC_REGION_WIN"
        layout.operator(
            "armature.autoside_names", text="Auto-Name Left/Right", icon="RENAME_X"
        ).type = "XAXIS"
        layout.operator(
            "armature.autoside_names", text="Auto-Name Front/Back", icon="RENAME_Y"
        ).type = "YAXIS"
        layout.operator(
            "armature.autoside_names", text="Auto-Name Top/Bottom", icon="RENAME_Z"
        ).type = "ZAXIS"
        layout.operator("armature.flip_names", text="Flip Names", icon="FLIP")


class VIEW3D_MT_edit_armature_parent(Menu):
    bl_label = "Parent"
    bl_translation_context = i18n_contexts.operator_default

    def draw(self, _context):
        layout = self.layout

        layout.operator("armature.parent_set", text="Make", icon="PARENT_SET")
        layout.operator("armature.parent_clear", text="Clear", icon="PARENT_CLEAR")


class VIEW3D_MT_edit_armature_roll(Menu):
    bl_label = "Recalculate Bone Roll"

    def draw(self, _context):
        layout = self.layout

        layout.label(text="- Positive: -")
        layout.operator(
            "armature.calculate_roll", text="Local + X Tangent", icon="ROLL_X_TANG_POS"
        ).type = "POS_X"
        layout.operator(
            "armature.calculate_roll", text="Local + Z Tangent", icon="ROLL_Z_TANG_POS"
        ).type = "POS_Z"
        layout.operator(
            "armature.calculate_roll", text="Global + X Axis", icon="ROLL_X_POS"
        ).type = "GLOBAL_POS_X"
        layout.operator(
            "armature.calculate_roll", text="Global + Y Axis", icon="ROLL_Y_POS"
        ).type = "GLOBAL_POS_Y"
        layout.operator(
            "armature.calculate_roll", text="Global + Z Axis", icon="ROLL_Z_POS"
        ).type = "GLOBAL_POS_Z"
        layout.label(text="- Negative: -")
        layout.operator(
            "armature.calculate_roll", text="Local - X Tangent", icon="ROLL_X_TANG_NEG"
        ).type = "NEG_X"
        layout.operator(
            "armature.calculate_roll", text="Local - Z Tangent", icon="ROLL_Z_TANG_NEG"
        ).type = "NEG_Z"
        layout.operator(
            "armature.calculate_roll", text="Global - X Axis", icon="ROLL_X_NEG"
        ).type = "GLOBAL_NEG_X"
        layout.operator(
            "armature.calculate_roll", text="Global - Y Axis", icon="ROLL_Y_NEG"
        ).type = "GLOBAL_NEG_Y"
        layout.operator(
            "armature.calculate_roll", text="Global - Z Axis", icon="ROLL_Z_NEG"
        ).type = "GLOBAL_NEG_Z"
        layout.label(text="- Other: -")
        layout.operator(
            "armature.calculate_roll", text="Active Bone", icon="BONE_DATA"
        ).type = "ACTIVE"
        layout.operator(
            "armature.calculate_roll", text="View Axis", icon="MANIPUL"
        ).type = "VIEW"
        layout.operator(
            "armature.calculate_roll", text="Cursor", icon="CURSOR"
        ).type = "CURSOR"


class VIEW3D_MT_edit_armature_delete(Menu):
    bl_label = "Delete"

    def draw(self, _context):
        layout = self.layout
        layout.operator_context = "EXEC_AREA"

        layout.operator("armature.delete", text="Bones", icon="DELETE")

        layout.separator()

        layout.operator("armature.dissolve", text="Dissolve Bones", icon="DELETE")


# BFA - menu
class VIEW3D_MT_edit_grease_pencil_arrange_strokes(Menu):
    bl_label = "Arrange Strokes"

    def draw(self, context):
        layout = self.layout

        layout.operator(
            "grease_pencil.reorder", text="Bring Forward", icon="MOVE_UP"
        ).direction = "UP"
        layout.operator(
            "grease_pencil.reorder", text="Send Backward", icon="MOVE_DOWN"
        ).direction = "DOWN"
        layout.operator(
            "grease_pencil.reorder", text="Bring to Front", icon="MOVE_TO_TOP"
        ).direction = "TOP"
        layout.operator(
            "grease_pencil.reorder", text="Send to Back", icon="MOVE_TO_BOTTOM"
        ).direction = "BOTTOM"


class VIEW3D_MT_weight_grease_pencil(Menu):
    bl_label = "Weights"

    def draw(self, _context):
        layout = self.layout

        layout.operator(
            "grease_pencil.vertex_group_normalize_all",
            text="Normalize All",
            icon="WEIGHT_NORMALIZE_ALL",
        )
        layout.operator(
            "grease_pencil.vertex_group_normalize",
            text="Normalize",
            icon="WEIGHT_NORMALIZE",
        )

        layout.separator()

        layout.operator(
            "grease_pencil.weight_invert", text="Invert Weight", icon="WEIGHT_INVERT"
        )
        layout.operator(
            "grease_pencil.vertex_group_smooth", text="Smooth", icon="WEIGHT_SMOOTH"
        )

        layout.separator()

        layout.operator(
            "grease_pencil.weight_sample", text="Sample Weight", icon="EYEDROPPER"
        )


class VIEW3D_MT_edit_greasepencil_animation(Menu):
    bl_label = "Animation"

    def draw(self, context):
        layout = self.layout
        layout.operator(
            "grease_pencil.insert_blank_frame",
            text="Insert Blank Keyframe (Active Layer)",
            icon="ADD",
        )
        layout.operator(
            "grease_pencil.insert_blank_frame",
            text="Insert Blank Keyframe (All Layers)",
            icon="ADD_ALL",
        ).all_layers = True

        layout.separator()
        layout.operator(
            "grease_pencil.frame_duplicate",
            text="Duplicate Active Keyframe (Active Layer)",
            icon="DUPLICATE",
        ).all = False
        layout.operator(
            "grease_pencil.frame_duplicate",
            text="Duplicate Active Keyframe (All Layers)",
            icon="DUPLICATE_ALL",
        ).all = True

        layout.separator()
        layout.operator(
            "grease_pencil.active_frame_delete",
            text="Delete Active Keyframe (Active Layer)",
            icon="DELETE",
        ).all = False
        layout.operator(
            "grease_pencil.active_frame_delete",
            text="Delete Active Keyframe (All Layers)",
            icon="DELETE_ALL",
        ).all = True


class VIEW3D_MT_edit_greasepencil_showhide(Menu):
    bl_label = "Show/Hide"

    def draw(self, _context):
        layout = self.layout

        layout.operator(
            "grease_pencil.layer_reveal", text="Show All Layers", icon="HIDE_OFF"
        )

        layout.separator()

        layout.operator(
            "grease_pencil.layer_hide", text="Hide Active Layer", icon="HIDE_ON"
        ).unselected = False
        layout.operator(
            "grease_pencil.layer_hide",
            text="Hide Inactive Layers",
            icon="HIDE_UNSELECTED",
        ).unselected = True


class VIEW3D_MT_edit_greasepencil_cleanup(Menu):
    bl_label = "Clean Up"

    def draw(self, context):
        ob = context.object

        layout = self.layout

        layout.operator("grease_pencil.clean_loose", icon="DELETE_LOOSE")
        layout.operator("grease_pencil.frame_clean_duplicate", icon="DELETE_DUPLICATE")

        if ob.mode == "EDIT":  # BFA - should only show in edit mode
            layout.operator(
                "grease_pencil.stroke_merge_by_distance",
                text="Merge by Distance",
                icon="REMOVE_DOUBLES",
            )
            layout.operator("grease_pencil.reproject", icon="REPROJECT")


class VIEW3D_MT_edit_greasepencil(Menu):
    bl_label = "Grease Pencil"

    def draw(self, _context):
        layout = self.layout

        layout.menu("VIEW3D_MT_transform")
        layout.menu("VIEW3D_MT_mirror")
        layout.menu("GREASE_PENCIL_MT_snap")

        layout.separator()

        layout.menu("GREASE_PENCIL_MT_layer_active", text="Active Layer")

        layout.separator()

        layout.menu("VIEW3D_MT_edit_greasepencil_animation", text="Animation")
        layout.operator(
            "grease_pencil.interpolate_sequence",
            text="Interpolate Sequence",
            icon="SEQUENCE",
        ).use_selection = True
        layout.operator(
            "grease_pencil.duplicate_move", text="Duplicate", icon="DUPLICATE"
        )

        layout.separator()

        layout.operator("grease_pencil.copy", text="Copy", icon="COPYDOWN")
        layout.operator("grease_pencil.paste", text="Paste", icon="PASTEDOWN").type = 'ACTIVE'
        layout.operator("grease_pencil.paste", text="Paste by Layer").type = 'LAYER'

        layout.operator_menu_enum("grease_pencil.dissolve", "type")
        layout.menu("VIEW3D_MT_edit_greasepencil_delete")

        layout.separator()

        layout.menu("VIEW3D_MT_edit_greasepencil_cleanup")
        layout.menu("VIEW3D_MT_edit_greasepencil_showhide")

        layout.separator()
        layout.operator_menu_enum("grease_pencil.separate", "mode", text="Separate")


class VIEW3D_MT_edit_greasepencil_stroke(Menu):
    bl_label = "Stroke"

    def draw(self, context):
        layout = self.layout

        tool_settings = context.tool_settings
        settings = tool_settings.gpencil_sculpt
        mode = (
            tool_settings.gpencil_selectmode_edit
        )  # bfa - the select mode for grease pencils

        layout.operator(
            "grease_pencil.stroke_subdivide", text="Subdivide", icon="SUBDIVIDE_EDGES"
        )
        layout.operator(
            "grease_pencil.stroke_subdivide_smooth",
            text="Subdivide and Smooth",
            icon="SUBDIVIDE_EDGES",
        )
        # bfa - not in stroke mode. It is greyed out for this mode, so hide.
        if mode != "STROKE":
            layout.operator(
                "grease_pencil.stroke_simplify", text="Fixed", icon="MOD_SIMPLIFY"
            ).mode = "FIXED"
            layout.operator(
                "grease_pencil.stroke_simplify", text="Adaptive"
            ).mode = "ADAPTIVE"
            layout.operator(
                "grease_pencil.stroke_simplify", text="Sample"
            ).mode = "SAMPLE"
            layout.operator(
                "grease_pencil.stroke_simplify", text="Merge"
            ).mode = "MERGE"
        layout.separator()
        layout.operator_menu_enum("grease_pencil.join_selection", "type", text="Join")

        layout.separator()

        layout.menu("GREASE_PENCIL_MT_move_to_layer")
        layout.menu("VIEW3D_MT_grease_pencil_assign_material")
        layout.operator("grease_pencil.set_active_material", icon="MATERIAL")
        layout.menu("VIEW3D_MT_edit_grease_pencil_arrange_strokes")  # BFA - menu

        layout.separator()

        layout.operator(
            "grease_pencil.cyclical_set", text="Close", icon="TOGGLE_CLOSE"
        ).type = "CLOSE"
        layout.operator(
            "grease_pencil.cyclical_set", text="Toggle Cyclic", icon="TOGGLE_CYCLIC"
        ).type = "TOGGLE"
        layout.operator_menu_enum(
            "grease_pencil.caps_set", text="Set Caps", property="type"
        )
        layout.operator("grease_pencil.stroke_switch_direction", icon="FLIP")
        layout.operator(
            "grease_pencil.set_start_point", text="Set Start Point", icon="STARTPOINT"
        )

        layout.separator()

        layout.operator(
            "grease_pencil.set_uniform_thickness",
            text="Normalize Thickness",
            icon="MOD_THICKNESS",
        )
        layout.operator(
            "grease_pencil.set_uniform_opacity",
            text="Normalize Opacity",
            icon="MOD_OPACITY",
        )

        layout.separator()

        layout.operator_menu_enum("grease_pencil.set_curve_type", property="type")
        layout.operator("grease_pencil.set_curve_resolution", icon="SPLINE_RESOLUTION")

        layout.separator()

        layout.operator("grease_pencil.reset_uvs", icon="RESET")


class VIEW3D_MT_edit_greasepencil_point(Menu):
    bl_label = "Point"

    def draw(self, _context):
        layout = self.layout

        layout.operator(
            "grease_pencil.extrude_move", text="Extrude", icon="EXTRUDE_REGION"
        )

        layout.separator()

        layout.operator(
            "grease_pencil.stroke_smooth", text="Smooth", icon="PARTICLEBRUSH_SMOOTH"
        )

        layout.separator()

        layout.menu("VIEW3D_MT_greasepencil_vertex_group")

        layout.separator()

        layout.operator_menu_enum("grease_pencil.set_handle_type", property="type")


class VIEW3D_MT_edit_curves_add(Menu):
    bl_label = "Add"
    bl_translation_context = i18n_contexts.operator_default

    def draw(self, _context):
        layout = self.layout

        layout.operator("curves.add_bezier", text="Bezier", icon="CURVE_BEZCURVE")
        layout.operator("curves.add_circle", text="Circle", icon="CURVE_BEZCIRCLE")


class VIEW3D_MT_edit_curves(Menu):
    bl_label = "Curves"

    def draw(self, _context):
        layout = self.layout

        layout.menu("VIEW3D_MT_transform")
        layout.separator()
        layout.operator("curves.duplicate_move", icon="DUPLICATE")
        layout.separator()
        layout.operator("curves.attribute_set", icon="NODE_ATTRIBUTE")
        layout.operator("curves.delete", icon="DELETE")
        layout.operator("curves.cyclic_toggle", icon="TOGGLE_CYCLIC")
        layout.operator_menu_enum("curves.curve_type_set", "type")
        layout.template_node_operator_asset_menu_items(catalog_path=self.bl_label)


class VIEW3D_MT_edit_curves_control_points(Menu):
    bl_label = "Control Points"

    def draw(self, _context):
        layout = self.layout

        layout.operator("curves.extrude_move", icon="EXTRUDE_REGION")
        layout.operator_menu_enum("curves.handle_type_set", "type")


class VIEW3D_MT_edit_curves_segments(Menu):
    bl_label = "Segments"

    def draw(self, _context):
        layout = self.layout

        layout.operator("curves.subdivide", icon="SUBDIVIDE_EDGES")
        layout.operator("curves.switch_direction", icon="SWITCH_DIRECTION")


class VIEW3D_MT_edit_curves_context_menu(Menu):
    bl_label = "Curves"

    def draw(self, _context):
        layout = self.layout

        layout.operator_context = "INVOKE_DEFAULT"

        layout.operator("curves.subdivide", icon="SUBDIVIDE_EDGES")
        layout.operator("curves.extrude_move", icon="EXTRUDE_REGION")

        layout.separator()

        layout.operator_menu_enum("curves.handle_type_set", "type")

        layout.separator()

        layout.operator("curves.split")


class VIEW3D_MT_edit_pointcloud(Menu):
    bl_label = "Point Cloud"

    def draw(self, context):
        layout = self.layout
        layout.menu("VIEW3D_MT_transform")
        layout.separator()
        layout.operator("pointcloud.duplicate_move")
        layout.separator()
        layout.operator("pointcloud.attribute_set")
        layout.operator("pointcloud.delete")
        layout.operator("pointcloud.separate")
        layout.template_node_operator_asset_menu_items(catalog_path=self.bl_label)


class VIEW3D_MT_object_mode_pie(Menu):
    bl_label = "Mode"

    def draw(self, _context):
        layout = self.layout

        pie = layout.menu_pie()
        pie.operator_enum("object.mode_set", "mode")


class VIEW3D_MT_view_pie(Menu):
    bl_label = "View"
    bl_idname = "VIEW3D_MT_view_pie"

    def draw(self, _context):
        layout = self.layout

        pie = layout.menu_pie()
        # pie.operator_enum("view3d.view_axis", "type") #BFA - Opted to the
        # operators that contain consistenty iconography

        # 4 - LEFT
        pie.operator(
            "view3d.view_axis", text="Left", icon="VIEW_LEFT"
        ).type = "LEFT"  # BFA - Icon changed
        # 6 - RIGHT
        pie.operator(
            "view3d.view_axis", text="Right", icon="VIEW_RIGHT"
        ).type = "RIGHT"  # BFA - Icon changed
        # 2 - BOTTOM
        pie.operator(
            "view3d.view_axis", text="Bottom", icon="VIEW_BOTTOM"
        ).type = "BOTTOM"  # BFA - Icon changed
        # 8 - TOP
        pie.operator(
            "view3d.view_axis", text="Top", icon="VIEW_TOP"
        ).type = "TOP"  # BFA - Icon changed
        # 7 - TOP - LEFT
        pie.operator(
            "view3d.view_axis", text="Back", icon="VIEW_BACK"
        ).type = "BACK"  # BFA - Icon Added
        # 9 - TOP - RIGHT
        pie.operator(
            "view3d.view_axis", text="Front", icon="VIEW_FRONT"
        ).type = "FRONT"  # BFA - Icon Added

        # 1 - BOTTOM - LEFT
        pie.operator("view3d.view_camera", text="View Camera", icon="CAMERA_DATA")
        # 3 - BOTTOM - RIGHT
        pie.operator("view3d.view_selected", text="View Selected", icon="VIEW_SELECTED")


class VIEW3D_MT_transform_gizmo_pie(Menu):
    bl_label = "View"

    def draw(self, context):
        layout = self.layout

        pie = layout.menu_pie()
        # 1: Left
        pie.operator(
            "view3d.transform_gizmo_set", text="Move", icon="TRANSFORM_MOVE"
        ).type = {"TRANSLATE"}
        # 2: Right
        pie.operator(
            "view3d.transform_gizmo_set", text="Rotate", icon="TRANSFORM_ROTATE"
        ).type = {"ROTATE"}
        # 3: Down
        pie.operator(
            "view3d.transform_gizmo_set", text="Scale", icon="TRANSFORM_SCALE"
        ).type = {"SCALE"}
        # 4: Up
        pie.prop(context.space_data, "show_gizmo", text="Show Gizmos", icon="GIZMO")
        # 5: Up/Left
        pie.operator("view3d.transform_gizmo_set", text="All", icon="GIZMO").type = {
            "TRANSLATE",
            "ROTATE",
            "SCALE",
        }


class VIEW3D_MT_shading_pie(Menu):
    bl_label = "Shading"

    def draw(self, context):
        layout = self.layout
        pie = layout.menu_pie()

        view = context.space_data

        pie.prop(view.shading, "type", expand=True)


class VIEW3D_MT_shading_ex_pie(Menu):
    bl_label = "Shading"

    def draw(self, context):
        layout = self.layout
        pie = layout.menu_pie()

        view = context.space_data

        pie.prop_enum(view.shading, "type", value="WIREFRAME")
        pie.prop_enum(view.shading, "type", value="SOLID")

        # Note this duplicates "view3d.toggle_xray" logic, so we can see the active item: #58661.
        if context.pose_object:
            pie.prop(view.overlay, "show_xray_bone", icon="XRAY")
        else:
            xray_active = (context.mode == "EDIT_MESH") or (
                view.shading.type in {"SOLID", "WIREFRAME"}
            )
            if xray_active:
                sub = pie
            else:
                sub = pie.row()
                sub.active = False
            sub.prop(
                view.shading,
                "show_xray_wireframe"
                if (view.shading.type == "WIREFRAME")
                else "show_xray",
                text="Toggle X-Ray",
                icon="XRAY",
            )

        pie.prop(view.overlay, "show_overlays", text="Toggle Overlays", icon="OVERLAY")

        pie.prop_enum(view.shading, "type", value="MATERIAL")
        pie.prop_enum(view.shading, "type", value="RENDERED")


class VIEW3D_MT_pivot_pie(Menu):
    bl_label = "Pivot Point"

    def draw(self, context):
        layout = self.layout
        pie = layout.menu_pie()

        tool_settings = context.tool_settings
        obj = context.active_object
        mode = context.mode

        pie.prop_enum(
            tool_settings, "transform_pivot_point", value="BOUNDING_BOX_CENTER"
        )
        pie.prop_enum(tool_settings, "transform_pivot_point", value="CURSOR")
        pie.prop_enum(
            tool_settings, "transform_pivot_point", value="INDIVIDUAL_ORIGINS"
        )
        pie.prop_enum(tool_settings, "transform_pivot_point", value="MEDIAN_POINT")
        pie.prop_enum(tool_settings, "transform_pivot_point", value="ACTIVE_ELEMENT")
        if (obj is None) or (mode in {"OBJECT", "POSE", "WEIGHT_PAINT"}):
            pie.prop(tool_settings, "use_transform_pivot_point_align")
        if mode in {"EDIT_GPENCIL", "EDIT_GREASE_PENCIL"}:
            pie.prop(tool_settings.gpencil_sculpt, "use_scale_thickness")


class VIEW3D_MT_orientations_pie(Menu):
    bl_label = "Orientation"

    def draw(self, context):
        layout = self.layout
        pie = layout.menu_pie()
        scene = context.scene

        pie.prop(scene.transform_orientation_slots[0], "type", expand=True)


class VIEW3D_MT_snap_pie(Menu):
    bl_label = "Snap"

    def draw(self, _context):
        layout = self.layout
        pie = layout.menu_pie()

        pie.operator(
            "view3d.snap_cursor_to_grid", text="Cursor to Grid", icon="CURSORTOGRID"
        )
        pie.operator(
            "view3d.snap_selected_to_grid",
            text="Selection to Grid",
            icon="SELECTIONTOGRID",
        )
        pie.operator(
            "view3d.snap_cursor_to_selected",
            text="Cursor to Selected",
            icon="CURSORTOSELECTION",
        )
        pie.operator(
            "view3d.snap_selected_to_cursor",
            text="Selection to Cursor",
            icon="SELECTIONTOCURSOR",
        ).use_offset = False
        pie.operator(
            "view3d.snap_selected_to_cursor",
            text="Selection to Cursor (Keep Offset)",
            icon="SELECTIONTOCURSOROFFSET",
        ).use_offset = True
        pie.operator(
            "view3d.snap_selected_to_active",
            text="Selection to Active",
            icon="SELECTIONTOACTIVE",
        )
        pie.operator(
            "view3d.snap_cursor_to_center",
            text="Cursor to World Origin",
            icon="CURSORTOCENTER",
        )
        pie.operator(
            "view3d.snap_cursor_to_active",
            text="Cursor to Active",
            icon="CURSORTOACTIVE",
        )


class VIEW3D_MT_proportional_editing_falloff_pie(Menu):
    bl_label = "Proportional Editing Falloff"

    def draw(self, context):
        layout = self.layout
        pie = layout.menu_pie()

        tool_settings = context.scene.tool_settings

        pie.prop(tool_settings, "proportional_edit_falloff", expand=True)


class VIEW3D_MT_sculpt_mask_edit_pie(Menu):
    bl_label = "Mask Edit"

    def draw(self, _context):
        layout = self.layout
        pie = layout.menu_pie()

        props = pie.operator(
            "paint.mask_flood_fill", text="Invert Mask", icon="INVERT_MASK"
        )  # BFA - icon
        props.mode = "INVERT"
        props = pie.operator(
            "paint.mask_flood_fill", text="Clear Mask", icon="CLEAR_MASK"
        )  # BFA - icon
        props.mode = "VALUE"
        props.value = 0.0
        props = pie.operator(
            "sculpt.mask_filter", text="Smooth Mask", icon="PARTICLEBRUSH_SMOOTH"
        )  # BFA - icon
        props.filter_type = "SMOOTH"
        props = pie.operator(
            "sculpt.mask_filter", text="Sharpen Mask", icon="SHARPEN"
        )  # BFA - icon
        props.filter_type = "SHARPEN"
        props = pie.operator(
            "sculpt.mask_filter", text="Grow Mask", icon="SELECTMORE"
        )  # BFA - icon
        props.filter_type = "GROW"
        props = pie.operator(
            "sculpt.mask_filter", text="Shrink Mask", icon="SELECTLESS"
        )  # BFA - icon
        props.filter_type = "SHRINK"
        props = pie.operator(
            "sculpt.mask_filter", text="Increase Contrast", icon="INC_CONTRAST"
        )  # BFA - icon
        props.filter_type = "CONTRAST_INCREASE"
        props.auto_iteration_count = False
        props = pie.operator(
            "sculpt.mask_filter", text="Decrease Contrast", icon="DEC_CONTRAST"
        )  # BFA - icon
        props.filter_type = "CONTRAST_DECREASE"
        props.auto_iteration_count = False


class VIEW3D_MT_sculpt_automasking_pie(Menu):
    bl_label = "Automasking"

    def draw(self, context):
        layout = self.layout
        pie = layout.menu_pie()

        tool_settings = context.tool_settings
        sculpt = tool_settings.sculpt

        pie.prop(sculpt, "use_automasking_topology", text="Topology")
        pie.prop(sculpt, "use_automasking_face_sets", text="Face Sets")
        pie.prop(sculpt, "use_automasking_boundary_edges", text="Mesh Boundary")
        pie.prop(
            sculpt, "use_automasking_boundary_face_sets", text="Face Sets Boundary"
        )
        pie.prop(sculpt, "use_automasking_cavity", text="Cavity")
        pie.prop(sculpt, "use_automasking_cavity_inverted", text="Cavity (Inverted)")
        pie.prop(sculpt, "use_automasking_start_normal", text="Area Normal")
        pie.prop(sculpt, "use_automasking_view_normal", text="View Normal")


class VIEW3D_MT_grease_pencil_sculpt_automasking_pie(Menu):
    bl_label = "Automasking"

    def draw(self, context):
        layout = self.layout
        pie = layout.menu_pie()

        tool_settings = context.tool_settings
        sculpt = tool_settings.gpencil_sculpt

        pie.prop(sculpt, "use_automasking_stroke", text="Stroke")
        pie.prop(sculpt, "use_automasking_layer_stroke", text="Layer")
        pie.prop(sculpt, "use_automasking_material_stroke", text="Material")
        pie.prop(sculpt, "use_automasking_layer_active", text="Active Layer")
        pie.prop(sculpt, "use_automasking_material_active", text="Active Material")


class VIEW3D_MT_sculpt_face_sets_edit_pie(Menu):
    bl_label = "Face Sets Edit"

    def draw(self, _context):
        layout = self.layout
        pie = layout.menu_pie()

        props = pie.operator(
            "sculpt.face_sets_create", text="Face Set from Masked", icon="MOD_MASK"
        )  # BFA - Icon
        props.mode = "MASKED"

        props = pie.operator(
            "sculpt.face_sets_create", text="Face Set from Visible", icon="FILL_MASK"
        )  # BFA - Icon
        props.mode = "VISIBLE"

        pie.operator(
            "paint.visibility_invert", text="Invert Visible", icon="INVERT_MASK"
        )  # BFA - Icon

        props = pie.operator("paint.hide_show_all", icon="HIDE_OFF")  # BFA - Icon
        props.action = "SHOW"


class VIEW3D_MT_wpaint_vgroup_lock_pie(Menu):
    bl_label = "Vertex Group Locks"

    def draw(self, _context):
        layout = self.layout
        pie = layout.menu_pie()

        # 1: Left
        props = pie.operator("object.vertex_group_lock", icon="LOCKED", text="Lock All")
        props.action, props.mask = "LOCK", "ALL"
        # 2: Right
        props = pie.operator(
            "object.vertex_group_lock", icon="UNLOCKED", text="Unlock All"
        )
        props.action, props.mask = "UNLOCK", "ALL"
        # 3: Down
        props = pie.operator(
            "object.vertex_group_lock", icon="UNLOCKED", text="Unlock Selected"
        )
        props.action, props.mask = "UNLOCK", "SELECTED"
        # 4: Up
        props = pie.operator(
            "object.vertex_group_lock", icon="LOCKED", text="Lock Selected"
        )
        props.action, props.mask = "LOCK", "SELECTED"
        # 5: Up/Left
        props = pie.operator(
            "object.vertex_group_lock", icon="LOCKED", text="Lock Unselected"
        )
        props.action, props.mask = "LOCK", "UNSELECTED"
        # 6: Up/Right
        props = pie.operator(
            "object.vertex_group_lock",
            text="Lock Only Selected",
            icon="RESTRICT_SELECT_OFF",
        )
        props.action, props.mask = "LOCK", "INVERT_UNSELECTED"
        # 7: Down/Left
        props = pie.operator(
            "object.vertex_group_lock",
            text="Lock Only Unselected",
            icon="RESTRICT_SELECT_ON",
        )
        props.action, props.mask = "UNLOCK", "INVERT_UNSELECTED"
        # 8: Down/Right
        props = pie.operator(
            "object.vertex_group_lock", text="Invert Locks", icon="INVERSE"
        )
        props.action, props.mask = "INVERT", "ALL"


# ********** Panel **********


class VIEW3D_PT_active_tool(Panel, ToolActivePanelHelper):
    bl_space_type = "VIEW_3D"
    bl_region_type = "UI"
    bl_category = "Tool"
    # See comment below.
    # bl_options = {'HIDE_HEADER'}

    # Don't show in properties editor.
    @classmethod
    def poll(cls, context):
        return context.area.type == "VIEW_3D"


# FIXME(campbell): remove this second panel once 'HIDE_HEADER' works with category tabs,
# Currently pinning allows ordering headerless panels below panels with headers.
class VIEW3D_PT_active_tool_duplicate(Panel, ToolActivePanelHelper):
    bl_space_type = "VIEW_3D"
    bl_region_type = "UI"
    bl_category = "Tool"
    bl_options = {"HIDE_HEADER"}

    # Only show in properties editor.
    @classmethod
    def poll(cls, context):
        return context.area.type != "VIEW_3D"


# BFA - heavily modified, careful
class VIEW3D_PT_view3d_properties(Panel):
    bl_space_type = "VIEW_3D"
    bl_region_type = "UI"
    bl_category = "View"
    bl_label = "View"
    bl_options = {"DEFAULT_CLOSED"}

    def draw(self, context):
        layout = self.layout

        view = context.space_data

        layout.use_property_split = True
        layout.use_property_decorate = False  # No animation.

        col = layout.column()

        subcol = col.column()
        subcol.active = bool(
            view.region_3d.view_perspective != "CAMERA" or view.region_quadviews
        )
        subcol.prop(view, "lens", text="Focal Length")

        subcol = col.column(align=True)
        subcol.prop(view, "clip_start", text="Clip Near")
        subcol.prop(
            view, "clip_end", text="Clip Far", text_ctxt=i18n_contexts.id_camera
        )

        subcol.separator()

        col = layout.column()

        subcol = col.column()
        subcol.use_property_split = False
        row = subcol.row()
        split = row.split(factor=0.65)
        split.prop(view, "use_local_camera")
        if view.use_local_camera:
            split.label(icon="DISCLOSURE_TRI_DOWN")
        else:
            split.label(icon="DISCLOSURE_TRI_RIGHT")

        if view.use_local_camera:
            row = subcol.row()
            row.use_property_split = True
            row.prop(view, "camera", text="")

        row = subcol.row(align=True)
        if view.region_3d.view_perspective == "CAMERA":
            row = subcol.row()
            subcol.prop(view.overlay, "show_camera_passepartout", text="Passepartout")

        subcol.use_property_split = False
        subcol.prop(view, "use_render_border")


# BFA - not used
# class VIEW3D_PT_view3d_lock(Panel):


# bfa panel
class VIEW3D_PT_view3d_properties_edit(Panel):
    bl_space_type = "VIEW_3D"
    bl_region_type = "UI"
    bl_category = "View"
    bl_label = "Edit"
    bl_options = {"DEFAULT_CLOSED"}

    def draw(self, context):
        layout = self.layout

        tool_settings = context.tool_settings
        layout.prop(tool_settings, "lock_object_mode")


# bfa panel
class VIEW3D_PT_view3d_camera_lock(Panel):
    bl_space_type = "VIEW_3D"
    bl_region_type = "UI"
    bl_category = "View"
    bl_label = "Camera Lock"
    bl_parent_id = "VIEW3D_PT_view3d_properties"

    def draw(self, context):
        layout = self.layout

        layout.use_property_split = True
        layout.use_property_decorate = False  # No animation.

        view = context.space_data

        col = layout.column(align=True)
        sub = col.column()
        sub.active = bool(
            view.region_3d.view_perspective != "CAMERA" or view.region_quadviews
        )

        sub.prop(view, "lock_object")
        lock_object = view.lock_object
        if lock_object:
            if lock_object.type == "ARMATURE":
                sub.prop_search(
                    view,
                    "lock_bone",
                    lock_object.data,
                    "edit_bones" if lock_object.mode == "EDIT" else "bones",
                    text="Bone",
                )
        else:
            col = layout.column(align=True)
            col.use_property_split = False
            col.prop(view, "lock_cursor", text="Lock To 3D Cursor")

        col.use_property_split = False
        col.prop(view, "lock_camera", text="Camera to View")
        col.prop(view.region_3d, "lock_rotation", text="Lock View Rotation")


class VIEW3D_PT_view3d_cursor(Panel):
    bl_space_type = "VIEW_3D"
    bl_region_type = "UI"
    bl_category = "View"
    bl_label = "3D Cursor"
    bl_options = {"DEFAULT_CLOSED"}

    def draw(self, context):
        layout = self.layout

        cursor = context.scene.cursor

        layout.use_property_split = True
        layout.use_property_decorate = False

        layout.column().prop(cursor, "location", text="Location")
        rotation_mode = cursor.rotation_mode
        if rotation_mode == "QUATERNION":
            layout.column().prop(cursor, "rotation_quaternion", text="Rotation")
        elif rotation_mode == "AXIS_ANGLE":
            layout.column().prop(cursor, "rotation_axis_angle", text="Rotation")
        else:
            layout.column().prop(cursor, "rotation_euler", text="Rotation")
        layout.prop(cursor, "rotation_mode", text="")


class VIEW3D_PT_collections(Panel):
    bl_space_type = "VIEW_3D"
    bl_region_type = "UI"
    bl_category = "View"
    bl_label = "Collections"
    bl_options = {"DEFAULT_CLOSED"}

    def _draw_collection(
        self, layout, view_layer, use_local_collections, collection, index
    ):
        need_separator = index
        for child in collection.children:
            index += 1

            if child.exclude:
                continue

            if child.collection.hide_viewport:
                continue

            if need_separator:
                layout.separator()
                need_separator = False

            icon = "BLANK1"
            # has_objects = True
            if child.has_selected_objects(view_layer):
                icon = "LAYER_ACTIVE"
            elif child.has_objects():
                icon = "LAYER_USED"
            else:
                # has_objects = False
                pass

            row = layout.row()
            row.use_property_decorate = False
            sub = row.split(factor=0.98)
            subrow = sub.row()
            subrow.alignment = "LEFT"
            subrow.operator(
                "object.hide_collection",
                text=child.name,
                icon=icon,
                emboss=False,
            ).collection_index = index

            sub = row.split()
            subrow = sub.row(align=True)
            subrow.alignment = "RIGHT"
            if not use_local_collections:
                subrow.active = (
                    collection.is_visible
                )  # Parent collection runtime visibility
                subrow.prop(child, "hide_viewport", text="", emboss=False)
            else:
                subrow.active = (
                    collection.visible_get()
                )  # Parent collection runtime visibility
                icon = "HIDE_OFF" if child.visible_get() else "HIDE_ON"
                props = subrow.operator(
                    "object.hide_collection", text="", icon=icon, emboss=False
                )
                props.collection_index = index
                props.toggle = True

        for child in collection.children:
            index = self._draw_collection(
                layout, view_layer, use_local_collections, child, index
            )

        return index

    def draw(self, context):
        layout = self.layout
        layout.use_property_split = False

        view = context.space_data
        view_layer = context.view_layer

        layout.use_property_split = False
        layout.prop(view, "use_local_collections")
        layout.separator()

        # We pass index 0 here because the index is increased
        # so the first real index is 1
        # And we start with index as 1 because we skip the master collection
        self._draw_collection(
            layout,
            view_layer,
            view.use_local_collections,
            view_layer.layer_collection,
            0,
        )


class VIEW3D_PT_object_type_visibility(Panel):
    bl_space_type = "VIEW_3D"
    bl_region_type = "HEADER"
    bl_label = "Selectability & Visibility"
    bl_ui_units_x = 8

    # Allows derived classes to pass view data other than context.space_data.
    # This is used by the official VR add-on, which passes XrSessionSettings
    # since VR has a 3D view that only exists for the duration of the VR session.
    def draw_ex(self, _context, view, show_select):
        layout = self.layout
        layout.use_property_split = True
        layout.use_property_decorate = False

        layout.label(text="Selectability & Visibility")
        layout.separator()
        col = layout.column(align=True)

        attr_object_types = (
            ("mesh", "Mesh", "OUTLINER_OB_MESH"),
            ("curve", "Curve", "OUTLINER_OB_CURVE"),
            ("surf", "Surface", "OUTLINER_OB_SURFACE"),
            ("meta", "Meta", "OUTLINER_OB_META"),
            ("font", "Text", "OUTLINER_OB_FONT"),
            (None, None, None),
            ("curves", "Hair Curves", "HAIR_DATA"),
            ("pointcloud", "Point Cloud", "OUTLINER_OB_POINTCLOUD"),
            ("volume", "Volume", "OUTLINER_OB_VOLUME"),
            ("grease_pencil", "Grease Pencil", "OUTLINER_OB_GREASEPENCIL"),
            ("armature", "Armature", "OUTLINER_OB_ARMATURE"),
            (None, None, None),
            ("lattice", "Lattice", "OUTLINER_OB_LATTICE"),
            ("empty", "Empty", "OUTLINER_OB_EMPTY"),
            ("light", "Light", "OUTLINER_OB_LIGHT"),
            ("light_probe", "Light Probe", "OUTLINER_OB_LIGHTPROBE"),
            ("camera", "Camera", "OUTLINER_OB_CAMERA"),
            ("speaker", "Speaker", "OUTLINER_OB_SPEAKER"),
        )

        for attr, attr_name, attr_icon in attr_object_types:
            if attr is None:
                col.separator()
                continue

            if attr == "curves" and not hasattr(bpy.data, "hair_curves"):
                continue
            elif attr == "pointcloud" and not hasattr(bpy.data, "pointclouds"):
                continue

            attr_v = "show_object_viewport_" + attr
            icon_v = "HIDE_OFF" if getattr(view, attr_v) else "HIDE_ON"

            row = col.row(align=True)
            row.label(text=attr_name, icon=attr_icon)

            if show_select:
                attr_s = "show_object_select_" + attr
                icon_s = (
                    "RESTRICT_SELECT_OFF"
                    if getattr(view, attr_s)
                    else "RESTRICT_SELECT_ON"
                )

                rowsub = row.row(align=True)
                rowsub.active = getattr(view, attr_v)
                rowsub.prop(view, attr_s, text="", icon=icon_s, emboss=False)

            row.prop(view, attr_v, text="", icon=icon_v, emboss=False)

    def draw(self, context):
        view = context.space_data
        self.draw_ex(context, view, True)


class VIEW3D_PT_shading(Panel):
    bl_space_type = "VIEW_3D"
    bl_region_type = "HEADER"
    bl_label = "Shading"
    bl_ui_units_x = 12

    @classmethod
    def get_shading(cls, context):
        # Get settings from 3D viewport or OpenGL render engine
        view = context.space_data
        if view.type == "VIEW_3D":
            return view.shading
        else:
            return context.scene.display.shading

    def draw(self, _context):
        layout = self.layout
        layout.label(text="Viewport Shading")


class VIEW3D_PT_shading_lighting(Panel):
    bl_space_type = "VIEW_3D"
    bl_region_type = "HEADER"
    bl_label = "Lighting"
    bl_parent_id = "VIEW3D_PT_shading"

    @classmethod
    def poll(cls, context):
        shading = VIEW3D_PT_shading.get_shading(context)
        if shading.type in {"SOLID", "MATERIAL"}:
            return True
        if shading.type == "RENDERED":
            engine = context.scene.render.engine
            if engine == "BLENDER_EEVEE_NEXT":
                return True
        return False

    def draw(self, context):
        layout = self.layout
        shading = VIEW3D_PT_shading.get_shading(context)

        col = layout.column()
        split = col.split(factor=0.9)

        if shading.type == "SOLID":
            row = split.row()
            row.separator()
            row.prop(shading, "light", expand=True)
            col = split.column()

            split = layout.split(factor=0.9)
            col = split.column()
            sub = col.row()

            if shading.light == "STUDIO":
                prefs = context.preferences
                system = prefs.system

                if not system.use_studio_light_edit:
                    sub.scale_y = 0.6  # Smaller studio-light preview.
                    row = sub.row()
                    row.separator()
                    row.template_icon_view(shading, "studio_light", scale_popup=3.0)
                else:
                    row = sub.row()
                    row.separator()
                    row.prop(
                        system,
                        "use_studio_light_edit",
                        text="Disable Studio Light Edit",
                        icon="NONE",
                        toggle=True,
                    )

                col = split.column()
                col.operator(
                    "screen.userpref_show", emboss=False, text="", icon="PREFERENCES"
                ).section = "LIGHTS"

                split = layout.split(factor=0.9)
                col = split.column()

                row = col.row()
                row.separator()
                row.prop(
                    shading,
                    "use_world_space_lighting",
                    text="",
                    icon="WORLD",
                    toggle=True,
                )
                row = row.row()
                if shading.use_world_space_lighting:
                    row.prop(shading, "studiolight_rotate_z", text="Rotation")
                    col = split.column()  # to align properly with above

            elif shading.light == "MATCAP":
                sub.scale_y = 0.6  # smaller matcap preview
                row = sub.row()
                row.separator()
                row.template_icon_view(shading, "studio_light", scale_popup=3.0)

                col = split.column()
                col.operator(
                    "screen.userpref_show", emboss=False, text="", icon="PREFERENCES"
                ).section = "LIGHTS"
                col.operator(
                    "view3d.toggle_matcap_flip",
                    emboss=False,
                    text="",
                    icon="ARROW_LEFTRIGHT",
                )

        elif shading.type == "MATERIAL":
            row = col.row()
            row.separator()
            row.prop(shading, "use_scene_lights")
            row = col.row()
            row.separator()
            row.prop(shading, "use_scene_world")
            col = layout.column()
            split = col.split(factor=0.9)

            if not shading.use_scene_world:
                col = split.column()
                sub = col.row()
                sub.scale_y = 0.6
                row = sub.row()
                row.separator()
                row.template_icon_view(shading, "studio_light", scale_popup=3)

                col = split.column()
                col.operator(
                    "screen.userpref_show", emboss=False, text="", icon="PREFERENCES"
                ).section = "LIGHTS"

                split = layout.split(factor=0.9)
                col = split.column()

                engine = context.scene.render.engine
                row = col.row()
                if engine == "BLENDER_WORKBENCH":
                    row.separator()
                    row.prop(
                        shading,
                        "use_studiolight_view_rotation",
                        text="",
                        icon="WORLD",
                        toggle=True,
                    )
                row = row.row()
                row.prop(shading, "studiolight_rotate_z", text="Rotation")

                row = col.row()
                row.separator()
                row.prop(shading, "studiolight_intensity")
                row = col.row()
                row.separator()
                row.prop(shading, "studiolight_background_alpha")
                row = col.row()
                row.separator()
                row.prop(shading, "studiolight_background_blur")
                col = split.column()  # to align properly with above

        elif shading.type == "RENDERED":
            row = col.row()
            row.separator()
            row.prop(shading, "use_scene_lights_render")
            row = col.row()
            row.separator()
            row.prop(shading, "use_scene_world_render")

            if not shading.use_scene_world_render:
                col = layout.column()
                split = col.split(factor=0.9)

                col = split.column()
                sub = col.row()
                sub.scale_y = 0.6
                row = sub.row()
                row.separator()
                row.template_icon_view(shading, "studio_light", scale_popup=3)

                col = split.column()
                col.operator(
                    "screen.userpref_show", emboss=False, text="", icon="PREFERENCES"
                ).section = "LIGHTS"

                split = layout.split(factor=0.9)
                col = split.column()
                row = col.row()
                row.separator()
                row.prop(shading, "studiolight_rotate_z", text="Rotation")
                row = col.row()
                row.separator()
                row.prop(shading, "studiolight_intensity")
                row = col.row()
                row.separator()
                row.prop(shading, "studiolight_background_alpha")
                engine = context.scene.render.engine
                row = col.row()
                row.separator()
                row.prop(shading, "studiolight_background_blur")
                col = split.column()  # to align properly with above
            else:
                row = col.row()
                row.separator()
                row.label(icon="DISCLOSURE_TRI_RIGHT")


class VIEW3D_PT_shading_color(Panel):
    bl_space_type = "VIEW_3D"
    bl_region_type = "HEADER"
    bl_label = "Wire Color"
    bl_parent_id = "VIEW3D_PT_shading"

    def _draw_color_type(self, context):
        layout = self.layout
        shading = VIEW3D_PT_shading.get_shading(context)

        layout.grid_flow(columns=3, align=True).prop(shading, "color_type", expand=True)
        if shading.color_type == "SINGLE":
            layout.row().prop(shading, "single_color", text="")

    def _draw_background_color(self, context):
        layout = self.layout
        shading = VIEW3D_PT_shading.get_shading(context)

        layout.row().label(text="Background")
        layout.row().prop(shading, "background_type", expand=True)
        if shading.background_type == "VIEWPORT":
            layout.row().prop(shading, "background_color", text="")

    def draw(self, context):
        layout = self.layout
        shading = VIEW3D_PT_shading.get_shading(context)

        self.layout.row().prop(shading, "wireframe_color_type", expand=True)
        self.layout.separator()

        if shading.type == "SOLID":
            layout.row().label(text="Color")
            self._draw_color_type(context)
            self.layout.separator()
            self._draw_background_color(context)
        elif shading.type == "WIREFRAME":
            self._draw_background_color(context)


class VIEW3D_PT_shading_options(Panel):
    bl_space_type = "VIEW_3D"
    bl_region_type = "HEADER"
    bl_label = "Options"
    bl_parent_id = "VIEW3D_PT_shading"

    @classmethod
    def poll(cls, context):
        shading = VIEW3D_PT_shading.get_shading(context)
        return shading.type in {"WIREFRAME", "SOLID"}

    def draw(self, context):
        layout = self.layout

        shading = VIEW3D_PT_shading.get_shading(context)

        col = layout.column()

        if shading.type == "SOLID":
            row = col.row()
            row.separator()
            row.prop(shading, "show_backface_culling")

        row = col.row()

        if shading.type == "WIREFRAME":
            split = layout.split()
            col = split.column()
            row = col.row()
            row.separator()
            row.prop(shading, "show_xray_wireframe")
            col = split.column()
            if shading.show_xray_wireframe:
                col.prop(shading, "xray_alpha_wireframe", text="")
            else:
                col.label(icon="DISCLOSURE_TRI_RIGHT")
        elif shading.type == "SOLID":
            xray_active = shading.show_xray and shading.xray_alpha != 1

            split = layout.split()
            col = split.column()
            col.use_property_split = False
            row = col.row()
            row.separator()
            row.prop(shading, "show_xray")
            col = split.column()
            if shading.show_xray:
                col.use_property_split = False
                col.prop(shading, "xray_alpha", text="")
            else:
                col.label(icon="DISCLOSURE_TRI_RIGHT")

            split = layout.split()
            split.active = not xray_active
            col = split.column()
            col.use_property_split = False
            row = col.row()
            row.separator()
            row.prop(shading, "show_shadows")
            col = split.column()
            if shading.show_shadows:
                col.use_property_split = False
                row = col.row(align=True)
                row.prop(shading, "shadow_intensity", text="")
                row.popover(
                    panel="VIEW3D_PT_shading_options_shadow",
                    icon="PREFERENCES",
                    text="",
                )
            else:
                col.label(icon="DISCLOSURE_TRI_RIGHT")

            row = col.row()
            if not xray_active:
                row.separator()
                row.prop(shading, "use_dof", text="Depth of Field")

        if shading.type in {"WIREFRAME", "SOLID"}:
            split = layout.split()
            col = split.column()
            col.use_property_split = False
            row = col.row()
            row.separator()
            row.prop(shading, "show_object_outline")
            col = split.column()
            if shading.show_object_outline:
                col.use_property_split = False
                col.prop(shading, "object_outline_color", text="")
            else:
                col.label(icon="DISCLOSURE_TRI_RIGHT")

        if shading.type == "SOLID":
            col = layout.column()
            if shading.light in {"STUDIO", "MATCAP"}:
                studio_light = shading.selected_studio_light
                if (
                    studio_light is not None
                ) and studio_light.has_specular_highlight_pass:
                    row = col.row()
                    row.separator()
                    row.prop(
                        shading, "show_specular_highlight", text="Specular Lighting"
                    )


class VIEW3D_PT_shading_options_shadow(Panel):
    bl_label = "Shadow Settings"
    bl_space_type = "VIEW_3D"
    bl_region_type = "HEADER"

    def draw(self, context):
        layout = self.layout
        layout.use_property_split = True
        scene = context.scene

        col = layout.column()
        col.prop(scene.display, "light_direction")
        col.prop(scene.display, "shadow_shift")
        col.prop(scene.display, "shadow_focus")


class VIEW3D_PT_shading_options_ssao(Panel):
    bl_label = "SSAO Settings"
    bl_space_type = "VIEW_3D"
    bl_region_type = "HEADER"

    def draw(self, context):
        layout = self.layout
        layout.use_property_split = True
        scene = context.scene

        col = layout.column(align=True)
        col.prop(scene.display, "matcap_ssao_samples")
        col.prop(scene.display, "matcap_ssao_distance")
        col.prop(scene.display, "matcap_ssao_attenuation")


class VIEW3D_PT_shading_cavity(Panel):
    bl_space_type = 'VIEW_3D'
    bl_region_type = 'HEADER'
    bl_label = "Cavity"
    bl_parent_id = "VIEW3D_PT_shading"

    @classmethod
    def poll(cls, context):
        shading = VIEW3D_PT_shading.get_shading(context)
        return shading.type in {'SOLID'}

    def draw_header(self, context):
        layout = self.layout
        shading = VIEW3D_PT_shading.get_shading(context)
        xray_active = shading.show_xray and shading.xray_alpha != 1

        row = layout.row()
        row.active = not xray_active
        row.prop(shading, "show_cavity")
        if shading.show_cavity:
            row.prop(shading, "cavity_type", text="Type")

    def draw(self, context):
        layout = self.layout
        shading = VIEW3D_PT_shading.get_shading(context)
        xray_active = shading.show_xray and shading.xray_alpha != 1

        col = layout.column()

        if shading.show_cavity and not xray_active:
            if shading.cavity_type in {"WORLD", "BOTH"}:
                row = col.row()
                row.separator()
                row.separator()
                row.label(text="World Space")
                row = col.row()
                row.separator()
                row.separator()
                row.separator()
                row.use_property_split = True
                row.prop(shading, "cavity_ridge_factor", text="Ridge")
                row = col.row()
                row.separator()
                row.separator()
                row.separator()
                row.use_property_split = True
                row.prop(shading, "cavity_valley_factor", text="Valley")
                row.popover(
                    panel="VIEW3D_PT_shading_options_ssao",
                    icon="PREFERENCES",
                    text="",
                )

            if shading.cavity_type in {"SCREEN", "BOTH"}:
                row = col.row()
                row.separator()
                row.separator()
                row.label(text="Screen Space")
                row = col.row()
                row.separator()
                row.separator()
                row.separator()
                row.use_property_split = True
                row.prop(shading, "curvature_ridge_factor", text="Ridge")
                row = col.row()
                row.separator()
                row.separator()
                row.separator()
                row.use_property_split = True
                row.prop(shading, "curvature_valley_factor", text="Valley")


class VIEW3D_PT_shading_render_pass(Panel):
    bl_space_type = "VIEW_3D"
    bl_region_type = "HEADER"
    bl_label = "Render Pass"
    bl_parent_id = "VIEW3D_PT_shading"
    COMPAT_ENGINES = {"BLENDER_EEVEE_NEXT"}

    @classmethod
    def poll(cls, context):
        return (context.space_data.shading.type == "MATERIAL") or (
            context.engine in cls.COMPAT_ENGINES
            and context.space_data.shading.type == "RENDERED"
        )

    def draw(self, context):
        shading = context.space_data.shading

        layout = self.layout
        row = layout.row()
        row.separator()
        row.prop(shading, "render_pass", text="")


class VIEW3D_PT_shading_compositor(Panel):
    bl_space_type = "VIEW_3D"
    bl_region_type = "HEADER"
    bl_label = "Compositor"
    bl_parent_id = "VIEW3D_PT_shading"
    bl_order = 10

    @classmethod
    def poll(cls, context):
        return context.space_data.shading.type in {"MATERIAL", "RENDERED"}

    def draw(self, context):
        shading = context.space_data.shading
        row = self.layout.row()
        row.prop(shading, "use_compositor", expand=True)


class VIEW3D_PT_gizmo_display(Panel):
    bl_space_type = "VIEW_3D"
    bl_region_type = "HEADER"
    bl_label = "Gizmos"
    bl_ui_units_x = 12  # BFA - wider

    def draw(self, context):
        layout = self.layout

        scene = context.scene
        view = context.space_data

        prefs = context.preferences
        prefsview = prefs.view

        col = layout.column()
        col.label(text="Viewport Gizmos")
        col.separator()

        col.active = view.show_gizmo
        colsub = col.column()
        # BFA - these are shown below to float left under a label
        # colsub.prop(view, "show_gizmo_navigate", text="Navigate")
        # colsub.prop(view, "show_gizmo_tool", text="Active Tools")
        # colsub.prop(view, "show_gizmo_modifier", text="Active Modifier")
        # colsub.prop(view, "show_gizmo_context", text="Active Object")

        row = colsub.row()
        row.separator()
        row.prop(view, "show_gizmo_navigate", text="Navigate")

        # BFA - these are shown below with a conditional display
        # col = layout.column()
        # col.active = view.show_gizmo and view.show_gizmo_context
        # col.label(text="Object Gizmos")
        # col.prop(scene.transform_orientation_slots[1], "type", text="")
        # col.prop(view, "show_gizmo_object_translate", text="Move", text_ctxt=i18n_contexts.operator_default)
        # col.prop(view, "show_gizmo_object_rotate", text="Rotate", text_ctxt=i18n_contexts.operator_default)
        # col.prop(view, "show_gizmo_object_scale", text="Scale", text_ctxt=i18n_contexts.operator_default)

        row = colsub.row()
        row.separator()
        row.prop(view, "show_gizmo_tool", text="Active Tools")
        row = colsub.row()
        row.separator()
        row.prop(view, "show_gizmo_modifier", text="Active Modifier")

        split = col.split()
        row = split.row()
        row.separator()
        row.prop(view, "show_gizmo_context", text="Active Object")

        row = split.row(align=True)
        if not view.show_gizmo_context:
            row.label(icon="DISCLOSURE_TRI_RIGHT")
        else:
            row.label(icon="DISCLOSURE_TRI_DOWN")
            split = col.split()
            row = split.row()
            row.separator()

            col = layout.column(align=True)
            if view.show_gizmo and view.show_gizmo_context:
                col.label(text="Object Gizmos")
                row = col.row()
                row.separator()
                row.prop(scene.transform_orientation_slots[1], "type", text="")
                row = col.row()
                row.separator()
                row.prop(
                    view,
                    "show_gizmo_object_translate",
                    text="Move",
                    text_ctxt=i18n_contexts.operator_default,
                )  # BFA
                row = col.row()
                row.separator()
                row.prop(
                    view,
                    "show_gizmo_object_rotate",
                    text="Rotate",
                    text_ctxt=i18n_contexts.operator_default,
                )  # BFA
                row = col.row()
                row.separator()
                row.prop(
                    view,
                    "show_gizmo_object_scale",
                    text="Scale",
                    text_ctxt=i18n_contexts.operator_default,
                )  # BFA

        # Match order of object type visibility
        col = layout.column(align=True)
        col.active = view.show_gizmo
        col.label(text="Empty")
        row = col.row()
        row.separator()
        row.prop(view, "show_gizmo_empty_image", text="Image")
        row = col.row()
        row.separator()
        row.prop(view, "show_gizmo_empty_force_field", text="Force Field")

        col.label(text="Light")
        row = col.row()
        row.separator()
        row.prop(view, "show_gizmo_light_size", text="Size")
        row = col.row()
        row.separator()
        row.prop(view, "show_gizmo_light_look_at", text="Look At")

        col.label(text="Camera")
        row = col.row()
        row.separator()
        row.prop(view, "show_gizmo_camera_lens", text="Lens")
        row = col.row()
        row.separator()
        row.prop(view, "show_gizmo_camera_dof_distance", text="Focus Distance")


class VIEW3D_PT_overlay(Panel):
    bl_space_type = "VIEW_3D"
    bl_region_type = "HEADER"
    bl_label = "Overlays"
    bl_ui_units_x = 14

    def draw(self, _context):
        layout = self.layout
        layout.label(text="Viewport Overlays")


class VIEW3D_PT_overlay_guides(Panel):
    bl_space_type = "VIEW_3D"
    bl_region_type = "HEADER"
    bl_parent_id = "VIEW3D_PT_overlay"
    bl_label = "Guides"

    def draw(self, context):
        layout = self.layout

        view = context.space_data
        scene = context.scene

        overlay = view.overlay
        shading = view.shading
        display_all = overlay.show_overlays

        col = layout.column()
        col.active = display_all

        split = col.split()
        sub = split.column()

        split = col.split()
        col = split.column()
        col.use_property_split = False
        col.prop(overlay, "show_ortho_grid")
        col = split.column()

        if overlay.show_ortho_grid:
            col.prop(
                overlay,
                "show_floor",
                text="Floor",
                text_ctxt=i18n_contexts.editor_view3d,
            )
        else:
            col.label(icon="DISCLOSURE_TRI_RIGHT")

        if overlay.show_ortho_grid:
            col = layout.column(heading="Axes", align=False)

            row = col.row()
            row.use_property_split = True
            row.use_property_decorate = False
            row.separator()
            row.prop(overlay, "show_axis_x", text="X", toggle=True)
            row.prop(overlay, "show_axis_y", text="Y", toggle=True)
            row.prop(overlay, "show_axis_z", text="Z", toggle=True)

            if overlay.show_floor:
                col = layout.column()
                col.use_property_split = True
                col.use_property_decorate = False
                row = col.row()
                row.separator()
                row.prop(overlay, "grid_scale", text="Grid Scale")
                if scene.unit_settings.system == "NONE":
                    col = layout.column()
                    col.use_property_split = True
                    col.use_property_decorate = False
                    row = col.row()
                    row.separator()
                    row.prop(overlay, "grid_subdivisions", text="Subdivisions")

        layout.separator()

        layout.label(text="Options")

        split = layout.split()
        split.active = display_all
        sub = split.column()
        sub.prop(overlay, "show_text", text="Text Info")
        sub.prop(overlay, "show_stats", text="Statistics")
        if view.region_3d.view_perspective == "CAMERA":
            sub.prop(overlay, "show_camera_guides", text="Camera Guides")

        sub = split.column()
        sub.prop(overlay, "show_cursor", text="3D Cursor")
        sub.prop(overlay, "show_annotation", text="Annotations")

        if shading.type == "MATERIAL":
            row = col.row()
            row.active = shading.render_pass == "COMBINED"
            row.separator()
            row.prop(overlay, "show_look_dev")


class VIEW3D_PT_overlay_object(Panel):
    bl_space_type = "VIEW_3D"
    bl_region_type = "HEADER"
    bl_parent_id = "VIEW3D_PT_overlay"
    bl_label = "Objects"

    def draw(self, context):
        shading = VIEW3D_PT_shading.get_shading(context)

        layout = self.layout
        view = context.space_data
        overlay = view.overlay
        display_all = overlay.show_overlays

        col = layout.column(align=True)
        col.active = display_all

        split = col.split()

        sub = split.column(align=True)
        row = sub.row()
        row.separator()
        row.prop(overlay, "show_extras", text="Extras")

        row = sub.row()
        row.separator()
        row.active = overlay.show_extras
        row.prop(overlay, "show_light_colors")

        row = sub.row()
        row.separator()
        row.prop(overlay, "show_relationship_lines")
        row = sub.row()
        row.separator()
        row.prop(overlay, "show_outline_selected")

        sub = split.column(align=True)
        sub.prop(overlay, "show_bones", text="Bones")
        sub.prop(overlay, "show_motion_paths")

        split = col.split()
        col = split.column()
        col.use_property_split = False
        row = col.row()
        row.separator()
        row.prop(overlay, "show_object_origins", text="Origins")
        col = split.column()
        if overlay.show_object_origins:
            col.prop(overlay, "show_object_origins_all", text="Origins (All)")
        else:
            col.label(icon="DISCLOSURE_TRI_RIGHT")

        if shading.type == "WIREFRAME" or shading.show_xray:
            layout.separator()
            layout.prop(overlay, "bone_wire_alpha")


class VIEW3D_PT_overlay_geometry(Panel):
    bl_space_type = "VIEW_3D"
    bl_region_type = "HEADER"
    bl_parent_id = "VIEW3D_PT_overlay"
    bl_label = "Geometry"

    def draw(self, context):
        layout = self.layout
        view = context.space_data
        overlay = view.overlay
        display_all = overlay.show_overlays
        is_wireframes = view.shading.type == "WIREFRAME"

        col = layout.column(align=True)
        col.active = display_all
        split = col.split()
        row = split.row()
        row.separator()
        row.prop(overlay, "show_wireframes")

        row = split.row(align=True)
        if overlay.show_wireframes or is_wireframes:
            row.prop(overlay, "wireframe_threshold", text="")
            row.prop(overlay, "wireframe_opacity", text="Opacity")
        else:
            row.label(icon="DISCLOSURE_TRI_RIGHT")

        row = col.row()
        row.separator()
        row.prop(overlay, "show_face_orientation")

        # These properties should be always available in the UI for all modes
        # other than Object.
        # Even when the Fade Inactive Geometry overlay is not affecting the
        # current active object depending on its mode, it will always affect
        # the rest of the scene.
        if context.mode != "OBJECT":
            col = layout.column(align=True)
            col.active = display_all
            split = col.split()
            row = split.row()
            row.separator()
            row.prop(overlay, "show_fade_inactive")

            row = split.row(align=True)
            if overlay.show_fade_inactive:
                row.prop(overlay, "fade_inactive_alpha", text="")
            else:
                row.label(icon="DISCLOSURE_TRI_RIGHT")

        # sub.prop(overlay, "show_onion_skins")


class VIEW3D_PT_overlay_viewer_node(Panel):
    bl_space_type = "VIEW_3D"
    bl_region_type = "HEADER"
    bl_parent_id = "VIEW3D_PT_overlay"
    bl_label = "Viewer Node"

    # BFA - We modified this method
    def draw(self, context):
        layout = self.layout
        view = context.space_data
        if not view.show_viewer:
            layout.label(text="Viewer Nodes Overlay Is Disabled", icon="ERROR")
            return

        overlay = view.overlay
        display_all = overlay.show_overlays
        col = layout.column(align=True)
        col.active = display_all
        split = col.split()
        row = split.row()
        row.separator()
        row.prop(overlay, "show_viewer_attribute", text="Color Overlay")

        row = split.row(align=True)
        if not overlay.show_viewer_attribute:
            row.label(icon="DISCLOSURE_TRI_RIGHT")
        else:
            row.label(icon="DISCLOSURE_TRI_DOWN")
            split = col.split()
            row = split.row()
            row.separator()
            col2 = row.column()
            split = col2.split()
            row = split.row()
            row.separator()
            row.use_property_split = True
            row.prop(overlay, "viewer_attribute_opacity", text="Opacity")

        split = col.split()
        row = split.row()
        row.separator()
        row.prop(overlay, "show_viewer_text", text="Text Overlay")


class VIEW3D_PT_overlay_motion_tracking(Panel):
    bl_space_type = "VIEW_3D"
    bl_region_type = "HEADER"
    bl_parent_id = "VIEW3D_PT_overlay"
    bl_label = "Motion Tracking"

    def draw_header(self, context):
        layout = self.layout
        view = context.space_data
        overlay = view.overlay
        display_all = overlay.show_overlays
        layout.active = display_all

        row = layout.row()
        split = row.split()
        split.prop(view, "show_reconstruction", text=self.bl_label)
        if view.show_reconstruction:
            split.label(icon="DISCLOSURE_TRI_DOWN")
        else:
            split.label(icon="DISCLOSURE_TRI_RIGHT")

    def draw(self, context):
        layout = self.layout
        view = context.space_data
        overlay = view.overlay
        display_all = overlay.show_overlays

        col = layout.column()
        col.active = display_all

        if view.show_reconstruction:
            split = col.split()

            sub = split.column(align=True)
            row = sub.row()
            row.separator()
            row.prop(view, "show_camera_path", text="Camera Path")

            sub = split.column()
            sub.prop(view, "show_bundle_names", text="Marker Names")

            col = layout.column()
            col.active = display_all
            col.label(text="Tracks")
            row = col.row(align=True)
            row.separator()
            row.prop(view, "tracks_display_type", text="")
            row.prop(view, "tracks_display_size", text="Size")


class VIEW3D_PT_overlay_edit_mesh(Panel):
    bl_space_type = "VIEW_3D"
    bl_region_type = "HEADER"
    bl_label = "Mesh Edit Mode"
    bl_ui_units_x = 12

    @classmethod
    def poll(cls, context):
        return context.mode == "EDIT_MESH"

    def draw(self, context):
        layout = self.layout
        layout.label(text="Mesh Edit Mode Overlays")

        view = context.space_data
        shading = view.shading
        overlay = view.overlay
        display_all = overlay.show_overlays

        is_any_solid_shading = not (shading.show_xray or (shading.type == "WIREFRAME"))

        col = layout.column()
        col.active = display_all

        split = col.split()

        sub = split.column()
        row = sub.row()
        row.separator()
        row.prop(overlay, "show_faces", text="Faces")
        sub = split.column()
        sub.active = is_any_solid_shading
        sub.prop(overlay, "show_face_center", text="Center")

        row = col.row(align=True)
        row.separator()
        row.prop(overlay, "show_edge_crease", text="Creases", toggle=True)
        row.prop(
            overlay,
            "show_edge_sharp",
            text="Sharp",
            text_ctxt=i18n_contexts.plural,
            toggle=True,
        )
        row.prop(overlay, "show_edge_bevel_weight", text="Bevel", toggle=True)
        row.prop(overlay, "show_edge_seams", text="Seams", toggle=True)

        if context.preferences.view.show_developer_ui:
            col.label(text="Developer")
            row = col.row()
            row.separator()
            row.prop(overlay, "show_extra_indices", text="Indices")


class VIEW3D_PT_overlay_edit_mesh_shading(Panel):
    bl_space_type = "VIEW_3D"
    bl_region_type = "HEADER"
    bl_parent_id = "VIEW3D_PT_overlay_edit_mesh"
    bl_label = "Shading"

    @classmethod
    def poll(cls, context):
        return context.mode == "EDIT_MESH"

    def draw(self, context):
        layout = self.layout

        view = context.space_data
        shading = view.shading
        overlay = view.overlay
        tool_settings = context.tool_settings
        display_all = overlay.show_overlays
        statvis = tool_settings.statvis

        col = layout.column()
        col.active = display_all

        row = col.row()
        row.separator()
        split = row.split(factor=0.55)
        split.prop(overlay, "show_retopology", text="Retopology")
        if overlay.show_retopology:
            split.prop(overlay, "retopology_offset", text="")
        else:
            split.label(icon="DISCLOSURE_TRI_RIGHT")

        row = col.row()
        row.separator()
        split = row.split(factor=0.55)
        split.prop(overlay, "show_weight", text="Vertex Group Weights")
        if overlay.show_weight:
            split.label(icon="DISCLOSURE_TRI_DOWN")
        else:
            split.label(icon="DISCLOSURE_TRI_RIGHT")

        if overlay.show_weight:
            row = col.row()
            row.separator()
            row.separator()
            row.use_property_split = True
            row.prop(
                tool_settings, "vertex_group_user", text="Zero Weights", expand=True
            )

        if shading.type == "WIREFRAME":
            xray = shading.show_xray_wireframe and shading.xray_alpha_wireframe < 1.0
        elif shading.type == "SOLID":
            xray = shading.show_xray and shading.xray_alpha < 1.0
        else:
            xray = False
        statvis_active = not xray
        row = col.row()
        row.active = statvis_active
        row.separator()
        split = row.split(factor=0.55)
        split.prop(overlay, "show_statvis", text="Mesh Analysis")
        if overlay.show_statvis:
            split.label(icon="DISCLOSURE_TRI_DOWN")
        else:
            split.label(icon="DISCLOSURE_TRI_RIGHT")

        if overlay.show_statvis:
            col = col.column()
            col.active = statvis_active

            sub = col.split()
            row = sub.row()
            row.separator()
            row.separator()
            row.use_property_split = True
            row.prop(statvis, "type", text="Type")

            statvis_type = statvis.type
            if statvis_type == "OVERHANG":
                row = col.row(align=True)
                row.separator()
                row.prop(statvis, "overhang_min", text="Minimum")
                row.prop(statvis, "overhang_max", text="Maximum")
                row = col.row(align=True)
                row.separator()
                row.row().prop(statvis, "overhang_axis", expand=True)
            elif statvis_type == "THICKNESS":
                row = col.row(align=True)
                row.separator()
                row.prop(statvis, "thickness_min", text="Minimum")
                row.prop(statvis, "thickness_max", text="Maximum")
                col.prop(statvis, "thickness_samples")
            elif statvis_type == "INTERSECT":
                pass
            elif statvis_type == "DISTORT":
                row = col.row(align=True)
                row.separator()
                row.prop(statvis, "distort_min", text="Minimum")
                row.prop(statvis, "distort_max", text="Maximum")
            elif statvis_type == "SHARP":
                row = col.row(align=True)
                row.separator()
                row.prop(statvis, "sharp_min", text="Minimum")
                row.prop(statvis, "sharp_max", text="Maximum")


class VIEW3D_PT_overlay_edit_mesh_measurement(Panel):
    bl_space_type = "VIEW_3D"
    bl_region_type = "HEADER"
    bl_parent_id = "VIEW3D_PT_overlay_edit_mesh"
    bl_label = "Measurement"

    @classmethod
    def poll(cls, context):
        return context.mode == "EDIT_MESH"

    def draw(self, context):
        layout = self.layout

        view = context.space_data
        overlay = view.overlay
        display_all = overlay.show_overlays

        col = layout.column()
        col.active = display_all

        split = col.split()

        sub = split.column()
        row = sub.row()
        row.separator()
        row.prop(overlay, "show_extra_edge_length", text="Edge Length")
        row = sub.row()
        row.separator()
        row.prop(overlay, "show_extra_edge_angle", text="Edge Angle")

        sub = split.column()
        sub.prop(overlay, "show_extra_face_area", text="Face Area")
        sub.prop(overlay, "show_extra_face_angle", text="Face Angle")


class VIEW3D_PT_overlay_edit_mesh_normals(Panel):
    bl_space_type = "VIEW_3D"
    bl_region_type = "HEADER"
    bl_parent_id = "VIEW3D_PT_overlay_edit_mesh"
    bl_label = "Normals"

    @classmethod
    def poll(cls, context):
        return context.mode == "EDIT_MESH"

    def draw(self, context):
        layout = self.layout

        view = context.space_data
        overlay = view.overlay
        display_all = overlay.show_overlays

        col = layout.column()
        col.active = display_all
        split = col.split()

        row = split.row(align=True)
        row.separator()
        row.separator()
        row.prop(overlay, "show_vertex_normals", text="", icon="NORMALS_VERTEX")
        row.prop(overlay, "show_split_normals", text="", icon="NORMALS_VERTEX_FACE")
        row.prop(overlay, "show_face_normals", text="", icon="NORMALS_FACE")

        sub = split.row(align=True)
        if (
            overlay.show_vertex_normals
            or overlay.show_face_normals
            or overlay.show_split_normals
        ):
            sub.use_property_split = True
            if overlay.use_normals_constant_screen_size:
                sub.prop(overlay, "normals_constant_screen_size", text="Size")
            else:
                sub.prop(overlay, "normals_length", text="Size")
        else:
            sub.label(icon="DISCLOSURE_TRI_RIGHT")

        row.prop(
            overlay, "use_normals_constant_screen_size", text="", icon="FIXED_SIZE"
        )


class VIEW3D_PT_overlay_edit_mesh_freestyle(Panel):
    bl_space_type = "VIEW_3D"
    bl_region_type = "HEADER"
    bl_parent_id = "VIEW3D_PT_overlay_edit_mesh"
    bl_label = "Freestyle"

    @classmethod
    def poll(cls, context):
        return context.mode == "EDIT_MESH" and bpy.app.build_options.freestyle

    def draw(self, context):
        layout = self.layout

        view = context.space_data
        overlay = view.overlay
        display_all = overlay.show_overlays

        col = layout.column()
        col.active = display_all

        row = col.row()
        row.separator()
        row.prop(overlay, "show_freestyle_edge_marks", text="Edge Marks")
        row.prop(overlay, "show_freestyle_face_marks", text="Face Marks")


class VIEW3D_PT_overlay_edit_curve(Panel):
    bl_space_type = "VIEW_3D"
    bl_region_type = "HEADER"
    bl_label = "Curve Edit Mode"

    @classmethod
    def poll(cls, context):
        return context.mode == "EDIT_CURVE"

    def draw(self, context):
        layout = self.layout
        view = context.space_data
        overlay = view.overlay
        display_all = overlay.show_overlays

        layout.label(text="Curve Edit Mode Overlays")

        col = layout.column()
        col.active = display_all

        row = col.row()
        row.prop(overlay, "display_handle", text="Handles")

        col = layout.column(align=True)
        col.active = display_all
        split = col.split()
        row = split.row(align=True)
        # row.separator()
        # row.separator()
        row.prop(overlay, "show_curve_normals")

        row = split.row(align=True)
        if overlay.show_curve_normals:
            row.prop(overlay, "normals_length", text="")
        else:
            row.label(icon="DISCLOSURE_TRI_RIGHT")


class VIEW3D_PT_overlay_edit_curves(Panel):
    bl_space_type = "VIEW_3D"
    bl_region_type = "HEADER"
    bl_label = "Curves Edit Mode"

    @classmethod
    def poll(cls, context):
        return context.mode == "EDIT_CURVES"

    def draw(self, context):
        layout = self.layout
        view = context.space_data
        overlay = view.overlay
        display_all = overlay.show_overlays

        layout.label(text="Curves Edit Mode Overlays")

        col = layout.column()
        col.active = display_all

        row = col.row()
        row.prop(overlay, "display_handle", text="Handles")


class VIEW3D_PT_overlay_sculpt(Panel):
    bl_space_type = "VIEW_3D"
    bl_context = ".sculpt_mode"
    bl_region_type = "HEADER"
    bl_label = "Sculpt"
    bl_ui_units_x = 13

    @classmethod
    def poll(cls, context):
        return context.mode == "SCULPT"

    def draw(self, context):
        layout = self.layout

        view = context.space_data
        overlay = view.overlay
        display_all = overlay.show_overlays

        layout.label(text="Sculpt Mode Overlays")

        col = layout.column(align=True)
        col.active = display_all
        split = col.split()
        row = split.row()
        row.separator()
        row.prop(overlay, "show_sculpt_mask", text="Show Mask")

        row = split.row(align=True)
        if overlay.show_sculpt_mask:
            row.prop(overlay, "sculpt_mode_mask_opacity", text="")
        else:
            row.label(icon="DISCLOSURE_TRI_RIGHT")

        col = layout.column(align=True)
        col.active = display_all
        split = col.split()
        row = split.row()
        row.separator()
        row.prop(overlay, "show_sculpt_face_sets", text="Show Face Sets")

        row = split.row(align=True)
        if overlay.show_sculpt_face_sets:
            row.prop(overlay, "sculpt_mode_face_sets_opacity", text="")
        else:
            row.label(icon="DISCLOSURE_TRI_RIGHT")


class VIEW3D_PT_overlay_sculpt_curves(Panel):
    bl_space_type = "VIEW_3D"
    bl_context = ".curves_sculpt"
    bl_region_type = "HEADER"
    bl_label = "Sculpt"
    bl_ui_units_x = 13

    @classmethod
    def poll(cls, context):
        return context.mode == "SCULPT_CURVES"

    def draw(self, context):
        layout = self.layout

        view = context.space_data
        overlay = view.overlay

        layout.label(text="Curve Sculpt Overlays")

        row = layout.row(align=True)
        row.active = overlay.show_overlays
        row.use_property_decorate = False
        row.separator(factor=3)
        row.use_property_split = True
        row.prop(overlay, "sculpt_mode_mask_opacity", text="Selection Opacity")

        col = layout.column()
        split = col.split()
        row = split.row()
        row.active = overlay.show_overlays
        row.separator()
        row.prop(overlay, "show_sculpt_curves_cage", text="Curves Cage")

        row = split.row(align=True)
        row.active = overlay.show_overlays
        if overlay.show_sculpt_curves_cage:
            row.prop(overlay, "sculpt_curves_cage_opacity", text="")
        else:
            row.label(icon="DISCLOSURE_TRI_RIGHT")


class VIEW3D_PT_overlay_bones(Panel):
    bl_space_type = "VIEW_3D"
    bl_region_type = "HEADER"
    bl_label = "Bones"
    bl_ui_units_x = 14

    @staticmethod
    def is_using_wireframe(context):
        mode = context.mode

        if mode in {"POSE", "PAINT_WEIGHT"}:
            armature = context.pose_object
        elif mode == "EDIT_ARMATURE":
            armature = context.edit_object
        else:
            return False

        return armature and armature.display_type == "WIRE"

    @classmethod
    def poll(cls, context):
        mode = context.mode
        return (
            (mode == "POSE")
            or (mode == "PAINT_WEIGHT" and context.pose_object)
            or (
                mode == "EDIT_ARMATURE"
                and VIEW3D_PT_overlay_bones.is_using_wireframe(context)
            )
        )

    def draw(self, context):
        layout = self.layout
        view = context.space_data
        mode = context.mode
        overlay = view.overlay
        display_all = overlay.show_overlays

        layout.label(text="Armature Overlays")

        col = layout.column()
        col.active = display_all

        if mode == "POSE":
            col = layout.column(align=True)
            col.active = display_all
            split = col.split()
            row = split.row(align=True)
            row.separator()
            row.separator()
            row.prop(overlay, "show_xray_bone")

            row = split.row(align=True)
            if display_all and overlay.show_xray_bone:
                row.prop(overlay, "xray_alpha_bone", text="")
            else:
                row.label(icon="DISCLOSURE_TRI_RIGHT")

        elif mode == "PAINT_WEIGHT":
            row = col.row()
            row.separator()
            row.prop(overlay, "show_xray_bone")


class VIEW3D_PT_overlay_texture_paint(Panel):
    bl_space_type = "VIEW_3D"
    bl_region_type = "HEADER"
    bl_label = "Texture Paint"
    bl_ui_units_x = 13

    @classmethod
    def poll(cls, context):
        return context.mode == "PAINT_TEXTURE"

    def draw(self, context):
        layout = self.layout
        view = context.space_data
        overlay = view.overlay
        display_all = overlay.show_overlays

        layout.label(text="Texture Paint Overlays")

        col = layout.column()
        col.active = display_all
        row = col.row()
        row.separator()
        row.label(text="Stencil Mask Opacity")
        row.prop(overlay, "texture_paint_mode_opacity", text="")


class VIEW3D_PT_overlay_vertex_paint(Panel):
    bl_space_type = "VIEW_3D"
    bl_region_type = "HEADER"
    bl_label = "Vertex Paint"

    @classmethod
    def poll(cls, context):
        return context.mode == "PAINT_VERTEX"

    def draw(self, context):
        layout = self.layout
        view = context.space_data
        overlay = view.overlay
        display_all = overlay.show_overlays

        layout.label(text="Vertex Paint Overlays")

        col = layout.column()
        col.active = display_all
        row = col.row()
        row.separator()
        row.label(text="Stencil Mask Opacity")
        row.prop(overlay, "vertex_paint_mode_opacity", text="")
        row = col.row()
        row.separator()
        row.prop(overlay, "show_paint_wire")


class VIEW3D_PT_overlay_weight_paint(Panel):
    bl_space_type = "VIEW_3D"
    bl_region_type = "HEADER"
    bl_label = "Weight Paint"
    bl_ui_units_x = 13

    @classmethod
    def poll(cls, context):
        return context.mode == "PAINT_WEIGHT"

    def draw(self, context):
        layout = self.layout
        view = context.space_data
        overlay = view.overlay
        display_all = overlay.show_overlays
        tool_settings = context.tool_settings

        layout.label(text="Weight Paint Overlays")

        col = layout.column()
        col.active = display_all

        row = col.row()
        row.separator()
        row.label(text="Opacity")
        row.prop(overlay, "weight_paint_mode_opacity", text="")
        row = col.split(factor=0.36)
        row.label(text="     Zero Weights")
        sub = row.row()
        sub.prop(tool_settings, "vertex_group_user", expand=True)

        row = col.row()
        row.separator()
        row.prop(overlay, "show_wpaint_contours")
        row = col.row()
        row.separator()
        row.prop(overlay, "show_paint_wire")


class VIEW3D_PT_snapping(Panel):
    bl_space_type = "VIEW_3D"
    bl_region_type = "HEADER"
    bl_label = "Snapping"

    def draw(self, context):
        tool_settings = context.tool_settings
        obj = context.active_object
        object_mode = "OBJECT" if obj is None else obj.mode

        layout = self.layout
        col = layout.column()

        col.label(text="Snap Target")
        row = col.row(align=True)
        row.prop(tool_settings, "snap_target", expand=True)

        col.label(text="Snap Base")
        col.prop(tool_settings, "snap_elements_base", expand=True)

        col.label(text="Snap Target for Individual Elements")
        col.prop(tool_settings, "snap_elements_individual", expand=True)

        col.separator()

        if "INCREMENT" in tool_settings.snap_elements:
            col.prop(tool_settings, "use_snap_grid_absolute")

        if "VOLUME" in tool_settings.snap_elements:
            col.prop(tool_settings, "use_snap_peel_object")

        if "FACE_NEAREST" in tool_settings.snap_elements:
            col.prop(tool_settings, "use_snap_to_same_target")
            if object_mode == "EDIT":
                col.prop(tool_settings, "snap_face_nearest_steps")

        col.separator()

        col.prop(tool_settings, "use_snap_align_rotation")
        col.prop(tool_settings, "use_snap_backface_culling")

        col.separator()

        if obj:
            col.label(text="Target Selection")
            col_targetsel = col.column(align=True)
            if object_mode == "EDIT" and obj.type not in {"LATTICE", "META", "FONT"}:
                col_targetsel.prop(
                    tool_settings,
                    "use_snap_self",
                    text="Include Active",
                    icon="EDITMODE_HLT",
                )
                col_targetsel.prop(
                    tool_settings,
                    "use_snap_edit",
                    text="Include Edited",
                    icon="OUTLINER_DATA_MESH",
                )
                col_targetsel.prop(
                    tool_settings,
                    "use_snap_nonedit",
                    text="Include Non-Edited",
                    icon="OUTLINER_OB_MESH",
                )
            col_targetsel.prop(
                tool_settings,
                "use_snap_selectable",
                text="Exclude Non-Selectable",
                icon="RESTRICT_SELECT_OFF",
            )

        col.label(text="Affect")
        row = col.row(align=True)
        row.prop(
            tool_settings,
            "use_snap_translate",
            text="Move",
            text_ctxt=i18n_contexts.operator_default,
            toggle=True,
        )
        row.prop(
            tool_settings,
            "use_snap_rotate",
            text="Rotate",
            text_ctxt=i18n_contexts.operator_default,
            toggle=True,
        )
        row.prop(
            tool_settings,
            "use_snap_scale",
            text="Scale",
            text_ctxt=i18n_contexts.operator_default,
            toggle=True,
        )
        col.label(text="Rotation Increment")
        row = col.row(align=True)
        row.prop(tool_settings, "snap_angle_increment_3d", text="")
        row.prop(tool_settings, "snap_angle_increment_3d_precision", text="")


class VIEW3D_PT_sculpt_snapping(Panel):
    bl_space_type = "VIEW_3D"
    bl_region_type = "HEADER"
    bl_label = "Snapping"

    def draw(self, context):
        layout = self.layout
        tool_settings = context.tool_settings
        col = layout.column()

        col.label(text="Rotation Increment")
        row = col.row(align=True)
        row.prop(tool_settings, "snap_angle_increment_3d", text="")


class VIEW3D_PT_proportional_edit(Panel):
    bl_space_type = "VIEW_3D"
    bl_region_type = "HEADER"
    bl_label = "Proportional Editing"
    bl_ui_units_x = 8

    def draw(self, context):
        layout = self.layout
        tool_settings = context.tool_settings
        col = layout.column()
        col.active = (
            tool_settings.use_proportional_edit_objects
            if context.mode == "OBJECT"
            else tool_settings.use_proportional_edit
        )

        if context.mode != "OBJECT":
            col.prop(tool_settings, "use_proportional_connected")
            sub = col.column()
            sub.active = not tool_settings.use_proportional_connected
            sub.prop(tool_settings, "use_proportional_projected")
            col.separator()

        col.prop(tool_settings, "proportional_edit_falloff", expand=True)
        col.prop(tool_settings, "proportional_distance")


class VIEW3D_PT_transform_orientations(Panel):
    bl_space_type = "VIEW_3D"
    bl_region_type = "HEADER"
    bl_label = "Transform Orientations"
    bl_ui_units_x = 8

    def draw(self, context):
        layout = self.layout
        layout.label(text="Transform Orientations")

        scene = context.scene
        orient_slot = scene.transform_orientation_slots[0]
        orientation = orient_slot.custom_orientation

        row = layout.row()
        col = row.column()
        col.prop(orient_slot, "type", expand=True)
        row.operator(
            "transform.create_orientation", text="", icon="ADD", emboss=False
        ).use = True

        if orientation:
            row = layout.row(align=False)
            row.prop(orientation, "name", text="", icon="OBJECT_ORIGIN")
            row.operator(
                "transform.delete_orientation", text="", icon="X", emboss=False
            )


class VIEW3D_PT_grease_pencil_origin(Panel):
    bl_space_type = "VIEW_3D"
    bl_region_type = "HEADER"
    bl_label = "Stroke Placement"

    def draw(self, context):
        layout = self.layout
        tool_settings = context.tool_settings

        layout.label(text="Stroke Placement")

        row = layout.row()
        col = row.column()
        col.prop(tool_settings, "gpencil_stroke_placement_view3d", expand=True)

        if tool_settings.gpencil_stroke_placement_view3d == "SURFACE":
            row = layout.row()
            row.label(text="Offset")
            row = layout.row()
            row.prop(tool_settings, "gpencil_surface_offset", text="")
            row = layout.row()
            row.prop(tool_settings, "use_gpencil_project_only_selected")

        if tool_settings.gpencil_stroke_placement_view3d == "STROKE":
            row = layout.row()
            row.label(text="Target")
            row = layout.row()
            row.prop(tool_settings, "gpencil_stroke_snap_mode", expand=True)


class VIEW3D_PT_grease_pencil_lock(Panel):
    bl_space_type = "VIEW_3D"
    bl_region_type = "HEADER"
    bl_label = "Drawing Plane"

    def draw(self, context):
        layout = self.layout
        tool_settings = context.tool_settings

        layout.label(text="Drawing Plane")

        row = layout.row()
        col = row.column()
        col.prop(tool_settings.gpencil_sculpt, "lock_axis", expand=True)


class VIEW3D_PT_grease_pencil_guide(Panel):
    bl_space_type = "VIEW_3D"
    bl_region_type = "HEADER"
    bl_label = "Guides"

    def draw(self, context):
        settings = context.tool_settings.gpencil_sculpt.guide

        layout = self.layout
        layout.label(text="Guides")

        col = layout.column()
        col.active = settings.use_guide
        col.prop(settings, "type", expand=True)

        if settings.type in {"ISO", "PARALLEL", "RADIAL"}:
            col.prop(settings, "angle")
            row = col.row(align=True)

        col.prop(settings, "use_snapping")
        if settings.use_snapping:
            if settings.type == "RADIAL":
                col.prop(settings, "angle_snap")
            else:
                col.prop(settings, "spacing")

        if settings.type in {"CIRCULAR", "RADIAL"} or settings.use_snapping:
            col.label(text="Reference Point")
            row = col.row(align=True)
            row.prop(settings, "reference_point", expand=True)
            if settings.reference_point == "CUSTOM":
                col.prop(settings, "location", text="Custom Location")
            elif settings.reference_point == "OBJECT":
                col.prop(settings, "reference_object", text="Object Location")
                if not settings.reference_object:
                    col.label(text="No object selected, using cursor")


class VIEW3D_PT_overlay_grease_pencil_options(Panel):
    bl_space_type = "VIEW_3D"
    bl_region_type = "HEADER"
    bl_label = "Grease Pencil Options"
    bl_ui_units_x = 13

    @classmethod
    def poll(cls, context):
        ob = context.object
        return ob and ob.type == "GREASEPENCIL"

    def draw(self, context):
        layout = self.layout
        view = context.space_data
        overlay = view.overlay

        ob = context.object

        layout.label(
            text={
                "PAINT_GREASE_PENCIL": iface_("Draw Grease Pencil"),
                "EDIT_GREASE_PENCIL": iface_("Edit Grease Pencil"),
                "WEIGHT_GREASE_PENCIL": iface_("Weight Grease Pencil"),
                "OBJECT": iface_("Grease Pencil"),
                "SCULPT_GREASE_PENCIL": iface_("Sculpt Grease Pencil"),
                "VERTEX_GREASE_PENCIL": iface_("Vertex Grease Pencil"),
            }[context.mode],
            translate=False,
        )

        col = layout.column(align=True)

        row = col.row()
        row.separator()
        row.prop(overlay, "use_gpencil_onion_skin", text="Onion Skin")

        row = col.row()
        row.use_property_split = False
        split = row.split(factor=0.5)
        row = split.row()
        row.separator()
        row.prop(overlay, "use_gpencil_fade_layers")
        row = split.row()
        if overlay.use_gpencil_fade_layers:
            row.prop(overlay, "gpencil_fade_layer", text="", slider=True)
        else:
            row.label(icon="DISCLOSURE_TRI_RIGHT")

        row = col.row()
        row.use_property_split = False
        split = row.split(factor=0.5)
        row = split.row()
        row.separator()
        row.prop(overlay, "use_gpencil_fade_objects")
        row = split.row(align=True)
        if overlay.use_gpencil_fade_objects:
            row.prop(overlay, "gpencil_fade_objects", text="", slider=True)
            row.prop(
                overlay,
                "use_gpencil_fade_gp_objects",
                text="",
                icon="OUTLINER_OB_GREASEPENCIL",
            )
        else:
            row.label(icon="DISCLOSURE_TRI_RIGHT")

        if ob.mode in {
            "EDIT",
            "SCULPT_GREASE_PENCIL",
            "WEIGHT_GREASE_PENCIL",
            "VERTEX_GREASE_PENCIL",
        }:
            col = layout.column(align=True)
            row = col.row()
            row.separator()
            row.prop(overlay, "use_gpencil_edit_lines", text="Edit Lines")
            row = col.row()
            row.separator()
            row.prop(
                overlay, "use_gpencil_multiedit_line_only", text="Only in Multiframe"
            )

        if ob.mode == "EDIT":
            col = layout.column(align=True)
            row = col.row()
            row.separator()
            row.prop(overlay, "use_gpencil_show_directions")
            row = col.row()
            row.separator()
            row.prop(overlay, "use_gpencil_show_material_name", text="Material Name")

        if ob.mode in {"PAINT_GREASE_PENCIL", "VERTEX_GREASE_PENCIL"}:
            layout.label(text="Vertex Paint")
            row = layout.row()
            shading = VIEW3D_PT_shading.get_shading(context)
            row.enabled = shading.type not in {"WIREFRAME", "RENDERED"}
            row.separator()
            row.prop(
                overlay, "gpencil_vertex_paint_opacity", text="Opacity", slider=True
            )


class VIEW3D_PT_overlay_grease_pencil_canvas_options(Panel):
    bl_space_type = "VIEW_3D"
    bl_region_type = "HEADER"
    bl_parent_id = "VIEW3D_PT_overlay_grease_pencil_options"
    bl_label = "Canvas"
    bl_ui_units_x = 13

    @classmethod
    def poll(cls, context):
        ob = context.object
        return ob and ob.type == "GREASEPENCIL"

    def draw(self, context):
        layout = self.layout
        view = context.space_data
        overlay = view.overlay

        layout.use_property_decorate = False  # No animation.

        col = layout.column()
        row = col.row()
        row.use_property_split = False
        split = row.split(factor=0.5)
        row = split.row()
        row.separator()
        row.prop(overlay, "use_gpencil_grid")
        row = split.row()
        if overlay.use_gpencil_grid:
            row.label(icon="DISCLOSURE_TRI_DOWN")
        else:
            row.label(icon="DISCLOSURE_TRI_RIGHT")

        if overlay.use_gpencil_grid:
            row = col.row()
            row.separator(factor=2.0)
            row.use_property_split = True
            row.prop(overlay, "gpencil_grid_opacity", text="Opacity", slider=True)
            row.prop(overlay, "use_gpencil_canvas_xray", text="", icon="XRAY")

            col = col.column(align=True)
            col.use_property_split = True
            row = col.row(align=True)
            row.separator(factor=3.5)
            row.prop(overlay, "gpencil_grid_subdivisions")
            row = col.row(align=True)
            row.separator(factor=3.5)
            row.prop(overlay, "gpencil_grid_color", text="Grid Color")

            col = col.column(align=True)
            row = col.row()
            row.separator(factor=2.0)
            row.prop(overlay, "gpencil_grid_scale", text="Scale", expand=True)
            row = col.row()
            row.separator(factor=2.0)
            row.prop(overlay, "gpencil_grid_offset", text="Offset", expand=True)


class VIEW3D_PT_quad_view(Panel):
    bl_space_type = "VIEW_3D"
    bl_region_type = "UI"
    bl_category = "View"
    bl_label = "Quad View"
    bl_options = {"DEFAULT_CLOSED"}

    @classmethod
    def poll(cls, context):
        view = context.space_data
        return view.region_quadviews

    def draw(self, context):
        layout = self.layout

        view = context.space_data

        region = view.region_quadviews[2]
        col = layout.column()
        col.prop(region, "lock_rotation")
        row = col.row()
        row.enabled = region.lock_rotation
        row.prop(region, "show_sync_view")
        row = col.row()
        row.enabled = region.lock_rotation and region.show_sync_view
        row.prop(region, "use_box_clip")


# Annotation properties
class VIEW3D_PT_grease_pencil(AnnotationDataPanel, Panel):
    bl_space_type = "VIEW_3D"
    bl_region_type = "UI"
    bl_category = "View"

    # NOTE: this is just a wrapper around the generic GP Panel


class VIEW3D_PT_annotation_onion(AnnotationOnionSkin, Panel):
    bl_space_type = "VIEW_3D"
    bl_region_type = "UI"
    bl_category = "View"
    bl_parent_id = "VIEW3D_PT_grease_pencil"

    # NOTE: this is just a wrapper around the generic GP Panel


class TOPBAR_PT_annotation_layers(Panel, AnnotationDataPanel):
    bl_space_type = "VIEW_3D"
    bl_region_type = "HEADER"
    bl_label = "Layers"
    bl_ui_units_x = 14


class VIEW3D_PT_view3d_stereo(Panel):
    bl_space_type = "VIEW_3D"
    bl_region_type = "UI"
    bl_category = "View"
    bl_label = "Stereoscopy"
    bl_options = {"DEFAULT_CLOSED"}

    @classmethod
    def poll(cls, context):
        scene = context.scene

        multiview = scene.render.use_multiview
        return multiview

    def draw(self, context):
        layout = self.layout
        view = context.space_data

        basic_stereo = context.scene.render.views_format == "STEREO_3D"

        col = layout.column()
        col.row().prop(view, "stereo_3d_camera", expand=True)

        col.label(text="Display")
        row = col.row()
        row.active = basic_stereo
        row.prop(view, "show_stereo_3d_cameras")
        row = col.row()
        row.active = basic_stereo
        split = row.split()
        split.prop(view, "show_stereo_3d_convergence_plane")
        split = row.split()
        split.prop(view, "stereo_3d_convergence_plane_alpha", text="Alpha")
        split.active = view.show_stereo_3d_convergence_plane
        row = col.row()
        split = row.split()
        split.prop(view, "show_stereo_3d_volume")
        split = row.split()
        split.prop(view, "stereo_3d_volume_alpha", text="Alpha")

        if context.scene.render.use_multiview:
            layout.separator()
            layout.operator("wm.set_stereo_3d", icon="CAMERA_STEREO")


class VIEW3D_PT_context_properties(Panel):
    bl_space_type = "VIEW_3D"
    bl_region_type = "UI"
    bl_category = "Item"
    bl_label = "Properties"
    bl_options = {"DEFAULT_CLOSED"}

    @staticmethod
    def _active_context_member(context):
        obj = context.object
        if obj:
            object_mode = obj.mode
            if object_mode == "POSE":
                return "active_pose_bone"
            elif object_mode == "EDIT" and obj.type == "ARMATURE":
                return "active_bone"
            else:
                return "object"

        return ""

    @classmethod
    def poll(cls, context):
        import rna_prop_ui

        member = cls._active_context_member(context)

        if member:
            context_member, member = rna_prop_ui.rna_idprop_context_value(
                context, member, object
            )
            return context_member and rna_prop_ui.rna_idprop_has_properties(
                context_member
            )

        return False

    def draw(self, context):
        import rna_prop_ui

        member = VIEW3D_PT_context_properties._active_context_member(context)

        if member:
            # Draw with no edit button
            rna_prop_ui.draw(self.layout, context, member, object, use_edit=False)


class VIEW3D_PT_grease_pencil_multi_frame(Panel):
    bl_space_type = "VIEW_3D"
    bl_region_type = "HEADER"
    bl_label = "Multi Frame"

    def draw(self, context):
        layout = self.layout
        tool_settings = context.tool_settings

        settings = tool_settings.gpencil_sculpt

        col = layout.column(align=True)
        col.prop(settings, "use_multiframe_falloff")

        # Falloff curve
        if settings.use_multiframe_falloff:
            layout.template_curve_mapping(
                settings, "multiframe_falloff_curve", brush=True
            )


class VIEW3D_MT_greasepencil_material_active(Menu):
    bl_label = "Active Material"

    @classmethod
    def poll(cls, context):
        ob = context.active_object
        if ob is None or len(ob.material_slots) == 0:
            return False

        return True

    def draw(self, context):
        layout = self.layout
        layout.operator_context = "INVOKE_REGION_WIN"
        ob = context.active_object

        for slot in ob.material_slots:
            mat = slot.material
            if not mat:
                continue
            mat.id_data.preview_ensure()
            if mat and mat.id_data and mat.id_data.preview:
                icon = mat.id_data.preview.icon_id
                layout.operator(
                    "grease_pencil.set_material", text=mat.name, icon_value=icon
                ).slot = mat.name


class VIEW3D_MT_grease_pencil_assign_material(Menu):
    bl_label = "Assign Material"

    def draw(self, context):
        layout = self.layout
        ob = context.active_object
        mat_active = ob.active_material

        if len(ob.material_slots) == 0:
            row = layout.row()
            row.label(text="No Materials", icon="INFO")  # BFA - icon added
            row.enabled = False
            return

        for slot in ob.material_slots:
            mat = slot.material
            if mat:
                layout.operator(
                    "grease_pencil.stroke_material_set",
                    text=mat.name,
                    icon="LAYER_ACTIVE" if mat == mat_active else "BLANK1",
                ).material = mat.name


class VIEW3D_MT_greasepencil_edit_context_menu(Menu):
    bl_label = ""

    def draw(self, context):
        layout = self.layout
        tool_settings = context.tool_settings
        mode = (
            tool_settings.gpencil_selectmode_edit
        )  # bfa - the select mode for grease pencils

        is_stroke_mode = tool_settings.gpencil_selectmode_edit in {
            "STROKE",
            "SEGMENT",
        }  # BFA - added segment mode to show context menu

        layout.operator_context = "INVOKE_REGION_WIN"

        row = layout.row()

        if is_stroke_mode:
            col = row.column(align=True)
            col.label(text="Stroke", icon="GP_SELECT_STROKES")

            col.separator()

            # Main Strokes Operators
            col.operator(
                "grease_pencil.stroke_subdivide",
                text="Subdivide",
                icon="SUBDIVIDE_EDGES",
            )
            col.operator(
                "grease_pencil.stroke_subdivide_smooth",
                text="Subdivide and Smooth",
                icon="SUBDIVIDE_EDGES",
            )

            # Deform Operators
            col.operator(
                "grease_pencil.stroke_smooth", text="Smooth", icon="SMOOTH_VERTEX"
            )
            col.operator(
                "transform.transform", text="Radius", icon="RADIUS"
            ).mode = "CURVE_SHRINKFATTEN"

            col.separator()

            col.menu("GREASE_PENCIL_MT_move_to_layer")
            col.menu("VIEW3D_MT_grease_pencil_assign_material")
            col.operator(
                "grease_pencil.set_active_material",
                text="Set as Active Material",
                icon="MATERIAL_DATA",
            )
            col.menu(
                "VIEW3D_MT_edit_grease_pencil_arrange_strokes"
            )  # BFA - menu alternative

            col.separator()

            col.menu("VIEW3D_MT_mirror")
            col.menu("GREASE_PENCIL_MT_snap", text="Snap")

            col.separator()

            # Copy/paste
            col.operator(
                "grease_pencil.duplicate_move", text="Duplicate", icon="DUPLICATE"
            )
            col.operator("grease_pencil.copy", text="Copy", icon="COPYDOWN")
            col.operator("grease_pencil.paste", text="Paste", icon="PASTEDOWN").type = "ACTIVE"
            col.operator("grease_pencil.paste", text="Paste by Layer").type = 'LAYER'

            col.separator()

            # bfa - not in stroke mode. It is greyed out for this mode, so hide.
            if mode != "STROKE":
                col.operator(
                    "grease_pencil.stroke_simplify",
                    text="Simplify",
                    icon="MOD_SIMPLIFY",
                )

                col.separator()

            col.operator(
                "grease_pencil.separate", text="Separate", icon="SEPARATE"
            ).mode = "SELECTED"

        else:
            col = row.column(align=True)
            col.label(text="Point", icon="GP_SELECT_POINTS")

            col.separator()

            col.operator(
                "grease_pencil.extrude_move", text="Extrude", icon="EXTRUDE_REGION"
            )

            col.separator()

            col.operator(
                "grease_pencil.stroke_subdivide",
                text="Subdivide",
                icon="SUBDIVIDE_EDGES",
            )
            col.operator(
                "grease_pencil.stroke_subdivide_smooth",
                text="Subdivide and Smooth",
                icon="SUBDIVIDE_EDGES",
            )

            col.separator()

            col.operator(
                "grease_pencil.stroke_smooth",
                text="Smooth Points",
                icon="SMOOTH_VERTEX",
            )
            col.operator("grease_pencil.set_start_point", text="Set Start Point")

            col.separator()

            col.menu("VIEW3D_MT_mirror", text="Mirror")
            col.menu("GREASE_PENCIL_MT_snap", text="Snap")

            col.separator()

            # Copy/paste
            col.operator(
                "grease_pencil.duplicate_move", text="Duplicate", icon="DUPLICATE"
            )
            col.operator("grease_pencil.copy", text="Copy", icon="COPYDOWN")
            col.operator("grease_pencil.paste", text="Paste", icon="PASTEDOWN")

            col.separator()

            # Removal Operators
            col.operator(
                "grease_pencil.stroke_merge_by_distance", icon="REMOVE_DOUBLES"
            ).use_unselected = False
            col.operator_enum("grease_pencil.dissolve", "type")

            col.separator()

            col.operator(
                "grease_pencil.stroke_simplify", text="Simplify", icon="MOD_SIMPLIFY"
            )

            col.separator()

            col.operator(
                "grease_pencil.separate", text="Separate", icon="SEPARATE"
            ).mode = "SELECTED"


class GREASE_PENCIL_MT_Layers(Menu):
    bl_label = "Layers"

    def draw(self, context):
        layout = self.layout
        grease_pencil = context.active_object.data

        layout.operator("grease_pencil.layer_add", text="New Layer", icon="ADD")

        if not grease_pencil.layers:
            return

        layout.separator()

        # Display layers in layer stack order. The last layer is the top most layer.
        for i in range(len(grease_pencil.layers) - 1, -1, -1):
            layer = grease_pencil.layers[i]
            if layer == grease_pencil.layers.active:
                icon = "DOT"
            else:
                icon = "NONE"
            layout.operator(
                "grease_pencil.layer_active", text=layer.name, icon=icon
            ).layer = i


class VIEW3D_PT_greasepencil_draw_context_menu(Panel):
    bl_space_type = "VIEW_3D"
    bl_region_type = "WINDOW"
    bl_label = "Draw"
    bl_ui_units_x = 12

    def draw(self, context):
        layout = self.layout
        tool_settings = context.tool_settings
        settings = tool_settings.gpencil_paint
        brush = settings.brush
        gp_settings = brush.gpencil_settings

        is_pin_vertex = gp_settings.brush_draw_mode == "VERTEXCOLOR"
        is_vertex = (
            settings.color_mode == "VERTEXCOLOR"
            or brush.gpencil_tool == "TINT"
            or is_pin_vertex
        )

        if brush.gpencil_tool not in {"ERASE", "CUTTER", "EYEDROPPER"} and is_vertex:
            split = layout.split(factor=0.1)
            split.prop(brush, "color", text="")
            split.template_color_picker(brush, "color", value_slider=True)

            col = layout.column()
            col.separator()
            col.prop_menu_enum(gp_settings, "vertex_mode", text="Mode")
            col.separator()

        if brush.gpencil_tool not in {"FILL", "CUTTER", "ERASE"}:
            radius = (
                "size" if (brush.use_locked_size == "VIEW") else "unprojected_radius"
            )
            layout.prop(brush, radius, text="Radius", slider=True)
        if brush.gpencil_tool == "ERASE":
            layout.prop(brush, "size", slider=True)
        if brush.gpencil_tool not in {"ERASE", "FILL", "CUTTER"}:
            layout.prop(gp_settings, "pen_strength")

        layer = context.object.data.layers.active

        if layer:
            layout.label(text="Active Layer")
            row = layout.row(align=True)
            row.operator_context = "EXEC_REGION_WIN"
            row.menu("GREASE_PENCIL_MT_Layers", text="", icon="OUTLINER_DATA_GP_LAYER")
            row.prop(layer, "name", text="")
            row.operator("grease_pencil.layer_remove", text="", icon="X")

        layout.label(text="Active Material")
        row = layout.row(align=True)
        row.menu("VIEW3D_MT_greasepencil_material_active", text="", icon="MATERIAL")
        ob = context.active_object
        if ob.active_material:
            row.prop(ob.active_material, "name", text="")


class VIEW3D_PT_greasepencil_sculpt_context_menu(Panel):
    bl_space_type = "VIEW_3D"
    bl_region_type = "WINDOW"
    bl_label = "Sculpt"
    bl_ui_units_x = 12

    def draw(self, context):
        tool_settings = context.tool_settings
        brush = tool_settings.gpencil_sculpt_paint.brush
        layout = self.layout

        ups = tool_settings.unified_paint_settings
        size_owner = ups if ups.use_unified_size else brush
        strength_owner = ups if ups.use_unified_strength else brush
        layout.prop(size_owner, "size", text="")
        layout.prop(strength_owner, "strength", text="")

        layer = context.object.data.layers.active

        if layer:
            layout.label(text="Active Layer")
            row = layout.row(align=True)
            row.operator_context = "EXEC_REGION_WIN"
            row.menu("GREASE_PENCIL_MT_Layers", text="", icon="OUTLINER_DATA_GP_LAYER")
            row.prop(layer, "name", text="")
            row.operator("grease_pencil.layer_remove", text="", icon="X")


class VIEW3D_PT_greasepencil_vertex_paint_context_menu(Panel):
    bl_space_type = "VIEW_3D"
    bl_region_type = "WINDOW"
    bl_label = "Vertex Paint"
    bl_ui_units_x = 12

    def draw(self, context):
        layout = self.layout
        tool_settings = context.tool_settings
        settings = tool_settings.gpencil_vertex_paint
        brush = settings.brush
        gp_settings = brush.gpencil_settings

        col = layout.column()

        if brush.gpencil_vertex_tool in {"DRAW", "REPLACE"}:
            split = layout.split(factor=0.1)
            split.prop(tool_settings.unified_paint_settings, "color", text="")
            split.template_color_picker(
                tool_settings.unified_paint_settings, "color", value_slider=True
            )

            col = layout.column()
            col.separator()
            col.prop(gp_settings, "vertex_mode", text="")
            col.separator()

        row = col.row(align=True)
        row.prop(tool_settings.unified_paint_settings, "size", text="Radius")
        row.prop(brush, "use_pressure_size", text="", icon="STYLUS_PRESSURE")

        if brush.gpencil_vertex_tool in {"DRAW", "BLUR", "SMEAR"}:
            row = layout.row(align=True)
            row.prop(brush, "strength", slider=True)
            row.prop(brush, "use_pressure_strength", text="", icon="STYLUS_PRESSURE")

        layer = context.object.data.layers.active

        if layer:
            layout.label(text="Active Layer")
            row = layout.row(align=True)
            row.operator_context = "EXEC_REGION_WIN"
            row.menu("GREASE_PENCIL_MT_Layers", text="", icon="OUTLINER_DATA_GP_LAYER")
            row.prop(layer, "name", text="")
            row.operator("grease_pencil.layer_remove", text="", icon="X")


class VIEW3D_PT_greasepencil_weight_context_menu(Panel):
    bl_space_type = "VIEW_3D"
    bl_region_type = "WINDOW"
    bl_label = "Weight Paint"
    bl_ui_units_x = 12

    def draw(self, context):
        tool_settings = context.tool_settings
        settings = tool_settings.gpencil_weight_paint
        brush = settings.brush
        layout = self.layout

        # Weight settings
        brush_basic_grease_pencil_weight_settings(layout, context, brush)


class VIEW3D_PT_grease_pencil_sculpt_automasking(Panel):
    bl_space_type = "VIEW_3D"
    bl_region_type = "HEADER"
    bl_label = "Auto-Masking"
    bl_ui_units_x = 10

    def draw(self, context):
        layout = self.layout
        tool_settings = context.scene.tool_settings

        layout.label(text="Auto-Masking")

        col = layout.column(align=True)
        col.prop(tool_settings.gpencil_sculpt, "use_automasking_stroke", text="Stroke")
        col.prop(
            tool_settings.gpencil_sculpt, "use_automasking_layer_stroke", text="Layer"
        )
        col.prop(
            tool_settings.gpencil_sculpt,
            "use_automasking_material_stroke",
            text="Material",
        )
        col.separator()
        col.prop(
            tool_settings.gpencil_sculpt,
            "use_automasking_layer_active",
            text="Active Layer",
        )
        col.prop(
            tool_settings.gpencil_sculpt,
            "use_automasking_material_active",
            text="Active Material",
        )


class VIEW3D_PT_paint_vertex_context_menu(Panel):
    # Only for popover, these are dummy values.
    bl_space_type = "VIEW_3D"
    bl_region_type = "WINDOW"
    bl_label = "Vertex Paint"

    def draw(self, context):
        layout = self.layout

        brush = context.tool_settings.vertex_paint.brush
        capabilities = brush.vertex_paint_capabilities

        if capabilities.has_color:
            split = layout.split(factor=0.1)
            UnifiedPaintPanel.prop_unified_color(
                split, context, brush, "color", text=""
            )
            UnifiedPaintPanel.prop_unified_color_picker(
                split, context, brush, "color", value_slider=True
            )
            layout.prop(brush, "blend", text="")

        UnifiedPaintPanel.prop_unified(
            layout,
            context,
            brush,
            "size",
            unified_name="use_unified_size",
            pressure_name="use_pressure_size",
            slider=True,
        )
        UnifiedPaintPanel.prop_unified(
            layout,
            context,
            brush,
            "strength",
            unified_name="use_unified_strength",
            pressure_name="use_pressure_strength",
            slider=True,
        )


class VIEW3D_PT_paint_texture_context_menu(Panel):
    # Only for popover, these are dummy values.
    bl_space_type = "VIEW_3D"
    bl_region_type = "WINDOW"
    bl_label = "Texture Paint"

    def draw(self, context):
        layout = self.layout

        brush = context.tool_settings.image_paint.brush
        capabilities = brush.image_paint_capabilities

        if capabilities.has_color:
            split = layout.split(factor=0.1)
            UnifiedPaintPanel.prop_unified_color(
                split, context, brush, "color", text=""
            )
            UnifiedPaintPanel.prop_unified_color_picker(
                split, context, brush, "color", value_slider=True
            )
            layout.prop(brush, "blend", text="")

        if capabilities.has_radius:
            UnifiedPaintPanel.prop_unified(
                layout,
                context,
                brush,
                "size",
                unified_name="use_unified_size",
                pressure_name="use_pressure_size",
                slider=True,
            )
            UnifiedPaintPanel.prop_unified(
                layout,
                context,
                brush,
                "strength",
                unified_name="use_unified_strength",
                pressure_name="use_pressure_strength",
                slider=True,
            )


class VIEW3D_PT_paint_weight_context_menu(Panel):
    # Only for popover, these are dummy values.
    bl_space_type = "VIEW_3D"
    bl_region_type = "WINDOW"
    bl_label = "Weights"

    def draw(self, context):
        layout = self.layout

        brush = context.tool_settings.weight_paint.brush
        UnifiedPaintPanel.prop_unified(
            layout,
            context,
            brush,
            "weight",
            unified_name="use_unified_weight",
            slider=True,
        )
        UnifiedPaintPanel.prop_unified(
            layout,
            context,
            brush,
            "size",
            unified_name="use_unified_size",
            pressure_name="use_pressure_size",
            slider=True,
        )
        UnifiedPaintPanel.prop_unified(
            layout,
            context,
            brush,
            "strength",
            unified_name="use_unified_strength",
            pressure_name="use_pressure_strength",
            slider=True,
        )


# BFA - these are made consistent with the Sidebar>Tool>Brush Settings>Advanced Automasking panel, heavily changed
class VIEW3D_PT_sculpt_automasking(Panel):
    bl_space_type = "VIEW_3D"
    bl_region_type = "HEADER"
    bl_label = "Global Auto Masking"
    bl_ui_units_x = 10

    def draw(self, context):
        layout = self.layout

        tool_settings = context.tool_settings
        sculpt = tool_settings.sculpt
        layout.label(text="Global Auto Masking")
        layout.label(text="Overrides brush settings", icon="QUESTION")

        col = layout.column(align=True)

        # topology automasking
        col.use_property_split = False
        row = col.row()
        row.separator()
        row.prop(sculpt, "use_automasking_topology")

        # face masks automasking
        row = col.row()
        row.separator()
        row.prop(sculpt, "use_automasking_face_sets")

        col = layout.column(align=True)
        col.use_property_split = False

        col = layout.column()
        split = col.split(factor=0.9)
        split.use_property_split = False
        row = split.row()
        row.separator()
        row.prop(sculpt, "use_automasking_boundary_edges", text="Mesh Boundary")

        if (
            sculpt.use_automasking_boundary_edges
            or sculpt.use_automasking_boundary_face_sets
        ):
            split.label(icon="DISCLOSURE_TRI_DOWN")
        else:
            split.label(icon="DISCLOSURE_TRI_RIGHT")

        # col = layout.column()
        split = col.split(factor=0.9)
        split.use_property_split = False
        row = split.row()
        row.separator()
        row.prop(
            sculpt, "use_automasking_boundary_face_sets", text="Face Sets Boundary"
        )

        if (
            sculpt.use_automasking_boundary_edges
            or sculpt.use_automasking_boundary_face_sets
        ):
            split.label(icon="DISCLOSURE_TRI_DOWN")
        else:
            split.label(icon="DISCLOSURE_TRI_RIGHT")

        if (
            sculpt.use_automasking_boundary_edges
            or sculpt.use_automasking_boundary_face_sets
        ):
            col = layout.column()
            col.use_property_split = True
            row = col.row()
            row.separator(factor=3.5)
            row.prop(
                sculpt, "automasking_boundary_edges_propagation_steps", text="Steps"
            )

        col = layout.column()
        split = col.split(factor=0.9)
        split.use_property_split = False
        row = split.row()
        row.separator()
        row.prop(sculpt, "use_automasking_cavity", text="Cavity")

        is_cavity_active = (
            sculpt.use_automasking_cavity or sculpt.use_automasking_cavity_inverted
        )

        if is_cavity_active:
            props = row.operator("sculpt.mask_from_cavity", text="Create Mask")
            props.settings_source = "SCENE"
            split.label(icon="DISCLOSURE_TRI_DOWN")
        else:
            split.label(icon="DISCLOSURE_TRI_RIGHT")

        split = col.split(factor=0.9)
        split.use_property_split = False
        row = split.row()
        row.separator()
        row.prop(sculpt, "use_automasking_cavity_inverted", text="Cavity (inverted)")

        is_cavity_active = (
            sculpt.use_automasking_cavity or sculpt.use_automasking_cavity_inverted
        )

        if is_cavity_active:
            split.label(icon="DISCLOSURE_TRI_DOWN")
        else:
            split.label(icon="DISCLOSURE_TRI_RIGHT")

        if is_cavity_active:
            col = layout.column(align=True)
            row = col.row()
            row.separator(factor=3.5)
            props = row.operator("sculpt.mask_from_cavity", text="Create Mask")
            props.settings_source = "SCENE"
            row = col.row()
            row.separator(factor=3.5)
            row.prop(sculpt, "automasking_cavity_factor", text="Factor")
            row = col.row()
            row.separator(factor=3.5)
            row.prop(sculpt, "automasking_cavity_blur_steps", text="Blur")

            col = layout.column()
            col.use_property_split = False
            row = col.row()
            row.separator(factor=3.5)
            row.prop(sculpt, "use_automasking_custom_cavity_curve", text="Custom Curve")

            if sculpt.use_automasking_custom_cavity_curve:
                col.template_curve_mapping(sculpt, "automasking_cavity_curve")

        col = layout.column()
        split = col.split(factor=0.9)
        split.use_property_split = False
        row = split.row()
        row.separator()
        row.prop(sculpt, "use_automasking_view_normal", text="View Normal")

        if sculpt.use_automasking_view_normal:
            split.label(icon="DISCLOSURE_TRI_DOWN")
        else:
            split.label(icon="DISCLOSURE_TRI_RIGHT")

        if sculpt.use_automasking_view_normal:
            row = col.row()
            row.use_property_split = False
            row.separator(factor=3.5)
            row.prop(sculpt, "use_automasking_view_occlusion", text="Occlusion")
            subcol = col.column(align=True)
            if not sculpt.use_automasking_view_occlusion:
                subcol.use_property_split = True
                row = subcol.row()
                row.separator(factor=3.5)
                row.prop(sculpt, "automasking_view_normal_limit", text="Limit")
                row = subcol.row()
                row.separator(factor=3.5)
                row.prop(sculpt, "automasking_view_normal_falloff", text="Falloff")

        # col = layout.column()
        split = col.split(factor=0.9)
        split.use_property_split = False
        row = split.row()
        row.separator()
        row.prop(sculpt, "use_automasking_start_normal", text="Area Normal")

        if sculpt.use_automasking_start_normal:
            split.label(icon="DISCLOSURE_TRI_DOWN")
        else:
            split.label(icon="DISCLOSURE_TRI_RIGHT")

        if sculpt.use_automasking_start_normal:
            col = layout.column(align=True)
            row = col.row()
            row.use_property_split = True  # BFA - label outside
            row.separator(factor=3.5)
            row.prop(sculpt, "automasking_start_normal_limit", text="Limit")
            row = col.row()
            row.use_property_split = True  # BFA - label outside
            row.separator(factor=3.5)
            row.prop(sculpt, "automasking_start_normal_falloff", text="Falloff")
            col.separator()


class VIEW3D_PT_sculpt_context_menu(Panel):
    # Only for popover, these are dummy values.
    bl_space_type = "VIEW_3D"
    bl_region_type = "WINDOW"
    bl_label = "Sculpt"

    def draw(self, context):
        layout = self.layout

        brush = context.tool_settings.sculpt.brush
        capabilities = brush.sculpt_capabilities

        if capabilities.has_color:
            split = layout.split(factor=0.1)
            UnifiedPaintPanel.prop_unified_color(
                split, context, brush, "color", text=""
            )
            UnifiedPaintPanel.prop_unified_color_picker(
                split, context, brush, "color", value_slider=True
            )
            layout.prop(brush, "blend", text="")

        ups = context.tool_settings.unified_paint_settings
        size = "size"
        size_owner = ups if ups.use_unified_size else brush
        if size_owner.use_locked_size == "SCENE":
            size = "unprojected_radius"

        UnifiedPaintPanel.prop_unified(
            layout,
            context,
            brush,
            size,
            unified_name="use_unified_size",
            pressure_name="use_pressure_size",
            text="Radius",
            slider=True,
        )
        UnifiedPaintPanel.prop_unified(
            layout,
            context,
            brush,
            "strength",
            unified_name="use_unified_strength",
            pressure_name="use_pressure_strength",
            slider=True,
        )

        if capabilities.has_auto_smooth:
            layout.prop(brush, "auto_smooth_factor", slider=True)

        if capabilities.has_normal_weight:
            layout.prop(brush, "normal_weight", slider=True)

        if capabilities.has_pinch_factor:
            text = "Pinch"
            if brush.sculpt_tool in {"BLOB", "SNAKE_HOOK"}:
                text = "Magnify"
            layout.prop(brush, "crease_pinch_factor", slider=True, text=text)

        if capabilities.has_rake_factor:
            layout.prop(brush, "rake_factor", slider=True)

        if capabilities.has_plane_offset:
            layout.prop(brush, "plane_offset", slider=True)
            layout.prop(brush, "plane_trim", slider=True, text="Distance")

        if capabilities.has_height:
            layout.prop(brush, "height", slider=True, text="Height")


class TOPBAR_PT_grease_pencil_materials(GreasePencilMaterialsPanel, Panel):
    bl_space_type = "VIEW_3D"
    bl_region_type = "HEADER"
    bl_label = "Materials"
    bl_ui_units_x = 14

    @classmethod
    def poll(cls, context):
        ob = context.object
        return ob and ob.type == "GREASEPENCIL"


class TOPBAR_PT_grease_pencil_vertex_color(Panel):
    bl_space_type = "VIEW_3D"
    bl_region_type = "HEADER"
    bl_label = "Color Attribute"
    bl_ui_units_x = 10

    @classmethod
    def poll(cls, context):
        ob = context.object
        return ob and ob.type == "GREASEPENCIL"

    def draw(self, context):
        layout = self.layout
        layout.use_property_split = True
        layout.use_property_decorate = False

        ob = context.object
        if ob.mode == "PAINT_GREASE_PENCIL":
            paint = context.scene.tool_settings.gpencil_paint
        elif ob.mode == "VERTEX_GREASE_PENCIL":
            paint = context.scene.tool_settings.gpencil_vertex_paint
        use_unified_paint = ob.mode != "PAINT_GREASE_PENCIL"

        ups = context.tool_settings.unified_paint_settings
        brush = paint.brush
        prop_owner = ups if use_unified_paint and ups.use_unified_color else brush

        col = layout.column()
        col.template_color_picker(prop_owner, "color", value_slider=True)

        sub_row = layout.row(align=True)
        if use_unified_paint:
            UnifiedPaintPanel.prop_unified_color(
                sub_row, context, brush, "color", text=""
            )
            UnifiedPaintPanel.prop_unified_color(
                sub_row, context, brush, "secondary_color", text=""
            )
        else:
            sub_row.prop(brush, "color", text="")
            sub_row.prop(brush, "secondary_color", text="")

        sub_row.operator("paint.brush_colors_flip", icon="FILE_REFRESH", text="")

        row = layout.row(align=True)
        row.template_ID(paint, "palette", new="palette.new")
        if paint.palette:
            layout.template_palette(paint, "palette", color=True)

        gp_settings = brush.gpencil_settings
        if brush.gpencil_tool in {"DRAW", "FILL"}:
            row = layout.row(align=True)
            row.prop(gp_settings, "vertex_mode", text="Mode")
            row = layout.row(align=True)
            row.prop(gp_settings, "vertex_color_factor", slider=True, text="Mix Factor")


class VIEW3D_PT_curves_sculpt_add_shape(Panel):
    # Only for popover, these are dummy values.
    bl_space_type = "VIEW_3D"
    bl_region_type = "WINDOW"
    bl_label = "Curves Sculpt Add Curve Options"

    def draw(self, context):
        layout = self.layout

        layout.use_property_split = False  # BFA - set to False
        layout.use_property_decorate = False  # No animation.

        settings = UnifiedPaintPanel.paint_settings(context)
        brush = settings.brush

        col = layout.column(align=True)
        col.label(text="Interpolate")

        row = col.row()
        row.separator()
        row.prop(brush.curves_sculpt_settings, "use_length_interpolate", text="Length")
        row = col.row()
        row.separator()
        row.prop(brush.curves_sculpt_settings, "use_radius_interpolate", text="Radius")
        row = col.row()
        row.separator()
        row.prop(brush.curves_sculpt_settings, "use_shape_interpolate", text="Shape")
        row = col.row()
        row.separator()
        row.prop(
            brush.curves_sculpt_settings,
            "use_point_count_interpolate",
            text="Point Count",
        )

        layout.use_property_split = True

        col = layout.column()
        col.active = not brush.curves_sculpt_settings.use_length_interpolate
        col.prop(brush.curves_sculpt_settings, "curve_length", text="Length")

        col = layout.column()
        col.active = not brush.curves_sculpt_settings.use_radius_interpolate
        col.prop(brush.curves_sculpt_settings, "curve_radius", text="Radius")

        col = layout.column()
        col.active = not brush.curves_sculpt_settings.use_point_count_interpolate
        col.prop(brush.curves_sculpt_settings, "points_per_curve", text="Points")


class VIEW3D_PT_curves_sculpt_parameter_falloff(Panel):
    # Only for popover, these are dummy values.
    bl_space_type = "VIEW_3D"
    bl_region_type = "WINDOW"
    bl_label = "Curves Sculpt Parameter Falloff"

    def draw(self, context):
        layout = self.layout

        settings = UnifiedPaintPanel.paint_settings(context)
        brush = settings.brush

        layout.template_curve_mapping(
            brush.curves_sculpt_settings, "curve_parameter_falloff"
        )
        row = layout.row(align=True)
        row.operator(
            "brush.sculpt_curves_falloff_preset", icon="SMOOTHCURVE", text=""
        ).shape = "SMOOTH"
        row.operator(
            "brush.sculpt_curves_falloff_preset", icon="SPHERECURVE", text=""
        ).shape = "ROUND"
        row.operator(
            "brush.sculpt_curves_falloff_preset", icon="ROOTCURVE", text=""
        ).shape = "ROOT"
        row.operator(
            "brush.sculpt_curves_falloff_preset", icon="SHARPCURVE", text=""
        ).shape = "SHARP"
        row.operator(
            "brush.sculpt_curves_falloff_preset", icon="LINCURVE", text=""
        ).shape = "LINE"
        row.operator(
            "brush.sculpt_curves_falloff_preset", icon="NOCURVE", text=""
        ).shape = "MAX"


class VIEW3D_PT_curves_sculpt_grow_shrink_scaling(Panel):
    # Only for popover, these are dummy values.
    bl_space_type = "VIEW_3D"
    bl_region_type = "WINDOW"
    bl_label = "Curves Grow/Shrink Scaling"
    bl_ui_units_x = 12

    def draw(self, context):
        layout = self.layout

        layout.use_property_split = True
        layout.use_property_decorate = False  # No animation.

        settings = UnifiedPaintPanel.paint_settings(context)
        brush = settings.brush

        layout.prop(brush.curves_sculpt_settings, "use_uniform_scale")
        layout.prop(brush.curves_sculpt_settings, "minimum_length")


class VIEW3D_PT_viewport_debug(Panel):
    bl_space_type = "VIEW_3D"
    bl_region_type = "HEADER"
    bl_parent_id = "VIEW3D_PT_overlay"
    bl_label = "Viewport Debug"

    @classmethod
    def poll(cls, context):
        prefs = context.preferences
        return prefs.experimental.use_viewport_debug

    def draw(self, context):
        layout = self.layout
        view = context.space_data
        overlay = view.overlay

        layout.prop(overlay, "use_debug_freeze_view_culling")


class View3DAssetShelf(BrushAssetShelf):
    bl_space_type = "VIEW_3D"


class AssetShelfHiddenByDefault:
    # Take #BrushAssetShelf.bl_options but remove the 'DEFAULT_VISIBLE' flag.
    bl_options = {
        option for option in BrushAssetShelf.bl_options if option != "DEFAULT_VISIBLE"
    }


class VIEW3D_AST_brush_sculpt(View3DAssetShelf, bpy.types.AssetShelf):
    mode = "SCULPT"
    mode_prop = "use_paint_sculpt"
    brush_type_prop = "sculpt_brush_type"
    tool_prop = "sculpt_tool"


class VIEW3D_AST_brush_sculpt_curves(View3DAssetShelf, bpy.types.AssetShelf):
    mode = "SCULPT_CURVES"
    mode_prop = "use_paint_sculpt_curves"
    brush_type_prop = "curves_sculpt_brush_type"
    tool_prop = "curves_sculpt_tool"


class VIEW3D_AST_brush_vertex_paint(View3DAssetShelf, bpy.types.AssetShelf):
    mode = "VERTEX_PAINT"
    mode_prop = "use_paint_vertex"
    brush_type_prop = "vertex_brush_type"
    tool_prop = "vertex_tool"


class VIEW3D_AST_brush_weight_paint(
    AssetShelfHiddenByDefault, View3DAssetShelf, bpy.types.AssetShelf
):
    mode = "WEIGHT_PAINT"
    mode_prop = "use_paint_weight"
    brush_type_prop = "weight_brush_type"
    tool_prop = "weight_tool"


class VIEW3D_AST_brush_texture_paint(View3DAssetShelf, bpy.types.AssetShelf):
    mode = "TEXTURE_PAINT"
    mode_prop = "use_paint_image"
    brush_type_prop = "image_brush_type"
    tool_prop = "image_tool"


class VIEW3D_AST_brush_gpencil_paint(View3DAssetShelf, bpy.types.AssetShelf):
    mode = "PAINT_GREASE_PENCIL"
    mode_prop = "use_paint_grease_pencil"
    brush_type_prop = "gpencil_brush_type"
    tool_prop = "gpencil_tool"


class VIEW3D_AST_brush_gpencil_sculpt(View3DAssetShelf, bpy.types.AssetShelf):
    mode = "SCULPT_GREASE_PENCIL"
    mode_prop = "use_sculpt_grease_pencil"
    brush_type_prop = "gpencil_sculpt_brush_type"
    tool_prop = "gpencil_sculpt_tool"


class VIEW3D_AST_brush_gpencil_vertex(
    AssetShelfHiddenByDefault, View3DAssetShelf, bpy.types.AssetShelf
):
    mode = "VERTEX_GREASE_PENCIL"
    mode_prop = "use_vertex_grease_pencil"
    brush_type_prop = "gpencil_vertex_brush_type"
    tool_prop = "gpencil_vertex_tool"


class VIEW3D_AST_brush_gpencil_weight(
    AssetShelfHiddenByDefault, View3DAssetShelf, bpy.types.AssetShelf
):
    mode = "WEIGHT_GREASE_PENCIL"
    mode_prop = "use_weight_grease_pencil"
    brush_type_prop = "gpencil_weight_brush_type"
    tool_prop = "gpencil_weight_tool"


# BFA - material object collection asset shelf
class VIEW3D_AST_object(bpy.types.AssetShelf):
    bl_space_type = "VIEW_3D"
    bl_options = {"STORE_ENABLED_CATALOGS_IN_PREFERENCES"}
    mode = "OBJECT"

    @classmethod
    def asset_poll(cls, asset):
        if (
            asset.id_type == "NODETREE"
            and "Geometry Nodes" in asset.metadata.tags
            and "3D View" in asset.metadata.tags
        ):
            return True
        return asset.id_type in {"MATERIAL", "OBJECT", "COLLECTION", "WORLD"}

    @classmethod
    def poll(cls, context):
        return context.mode == "OBJECT"


classes = (
    VIEW3D_HT_header,
    VIEW3D_HT_tool_header,
    ALL_MT_editormenu_view3d,  # bfa menu
    VIEW3D_MT_editor_menus,
    VIEW3D_MT_transform,
    VIEW3D_MT_transform_object,
    VIEW3D_MT_transform_armature,
    VIEW3D_MT_mirror,
    VIEW3D_MT_snap,
    VIEW3D_MT_uv_map_clear_seam,  # bfa - Tooltip and operator for Clear Seam.
    VIEW3D_MT_uv_map,
    VIEW3D_MT_switchactivecamto,  # bfa - set active camera does not exist in blender
    VIEW3D_MT_view_legacy,  # bfa menu
    VIEW3D_MT_view_annotations,  # bfa menu
    VIEW3D_MT_view,
    VIEW3D_MT_view_local,
    VIEW3D_MT_view_cameras,
    VIEW3D_MT_view_pie_menus,  # bfa menu
    VIEW3D_MT_view_navigation_legacy,  # bfa menu
    VIEW3D_MT_view_navigation,
    VIEW3D_MT_view_align,
    VIEW3D_MT_view_align_selected,
    VIEW3D_MT_view_viewpoint,
    VIEW3D_MT_view_regions,
    VIEW3D_MT_select_object,
    VIEW3D_MT_select_object_legacy,  # bfa menu
    VIEW3D_MT_select_by_type,  # bfa menu
    VIEW3D_MT_select_grouped,  # bfa menu
    VIEW3D_MT_select_linked,  # bfa menu
    VIEW3D_MT_select_object_more_less,
    VIEW3D_MT_select_pose,
    VIEW3D_MT_select_pose_more_less,
    VIEW3D_MT_select_particle,
    VIEW3D_MT_edit_mesh,
    VIEW3D_MT_edit_mesh_legacy,  # bfa menu
    VIEW3D_MT_edit_mesh_sort_elements,  # bfa menu
    VIEW3D_MT_edit_mesh_select_similar,
    VIEW3D_MT_edit_mesh_select_by_trait,
    VIEW3D_MT_edit_mesh_select_more_less,
    VIEW3D_MT_select_edit_mesh,
    VIEW3D_MT_select_edit_curve,
    VIEW3D_MT_select_edit_curve_select_similar,  # bfa menu
    VIEW3D_MT_select_edit_surface,
    VIEW3D_MT_select_edit_text,
    VIEW3D_MT_select_edit_metaball,
    VIEW3D_MT_edit_lattice_context_menu,
    VIEW3D_MT_select_edit_metaball_select_similar,  # bfa menu
    VIEW3D_MT_select_edit_lattice,
    VIEW3D_MT_select_edit_armature,
    VIEW3D_PT_greasepencil_edit_options,  # BFA - menu
    VIEW3D_MT_select_greasepencil_legacy,  # BFA - legacy menu
    VIEW3D_MT_select_edit_grease_pencil,
    VIEW3D_MT_select_paint_mask_face_more_less,  # bfa menu
    VIEW3D_MT_select_paint_mask_vertex,
    VIEW3D_MT_select_paint_mask_vertex_more_less,  # bfa menu
    VIEW3D_MT_select_edit_pointcloud,
    VIEW3D_MT_edit_curves_select_more_less,
    VIEW3D_MT_select_edit_curves,
    VIEW3D_MT_select_sculpt_curves,
    VIEW3D_MT_mesh_add,
    VIEW3D_MT_curve_add,
    VIEW3D_MT_surface_add,
    VIEW3D_MT_edit_metaball_context_menu,
    VIEW3D_MT_metaball_add,
    TOPBAR_MT_edit_curve_add,
    TOPBAR_MT_edit_armature_add,
    VIEW3D_MT_armature_add,
    VIEW3D_MT_light_add,
    VIEW3D_MT_lightprobe_add,
    VIEW3D_MT_camera_add,
    VIEW3D_MT_volume_add,
    VIEW3D_MT_grease_pencil_add,
    VIEW3D_MT_empty_add,
    VIEW3D_MT_add,
    VIEW3D_MT_image_add,
    VIEW3D_MT_origin_set,  # bfa menu
    VIEW3D_MT_object,
    VIEW3D_MT_object_animation,
    VIEW3D_MT_object_asset,
    VIEW3D_MT_object_rigid_body,
    VIEW3D_MT_object_clear,
    VIEW3D_MT_object_context_menu,
    VIEW3D_MT_object_convert,
    VIEW3D_MT_object_shading,
    VIEW3D_MT_object_apply,
    VIEW3D_MT_object_relations,
    VIEW3D_MT_object_liboverride,
    VIEW3D_MT_object_parent,
    VIEW3D_MT_object_track,
    VIEW3D_MT_object_collection,
    VIEW3D_MT_object_constraints,
    # VIEW3D_MT_object_modifiers, # bfa - renamed and moved to properties editor
    VIEW3D_MT_object_quick_effects,
    VIEW3D_MT_object_showhide,
    VIEW3D_MT_object_cleanup,
    VIEW3D_MT_make_single_user,
    VIEW3D_MT_make_links,
    VIEW3D_MT_brush_paint_modes,  # BFA wip menu, removed?
    VIEW3D_MT_brush,  # BFA - menu
    VIEW3D_MT_facemask_showhide,  # BFA - menu
    VIEW3D_MT_paint_vertex,
    VIEW3D_MT_hook,
    VIEW3D_MT_vertex_group,
    VIEW3D_MT_greasepencil_vertex_group,
    VIEW3D_MT_paint_weight,
    VIEW3D_MT_paint_weight_legacy,  # BFA - menu
    VIEW3D_MT_paint_weight_lock,
    VIEW3D_MT_subdivision_set,  # BFA - menu
    VIEW3D_MT_sculpt,
    VIEW3D_MT_sculpt_legacy,  # BFA - menu
    VIEW3D_MT_bfa_sculpt_transform,  # BFA - menu
    VIEW3D_MT_bfa_sculpt_showhide,  # BFA - menu
    VIEW3D_MT_sculpt_set_pivot,
    VIEW3D_MT_sculpt_transform,  # BFA - not used
    VIEW3D_MT_sculpt_showhide,  # BFA - menu
    VIEW3D_MT_sculpt_trim,  # BFA - not used
    VIEW3D_MT_mask,
    VIEW3D_MT_mask_legacy,  # BFA - menu
    VIEW3D_MT_face_sets_showhide,  # BFA - menu
    VIEW3D_MT_face_sets,
    VIEW3D_MT_face_sets_init,
    VIEW3D_MT_random_mask,
    VIEW3D_MT_particle,
    VIEW3D_MT_particle_context_menu,
    VIEW3D_MT_particle_showhide,
    VIEW3D_MT_pose,
    VIEW3D_MT_pose_transform,
    VIEW3D_MT_pose_slide,
    VIEW3D_MT_pose_propagate,
    VIEW3D_MT_pose_motion,
    VIEW3D_MT_bone_collections,
    VIEW3D_MT_pose_ik,
    VIEW3D_MT_pose_constraints,
    VIEW3D_MT_pose_names,
    VIEW3D_MT_pose_showhide,
    VIEW3D_MT_pose_apply,
    VIEW3D_MT_pose_context_menu,
    VIEW3D_MT_bone_options_toggle,
    VIEW3D_MT_bone_options_enable,
    VIEW3D_MT_bone_options_disable,
    VIEW3D_MT_edit_mesh_context_menu,
    VIEW3D_MT_edit_mesh_select_mode,
    VIEW3D_MT_edit_mesh_select_linked,
    VIEW3D_MT_edit_mesh_select_loops,
    VIEW3D_MT_edit_mesh_extrude_dupli,  # bfa operator for separated tooltip
    VIEW3D_MT_edit_mesh_extrude_dupli_rotate,  # bfa operator for separated tooltip
    VIEW3D_MT_edit_mesh_extrude,
    VIEW3D_MT_edit_mesh_vertices,
    VIEW3D_MT_edit_mesh_vertices_legacy,  # BFA - menu
    VIEW3D_MT_edit_mesh_edges,
    VIEW3D_MT_edit_mesh_edges_legacy,  # BFA - menu
    VIEW3D_MT_edit_mesh_faces,
    VIEW3D_MT_edit_mesh_faces_legacy,  # BFA - menu
    VIEW3D_MT_edit_mesh_faces_data,
    VIEW3D_MT_edit_mesh_normals,
    VIEW3D_MT_edit_mesh_normals_select_strength,
    VIEW3D_MT_edit_mesh_normals_set_strength,
    VIEW3D_MT_edit_mesh_normals_average,
    VIEW3D_MT_edit_mesh_shading,
    VIEW3D_MT_edit_mesh_weights,
    VIEW3D_MT_edit_mesh_clean,
    VIEW3D_MT_edit_mesh_delete,
    VIEW3D_MT_edit_mesh_merge,
    VIEW3D_MT_edit_mesh_split,
    VIEW3D_MT_edit_mesh_dissolve,  # BFA - menu
    VIEW3D_MT_edit_mesh_showhide,
    VIEW3D_MT_greasepencil_material_active,
    VIEW3D_MT_paint_grease_pencil,
    VIEW3D_MT_paint_vertex_grease_pencil,
    VIEW3D_MT_edit_grease_pencil_arrange_strokes,  # BFA - menu
    VIEW3D_MT_sculpt_grease_pencil_copy,  # BFA - menu
    VIEW3D_MT_edit_greasepencil_showhide,
    VIEW3D_MT_edit_greasepencil_cleanup,
    VIEW3D_MT_weight_grease_pencil,
    VIEW3D_MT_greasepencil_edit_context_menu,
    VIEW3D_MT_grease_pencil_assign_material,
    VIEW3D_MT_edit_greasepencil,
    VIEW3D_MT_edit_greasepencil_delete,  # BFA - not used
    VIEW3D_MT_edit_greasepencil_stroke,
    VIEW3D_MT_edit_greasepencil_point,
    VIEW3D_MT_edit_greasepencil_animation,
    VIEW3D_MT_edit_curve,
    VIEW3D_MT_edit_curve_ctrlpoints,
    VIEW3D_MT_edit_curve_segments,
    VIEW3D_MT_edit_curve_clean,
    VIEW3D_MT_edit_curve_context_menu,
    VIEW3D_MT_edit_curve_delete,
    VIEW3D_MT_edit_curve_showhide,
    VIEW3D_MT_edit_surface,
    VIEW3D_MT_edit_font,
    VIEW3D_MT_edit_font_chars,
    VIEW3D_MT_edit_font_kerning,
    VIEW3D_MT_edit_font_move,  # BFA - menu
    VIEW3D_MT_edit_font_delete,
    VIEW3D_MT_edit_font_context_menu,
    VIEW3D_MT_edit_meta,
    VIEW3D_MT_edit_meta_showhide,
    VIEW3D_MT_edit_lattice,
    VIEW3D_MT_edit_lattice_flip,  # BFA - menu - blender uses enum
    VIEW3D_MT_edit_armature,
    VIEW3D_MT_armature_showhide,  # BFA - menu
    VIEW3D_MT_armature_context_menu,
    VIEW3D_MT_edit_armature_parent,
    VIEW3D_MT_edit_armature_roll,
    VIEW3D_MT_edit_armature_names,
    VIEW3D_MT_edit_armature_delete,
    VIEW3D_MT_edit_curves,
    VIEW3D_MT_edit_curves_add,
    VIEW3D_MT_edit_curves_segments,
    VIEW3D_MT_edit_curves_control_points,
    VIEW3D_MT_edit_curves_context_menu,
    VIEW3D_MT_edit_pointcloud,
    VIEW3D_MT_object_mode_pie,
    VIEW3D_MT_view_pie,
    VIEW3D_MT_transform_gizmo_pie,
    VIEW3D_MT_shading_pie,
    VIEW3D_MT_shading_ex_pie,
    VIEW3D_MT_pivot_pie,
    VIEW3D_MT_snap_pie,
    VIEW3D_MT_orientations_pie,
    VIEW3D_MT_proportional_editing_falloff_pie,
    VIEW3D_MT_sculpt_mask_edit_pie,
    VIEW3D_MT_sculpt_automasking_pie,
    VIEW3D_MT_grease_pencil_sculpt_automasking_pie,
    VIEW3D_MT_wpaint_vgroup_lock_pie,
    VIEW3D_MT_sculpt_face_sets_edit_pie,
    VIEW3D_MT_sculpt_curves,
    VIEW3D_PT_active_tool,
    VIEW3D_PT_active_tool_duplicate,
    VIEW3D_PT_view3d_properties,
    VIEW3D_PT_view3d_properties_edit,  # bfa panel
    # VIEW3D_PT_view3d_lock, # BFA - not used, and Blender hotkeys doesn't call this, so ommitted
    VIEW3D_PT_view3d_camera_lock,  # bfa panel
    VIEW3D_PT_view3d_cursor,
    VIEW3D_PT_collections,
    VIEW3D_PT_object_type_visibility,
    VIEW3D_PT_grease_pencil,
    VIEW3D_PT_annotation_onion,
    VIEW3D_PT_grease_pencil_multi_frame,
    VIEW3D_PT_grease_pencil_sculpt_automasking,
    VIEW3D_PT_quad_view,
    VIEW3D_PT_view3d_stereo,
    VIEW3D_PT_shading,
    VIEW3D_PT_shading_lighting,
    VIEW3D_PT_shading_color,
    VIEW3D_PT_shading_options,
    VIEW3D_PT_shading_options_shadow,
    VIEW3D_PT_shading_options_ssao,
    VIEW3D_PT_shading_cavity,
    VIEW3D_PT_shading_render_pass,
    VIEW3D_PT_shading_compositor,
    VIEW3D_PT_gizmo_display,
    VIEW3D_PT_overlay,
    VIEW3D_PT_overlay_guides,
    VIEW3D_PT_overlay_object,
    VIEW3D_PT_overlay_geometry,
    VIEW3D_PT_overlay_viewer_node,
    VIEW3D_PT_overlay_motion_tracking,
    VIEW3D_PT_overlay_edit_mesh,
    VIEW3D_PT_overlay_edit_mesh_shading,
    VIEW3D_PT_overlay_edit_mesh_measurement,
    VIEW3D_PT_overlay_edit_mesh_normals,
    VIEW3D_PT_overlay_edit_mesh_freestyle,
    VIEW3D_PT_overlay_edit_curve,
    VIEW3D_PT_overlay_edit_curves,
    VIEW3D_PT_overlay_texture_paint,
    VIEW3D_PT_overlay_vertex_paint,
    VIEW3D_PT_overlay_weight_paint,
    VIEW3D_PT_overlay_bones,
    VIEW3D_PT_overlay_sculpt,
    VIEW3D_PT_overlay_sculpt_curves,
    VIEW3D_PT_snapping,
    VIEW3D_PT_sculpt_snapping,
    VIEW3D_PT_proportional_edit,
    VIEW3D_PT_grease_pencil_origin,
    VIEW3D_PT_grease_pencil_lock,
    VIEW3D_PT_grease_pencil_guide,
    VIEW3D_PT_transform_orientations,
    VIEW3D_PT_overlay_grease_pencil_options,
    VIEW3D_PT_overlay_grease_pencil_canvas_options,
    VIEW3D_PT_context_properties,
    VIEW3D_PT_paint_vertex_context_menu,
    VIEW3D_PT_paint_texture_context_menu,
    VIEW3D_PT_paint_weight_context_menu,
    VIEW3D_PT_sculpt_automasking,
    VIEW3D_PT_sculpt_context_menu,
    TOPBAR_PT_grease_pencil_materials,
    TOPBAR_PT_grease_pencil_vertex_color,
    TOPBAR_PT_annotation_layers,
    VIEW3D_PT_curves_sculpt_add_shape,
    VIEW3D_PT_curves_sculpt_parameter_falloff,
    VIEW3D_PT_curves_sculpt_grow_shrink_scaling,
    VIEW3D_PT_viewport_debug,
    VIEW3D_AST_brush_sculpt,
    VIEW3D_AST_brush_sculpt_curves,
    VIEW3D_AST_brush_vertex_paint,
    VIEW3D_AST_brush_weight_paint,
    VIEW3D_AST_brush_texture_paint,
    VIEW3D_AST_brush_gpencil_paint,
    VIEW3D_AST_brush_gpencil_sculpt,
    VIEW3D_AST_brush_gpencil_vertex,
    VIEW3D_AST_brush_gpencil_weight,
    VIEW3D_AST_object,  # bfa assetshelf
    GREASE_PENCIL_MT_Layers,
    VIEW3D_PT_greasepencil_draw_context_menu,
    VIEW3D_PT_greasepencil_sculpt_context_menu,
    VIEW3D_PT_greasepencil_vertex_paint_context_menu,
    VIEW3D_PT_greasepencil_weight_context_menu,
)


if __name__ == "__main__":  # only for live edit.
    from bpy.utils import register_class

    for cls in classes:
        register_class(cls)<|MERGE_RESOLUTION|>--- conflicted
+++ resolved
@@ -785,7 +785,7 @@
         mode_string = context.mode
         object_mode = "OBJECT" if obj is None else obj.mode
         has_pose_mode = (object_mode == "POSE") or (
-            object_mode == "WEIGHT_PAINT" and context.pose_object is not None
+                object_mode == "WEIGHT_PAINT" and context.pose_object is not None
         )
 
         tool_settings = context.tool_settings
@@ -822,18 +822,18 @@
             show_snap = True
         else:
             if has_pose_mode or (
-                object_mode
-                not in {
-                    "SCULPT",
-                    "SCULPT_CURVES",
-                    "VERTEX_PAINT",
-                    "WEIGHT_PAINT",
-                    "TEXTURE_PAINT",
-                    "PAINT_GREASE_PENCIL",
-                    "SCULPT_GREASE_PENCIL",
-                    "WEIGHT_GREASE_PENCIL",
-                    "VERTEX_GREASE_PENCIL",
-                }
+                    object_mode
+                    not in {
+                        "SCULPT",
+                        "SCULPT_CURVES",
+                        "VERTEX_PAINT",
+                        "WEIGHT_PAINT",
+                        "TEXTURE_PAINT",
+                        "PAINT_GREASE_PENCIL",
+                        "SCULPT_GREASE_PENCIL",
+                        "WEIGHT_GREASE_PENCIL",
+                        "VERTEX_GREASE_PENCIL",
+                    }
             ):
                 show_snap = True
             else:
@@ -842,9 +842,9 @@
                 if paint_settings:
                     brush = paint_settings.brush
                     if (
-                        brush
-                        and hasattr(brush, "stroke_method")
-                        and brush.stroke_method == "CURVE"
+                            brush
+                            and hasattr(brush, "stroke_method")
+                            and brush.stroke_method == "CURVE"
                     ):
                         show_snap = True
 
@@ -876,15 +876,15 @@
 
         # Proportional editing
         if (
-            object_mode
-            in {
-                "EDIT",
-                "PARTICLE_EDIT",
-                "SCULPT_GREASE_PENCIL",
-                "EDIT_GREASE_PENCIL",
-                "OBJECT",
-            }
-            and context.mode != "EDIT_ARMATURE"
+                object_mode
+                in {
+            "EDIT",
+            "PARTICLE_EDIT",
+            "SCULPT_GREASE_PENCIL",
+            "EDIT_GREASE_PENCIL",
+            "OBJECT",
+        }
+                and context.mode != "EDIT_ARMATURE"
         ):
             row = layout.row(align=True)
             kw = {}
@@ -939,7 +939,7 @@
         mode_string = context.mode
         object_mode = "OBJECT" if obj is None else obj.mode
         has_pose_mode = (object_mode == "POSE") or (
-            object_mode == "WEIGHT_PAINT" and context.pose_object is not None
+                object_mode == "WEIGHT_PAINT" and context.pose_object is not None
         )
 
         # Note: This is actually deadly in case enum_items have to be dynamically generated
@@ -1247,8 +1247,8 @@
 
         # Separate from `elif` chain because it may coexist with weight-paint.
         if has_pose_mode or (
-            object_mode in {"EDIT_ARMATURE", "OBJECT"}
-            and VIEW3D_PT_overlay_bones.is_using_wireframe(context)
+                object_mode in {"EDIT_ARMATURE", "OBJECT"}
+                and VIEW3D_PT_overlay_bones.is_using_wireframe(context)
         ):
             sub.popover(panel="VIEW3D_PT_overlay_bones", text="", icon="POSE_HLT")
 
@@ -1289,14 +1289,14 @@
     @staticmethod
     def _sculpt_automasking_icon(sculpt):
         automask_enabled = (
-            sculpt.use_automasking_topology
-            or sculpt.use_automasking_face_sets
-            or sculpt.use_automasking_boundary_edges
-            or sculpt.use_automasking_boundary_face_sets
-            or sculpt.use_automasking_cavity
-            or sculpt.use_automasking_cavity_inverted
-            or sculpt.use_automasking_start_normal
-            or sculpt.use_automasking_view_normal
+                sculpt.use_automasking_topology
+                or sculpt.use_automasking_face_sets
+                or sculpt.use_automasking_boundary_edges
+                or sculpt.use_automasking_boundary_face_sets
+                or sculpt.use_automasking_cavity
+                or sculpt.use_automasking_cavity_inverted
+                or sculpt.use_automasking_start_normal
+                or sculpt.use_automasking_view_normal
         )
 
         return "MOD_MASK" if automask_enabled else "MOD_MASK_OFF"  # BFA - mask icon
@@ -1304,11 +1304,11 @@
     @staticmethod
     def _grease_pencil_sculpt_automasking_icon(gpencil_sculpt):
         automask_enabled = (
-            gpencil_sculpt.use_automasking_stroke
-            or gpencil_sculpt.use_automasking_layer_stroke
-            or gpencil_sculpt.use_automasking_material_stroke
-            or gpencil_sculpt.use_automasking_material_active
-            or gpencil_sculpt.use_automasking_layer_active
+                gpencil_sculpt.use_automasking_stroke
+                or gpencil_sculpt.use_automasking_layer_stroke
+                or gpencil_sculpt.use_automasking_material_stroke
+                or gpencil_sculpt.use_automasking_material_active
+                or gpencil_sculpt.use_automasking_layer_active
         )
 
         return "MOD_MASK" if automask_enabled else "MOD_MASK_OFF"  # BFA - mask icon
@@ -1458,9 +1458,9 @@
                 layout.template_node_operator_asset_root_items()
             elif mode_string == "SCULPT_GREASE_PENCIL":
                 is_selection_mask = (
-                    tool_settings.use_gpencil_select_mask_point
-                    or tool_settings.use_gpencil_select_mask_stroke
-                    or tool_settings.use_gpencil_select_mask_segment
+                        tool_settings.use_gpencil_select_mask_point
+                        or tool_settings.use_gpencil_select_mask_stroke
+                        or tool_settings.use_gpencil_select_mask_segment
                 )
                 if is_selection_mask:
                     layout.menu("VIEW3D_MT_select_edit_grease_pencil")
@@ -1736,7 +1736,7 @@
     bl_options = {"REGISTER", "UNDO"}  # enable undo for the operator.
 
     def execute(
-        self, context
+            self, context
     ):  # execute() is called by blender when running the operator.
         bpy.ops.mesh.mark_seam(clear=True)
         return {"FINISHED"}
@@ -1874,21 +1874,7 @@
 
         layout.separator()
 
-<<<<<<< HEAD
         layout.menu("VIEW3D_MT_view_legacy")  # bfa menu
-=======
-        if context.mode in {'PAINT_TEXTURE', 'PAINT_VERTEX', 'PAINT_WEIGHT', 'SCULPT'}:
-            layout.operator("view3d.view_selected", text="Frame Last Stroke")
-        else:
-            layout.operator("view3d.view_selected", text="Frame Selected")
-        if view.region_quadviews:
-            layout.operator("view3d.view_selected", text="Frame Selected (Quad View)").use_all_regions = True
-
-        layout.operator("view3d.view_all").center = False
-        layout.operator("view3d.view_persportho", text="Perspective/Orthographic")
-        layout.menu("VIEW3D_MT_view_local")
-        layout.prop(view, "show_viewer", text="Viewer Node")
->>>>>>> ab936c0c
 
         layout.separator()
 
@@ -1940,11 +1926,11 @@
         if context.mode in ["PAINT_TEXTURE", "PAINT_VERTEX", "PAINT_WEIGHT", "SCULPT"]:
             layout.operator(
                 "view3d.view_selected", text="Frame Last Stroke", icon="VIEW_SELECTED"
-            ).use_all_regions = False
+            )
         else:
             layout.operator(
                 "view3d.view_selected", text="Frame Selected", icon="VIEW_SELECTED"
-            ).use_all_regions = False
+            )
 
         if view.region_quadviews:
             layout.operator(
@@ -3894,11 +3880,10 @@
         # layout.operator_menu_enum("object.curve_add", "type", text="Curve", icon='OUTLINER_OB_CURVE')
         layout.menu("VIEW3D_MT_curve_add", icon="OUTLINER_OB_CURVE")
         # layout.operator_menu_enum("object.surface_add", "type", text="Surface", icon='OUTLINER_OB_SURFACE')
-<<<<<<< HEAD
         layout.menu("VIEW3D_MT_surface_add", icon="OUTLINER_OB_SURFACE")
         layout.menu("VIEW3D_MT_metaball_add", text="Metaball", icon="OUTLINER_OB_META")
         layout.operator("object.text_add", text="Text", icon="OUTLINER_OB_FONT")
-        if context.preferences.experimental.use_new_point_cloud_type:
+        if context.preferences.experimental.use_new_pointcloud_type:
             layout.operator(
                 "object.pointcloud_add",
                 text="Point Cloud",
@@ -3915,15 +3900,6 @@
             text="Grease Pencil",
             icon="OUTLINER_OB_GREASEPENCIL",
         )
-=======
-        layout.menu("VIEW3D_MT_surface_add", icon='OUTLINER_OB_SURFACE')
-        layout.menu("VIEW3D_MT_metaball_add", text="Metaball", icon='OUTLINER_OB_META')
-        layout.operator("object.text_add", text="Text", icon='OUTLINER_OB_FONT')
-        if context.preferences.experimental.use_new_pointcloud_type:
-            layout.operator("object.pointcloud_add", text="Point Cloud", icon='OUTLINER_OB_POINTCLOUD')
-        layout.menu("VIEW3D_MT_volume_add", text="Volume", text_ctxt=i18n_contexts.id_id, icon='OUTLINER_OB_VOLUME')
-        layout.menu("VIEW3D_MT_grease_pencil_add", text="Grease Pencil", icon='OUTLINER_OB_GREASEPENCIL')
->>>>>>> ab936c0c
 
         layout.separator()
 
@@ -4195,9 +4171,9 @@
 
             if not ob.data.dof.focus_object:
                 if (
-                    view
-                    and view.camera == ob
-                    and view.region_3d.view_perspective == "CAMERA"
+                        view
+                        and view.camera == ob
+                        and view.region_3d.view_perspective == "CAMERA"
                 ):
                     props = layout.operator(
                         "ui.eyedropper_depth", text="DOF Distance (Pick)", icon="DOF"
@@ -4525,9 +4501,9 @@
 
             if not obj.data.dof.focus_object:
                 if (
-                    view
-                    and view.camera == obj
-                    and view.region_3d.view_perspective == "CAMERA"
+                        view
+                        and view.camera == obj
+                        and view.region_3d.view_perspective == "CAMERA"
                 ):
                     props = layout.operator(
                         "ui.eyedropper_depth", text="DOF Distance (Pick)", icon="DOF"
@@ -4702,7 +4678,6 @@
                 if selected_objects_len > 1:
                     layout.operator("object.join")
 
-<<<<<<< HEAD
             if obj.type in {
                 "MESH",
                 "CURVE",
@@ -4711,11 +4686,8 @@
                 "POINTCLOUD",
                 "META",
                 "FONT",
+                "GREASEPENCIL",
             }:
-=======
-            if obj.type in {'MESH', 'CURVE', 'CURVES', 'SURFACE', 'POINTCLOUD',
-                            'META', 'FONT', 'GREASEPENCIL'}:
->>>>>>> ab936c0c
                 layout.operator_menu_enum("object.convert", "target")
 
             if obj.type in {
@@ -4903,18 +4875,12 @@
             "object.parent_inverse_apply",
             text="Parent Inverse",
             text_ctxt=i18n_contexts.default,
-<<<<<<< HEAD
             icon="APPLY_PARENT_INVERSE",
         )
+        layout.operator("object.visual_geometry_to_objects")
         # layout.operator("object.duplicates_make_real") # BFA - redundant
         # layout.operator("object.parent_inverse_apply", text="Parent Inverse",
         # text_ctxt=i18n_contexts.default)  # BFA - redundant
-=======
-        ).target = 'MESH'
-        layout.operator("object.visual_geometry_to_objects")
-        layout.operator("object.duplicates_make_real")
-        layout.operator("object.parent_inverse_apply", text="Parent Inverse", text_ctxt=i18n_contexts.default)
->>>>>>> ab936c0c
 
         layout.template_node_operator_asset_menu_items(catalog_path="Object/Apply")
 
@@ -5466,9 +5432,9 @@
 
         ob = context.active_object
         if ob.mode == "EDIT" or (
-            ob.mode == "WEIGHT_PAINT"
-            and ob.type == "MESH"
-            and ob.data.use_paint_mask_vertex
+                ob.mode == "WEIGHT_PAINT"
+                and ob.type == "MESH"
+                and ob.data.use_paint_mask_vertex
         ):
             if ob.vertex_groups.active:
                 layout.separator()
@@ -7141,7 +7107,7 @@
             col.separator()  # BFA-Draise - Seperated Legacy operator to be in own group like in the Legacy Menu, also consistent order
 
             if (
-                selected_edges_len >= 1
+                    selected_edges_len >= 1
             ):  # BFA-Draise - Changed order of Make Edge before Bridge Edge Loop for consistency with Vertex Context
                 col.operator(
                     "mesh.edge_face_add", text="Make Edge/Face", icon="MAKE_EDGEFACE"
@@ -7304,7 +7270,7 @@
     bl_options = {"REGISTER", "UNDO"}  # enable undo for the operator.
 
     def execute(
-        self, context
+            self, context
     ):  # execute() is called by blender when running the operator.
         bpy.ops.mesh.dupli_extrude_cursor("INVOKE_DEFAULT", rotate_source=False)
         return {"FINISHED"}
@@ -7321,7 +7287,7 @@
     bl_options = {"REGISTER", "UNDO"}  # enable undo for the operator.
 
     def execute(
-        self, context
+            self, context
     ):  # execute() is called by blender when running the operator.
         bpy.ops.mesh.dupli_extrude_cursor("INVOKE_DEFAULT", rotate_source=True)
         return {"FINISHED"}
@@ -9232,7 +9198,7 @@
             pie.prop(view.overlay, "show_xray_bone", icon="XRAY")
         else:
             xray_active = (context.mode == "EDIT_MESH") or (
-                view.shading.type in {"SOLID", "WIREFRAME"}
+                    view.shading.type in {"SOLID", "WIREFRAME"}
             )
             if xray_active:
                 sub = pie
@@ -9516,6 +9482,7 @@
     bl_space_type = "VIEW_3D"
     bl_region_type = "UI"
     bl_category = "Tool"
+
     # See comment below.
     # bl_options = {'HIDE_HEADER'}
 
@@ -9693,7 +9660,7 @@
     bl_options = {"DEFAULT_CLOSED"}
 
     def _draw_collection(
-        self, layout, view_layer, use_local_collections, collection, index
+            self, layout, view_layer, use_local_collections, collection, index
     ):
         need_separator = index
         for child in collection.children:
@@ -10199,7 +10166,7 @@
             if shading.light in {"STUDIO", "MATCAP"}:
                 studio_light = shading.selected_studio_light
                 if (
-                    studio_light is not None
+                        studio_light is not None
                 ) and studio_light.has_specular_highlight_pass:
                     row = col.row()
                     row.separator()
@@ -10322,8 +10289,8 @@
     @classmethod
     def poll(cls, context):
         return (context.space_data.shading.type == "MATERIAL") or (
-            context.engine in cls.COMPAT_ENGINES
-            and context.space_data.shading.type == "RENDERED"
+                context.engine in cls.COMPAT_ENGINES
+                and context.space_data.shading.type == "RENDERED"
         )
 
     def draw(self, context):
@@ -11000,9 +10967,9 @@
 
         sub = split.row(align=True)
         if (
-            overlay.show_vertex_normals
-            or overlay.show_face_normals
-            or overlay.show_split_normals
+                overlay.show_vertex_normals
+                or overlay.show_face_normals
+                or overlay.show_split_normals
         ):
             sub.use_property_split = True
             if overlay.use_normals_constant_screen_size:
@@ -11216,12 +11183,12 @@
     def poll(cls, context):
         mode = context.mode
         return (
-            (mode == "POSE")
-            or (mode == "PAINT_WEIGHT" and context.pose_object)
-            or (
-                mode == "EDIT_ARMATURE"
-                and VIEW3D_PT_overlay_bones.is_using_wireframe(context)
-            )
+                (mode == "POSE")
+                or (mode == "PAINT_WEIGHT" and context.pose_object)
+                or (
+                        mode == "EDIT_ARMATURE"
+                        and VIEW3D_PT_overlay_bones.is_using_wireframe(context)
+                )
         )
 
     def draw(self, context):
@@ -12180,9 +12147,9 @@
 
         is_pin_vertex = gp_settings.brush_draw_mode == "VERTEXCOLOR"
         is_vertex = (
-            settings.color_mode == "VERTEXCOLOR"
-            or brush.gpencil_tool == "TINT"
-            or is_pin_vertex
+                settings.color_mode == "VERTEXCOLOR"
+                or brush.gpencil_tool == "TINT"
+                or is_pin_vertex
         )
 
         if brush.gpencil_tool not in {"ERASE", "CUTTER", "EYEDROPPER"} and is_vertex:
@@ -12511,8 +12478,8 @@
         row.prop(sculpt, "use_automasking_boundary_edges", text="Mesh Boundary")
 
         if (
-            sculpt.use_automasking_boundary_edges
-            or sculpt.use_automasking_boundary_face_sets
+                sculpt.use_automasking_boundary_edges
+                or sculpt.use_automasking_boundary_face_sets
         ):
             split.label(icon="DISCLOSURE_TRI_DOWN")
         else:
@@ -12528,16 +12495,16 @@
         )
 
         if (
-            sculpt.use_automasking_boundary_edges
-            or sculpt.use_automasking_boundary_face_sets
+                sculpt.use_automasking_boundary_edges
+                or sculpt.use_automasking_boundary_face_sets
         ):
             split.label(icon="DISCLOSURE_TRI_DOWN")
         else:
             split.label(icon="DISCLOSURE_TRI_RIGHT")
 
         if (
-            sculpt.use_automasking_boundary_edges
-            or sculpt.use_automasking_boundary_face_sets
+                sculpt.use_automasking_boundary_edges
+                or sculpt.use_automasking_boundary_face_sets
         ):
             col = layout.column()
             col.use_property_split = True
@@ -12555,7 +12522,7 @@
         row.prop(sculpt, "use_automasking_cavity", text="Cavity")
 
         is_cavity_active = (
-            sculpt.use_automasking_cavity or sculpt.use_automasking_cavity_inverted
+                sculpt.use_automasking_cavity or sculpt.use_automasking_cavity_inverted
         )
 
         if is_cavity_active:
@@ -12572,7 +12539,7 @@
         row.prop(sculpt, "use_automasking_cavity_inverted", text="Cavity (inverted)")
 
         is_cavity_active = (
-            sculpt.use_automasking_cavity or sculpt.use_automasking_cavity_inverted
+                sculpt.use_automasking_cavity or sculpt.use_automasking_cavity_inverted
         )
 
         if is_cavity_active:
@@ -13008,9 +12975,9 @@
     @classmethod
     def asset_poll(cls, asset):
         if (
-            asset.id_type == "NODETREE"
-            and "Geometry Nodes" in asset.metadata.tags
-            and "3D View" in asset.metadata.tags
+                asset.id_type == "NODETREE"
+                and "Geometry Nodes" in asset.metadata.tags
+                and "3D View" in asset.metadata.tags
         ):
             return True
         return asset.id_type in {"MATERIAL", "OBJECT", "COLLECTION", "WORLD"}
@@ -13331,7 +13298,6 @@
     VIEW3D_PT_greasepencil_weight_context_menu,
 )
 
-
 if __name__ == "__main__":  # only for live edit.
     from bpy.utils import register_class
 
