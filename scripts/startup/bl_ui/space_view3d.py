--- conflicted
+++ resolved
@@ -3353,18 +3353,11 @@
     def draw(self, _context):
         layout = self.layout
 
-<<<<<<< HEAD
-        layout.operator("anim.keyframe_insert_menu", text="Insert Keyframe", icon='KEYFRAMES_INSERT')
+        layout.operator("anim.keyframe_insert", text="Insert Keyframe", icon='KEYFRAMES_INSERT')
+        layout.operator("anim.keyframe_insert_menu", text="Insert Keyframe with Keying Set", icon='KEYFRAMES_INSERT')
         layout.operator("anim.keyframe_delete_v3d", text="Delete Keyframes", icon='KEYFRAMES_REMOVE')
         layout.operator("anim.keyframe_clear_v3d", text="Clear Keyframes", icon='KEYFRAMES_CLEAR')
         layout.operator("anim.keying_set_active_set", text="Change Keying Set", icon='KEYINGSET')
-=======
-        layout.operator("anim.keyframe_insert", text="Insert Keyframe")
-        layout.operator("anim.keyframe_insert_menu", text="Insert Keyframe with Keying Set")
-        layout.operator("anim.keyframe_delete_v3d", text="Delete Keyframes...")
-        layout.operator("anim.keyframe_clear_v3d", text="Clear Keyframes...")
-        layout.operator("anim.keying_set_active_set", text="Change Keying Set...")
->>>>>>> 2494cf35
 
         layout.separator()
 
@@ -3644,12 +3637,8 @@
 
         layout.separator()
 
-<<<<<<< HEAD
-        layout.operator("anim.keyframe_insert_menu", text="Insert Keyframe", icon='KEYFRAMES_INSERT')
-=======
-        layout.operator("anim.keyframe_insert", text="Insert Keyframe")
-        layout.operator("anim.keyframe_insert_menu", text="Insert Keyframe with Keying Set")
->>>>>>> 2494cf35
+        layout.operator("anim.keyframe_insert", text="Insert Keyframe", icon='KEYFRAMES_INSERT')
+        layout.operator("anim.keyframe_insert_menu", text="Insert Keyframe with Keying Set", icon='KEYFRAMES_INSERT')
 
         layout.separator()
 
@@ -5034,12 +5023,8 @@
 
         layout.operator_context = 'INVOKE_REGION_WIN'
 
-<<<<<<< HEAD
-        layout.operator("anim.keyframe_insert_menu", text="Insert Keyframe", icon='KEYFRAMES_INSERT')
-=======
-        layout.operator("anim.keyframe_insert", text="Insert Keyframe")
-        layout.operator("anim.keyframe_insert_menu", text="Insert Keyframe with Keying Set")
->>>>>>> 2494cf35
+        layout.operator("anim.keyframe_insert", text="Insert Keyframe", icon='KEYFRAMES_INSERT')
+        layout.operator("anim.keyframe_insert_menu", text="Insert Keyframe with Keying Set", icon='KEYFRAMES_INSERT')
 
         layout.separator()
 
