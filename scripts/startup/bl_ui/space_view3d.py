# SPDX-FileCopyrightText: 2009-2023 Blender Authors
#
# SPDX-License-Identifier: GPL-2.0-or-later

# BFA NOTE: For this document in merges, it is best to preserve the
# Bforartists ones (HEAD) and compare the old Blender version with the new to see
# what changed.
# Once you compare Blender changes with an old version of Blender, splice it in manually.

import bpy
from bpy.types import Header, Menu, Panel, SurfaceCurve
from bl_ui.properties_paint_common import (
    UnifiedPaintPanel,
    brush_basic_texpaint_settings,
    brush_basic_grease_pencil_weight_settings,
    brush_basic_grease_pencil_vertex_settings,
    BrushAssetShelf,
)
from bl_ui.properties_grease_pencil_common import (
    AnnotationDataPanel,
    AnnotationOnionSkin,
    GreasePencilMaterialsPanel,
)
from bl_ui.space_toolsystem_common import (
    ToolActivePanelHelper,
)
from bpy.app.translations import (
    pgettext_iface as iface_,
    pgettext_rpt as rpt_,
    contexts as i18n_contexts,
)


class VIEW3D_HT_tool_header(Header):
    bl_space_type = "VIEW_3D"
    bl_region_type = "TOOL_HEADER"

    def draw(self, context):
        layout = self.layout

        self.draw_tool_settings(context)

        layout.separator_spacer()

        self.draw_mode_settings(context)

    def draw_tool_settings(self, context):
        layout = self.layout
        tool_mode = context.mode

        # Active Tool
        # -----------
        from bl_ui.space_toolsystem_common import ToolSelectPanelHelper

        tool = ToolSelectPanelHelper.draw_active_tool_header(
            context,
            layout,
            tool_key=("VIEW_3D", tool_mode),
        )
        # Object Mode Options
        # -------------------

        # Example of how tool_settings can be accessed as pop-overs.

        # TODO(campbell): editing options should be after active tool options
        # (obviously separated for from the users POV)
        draw_fn = getattr(_draw_tool_settings_context_mode, tool_mode, None)
        if draw_fn is not None:
            is_valid_context = draw_fn(context, layout, tool)

        def draw_3d_brush_settings(layout, tool_mode):
            layout.popover("VIEW3D_PT_tools_brush_settings_advanced", text="Brush")
            if tool_mode != "PAINT_WEIGHT":
                layout.popover("VIEW3D_PT_tools_brush_texture")
            if tool_mode == "PAINT_TEXTURE":
                layout.popover("VIEW3D_PT_tools_mask_texture")
            layout.popover("VIEW3D_PT_tools_brush_stroke")
            layout.popover("VIEW3D_PT_tools_brush_falloff")
            layout.popover("VIEW3D_PT_tools_brush_display")

        # NOTE: general mode options should be added to `draw_mode_settings`.
        if tool_mode == "SCULPT":
            if is_valid_context:
                draw_3d_brush_settings(layout, tool_mode)
        elif tool_mode == "PAINT_VERTEX":
            if is_valid_context:
                draw_3d_brush_settings(layout, tool_mode)
        elif tool_mode == "PAINT_WEIGHT":
            if is_valid_context:
                draw_3d_brush_settings(layout, tool_mode)
        elif tool_mode == "PAINT_TEXTURE":
            if is_valid_context:
                draw_3d_brush_settings(layout, tool_mode)
        elif tool_mode == "EDIT_ARMATURE":
            pass
        elif tool_mode == "EDIT_CURVE":
            pass
        elif tool_mode == "EDIT_MESH":
            pass
        elif tool_mode == "POSE":
            pass
        elif tool_mode == "PARTICLE":
            # Disable, only shows "Brush" panel, which is already in the top-bar.
            # if tool.use_brushes:
            #     layout.popover_group(context=".paint_common", **popover_kw)
            pass
        elif tool_mode == "PAINT_GREASE_PENCIL":
            if is_valid_context:
                brush = context.tool_settings.gpencil_paint.brush
                if brush:
                    if brush.gpencil_brush_type not in {"FILL", "TINT", "ERASE"}:
                        layout.popover("VIEW3D_PT_tools_grease_pencil_v3_brush_advanced")
                        layout.popover("VIEW3D_PT_tools_grease_pencil_v3_brush_stroke")
                    if brush.gpencil_brush_type == "FILL":
                        layout.popover("VIEW3D_PT_tools_grease_pencil_v3_brush_fill_advanced")
                    layout.popover("VIEW3D_PT_tools_grease_pencil_paint_appearance")
        elif tool_mode == "SCULPT_GREASE_PENCIL":
            if is_valid_context:
                brush = context.tool_settings.gpencil_sculpt_paint.brush
                if brush:
                    tool = brush.gpencil_sculpt_brush_type
                    if tool in {"SMOOTH", "RANDOMIZE"}:
                        layout.popover("VIEW3D_PT_tools_grease_pencil_sculpt_brush_popover")
                    layout.popover("VIEW3D_PT_tools_grease_pencil_sculpt_appearance")
        elif tool_mode in {"WEIGHT_GPENCIL", "WEIGHT_GREASE_PENCIL"}:
            if is_valid_context:
                layout.popover("VIEW3D_PT_tools_grease_pencil_weight_appearance")
        elif tool_mode in {"VERTEX_GPENCIL", "VERTEX_GREASE_PENCIL"}:
            if is_valid_context:
                layout.popover("VIEW3D_PT_tools_grease_pencil_vertex_appearance")

    def draw_mode_settings(self, context):
        layout = self.layout
        mode_string = context.mode
        tool_settings = context.tool_settings

        def row_for_mirror():
            row = layout.row(align=True)
            row.label(icon="MOD_MIRROR")
            sub = row.row(align=True)
            # sub.scale_x = 0.6 #bfa - just needed for text buttons. we use icons, and then the buttons are too small
            return row, sub

        if mode_string == "EDIT_ARMATURE":
            ob = context.object
            _row, sub = row_for_mirror()
            sub.prop(ob.data, "use_mirror_x", icon="MIRROR_X", toggle=True, icon_only=True)
        elif mode_string == "POSE":
            ob = context.object
            _row, sub = row_for_mirror()
            sub.prop(ob.pose, "use_mirror_x", icon="MIRROR_X", toggle=True, icon_only=True)
        elif mode_string in {
            "EDIT_MESH",
            "PAINT_WEIGHT",
            "SCULPT",
            "PAINT_VERTEX",
            "PAINT_TEXTURE",
        }:
            # Mesh Modes, Use Mesh Symmetry
            ob = context.object
            row, sub = row_for_mirror()
            sub.prop(ob, "use_mesh_mirror_x", icon="MIRROR_X", toggle=True, icon_only=True)
            sub.prop(ob, "use_mesh_mirror_y", icon="MIRROR_Y", toggle=True, icon_only=True)
            sub.prop(ob, "use_mesh_mirror_z", icon="MIRROR_Z", toggle=True, icon_only=True)
            if mode_string == "EDIT_MESH":
                layout.prop(tool_settings, "use_mesh_automerge", text="")
            elif mode_string == "PAINT_WEIGHT":
                row.popover(panel="VIEW3D_PT_tools_weightpaint_symmetry_for_topbar", text="")
            elif mode_string == "SCULPT":
                row.popover(panel="VIEW3D_PT_sculpt_symmetry_for_topbar", text="")
            elif mode_string == "PAINT_VERTEX":
                row.popover(panel="VIEW3D_PT_tools_vertexpaint_symmetry_for_topbar", text="")
        elif mode_string == "SCULPT_CURVES":
            ob = context.object
            _row, sub = row_for_mirror()
            sub.prop(ob.data, "use_mirror_x", icon="MIRROR_X", toggle=True, icon_only=True)
            sub.prop(ob.data, "use_mirror_y", icon="MIRROR_Y", toggle=True, icon_only=True)
            sub.prop(ob.data, "use_mirror_z", icon="MIRROR_Z", toggle=True, icon_only=True)

            row = layout.row(align=True)
            row.prop(
                ob.data,
                "use_sculpt_collision",
                icon="MOD_PHYSICS",
                icon_only=True,
                toggle=True,
            )
            sub = row.row(align=True)
            sub.active = ob.data.use_sculpt_collision
            sub.prop(ob.data, "surface_collision_distance")

        # Expand panels from the side-bar as popovers.
        popover_kw = {"space_type": "VIEW_3D", "region_type": "UI", "category": "Tool"}

        if mode_string == "SCULPT":
            layout.popover_group(context=".sculpt_mode", **popover_kw)
        elif mode_string == "PAINT_VERTEX":
            layout.popover_group(context=".vertexpaint", **popover_kw)
        elif mode_string == "PAINT_WEIGHT":
            layout.popover_group(context=".weightpaint", **popover_kw)
        elif mode_string == "PAINT_TEXTURE":
            layout.popover_group(context=".imagepaint", **popover_kw)
        elif mode_string == "EDIT_TEXT":
            layout.popover_group(context=".text_edit", **popover_kw)
        elif mode_string == "EDIT_ARMATURE":
            layout.popover_group(context=".armature_edit", **popover_kw)
        elif mode_string == "EDIT_METABALL":
            layout.popover_group(context=".mball_edit", **popover_kw)
        elif mode_string == "EDIT_LATTICE":
            layout.popover_group(context=".lattice_edit", **popover_kw)
        elif mode_string == "EDIT_CURVE":
            layout.popover_group(context=".curve_edit", **popover_kw)
        elif mode_string == "EDIT_MESH":
            layout.popover_group(context=".mesh_edit", **popover_kw)
        elif mode_string == "POSE":
            layout.popover_group(context=".posemode", **popover_kw)
        elif mode_string == "PARTICLE":
            layout.popover_group(context=".particlemode", **popover_kw)
        elif mode_string == "OBJECT":
            layout.popover_group(context=".objectmode", **popover_kw)

        if mode_string in {
            "EDIT_GREASE_PENCIL",
            "PAINT_GREASE_PENCIL",
            "SCULPT_GREASE_PENCIL",
            "WEIGHT_GREASE_PENCIL",
            "VERTEX_GREASE_PENCIL",
        }:
            row = layout.row(align=True)
            row.prop(tool_settings, "use_grease_pencil_multi_frame_editing", text="")

            if mode_string in {
                "EDIT_GREASE_PENCIL",
                "SCULPT_GREASE_PENCIL",
                "WEIGHT_GREASE_PENCIL",
                "VERTEX_GREASE_PENCIL",
            }:
                sub = row.row(align=True)
                if tool_settings.use_grease_pencil_multi_frame_editing:
                    sub.popover(
                        panel="VIEW3D_PT_grease_pencil_multi_frame",
                        text="",
                    )

            # BFA - menu
            if mode_string in {
                "EDIT_GREASE_PENCIL",
            }:
                sub = row.row(align=True)
                sub.popover(
                    panel="VIEW3D_PT_greasepencil_edit_options",
                    text="Options",
                )

        if mode_string == "PAINT_GREASE_PENCIL":
            layout.prop(tool_settings, "use_gpencil_draw_additive", text="", icon="FREEZE")
            layout.prop(tool_settings, "use_gpencil_automerge_strokes", text="")
            layout.prop(tool_settings, "use_gpencil_weight_data_add", text="", icon="WPAINT_HLT")
            layout.prop(tool_settings, "use_gpencil_draw_onback", text="", icon="MOD_OPACITY")


class _draw_tool_settings_context_mode:
    @staticmethod
    def SCULPT(context, layout, tool):
        if (tool is None) or (not tool.use_brushes):
            return False

        paint = context.tool_settings.sculpt
        brush = paint.brush

        BrushAssetShelf.draw_popup_selector(layout, context, brush)

        if brush is None:
            return False

        capabilities = brush.sculpt_capabilities

        ups = paint.unified_paint_settings

        if capabilities.has_color:
            row = layout.row(align=True)
            row.ui_units_x = 4
            UnifiedPaintPanel.prop_unified_color(row, context, brush, "color", text="")
            UnifiedPaintPanel.prop_unified_color(row, context, brush, "secondary_color", text="")
            row.separator()
            layout.prop(brush, "blend", text="", expand=False)

        size = "size"
        size_owner = ups if ups.use_unified_size else brush
        if size_owner.use_locked_size == "SCENE":
            size = "unprojected_size"

        UnifiedPaintPanel.prop_unified(
            layout,
            context,
            brush,
            size,
            pressure_name="use_pressure_size",
            unified_name="use_unified_size",
            text="Size",
            slider=True,
            header=True,
        )

        # strength, use_strength_pressure
        pressure_name = "use_pressure_strength" if capabilities.has_strength_pressure else None
        UnifiedPaintPanel.prop_unified(
            layout,
            context,
            brush,
            "strength",
            pressure_name=pressure_name,
            unified_name="use_unified_strength",
            text="Strength",
            header=True,
        )

        # direction
        if capabilities.has_direction:
            layout.row().prop(brush, "direction", expand=True, text="")

        return True

    @staticmethod
    def PAINT_TEXTURE(context, layout, tool):
        if (tool is None) or (not tool.use_brushes):
            return False

        paint = context.tool_settings.image_paint
        brush = paint.brush

        BrushAssetShelf.draw_popup_selector(layout, context, brush)

        if brush is None:
            return False

        brush_basic_texpaint_settings(layout, context, brush, compact=True)

        return True

    @staticmethod
    def PAINT_VERTEX(context, layout, tool):
        if (tool is None) or (not tool.use_brushes):
            return False

        paint = context.tool_settings.vertex_paint
        brush = paint.brush

        BrushAssetShelf.draw_popup_selector(layout, context, brush)

        if brush is None:
            return False

        brush_basic_texpaint_settings(layout, context, brush, compact=True)

        return True

    @staticmethod
    def PAINT_WEIGHT(context, layout, tool):
        if (tool is None) or (not tool.use_brushes):
            return False

        paint = context.tool_settings.weight_paint
        brush = paint.brush

        BrushAssetShelf.draw_popup_selector(layout, context, brush)

        if brush is None:
            return False

        capabilities = brush.weight_paint_capabilities
        if capabilities.has_weight:
            UnifiedPaintPanel.prop_unified(
                layout,
                context,
                brush,
                "weight",
                unified_name="use_unified_weight",
                slider=True,
                header=True,
            )

        UnifiedPaintPanel.prop_unified(
            layout,
            context,
            brush,
            "size",
            pressure_name="use_pressure_size",
            unified_name="use_unified_size",
            slider=True,
            text="Size",
            header=True,
        )
        UnifiedPaintPanel.prop_unified(
            layout,
            context,
            brush,
            "strength",
            pressure_name="use_pressure_strength",
            unified_name="use_unified_strength",
            header=True,
        )

        return True

    @staticmethod
    def SCULPT_GREASE_PENCIL(context, layout, tool):
        if (tool is None) or (not tool.use_brushes):
            return False

        paint = context.tool_settings.gpencil_sculpt_paint
        brush = paint.brush
        if brush is None:
            return False

        BrushAssetShelf.draw_popup_selector(layout, context, brush)

        capabilities = brush.sculpt_capabilities

        ups = paint.unified_paint_settings

        size = "size"
        size_owner = ups if ups.use_unified_size else brush
        if size_owner.use_locked_size == "SCENE":
            size = "unprojected_size"

        UnifiedPaintPanel.prop_unified(
            layout,
            context,
            brush,
            size,
            pressure_name="use_pressure_size",
            unified_name="use_unified_size",
            text="Size",
            slider=True,
            header=True,
        )

        # strength, use_strength_pressure
        pressure_name = "use_pressure_strength" if capabilities.has_strength_pressure else None
        UnifiedPaintPanel.prop_unified(
            layout,
            context,
            brush,
            "strength",
            pressure_name=pressure_name,
            unified_name="use_unified_strength",
            text="Strength",
            header=True,
        )

        # direction
        if brush.gpencil_sculpt_brush_type in {"THICKNESS", "STRENGTH", "PINCH", "TWIST"}:
            layout.row().prop(brush, "direction", expand=True, text="")

        # Brush falloff
        # layout.popover("VIEW3D_PT_tools_brush_falloff") # BFA - moved to be
        # consistent with other brushes in the properties_paint_common.py file

        return True

    @staticmethod
    def WEIGHT_GREASE_PENCIL(context, layout, tool):
        if (tool is None) or (not tool.use_brushes):
            return False

        paint = context.tool_settings.gpencil_weight_paint
        brush = paint.brush
        if brush is None:
            return False

        BrushAssetShelf.draw_popup_selector(layout, context, brush)

        brush_basic_grease_pencil_weight_settings(layout, context, brush, compact=True)

        layout.popover("VIEW3D_PT_tools_grease_pencil_weight_options", text="Options")
        layout.popover("VIEW3D_PT_tools_grease_pencil_brush_weight_falloff", text="Falloff")

        return True

    @staticmethod
    def VERTEX_GREASE_PENCIL(context, layout, tool):
        if (tool is None) or (not tool.use_brushes):
            return False

        tool_settings = context.tool_settings
        paint = tool_settings.gpencil_vertex_paint
        brush = paint.brush

        BrushAssetShelf.draw_popup_selector(layout, context, brush)

        if brush.gpencil_vertex_brush_type not in {"BLUR", "AVERAGE", "SMEAR"}:
            layout.separator(factor=0.4)
            ups = paint.unified_paint_settings
            prop_owner = ups if ups.use_unified_color else brush

            sub = layout.row(align=True)
            sub.prop_with_popover(prop_owner, "color", text="", panel="TOPBAR_PT_grease_pencil_vertex_color")
            sub.prop(prop_owner, "secondary_color", text="")
            sub.operator("paint.brush_colors_flip", icon="FILE_REFRESH", text="")

        brush_basic_grease_pencil_vertex_settings(layout, context, brush, compact=True)

        return True

    @staticmethod
    def PARTICLE(context, layout, tool):
        if (tool is None) or (not tool.use_brushes):
            return False

        # See: `VIEW3D_PT_tools_brush`, basically a duplicate
        tool_settings = context.tool_settings
        settings = tool_settings.particle_edit
        brush = settings.brush
        tool = settings.tool
        if tool == "NONE":
            return False

        layout.prop(brush, "size", slider=True)
        if tool == "ADD":
            layout.prop(brush, "count")

            layout.prop(settings, "use_default_interpolate")
            layout.prop(brush, "steps", slider=True)
            layout.prop(settings, "default_key_count", slider=True)
        else:
            layout.prop(brush, "strength", slider=True)

            if tool == "LENGTH":
                layout.row().prop(brush, "length_mode", expand=True)
            elif tool == "PUFF":
                layout.row().prop(brush, "puff_mode", expand=True)
                layout.prop(brush, "use_puff_volume")
            elif tool == "COMB":
                row = layout.row()
                row.active = settings.is_editable
                row.prop(settings, "use_emitter_deflect", text="Deflect Emitter")
                sub = row.row(align=True)
                sub.active = settings.use_emitter_deflect
                sub.prop(settings, "emitter_distance", text="Distance")

        return True

    @staticmethod
    def SCULPT_CURVES(context, layout, tool):
        if (tool is None) or (not tool.use_brushes):
            return False

        tool_settings = context.tool_settings
        paint = tool_settings.curves_sculpt
        brush = paint.brush

        BrushAssetShelf.draw_popup_selector(layout, context, brush)

        if brush is None:
            return False

        UnifiedPaintPanel.prop_unified(
            layout,
            context,
            brush,
            "size",
            unified_name="use_unified_size",
            pressure_name="use_pressure_size",
            text="Size",
            slider=True,
            header=True,
        )

        if brush.curves_sculpt_brush_type not in {"ADD", "DELETE"}:
            use_strength_pressure = brush.curves_sculpt_brush_type not in {"SLIDE"}
            UnifiedPaintPanel.prop_unified(
                layout,
                context,
                brush,
                "strength",
                unified_name="use_unified_strength",
                pressure_name="use_pressure_strength" if use_strength_pressure else None,
                header=True,
            )

        curves_tool = brush.curves_sculpt_brush_type

        if curves_tool == "COMB":
            layout.prop(brush, "falloff_shape", expand=True)
            layout.popover("VIEW3D_PT_tools_brush_falloff", text="Brush Falloff")
            layout.popover("VIEW3D_PT_curves_sculpt_parameter_falloff", text="Curve Falloff")
        elif curves_tool == "ADD":
            layout.prop(brush, "falloff_shape", expand=True)
            layout.prop(brush.curves_sculpt_settings, "add_amount")
            layout.popover("VIEW3D_PT_curves_sculpt_add_shape", text="Curve Shape")
            layout.prop(brush, "use_frontface", text="Front Faces Only")
        elif curves_tool == "GROW_SHRINK":
            layout.prop(brush, "direction", expand=True, text="")
            layout.prop(brush, "falloff_shape", expand=True)
            layout.popover("VIEW3D_PT_curves_sculpt_grow_shrink_scaling", text="Scaling")
            layout.popover("VIEW3D_PT_tools_brush_falloff")
        elif curves_tool == "SNAKE_HOOK":
            layout.prop(brush, "falloff_shape", expand=True)
            layout.popover("VIEW3D_PT_tools_brush_falloff")
        elif curves_tool == "DELETE":
            layout.prop(brush, "falloff_shape", expand=True)
        elif curves_tool == "SELECTION_PAINT":
            layout.prop(brush, "direction", expand=True, text="")
            layout.prop(brush, "falloff_shape", expand=True)
            layout.popover("VIEW3D_PT_tools_brush_falloff")
        elif curves_tool == "PINCH":
            layout.prop(brush, "direction", expand=True, text="")
            layout.prop(brush, "falloff_shape", expand=True)
            layout.popover("VIEW3D_PT_tools_brush_falloff")
        elif curves_tool == "SMOOTH":
            layout.prop(brush, "falloff_shape", expand=True)
            layout.popover("VIEW3D_PT_tools_brush_falloff")
        elif curves_tool == "PUFF":
            layout.prop(brush, "falloff_shape", expand=True)
            layout.popover("VIEW3D_PT_tools_brush_falloff")
        elif curves_tool == "DENSITY":
            layout.prop(brush, "falloff_shape", expand=True)
            row = layout.row(align=True)
            row.prop(brush.curves_sculpt_settings, "density_mode", text="", expand=True)
            row = layout.row(align=True)
            row.prop(brush.curves_sculpt_settings, "minimum_distance", text="Distance Min")
            row.operator_context = "INVOKE_REGION_WIN"
            row.operator("sculpt_curves.min_distance_edit", text="", icon="DRIVER_DISTANCE")
            row = layout.row(align=True)
            row.enabled = brush.curves_sculpt_settings.density_mode != "REMOVE"
            row.prop(brush.curves_sculpt_settings, "density_add_attempts", text="Count Max")
            layout.popover("VIEW3D_PT_tools_brush_falloff")
            layout.popover("VIEW3D_PT_curves_sculpt_add_shape", text="Curve Shape")
        elif curves_tool == "SLIDE":
            layout.popover("VIEW3D_PT_tools_brush_falloff")

        return True

    @staticmethod
    def PAINT_GREASE_PENCIL(context, layout, tool):
        if (tool is None) or (not tool.use_brushes):
            return False

        # These draw their own properties.
        if tool.idname in {
            "builtin.arc",
            "builtin.curve",
            "builtin.line",
            "builtin.box",
            "builtin.circle",
            "builtin.polyline",
        }:
            return False

        tool_settings = context.tool_settings
        paint = tool_settings.gpencil_paint

        brush = paint.brush
        if brush is None:
            return False

        row = layout.row(align=True)

        BrushAssetShelf.draw_popup_selector(row, context, brush)

        grease_pencil_tool = brush.gpencil_brush_type

        if grease_pencil_tool in {"DRAW", "FILL"}:
            from bl_ui.properties_paint_common import (
                brush_basic__draw_color_selector,
            )

            brush_basic__draw_color_selector(context, layout, brush, brush.gpencil_settings)

        if grease_pencil_tool == "TINT":
            row.separator(factor=0.4)
            row.prop_with_popover(brush, "color", text="", panel="TOPBAR_PT_grease_pencil_vertex_color")

        from bl_ui.properties_paint_common import (
            brush_basic_grease_pencil_paint_settings,
        )

        brush_basic_grease_pencil_paint_settings(layout, context, brush, None, compact=True)

        return True


def draw_topbar_grease_pencil_layer_panel(context, layout):
    grease_pencil = context.object.data
    layer = grease_pencil.layers.active
    group = grease_pencil.layer_groups.active

    icon = "OUTLINER_DATA_GP_LAYER"
    node_name = None
    if layer or group:
        icon = "OUTLINER_DATA_GP_LAYER" if layer else "GREASEPENCIL_LAYER_GROUP"  # BFA - wip, icons needs updating
        node_name = layer.name if layer else group.name

        # Clamp long names otherwise the selector can get too wide.
        max_width = 25
        if len(node_name) > max_width:
            node_name = node_name[: max_width - 5] + ".." + node_name[-3:]

    sub = layout.row()
    sub.popover(
        panel="TOPBAR_PT_grease_pencil_layers",
        text=node_name,
        icon=icon,
    )


class VIEW3D_HT_header(Header):
    bl_space_type = "VIEW_3D"

    @staticmethod
    def draw_xform_template(layout, context):
        obj = context.active_object
        mode_string = context.mode  # BFA
        object_mode = "OBJECT" if obj is None else obj.mode
        has_pose_mode = (object_mode == "POSE") or (object_mode == "WEIGHT_PAINT" and context.pose_object is not None)

        tool_settings = context.tool_settings

        # Mode & Transform Settings
        scene = context.scene

        # Orientation
        if has_pose_mode or object_mode in {"OBJECT", "EDIT", "EDIT_GPENCIL"}:
            orient_slot = scene.transform_orientation_slots[0]

            # BFA - WIP, add grease pencil curve type

            row = layout.row(align=True)
            row.prop_with_popover(
                orient_slot,
                "type",
                text="",
                panel="VIEW3D_PT_transform_orientations",
            )

        # Pivot
        if has_pose_mode or object_mode in {"OBJECT", "EDIT", "EDIT_GPENCIL", "SCULPT_GREASE_PENCIL"}:
            layout.prop(tool_settings, "transform_pivot_point", text="", icon_only=True)

        # Snap
        show_snap = False
        if obj is None:
            show_snap = True
        else:
            if has_pose_mode or (
                object_mode
                not in {
                    "SCULPT",
                    "SCULPT_CURVES",
                    "VERTEX_PAINT",
                    "WEIGHT_PAINT",
                    "TEXTURE_PAINT",
                    "PAINT_GREASE_PENCIL",
                    "SCULPT_GREASE_PENCIL",
                    "WEIGHT_GREASE_PENCIL",
                    "VERTEX_GREASE_PENCIL",
                }
            ):
                show_snap = True
            else:
                paint_settings = UnifiedPaintPanel.paint_settings(context)

                if paint_settings:
                    brush = paint_settings.brush
                    if brush and hasattr(brush, "stroke_method") and brush.stroke_method == "CURVE":
                        show_snap = True

        if show_snap:
            snap_items = bpy.types.ToolSettings.bl_rna.properties["snap_elements"].enum_items
            snap_elements = tool_settings.snap_elements
            if len(snap_elements) == 1:
                text = ""
                for elem in snap_elements:
                    icon = snap_items[elem].icon
                    break
            else:
                text = iface_("Mix", i18n_contexts.editor_view3d)
                icon = "NONE"
            del snap_items, snap_elements

            row = layout.row(align=True)
            row.prop(tool_settings, "use_snap", text="")

            sub = row.row(align=True)
            sub.popover(
                panel="VIEW3D_PT_snapping",
                icon=icon,
                text=text,
                translate=False,
            )

        # Proportional editing
        if (
            object_mode
            in {
                "EDIT",
                "PARTICLE_EDIT",
                "SCULPT_GREASE_PENCIL",
                "EDIT_GPENCIL",
                "OBJECT",
            }
            and context.mode != "EDIT_ARMATURE"
        ):
            row = layout.row(align=True)
            kw = {}
            if object_mode == "OBJECT":
                attr = "use_proportional_edit_objects"
            else:
                attr = "use_proportional_edit"

                if tool_settings.use_proportional_edit:
                    if tool_settings.use_proportional_connected:
                        kw["icon"] = "PROP_CON"
                    elif tool_settings.use_proportional_projected:
                        kw["icon"] = "PROP_PROJECTED"
                    else:
                        kw["icon"] = "PROP_ON"
                else:
                    kw["icon"] = "PROP_OFF"

            row.prop(tool_settings, attr, icon_only=True, **kw)
            sub = row.row(align=True)
            # BFA hide UI via "if" statement instead of greying out
            if getattr(tool_settings, attr):
                sub.prop_with_popover(
                    tool_settings,
                    "proportional_edit_falloff",
                    text="",
                    icon_only=True,
                    panel="VIEW3D_PT_proportional_edit",
                )

        # BFA - handle types for curve, formerly in the control points menu
        if mode_string in {"EDIT_CURVE"}:
            row = layout.row(align=True)
            row.operator_menu_enum("curve.handle_type_set", "type", text="", icon="HANDLE_AUTO")

        # BFA - handle types for curves, formerly in the control points menu
        if mode_string in {"EDIT_CURVES"}:
            row = layout.row(align=True)
            row.operator_menu_enum("curves.handle_type_set", "type", text="", icon="HANDLE_AUTO")

        # BFA - handle types for greasepencil, formerly in the point menu
        if mode_string in {"EDIT_GPENCIL", "EDIT_GREASE_PENCIL"}:
            row = layout.row(align=True)
            row.operator_menu_enum("grease_pencil.set_handle_type", "type", text="", icon="HANDLE_AUTO")

        if object_mode == "EDIT" and obj.type == "GREASEPENCIL":
            draw_topbar_grease_pencil_layer_panel(context, layout)

    def draw(self, context):
        self.draw_editor_type_menu(context)

        layout = self.layout

        tool_settings = context.tool_settings
        view = context.space_data
        shading = view.shading
        overlay = view.overlay

        obj = context.active_object
        mode_string = context.mode
        object_mode = "OBJECT" if obj is None else obj.mode
        has_pose_mode = (object_mode == "POSE") or (object_mode == "WEIGHT_PAINT" and context.pose_object is not None)

        # Note: This is actually deadly in case enum_items have to be dynamically generated
        #       (because internal RNA array iterator will free everything immediately...).
        # XXX This is an RNA internal issue, not sure how to fix it.
        # Note: Tried to add an accessor to get translated UI strings instead of manual call
        #       to pgettext_iface below, but this fails because translated enum-items
        #       are always dynamically allocated.
        act_mode_item = bpy.types.Object.bl_rna.properties["mode"].enum_items[object_mode]
        act_mode_i18n_context = bpy.types.Object.bl_rna.properties["mode"].translation_context

        row = layout.row(align=True)
        row.separator()

        sub = row.row(align=True)
        sub.operator_menu_enum(
            "object.mode_set",
            "mode",
            text=iface_(act_mode_item.name, act_mode_i18n_context),
            icon=act_mode_item.icon,
        )
        del act_mode_item

        layout.template_header_3D_mode()

        # Contains buttons like Mode, Pivot, Layer, Mesh Select Mode...
        if obj:
            # Particle edit
            if object_mode == "PARTICLE_EDIT":
                row = layout.row()
                row.prop(tool_settings.particle_edit, "select_mode", text="", expand=True)
            elif object_mode in {"EDIT", "SCULPT_CURVES"} and obj.type == "CURVES":
                curves = obj.data

                row = layout.row(align=True)
                domain = curves.selection_domain
                row.operator(
                    "curves.set_selection_domain",
                    text="",
                    icon="CURVE_BEZCIRCLE",
                    depress=(domain == "POINT"),
                ).domain = "POINT"
                row.operator(
                    "curves.set_selection_domain",
                    text="",
                    icon="CURVE_PATH",
                    depress=(domain == "CURVE"),
                ).domain = "CURVE"

        # Grease Pencil
        if obj and obj.type == "GREASEPENCIL":
            # Select mode for Editing
            if object_mode == "EDIT":
                row = layout.row(align=True)
                row.operator(
                    "grease_pencil.set_selection_mode",
                    text="",
                    icon="GP_SELECT_POINTS",
                    depress=(tool_settings.gpencil_selectmode_edit == "POINT"),
                ).mode = "POINT"
                row.operator(
                    "grease_pencil.set_selection_mode",
                    text="",
                    icon="GP_SELECT_STROKES",
                    depress=(tool_settings.gpencil_selectmode_edit == "STROKE"),
                ).mode = "STROKE"
                row.operator(
                    "grease_pencil.set_selection_mode",
                    text="",
                    icon="GP_SELECT_BETWEEN_STROKES",
                    depress=(tool_settings.gpencil_selectmode_edit == "SEGMENT"),
                ).mode = "SEGMENT"

            if object_mode == "SCULPT_GREASE_PENCIL":
                row = layout.row(align=True)
                row.prop(tool_settings, "use_gpencil_select_mask_point", text="")
                row.prop(tool_settings, "use_gpencil_select_mask_stroke", text="")
                row.prop(tool_settings, "use_gpencil_select_mask_segment", text="")

            if object_mode == "VERTEX_GREASE_PENCIL":
                row = layout.row(align=True)
                row.prop(tool_settings, "use_gpencil_vertex_select_mask_point", text="")
                row.prop(tool_settings, "use_gpencil_vertex_select_mask_stroke", text="")
                row.prop(tool_settings, "use_gpencil_vertex_select_mask_segment", text="")

        overlay = view.overlay

        VIEW3D_MT_editor_menus.draw_collapsible(context, layout)

        layout.separator_spacer()

        if object_mode in {"PAINT_GREASE_PENCIL", "SCULPT_GREASE_PENCIL"}:
            # Grease pencil
            if object_mode == "PAINT_GREASE_PENCIL":
                sub = layout.row(align=True)
                sub.prop_with_popover(
                    tool_settings,
                    "gpencil_stroke_placement_view3d",
                    text="",
                    panel="VIEW3D_PT_grease_pencil_origin",
                )

            sub = layout.row(align=True)
            sub.active = tool_settings.gpencil_stroke_placement_view3d != "SURFACE"
            sub.prop_with_popover(
                tool_settings.gpencil_sculpt,
                "lock_axis",
                text="",
                panel="VIEW3D_PT_grease_pencil_lock",
            )

            draw_topbar_grease_pencil_layer_panel(context, layout)

            if object_mode == "PAINT_GREASE_PENCIL":
                # FIXME: this is bad practice!
                # Tool options are to be displayed in the top-bar.
                tool = context.workspace.tools.from_space_view3d_mode(object_mode)
                if tool and tool.idname == "builtin_brush.Draw":
                    settings = tool_settings.gpencil_sculpt.guide
                    row = layout.row(align=True)
                    row.prop(settings, "use_guide", text="", icon="GRID")
                    sub = row.row(align=True)
                    sub.active = settings.use_guide
                    sub.popover(
                        panel="VIEW3D_PT_grease_pencil_guide",
                        text="Guides",
                    )
            if object_mode == "SCULPT_GREASE_PENCIL":
                layout.popover(
                    panel="VIEW3D_PT_grease_pencil_sculpt_automasking",
                    text="",
                    icon=VIEW3D_HT_header._grease_pencil_sculpt_automasking_icon(tool_settings.gpencil_sculpt),
                )

        elif object_mode == "SCULPT":
            # If the active tool supports it, show the canvas selector popover.
            from bl_ui.space_toolsystem_common import ToolSelectPanelHelper

            tool = ToolSelectPanelHelper.tool_active_from_context(context)

            is_paint_tool = False
            if tool.use_brushes:
                paint = tool_settings.sculpt
                brush = paint.brush
                if brush:
                    is_paint_tool = brush.sculpt_brush_type in {"PAINT", "SMEAR"}
            else:
                is_paint_tool = tool and tool.use_paint_canvas

            shading = VIEW3D_PT_shading.get_shading(context)
            color_type = shading.color_type

            row = layout.row()
            row.active = is_paint_tool and color_type == "VERTEX"

            if context.preferences.experimental.use_sculpt_texture_paint:
                canvas_source = tool_settings.paint_mode.canvas_source
                icon = "GROUP_VCOL" if canvas_source == "COLOR_ATTRIBUTE" else canvas_source
                row.popover(panel="VIEW3D_PT_slots_paint_canvas", icon=icon)
                # TODO: Update this boolean condition so that the Canvas button is only active when
                # the appropriate color types are selected in Solid mode, I.E. 'TEXTURE'
                row.active = is_paint_tool
            else:
                row.popover(panel="VIEW3D_PT_slots_color_attributes", icon="GROUP_VCOL")

            layout.popover(
                panel="VIEW3D_PT_sculpt_snapping",
                icon="SNAP_INCREMENT",
                text="",
                translate=False,
            )

            layout.popover(
                panel="VIEW3D_PT_sculpt_automasking",
                text="",
                icon=VIEW3D_HT_header._sculpt_automasking_icon(tool_settings.sculpt),
            )

        elif object_mode == "VERTEX_PAINT":
            row = layout.row()
            row.popover(panel="VIEW3D_PT_slots_color_attributes", icon="GROUP_VCOL")
        elif object_mode == "VERTEX_GREASE_PENCIL":
            draw_topbar_grease_pencil_layer_panel(context, layout)
        elif object_mode == "WEIGHT_PAINT":
            row = layout.row()
            row.popover(panel="VIEW3D_PT_slots_vertex_groups", icon="GROUP_VERTEX")

            layout.popover(
                panel="VIEW3D_PT_sculpt_snapping",
                icon="SNAP_INCREMENT",
                text="",
                translate=False,
            )
        elif object_mode == "WEIGHT_GREASE_PENCIL":
            row = layout.row()
            row.popover(panel="VIEW3D_PT_slots_vertex_groups", icon="GROUP_VERTEX")
            draw_topbar_grease_pencil_layer_panel(context, row)

        elif object_mode == "TEXTURE_PAINT":
            tool_mode = tool_settings.image_paint.mode
            icon = "MATERIAL" if tool_mode == "MATERIAL" else "IMAGE_DATA"

            row = layout.row()
            row.popover(panel="VIEW3D_PT_slots_projectpaint", icon=icon)
            row.popover(
                panel="VIEW3D_PT_mask",
                icon=VIEW3D_HT_header._texture_mask_icon(tool_settings.image_paint),
                text="",
            )
        else:
            # Transform settings depending on tool header visibility
            VIEW3D_HT_header.draw_xform_template(layout, context)

        layout.separator_spacer()

        # Viewport Settings
        layout.popover(
            panel="VIEW3D_PT_object_type_visibility",
            icon_value=view.icon_from_show_object_viewport,
            text="",
        )

        # Gizmo toggle & popover.
        row = layout.row(align=True)
        # FIXME: place-holder icon.
        row.prop(view, "show_gizmo", text="", toggle=True, icon="GIZMO")
        sub = row.row(align=True)
        sub.active = view.show_gizmo
        sub.popover(
            panel="VIEW3D_PT_gizmo_display",
            text="",
        )

        # Overlay toggle & popover.
        row = layout.row(align=True)
        row.prop(overlay, "show_overlays", icon="OVERLAY", text="")
        sub = row.row(align=True)
        sub.active = overlay.show_overlays
        sub.popover(panel="VIEW3D_PT_overlay", text="")

        if mode_string == "EDIT_MESH":
            sub.popover(panel="VIEW3D_PT_overlay_edit_mesh", text="", icon="EDITMODE_HLT")
        if mode_string == "EDIT_CURVE":
            sub.popover(panel="VIEW3D_PT_overlay_edit_curve", text="", icon="EDITMODE_HLT")
        elif mode_string == "EDIT_CURVES":
            sub.popover(panel="VIEW3D_PT_overlay_edit_curves", text="", icon="EDITMODE_HLT")
        elif mode_string == "SCULPT":
            sub.popover(panel="VIEW3D_PT_overlay_sculpt", text="", icon="SCULPTMODE_HLT")
        elif mode_string == "SCULPT_CURVES":
            sub.popover(panel="VIEW3D_PT_overlay_sculpt_curves", text="", icon="SCULPTMODE_HLT")
        elif mode_string == "PAINT_WEIGHT":
            sub.popover(panel="VIEW3D_PT_overlay_weight_paint", text="", icon="WPAINT_HLT")
        elif mode_string == "PAINT_TEXTURE":
            sub.popover(panel="VIEW3D_PT_overlay_texture_paint", text="", icon="TPAINT_HLT")
        elif mode_string == "PAINT_VERTEX":
            sub.popover(panel="VIEW3D_PT_overlay_vertex_paint", text="", icon="VPAINT_HLT")
        elif obj is not None and obj.type == "GREASEPENCIL":
            sub.popover(panel="VIEW3D_PT_overlay_grease_pencil_options", text="", icon="OUTLINER_DATA_GREASEPENCIL")

        # Separate from `elif` chain because it may coexist with weight-paint.
        if has_pose_mode or (
            object_mode in {"EDIT_ARMATURE", "OBJECT"} and VIEW3D_PT_overlay_bones.is_using_wireframe(context)
        ):
            sub.popover(panel="VIEW3D_PT_overlay_bones", text="", icon="POSE_HLT")

        row = layout.row()
        row.active = (object_mode == "EDIT") or (shading.type in {"WIREFRAME", "SOLID"})

        # While exposing `shading.show_xray(_wireframe)` is correct.
        # this hides the key shortcut from users: #70433.
        if has_pose_mode:
            draw_depressed = overlay.show_xray_bone
        elif shading.type == "WIREFRAME":
            draw_depressed = shading.show_xray_wireframe
        else:
            draw_depressed = shading.show_xray
        row.operator(
            "view3d.toggle_xray",
            text="",
            icon="XRAY",
            depress=draw_depressed,
        )
        # BFA - custom operator from the Power User Tools to toggle the viewport silhuette
        row = layout.row(align=True)
        if context.preferences.addons.get("bfa_power_user_tools"):
            if context.window_manager.BFA_UI_addon_props.BFA_PROP_toggle_viewport:
                row.operator("view3d.viewport_silhouette_toggle", text="", icon="IMAGE_ALPHA")

        row = layout.row(align=True)
        row.prop(shading, "type", text="", expand=True)
        sub = row.row(align=True)
        # TODO, currently render shading type ignores mesh two-side, until it's supported
        # show the shading popover which shows double-sided option.

        # sub.enabled = shading.type != 'RENDERED'
        sub.popover(panel="VIEW3D_PT_shading", text="")

    @staticmethod
    def _sculpt_automasking_icon(sculpt):
        automask_enabled = (
            sculpt.use_automasking_topology
            or sculpt.use_automasking_face_sets
            or sculpt.use_automasking_boundary_edges
            or sculpt.use_automasking_boundary_face_sets
            or sculpt.use_automasking_cavity
            or sculpt.use_automasking_cavity_inverted
            or sculpt.use_automasking_start_normal
            or sculpt.use_automasking_view_normal
        )

        return "MOD_MASK" if automask_enabled else "MOD_MASK_OFF"  # BFA - mask icon

    @staticmethod
    def _grease_pencil_sculpt_automasking_icon(gpencil_sculpt):
        automask_enabled = (
            gpencil_sculpt.use_automasking_stroke
            or gpencil_sculpt.use_automasking_layer_stroke
            or gpencil_sculpt.use_automasking_material_stroke
            or gpencil_sculpt.use_automasking_material_active
            or gpencil_sculpt.use_automasking_layer_active
        )

        return "MOD_MASK" if automask_enabled else "MOD_MASK_OFF"  # BFA - mask icon

    @staticmethod
    def _texture_mask_icon(ipaint):
        mask_enabled = ipaint.use_stencil_layer or ipaint.use_cavity
        return "MOD_MASK" if mask_enabled else "MOD_MASK_OFF"  # BFA - mask icon


class VIEW3D_MT_editor_menus(Menu):
    bl_label = ""

    def draw(self, context):
        layout = self.layout
        obj = context.active_object
        mode_string = context.mode
        edit_object = context.edit_object
        tool_settings = context.tool_settings

        layout.menu("SCREEN_MT_user_menu", text="Quick")  # BFA
        layout.menu("VIEW3D_MT_view")
        layout.menu("VIEW3D_MT_view_navigation")  # BFA

        # Select Menu
        if mode_string in {"PAINT_WEIGHT", "PAINT_VERTEX", "PAINT_TEXTURE"}:
            mesh = obj.data
            if mesh.use_paint_mask:
                layout.menu("VIEW3D_MT_select_paint_mask")
            elif mesh.use_paint_mask_vertex and mode_string in {
                "PAINT_WEIGHT",
                "PAINT_VERTEX",
            }:
                layout.menu("VIEW3D_MT_select_paint_mask_vertex")
        elif mode_string not in {
            "SCULPT",
            "SCULPT_CURVES",
            "PAINT_GREASE_PENCIL",
            "SCULPT_GREASE_PENCIL",
            "WEIGHT_GREASE_PENCIL",
            "VERTEX_GREASE_PENCIL",
        }:
            layout.menu("VIEW3D_MT_select_" + mode_string.lower())

        if mode_string == "OBJECT":
            layout.menu("VIEW3D_MT_add")
        elif mode_string == "EDIT_MESH":
            layout.menu("VIEW3D_MT_mesh_add", text="Add", text_ctxt=i18n_contexts.operator_default)
        elif mode_string == "EDIT_CURVE":
            layout.menu("VIEW3D_MT_curve_add", text="Add", text_ctxt=i18n_contexts.operator_default)
        elif mode_string == "EDIT_CURVES":
            layout.menu("VIEW3D_MT_edit_curves_add", text="Add", text_ctxt=i18n_contexts.operator_default)
        elif mode_string == "EDIT_SURFACE":
            layout.menu("VIEW3D_MT_surface_add", text="Add", text_ctxt=i18n_contexts.operator_default)
        elif mode_string == "EDIT_METABALL":
            layout.menu("VIEW3D_MT_metaball_add", text="Add", text_ctxt=i18n_contexts.operator_default)
        elif mode_string == "EDIT_ARMATURE":
            layout.menu("TOPBAR_MT_edit_armature_add", text="Add", text_ctxt=i18n_contexts.operator_default)

        if edit_object:
            layout.menu("VIEW3D_MT_edit_" + edit_object.type.lower())

            if mode_string == "EDIT_MESH":
                layout.menu("VIEW3D_MT_edit_mesh_vertices")
                layout.menu("VIEW3D_MT_edit_mesh_edges")
                layout.menu("VIEW3D_MT_edit_mesh_faces")
                layout.menu("VIEW3D_MT_uv_map", text="UV")
                layout.template_node_operator_asset_root_items()
            elif mode_string in {"EDIT_CURVE", "EDIT_SURFACE"}:
                layout.menu("VIEW3D_MT_edit_curve_ctrlpoints")
                layout.menu("VIEW3D_MT_edit_curve_segments")
            elif mode_string == "EDIT_POINTCLOUD":
                layout.template_node_operator_asset_root_items()
            elif mode_string == "EDIT_CURVES":
                layout.menu("VIEW3D_MT_edit_curves_control_points")
                layout.menu("VIEW3D_MT_edit_curves_segments")
                layout.template_node_operator_asset_root_items()
            elif mode_string == "EDIT_GREASE_PENCIL":
                layout.menu("VIEW3D_MT_edit_greasepencil_point")
                layout.menu("VIEW3D_MT_edit_greasepencil_stroke")
                layout.template_node_operator_asset_root_items()

        elif obj:
            if mode_string not in {
                "PAINT_TEXTURE",
                "SCULPT_CURVES",
                "SCULPT_GREASE_PENCIL",
                "VERTEX_GREASE_PENCIL",
            }:
                layout.menu("VIEW3D_MT_" + mode_string.lower())
            if mode_string in {
                "PAINT_VERTEX",
                "PAINT_TEXTURE",
            }:  # BFA - sculpt has brushes but no operators yet.
                layout.menu("VIEW3D_MT_brush")  # BFA
            if mode_string == "SCULPT":
                layout.menu("VIEW3D_MT_mask")
                layout.menu("VIEW3D_MT_face_sets")
                layout.template_node_operator_asset_root_items()
            elif mode_string == "SCULPT_CURVES":
                layout.menu("VIEW3D_MT_select_sculpt_curves")
                layout.menu("VIEW3D_MT_sculpt_curves")
                layout.template_node_operator_asset_root_items()
            elif mode_string == "VERTEX_GREASE_PENCIL":
                layout.menu("VIEW3D_MT_select_edit_grease_pencil")
                layout.menu("VIEW3D_MT_paint_vertex_grease_pencil")
                layout.template_node_operator_asset_root_items()
            elif mode_string == "SCULPT_GREASE_PENCIL":
                is_selection_mask = (
                    tool_settings.use_gpencil_select_mask_point
                    or tool_settings.use_gpencil_select_mask_stroke
                    or tool_settings.use_gpencil_select_mask_segment
                )
                if is_selection_mask:
                    layout.menu("VIEW3D_MT_select_edit_grease_pencil")
                layout.template_node_operator_asset_root_items()
            else:
                layout.template_node_operator_asset_root_items()

        else:
            layout.menu("VIEW3D_MT_object")
            layout.template_node_operator_asset_root_items()


# ********** Menu **********


# ********** Utilities **********


class ShowHideMenu:
    bl_label = "Show/Hide"
    _operator_name = ""

    def draw(self, _context):
        layout = self.layout

        layout.operator(
            "{:s}.reveal".format(self._operator_name),
            text="Show Hidden",
            icon="HIDE_OFF",
        )
        layout.operator(
            "{:s}.hide".format(self._operator_name),
            text="Hide Selected",
            icon="HIDE_ON",
        ).unselected = False
        layout.operator(
            "{:s}.hide".format(self._operator_name),
            text="Hide Unselected",
            icon="HIDE_UNSELECTED",
        ).unselected = True


# Standard transforms which apply to all cases (mix-in class, not used directly).
class VIEW3D_MT_transform_base:
    bl_label = "Transform"
    bl_category = "View"

    # TODO: get rid of the custom text strings?
    def draw(self, context):
        layout = self.layout
        # BFA - removed translate, rotate and resize as redundant
        layout.operator("transform.tosphere", text="To Sphere", icon="TOSPHERE")
        layout.operator("transform.shear", text="Shear", icon="SHEAR")
        layout.operator("transform.bend", text="Bend", icon="BEND")
        layout.operator("transform.push_pull", text="Push/Pull", icon="PUSH_PULL")

        if context.mode in {
            "EDIT_MESH",
            "EDIT_ARMATURE",
            "EDIT_SURFACE",
            "EDIT_CURVE",
            "EDIT_CURVES",
            "EDIT_LATTICE",
            "EDIT_METABALL",
            "EDIT_POINTCLOUD",
        }:
            layout.operator("transform.vertex_warp", text="Warp", icon="MOD_WARP")
            layout.operator_context = "EXEC_REGION_WIN"
            layout.operator("transform.vertex_random", text="Randomize", icon="RANDOMIZE").offset = 0.1
            layout.operator_context = "INVOKE_REGION_WIN"


# Generic transform menu - geometry types
class VIEW3D_MT_transform(VIEW3D_MT_transform_base, Menu):
    def draw(self, context):
        # base menu
        VIEW3D_MT_transform_base.draw(self, context)

        # generic...
        layout = self.layout
        if context.mode == "EDIT_MESH":
            layout.operator("transform.shrink_fatten", text="Shrink/Fatten", icon="SHRINK_FATTEN")
            layout.operator("transform.skin_resize", icon="MOD_SKIN")
        elif context.mode in {
            "EDIT_CURVE",
            "EDIT_GREASE_PENCIL",
            "EDIT_CURVES",
            "EDIT_POINTCLOUD",
        }:
            layout.operator("transform.transform", text="Radius", icon="SHRINK_FATTEN").mode = "CURVE_SHRINKFATTEN"
        if context.mode == 'EDIT_GREASE_PENCIL':
            layout.operator("transform.transform", text="Opacity").mode = 'GPENCIL_OPACITY'

        if context.mode != "EDIT_CURVES" and context.mode != "EDIT_GREASE_PENCIL":
            layout.separator()
            props = layout.operator(
                "transform.translate",
                text="Move Texture Space",
                icon="MOVE_TEXTURESPACE",
            )
            props.texture_space = True
            props = layout.operator(
                "transform.resize",
                text="Scale Texture Space",
                icon="SCALE_TEXTURESPACE",
            )
            props.texture_space = True


# Object-specific extensions to Transform menu
class VIEW3D_MT_transform_object(VIEW3D_MT_transform_base, Menu):
    def draw(self, context):
        layout = self.layout

        # base menu
        VIEW3D_MT_transform_base.draw(self, context)

        # object-specific option follow...
        layout.separator()

        layout.operator("transform.translate", text="Move Texture Space", icon="MOVE_TEXTURESPACE").texture_space = True
        layout.operator("transform.resize", text="Scale Texture Space", icon="SCALE_TEXTURESPACE").texture_space = True

        layout.separator()

        layout.operator_context = "EXEC_REGION_WIN"
        # XXX: see `alignmenu()` in `edit.c` of b2.4x to get this working.
        layout.operator(
            "transform.transform",
            text="Align to Transform Orientation",
            icon="ALIGN_TRANSFORM",
        ).mode = "ALIGN"

        layout.separator()

        layout.operator("object.randomize_transform", icon="RANDOMIZE_TRANSFORM")
        layout.operator("object.align", icon="ALIGN")

        # TODO: there is a strange context bug here.
        """
        layout.operator_context = 'INVOKE_REGION_WIN'
        layout.operator("object.transform_axis_target")
        """


# Armature EditMode extensions to Transform menu
class VIEW3D_MT_transform_armature(VIEW3D_MT_transform_base, Menu):
    def draw(self, context):
        layout = self.layout

        # base menu
        VIEW3D_MT_transform_base.draw(self, context)

        # armature specific extensions follow...
        obj = context.object
        if obj.type == "ARMATURE" and obj.mode in {"EDIT", "POSE"}:
            if obj.data.display_type == "BBONE":
                layout.separator()

                layout.operator("transform.transform", text="Scale BBone", icon="TRANSFORM_SCALE").mode = "BONE_SIZE"
            elif obj.data.display_type == "ENVELOPE":
                layout.separator()

                layout.operator(
                    "transform.transform",
                    text="Scale Envelope Distance",
                    icon="TRANSFORM_SCALE",
                ).mode = "BONE_SIZE"
                layout.operator(
                    "transform.transform", text="Scale Radius", icon="TRANSFORM_SCALE"
                ).mode = "BONE_ENVELOPE"

        if context.edit_object and context.edit_object.type == "ARMATURE":
            layout.separator()

            layout.operator("armature.align", icon="ALIGN")


class VIEW3D_MT_mirror(Menu):
    bl_label = "Mirror"
    bl_translation_context = i18n_contexts.operator_default

    def draw(self, _context):
        layout = self.layout

        layout.operator("transform.mirror", text="Interactive Mirror", icon="TRANSFORM_MIRROR")

        layout.separator()

        layout.operator_context = "EXEC_REGION_WIN"

        for space_name, space_id in (("Global", "GLOBAL"), ("Local", "LOCAL")):
            for axis_index, axis_name in enumerate("XYZ"):
                props = layout.operator(
                    "transform.mirror",
                    text="{:s} {:s}".format(axis_name, iface_(space_name)),
                    translate=False,
                    icon="MIRROR_" + axis_name,
                )  # BFA: set icon
                props.constraint_axis[axis_index] = True
                props.orient_type = space_id

            if space_id == "GLOBAL":
                layout.separator()

        if _context.edit_object and _context.edit_object.type in {"MESH", "SURFACE"}:
            layout.separator()
            layout.operator("object.vertex_group_mirror", icon="MIRROR_VERTEXGROUP")


class VIEW3D_MT_snap(Menu):
    bl_label = "Snap"

    def draw(self, _context):
        layout = self.layout

        layout.operator(
            "view3d.snap_selected_to_cursor",
            text="Selection to Cursor",
            icon="SELECTIONTOCURSOR",
        ).use_offset = False
        layout.operator(
            "view3d.snap_selected_to_cursor",
            text="Selection to Cursor (Keep Offset)",
            icon="SELECTIONTOCURSOROFFSET",
        ).use_offset = True
        layout.operator(
            "view3d.snap_selected_to_active",
            text="Selection to Active",
            icon="SELECTIONTOACTIVE",
        )
        layout.operator(
            "view3d.snap_selected_to_grid",
            text="Selection to Grid",
            icon="SELECTIONTOGRID",
        )

        layout.separator()

        layout.operator(
            "view3d.snap_cursor_to_selected",
            text="Cursor to Selected",
            icon="CURSORTOSELECTION",
        )
        layout.operator(
            "view3d.snap_cursor_to_center",
            text="Cursor to World Origin",
            icon="CURSORTOCENTER",
        )
        layout.operator(
            "view3d.snap_cursor_to_active",
            text="Cursor to Active",
            icon="CURSORTOACTIVE",
        )
        layout.operator("view3d.snap_cursor_to_grid", text="Cursor to Grid", icon="CURSORTOGRID")


# bfa - Tooltip and operator for Clear Seam.
class VIEW3D_MT_uv_map_clear_seam(bpy.types.Operator):
    """Clears the UV Seam for selected edges"""  # BFA - blender will use this as a tooltip for menu items and buttons.

    bl_idname = "mesh.clear_seam"  # unique identifier for buttons and menu items to reference.
    bl_label = "Clear Seam"  # display name in the interface.
    bl_options = {"REGISTER", "UNDO"}  # enable undo for the operator.

    def execute(self, context):  # execute() is called by blender when running the operator.
        bpy.ops.mesh.mark_seam(clear=True)
        return {"FINISHED"}


class VIEW3D_MT_uv_map(Menu):
    bl_label = "UV Mapping"

    def draw(self, _context):
        layout = self.layout

        layout.operator_enum("uv.unwrap", "method")

        layout.separator()

        layout.operator_context = "INVOKE_DEFAULT"
        layout.operator("uv.smart_project", icon="MOD_UVPROJECT")
        layout.operator("uv.lightmap_pack", icon="LIGHTMAPPACK")
        layout.operator("uv.follow_active_quads", icon="FOLLOWQUADS")

        layout.separator()

        layout.operator_context = "EXEC_REGION_WIN"
        layout.operator("uv.cube_project", icon="CUBEPROJECT")
        layout.operator("uv.cylinder_project", icon="CYLINDERPROJECT")
        layout.operator("uv.sphere_project", icon="SPHEREPROJECT")

        layout.separator()

        layout.operator_context = "INVOKE_REGION_WIN"
        layout.operator("uv.project_from_view", icon="PROJECTFROMVIEW").scale_to_bounds = False
        layout.operator(
            "uv.project_from_view",
            text="Project from View (Bounds)",
            icon="PROJECTFROMVIEW_BOUNDS",
        ).scale_to_bounds = True

        layout.separator()

        layout.operator("mesh.mark_seam", icon="MARK_SEAM").clear = False
        layout.operator("mesh.mark_seam", text="Clear Seam", icon="CLEAR_SEAM").clear = True

        layout.separator()

        layout.operator("uv.reset", icon="RESET")

        layout.template_node_operator_asset_menu_items(catalog_path="UV")


# ********** View menus **********


# bfa - set active camera does not exist in blender
class VIEW3D_MT_switchactivecamto(bpy.types.Operator):
    """Sets the current selected camera as the active camera to render from\nYou need to have a camera object selected"""

    bl_idname = "view3d.switchactivecamto"
    bl_label = "Set active Camera"
    bl_options = {"REGISTER", "UNDO"}

    def execute(self, context):
        context = bpy.context
        scene = context.scene
        if context.active_object is not None:
            currentCameraObj = bpy.data.objects[bpy.context.active_object.name]
            scene.camera = currentCameraObj
        return {"FINISHED"}


# bfa menu
class VIEW3D_MT_view_legacy(Menu):
    bl_label = "Legacy"

    def draw(self, context):
        layout = self.layout

        layout.operator("view3d.cursor3d", text="Set 3D Cursor", icon="CURSOR")


# BFA - Hidden legacy operators exposed to GUI
class VIEW3D_MT_view_annotations(Menu):
    bl_label = "Annotations (Legacy)"

    def draw(self, context):
        layout = self.layout

        layout.operator(
            "gpencil.annotate",
            text="Draw Annotation",
            icon="PAINT_DRAW",
        ).mode = "DRAW"
        layout.operator("gpencil.annotate", text="Draw Line Annotation", icon="PAINT_DRAW").mode = "DRAW_STRAIGHT"
        layout.operator("gpencil.annotate", text="Draw Polyline Annotation", icon="PAINT_DRAW").mode = "DRAW_POLY"
        layout.operator("gpencil.annotate", text="Erase Annotation", icon="ERASE").mode = "ERASER"

        layout.separator()

        layout.operator("gpencil.annotation_add", text="Add Annotation Layer", icon="ADD")
        layout.operator(
            "gpencil.annotation_active_frame_delete",
            text="Erase Annotation Active Keyframe",
            icon="DELETE",
        )


class VIEW3D_MT_view(Menu):
    bl_label = "View"

    def draw(self, context):
        layout = self.layout
        view = context.space_data
        overlay = view.overlay
        engine = context.engine

        layout.prop(view, "show_region_toolbar")
        layout.prop(view, "show_region_ui")
        layout.prop(view, "show_region_tool_header")
        layout.prop(view, "show_region_asset_shelf")
        layout.prop(view, "show_region_hud")
        layout.prop(view, "show_toolshelf_tabs")

        layout.separator()

        layout.menu("VIEW3D_MT_view_legacy")  # bfa menu

        layout.separator()

        layout.menu("VIEW3D_MT_view_annotations")  # bfa menu

        layout.separator()

        layout.operator("render.opengl", text="Render Image", icon="RENDER_STILL")
        layout.operator("render.opengl", text="Render Animation", icon="RENDER_ANIMATION").animation = True
        props = layout.operator(
            "render.opengl",
            text="Render Playblast on Keyframes",
            icon='RENDER_ANIMATION',
        )
        props.animation = True
        props.render_keyed_only = True

        layout.separator()

        layout.operator_context = "INVOKE_REGION_WIN"
        layout.operator("view3d.clip_border", text="Clipping Border", icon="CLIPPINGBORDER")

        if engine == "CYCLES":
            layout.operator("view3d.render_border", icon="RENDERBORDER")
            layout.operator("view3d.clear_render_border", icon="RENDERBORDER_CLEAR")

        layout.separator()

        layout.menu("VIEW3D_MT_view_cameras", text="Cameras")

        layout.separator()

        layout.menu("VIEW3D_MT_view_align")
        layout.menu("VIEW3D_MT_view_align_selected")

        layout.separator()

        layout.operator("view3d.localview", text="Toggle Local View", icon="VIEW_GLOBAL_LOCAL")
        layout.operator("view3d.localview_remove_from", icon="VIEW_REMOVE_LOCAL")

        layout.separator()

        if context.mode in ["PAINT_TEXTURE", "PAINT_VERTEX", "PAINT_WEIGHT", "SCULPT"]:
            layout.operator("view3d.view_selected", text="Frame Last Stroke", icon="VIEW_SELECTED")
        else:
            layout.operator("view3d.view_selected", text="Frame Selected", icon="VIEW_SELECTED")

        if view.region_quadviews:
            layout.operator(
                "view3d.view_selected",
                text="Frame Selected (Quad View)",
                icon="ALIGNCAMERA_ACTIVE",
            ).use_all_regions = True
        layout.operator("view3d.view_all", text="Frame All", icon="VIEWALL").center = False
        if view.region_quadviews:
            layout.operator("view3d.view_all", text="Frame All (Quad View)", icon="VIEWALL").use_all_regions = True
        layout.operator(
            "view3d.view_all",
            text="Center Cursor and Frame All",
            icon="VIEWALL_RESETCURSOR",
        ).center = True

        layout.separator()

        layout.operator("screen.region_quadview", icon="QUADVIEW")

        layout.separator()

        layout.menu("INFO_MT_area")
        layout.menu("VIEW3D_MT_view_pie_menus")  # bfa menu


class VIEW3D_MT_view_local(Menu):
    bl_label = "Local View"

    def draw(self, _context):
        layout = self.layout

        layout.operator("view3d.localview", text="Toggle Local View", icon="VIEW_GLOBAL_LOCAL")
        layout.operator("view3d.localview_remove_from", icon="VIEW_REMOVE_LOCAL")


# bfa menu
class VIEW3D_MT_view_pie_menus(Menu):
    bl_label = "Pie Menus"

    def draw(self, _context):
        layout = self.layout

        layout.operator("wm.call_menu_pie", text="Object Mode", icon="MENU_PANEL").name = "VIEW3D_MT_object_mode_pie"
        layout.operator("wm.call_menu_pie", text="Region Toggle", icon="MENU_PANEL").name = "WM_MT_region_toggle_pie"
        layout.operator("wm.call_menu_pie", text="View", icon="MENU_PANEL").name = "VIEW3D_MT_view_pie"
        layout.operator("wm.call_menu_pie", text="Transform", icon="MENU_PANEL").name = "VIEW3D_MT_transform_gizmo_pie"
        layout.operator("wm.call_menu_pie", text="Shading", icon="MENU_PANEL").name = "VIEW3D_MT_shading_pie"
        layout.operator("wm.call_menu_pie", text="Pivot", icon="MENU_PANEL").name = "VIEW3D_MT_pivot_pie"
        layout.operator("wm.call_menu_pie", text="Snap", icon="MENU_PANEL").name = "VIEW3D_MT_snap_pie"
        layout.operator("wm.call_menu_pie", text="Orientations", icon="MENU_PANEL").name = "VIEW3D_MT_orientations_pie"
        layout.operator(
            "wm.call_menu_pie", text="Proportional Editing Falloff", icon="MENU_PANEL"
        ).name = "VIEW3D_MT_proportional_editing_falloff_pie"
        layout.operator(
            "wm.call_menu_pie", text="Sculpt Mask Edit", icon="MENU_PANEL"
        ).name = "VIEW3D_MT_sculpt_mask_edit_pie"
        layout.operator(
            "wm.call_menu_pie", text="Sculpt Faces Sets Edit", icon="MENU_PANEL"
        ).name = "VIEW3D_MT_sculpt_face_sets_edit_pie"
        layout.operator(
            "wm.call_menu_pie", text="Automasking", icon="MENU_PANEL"
        ).name = "VIEW3D_MT_sculpt_automasking_pie"
        layout.operator(
            "wm.call_menu_pie", text="Weightpaint Vertexgroup Lock", icon="MENU_PANEL"
        ).name = "VIEW3D_MT_wpaint_vgroup_lock_pie"
        layout.operator(
            "wm.call_menu_pie", text="Keyframe Insert", icon="MENU_PANEL"
        ).name = "ANIM_MT_keyframe_insert_pie"
        layout.separator()

        layout.operator("wm.call_menu_pie", text="Greasepencil Snap",
                        icon="MENU_PANEL").name = "GREASE_PENCIL_MT_snap_pie"

        layout.separator()

        layout.operator("wm.toolbar_fallback_pie", text="Fallback Tool", icon="MENU_PANEL")  # BFA
        layout.operator("view3d.object_mode_pie_or_toggle", text="Modes", icon="MENU_PANEL")  # BFA


class VIEW3D_MT_view_cameras(Menu):
    bl_label = "Cameras"

    def draw(self, _context):
        layout = self.layout

        layout.operator("view3d.object_as_camera", icon="VIEW_SWITCHACTIVECAM")
        layout.operator("view3d.switchactivecamto", text="Set Active Camera", icon="VIEW_SWITCHACTIVECAM")
        layout.operator("view3d.view_camera", text="Active Camera", icon="VIEW_SWITCHTOCAM")
        layout.operator("view3d.view_center_camera", icon="VIEWCAMERACENTER")


class VIEW3D_MT_view_viewpoint(Menu):
    bl_label = "Viewpoint"

    def draw(self, _context):
        layout = self.layout

        layout.operator(
            "view3d.view_camera",
            text="Camera",
            icon="CAMERA_DATA",
            text_ctxt=i18n_contexts.editor_view3d,
        )  # BFA - Icon

        layout.separator()

        layout.operator(
            "view3d.view_axis",
            text="Top",
            icon="VIEW_TOP",
            text_ctxt=i18n_contexts.editor_view3d,
        ).type = "TOP"  # BFA - Icon
        layout.operator(
            "view3d.view_axis",
            text="Bottom",
            icon="VIEW_BOTTOM",
            text_ctxt=i18n_contexts.editor_view3d,
        ).type = "BOTTOM"  # BFA - Icon

        layout.separator()

        layout.operator(
            "view3d.view_axis",
            text="Front",
            icon="VIEW_FRONT",
            text_ctxt=i18n_contexts.editor_view3d,
        ).type = "FRONT"  # BFA - Icon
        layout.operator(
            "view3d.view_axis",
            text="Back",
            icon="VIEW_BACK",
            text_ctxt=i18n_contexts.editor_view3d,
        ).type = "BACK"  # BFA - Icon

        layout.separator()

        layout.operator(
            "view3d.view_axis",
            text="Right",
            icon="VIEW_RIGHT",
            text_ctxt=i18n_contexts.editor_view3d,
        ).type = "RIGHT"  # BFA - Icon
        layout.operator(
            "view3d.view_axis",
            text="Left",
            icon="VIEW_LEFT",
            text_ctxt=i18n_contexts.editor_view3d,
        ).type = "LEFT"  # BFA - Icon


# bfa menu
class VIEW3D_MT_view_navigation_legacy(Menu):
    bl_label = "Legacy"

    def draw(self, _context):
        layout = self.layout

        layout.operator_context = "EXEC_REGION_WIN"

        layout.operator("transform.translate", text="Move", icon="TRANSFORM_MOVE")
        layout.operator("transform.rotate", text="Rotate", icon="TRANSFORM_ROTATE")
        layout.operator("transform.resize", text="Scale", icon="TRANSFORM_SCALE")


class VIEW3D_MT_view_navigation(Menu):
    bl_label = "Navigation"

    def draw(self, _context):
        from math import pi

        layout = self.layout

        layout.menu("VIEW3D_MT_view_navigation_legacy")  # bfa menu

        layout.operator("view3d.view_orbit", text="Orbit Down", icon="ORBIT_DOWN").type = "ORBITDOWN"
        layout.operator("view3d.view_orbit", text="Orbit Up", icon="ORBIT_UP").type = "ORBITUP"
        layout.operator("view3d.view_orbit", text="Orbit Right", icon="ORBIT_RIGHT").type = "ORBITRIGHT"
        layout.operator("view3d.view_orbit", text="Orbit Left", icon="ORBIT_LEFT").type = "ORBITLEFT"
        props = layout.operator("view3d.view_orbit", text="Orbit Opposite", icon="ORBIT_OPPOSITE")
        props.type = "ORBITRIGHT"
        props.angle = pi

        layout.separator()

        layout.operator("view3d.view_roll", text="Roll Left", icon="ROLL_LEFT").angle = pi / -12.0
        layout.operator("view3d.view_roll", text="Roll Right", icon="ROLL_RIGHT").angle = pi / 12.0

        layout.separator()

        layout.operator("view3d.view_pan", text="Pan Down", icon="PAN_DOWN").type = "PANDOWN"
        layout.operator("view3d.view_pan", text="Pan Up", icon="PAN_UP").type = "PANUP"
        layout.operator("view3d.view_pan", text="Pan Right", icon="PAN_RIGHT").type = "PANRIGHT"
        layout.operator("view3d.view_pan", text="Pan Left", icon="PAN_LEFT").type = "PANLEFT"

        layout.separator()

        layout.operator("view3d.zoom_border", text="Zoom Border", icon="ZOOM_BORDER")
        layout.operator("view3d.zoom", text="Zoom In", icon="ZOOM_IN").delta = 1
        layout.operator("view3d.zoom", text="Zoom Out", icon="ZOOM_OUT").delta = -1
        layout.operator("view3d.zoom_camera_1_to_1", text="Zoom Camera 1:1", icon="ZOOM_CAMERA")
        layout.operator("view3d.dolly", text="Dolly View", icon="DOLLY")
        layout.operator("view3d.view_center_pick", icon="CENTERTOMOUSE")

        layout.separator()

        layout.operator("view3d.fly", icon="FLY_NAVIGATION")
        layout.operator("view3d.walk", icon="WALK_NAVIGATION")
        layout.operator("view3d.navigate", icon="VIEW_NAVIGATION")

        layout.separator()

        layout.operator("screen.animation_play", text="Playback Animation", icon="TRIA_RIGHT")


class VIEW3D_MT_view_align(Menu):
    bl_label = "Align View"

    def draw(self, _context):
        layout = self.layout
        i18n_text_ctxt = bpy.app.translations.contexts_C_to_py["BLT_I18NCONTEXT_EDITOR_VIEW3D"]  # bfa - needed by us

        layout.operator(
            "view3d.camera_to_view",
            text="Align Active Camera to View",
            icon="ALIGNCAMERA_VIEW",
        )
        layout.operator(
            "view3d.camera_to_view_selected",
            text="Align Active Camera to Selected",
            icon="ALIGNCAMERA_ACTIVE",
        )
        layout.operator("view3d.view_center_cursor", icon="CENTERTOCURSOR")

        layout.separator()

        layout.operator("view3d.view_lock_to_active", icon="LOCKTOACTIVE")
        layout.operator("view3d.view_center_lock", icon="LOCKTOCENTER")
        layout.operator("view3d.view_lock_clear", icon="LOCK_CLEAR")

        layout.separator()

        layout.operator(
            "view3d.view_persportho",
            text="Perspective/Orthographic",
            icon="PERSP_ORTHO",
        )

        layout.separator()

        layout.operator("view3d.view_axis", text="Top", icon="VIEW_TOP", text_ctxt=i18n_text_ctxt).type = "TOP"
        layout.operator(
            "view3d.view_axis",
            text="Bottom",
            icon="VIEW_BOTTOM",
            text_ctxt=i18n_text_ctxt,
        ).type = "BOTTOM"
        layout.operator(
            "view3d.view_axis",
            text="Front",
            icon="VIEW_FRONT",
            text_ctxt=i18n_text_ctxt,
        ).type = "FRONT"
        layout.operator("view3d.view_axis", text="Back", icon="VIEW_BACK", text_ctxt=i18n_text_ctxt).type = "BACK"
        layout.operator(
            "view3d.view_axis",
            text="Right",
            icon="VIEW_RIGHT",
            text_ctxt=i18n_text_ctxt,
        ).type = "RIGHT"
        layout.operator("view3d.view_axis", text="Left", icon="VIEW_LEFT", text_ctxt=i18n_text_ctxt).type = "LEFT"


class VIEW3D_MT_view_align_selected(Menu):
    bl_label = "Align View to Active"

    def draw(self, _context):
        layout = self.layout
        i18n_text_ctxt = bpy.app.translations.contexts_C_to_py["BLT_I18NCONTEXT_EDITOR_VIEW3D"]
        props = layout.operator(
            "view3d.view_axis",
            text="Top",
            icon="VIEW_ACTIVE_TOP",
            text_ctxt=i18n_text_ctxt,
        )
        props.align_active = True
        props.type = "TOP"

        props = layout.operator(
            "view3d.view_axis",
            text="Bottom",
            icon="VIEW_ACTIVE_BOTTOM",
            text_ctxt=i18n_text_ctxt,
        )
        props.align_active = True
        props.type = "BOTTOM"

        props = layout.operator(
            "view3d.view_axis",
            text="Front",
            icon="VIEW_ACTIVE_FRONT",
            text_ctxt=i18n_text_ctxt,
        )
        props.align_active = True
        props.type = "FRONT"

        props = layout.operator(
            "view3d.view_axis",
            text="Back",
            icon="VIEW_ACTIVE_BACK",
            text_ctxt=i18n_text_ctxt,
        )
        props.align_active = True
        props.type = "BACK"

        props = layout.operator(
            "view3d.view_axis",
            text="Right",
            icon="VIEW_ACTIVE_RIGHT",
            text_ctxt=i18n_text_ctxt,
        )
        props.align_active = True
        props.type = "RIGHT"

        props = layout.operator(
            "view3d.view_axis",
            text="Left",
            icon="VIEW_ACTIVE_LEFT",
            text_ctxt=i18n_text_ctxt,
        )
        props.align_active = True
        props.type = "LEFT"


class VIEW3D_MT_view_regions(Menu):
    bl_label = "View Regions"

    def draw(self, _context):
        layout = self.layout
        layout.operator("view3d.clip_border", text="Clipping Region...")
        layout.operator("view3d.render_border", text="Render Region...")

        layout.separator()

        layout.operator("view3d.clear_render_border")


# ********** Select menus, suffix from context.mode **********


class VIEW3D_MT_select_object_more_less(Menu):
    bl_label = "More/Less"

    def draw(self, _context):
        layout = self.layout

        layout.operator("object.select_more", text="More", icon="SELECTMORE")
        layout.operator("object.select_less", text="Less", icon="SELECTLESS")

        layout.separator()

        props = layout.operator(
            "object.select_hierarchy",
            text_ctxt=i18n_contexts.default,
            text="Parent",
            icon="PARENT",
        )
        props.extend = False
        props.direction = "PARENT"

        props = layout.operator("object.select_hierarchy", text="Child", icon="CHILD")
        props.extend = False
        props.direction = "CHILD"

        layout.separator()

        props = layout.operator("object.select_hierarchy", text="Extend Parent", icon="PARENT")
        props.extend = True
        props.direction = "PARENT"

        props = layout.operator("object.select_hierarchy", text="Extend Child", icon="CHILD")
        props.extend = True
        props.direction = "CHILD"


class VIEW3D_MT_select_object(Menu):
    bl_label = "Select"

    def draw(self, _context):
        layout = self.layout

        layout.menu("VIEW3D_MT_select_object_legacy")  # bfa menu
        layout.operator_menu_enum("view3d.select_lasso", "mode")

        layout.separator()

        layout.operator("object.select_all", text="All", icon="SELECT_ALL").action = "SELECT"
        layout.operator("object.select_all", text="None", icon="SELECT_NONE").action = "DESELECT"
        layout.operator("object.select_all", text="Invert", icon="INVERSE").action = "INVERT"

        layout.separator()

        layout.menu("VIEW3D_MT_select_grouped")  # bfa menu
        layout.menu("VIEW3D_MT_select_linked")  # bfa menu
        layout.menu("VIEW3D_MT_select_by_type")  # bfa menu

        layout.separator()
        layout.operator("object.select_random", text="Random", icon="RANDOMIZE")
        layout.operator("object.select_mirror", text="Mirror Selection", icon="TRANSFORM_MIRROR")

        layout.operator("object.select_pattern", text="By Pattern", icon="PATTERN")
        layout.operator("object.select_camera", text="Active Camera", icon="CAMERA_DATA")

        layout.separator()

        layout.menu("VIEW3D_MT_select_object_more_less", text="More/Less")


# BFA menu


class VIEW3D_MT_select_object_legacy(Menu):
    bl_label = "Legacy"

    def draw(self, _context):
        layout = self.layout

        layout.operator("view3d.select_box", icon="BOX_MASK")
        layout.operator("view3d.select_circle", icon="CIRCLE_SELECT")


# BFA menu
class VIEW3D_MT_select_by_type(Menu):
    bl_label = "All by Type"

    def draw(self, context):
        layout = self.layout

        layout.operator("object.select_by_type", text="Mesh", icon="OUTLINER_OB_MESH").type = "MESH"
        layout.operator("object.select_by_type", text="Curve", icon="OUTLINER_OB_CURVE").type = "CURVE"
        layout.operator("object.select_by_type", text="Surface", icon="OUTLINER_OB_SURFACE").type = "SURFACE"
        layout.operator("object.select_by_type", text="Meta", icon="OUTLINER_OB_META").type = "META"
        layout.operator("object.select_by_type", text="Font", icon="OUTLINER_OB_FONT").type = "FONT"

        layout.separator()

        layout.operator("object.select_by_type", text="Armature", icon="OUTLINER_OB_ARMATURE").type = "ARMATURE"
        layout.operator("object.select_by_type", text="Lattice", icon="OUTLINER_OB_LATTICE").type = "LATTICE"
        layout.operator("object.select_by_type", text="Empty", icon="OUTLINER_OB_EMPTY").type = "EMPTY"
        layout.operator("object.select_by_type", text="GPencil", icon="GREASEPENCIL").type = "GREASEPENCIL"

        layout.separator()

        layout.operator("object.select_by_type", text="Camera", icon="OUTLINER_OB_CAMERA").type = "CAMERA"
        layout.operator("object.select_by_type", text="Light", icon="OUTLINER_OB_LIGHT").type = "LIGHT"
        layout.operator("object.select_by_type", text="Speaker", icon="OUTLINER_OB_SPEAKER").type = "SPEAKER"
        layout.operator("object.select_by_type", text="Probe", icon="OUTLINER_OB_LIGHTPROBE").type = "LIGHT_PROBE"


# BFA menu
class VIEW3D_MT_select_grouped(Menu):
    bl_label = "Grouped"

    def draw(self, context):
        layout = self.layout

        layout.operator("object.select_grouped", text="Siblings", icon="SIBLINGS").type = "SIBLINGS"
        layout.operator("object.select_grouped", text="Parent", icon="PARENT").type = "PARENT"
        layout.operator("object.select_grouped", text="Children", icon="CHILD_RECURSIVE").type = "CHILDREN_RECURSIVE"
        layout.operator("object.select_grouped", text="Immediate Children", icon="CHILD").type = "CHILDREN"

        layout.separator()

        layout.operator("object.select_grouped", text="Type", icon="TYPE").type = "TYPE"
        layout.operator("object.select_grouped", text="Collection", icon="GROUP").type = "COLLECTION"
        layout.operator("object.select_grouped", text="Hook", icon="HOOK").type = "HOOK"

        layout.separator()

        layout.operator("object.select_grouped", text="Pass", icon="PASS").type = "PASS"
        layout.operator("object.select_grouped", text="Color", icon="COLOR").type = "COLOR"
        layout.operator("object.select_grouped", text="Keying Set", icon="KEYINGSET").type = "KEYINGSET"
        layout.operator("object.select_grouped", text="Light Type", icon="LIGHT").type = "LIGHT_TYPE"


# bfa menu
class VIEW3D_MT_select_linked(Menu):
    bl_label = "Linked"

    def draw(self, context):
        layout = self.layout

        layout.operator("object.select_linked", text="Object Data", icon="OBJECT_DATA").type = "OBDATA"
        layout.operator("object.select_linked", text="Material", icon="MATERIAL_DATA").type = "MATERIAL"
        layout.operator("object.select_linked", text="Instanced Collection", icon="GROUP").type = "DUPGROUP"
        layout.operator("object.select_linked", text="Particle System", icon="PARTICLES").type = "PARTICLE"
        layout.operator("object.select_linked", text="Library", icon="LIBRARY").type = "LIBRARY"
        layout.operator(
            "object.select_linked", text="Library (Object Data)", icon="LIBRARY_OBJECT"
        ).type = "LIBRARY_OBDATA"


# BFA - not used


class VIEW3D_MT_select_pose_more_less(Menu):
    bl_label = "More/Less"

    def draw(self, _context):
        layout = self.layout

        props = layout.operator(
            "pose.select_hierarchy",
            text="Parent",
            text_ctxt=i18n_contexts.default,
            icon="PARENT",
        )
        props.extend = False
        props.direction = "PARENT"

        props = layout.operator("pose.select_hierarchy", text="Child", icon="CHILD")
        props.extend = False
        props.direction = "CHILD"

        layout.separator()

        props = layout.operator("pose.select_hierarchy", text="Extend Parent", icon="PARENT")
        props.extend = True
        props.direction = "PARENT"

        props = layout.operator("pose.select_hierarchy", text="Extend Child", icon="CHILD")
        props.extend = True
        props.direction = "CHILD"


class VIEW3D_MT_select_pose(Menu):
    bl_label = "Select"

    def draw(self, _context):
        layout = self.layout

        layout.menu("VIEW3D_MT_select_object_legacy")  # bfa menu
        layout.operator_menu_enum("view3d.select_lasso", "mode")

        layout.separator()

        layout.operator("pose.select_all", text="All", icon="SELECT_ALL").action = "SELECT"
        layout.operator("pose.select_all", text="None", icon="SELECT_NONE").action = "DESELECT"
        layout.operator("pose.select_all", text="Invert", icon="INVERSE").action = "INVERT"

        layout.separator()

        layout.operator_menu_enum("pose.select_grouped", "type", text="Grouped")
        layout.operator("pose.select_linked", text="Linked", icon="LINKED")

        layout.menu("POSE_MT_selection_sets_select", text="Bone Selection Set")

        layout.operator(
            "pose.select_constraint_target",
            text="Constraint Target",
            icon="CONSTRAINT_BONE",
        )

        layout.separator()

        layout.operator("object.select_pattern", text="By Pattern", icon="PATTERN")

        layout.separator()

        layout.operator("pose.select_mirror", text="Flip Active", icon="FLIP")

        layout.separator()

        props = layout.operator("pose.select_hierarchy", text="Parent", icon="PARENT")
        props.extend = False
        props.direction = "PARENT"

        props = layout.operator("pose.select_hierarchy", text="Child", icon="CHILD")
        props.extend = False
        props.direction = "CHILD"

        layout.separator()

        props = layout.operator("pose.select_hierarchy", text="Extend Parent", icon="PARENT")
        props.extend = True
        props.direction = "PARENT"

        props = layout.operator("pose.select_hierarchy", text="Extend Child", icon="CHILD")
        props.extend = True
        props.direction = "CHILD"


# bfa menu
class VIEW3D_MT_select_particle_more_less(Menu):
    bl_label = "More/Less"

    def draw(self, _context):
        layout = self.layout

        layout.operator("particle.select_more", text="More", icon="SELECTMORE")
        layout.operator("particle.select_less", text="Less", icon="SELECTLESS")


class VIEW3D_MT_select_particle(Menu):
    bl_label = "Select"

    def draw(self, _context):
        layout = self.layout

        layout.menu("VIEW3D_MT_select_object_legacy")  # bfa menu
        layout.operator_menu_enum("view3d.select_lasso", "mode")

        layout.separator()

        layout.operator("particle.select_all", text="All", icon="SELECT_ALL").action = "SELECT"
        layout.operator("particle.select_all", text="None", icon="SELECT_NONE").action = "DESELECT"
        layout.operator("particle.select_all", text="Invert", icon="INVERSE").action = "INVERT"

        layout.separator()

        layout.operator("particle.select_linked", text="Linked", icon="LINKED")

        layout.separator()

        layout.operator("particle.select_random", text="Random", icon="RANDOMIZE")

        layout.separator()

        layout.operator("particle.select_roots", text="Roots", icon="SELECT_ROOT")
        layout.operator("particle.select_tips", text="Tips", icon="SELECT_TIP")

        layout.separator()

        layout.menu("VIEW3D_MT_select_particle_more_less")


class VIEW3D_MT_edit_mesh_select_similar(Menu):
    bl_label = "Similar"

    def draw(self, _context):
        layout = self.layout

        layout.operator_enum("mesh.select_similar", "type")

        layout.separator()

        layout.operator("mesh.select_similar_region", text="Face Regions", icon="FACEREGIONS")


class VIEW3D_MT_edit_mesh_select_by_trait(Menu):
    bl_label = "All by Trait"

    def draw(self, context):
        layout = self.layout
        _is_vert_mode, _is_edge_mode, is_face_mode = context.tool_settings.mesh_select_mode

        if is_face_mode is False:
            layout.operator(
                "mesh.select_non_manifold",
                text="Non Manifold",
                icon="SELECT_NONMANIFOLD",
            )
        layout.operator("mesh.select_loose", text="Loose Geometry", icon="SELECT_LOOSE")
        layout.operator("mesh.select_interior_faces", text="Interior Faces", icon="SELECT_INTERIOR")
        layout.operator(
            "mesh.select_face_by_sides",
            text="Faces by Sides",
            icon="SELECT_FACES_BY_SIDE",
        )
        layout.operator("mesh.select_by_pole_count", text="Poles by Count", icon="POLE")

        layout.separator()

        layout.operator(
            "mesh.select_ungrouped",
            text="Ungrouped Vertices",
            icon="SELECT_UNGROUPED_VERTS",
        )


class VIEW3D_MT_edit_mesh_select_more_less(Menu):
    bl_label = "More/Less"

    def draw(self, _context):
        layout = self.layout

        layout.operator("mesh.select_more", text="More", icon="SELECTMORE")
        layout.operator("mesh.select_less", text="Less", icon="SELECTLESS")

        layout.separator()

        layout.operator("mesh.select_next_item", text="Next Active", icon="NEXTACTIVE")
        layout.operator("mesh.select_prev_item", text="Previous Active", icon="PREVIOUSACTIVE")


# BFA - not used
class VIEW3D_MT_edit_mesh_select_linked(Menu):
    bl_label = "Select Linked"

    def draw(self, _context):
        layout = self.layout

        layout.operator("mesh.select_linked", text="Linked", icon="LINKED")
        layout.operator("mesh.shortest_path_select", text="Shortest Path", icon="SELECT_SHORTESTPATH")
        layout.operator("mesh.faces_select_linked_flat", text="Linked Flat Faces", icon="LINKED")


class VIEW3D_MT_edit_mesh_select_loops(Menu):
    bl_label = "Select Loops"

    def draw(self, _context):
        layout = self.layout

        layout.operator("mesh.loop_multi_select", text="Edge Loops").ring = False
        layout.operator("mesh.loop_multi_select", text="Edge Rings").ring = True

        layout.separator()

        layout.operator("mesh.loop_to_region")
        layout.operator("mesh.region_to_loop")


class VIEW3D_MT_select_edit_mesh(Menu):
    bl_label = "Select"

    def draw(self, _context):
        layout = self.layout

        layout.menu("VIEW3D_MT_select_object_legacy")  # bfa menu

        layout.operator_menu_enum("view3d.select_lasso", "mode")

        layout.separator()

        # primitive
        layout.operator("mesh.select_all", text="All", icon="SELECT_ALL").action = "SELECT"
        layout.operator("mesh.select_all", text="None", icon="SELECT_NONE").action = "DESELECT"
        layout.operator("mesh.select_all", text="Invert", icon="INVERSE").action = "INVERT"

        layout.separator()

        layout.operator("mesh.select_linked", text="Linked", icon="LINKED")
        layout.operator("mesh.faces_select_linked_flat", text="Linked Flat Faces", icon="LINKED")
        layout.operator("mesh.select_linked_pick", text="Linked Pick Select", icon="LINKED").deselect = False
        layout.operator("mesh.select_linked_pick", text="Linked Pick Deselect", icon="LINKED").deselect = True

        layout.separator()

        # other
        layout.menu("VIEW3D_MT_edit_mesh_select_similar")

        # numeric
        layout.separator()
        layout.operator("mesh.select_random", text="Random", icon="RANDOMIZE")
        layout.operator("mesh.select_nth", icon="CHECKER_DESELECT")

        layout.separator()
        layout.operator("mesh.select_mirror", text="Mirror Selection", icon="TRANSFORM_MIRROR")
        layout.operator("mesh.select_axis", text="Side of Active", icon="SELECT_SIDEOFACTIVE")
        layout.operator(
            "mesh.shortest_path_select",
            text="Shortest Path",
            icon="SELECT_SHORTESTPATH",
        )

        # geometric
        layout.separator()
        layout.operator("mesh.edges_select_sharp", text="Sharp Edges", icon="SELECT_SHARPEDGES")

        layout.separator()

        # loops
        layout.operator("mesh.loop_multi_select", text="Edge Loops", icon="SELECT_EDGELOOP").ring = False
        layout.operator("mesh.loop_multi_select", text="Edge Rings", icon="SELECT_EDGERING").ring = True
        layout.operator("mesh.loop_to_region", text="Loop Inner Region", icon="SELECT_LOOPINNER")
        layout.operator("mesh.region_to_loop", text="Boundary Loop", icon="SELECT_BOUNDARY")

        layout.separator()
        layout.menu("VIEW3D_MT_edit_mesh_select_by_trait")

        # attribute
        layout.separator()
        layout.operator("mesh.select_by_attribute", text="By Attribute", icon="NODE_ATTRIBUTE")

        # more/less
        layout.separator()
        layout.menu("VIEW3D_MT_edit_mesh_select_more_less")

        layout.separator()

        layout.template_node_operator_asset_menu_items(catalog_path=self.bl_label)


# bfa menu
class VIEW3D_MT_select_edit_curve_more_less(Menu):
    bl_label = "More/Less"

    def draw(self, _context):
        layout = self.layout

        layout.operator("curve.select_more", text="More", icon="SELECTMORE")
        layout.operator("curve.select_less", text="Less", icon="SELECTLESS")


class VIEW3D_MT_select_edit_curve(Menu):
    bl_label = "Select"

    def draw(self, _context):
        layout = self.layout

        layout.menu("VIEW3D_MT_select_object_legacy")  # bfa menu

        layout.operator_menu_enum("view3d.select_lasso", "mode")

        layout.separator()

        layout.operator("curve.select_all", text="All", icon="SELECT_ALL").action = "SELECT"
        layout.operator("curve.select_all", text="None", icon="SELECT_NONE").action = "DESELECT"
        layout.operator("curve.select_all", text="Invert", icon="INVERSE").action = "INVERT"

        layout.separator()

        layout.operator("curve.select_linked", text="Linked", icon="LINKED")
        layout.operator("curve.select_linked_pick", text="Linked Pick Select", icon="LINKED").deselect = False
        layout.operator("curve.select_linked_pick", text="Linked Pick Deselect", icon="LINKED").deselect = True

        layout.separator()

        layout.menu("VIEW3D_MT_select_edit_curve_select_similar")  # bfa menu

        layout.separator()

        layout.operator("curve.select_random", text="Random", icon="RANDOMIZE")
        layout.operator("curve.select_nth", icon="CHECKER_DESELECT")

        layout.separator()

        layout.operator("curve.de_select_first", icon="SELECT_FIRST")
        layout.operator("curve.de_select_last", icon="SELECT_LAST")
        layout.operator("curve.select_next", text="Next", icon="NEXTACTIVE")
        layout.operator("curve.select_previous", text="Previous", icon="PREVIOUSACTIVE")

        layout.separator()

        layout.menu("VIEW3D_MT_select_edit_curve_more_less")


# bfa menu
class VIEW3D_MT_select_edit_curve_select_similar(Menu):
    bl_label = "Similar"

    def draw(self, context):
        layout = self.layout

        layout.operator("curve.select_similar", text="Type", icon="TYPE").type = "TYPE"
        layout.operator("curve.select_similar", text="Radius", icon="RADIUS").type = "RADIUS"
        layout.operator("curve.select_similar", text="Weight", icon="MOD_VERTEX_WEIGHT").type = "WEIGHT"
        layout.operator("curve.select_similar", text="Direction", icon="SWITCH_DIRECTION").type = "DIRECTION"


# bfa menu
class VIEW3D_MT_select_edit_surface_more_less(Menu):
    bl_label = "More/Less"

    def draw(self, _context):
        layout = self.layout

        layout.operator("curve.select_more", text="More", icon="SELECTMORE")
        layout.operator("curve.select_less", text="Less", icon="SELECTLESS")


class VIEW3D_MT_select_edit_surface(Menu):
    bl_label = "Select"

    def draw(self, _context):
        layout = self.layout

        layout.menu("VIEW3D_MT_select_object_legacy")  # bfa menu
        layout.operator_menu_enum("view3d.select_lasso", "mode")

        layout.separator()

        layout.operator("curve.select_all", text="All", icon="SELECT_ALL").action = "SELECT"
        layout.operator("curve.select_all", text="None", icon="SELECT_NONE").action = "DESELECT"
        layout.operator("curve.select_all", text="Invert", icon="INVERSE").action = "INVERT"

        layout.separator()

        layout.operator("curve.select_linked", text="Linked", icon="LINKED")
        layout.menu("VIEW3D_MT_select_edit_curve_select_similar")  # bfa menu

        layout.separator()

        layout.operator("curve.select_random", text="Random", icon="RANDOMIZE")
        layout.operator("curve.select_nth", icon="CHECKER_DESELECT")

        layout.separator()

        layout.operator("curve.select_row", text="Control Point row", icon="CONTROLPOINTROW")

        layout.separator()

        layout.menu("VIEW3D_MT_select_edit_surface_more_less")


class VIEW3D_MT_select_edit_text(Menu):
    bl_label = "Select"

    def draw(self, _context):
        layout = self.layout

        layout.operator("font.select_all", text="All", icon="SELECT_ALL")

        layout.separator()

        layout.operator("font.move_select", text="Line End", icon="HAND").type = "LINE_END"
        layout.operator("font.move_select", text="Line Begin", icon="HAND").type = "LINE_BEGIN"

        layout.separator()

        layout.operator("font.move_select", text="Top", icon="HAND").type = "TEXT_BEGIN"
        layout.operator("font.move_select", text="Bottom", icon="HAND").type = "TEXT_END"

        layout.separator()

        layout.operator("font.move_select", text="Previous Block", icon="HAND").type = "PREVIOUS_PAGE"
        layout.operator("font.move_select", text="Next Block", icon="HAND").type = "NEXT_PAGE"

        layout.separator()

        layout.operator("font.move_select", text="Previous Character", icon="HAND").type = "PREVIOUS_CHARACTER"
        layout.operator("font.move_select", text="Next Character", icon="HAND").type = "NEXT_CHARACTER"

        layout.separator()

        layout.operator("font.move_select", text="Previous Word", icon="HAND").type = "PREVIOUS_WORD"
        layout.operator("font.move_select", text="Next Word", icon="HAND").type = "NEXT_WORD"

        layout.separator()

        layout.operator("font.move_select", text="Previous Line", icon="HAND").type = "PREVIOUS_LINE"
        layout.operator("font.move_select", text="Next Line", icon="HAND").type = "NEXT_LINE"


class VIEW3D_MT_select_edit_metaball(Menu):
    bl_label = "Select"

    def draw(self, _context):
        layout = self.layout

        layout.menu("VIEW3D_MT_select_object_legacy")  # bfa menu
        layout.operator_menu_enum("view3d.select_lasso", "mode")

        layout.separator()

        layout.operator("mball.select_all", text="All", icon="SELECT_ALL").action = "SELECT"
        layout.operator("mball.select_all", text="None", icon="SELECT_NONE").action = "DESELECT"
        layout.operator("mball.select_all", text="Invert", icon="INVERSE").action = "INVERT"

        layout.separator()

        layout.menu("VIEW3D_MT_select_edit_metaball_select_similar")  # bfa menu

        layout.separator()

        layout.operator("mball.select_random_metaelems", text="Random", icon="RANDOMIZE")


# bfa menu
class VIEW3D_MT_select_edit_metaball_select_similar(Menu):
    bl_label = "Similar"

    def draw(self, context):
        layout = self.layout

        layout.operator("mball.select_similar", text="Type", icon="TYPE").type = "TYPE"
        layout.operator("mball.select_similar", text="Radius", icon="RADIUS").type = "RADIUS"
        layout.operator("mball.select_similar", text="Stiffness", icon="BEND").type = "STIFFNESS"
        layout.operator("mball.select_similar", text="Rotation", icon="ROTATE").type = "ROTATION"


class VIEW3D_MT_edit_lattice_context_menu(Menu):
    bl_label = "Lattice"

    def draw(self, _context):
        layout = self.layout

        layout.menu("VIEW3D_MT_mirror")
        layout.menu("VIEW3D_MT_edit_lattice_flip")  # bfa menu - blender uses enum
        layout.menu("VIEW3D_MT_snap")

        layout.separator()

        layout.operator("lattice.make_regular", icon="MAKE_REGULAR")


# bfa menu
class VIEW3D_MT_select_edit_lattice_more_less(Menu):
    bl_label = "More/Less"

    def draw(self, _context):
        layout = self.layout

        layout.operator("lattice.select_more", text="More", icon="SELECTMORE")
        layout.operator("lattice.select_less", text="Less", icon="SELECTLESS")


class VIEW3D_MT_select_edit_lattice(Menu):
    bl_label = "Select"

    def draw(self, _context):
        layout = self.layout

        layout.menu("VIEW3D_MT_select_object_legacy")  # bfa menu
        layout.operator_menu_enum("view3d.select_lasso", "mode")

        layout.separator()

        layout.operator("lattice.select_all", text="All", icon="SELECT_ALL").action = "SELECT"
        layout.operator("lattice.select_all", text="None", icon="SELECT_NONE").action = "DESELECT"
        layout.operator("lattice.select_all", text="Invert", icon="INVERSE").action = "INVERT"

        layout.separator()

        layout.operator("lattice.select_mirror", text="Mirror", icon="TRANSFORM_MIRROR")
        layout.operator("lattice.select_random", text="Random", icon="RANDOMIZE")

        layout.separator()

        layout.operator(
            "lattice.select_ungrouped",
            text="Ungrouped Vertices",
            icon="SELECT_UNGROUPED_VERTS",
        )

        layout.separator()

        layout.menu("VIEW3D_MT_select_edit_lattice_more_less")  # bfa menu


# bfa menu
class VIEW3D_MT_select_edit_armature_more_less(Menu):
    bl_label = "More/Less"

    def draw(self, _context):
        layout = self.layout

        layout.operator("armature.select_more", text="More", icon="SELECTMORE")
        layout.operator("armature.select_less", text="Less", icon="SELECTLESS")


class VIEW3D_MT_select_edit_armature(Menu):
    bl_label = "Select"

    def draw(self, _context):
        layout = self.layout

        layout.menu("VIEW3D_MT_select_object_legacy")  # bfa menu
        layout.operator_menu_enum("view3d.select_lasso", "mode")

        layout.separator()

        layout.operator("armature.select_all", text="All", icon="SELECT_ALL").action = "SELECT"
        layout.operator("armature.select_all", text="None", icon="SELECT_NONE").action = "DESELECT"
        layout.operator("armature.select_all", text="Invert", icon="INVERSE").action = "INVERT"

        layout.separator()

        layout.operator_menu_enum("armature.select_similar", "type", text="Similar")

        layout.separator()

        layout.operator("armature.select_mirror", text="Mirror Selection", icon="TRANSFORM_MIRROR").extend = False
        layout.operator("object.select_pattern", text="By Pattern", icon="PATTERN")

        layout.separator()

        layout.operator("armature.select_linked", text="Linked", icon="LINKED")

        layout.separator()

        props = layout.operator(
            "armature.select_hierarchy",
            text="Parent",
            text_ctxt=i18n_contexts.default,
            icon="PARENT",
        )
        props.extend = False
        props.direction = "PARENT"

        props = layout.operator("armature.select_hierarchy", text="Child", icon="CHILD")
        props.extend = False
        props.direction = "CHILD"

        layout.separator()

        props = layout.operator("armature.select_hierarchy", text="Extend Parent", icon="PARENT")
        props.extend = True
        props.direction = "PARENT"

        props = layout.operator("armature.select_hierarchy", text="Extend Child", icon="CHILD")
        props.extend = True
        props.direction = "CHILD"

        layout.separator()
        layout.menu("VIEW3D_MT_select_edit_armature_more_less")  # bfa menu


# bfa menu
class VIEW3D_PT_greasepencil_edit_options(Panel):
    bl_space_type = "VIEW_3D"
    bl_region_type = "HEADER"
    bl_label = "Options"

    def draw(self, context):
        layout = self.layout
        settings = context.tool_settings.gpencil_sculpt

        layout.prop(settings, "use_scale_thickness", text="Scale Thickness")


# BFA - legacy menu
class VIEW3D_MT_select_greasepencil_legacy(Menu):
    bl_label = "Legacy"

    def draw(self, _context):
        layout = self.layout

        layout.operator("view3d.select_box", icon="BORDER_RECT")
        layout.operator("view3d.select_circle", icon="CIRCLE_SELECT")


# bfa menu
class VIEW3D_MT_select_edit_grease_pencil_more_less(Menu):
    bl_label = "More/Less"

    def draw(self, _context):
        layout = self.layout

        layout.operator("grease_pencil.select_more", text="More", icon="SELECTMORE")
        layout.operator("grease_pencil.select_less", text="Less", icon="SELECTLESS")


class VIEW3D_MT_select_edit_grease_pencil(Menu):
    bl_label = "Select"

    def draw(self, context):
        layout = self.layout

        layout.menu("VIEW3D_MT_select_greasepencil_legacy")  # bfa menu
        layout.operator_menu_enum("view3d.select_lasso", "mode")

        layout.separator()

        layout.operator("grease_pencil.select_all", text="All", icon="SELECT_ALL").action = "SELECT"
        layout.operator("grease_pencil.select_all", text="None", icon="SELECT_NONE").action = "DESELECT"
        layout.operator("grease_pencil.select_all", text="Invert", icon="INVERSE").action = "INVERT"

        layout.separator()

        if context.scene.tool_settings.gpencil_selectmode_edit != "STROKE":
            layout.operator("grease_pencil.select_linked", text="Linked", icon="LINKED")
        layout.operator_menu_enum("grease_pencil.select_similar", "mode", text="Similar")

        layout.separator()

        if context.scene.tool_settings.gpencil_selectmode_edit != "STROKE":
            layout.operator("grease_pencil.select_alternate", text="Alternated", icon="ALTERNATED")
        layout.operator("grease_pencil.select_random", text="Random", icon="RANDOMIZE")

        if context.scene.tool_settings.gpencil_selectmode_edit != "STROKE":
            layout.separator()

            props = layout.operator("grease_pencil.select_ends", text="First", icon="SELECT_TIP")
            props.amount_start = 1
            props.amount_end = 0
            props = layout.operator("grease_pencil.select_ends", text="Last", icon="SELECT_ROOT")
            props.amount_start = 0
            props.amount_end = 1

        # BFA - moved below
        if context.scene.tool_settings.gpencil_selectmode_edit != "STROKE":
            layout.separator()
            layout.menu("VIEW3D_MT_select_edit_grease_pencil_more_less")  # bfa menu

        layout.template_node_operator_asset_menu_items(catalog_path=self.bl_label)


class VIEW3D_MT_paint_grease_pencil(Menu):
    bl_label = "Draw"

    def draw(self, _context):
        layout = self.layout

        layout.menu("GREASE_PENCIL_MT_layer_active", text="Active Layer")

        layout.separator()

        layout.menu("VIEW3D_MT_edit_greasepencil_animation")  # BFA - menu
        layout.operator(
            "grease_pencil.interpolate_sequence",
            text="Interpolate Sequence",
            icon="SEQUENCE",
        )

        layout.separator()

        layout.menu("VIEW3D_MT_edit_greasepencil_showhide")
        layout.menu("VIEW3D_MT_edit_greasepencil_cleanup")

        layout.separator()

        layout.operator("paint.sample_color", icon="EYEDROPPER").merged = False


class VIEW3D_MT_paint_vertex_grease_pencil(Menu):
    bl_label = "Paint"

    def draw(self, _context):
        layout = self.layout

        layout.operator(
            "grease_pencil.vertex_color_set",
            text="Set Color Attribute",
            icon="NODE_VERTEX_COLOR",
        )
        layout.operator("grease_pencil.stroke_reset_vertex_color", icon="RESET")
        layout.separator()
        layout.operator("grease_pencil.vertex_color_invert", text="Invert", icon="NODE_INVERT")
        layout.operator("grease_pencil.vertex_color_levels", text="Levels", icon="LEVELS")
        layout.operator(
            "grease_pencil.vertex_color_hsv",
            text="Hue/Saturation/Value",
            icon="HUESATVAL",
        )
        layout.operator(
            "grease_pencil.vertex_color_brightness_contrast",
            text="Brightness/Contrast",
            icon="BRIGHTNESS_CONTRAST",
        )
        layout.separator()
        layout.operator("paint.sample_color").merged = False


class VIEW3D_MT_select_paint_mask(Menu):
    bl_label = "Select"

    def draw(self, _context):
        layout = self.layout

        layout.menu("VIEW3D_MT_select_paint_mask_legacy")  # bfa menu
        layout.operator_menu_enum("view3d.select_lasso", "mode", icon="BORDER_LASSO")

        layout.separator()

        layout.operator("paint.face_select_all", text="All", icon="SELECT_ALL").action = "SELECT"
        layout.operator("paint.face_select_all", text="None", icon="SELECT_NONE").action = "DESELECT"
        layout.operator("paint.face_select_all", text="Invert", icon="INVERSE").action = "INVERT"

        layout.separator()

        layout.operator("paint.face_select_linked", text="Linked", icon="LINKED")
        layout.operator("paint.face_select_linked_pick", text="Linked Pick Select", icon="LINKED").deselect = False
        layout.operator("paint.face_select_linked_pick", text="Linked Pick Deselect", icon="LINKED").deselect = True

        layout.separator()

        if _context.mode == "PAINT_TEXTURE":
            myvar = layout.operator("paint.face_select_loop", text="Select Loop", icon="SELECT_EDGERING")

            myvar = layout.operator("paint.face_select_loop", text="Add Loop to Selection", icon="SELECT_EDGERING")
            myvar.extend = True

            myvar = layout.operator("paint.face_select_loop", text="Remove Loop from Selection", icon="SELECT_EDGERING")
            myvar.select = False
            myvar.extend = True

            layout.separator()

        layout.menu("VIEW3D_MT_select_paint_mask_face_more_less")  # bfa menu


# BFA menu
class VIEW3D_MT_select_paint_mask_legacy(Menu):
    bl_label = "Legacy"

    def draw(self, _context):
        layout = self.layout

        layout.operator("view3d.select_box", icon="BORDER_RECT")
        layout.operator("view3d.select_circle", icon="CIRCLE_SELECT")


# bfa menu
class VIEW3D_MT_select_paint_mask_face_more_less(Menu):
    bl_label = "More/Less"

    def draw(self, _context):
        layout = self.layout

        layout.operator("paint.face_select_more", text="More", icon="SELECTMORE")
        layout.operator("paint.face_select_less", text="Less", icon="SELECTLESS")


class VIEW3D_MT_select_paint_mask_vertex(Menu):
    bl_label = "Select"

    def draw(self, _context):
        layout = self.layout

        layout.menu("VIEW3D_MT_select_object_legacy")  # bfa menu
        layout.operator_menu_enum("view3d.select_lasso", "mode")

        layout.separator()

        layout.operator("paint.vert_select_all", text="All", icon="SELECT_ALL").action = "SELECT"
        layout.operator("paint.vert_select_all", text="None", icon="SELECT_NONE").action = "DESELECT"
        layout.operator("paint.vert_select_all", text="Invert", icon="INVERSE").action = "INVERT"

        layout.separator()

        layout.operator("paint.vert_select_ungrouped", text="Ungrouped Vertices", icon="SELECT_UNGROUPED_VERTS")
        layout.operator("paint.vert_select_linked", text="Linked", icon="LINKED")

        layout.separator()

        layout.menu("VIEW3D_MT_select_paint_mask_vertex_more_less")  # bfa menu


# bfa menu
class VIEW3D_MT_select_paint_mask_vertex_more_less(Menu):
    bl_label = "More/Less"

    def draw(self, _context):
        layout = self.layout

        layout.operator("paint.vert_select_more", text="More", icon="SELECTMORE")
        layout.operator("paint.vert_select_less", text="Less", icon="SELECTLESS")


class VIEW3D_MT_select_edit_pointcloud(Menu):
    bl_label = "Select"

    def draw(self, _context):
        layout = self.layout

        layout.operator("pointcloud.select_all", text="All", icon="SELECT_ALL").action = "SELECT"
        layout.operator("pointcloud.select_all", text="None", icon="SELECT_NONE").action = "DESELECT"
        layout.operator("pointcloud.select_all", text="Invert", icon="INVERSE").action = "INVERT"

        layout.separator()

        layout.operator("pointcloud.select_random", text="Random", icon="RANDOMIZE")

        layout.template_node_operator_asset_menu_items(catalog_path=self.bl_label)


# bfa - menu
class VIEW3D_MT_edit_curves_select_more_less(Menu):
    bl_label = "More/Less"

    def draw(self, _context):
        layout = self.layout

        layout.operator("curves.select_more", text="More", icon="SELECTMORE")
        layout.operator("curves.select_less", text="Less", icon="SELECTLESS")


class VIEW3D_MT_select_edit_curves(Menu):
    bl_label = "Select"

    def draw(self, _context):
        layout = self.layout

        layout.operator("curves.select_all", text="All", icon="SELECT_ALL").action = "SELECT"
        layout.operator("curves.select_all", text="None", icon="SELECT_NONE").action = "DESELECT"
        layout.operator("curves.select_all", text="Invert", icon="INVERSE").action = "INVERT"

        layout.separator()

        layout.operator("curves.select_random", text="Random", icon="RANDOMIZE")

        layout.separator()

        layout.operator("curves.select_ends", text="Endpoints", icon="SELECT_TIP")
        layout.operator("curves.select_linked", text="Linked", icon="LINKED")

        layout.separator()

        layout.menu("VIEW3D_MT_edit_curves_select_more_less")

        layout.template_node_operator_asset_menu_items(catalog_path=self.bl_label)


class VIEW3D_MT_select_sculpt_curves(Menu):
    bl_label = "Select"

    def draw(self, _context):
        layout = self.layout

        layout.operator("curves.select_all", text="All", icon="SELECT_ALL").action = "SELECT"
        layout.operator("curves.select_all", text="None", icon="SELECT_NONE").action = "DESELECT"
        layout.operator("curves.select_all", text="Invert", icon="INVERSE").action = "INVERT"

        layout.separator()

        layout.operator("sculpt_curves.select_random", text="Random", icon="RANDOMIZE")

        layout.separator()

        layout.operator("curves.select_ends", text="Endpoints", icon="SELECT_TIP")
        layout.operator("sculpt_curves.select_grow", text="Grow", icon="SELECTMORE")

        layout.template_node_operator_asset_menu_items(catalog_path="Select")


class VIEW3D_MT_mesh_add(Menu):
    bl_idname = "VIEW3D_MT_mesh_add"
    bl_label = "Mesh"
    bl_options = {"SEARCH_ON_KEY_PRESS"}

    def draw(self, _context):
        layout = self.layout

        # BFA - make sure you can see it in the header
        layout.operator(
            "WM_OT_search_single_menu", text="Search...", icon="VIEWZOOM"
        ).menu_idname = "VIEW3D_MT_mesh_add"

        layout.separator()

        layout.operator_context = "INVOKE_REGION_WIN"

        layout.operator("mesh.primitive_plane_add", text="Plane", icon="MESH_PLANE")
        layout.operator("mesh.primitive_cube_add", text="Cube", icon="MESH_CUBE")
        layout.operator("mesh.primitive_circle_add", text="Circle", icon="MESH_CIRCLE")
        layout.operator("mesh.primitive_uv_sphere_add", text="UV Sphere", icon="MESH_UVSPHERE")
        layout.operator("mesh.primitive_ico_sphere_add", text="Ico Sphere", icon="MESH_ICOSPHERE")
        layout.operator("mesh.primitive_cylinder_add", text="Cylinder", icon="MESH_CYLINDER")
        layout.operator("mesh.primitive_cone_add", text="Cone", icon="MESH_CONE")
        layout.operator("mesh.primitive_torus_add", text="Torus", icon="MESH_TORUS")

        layout.separator()

        layout.operator("mesh.primitive_grid_add", text="Grid", icon="MESH_GRID")
        layout.operator("mesh.primitive_monkey_add", text="Monkey", icon="MESH_MONKEY")

        layout.template_node_operator_asset_menu_items(catalog_path="Add")


class VIEW3D_MT_curve_add(Menu):
    bl_idname = "VIEW3D_MT_curve_add"
    bl_label = "Curve"
    bl_options = {"SEARCH_ON_KEY_PRESS"}

    def draw(self, context):
        layout = self.layout

        layout.operator_context = "INVOKE_REGION_WIN"

        layout.operator("curve.primitive_bezier_curve_add", text="Bézier", icon="CURVE_BEZCURVE")
        layout.operator("curve.primitive_bezier_circle_add", text="Circle", icon="CURVE_BEZCIRCLE")

        layout.separator()

        layout.operator("curve.primitive_nurbs_curve_add", text="Nurbs Curve", icon="CURVE_NCURVE")
        layout.operator(
            "curve.primitive_nurbs_circle_add",
            text="Nurbs Circle",
            icon="CURVE_NCIRCLE",
        )
        layout.operator("curve.primitive_nurbs_path_add", text="Path", icon="CURVE_PATH")

        layout.separator()

        layout.operator("object.curves_empty_hair_add", text="Empty Hair", icon="OUTLINER_OB_CURVES")
        layout.operator("object.quick_fur", text="Fur", icon="OUTLINER_OB_CURVES")

        experimental = context.preferences.experimental
        if experimental.use_new_curves_tools:
            layout.operator("object.curves_random_add", text="Random", icon="OUTLINER_OB_CURVES")


class VIEW3D_MT_surface_add(Menu):
    bl_idname = "VIEW3D_MT_surface_add"
    bl_label = "Surface"
    bl_options = {"SEARCH_ON_KEY_PRESS"}

    def draw(self, _context):
        layout = self.layout

        layout.operator_context = "INVOKE_REGION_WIN"

        layout.operator(
            "surface.primitive_nurbs_surface_curve_add",
            text="Surface Curve",
            icon="SURFACE_NCURVE",
        )
        layout.operator(
            "surface.primitive_nurbs_surface_circle_add",
            text="Surface Circle",
            icon="SURFACE_NCIRCLE",
        )
        layout.operator(
            "surface.primitive_nurbs_surface_surface_add",
            text="Surface Patch",
            icon="SURFACE_NSURFACE",
        )
        layout.operator(
            "surface.primitive_nurbs_surface_cylinder_add",
            text="Surface Cylinder",
            icon="SURFACE_NCYLINDER",
        )
        layout.operator(
            "surface.primitive_nurbs_surface_sphere_add",
            text="Surface Sphere",
            icon="SURFACE_NSPHERE",
        )
        layout.operator(
            "surface.primitive_nurbs_surface_torus_add",
            text="Surface Torus",
            icon="SURFACE_NTORUS",
        )


class VIEW3D_MT_edit_metaball_context_menu(Menu):
    bl_label = "Metaball"

    def draw(self, _context):
        layout = self.layout

        layout.operator_context = "INVOKE_REGION_WIN"

        # Add
        layout.operator("mball.duplicate_move", icon="DUPLICATE")

        layout.separator()

        # Modify
        layout.menu("VIEW3D_MT_mirror")
        layout.menu("VIEW3D_MT_snap")

        layout.separator()

        layout.menu("VIEW3D_MT_edit_meta_showhide")  # BFA - added to context menu

        # Remove
        layout.operator_context = "EXEC_REGION_WIN"
        layout.operator("mball.delete_metaelems", text="Delete", icon="DELETE")


class VIEW3D_MT_metaball_add(Menu):
    bl_idname = "VIEW3D_MT_metaball_add"
    bl_label = "Metaball"
    bl_options = {"SEARCH_ON_KEY_PRESS"}

    def draw(self, _context):
        layout = self.layout

        layout.operator_context = "INVOKE_REGION_WIN"
        layout.operator_enum("object.metaball_add", "type")


class TOPBAR_MT_edit_curve_add(Menu):
    bl_idname = "TOPBAR_MT_edit_curve_add"
    bl_label = "Add"
    bl_translation_context = i18n_contexts.operator_default
    bl_options = {"SEARCH_ON_KEY_PRESS"}

    def draw(self, context):
        layout = self.layout

        is_surf = context.active_object.type == "SURFACE"

        layout.operator_context = "EXEC_REGION_WIN"

        if is_surf:
            VIEW3D_MT_surface_add.draw(self, context)
        else:
            VIEW3D_MT_curve_add.draw(self, context)


class TOPBAR_MT_edit_armature_add(Menu):
    bl_idname = "TOPBAR_MT_edit_armature_add"
    bl_label = "Armature"
    bl_options = {"SEARCH_ON_KEY_PRESS"}

    def draw(self, _context):
        layout = self.layout

        layout.operator_context = "EXEC_REGION_WIN"
        layout.operator("armature.bone_primitive_add", text="Single Bone", icon="BONE_DATA")


class VIEW3D_MT_armature_add(Menu):
    bl_idname = "VIEW3D_MT_armature_add"
    bl_label = "Armature"
    bl_options = {"SEARCH_ON_KEY_PRESS"}

    def draw(self, _context):
        layout = self.layout

        layout.operator_context = "EXEC_REGION_WIN"
        layout.operator("object.armature_add", text="Single Bone", icon="BONE_DATA")


class VIEW3D_MT_light_add(Menu):
    bl_idname = "VIEW3D_MT_light_add"
    bl_context = i18n_contexts.id_light
    bl_label = "Light"
    bl_options = {"SEARCH_ON_KEY_PRESS"}

    def draw(self, _context):
        layout = self.layout

        layout.operator_context = "INVOKE_REGION_WIN"
        layout.operator_enum("object.light_add", "type")


class VIEW3D_MT_lightprobe_add(Menu):
    bl_idname = "VIEW3D_MT_lightprobe_add"
    bl_label = "Light Probe"
    bl_options = {"SEARCH_ON_KEY_PRESS"}

    def draw(self, _context):
        layout = self.layout

        layout.operator_context = "INVOKE_REGION_WIN"
        layout.operator_enum("object.lightprobe_add", "type")


class VIEW3D_MT_camera_add(Menu):
    bl_idname = "VIEW3D_MT_camera_add"
    bl_label = "Camera"
    bl_options = {"SEARCH_ON_KEY_PRESS"}

    def draw(self, _context):
        layout = self.layout
        layout.operator_context = "EXEC_REGION_WIN"
        layout.operator("object.camera_add", text="Camera", icon="OUTLINER_OB_CAMERA")


class VIEW3D_MT_volume_add(Menu):
    bl_idname = "VIEW3D_MT_volume_add"
    bl_label = "Volume"
    bl_translation_context = i18n_contexts.id_id
    bl_options = {"SEARCH_ON_KEY_PRESS"}

    def draw(self, _context):
        layout = self.layout
        layout.operator("object.volume_import", text="Import OpenVDB", icon="FILE_VOLUME")
        layout.operator(
            "object.volume_add",
            text="Empty",
            text_ctxt=i18n_contexts.id_volume,
            icon="OUTLINER_OB_VOLUME",
        )


class VIEW3D_MT_grease_pencil_add(Menu):
    bl_idname = "VIEW3D_MT_grease_pencil_add"
    bl_label = "Grease Pencil"
    bl_options = {"SEARCH_ON_KEY_PRESS"}

    def draw(self, _context):
        layout = self.layout
        layout.operator("object.grease_pencil_add", text="Blank", icon="EMPTY_AXIS").type = "EMPTY"
        layout.operator("object.grease_pencil_add", text="Stroke", icon="STROKE").type = "STROKE"
        layout.operator("object.grease_pencil_add", text="Monkey", icon="MONKEY").type = "MONKEY"
        layout.separator()

        layout.operator("object.grease_pencil_add", text="Scene Line Art", icon="LINEART_SCENE").type = "LINEART_SCENE"
        layout.operator(
            "object.grease_pencil_add",
            text="Collection Line Art",
            icon="LINEART_COLLECTION",
        ).type = "LINEART_COLLECTION"
        layout.operator(
            "object.grease_pencil_add", text="Object Line Art", icon="LINEART_OBJECT"
        ).type = "LINEART_OBJECT"


class VIEW3D_MT_lattice_add(Menu):
    bl_idname = "VIEW3D_MT_lattice_add"
    bl_label = "Lattice"
    bl_translation_context = i18n_contexts.operator_default
    bl_options = {'SEARCH_ON_KEY_PRESS'}

    def draw(self, _context):
        layout = self.layout
        layout.operator_context = 'INVOKE_REGION_WIN'

        layout.operator("object.add", text="Lattice", icon='OUTLINER_OB_LATTICE').type = 'LATTICE'
        layout.operator("object.lattice_add_to_selected", text="Lattice Deform Selected", icon='OBJECT_LATTICE')


class VIEW3D_MT_empty_add(Menu):
    bl_idname = "VIEW3D_MT_empty_add"
    bl_label = "Empty"
    bl_translation_context = i18n_contexts.operator_default
    bl_options = {"SEARCH_ON_KEY_PRESS"}

    def draw(self, _context):
        layout = self.layout
        layout.operator_context = "INVOKE_REGION_WIN"

        layout.operator("object.empty_add", text="Plain Axes", icon="OUTLINER_OB_EMPTY").type = "PLAIN_AXES"
        layout.operator("object.empty_add", text="Arrows", icon="EMPTY_ARROWS").type = "ARROWS"
        layout.operator("object.empty_add", text="Single Arrow", icon="EMPTY_SINGLE_ARROW").type = "SINGLE_ARROW"
        layout.operator("object.empty_add", text="Circle", icon="EMPTY_CIRCLE").type = "CIRCLE"
        layout.operator("object.empty_add", text="Cube", icon="EMPTY_CUBE").type = "CUBE"
        layout.operator("object.empty_add", text="Sphere", icon="EMPTY_SPHERE").type = "SPHERE"
        layout.operator("object.empty_add", text="Cone", icon="EMPTY_CONE").type = "CONE"


class VIEW3D_MT_add(Menu):
    bl_label = "Add"
    bl_translation_context = i18n_contexts.operator_default
    bl_options = {"SEARCH_ON_KEY_PRESS"}

    def draw(self, context):
        layout = self.layout

        if layout.operator_context == "EXEC_REGION_WIN":
            layout.operator_context = "INVOKE_REGION_WIN"
            layout.operator("WM_OT_search_single_menu", text="Search...", icon="VIEWZOOM").menu_idname = "VIEW3D_MT_add"
            layout.separator()
        else:
            # BFA - make sure you can see it in the header
            layout.operator("WM_OT_search_single_menu", text="Search...", icon="VIEWZOOM").menu_idname = "VIEW3D_MT_add"

        layout.separator()

        # NOTE: don't use 'EXEC_SCREEN' or operators won't get the `v3d` context.

        # NOTE: was `EXEC_AREA`, but this context does not have the `rv3d`, which prevents
        #       "align_view" to work on first call (see #32719).
        layout.operator_context = "EXEC_REGION_WIN"

        # layout.operator_menu_enum("object.mesh_add", "type", text="Mesh", icon='OUTLINER_OB_MESH')
        layout.menu("VIEW3D_MT_mesh_add", icon="OUTLINER_OB_MESH")

        # layout.operator_menu_enum("object.curve_add", "type", text="Curve", icon='OUTLINER_OB_CURVE')
        layout.menu("VIEW3D_MT_curve_add", icon="OUTLINER_OB_CURVE")
        # layout.operator_menu_enum("object.surface_add", "type", text="Surface", icon='OUTLINER_OB_SURFACE')
        layout.menu("VIEW3D_MT_surface_add", icon="OUTLINER_OB_SURFACE")
        layout.menu("VIEW3D_MT_metaball_add", text="Metaball", icon="OUTLINER_OB_META")
        layout.operator("object.text_add", text="Text", icon="OUTLINER_OB_FONT")
        layout.operator("object.pointcloud_random_add", text="Point Cloud", icon="OUTLINER_OB_POINTCLOUD")
        layout.menu("VIEW3D_MT_volume_add", text="Volume", text_ctxt=i18n_contexts.id_id, icon="OUTLINER_OB_VOLUME")
        layout.menu("VIEW3D_MT_grease_pencil_add", text="Grease Pencil", icon="OUTLINER_OB_GREASEPENCIL")

        layout.separator()

        if VIEW3D_MT_armature_add.is_extended():
            layout.menu("VIEW3D_MT_armature_add", icon="OUTLINER_OB_ARMATURE")
        else:
            layout.operator("object.armature_add", text="Armature", icon="OUTLINER_OB_ARMATURE")

        layout.menu("VIEW3D_MT_lattice_add")

        layout.separator()

        layout.menu("VIEW3D_MT_empty_add", icon="OUTLINER_OB_EMPTY")
        layout.menu("VIEW3D_MT_image_add", text="Image", icon="OUTLINER_OB_IMAGE")

        layout.separator()

        layout.operator("object.speaker_add", text="Speaker", icon="OUTLINER_OB_SPEAKER")
        layout.separator()

        if VIEW3D_MT_camera_add.is_extended():
            layout.menu("VIEW3D_MT_camera_add", icon="OUTLINER_OB_CAMERA")
        else:
            VIEW3D_MT_camera_add.draw(self, context)

        layout.menu("VIEW3D_MT_light_add", icon="OUTLINER_OB_LIGHT")

        layout.separator()

        layout.menu("VIEW3D_MT_lightprobe_add", icon="OUTLINER_OB_LIGHTPROBE")

        layout.separator()

        layout.operator_menu_enum(
            "object.effector_add",
            "type",
            text="Force Field",
            icon="OUTLINER_OB_FORCE_FIELD",
        )

        layout.separator()

        has_collections = bool(bpy.data.collections)
        col = layout.column()
        col.enabled = has_collections

        if not has_collections or len(bpy.data.collections) > 10:
            col.operator_context = "INVOKE_REGION_WIN"
            col.operator(
                "object.collection_instance_add",
                text="Collection Instance" if has_collections else "No Collections to Instance",
                icon="OUTLINER_OB_GROUP_INSTANCE",
            )
        else:
            col.operator_menu_enum(
                "object.collection_instance_add",
                "collection",
                text="Collection Instance",
                icon="OUTLINER_OB_GROUP_INSTANCE",
            )


class VIEW3D_MT_image_add(Menu):
    bl_label = "Add Image"
    bl_options = {"SEARCH_ON_KEY_PRESS"}

    def draw(self, _context):
        layout = self.layout
        # Explicitly set background mode on/off as operator will try to
<<<<<<< HEAD
        # auto-detect which mode to use otherwise.
        layout.operator("object.empty_image_add", text="Reference", icon="IMAGE_REFERENCE").background = False
        layout.operator("object.empty_image_add", text="Background", icon="IMAGE_BACKGROUND").background = True
        layout.operator("image.import_as_mesh_planes", text="Mesh Plane", icon="MESH_PLANE")
        layout.operator("object.empty_add", text="Empty Image", icon="FILE_IMAGE").type = "IMAGE"
=======
        # auto detect which mode to use otherwise.
        layout.operator("object.empty_image_add", text="Reference...", icon='IMAGE_REFERENCE').background = False
        layout.operator("object.empty_image_add", text="Background...", icon='IMAGE_BACKGROUND').background = True
        layout.operator("image.import_as_mesh_planes", text="Mesh Plane...", icon='MESH_PLANE')
        layout.operator("object.empty_add", text="Empty Image", icon='FILE_IMAGE').type = 'IMAGE'
>>>>>>> 85504da2


class VIEW3D_MT_object_relations(Menu):
    bl_label = "Relations"

    def draw(self, _context):
        layout = self.layout

        layout.operator("object.make_dupli_face", icon="MAKEDUPLIFACE")

        layout.separator()

        layout.operator_menu_enum("object.make_local", "type", text="Make Local")
        layout.menu("VIEW3D_MT_make_single_user")


# bfa menu
class VIEW3D_MT_origin_set(Menu):
    bl_label = "Set Origin"

    def draw(self, context):
        layout = self.layout

        layout.operator(
            "object.origin_set", icon="GEOMETRY_TO_ORIGIN", text="Geometry to Origin"
        ).type = "GEOMETRY_ORIGIN"
        layout.operator(
            "object.origin_set", icon="ORIGIN_TO_GEOMETRY", text="Origin to Geometry"
        ).type = "ORIGIN_GEOMETRY"
        layout.operator("object.origin_set", icon="ORIGIN_TO_CURSOR", text="Origin to 3D Cursor").type = "ORIGIN_CURSOR"
        layout.operator(
            "object.origin_set",
            icon="ORIGIN_TO_CENTEROFMASS",
            text="Origin to Center of Mass (Surface)",
        ).type = "ORIGIN_CENTER_OF_MASS"
        layout.operator(
            "object.origin_set",
            icon="ORIGIN_TO_VOLUME",
            text="Origin to Center of Mass (Volume)",
        ).type = "ORIGIN_CENTER_OF_VOLUME"


# ********** Object menu **********


class VIEW3D_MT_object_liboverride(Menu):
    bl_label = "Library Override"

    def draw(self, _context):
        layout = self.layout

        layout.operator("object.make_override_library", text="Make", icon="LIBRARY")
        layout.operator("object.reset_override_library", text="Reset", icon="RESET")
        layout.operator("object.clear_override_library", text="Clear", icon="CLEAR")


class VIEW3D_MT_object(Menu):
    bl_context = "objectmode"
    bl_label = "Object"

    def draw(self, context):
        layout = self.layout

        ob = context.object
        view = context.space_data

        layout.menu("VIEW3D_MT_transform_object")
        layout.menu("VIEW3D_MT_origin_set")  # bfa menu
        layout.menu("VIEW3D_MT_mirror")
        layout.menu("VIEW3D_MT_object_clear")
        layout.menu("VIEW3D_MT_object_apply")
        layout.menu("VIEW3D_MT_snap")

        layout.separator()

        layout.operator("object.duplicate_move", icon="DUPLICATE")
        layout.operator("object.duplicate_move_linked", icon="DUPLICATE")
        layout.operator("object.join", icon="JOIN")

        layout.separator()

        layout.operator_context = "EXEC_REGION_WIN"
        myvar = layout.operator("object.delete", text="Delete", icon="DELETE")
        myvar.use_global = False
        myvar.confirm = False
        myvar = layout.operator("object.delete", text="Delete Global", icon="DELETE")
        myvar.use_global = True
        myvar.confirm = False

        layout.separator()

        layout.operator("view3d.copybuffer", text="Copy Objects", icon="COPYDOWN")
        layout.operator("view3d.pastebuffer", text="Paste Objects", icon="PASTEDOWN")

        layout.separator()

        layout.menu("VIEW3D_MT_object_asset")

        layout.separator()

        layout.menu("VIEW3D_MT_object_liboverride")
        layout.menu("VIEW3D_MT_object_relations")
        layout.menu("VIEW3D_MT_object_parent")
        layout.menu("VIEW3D_MT_object_constraints")
        layout.menu("VIEW3D_MT_object_track")
        layout.menu("VIEW3D_MT_make_links")

        layout.separator()

        layout.menu("VIEW3D_MT_object_collection")

        # BFA: shading just for mesh and curve objects
        if ob is None:
            pass

        elif ob.type in {"MESH", "CURVE", "SURFACE"}:
            layout.separator()

            layout.operator("object.shade_smooth", icon="SHADING_SMOOTH")
            if ob and ob.type == "MESH":
                layout.operator("object.shade_auto_smooth", icon="NORMAL_SMOOTH")
            layout.operator("object.shade_flat", icon="SHADING_FLAT")

        layout.separator()

        layout.menu("VIEW3D_MT_object_animation")
        layout.menu("VIEW3D_MT_object_rigid_body")

        layout.separator()

        layout.menu("VIEW3D_MT_object_quick_effects")
        layout.menu("VIEW3D_MT_subdivision_set")  # bfa menu

        layout.separator()

        layout.menu("VIEW3D_MT_object_convert")

        layout.separator()

        layout.menu("VIEW3D_MT_object_showhide")
        layout.menu("VIEW3D_MT_object_cleanup")

        if ob is None:
            pass

        elif ob.type == "CAMERA":
            layout.operator_context = "INVOKE_REGION_WIN"

            layout.separator()

            if ob.data.type == "PERSP":
                props = layout.operator(
                    "wm.context_modal_mouse",
                    text="Adjust Focal Length",
                    icon="LENS_ANGLE",
                )
                props.data_path_iter = "selected_editable_objects"
                props.data_path_item = "data.lens"
                props.input_scale = 0.1
                if ob.data.lens_unit == "MILLIMETERS":
                    props.header_text = "Camera Focal Length: %.1fmm"
                else:
                    props.header_text = "Camera Focal Length: %.1f\u00b0"

            else:
                props = layout.operator(
                    "wm.context_modal_mouse",
                    text="Camera Lens Scale",
                    icon="LENS_SCALE",
                )
                props.data_path_iter = "selected_editable_objects"
                props.data_path_item = "data.ortho_scale"
                props.input_scale = 0.01
                props.header_text = "Camera Lens Scale: %.3f"

            if not ob.data.dof.focus_object:
                if view and view.camera == ob and view.region_3d.view_perspective == "CAMERA":
                    props = layout.operator("ui.eyedropper_depth", text="DOF Distance (Pick)", icon="DOF")
                else:
                    props = layout.operator(
                        "wm.context_modal_mouse",
                        text="Adjust Focus Distance",
                        icon="DOF",
                    )
                    props.data_path_iter = "selected_editable_objects"
                    props.data_path_item = "data.dof.focus_distance"
                    props.input_scale = 0.02
                    props.header_text = "Focus Distance: %.3f"

        elif ob.type in {"CURVE", "FONT"}:
            layout.operator_context = "INVOKE_REGION_WIN"

            layout.separator()

            props = layout.operator("wm.context_modal_mouse", text="Adjust Extrusion", icon="EXTRUDESIZE")
            props.data_path_iter = "selected_editable_objects"
            props.data_path_item = "data.extrude"
            props.input_scale = 0.01
            props.header_text = "Extrude: %.3f"

            props = layout.operator("wm.context_modal_mouse", text="Adjust Offset", icon="WIDTH_SIZE")
            props.data_path_iter = "selected_editable_objects"
            props.data_path_item = "data.offset"
            props.input_scale = 0.01
            props.header_text = "Offset %.3f"

        elif ob.type == "EMPTY":
            layout.operator_context = "INVOKE_REGION_WIN"

            layout.separator()

            props = layout.operator(
                "wm.context_modal_mouse",
                text="Adjust Empty Display Size",
                icon="DRAWSIZE",
            )
            props.data_path_iter = "selected_editable_objects"
            props.data_path_item = "empty_display_size"
            props.input_scale = 0.01
            props.header_text = "Empty Diosplay Size: %.3f"

        elif ob.type == "LIGHT":
            light = ob.data

            layout.operator_context = "INVOKE_REGION_WIN"

            layout.separator()

            props = layout.operator(
                "wm.context_modal_mouse",
                text="Adjust Light Power",
                icon="LIGHT_STRENGTH",
            )
            props.data_path_iter = "selected_editable_objects"
            props.data_path_item = "data.energy"
            props.input_scale = 1.0
            props.header_text = "Light Power: %.3f"

            if light.type == "AREA":
                if light.shape in {"RECTANGLE", "ELLIPSE"}:
                    props = layout.operator(
                        "wm.context_modal_mouse",
                        text="Adjust Area Light X Size",
                        icon="LIGHT_SIZE",
                    )
                    props.data_path_iter = "selected_editable_objects"
                    props.data_path_item = "data.size"
                    props.header_text = "Light Size X: %.3f"

                    props = layout.operator(
                        "wm.context_modal_mouse",
                        text="Adjust Area Light Y Size",
                        icon="LIGHT_SIZE",
                    )
                    props.data_path_iter = "selected_editable_objects"
                    props.data_path_item = "data.size_y"
                    props.header_text = "Light Size Y: %.3f"
                else:
                    props = layout.operator(
                        "wm.context_modal_mouse",
                        text="Adjust Area Light Size",
                        icon="LIGHT_SIZE",
                    )
                    props.data_path_iter = "selected_editable_objects"
                    props.data_path_item = "data.size"
                    props.header_text = "Light Size: %.3f"

            elif light.type in {"SPOT", "POINT"}:
                props = layout.operator("wm.context_modal_mouse", text="Adjust Light Radius", icon="RADIUS")
                props.data_path_iter = "selected_editable_objects"
                props.data_path_item = "data.shadow_soft_size"
                props.header_text = "Light Radius: %.3f"

            elif light.type == "SUN":
                props = layout.operator(
                    "wm.context_modal_mouse",
                    text="Adjust Sun Light Angle",
                    icon="ANGLE",
                )
                props.data_path_iter = "selected_editable_objects"
                props.data_path_item = "data.angle"
                props.header_text = "Light Angle: %.3f"

            if light.type == "SPOT":
                layout.separator()

                props = layout.operator(
                    "wm.context_modal_mouse",
                    text="Adjust Spot Light Size",
                    icon="LIGHT_SIZE",
                )
                props.data_path_iter = "selected_editable_objects"
                props.data_path_item = "data.spot_size"
                props.input_scale = 0.01
                props.header_text = "Spot Size: %.2f"

                props = layout.operator(
                    "wm.context_modal_mouse",
                    text="Adjust Spot Light Blend",
                    icon="SPOT_BLEND",
                )
                props.data_path_iter = "selected_editable_objects"
                props.data_path_item = "data.spot_blend"
                props.input_scale = -0.01
                props.header_text = "Spot Blend: %.2f"

            if light.type in {"SPOT", "SUN", "AREA"}:
                props = layout.operator(
                    "object.transform_axis_target",
                    text="Interactive Light Track",
                    icon="NODE_LIGHTPATH",
                )

        layout.template_node_operator_asset_menu_items(catalog_path="Object")


class VIEW3D_MT_object_animation(Menu):
    bl_label = "Animation"

    def draw(self, _context):
        layout = self.layout

<<<<<<< HEAD
        layout.operator("anim.keyframe_insert", text="Insert Keyframe", icon="KEYFRAMES_INSERT")
        layout.operator(
            "anim.keyframe_insert_menu",
            text="Insert Keyframe with Keying Set",
            icon="KEYFRAMES_INSERT",
        ).always_prompt = True
        layout.operator("anim.keyframe_delete_v3d", text="Delete Keyframes", icon="KEYFRAMES_REMOVE")
        layout.operator("anim.keyframe_clear_v3d", text="Clear Keyframes", icon="KEYFRAMES_CLEAR")
        layout.operator("anim.keying_set_active_set", text="Change Keying Set", icon="KEYINGSET")
=======
        layout.operator("anim.keyframe_insert", text="Insert Keyframe")
        layout.operator("anim.keyframe_insert_menu", text="Insert Keyframe with Keying Set...").always_prompt = True
        layout.operator("anim.keyframe_delete_v3d", text="Delete Keyframes...")
        layout.operator("anim.keyframe_clear_v3d", text="Clear Keyframes...")
        layout.operator("anim.keying_set_active_set", text="Change Keying Set...")
>>>>>>> 85504da2

        layout.separator()

        layout.operator("nla.bake", text="Bake Action", icon="BAKE_ACTION")
        layout.operator(
            "grease_pencil.bake_grease_pencil_animation",
            text="Bake Object Transform to Grease Pencil",
            icon="BAKE_ACTION")


class VIEW3D_MT_object_rigid_body(Menu):
    bl_label = "Rigid Body"

    def draw(self, _context):
        layout = self.layout

        layout.operator("rigidbody.objects_add", text="Add Active", icon="RIGID_ADD_ACTIVE").type = "ACTIVE"
        layout.operator("rigidbody.objects_add", text="Add Passive", icon="RIGID_ADD_PASSIVE").type = "PASSIVE"

        layout.separator()

        layout.operator("rigidbody.objects_remove", text="Remove", icon="RIGID_REMOVE")

        layout.separator()

        layout.operator("rigidbody.shape_change", text="Change Shape", icon="RIGID_CHANGE_SHAPE")
        layout.operator(
            "rigidbody.mass_calculate",
            text="Calculate Mass",
            icon="RIGID_CALCULATE_MASS",
        )
        layout.operator(
            "rigidbody.object_settings_copy",
            text="Copy from Active",
            icon="RIGID_COPY_FROM_ACTIVE",
        )
        layout.operator(
            "object.visual_transform_apply",
            text="Apply Transformation",
            icon="RIGID_APPLY_TRANS",
        )
        layout.operator(
            "rigidbody.bake_to_keyframes",
            text="Bake To Keyframes",
            icon="RIGID_BAKE_TO_KEYFRAME",
        )

        layout.separator()

        layout.operator("rigidbody.connect", text="Connect", icon="RIGID_CONSTRAINTS_CONNECT")


class VIEW3D_MT_object_clear(Menu):
    bl_label = "Clear"

    def draw(self, _context):
        layout = self.layout

        layout.operator(
            "object.location_clear",
            text="Location",
            text_ctxt=i18n_contexts.default,
            icon="CLEARMOVE",
        ).clear_delta = False
        layout.operator(
            "object.rotation_clear",
            text="Rotation",
            text_ctxt=i18n_contexts.default,
            icon="CLEARROTATE",
        ).clear_delta = False
        layout.operator(
            "object.scale_clear",
            text="Scale",
            text_ctxt=i18n_contexts.default,
            icon="CLEARSCALE",
        ).clear_delta = False

        layout.separator()

        layout.operator("object.origin_clear", text="Origin", icon="CLEARORIGIN")


class VIEW3D_MT_object_context_menu(Menu):
    bl_label = "Object"

    def draw(self, context):
        layout = self.layout

        view = context.space_data

        obj = context.object

        selected_objects_len = len(context.selected_objects)

        # If nothing is selected
        # (disabled for now until it can be made more useful).
        """
        if selected_objects_len == 0:

            layout.menu("VIEW3D_MT_add", text="Add", text_ctxt=i18n_contexts.operator_default)
            layout.operator("view3d.pastebuffer", text="Paste Objects", icon='PASTEDOWN')

            return
        """

        # If something is selected

        # Individual object types.
        if obj is None:
            pass

        elif obj.type == "CAMERA":
            layout.operator_context = "INVOKE_REGION_WIN"

            layout.operator(
                "view3d.object_as_camera",
                text="Set Active Camera",
                icon="VIEW_SWITCHACTIVECAM",
            )

            if obj.data.type == "PERSP":
                props = layout.operator(
                    "wm.context_modal_mouse",
                    text="Adjust Focal Length",
                    icon="LENS_ANGLE",
                )
                props.data_path_iter = "selected_editable_objects"
                props.data_path_item = "data.lens"
                props.input_scale = 0.1
                if obj.data.lens_unit == "MILLIMETERS":
                    props.header_text = rpt_("Camera Focal Length: %.1fmm")
                else:
                    props.header_text = rpt_("Camera Focal Length: %.1f\u00b0")

            else:
                props = layout.operator(
                    "wm.context_modal_mouse",
                    text="Camera Lens Scale",
                    icon="LENS_SCALE",
                )
                props.data_path_iter = "selected_editable_objects"
                props.data_path_item = "data.ortho_scale"
                props.input_scale = 0.01
                props.header_text = rpt_("Camera Lens Scale: %.3f")

            if not obj.data.dof.focus_object:
                if view and view.camera == obj and view.region_3d.view_perspective == "CAMERA":
                    props = layout.operator("ui.eyedropper_depth", text="DOF Distance (Pick)", icon="DOF")
                else:
                    props = layout.operator(
                        "wm.context_modal_mouse",
                        text="Adjust Focus Distance",
                        icon="DOF",
                    )
                    props.data_path_iter = "selected_editable_objects"
                    props.data_path_item = "data.dof.focus_distance"
                    props.input_scale = 0.02
                    props.header_text = rpt_("Focus Distance: %.3f")

            layout.separator()

        elif obj.type in {"CURVE", "FONT"}:
            layout.operator_context = "INVOKE_REGION_WIN"

            props = layout.operator("wm.context_modal_mouse", text="Adjust Extrusion", icon="EXTRUDESIZE")
            props.data_path_iter = "selected_editable_objects"
            props.data_path_item = "data.extrude"
            props.input_scale = 0.01
            props.header_text = rpt_("Extrude: %.3f")

            props = layout.operator("wm.context_modal_mouse", text="Adjust Offset", icon="WIDTH_SIZE")
            props.data_path_iter = "selected_editable_objects"
            props.data_path_item = "data.offset"
            props.input_scale = 0.01
            props.header_text = rpt_("Offset: %.3f")

            layout.separator()

        elif obj.type == "EMPTY":
            layout.operator_context = "INVOKE_REGION_WIN"

            props = layout.operator(
                "wm.context_modal_mouse",
                text="Adjust Empty Display Size",
                icon="DRAWSIZE",
            )
            props.data_path_iter = "selected_editable_objects"
            props.data_path_item = "empty_display_size"
            props.input_scale = 0.01
            props.header_text = rpt_("Empty Display Size: %.3f")

            layout.separator()

            if obj.empty_display_type == "IMAGE":
                layout.operator(
                    "image.convert_to_mesh_plane",
                    text="Convert to Mesh Plane",
                    icon="MESH_PLANE",
                )
                layout.operator("grease_pencil.trace_image", icon="FILE_IMAGE")

                layout.separator()

        elif obj.type == "LIGHT":
            light = obj.data

            layout.operator_context = "INVOKE_REGION_WIN"

            props = layout.operator(
                "wm.context_modal_mouse",
                text="Adjust Light Power",
                icon="LIGHT_STRENGTH",
            )
            props.data_path_iter = "selected_editable_objects"
            props.data_path_item = "data.energy"
            props.input_scale = 1.0
            props.header_text = rpt_("Light Power: %.3f")

            if light.type == "AREA":
                if light.shape in {"RECTANGLE", "ELLIPSE"}:
                    props = layout.operator(
                        "wm.context_modal_mouse",
                        text="Adjust Area Light X Size",
                        icon="LIGHT_SIZE",
                    )
                    props.data_path_iter = "selected_editable_objects"
                    props.data_path_item = "data.size"
                    props.header_text = rpt_("Light Size X: %.3f")

                    props = layout.operator(
                        "wm.context_modal_mouse",
                        text="Adjust Area Light Y Size",
                        icon="LIGHT_SIZE",
                    )
                    props.data_path_iter = "selected_editable_objects"
                    props.data_path_item = "data.size_y"
                    props.header_text = rpt_("Light Size Y: %.3f")
                else:
                    props = layout.operator(
                        "wm.context_modal_mouse",
                        text="Adjust Area Light Size",
                        icon="LIGHT_SIZE",
                    )
                    props.data_path_iter = "selected_editable_objects"
                    props.data_path_item = "data.size"
                    props.header_text = rpt_("Light Size: %.3f")

            elif light.type in {"SPOT", "POINT"}:
                props = layout.operator("wm.context_modal_mouse", text="Adjust Light Radius", icon="RADIUS")
                props.data_path_iter = "selected_editable_objects"
                props.data_path_item = "data.shadow_soft_size"
                props.header_text = rpt_("Light Radius: %.3f")

            elif light.type == "SUN":
                props = layout.operator(
                    "wm.context_modal_mouse",
                    text="Adjust Sun Light Angle",
                    icon="ANGLE",
                )
                props.data_path_iter = "selected_editable_objects"
                props.data_path_item = "data.angle"
                props.header_text = rpt_("Light Angle: %.3f")

            if light.type == "SPOT":
                layout.separator()

                props = layout.operator(
                    "wm.context_modal_mouse",
                    text="Adjust Spot Light Size",
                    icon="LIGHT_SIZE",
                )
                props.data_path_iter = "selected_editable_objects"
                props.data_path_item = "data.spot_size"
                props.input_scale = 0.01
                props.header_text = rpt_("Beam Angle: %.2f")

                props = layout.operator(
                    "wm.context_modal_mouse",
                    text="Adjust Spot Light Blend",
                    icon="SPOT_BLEND",
                )
                props.data_path_iter = "selected_editable_objects"
                props.data_path_item = "data.spot_blend"
                props.input_scale = -0.01
                props.header_text = rpt_("Spot Blend: %.2f")

            # BFA - added for consistency and accessibility from context menu
            if light.type in {"SPOT", "SUN", "AREA"}:
                props = layout.operator(
                    "object.transform_axis_target",
                    text="Interactive Light Track",
                    icon="NODE_LIGHTPATH",
                )
            layout.separator()

        # Shared among some object types.
        if obj is not None:
            if obj.type in {"MESH", "CURVE", "SURFACE"}:
                layout.operator("object.shade_smooth", text="Shade Smooth", icon="SHADING_SMOOTH")
                if obj.type == "MESH":
                    layout.operator("object.shade_auto_smooth", icon="NORMAL_SMOOTH")
                layout.operator("object.shade_flat", text="Shade Flat", icon="SHADING_FLAT")
                layout.separator()

            if obj.type in {"MESH", "CURVE", "SURFACE", "ARMATURE", "GREASEPENCIL"}:
                if selected_objects_len > 1:
                    layout.operator("object.join")

            if obj.type in {
                "MESH",
                "CURVE",
                "CURVES",
                "SURFACE",
                "POINTCLOUD",
                "META",
                "FONT",
                "GREASEPENCIL",
            }:
                layout.operator_menu_enum("object.convert", "target")

            if obj.type in {
                "MESH",
                "CURVE",
                "CURVES",
                "SURFACE",
                "GREASEPENCIL",
                "LATTICE",
                "ARMATURE",
                "META",
                "FONT",
                "POINTCLOUD",
            } or (obj.type == "EMPTY" and obj.instance_collection is not None):
                layout.operator_context = "INVOKE_REGION_WIN"
                layout.operator_menu_enum("object.origin_set", text="Set Origin", property="type")
                layout.operator_context = "INVOKE_DEFAULT"

                layout.separator()

        # Shared among all object types
        layout.operator("view3d.copybuffer", text="Copy Objects", icon="COPYDOWN")
        layout.operator("view3d.pastebuffer", text="Paste Objects", icon="PASTEDOWN")

        layout.separator()

        layout.operator("object.duplicate_move", icon="DUPLICATE")
        layout.operator("object.duplicate_move_linked", icon="DUPLICATE")

        layout.separator()

        props = layout.operator("wm.call_panel", text="Rename Active Object", icon="RENAME")
        props.name = "TOPBAR_PT_name"
        props.keep_open = False

        layout.separator()

        layout.menu("VIEW3D_MT_mirror")
        layout.menu("VIEW3D_MT_snap")
        layout.menu("VIEW3D_MT_object_parent")

        layout.separator()

        layout.operator_context = "INVOKE_REGION_WIN"
        layout.menu("OBJECT_MT_move_to_collection", icon="GROUP")

        layout.separator()
        if view and view.local_view:
            layout.operator(
                "view3d.localview", text="Toggle Local View", icon="VIEW_GLOBAL_LOCAL"
            )  # BFA - Can toggle in, so toggle out too
            layout.operator("view3d.localview_remove_from", icon="VIEW_REMOVE_LOCAL")
        else:
            # BFA - made it relevant to local view conditional
            layout.operator("view3d.localview", text="Toggle Local View", icon="VIEW_GLOBAL_LOCAL")

        layout.separator()

        layout.operator("anim.keyframe_insert", text="Insert Keyframe", icon="KEYFRAMES_INSERT")
        layout.operator(
            "anim.keyframe_insert_menu",
            text="Insert Keyframe with Keying Set",
            icon="KEYFRAMES_INSERT",
        ).always_prompt = True

        layout.separator()

<<<<<<< HEAD
        layout.operator_context = "EXEC_REGION_WIN"
        layout.operator("object.delete", text="Delete", icon="DELETE").use_global = False
=======
        layout.operator("anim.keyframe_insert", text="Insert Keyframe")
        layout.operator("anim.keyframe_insert_menu", text="Insert Keyframe with Keying Set...").always_prompt = True
>>>>>>> 85504da2

        layout.separator()

        layout.menu("VIEW3D_MT_object_showhide")  # BFA - added to context menu

        layout.template_node_operator_asset_menu_items(catalog_path="Object")


class VIEW3D_MT_object_shading(Menu):
    # XXX, this menu is a place to store shading operator in object mode
    bl_label = "Shading"

    def draw(self, _context):
        layout = self.layout
        layout.operator("object.shade_smooth", text="Smooth", icon="SHADING_SMOOTH")
        layout.operator("object.shade_flat", text="Flat", icon="SHADING_FLAT")


class VIEW3D_MT_object_apply(Menu):
    bl_label = "Apply"

    def draw(self, _context):
        layout = self.layout

        # Need invoke for the popup confirming the multi-user data operation
        layout.operator_context = "INVOKE_DEFAULT"

        props = layout.operator(
            "object.transform_apply",
            text="Location",
            text_ctxt=i18n_contexts.default,
            icon="APPLYMOVE",
        )
        props.location, props.rotation, props.scale = True, False, False

        props = layout.operator(
            "object.transform_apply",
            text="Rotation",
            text_ctxt=i18n_contexts.default,
            icon="APPLYROTATE",
        )
        props.location, props.rotation, props.scale = False, True, False

        props = layout.operator(
            "object.transform_apply",
            text="Scale",
            text_ctxt=i18n_contexts.default,
            icon="APPLYSCALE",
        )
        props.location, props.rotation, props.scale = False, False, True

        props = layout.operator(
            "object.transform_apply",
            text="All Transforms",
            text_ctxt=i18n_contexts.default,
            icon="APPLYALL",
        )
        props.location, props.rotation, props.scale = True, True, True

        props = layout.operator(
            "object.transform_apply",
            text="Rotation & Scale",
            text_ctxt=i18n_contexts.default,
            icon="APPLY_ROTSCALE",
        )
        props.location, props.rotation, props.scale = False, True, True

        layout.separator()

        layout.operator(
            "object.transforms_to_deltas",
            text="Location to Deltas",
            text_ctxt=i18n_contexts.default,
            icon="APPLYMOVEDELTA",
        ).mode = "LOC"
        layout.operator(
            "object.transforms_to_deltas",
            text="Rotation to Deltas",
            text_ctxt=i18n_contexts.default,
            icon="APPLYROTATEDELTA",
        ).mode = "ROT"
        layout.operator(
            "object.transforms_to_deltas",
            text="Scale to Deltas",
            text_ctxt=i18n_contexts.default,
            icon="APPLYSCALEDELTA",
        ).mode = "SCALE"
        layout.operator(
            "object.transforms_to_deltas",
            text="All Transforms to Deltas",
            text_ctxt=i18n_contexts.default,
            icon="APPLYALLDELTA",
        ).mode = "ALL"
        layout.operator("object.anim_transforms_to_deltas", icon="APPLYANIDELTA")

        layout.separator()

        layout.operator(
            "object.visual_transform_apply",
            text="Visual Transform",
            text_ctxt=i18n_contexts.default,
            icon="VISUALTRANSFORM",
        )
        layout.operator("object.duplicates_make_real", icon="MAKEDUPLIREAL")
        layout.operator(
            "object.parent_inverse_apply",
            text="Parent Inverse",
            text_ctxt=i18n_contexts.default,
            icon="APPLY_PARENT_INVERSE",
        )
        layout.operator("object.visual_geometry_to_objects", icon="VISUAL_GEOMETRY_TO_OBJECTS")
        # layout.operator("object.duplicates_make_real") # BFA - redundant
        # layout.operator("object.parent_inverse_apply", text="Parent Inverse",
        # text_ctxt=i18n_contexts.default)  # BFA - redundant

        layout.template_node_operator_asset_menu_items(catalog_path="Object/Apply")


class VIEW3D_MT_object_parent(Menu):
    bl_label = "Parent"
    bl_translation_context = i18n_contexts.operator_default

    def draw(self, _context):
        from _bl_ui_utils.layout import operator_context

        layout = self.layout

        # BFA - Start of a consistent parent menu with conditional visibility
        # layout.operator_enum("object.parent_set", "type")
        parent = _context.active_object

        selected_editable_objects = _context.selected_editable_objects

        # Defines the variables for contextual visibility, similar to the object_relations.cc parent_set_invoke_menu
        class can_support:
            armature_deform = False
            empty_groups = False
            envelope_weights = False
            automatic_weights = False
            attach_surface = False

            def __init__(self, parent, selected_editable_objects):
                for child in selected_editable_objects:
                    if child == parent:
                        continue
                    if child.type in {"MESH", "CURVES_LEGACY", "SURF", "FONT", "GREASEPENCIL", "LATTICE"}:
                        self.armature_deform = True
                        self.envelope_weights = True
                    if child.type in {"MESH", "GREASEPENCIL", "LATTICE"}:
                        self.empty_groups = True
                    if child.type in {"MESH", "GREASEPENCIL"}:
                        self.automatic_weights = True
                    if child.type == "CURVES":
                        self.attach_surface = True

        can_support = can_support(parent, selected_editable_objects)

        if parent and parent.select_get():

            with operator_context(layout, "EXEC_REGION_WIN"):
                layout.operator("object.parent_set", text="Object", icon="PARENT_OBJECT").keep_transform = False
                props = layout.operator(
                    "object.parent_set",
                    text="Object (Keep Transform)",
                    icon="PARENT_OBJECT",
                )
                props.keep_transform = True

                layout.operator(
                    "OBJECT_OT_parent_no_inverse_set",
                    text="Object (Without Inverse)",
                    icon="PARENT").keep_transform = False
                props = layout.operator(
                    "OBJECT_OT_parent_no_inverse_set",
                    text="Object (Keep Transform Without Inverse)",
                    icon="PARENT",
                )
                props.keep_transform = True

                # Define helper function to add enabled/disabled operators based on context
                # WARNING: Make sure the disabled is identicle to the enabled.
                def add_operator(layout, text, icon, type, enabled=True):
                    row = layout.row()
                    row.enabled = enabled
                    op = row.operator("object.parent_set", text=text, icon=icon)
                    op.type = type
                    return op

                # MESH parents
                if parent.type == "MESH":
                    add_operator(layout, "Vertex", "VERTEX_PARENT", "VERTEX")
                    add_operator(layout, "Vertex (Triangle)", "VERTEX_PARENT", "VERTEX_TRI")
                else:
                    layout.separator()
                    add_operator(layout, "Vertex", "VERTEX_PARENT", "VERTEX", False)
                    add_operator(layout, "Vertex (Triangle)", "VERTEX_PARENT", "VERTEX_TRI", False)

                # ARMATURE parents
                if parent.type == "ARMATURE":
                    layout.separator()
                    if can_support.armature_deform:
                        add_operator(layout, "Armature Deform", "PARENT_BONE", "ARMATURE")
                    if can_support.empty_groups:
                        add_operator(layout, "   With Empty Groups", "PARENT_BONE", "ARMATURE_NAME")
                    if can_support.envelope_weights:
                        add_operator(layout, "   With Envelope Weights", "PARENT_BONE", "ARMATURE_ENVELOPE")
                    if can_support.automatic_weights:
                        add_operator(layout, "   With Automatic Weights", "PARENT_BONE", "ARMATURE_AUTO")
                    add_operator(layout, "Bone", "PARENT_BONE", "BONE")
                    add_operator(layout, "Bone Relative", "PARENT_BONE", "BONE_RELATIVE")
                else:
                    layout.separator()
                    for op_text, op_type in [
                        ("Armature Deform", "ARMATURE"),
                        ("   With Empty Groups", "ARMATURE_NAME"),
                        ("   With Envelope Weights", "ARMATURE_ENVELOPE"),
                        ("   With Automatic Weights", "ARMATURE_AUTO"),
                        ("Bone", "BONE"),
                        ("Bone Relative", "BONE_RELATIVE")
                    ]:
                        add_operator(layout, op_text, "PARENT_BONE", op_type, False)

                # LATTICE parents
                if parent.type == "LATTICE":
                    layout.separator()
                    add_operator(layout, "Lattice Deform", "PARENT_LATTICE", "LATTICE")
                else:
                    layout.separator()
                    add_operator(layout, "Lattice Deform", "PARENT_LATTICE", "LATTICE", False)

                # MESH attach surface
                if parent.type == "MESH" and can_support.attach_surface:
                    layout.separator()
                    row = layout.row()
                    row.operator("CURVES_OT_surface_set", text="Object (Attach Curves to Surface)", icon="PARENT_CURVE")
                else:
                    layout.separator()
                    row = layout.row()
                    row.enabled = False
                    row.operator("CURVES_OT_surface_set", text="Object (Attach Curves to Surface)", icon="PARENT_CURVE")

                # CURVE parents
                if parent.type == "CURVE":
                    layout.separator()
                    add_operator(layout, "Curve Deform", "PARENT_CURVE", "CURVE")
                    add_operator(layout, "Follow Path", "PARENT_CURVE", "FOLLOW")
                    add_operator(layout, "Path Constraint", "PARENT_CURVE", "PATH_CONST")
                else:
                    layout.separator()
                    for op_text, op_type in [
                        ("Curve Deform", "CURVE"),
                        ("Follow Path", "FOLLOW"),
                        ("Path Constraint", "PATH_CONST")
                    ]:
                        add_operator(layout, op_text, "PARENT_CURVE", op_type, False)

        # BFA - End of consistent parent menu

        layout.separator()

        # BFA - removed to use the above parent menu, contexually consistent

        layout.operator_enum("object.parent_clear", "type")


class VIEW3D_MT_object_track(Menu):
    bl_label = "Track"
    bl_translation_context = i18n_contexts.constraint

    def draw(self, _context):
        layout = self.layout

        layout.operator("object.track_set", text="Damped Track Constraint", icon="CONSTRAINT_DATA").type = "DAMPTRACK"
        layout.operator("object.track_set", text="Track to Constraint", icon="CONSTRAINT_DATA").type = "TRACKTO"
        layout.operator("object.track_set", text="Lock Track Constraint", icon="CONSTRAINT_DATA").type = "LOCKTRACK"

        layout.separator()

        layout.operator("object.track_clear", text="Clear Track", icon="CLEAR_TRACK").type = "CLEAR"
        layout.operator(
            "object.track_clear",
            text="Clear Track - Keep Transformation",
            icon="CLEAR_TRACK",
        ).type = "CLEAR_KEEP_TRANSFORM"


# BFA - not referenced in the 3D View Editor - but referenced by hotkey M in Blender keymap.


class VIEW3D_MT_object_collection(Menu):
    bl_label = "Collection"

    def draw(self, _context):
        layout = self.layout

        layout.menu("OBJECT_MT_move_to_collection", icon="GROUP")
        layout.menu("OBJECT_MT_link_to_collection", icon="GROUP")

        layout.separator()

        layout.operator("collection.create", icon="COLLECTION_NEW")
        # layout.operator_menu_enum("collection.objects_remove", "collection")  # BUGGY
        layout.operator("collection.objects_remove", icon="DELETE")
        layout.operator("collection.objects_remove_all", icon="DELETE")

        layout.separator()

        layout.operator("collection.objects_add_active", icon="GROUP")
        layout.operator("collection.objects_remove_active", icon="DELETE")


class VIEW3D_MT_object_constraints(Menu):
    bl_label = "Constraints"

    def draw(self, _context):
        layout = self.layout

        layout.operator("object.constraint_add_with_targets", icon="CONSTRAINT_DATA")
        layout.operator("object.constraints_copy", icon="COPYDOWN")

        layout.separator()

        layout.operator("object.constraints_clear", icon="CLEAR_CONSTRAINT")


# BFA - not used
class VIEW3D_MT_object_modifiers(Menu):
    bl_label = "Modifiers"

    def draw(self, _context):
        active_object = bpy.context.active_object
        supported_types = {
            "MESH",
            "CURVE",
            "CURVES",
            "SURFACE",
            "FONT",
            "VOLUME",
            "GREASEPENCIL",
            "LATTICE",
            "POINTCLOUD",
        }

        layout = self.layout

        if active_object:
            if active_object.type in supported_types:
                layout.menu("OBJECT_MT_modifier_add", text="Add Modifier")

        layout.operator(
            "object.modifiers_copy_to_selected",
            text="Copy Modifiers to Selected Objects",
        )

        layout.separator()

        layout.operator("object.modifiers_clear")


class VIEW3D_MT_object_quick_effects(Menu):
    bl_label = "Quick Effects"

    def draw(self, _context):
        layout = self.layout

        layout.operator("object.quick_fur", icon="CURVES")
        layout.operator("object.quick_explode", icon="MOD_EXPLODE")
        layout.operator("object.quick_smoke", icon="MOD_SMOKE")
        layout.operator("object.quick_liquid", icon="MOD_FLUIDSIM")
        layout.template_node_operator_asset_menu_items(catalog_path="Object/Quick Effects")


class VIEW3D_MT_object_showhide(Menu):
    bl_label = "Show/Hide"

    def draw(self, _context):
        layout = self.layout

        layout.operator("object.hide_view_clear", text="Show Hidden", icon="HIDE_OFF")

        layout.separator()

        layout.operator("object.hide_view_set", text="Hide Selected", icon="HIDE_ON").unselected = False
        layout.operator("object.hide_view_set", text="Hide Unselected", icon="HIDE_UNSELECTED").unselected = True


class VIEW3D_MT_object_cleanup(Menu):
    bl_label = "Clean Up"

    def draw(self, _context):
        layout = self.layout

        layout.operator(
            "object.vertex_group_clean",
            text="Clean Vertex Group Weights",
            icon="CLEAN_CHANNELS",
        ).group_select_mode = "ALL"
        layout.operator(
            "object.vertex_group_limit_total",
            text="Limit Total Vertex Groups",
            icon="WEIGHT_LIMIT_TOTAL",
        ).group_select_mode = "ALL"

        layout.separator()

        layout.operator(
            "object.material_slot_remove_unused",
            text="Remove Unused Material Slots",
            icon="DELETE",
        )
        layout.operator("object.material_slot_remove_all", text="Remove All Materials", icon="DELETE")


class VIEW3D_MT_object_asset(Menu):
    bl_label = "Asset"

    def draw(self, _context):
        layout = self.layout

        layout.operator("asset.mark", icon='ASSET_MANAGER')
        layout.operator("asset.clear", text="Clear Asset", icon="CLEAR").set_fake_user = False
        layout.operator("asset.clear", text="Clear Asset (Set Fake User)", icon="CLEAR").set_fake_user = True


class VIEW3D_MT_make_single_user(Menu):
    bl_label = "Make Single User"

    def draw(self, _context):
        layout = self.layout
        layout.operator_context = "EXEC_REGION_WIN"

        props = layout.operator("object.make_single_user", text="Object", icon="MAKE_SINGLE_USER")
        props.object = True
        props.obdata = props.material = props.animation = props.obdata_animation = False

        props = layout.operator("object.make_single_user", text="Object & Data", icon="MAKE_SINGLE_USER")
        props.object = props.obdata = True
        props.material = props.animation = props.obdata_animation = False

        props = layout.operator(
            "object.make_single_user",
            text="Object & Data & Materials",
            icon="MAKE_SINGLE_USER",
        )
        props.object = props.obdata = props.material = True
        props.animation = props.obdata_animation = False

        props = layout.operator("object.make_single_user", text="Materials", icon="MAKE_SINGLE_USER")
        props.material = True
        props.object = props.obdata = props.animation = props.obdata_animation = False

        props = layout.operator("object.make_single_user", text="Object Animation", icon="MAKE_SINGLE_USER")
        props.animation = True
        props.object = props.obdata = props.material = props.obdata_animation = False

        props = layout.operator(
            "object.make_single_user",
            text="Object Data Animation",
            icon="MAKE_SINGLE_USER",
        )
        props.obdata_animation = props.obdata = True
        props.object = props.material = props.animation = False


class VIEW3D_MT_object_convert(Menu):
    bl_label = "Convert"

    def draw(self, context):
        layout = self.layout
        ob = context.active_object

        layout.operator_enum("object.convert", "target")

        if ob and ob.type == "EMPTY":
            # Potrace lib dependency.
            if bpy.app.build_options.potrace:
                layout.separator()

                layout.operator(
                    "image.convert_to_mesh_plane",
                    text="Convert to Mesh Plane",
                    icon="MESH_PLANE",
                )
                layout.operator("grease_pencil.trace_image", icon="OUTLINER_OB_GREASEPENCIL")

        if ob and ob.type == "CURVES":
            layout.separator()

            layout.operator(
                "curves.convert_to_particle_system",
                text="Particle System",
                icon="PARTICLES",
            )

        layout.template_node_operator_asset_menu_items(catalog_path="Object/Convert")


class VIEW3D_MT_make_links(Menu):
    bl_label = "Link/Transfer Data"

    def draw(self, _context):
        layout = self.layout
        operator_context_default = layout.operator_context

        if len(bpy.data.scenes) > 10:
            layout.operator_context = "INVOKE_REGION_WIN"
            layout.operator(
                "object.make_links_scene",
                text="Link Objects to Scene",
                icon="OUTLINER_OB_EMPTY",
            )
        else:
            layout.operator_context = "EXEC_REGION_WIN"
            layout.operator_menu_enum("object.make_links_scene", "scene", text="Link Objects to Scene")

        layout.separator()

        layout.operator_context = operator_context_default

        layout.operator_enum("object.make_links_data", "type")  # inline

        layout.separator()

        layout.operator("object.join_uvs", text="Copy UV Maps", icon="TRANSFER_UV")

        layout.separator()
        layout.operator_context = "INVOKE_DEFAULT"
        layout.operator("object.data_transfer", icon="TRANSFER_DATA")
        layout.operator("object.datalayout_transfer", icon="TRANSFER_DATA_LAYOUT")

        layout.separator()
        layout.operator_menu_enum("object.light_linking_receivers_link", "link_state")
        layout.operator_menu_enum("object.light_linking_blockers_link", "link_state")


# BFA wip menu, removed?
class VIEW3D_MT_brush_paint_modes(Menu):
    bl_label = "Enabled Modes"

    def draw(self, context):
        layout = self.layout

        settings = UnifiedPaintPanel.paint_settings(context)
        brush = settings.brush

        layout.prop(brush, "use_paint_sculpt", text="Sculpt")
        layout.prop(brush, "use_paint_uv_sculpt", text="UV Sculpt")
        layout.prop(brush, "use_paint_vertex", text="Vertex Paint")
        layout.prop(brush, "use_paint_weight", text="Weight Paint")
        layout.prop(brush, "use_paint_image", text="Texture Paint")
        layout.prop(brush, "use_paint_sculpt_curves", text="Sculpt Curves")


# bfa menu
class VIEW3D_MT_brush(Menu):
    bl_label = "Brush"

    def draw(self, context):
        layout = self.layout

        settings = UnifiedPaintPanel.paint_settings(context)
        brush = getattr(settings, "brush", None)
        obj = context.active_object
        mesh = context.object.data  # face selection masking for painting

        # skip if no active brush
        if not brush:
            layout.label(text="No Brush selected. Please select a brush first", icon="INFO")
            return

        tex_slot = brush.texture_slot
        mask_tex_slot = brush.mask_texture_slot

        if tex_slot.map_mode == "STENCIL":
            layout.separator()

            layout.operator(
                "brush.stencil_control",
                text="Move Stencil Texture",
                icon="TRANSFORM_MOVE",
            ).mode = "TRANSLATION"
            layout.operator(
                "brush.stencil_control",
                text="Rotate Stencil Texture",
                icon="TRANSFORM_ROTATE",
            ).mode = "ROTATION"
            layout.operator(
                "brush.stencil_control",
                text="Scale Stencil Texture",
                icon="TRANSFORM_SCALE",
            ).mode = "SCALE"
            layout.operator(
                "brush.stencil_reset_transform",
                text="Reset Stencil Texture position",
                icon="RESET",
            )

        if mask_tex_slot.map_mode == "STENCIL":
            layout.separator()

            myvar = layout.operator(
                "brush.stencil_control",
                text="Move Stencil Mask Texture",
                icon="TRANSFORM_MOVE",
            )
            myvar.mode = "TRANSLATION"
            myvar.texmode = "SECONDARY"
            myvar = layout.operator(
                "brush.stencil_control",
                text="Rotate Stencil Mask Texture",
                icon="TRANSFORM_ROTATE",
            )
            myvar.mode = "ROTATION"
            myvar.texmode = "SECONDARY"
            myvar = layout.operator(
                "brush.stencil_control",
                text="Scale Stencil Mask Texture",
                icon="TRANSFORM_SCALE",
            )
            myvar.mode = "SCALE"
            myvar.texmode = "SECONDARY"
            layout.operator(
                "brush.stencil_reset_transform",
                text="Reset Stencil Mask Texture position",
                icon="RESET",
            ).mask = True

        # If face selection masking for painting is active
        if mesh.use_paint_mask:
            layout.separator()

            layout.menu("VIEW3D_MT_facemask_showhide")  # bfa - show hide for face mask tool

        # Color picker just in vertex and texture paint
        if obj.mode in {"VERTEX_PAINT", "TEXTURE_PAINT"}:
            layout.separator()

            layout.operator("paint.sample_color", text="Color Picker", icon="EYEDROPPER").merged = False


# bfa - show hide menu for face selection masking
class VIEW3D_MT_facemask_showhide(Menu):
    bl_label = "Show/Hide"

    def draw(self, context):
        layout = self.layout

        layout.operator("paint.face_select_reveal", text="Show Hidden", icon="HIDE_OFF")
        layout.operator("paint.face_select_hide", text="Hide Selected", icon="HIDE_ON").unselected = False
        layout.operator("paint.face_select_hide", text="Hide Unselected", icon="HIDE_UNSELECTED").unselected = True


class VIEW3D_MT_paint_vertex(Menu):
    bl_label = "Paint"

    def draw(self, _context):
        layout = self.layout

        layout.operator("paint.vertex_color_set", icon="COLOR")  # BFA - Expose operator
        layout.operator("paint.vertex_color_smooth", icon="PARTICLEBRUSH_SMOOTH")
        layout.operator("paint.vertex_color_dirt", icon="DIRTY_VERTEX")
        layout.operator("paint.vertex_color_from_weight", icon="VERTCOLFROMWEIGHT")

        layout.separator()

        layout.operator("paint.vertex_color_invert", text="Invert", icon="REVERSE_COLORS")
        layout.operator("paint.vertex_color_levels", text="Levels", icon="LEVELS")
        layout.operator("paint.vertex_color_hsv", text="Hue/Saturation/Value", icon="HUESATVAL")
        layout.operator(
            "paint.vertex_color_brightness_contrast",
            text="Brightness/Contrast",
            icon="BRIGHTNESS_CONTRAST",
        )


class VIEW3D_MT_hook(Menu):
    bl_label = "Hooks"

    def draw(self, context):
        layout = self.layout
        layout.operator_context = "EXEC_AREA"
        layout.operator("object.hook_add_newob", icon="HOOK_NEW")
        layout.operator("object.hook_add_selob", icon="HOOK_SELECTED").use_bone = False
        layout.operator(
            "object.hook_add_selob",
            text="Hook to Selected Object Bone",
            icon="HOOK_BONE",
        ).use_bone = True

        if any([mod.type == "HOOK" for mod in context.active_object.modifiers]):
            layout.separator()

            layout.operator_menu_enum("object.hook_assign", "modifier", icon="HOOK_ASSIGN")
            layout.operator_menu_enum("object.hook_remove", "modifier", icon="HOOK_REMOVE")

            layout.separator()

            layout.operator_menu_enum("object.hook_select", "modifier", icon="HOOK_SELECT")
            layout.operator_menu_enum("object.hook_reset", "modifier", icon="HOOK_RESET")
            layout.operator_menu_enum("object.hook_recenter", "modifier", icon="HOOK_RECENTER")


class VIEW3D_MT_vertex_group(Menu):
    bl_label = "Vertex Groups"

    def draw(self, context):
        layout = self.layout

        layout.operator_context = "EXEC_AREA"
        layout.operator("object.vertex_group_assign_new", icon="GROUP_VERTEX")

        ob = context.active_object
        if ob.mode == "EDIT" or (ob.mode == "WEIGHT_PAINT" and ob.type == "MESH" and ob.data.use_paint_mask_vertex):
            if ob.vertex_groups.active:
                layout.separator()

                layout.operator(
                    "object.vertex_group_assign",
                    text="Assign to Active Group",
                    icon="ADD_TO_ACTIVE",
                )
                layout.operator(
                    "object.vertex_group_remove_from",
                    text="Remove from Active Group",
                    icon="REMOVE_SELECTED_FROM_ACTIVE_GROUP",
                ).use_all_groups = False
                layout.operator(
                    "object.vertex_group_remove_from",
                    text="Remove from All",
                    icon="REMOVE_FROM_ALL_GROUPS",
                ).use_all_groups = True

        if ob.vertex_groups.active:
            layout.separator()

            layout.operator_menu_enum("object.vertex_group_set_active", "group", text="Set Active Group")
            layout.operator(
                "object.vertex_group_remove",
                text="Remove Active Group",
                icon="REMOVE_ACTIVE_GROUP",
            ).all = False
            layout.operator(
                "object.vertex_group_remove",
                text="Remove All Groups",
                icon="REMOVE_ALL_GROUPS",
            ).all = True


class VIEW3D_MT_greasepencil_vertex_group(Menu):
    bl_label = "Vertex Groups"

    def draw(self, context):
        layout = self.layout

        layout.operator_context = "EXEC_AREA"

        layout.operator("object.vertex_group_add", text="Add New Group", icon="GROUP_VERTEX")


class VIEW3D_MT_paint_weight_lock(Menu):
    bl_label = "Vertex Group Locks"

    def draw(self, _context):
        layout = self.layout

        props = layout.operator("object.vertex_group_lock", text="Lock All", icon="LOCKED")
        props.action, props.mask = "LOCK", "ALL"
        props = layout.operator("object.vertex_group_lock", text="Lock Selected", icon="LOCKED")
        props.action, props.mask = "LOCK", "SELECTED"
        props = layout.operator("object.vertex_group_lock", text="Lock Unselected", icon="LOCKED")
        props.action, props.mask = "LOCK", "UNSELECTED"
        props = layout.operator(
            "object.vertex_group_lock",
            text="Lock Only Selected",
            icon="RESTRICT_SELECT_OFF",
        )
        props.action, props.mask = "LOCK", "INVERT_UNSELECTED"

        layout.separator()

        props = layout.operator("object.vertex_group_lock", text="Unlock All", icon="UNLOCKED")
        props.action, props.mask = "UNLOCK", "ALL"
        props = layout.operator("object.vertex_group_lock", text="Unlock Selected", icon="UNLOCKED")
        props.action, props.mask = "UNLOCK", "SELECTED"
        props = layout.operator("object.vertex_group_lock", text="Unlock Unselected", icon="UNLOCKED")
        props.action, props.mask = "UNLOCK", "UNSELECTED"
        props = layout.operator(
            "object.vertex_group_lock",
            text="Lock Only Unselected",
            icon="RESTRICT_SELECT_ON",
        )
        props.action, props.mask = "UNLOCK", "INVERT_UNSELECTED"

        layout.separator()

        props = layout.operator("object.vertex_group_lock", text="Invert Locks", icon="INVERSE")
        props.action, props.mask = "INVERT", "ALL"


class VIEW3D_MT_paint_weight(Menu):
    bl_label = "Weights"

    @staticmethod
    def draw_generic(layout, is_editmode=False):
        # bfa - removed VIEW3D_MT_paint_weight_legacy

        if not is_editmode:
            layout.operator(
                "paint.weight_from_bones",
                text="Assign Automatic from Bones",
                icon="BONE_DATA",
            ).type = "AUTOMATIC"
            layout.operator(
                "paint.weight_from_bones",
                text="Assign from Bone Envelopes",
                icon="MOD_ENVELOPE",
            ).type = "ENVELOPES"

            layout.separator()

        layout.operator(
            "object.vertex_group_normalize_all",
            text="Normalize All",
            icon="WEIGHT_NORMALIZE_ALL",
        )
        layout.operator("object.vertex_group_normalize", text="Normalize", icon="WEIGHT_NORMALIZE")

        layout.separator()

        # Using default context for 'flipping along axis', to differentiate from 'symmetrizing' (i.e.
        # 'mirrored copy').
        # See https://projects.blender.org/blender/blender/issues/43295#issuecomment-1400465
        layout.operator(
            "object.vertex_group_mirror", text="Mirror", icon="WEIGHT_MIRROR", text_ctxt=i18n_contexts.default
        )
        layout.operator("object.vertex_group_invert", text="Invert", icon="WEIGHT_INVERT")
        layout.operator("object.vertex_group_clean", text="Clean", icon="WEIGHT_CLEAN")

        layout.separator()

        layout.operator("object.vertex_group_quantize", text="Quantize", icon="WEIGHT_QUANTIZE")
        layout.operator("object.vertex_group_levels", text="Levels", icon="WEIGHT_LEVELS")
        layout.operator("object.vertex_group_smooth", text="Smooth", icon="WEIGHT_SMOOTH")

        if not is_editmode:
            props = layout.operator(
                "object.data_transfer",
                text="Transfer Weights",
                icon="WEIGHT_TRANSFER_WEIGHTS",
            )
            props.use_reverse_transfer = True
            props.data_type = "VGROUP_WEIGHTS"

        layout.operator(
            "object.vertex_group_limit_total",
            text="Limit Total",
            icon="WEIGHT_LIMIT_TOTAL",
        )

        if not is_editmode:
            layout.separator()

            # Primarily for shortcut discoverability.
            layout.operator("paint.weight_set", icon="MOD_VERTEX_WEIGHT")

        layout.separator()

        layout.menu("VIEW3D_MT_paint_weight_lock", text="Locks")

    def draw(self, context):
        obj = context.active_object
        if obj.type == "MESH":
            self.draw_generic(self.layout, is_editmode=False)


# BFA menu
class VIEW3D_MT_paint_weight_legacy(Menu):
    bl_label = "Legacy"

    @staticmethod
    def draw_generic(layout, is_editmode=False):
        if not is_editmode:
            layout.separator()

            # Primarily for shortcut discoverability.
            layout.operator("paint.weight_sample", text="Sample Weight", icon="EYEDROPPER")
            layout.operator("paint.weight_sample_group", text="Sample Group", icon="EYEDROPPER")

            layout.separator()

            # Primarily for shortcut discoverability.
            layout.operator("paint.weight_gradient", text="Gradient (Linear)", icon="GRADIENT").type = "LINEAR"
            layout.operator("paint.weight_gradient", text="Gradient (Radial)", icon="GRADIENT").type = "RADIAL"

    def draw(self, _context):
        self.draw_generic(self.layout, is_editmode=False)


# BFA menu
class VIEW3D_MT_subdivision_set(Menu):
    bl_label = "Subdivide"

    def draw(self, context):
        layout = self.layout

        myvar = layout.operator("object.subdivision_set", text="Level 0", icon="SUBDIVIDE_EDGES")
        myvar.relative = False
        myvar.level = 0
        myvar = layout.operator("object.subdivision_set", text="Level 1", icon="SUBDIVIDE_EDGES")
        myvar.relative = False
        myvar.level = 1
        myvar = layout.operator("object.subdivision_set", text="Level 2", icon="SUBDIVIDE_EDGES")
        myvar.relative = False
        myvar.level = 2
        myvar = layout.operator("object.subdivision_set", text="Level 3", icon="SUBDIVIDE_EDGES")
        myvar.relative = False
        myvar.level = 3
        myvar = layout.operator("object.subdivision_set", text="Level 4", icon="SUBDIVIDE_EDGES")
        myvar.relative = False
        myvar.level = 4
        myvar = layout.operator("object.subdivision_set", text="Level 5", icon="SUBDIVIDE_EDGES")
        myvar.relative = False
        myvar.level = 5


# BFA - heavily modified, careful!
class VIEW3D_MT_sculpt(Menu):
    bl_label = "Sculpt"

    def draw(self, context):
        layout = self.layout

        layout.menu("VIEW3D_MT_sculpt_legacy")  # bfa menu
        layout.menu("VIEW3D_MT_bfa_sculpt_transform")  # bfa menu

        layout.separator()

        # Fair Positions
        props = layout.operator("sculpt.face_set_edit", text="Fair Positions", icon="POSITION")
        props.mode = "FAIR_POSITIONS"

        # Fair Tangency
        props = layout.operator("sculpt.face_set_edit", text="Fair Tangency", icon="NODE_TANGENT")
        props.mode = "FAIR_TANGENCY"

        layout.separator()

        # Add
        props = layout.operator("sculpt.trim_box_gesture", text="Box Add", icon="BOX_ADD")
        props.trim_mode = "JOIN"

        props = layout.operator("sculpt.trim_lasso_gesture", text="Lasso Add", icon="LASSO_ADD")
        props.trim_mode = "JOIN"

        layout.separator()

        # BFA - added icons to these
        sculpt_filters_types = [
            (
                "SMOOTH",
                iface_("Smooth", i18n_contexts.operator_default),
                "PARTICLEBRUSH_SMOOTH",
            ),
            ("SURFACE_SMOOTH", iface_("Surface Smooth"), "SURFACE_SMOOTH"),
            ("INFLATE", iface_("Inflate"), "INFLATE"),
            ("RELAX", iface_("Relax Topology"), "RELAX_TOPOLOGY"),
            ("RELAX_FACE_SETS", iface_("Relax Face Sets"), "RELAX_FACE_SETS"),
            ("SHARPEN", iface_("Sharpen"), "SHARPEN"),
            ("ENHANCE_DETAILS", iface_("Enhance Details"), "ENHANCE"),
            ("ERASE_DISPLACEMENT", iface_("Erase Multires Displacement"), "DELETE"),
            ("RANDOM", iface_("Randomize"), "RANDOMIZE"),
        ]
        # BFA - added icons to the list above
        for filter_type, ui_name, icon in sculpt_filters_types:
            props = layout.operator("sculpt.mesh_filter", text=ui_name, icon=icon, translate=False)
            props.type = filter_type

        layout.separator()

        layout.menu("VIEW3D_MT_subdivision_set")  # BFA - add subdivion set menu
        layout.operator("sculpt.sample_color", text="Sample Color", icon="EYEDROPPER")  # BFA - icon added

        layout.separator()

        layout.menu("VIEW3D_MT_sculpt_set_pivot", text="Set Pivot")
        layout.menu("VIEW3D_MT_sculpt_showhide")  # BFA - menu

        layout.separator()

        # Rebuild BVH
        layout.operator("sculpt.optimize", icon="FILE_REFRESH")

        layout.operator("object.transfer_mode", text="Transfer Sculpt Mode", icon="TRANSFER_SCULPT")


# bfa menu
class VIEW3D_MT_sculpt_legacy(Menu):
    bl_label = "Legacy"

    def draw(self, _context):
        layout = self.layout

        layout.operator("transform.translate", icon="TRANSFORM_MOVE")
        layout.operator("transform.rotate", icon="TRANSFORM_ROTATE")
        layout.operator("transform.resize", text="Scale", icon="TRANSFORM_SCALE")

        layout.separator()

        props = layout.operator("paint.hide_show", text="Box Hide", icon="BOX_HIDE")
        props.action = "HIDE"

        props = layout.operator("paint.hide_show", text="Box Show", icon="BOX_SHOW")
        props.action = "SHOW"

        layout.separator()

        props = layout.operator("paint.hide_show_lasso_gesture", text="Lasso Hide", icon="LASSO_HIDE")
        props.action = "HIDE"

        props = layout.operator("paint.hide_show_lasso_gesture", text="Lasso Show", icon="LASSO_SHOW")
        props.action = "SHOW"

        layout.separator()

        props = layout.operator("paint.hide_show_line_gesture", text="Line Hide", icon="LINE_HIDE")
        props.action = "HIDE"

        props = layout.operator("paint.hide_show_line_gesture", text="Line Show", icon="LINE_SHOW")
        props.action = "SHOW"

        layout.separator()

        props = layout.operator(
            "paint.hide_show_polyline_gesture",
            text="Polyline Hide",
            icon="POLYLINE_HIDE",
        )
        props.action = "HIDE"

        props = layout.operator(
            "paint.hide_show_polyline_gesture",
            text="Polyline Show",
            icon="POLYLINE_SHOW",
        )
        props.action = "SHOW"

        layout.separator()

        props = layout.operator("sculpt.trim_box_gesture", text="Box Trim", icon="BOX_TRIM")
        props.trim_mode = "DIFFERENCE"

        props = layout.operator("sculpt.trim_lasso_gesture", text="Lasso Trim", icon="LASSO_TRIM")
        props.trim_mode = "DIFFERENCE"

        props = layout.operator("sculpt.trim_line_gesture", text="Line Trim", icon="LINE_TRIM")
        props.trim_mode = "DIFFERENCE"

        layout.separator()

        layout.operator("sculpt.project_line_gesture", text="Line Project", icon="LINE_PROJECT")


# bfa menu
class VIEW3D_MT_bfa_sculpt_transform(Menu):
    bl_label = "Transform"

    def draw(self, _context):
        layout = self.layout

        props = layout.operator("sculpt.mesh_filter", text="Sphere", icon="SPHERE")
        props.type = "SPHERE"


# bfa menu
class VIEW3D_MT_bfa_sculpt_showhide(Menu):
    bl_label = "Show/Hide"

    def draw(self, _context):
        layout = self.layout

        props = layout.operator(
            "sculpt.face_set_change_visibility",
            text="Toggle Visibility",
            icon="HIDE_OFF",
        )
        props.mode = "TOGGLE"

        props = layout.operator(
            "sculpt.face_set_change_visibility",
            text="Hide Active Face Set",
            icon="HIDE_ON",
        )
        props.mode = "HIDE_ACTIVE"

        props = layout.operator("paint.hide_show_all", text="Show All", icon="HIDE_OFF")
        props.action = "SHOW"

        props = layout.operator("paint.visibility_invert", text="Invert Visible", icon="HIDE_ON")

        props = layout.operator("paint.hide_show_masked", text="Hide Masked", icon="MOD_MASK_OFF")
        props.action = "HIDE"


# BFA - not used
class VIEW3D_MT_sculpt_transform(Menu):
    bl_label = "Transform"

    def draw(self, _context):
        layout = self.layout

        layout.operator("transform.translate", icon="TRANSFORM_MOVE")
        layout.operator("transform.rotate", icon="TRANSFORM_ROTATE")
        layout.operator("transform.resize", text="Scale", icon="TRANSFORM_SCALE")

        layout.separator()
        props = layout.operator("sculpt.mesh_filter", text="Sphere", icon="SPHERE")
        props.type = "SPHERE"


# BFA - menu
class VIEW3D_MT_sculpt_showhide(Menu):
    bl_label = "Show/Hide"

    def draw(self, _context):
        layout = self.layout

        props = layout.operator(
            "sculpt.face_set_change_visibility",
            text="Toggle Visibility",
            icon="HIDE_OFF",
        )
        props.mode = "TOGGLE"

        props = layout.operator(
            "sculpt.face_set_change_visibility",
            text="Hide Active Face Set",
            icon="HIDE_ON",
        )
        props.mode = "HIDE_ACTIVE"

        props = layout.operator("paint.hide_show_all", text="Show All", icon="HIDE_OFF")
        props.action = "SHOW"

        props = layout.operator("paint.visibility_invert", text="Invert Visible", icon="HIDE_ON")

        props = layout.operator("paint.hide_show_masked", text="Hide Masked", icon="MOD_MASK_OFF")
        props.action = "HIDE"


# BFA - not used
class VIEW3D_MT_sculpt_trim(Menu):
    bl_label = "Trim/Add"

    def draw(self, _context):
        layout = self.layout

        props = layout.operator("sculpt.trim_box_gesture", text="Box Trim")
        props.trim_mode = "DIFFERENCE"

        props = layout.operator("sculpt.trim_lasso_gesture", text="Lasso Trim")
        props.trim_mode = "DIFFERENCE"

        props = layout.operator("sculpt.trim_line_gesture", text="Line Trim")
        props.trim_mode = "DIFFERENCE"

        props = layout.operator("sculpt.trim_polyline_gesture", text="Polyline Trim")
        props.trim_mode = "DIFFERENCE"

        layout.separator()

        props = layout.operator("sculpt.trim_box_gesture", text="Box Add")
        props.trim_mode = "JOIN"

        props = layout.operator("sculpt.trim_lasso_gesture", text="Lasso Add")
        props.trim_mode = "JOIN"

        props = layout.operator("sculpt.trim_polyline_gesture", text="Polyline Add")
        props.trim_mode = "JOIN"


class VIEW3D_MT_sculpt_curves(Menu):
    bl_label = "Curves"

    def draw(self, _context):
        layout = self.layout

        layout.operator(
            "curves.snap_curves_to_surface",
            text="Snap to Deformed Surface",
            icon="SNAP_SURFACE",
        ).attach_mode = "DEFORM"
        layout.operator(
            "curves.snap_curves_to_surface",
            text="Snap to Nearest Surface",
            icon="SNAP_TO_ADJACENT",
        ).attach_mode = "NEAREST"
        layout.separator()
        layout.operator(
            "curves.convert_to_particle_system",
            text="Convert to Particle System",
            icon="PARTICLES",
        )

        layout.template_node_operator_asset_menu_items(catalog_path="Curves")


class VIEW3D_MT_mask(Menu):
    bl_label = "Mask"

    def draw(self, _context):
        layout = self.layout

        layout.menu("VIEW3D_MT_mask_legacy")  # bfa menu

        props = layout.operator("paint.mask_flood_fill", text="Invert Mask", icon="INVERT_MASK")
        props.mode = "INVERT"

        props = layout.operator("paint.mask_flood_fill", text="Fill Mask", icon="FILL_MASK")
        props.mode = "VALUE"
        props.value = 1

        props = layout.operator("paint.mask_flood_fill", text="Clear Mask", icon="CLEAR_MASK")
        props.mode = "VALUE"
        props.value = 0

        layout.separator()

        props = layout.operator("sculpt.mask_filter", text="Smooth Mask", icon="PARTICLEBRUSH_SMOOTH")
        props.filter_type = "SMOOTH"

        props = layout.operator("sculpt.mask_filter", text="Sharpen Mask", icon="SHARPEN")
        props.filter_type = "SHARPEN"

        props = layout.operator("sculpt.mask_filter", text="Grow Mask", icon="SELECTMORE")
        props.filter_type = "GROW"

        props = layout.operator("sculpt.mask_filter", text="Shrink Mask", icon="SELECTLESS")
        props.filter_type = "SHRINK"

        props = layout.operator("sculpt.mask_filter", text="Increase Contrast", icon="INC_CONTRAST")
        props.filter_type = "CONTRAST_INCREASE"
        props.auto_iteration_count = False

        props = layout.operator("sculpt.mask_filter", text="Decrease Contrast", icon="DEC_CONTRAST")
        props.filter_type = "CONTRAST_DECREASE"
        props.auto_iteration_count = False

        layout.separator()

        props = layout.operator("sculpt.expand", text="Expand Mask by Topology", icon="MESH_DATA")
        props.target = "MASK"
        props.falloff_type = "GEODESIC"
        props.invert = False
        props.use_auto_mask = False
        props.use_mask_preserve = True

        props = layout.operator("sculpt.expand", text="Expand Mask by Curvature", icon="CURVE_DATA")
        props.target = "MASK"
        props.falloff_type = "NORMALS"
        props.invert = False
        props.use_mask_preserve = True

        layout.separator()

        props = layout.operator("sculpt.paint_mask_extract", text="Mask Extract", icon="PACKAGE")

        layout.separator()

        props = layout.operator("sculpt.paint_mask_slice", text="Mask Slice", icon="MASK_SLICE")
        props.new_object = False
        props = layout.operator(
            "sculpt.paint_mask_slice",
            text="Mask Slice and Fill Holes",
            icon="MASK_SLICE_FILL",
        )
        props.new_object = False
        props = layout.operator(
            "sculpt.paint_mask_slice",
            text="Mask Slice to New Object",
            icon="MASK_SLICE_NEW",
        )

        layout.separator()

        props = layout.operator("sculpt.mask_from_cavity", text="Mask From Cavity", icon="DIRTY_VERTEX")
        props.settings_source = "OPERATOR"

        props = layout.operator("sculpt.mask_from_boundary", text="Mask from Mesh Boundary", icon="MASK_MESH_BOUNDARY")
        props.settings_source = "OPERATOR"
        props.boundary_mode = "MESH"

        props = layout.operator(
            "sculpt.mask_from_boundary", text="Mask from Face Sets Boundary", icon="MASK_FACE_SETS_BOUNDARY"
        )
        props.settings_source = "OPERATOR"
        props.boundary_mode = "FACE_SETS"

        layout.separator()

        layout.menu("VIEW3D_MT_random_mask", text="Random Mask")

        layout.template_node_operator_asset_menu_items(catalog_path=self.bl_label)


# bfa menu
class VIEW3D_MT_mask_legacy(Menu):
    bl_label = "Legacy"

    def draw(self, _context):
        layout = self.layout

        props = layout.operator("paint.mask_box_gesture", text="Box Mask", icon="BOX_MASK")
        props.mode = "VALUE"
        props.value = 0

        props = layout.operator("paint.mask_lasso_gesture", text="Lasso Mask", icon="LASSO_MASK")

        layout.separator()

        props = layout.operator("sculpt.mask_by_color", text="Mask by Color", icon="MASK_BY_COLOR")


class VIEW3D_MT_face_sets_showhide(Menu):
    bl_label = "Show/Hide"

    def draw(self, _context):
        layout = self.layout

        layout.operator(
            "sculpt.face_set_change_visibility",
            text="Toggle Visibility",
            icon="HIDE_UNSELECTED",
        ).mode = "TOGGLE"

        layout.separator()

        layout.operator("paint.hide_show_all", text="Show All Geometry", icon="HIDE_OFF").action = "SHOW"
        layout.operator(
            "sculpt.face_set_change_visibility",
            text="Hide Active Face Set",
            icon="HIDE_ON",
        ).mode = "HIDE_ACTIVE"


class VIEW3D_MT_face_sets(Menu):
    bl_label = "Face Sets"

    def draw(self, _context):
        layout = self.layout

        layout.operator("sculpt.face_sets_create", text="Face Set from Masked", icon="MASK_FACE_SETS").mode = "MASKED"
        layout.operator(
            "sculpt.face_sets_create", text="Face Set from Visible", icon="MASK_FACE_SETS_VISIBLE"
        ).mode = "VISIBLE"
        layout.operator(
            "sculpt.face_sets_create",
            text="Face Set from Edit Mode Selection",
            icon="EDITMODE_HLT",
        ).mode = "SELECTION"

        layout.separator()

        layout.menu("VIEW3D_MT_face_sets_init", text="Initialize Face Sets")

        layout.separator()

        layout.operator("sculpt.face_set_edit", text="Grow Face Set", icon="SELECTMORE").mode = "GROW"
        layout.operator("sculpt.face_set_edit", text="Shrink Face Set", icon="SELECTLESS").mode = "SHRINK"
        props = layout.operator("sculpt.expand", text="Expand Face Set by Topology", icon="FACE_MAPS")
        props.target = "FACE_SETS"
        props.falloff_type = "GEODESIC"
        props.invert = False
        props.use_mask_preserve = False
        props.use_modify_active = False

        props = layout.operator("sculpt.expand", text="Expand Active Face Set", icon="FACE_MAPS_ACTIVE")
        props.target = "FACE_SETS"
        props.falloff_type = "BOUNDARY_FACE_SET"
        props.invert = False
        props.use_mask_preserve = False
        props.use_modify_active = True

        layout.separator()
        layout.operator("sculpt.face_set_extract", text="Extract Face Set", icon="SEPARATE")
        layout.operator("sculpt.face_sets_randomize_colors", text="Randomize Colors", icon="COLOR")

        layout.separator()

        layout.menu("VIEW3D_MT_face_sets_showhide")

        layout.template_node_operator_asset_menu_items(catalog_path=self.bl_label)


class VIEW3D_MT_sculpt_set_pivot(Menu):
    bl_label = "Sculpt Set Pivot"

    def draw(self, _context):
        layout = self.layout

        props = layout.operator("sculpt.set_pivot_position", text="Pivot to Origin", icon="PIVOT_TO_ORIGIN")
        props.mode = "ORIGIN"

        props = layout.operator(
            "sculpt.set_pivot_position",
            text="Pivot to Unmasked",
            icon="PIVOT_TO_UNMASKED",
        )
        props.mode = "UNMASKED"

        props = layout.operator(
            "sculpt.set_pivot_position",
            text="Pivot to Mask Border",
            icon="PIVOT_TO_MASKBORDER",
        )
        props.mode = "BORDER"

        props = layout.operator(
            "sculpt.set_pivot_position",
            text="Pivot to Active Vertex",
            icon="PIVOT_TO_ACTIVE_VERT",
        )
        props.mode = "ACTIVE"

        props = layout.operator(
            "sculpt.set_pivot_position",
            text="Pivot to Surface Under Cursor",
            icon="PIVOT_TO_SURFACE",
        )
        props.mode = "SURFACE"


class VIEW3D_MT_face_sets_init(Menu):
    bl_label = "Face Sets Init"

    def draw(self, _context):
        layout = self.layout

        layout.operator("sculpt.face_sets_init", text="By Loose Parts", icon="SELECT_LOOSE").mode = "LOOSE_PARTS"
        layout.operator(
            "sculpt.face_sets_init",
            text="By Face Set Boundaries",
            icon="SELECT_BOUNDARY",
        ).mode = "FACE_SET_BOUNDARIES"
        layout.operator("sculpt.face_sets_init", text="By Materials", icon="MATERIAL_DATA").mode = "MATERIALS"
        layout.operator("sculpt.face_sets_init", text="By Normals", icon="RECALC_NORMALS").mode = "NORMALS"
        layout.operator("sculpt.face_sets_init", text="By UV Seams", icon="MARK_SEAM").mode = "UV_SEAMS"
        layout.operator("sculpt.face_sets_init", text="By Edge Creases", icon="CREASE").mode = "CREASES"
        layout.operator("sculpt.face_sets_init", text="By Edge Bevel Weight", icon="BEVEL").mode = "BEVEL_WEIGHT"
        layout.operator("sculpt.face_sets_init", text="By Sharp Edges", icon="SELECT_SHARPEDGES").mode = "SHARP_EDGES"


class VIEW3D_MT_random_mask(Menu):
    bl_label = "Random Mask"

    def draw(self, _context):
        layout = self.layout

        layout.operator("sculpt.mask_init", text="Per Vertex", icon="SELECT_UNGROUPED_VERTS").mode = "RANDOM_PER_VERTEX"
        layout.operator("sculpt.mask_init", text="Per Face Set", icon="FACESEL").mode = "RANDOM_PER_FACE_SET"
        layout.operator("sculpt.mask_init", text="Per Loose Part", icon="SELECT_LOOSE").mode = "RANDOM_PER_LOOSE_PART"


class VIEW3D_MT_particle(Menu):
    bl_label = "Particle"

    def draw(self, context):
        layout = self.layout
        tool_settings = context.tool_settings

        particle_edit = tool_settings.particle_edit

        layout.operator("particle.mirror", icon="TRANSFORM_MIRROR")

        layout.operator("particle.remove_doubles", icon="REMOVE_DOUBLES")

        layout.separator()

        if particle_edit.select_mode == "POINT":
            layout.operator("particle.subdivide", icon="SUBDIVIDE_EDGES")

        layout.operator("particle.unify_length", icon="RULER")
        layout.operator("particle.rekey", icon="KEY_HLT")
        layout.operator("particle.weight_set", icon="MOD_VERTEX_WEIGHT")

        layout.separator()

        layout.menu("VIEW3D_MT_particle_showhide")

        layout.separator()

        layout.operator("particle.delete", icon="DELETE")


# bfa - menu
class VIEW3D_MT_particle_context_menu_more_less(Menu):
    bl_label = "More/Less"

    def draw(self, context):
        layout = self.layout

        layout.operator("particle.select_more", icon="SELECTMORE")
        layout.operator("particle.select_less", icon="SELECTLESS")


class VIEW3D_MT_particle_context_menu(Menu):
    bl_label = "Particle"

    def draw(self, context):
        layout = self.layout
        tool_settings = context.tool_settings

        particle_edit = tool_settings.particle_edit

        layout.operator("particle.rekey", icon="KEY_HLT")

        layout.separator()

        layout.operator("particle.delete", icon="DELETE")

        layout.separator()

        layout.operator("particle.remove_doubles", icon="REMOVE_DOUBLES")
        layout.operator("particle.unify_length", icon="RULER")

        if particle_edit.select_mode == "POINT":
            layout.operator("particle.subdivide", icon="SUBDIVIDE_EDGES")

        layout.operator("particle.weight_set", icon="MOD_VERTEX_WEIGHT")

        layout.separator()

        layout.operator("particle.mirror")

        if particle_edit.select_mode == "POINT":
            layout.separator()

            layout.operator("particle.select_all", text="All", icon="SELECT_ALL").action = "SELECT"
            layout.operator("particle.select_all", text="None", icon="SELECT_NONE").action = "DESELECT"
            layout.operator("particle.select_all", text="Invert", icon="INVERSE").action = "INVERT"

            layout.separator()

            layout.operator("particle.select_roots", icon="SELECT_ROOT")
            layout.operator("particle.select_tips", icon="SELECT_TIP")

            layout.separator()

            layout.operator("particle.select_random", icon="RANDOMIZE")

            layout.separator()

            layout.menu("VIEW3D_MT_particle_context_menu_more_less")

            layout.operator("particle.select_linked", text="Linked", icon="LINKED")

        layout.separator()

        layout.menu("VIEW3D_MT_particle_showhide")  # BFA - added to context menu


class VIEW3D_MT_particle_showhide(Menu):
    bl_label = "Show/Hide"

    def draw(self, context):
        layout = self.layout

        layout.operator("particle.reveal", text="Show Hidden", icon="HIDE_OFF")
        layout.operator("particle.hide", text="Hide Selected", icon="HIDE_ON").unselected = False
        layout.operator("particle.hide", text="Hide Unselected", icon="HIDE_UNSELECTED").unselected = True


class VIEW3D_MT_pose(Menu):
    bl_label = "Pose"

    def draw(self, _context):
        layout = self.layout

        layout.menu("VIEW3D_MT_transform_armature")

        layout.menu("VIEW3D_MT_pose_transform")
        layout.menu("VIEW3D_MT_pose_apply")

        layout.menu("VIEW3D_MT_snap")

        layout.separator()

        layout.menu("VIEW3D_MT_object_animation")

        layout.separator()

        layout.menu("VIEW3D_MT_pose_slide")
        layout.menu("VIEW3D_MT_pose_propagate")

        layout.separator()

        layout.operator("pose.copy", icon="COPYDOWN")
        layout.operator("pose.paste", icon="PASTEDOWN").flipped = False
        layout.operator("pose.paste", icon="PASTEFLIPDOWN", text="Paste Pose Flipped").flipped = True

        layout.separator()

        layout.menu("VIEW3D_MT_pose_motion")

        layout.separator()

        layout.operator(
            "armature.move_to_collection",
            text="Move to Bone Collection",
            icon="GROUP_BONE",
        )  # BFA - added for consistency
        layout.menu("VIEW3D_MT_bone_collections")

        layout.separator()

        layout.menu("VIEW3D_MT_object_parent")
        layout.menu("VIEW3D_MT_pose_ik")
        layout.menu("VIEW3D_MT_pose_constraints")

        layout.separator()

        layout.menu("VIEW3D_MT_pose_names")
        layout.operator("pose.quaternions_flip", icon="FLIP")

        layout.separator()

        layout.menu("VIEW3D_MT_pose_showhide")
        layout.menu("VIEW3D_MT_bone_options_toggle", text="Bone Settings")

        layout.separator()
        layout.operator("POSELIB.create_pose_asset", icon="ASSET_MANAGER")


class VIEW3D_MT_pose_transform(Menu):
    bl_label = "Clear Transform"

    def draw(self, _context):
        layout = self.layout

        layout.operator("pose.transforms_clear", text="All", icon="CLEAR")
        layout.operator("pose.user_transforms_clear", icon="NODE_TRANSFORM_CLEAR")

        layout.separator()

        layout.operator(
            "pose.loc_clear",
            text="Location",
            text_ctxt=i18n_contexts.default,
            icon="CLEARMOVE",
        )
        layout.operator(
            "pose.rot_clear",
            text="Rotation",
            text_ctxt=i18n_contexts.default,
            icon="CLEARROTATE",
        )
        layout.operator(
            "pose.scale_clear",
            text="Scale",
            text_ctxt=i18n_contexts.default,
            icon="CLEARSCALE",
        )

        layout.separator()

        layout.operator("pose.user_transforms_clear", text="Reset Unkeyed", icon="RESET")


class VIEW3D_MT_pose_slide(Menu):
    bl_label = "In-Betweens"

    def draw(self, _context):
        layout = self.layout

        layout.operator("pose.blend_with_rest", icon="PUSH_POSE")
        layout.operator("pose.push", icon="POSE_FROM_BREAKDOWN")
        layout.operator("pose.relax", icon="POSE_RELAX_TO_BREAKDOWN")
        layout.operator("pose.breakdown", icon="BREAKDOWNER_POSE")
        layout.operator("pose.blend_to_neighbor", icon="BLEND_TO_NEIGHBOUR")


class VIEW3D_MT_pose_propagate(Menu):
    bl_label = "Propagate"

    def draw(self, _context):
        layout = self.layout

        layout.operator("pose.propagate", text="To Next Keyframe", icon="PROPAGATE_NEXT").mode = "NEXT_KEY"
        layout.operator(
            "pose.propagate",
            text="To Last Keyframe (Make Cyclic)",
            icon="PROPAGATE_PREVIOUS",
        ).mode = "LAST_KEY"

        layout.separator()

        layout.operator(
            "pose.propagate", text="On Selected Keyframes", icon="PROPAGATE_SELECTED"
        ).mode = "SELECTED_KEYS"

        layout.separator()

        layout.operator("pose.propagate", text="On Selected Markers", icon="PROPAGATE_MARKER").mode = "SELECTED_MARKERS"


class VIEW3D_MT_pose_motion(Menu):
    bl_label = "Motion Paths"

    def draw(self, _context):
        layout = self.layout

        layout.operator("pose.paths_calculate", text="Calculate", icon="MOTIONPATHS_CALCULATE")
        layout.operator("pose.paths_clear", text="Clear", icon="MOTIONPATHS_CLEAR")
        layout.operator(
            "pose.paths_update",
            text="Update Armature Motion Paths",
            icon="MOTIONPATHS_UPDATE",
        )
        layout.operator(
            "object.paths_update_visible",
            text="Update All Motion Paths",
            icon="MOTIONPATHS_UPDATE_ALL",
        )


class VIEW3D_MT_bone_collections(Menu):
    bl_label = "Bone Collections"

    @classmethod
    def poll(cls, context):
        ob = context.object
        if not (ob and ob.type == "ARMATURE"):
            return False
        if not ob.data.is_editable:
            return False
        return True

    def draw(self, context):
        layout = self.layout

        layout.operator("armature.assign_to_collection", text="Add", icon="COLLECTION_BONE_ADD")  # BFA - shortned label

        layout.separator()

        layout.operator("armature.collection_show_all", icon="SHOW_UNSELECTED")
        props = layout.operator(
            "armature.collection_create_and_assign",  # BFA - shortned label
            text="Assign to New",
            icon="COLLECTION_BONE_NEW",
        )
        props.name = "New Collection"


class VIEW3D_MT_pose_ik(Menu):
    bl_label = "Inverse Kinematics"

    def draw(self, _context):
        layout = self.layout

        layout.operator("pose.ik_add", icon="ADD_IK")
        layout.operator("pose.ik_clear", icon="CLEAR_IK")


class VIEW3D_MT_pose_constraints(Menu):
    bl_label = "Constraints"

    def draw(self, _context):
        layout = self.layout

        layout.operator(
            "pose.constraint_add_with_targets",
            text="Add (with Targets)",
            icon="CONSTRAINT_DATA",
        )
        layout.operator("pose.constraints_copy", icon="COPYDOWN")
        layout.operator("pose.constraints_clear", icon="CLEAR_CONSTRAINT")


class VIEW3D_MT_pose_names(Menu):
    bl_label = "Names"

    def draw(self, _context):
        layout = self.layout

        layout.operator_context = "EXEC_REGION_WIN"
        layout.operator("pose.autoside_names", text="Auto-Name Left/Right", icon="RENAME_X").axis = "XAXIS"
        layout.operator("pose.autoside_names", text="Auto-Name Front/Back", icon="RENAME_Y").axis = "YAXIS"
        layout.operator("pose.autoside_names", text="Auto-Name Top/Bottom", icon="RENAME_Z").axis = "ZAXIS"
        layout.operator("pose.flip_names", icon="FLIP")


class VIEW3D_MT_pose_showhide(Menu):
    bl_label = "Show/Hide"

    def draw(self, context):
        layout = self.layout

        layout.operator("pose.reveal", text="Show Hidden", icon="HIDE_OFF")
        layout.operator("pose.hide", text="Hide Selected", icon="HIDE_ON").unselected = False
        layout.operator("pose.hide", text="Hide Unselected", icon="HIDE_UNSELECTED").unselected = True


class VIEW3D_MT_pose_apply(Menu):
    bl_label = "Apply"

    def draw(self, _context):
        layout = self.layout

        layout.operator("pose.armature_apply", icon="MOD_ARMATURE")
        layout.operator(
            "pose.armature_apply",
            text="Apply Selected as Rest Pose",
            icon="MOD_ARMATURE_SELECTED",
        ).selected = True
        layout.operator("pose.visual_transform_apply", icon="APPLYMOVE")

        layout.separator()

        props = layout.operator("object.assign_property_defaults", icon="ASSIGN")
        props.process_bones = True


class VIEW3D_MT_pose_context_menu(Menu):
    bl_label = "Pose"

    def draw(self, _context):
        layout = self.layout

        layout.operator_context = "INVOKE_REGION_WIN"

<<<<<<< HEAD
        layout.operator("anim.keyframe_insert", text="Insert Keyframe", icon="KEYFRAMES_INSERT")
        layout.operator(
            "anim.keyframe_insert_menu",
            text="Insert Keyframe with Keying Set",
            icon="KEYFRAMES_INSERT",
        ).always_prompt = True
=======
        layout.operator("anim.keyframe_insert", text="Insert Keyframe")
        layout.operator("anim.keyframe_insert_menu", text="Insert Keyframe with Keying Set...").always_prompt = True
>>>>>>> 85504da2

        layout.separator()

        layout.operator("pose.copy", icon="COPYDOWN")
        layout.operator("pose.paste", icon="PASTEDOWN").flipped = False
        layout.operator("pose.paste", icon="PASTEFLIPDOWN", text="Paste X-Flipped Pose").flipped = True

        layout.separator()

        props = layout.operator("wm.call_panel", text="Rename Active Bone...", icon="RENAME")
        props.name = "TOPBAR_PT_name"
        props.keep_open = False

        layout.separator()

        layout.operator("pose.push", icon="PUSH_POSE")
        layout.operator("pose.relax", icon="RELAX_POSE")
        layout.operator("pose.breakdown", icon="BREAKDOWNER_POSE")
        layout.operator("pose.blend_to_neighbor", icon="BLEND_TO_NEIGHBOUR")

        layout.separator()

        layout.operator(
            "pose.paths_calculate",
            text="Calculate Motion Paths",
            icon="MOTIONPATHS_CALCULATE",
        )
        layout.operator("pose.paths_clear", text="Clear Motion Paths", icon="MOTIONPATHS_CLEAR")
        layout.operator(
            "pose.paths_update",
            text="Update Armature Motion Paths",
            icon="MOTIONPATHS_UPDATE",
        )

        layout.separator()

        layout.operator(
            "armature.move_to_collection",
            text="Move to Bone Collection",
            icon="GROUP_BONE",
        )  # BFA - added to context menu

        layout.separator()

        layout.operator("pose.reveal", text="Show Hidden", icon="HIDE_OFF")
        layout.operator("pose.hide", text="Hide Selected", icon="HIDE_ON").unselected = False
        # BFA - added for consistentcy with header
        layout.operator("pose.hide", text="Hide Unselected", icon="HIDE_UNSELECTED").unselected = True

        layout.separator()

        layout.operator("pose.user_transforms_clear", icon="NODE_TRANSFORM_CLEAR")


class BoneOptions:
    def draw(self, context):
        layout = self.layout
        # BFA - added icons
        options = [
            ("show_wire", "NODE_WIREFRAME"),
            ("use_deform", "MOD_SIMPLEDEFORM"),
            ("use_envelope_multiply", "MOD_ENVELOPE"),
            ("use_inherit_rotation", "CLEARROTATE"),
        ]

        if context.mode == "EDIT_ARMATURE":
            bone_props = bpy.types.EditBone.bl_rna.properties
            data_path_iter = "selected_bones"
            opt_suffix = ""
            options.append(("lock", "LOCKED"))
        else:  # pose-mode
            bone_props = bpy.types.Bone.bl_rna.properties
            data_path_iter = "selected_pose_bones"
            opt_suffix = "bone."

        for opt_name, icon in options:
            props = layout.operator(
                "wm.context_collection_boolean_set",
                text=bone_props[opt_name].name,
                text_ctxt=i18n_contexts.default,
                icon=icon,
            )
            props.data_path_iter = data_path_iter
            props.data_path_item = opt_suffix + opt_name
            props.type = self.type


class VIEW3D_MT_bone_options_toggle(Menu, BoneOptions):
    bl_label = "Toggle Bone Options"
    type = "TOGGLE"


class VIEW3D_MT_bone_options_enable(Menu, BoneOptions):
    bl_label = "Enable Bone Options"
    type = "ENABLE"


class VIEW3D_MT_bone_options_disable(Menu, BoneOptions):
    bl_label = "Disable Bone Options"
    type = "DISABLE"


# ********** Edit Menus, suffix from ob.type **********


class VIEW3D_MT_edit_mesh(Menu):
    bl_label = "Mesh"

    def draw(self, _context):
        layout = self.layout

        with_bullet = bpy.app.build_options.bullet

        layout.menu("VIEW3D_MT_edit_mesh_legacy")  # bfa menu

        layout.menu("VIEW3D_MT_transform")
        layout.menu("VIEW3D_MT_mirror")
        layout.menu("VIEW3D_MT_snap")

        layout.separator()

        layout.operator("mesh.duplicate_move", text="Duplicate", icon="DUPLICATE")
        layout.menu("VIEW3D_MT_edit_mesh_extrude")

        layout.separator()

        layout.menu("VIEW3D_MT_edit_mesh_merge", text="Merge")
        layout.menu("VIEW3D_MT_edit_mesh_split", text="Split")
        layout.operator_menu_enum("mesh.separate", "type")

        layout.separator()

        # layout.operator("mesh.bisect") # BFA - moved to legacy
        layout.operator("mesh.knife_project", icon="KNIFE_PROJECT")
        # layout.operator("mesh.knife_tool") # BFA - moved to legacy

        if with_bullet:
            layout.operator("mesh.convex_hull", icon="CONVEXHULL")

        layout.separator()

        layout.operator("mesh.symmetrize", icon="SYMMETRIZE", text="Symmetrize")
        layout.operator("mesh.symmetry_snap", icon="SNAP_SYMMETRY")

        layout.separator()

        layout.menu("VIEW3D_MT_edit_mesh_normals")
        layout.menu("VIEW3D_MT_edit_mesh_shading")
        layout.menu("VIEW3D_MT_edit_mesh_weights")
<<<<<<< HEAD
        layout.operator("mesh.attribute_set", icon="NODE_ATTRIBUTE")
        layout.menu("VIEW3D_MT_edit_mesh_sort_elements")  # bfa menu
        layout.menu("VIEW3D_MT_subdivision_set")  # bfa menu
=======
        layout.operator("mesh.attribute_set")
        layout.operator_menu_enum("mesh.sort_elements", "type", text="Sort Elements")
>>>>>>> 85504da2

        layout.separator()

        layout.menu("VIEW3D_MT_edit_mesh_showhide")
        layout.menu("VIEW3D_MT_edit_mesh_clean")

        layout.separator()

        layout.menu("VIEW3D_MT_edit_mesh_delete")
        layout.menu("VIEW3D_MT_edit_mesh_dissolve")  # bfa menu
        layout.menu("VIEW3D_MT_edit_mesh_select_mode")


# bfa menu
class VIEW3D_MT_edit_mesh_legacy(Menu):
    bl_label = "Legacy"

    def draw(self, context):
        layout = self.layout

        layout.operator("mesh.bisect", text="Bisect", icon="BISECT")
        props = layout.operator("mesh.knife_tool", text="Knife", icon="KNIFE")
        props.use_occlude_geometry = True
        props.only_selected = False


# bfa menu
class VIEW3D_MT_edit_mesh_sort_elements(Menu):
    bl_label = "Sort Elements"

    def draw(self, context):
        layout = self.layout

        layout.operator("mesh.sort_elements", text="View Z Axis", icon="Z_ICON").type = "VIEW_ZAXIS"
        layout.operator("mesh.sort_elements", text="View X Axis", icon="X_ICON").type = "VIEW_XAXIS"
        layout.operator("mesh.sort_elements", text="Cursor Distance", icon="CURSOR").type = "CURSOR_DISTANCE"
        layout.operator("mesh.sort_elements", text="Material", icon="MATERIAL").type = "MATERIAL"
        layout.operator("mesh.sort_elements", text="Selected", icon="RESTRICT_SELECT_OFF").type = "SELECTED"
        layout.operator("mesh.sort_elements", text="Randomize", icon="RANDOMIZE").type = "RANDOMIZE"
        layout.operator("mesh.sort_elements", text="Reverse", icon="SWITCH_DIRECTION").type = "REVERSE"

        layout.template_node_operator_asset_menu_items(catalog_path=self.bl_label)


class VIEW3D_MT_edit_mesh_context_menu(Menu):
    bl_label = ""

    def draw(self, context):
        def count_selected_items_for_objects_in_mode():
            selected_verts_len = 0
            selected_edges_len = 0
            selected_faces_len = 0
            for ob in context.objects_in_mode_unique_data:
                v, e, f = ob.data.count_selected_items()
                selected_verts_len += v
                selected_edges_len += e
                selected_faces_len += f
            return (selected_verts_len, selected_edges_len, selected_faces_len)

        is_vert_mode, is_edge_mode, is_face_mode = context.tool_settings.mesh_select_mode
        selected_verts_len, selected_edges_len, selected_faces_len = count_selected_items_for_objects_in_mode()

        del count_selected_items_for_objects_in_mode

        layout = self.layout

        with_freestyle = bpy.app.build_options.freestyle

        layout.operator_context = "INVOKE_REGION_WIN"

        # If nothing is selected
        # (disabled for now until it can be made more useful).
        """
        # If nothing is selected
        if not (selected_verts_len or selected_edges_len or selected_faces_len):
            layout.menu("VIEW3D_MT_mesh_add", text="Add", text_ctxt=i18n_contexts.operator_default)

            return
        """

        # Else something is selected

        row = layout.row()

        if is_vert_mode:
            col = row.column(align=True)

            col.label(text="Vertex", icon="VERTEXSEL")
            col.separator()

            # Additive Operators
            col.operator("mesh.subdivide", text="Subdivide", icon="SUBDIVIDE_EDGES")

            col.separator()

            col.operator(
                "mesh.extrude_vertices_move",
                text="Extrude Vertices",
                icon="EXTRUDE_REGION",
            )

            col.separator()  # BFA - Seperated Legacy operator to be in own group like in the Legacy Menu, also consistent order

            col.operator("mesh.bevel", text="Bevel Vertices", icon="BEVEL").affect = "VERTICES"

            col.separator()  # BFA - Seperated Legacy operator to be in own group like in the Legacy Menu, also consistent order

            if selected_verts_len > 1:
                col.separator()
                col.operator("mesh.edge_face_add", text="Make Edge/Face", icon="MAKE_EDGEFACE")
                col.operator(
                    "mesh.vert_connect_path",
                    text="Connect Vertex Path",
                    icon="VERTEXCONNECTPATH",
                )
                col.operator(
                    "mesh.vert_connect",
                    text="Connect Vertex Pairs",
                    icon="VERTEXCONNECT",
                )

            col.separator()

            # Deform Operators
            col.operator("transform.push_pull", text="Push/Pull", icon="PUSH_PULL")
            col.operator("transform.shrink_fatten", text="Shrink Fatten", icon="SHRINK_FATTEN")
            col.operator("transform.shear", text="Shear", icon="SHEAR")
            col.operator_context = "EXEC_REGION_WIN"
            col.operator("transform.vertex_random", text="Randomize Vertices", icon="RANDOMIZE")
            col.operator_context = "INVOKE_REGION_WIN"
            col.operator(
                "mesh.vertices_smooth_laplacian",
                text="Smooth Laplacian",
                icon="SMOOTH_LAPLACIAN",
            )

            col.separator()

            col.menu("VIEW3D_MT_snap", text="Snap Vertices")
            col.operator("transform.mirror", text="Mirror Vertices", icon="TRANSFORM_MIRROR")

            col.separator()

            col.operator("transform.vert_crease", icon="VERTEX_CREASE")

            col.separator()

            # Removal Operators
            if selected_verts_len > 1:
                col.menu("VIEW3D_MT_edit_mesh_merge", text="Merge Vertices")
            col.operator("mesh.split", icon="SPLIT")
            col.operator_menu_enum("mesh.separate", "type")
            col.operator("mesh.dissolve_verts", icon="DISSOLVE_VERTS")
            col.operator("mesh.delete", text="Delete Vertices", icon="DELETE").type = "VERT"

        if is_edge_mode:
            col = row.column(align=True)
            col.label(text="Edge", icon="EDGESEL")
            col.separator()

            # Additive Operators
            col.operator("mesh.subdivide", text="Subdivide", icon="SUBDIVIDE_EDGES")

            col.separator()

            col.operator("mesh.extrude_edges_move", text="Extrude Edges", icon="EXTRUDE_REGION")

            col.separator()  # BFA-Draise - Seperated Legacy operator to be in own group like in the Legacy Menu, also consistent order

            col.operator("mesh.bevel", text="Bevel Edges", icon="BEVEL").affect = "EDGES"

            col.separator()  # BFA-Draise - Seperated Legacy operator to be in own group like in the Legacy Menu, also consistent order

            if (
                selected_edges_len >= 1
            ):  # BFA-Draise - Changed order of Make Edge before Bridge Edge Loop for consistency with Vertex Context
                col.operator("mesh.edge_face_add", text="Make Edge/Face", icon="MAKE_EDGEFACE")
            if selected_edges_len >= 2:
                col.operator("mesh.bridge_edge_loops", icon="BRIDGE_EDGELOOPS")
            if selected_edges_len >= 2:
                col.operator("mesh.fill", icon="FILL")

            col.separator()

            col.operator("mesh.loopcut_slide", icon="LOOP_CUT_AND_SLIDE")
            col.operator("mesh.offset_edge_loops_slide", icon="SLIDE_EDGE")

            col.separator()

            col.operator("mesh.knife_tool", icon="KNIFE")

            col.separator()

            # Deform Operators
            col.operator("mesh.edge_rotate", text="Rotate Edge CW", icon="ROTATECW").use_ccw = False
            col.operator("mesh.edge_split", icon="SPLITEDGE")

            col.separator()

            # Edge Flags
            col.operator("transform.edge_crease", icon="CREASE")
            col.operator("transform.edge_bevelweight", icon="BEVEL")

            col.separator()

            col.operator("mesh.mark_sharp", icon="MARKSHARPEDGES")
            col.operator("mesh.mark_sharp", text="Clear Sharp", icon="CLEARSHARPEDGES").clear = True
            col.operator("mesh.set_sharpness_by_angle", icon="MARKSHARPANGLE")

            if with_freestyle:
                col.separator()

                col.operator("mesh.mark_freestyle_edge", icon="MARK_FS_EDGE").clear = False
                col.operator(
                    "mesh.mark_freestyle_edge",
                    text="Clear Freestyle Edge",
                    icon="CLEAR_FS_EDGE",
                ).clear = True

            col.separator()

            # Removal Operators
            col.operator("mesh.unsubdivide", icon="UNSUBDIVIDE")
            col.operator("mesh.split", icon="SPLIT")
            col.operator_menu_enum("mesh.separate", "type")
            col.operator("mesh.dissolve_edges", icon="DISSOLVE_EDGES")
            col.operator("mesh.delete", text="Delete Edges", icon="DELETE").type = "EDGE"

        if is_face_mode:
            col = row.column(align=True)

            col.label(text="Face", icon="FACESEL")
            col.separator()

            # Additive Operators
            col.operator("mesh.subdivide", text="Subdivide", icon="SUBDIVIDE_EDGES")

            col.separator()

            col.operator(
                "view3d.edit_mesh_extrude_move_normal",
                text="Extrude Faces",
                icon="EXTRUDE_REGION",
            )
            col.operator(
                "view3d.edit_mesh_extrude_move_shrink_fatten",
                text="Extrude Faces Along Normals",
                icon="EXTRUDE_REGION",
            )
            col.operator(
                "mesh.extrude_faces_move",
                text="Extrude Individual Faces",
                icon="EXTRUDE_REGION",
            )

            col.separator()  # BFA-Draise - Legacy Operator Group

            # BFA-Draise - Legacy Operator Added to own group with consistent order
            col.operator("mesh.inset", icon="INSET_FACES")

            col.separator()  # BFA-Draise - Seperated extrude operators to be in own group for consistency

            if selected_faces_len >= 2:
                col.operator(
                    "mesh.bridge_edge_loops",
                    text="Bridge Faces",
                    icon="BRIDGE_EDGELOOPS",
                )

            # BFA-Draise - changed order after "Poke" for consistency to other menus
            col.operator("mesh.poke", icon="POKEFACES")

            # Modify Operators
            col.menu("VIEW3D_MT_uv_map", text="UV Unwrap Faces")

            col.separator()

            props = col.operator("mesh.quads_convert_to_tris", icon="TRIANGULATE")
            props.quad_method = props.ngon_method = "BEAUTY"
            col.operator("mesh.tris_convert_to_quads", icon="TRISTOQUADS")

            col.separator()

            col.operator("mesh.faces_shade_smooth", icon="SHADING_SMOOTH")
            col.operator("mesh.faces_shade_flat", icon="SHADING_FLAT")

            col.separator()

            # Removal Operators
            col.operator("mesh.unsubdivide", icon="UNSUBDIVIDE")
            col.operator("mesh.split", icon="SPLIT")
            col.operator_menu_enum("mesh.separate", "type")
            col.operator("mesh.dissolve_faces", icon="DISSOLVE_FACES")
            col.operator("mesh.delete", text="Delete Faces", icon="DELETE").type = "FACE"

        layout.separator()

        layout.menu("VIEW3D_MT_edit_mesh_showhide")  # BFA - added to context menu


class VIEW3D_MT_edit_mesh_select_mode(Menu):
    bl_label = "Mesh Select Mode"

    def draw(self, _context):
        layout = self.layout

        layout.operator_context = "INVOKE_REGION_WIN"
        layout.operator("mesh.select_mode", text="Vertex", icon="VERTEXSEL").type = "VERT"
        layout.operator("mesh.select_mode", text="Edge", icon="EDGESEL").type = "EDGE"
        layout.operator("mesh.select_mode", text="Face", icon="FACESEL").type = "FACE"


# bfa operator for separated tooltip
class VIEW3D_MT_edit_mesh_extrude_dupli(bpy.types.Operator):
    """Duplicate or Extrude to Cursor\nCreates a slightly rotated copy of the current mesh selection\nThe tool can also extrude the selected geometry, dependant of the selection\nHotkey tool!"""  # BFA - blender will use this as a tooltip for menu items and buttons.

    bl_idname = "mesh.dupli_extrude_cursor_norotate"  # unique identifier for buttons and menu items to reference.
    bl_label = "Duplicate or Extrude to Cursor"  # display name in the interface.
    bl_options = {"REGISTER", "UNDO"}  # enable undo for the operator.

    def execute(self, context):  # execute() is called by blender when running the operator.
        bpy.ops.mesh.dupli_extrude_cursor("INVOKE_DEFAULT", rotate_source=False)
        return {"FINISHED"}


# bfa operator for separated tooltip
class VIEW3D_MT_edit_mesh_extrude_dupli_rotate(bpy.types.Operator):
    """Duplicate or Extrude to Cursor Rotated\nCreates a slightly rotated copy of the current mesh selection, and rotates the source slightly\nThe tool can also extrude the selected geometry, dependant of the selection\nHotkey tool!"""  # BFA-  blender will use this as a tooltip for menu items and buttons.

    bl_idname = "mesh.dupli_extrude_cursor_rotate"  # unique identifier for buttons and menu items to reference.
    bl_label = "Duplicate or Extrude to Cursor Rotated"  # display name in the interface.
    bl_options = {"REGISTER", "UNDO"}  # enable undo for the operator.

    def execute(self, context):  # execute() is called by blender when running the operator.
        bpy.ops.mesh.dupli_extrude_cursor("INVOKE_DEFAULT", rotate_source=True)
        return {"FINISHED"}


class VIEW3D_MT_edit_mesh_extrude(Menu):
    bl_label = "Extrude"

    def draw(self, context):
        from math import pi

        layout = self.layout
        layout.operator_context = "INVOKE_REGION_WIN"

        tool_settings = context.tool_settings
        select_mode = tool_settings.mesh_select_mode
        ob = context.object
        mesh = ob.data

        if mesh.total_face_sel:
            layout.operator(
                "view3d.edit_mesh_extrude_move_normal",
                text="Extrude Faces",
                icon="EXTRUDE_REGION",
            )
            layout.operator(
                "view3d.edit_mesh_extrude_move_shrink_fatten",
                text="Extrude Faces Along Normals",
                icon="EXTRUDE_REGION",
            )
            layout.operator(
                "mesh.extrude_faces_move",
                text="Extrude Individual Faces",
                icon="EXTRUDE_REGION",
            )
            layout.operator(
                "view3d.edit_mesh_extrude_manifold_normal",
                text="Extrude Manifold",
                icon="EXTRUDE_REGION",
            )

        if mesh.total_edge_sel and (select_mode[0] or select_mode[1]):
            layout.operator("mesh.extrude_edges_move", text="Extrude Edges", icon="EXTRUDE_REGION")

        if mesh.total_vert_sel and select_mode[0]:
            layout.operator(
                "mesh.extrude_vertices_move",
                text="Extrude Vertices",
                icon="EXTRUDE_REGION",
            )

        layout.separator()

        layout.operator("mesh.extrude_repeat", icon="REPEAT")
        layout.operator("mesh.spin", icon="SPIN").angle = pi * 2
        layout.template_node_operator_asset_menu_items(catalog_path="Mesh/Extrude")


class VIEW3D_MT_edit_mesh_vertices(Menu):
    bl_label = "Vertex"

    def draw(self, _context):
        layout = self.layout
        layout.operator_context = "INVOKE_REGION_WIN"

        layout.menu("VIEW3D_MT_edit_mesh_vertices_legacy")  # bfa menu
        layout.operator("mesh.dupli_extrude_cursor", icon="EXTRUDE_REGION").rotate_source = True

        layout.separator()

        layout.operator("mesh.edge_face_add", text="Make Edge/Face", icon="MAKE_EDGEFACE")
        layout.operator(
            "mesh.vert_connect_path",
            text="Connect Vertex Path",
            icon="VERTEXCONNECTPATH",
        )
        layout.operator("mesh.vert_connect", text="Connect Vertex Pairs", icon="VERTEXCONNECT")

        layout.separator()

        layout.operator_context = "EXEC_REGION_WIN"
        layout.operator(
            "mesh.vertices_smooth_laplacian",
            text="Smooth Laplacian",
            icon="SMOOTH_LAPLACIAN",
        )
        layout.operator_context = "INVOKE_REGION_WIN"

        layout.separator()

        layout.operator("transform.vert_crease", icon="VERTEX_CREASE")

        layout.separator()

        layout.operator("mesh.blend_from_shape", icon="BLENDFROMSHAPE")
        layout.operator(
            "mesh.shape_propagate_to_all",
            text="Propagate to Shapes",
            icon="SHAPEPROPAGATE",
        )

        layout.separator()

        layout.menu("VIEW3D_MT_vertex_group")
        layout.menu("VIEW3D_MT_hook")

        layout.separator()

        layout.operator("object.vertex_parent_set", icon="VERTEX_PARENT")


# bfa menu
class VIEW3D_MT_edit_mesh_vertices_legacy(Menu):
    bl_label = "Legacy"

    def draw(self, _context):
        layout = self.layout
        layout.operator_context = "INVOKE_REGION_WIN"

        layout.operator("mesh.bevel", text="Bevel Vertices", icon="BEVEL").affect = "VERTICES"

        layout.separator()

        props = layout.operator("mesh.rip_move", text="Rip Vertices", icon="RIP")
        props.MESH_OT_rip.use_fill = False
        props = layout.operator("mesh.rip_move", text="Rip Vertices and Fill", icon="RIP_FILL")
        props.MESH_OT_rip.use_fill = True
        layout.operator("mesh.rip_edge_move", text="Rip Vertices and Extend", icon="EXTEND_VERTICES")

        layout.separator()

        layout.operator("transform.vert_slide", text="Slide Vertices", icon="SLIDE_VERTEX")
        layout.operator_context = "EXEC_REGION_WIN"
        layout.operator("mesh.vertices_smooth", text="Smooth Vertices", icon="SMOOTH_VERTEX").factor = 0.5
        layout.operator_context = "INVOKE_REGION_WIN"

        layout.template_node_operator_asset_menu_items(catalog_path=self.bl_label)


class VIEW3D_MT_edit_mesh_edges(Menu):
    bl_label = "Edge"

    def draw(self, context):
        layout = self.layout

        with_freestyle = bpy.app.build_options.freestyle

        layout.operator_context = "INVOKE_REGION_WIN"

        layout.menu("VIEW3D_MT_edit_mesh_edges_legacy")  # bfa menu

        layout.operator("mesh.bridge_edge_loops", icon="BRIDGE_EDGELOOPS")
        layout.operator("mesh.screw", icon="MOD_SCREW")

        layout.separator()

        layout.operator("mesh.subdivide", icon="SUBDIVIDE_EDGES")
        layout.operator("mesh.subdivide_edgering", icon="SUBDIV_EDGERING")
        layout.operator("mesh.unsubdivide", icon="UNSUBDIVIDE")

        layout.separator()

        layout.operator("mesh.edge_rotate", text="Rotate Edge CW", icon="ROTATECW").use_ccw = False
        layout.operator("mesh.edge_rotate", text="Rotate Edge CCW", icon="ROTATECCW").use_ccw = True

        layout.separator()

        layout.operator("transform.edge_crease", icon="CREASE")
        layout.operator("transform.edge_bevelweight", icon="BEVEL")

        layout.separator()

        layout.operator("mesh.mark_sharp", icon="MARKSHARPEDGES")
        layout.operator("mesh.mark_sharp", text="Clear Sharp", icon="CLEARSHARPEDGES").clear = True

        # BFA - the mark sharp are redundant and in the UV menu

        layout.operator("mesh.mark_sharp", text="Mark Sharp from Vertices", icon="MARKSHARPVERTS").use_verts = True
        props = layout.operator("mesh.mark_sharp", text="Clear Sharp from Vertices", icon="CLEARSHARPVERTS")
        props.use_verts = True
        props.clear = True

        layout.operator("mesh.set_sharpness_by_angle", icon="MARKSHARPANGLE")

        if with_freestyle:
            layout.separator()

            layout.operator("mesh.mark_freestyle_edge", icon="MARK_FS_EDGE").clear = False
            layout.operator(
                "mesh.mark_freestyle_edge",
                text="Clear Freestyle Edge",
                icon="CLEAR_FS_EDGE",
            ).clear = True


# bfa menu
class VIEW3D_MT_edit_mesh_edges_legacy(Menu):
    bl_label = "Legacy"

    def draw(self, _context):
        layout = self.layout

        layout.operator("mesh.bevel", text="Bevel Edges", icon="BEVEL").affect = "EDGES"

        layout.separator()

        layout.operator("transform.edge_slide", icon="SLIDE_EDGE")
        props = layout.operator("mesh.loopcut_slide", icon="LOOP_CUT_AND_SLIDE")
        props.TRANSFORM_OT_edge_slide.release_confirm = False
        layout.operator("mesh.offset_edge_loops_slide", icon="OFFSET_EDGE_SLIDE")

        layout.template_node_operator_asset_menu_items(catalog_path=self.bl_label)


class VIEW3D_MT_edit_mesh_faces_data(Menu):
    bl_label = "Face Data"

    def draw(self, _context):
        layout = self.layout

        with_freestyle = bpy.app.build_options.freestyle

        layout.operator_context = "INVOKE_REGION_WIN"

        layout.operator("mesh.colors_rotate", icon="ROTATE_COLORS")
        layout.operator("mesh.colors_reverse", icon="REVERSE_COLORS")

        layout.separator()

        layout.operator("mesh.uvs_rotate", icon="ROTATE_UVS")
        layout.operator("mesh.uvs_reverse", icon="REVERSE_UVS")

        layout.separator()

        layout.operator("mesh.flip_quad_tessellation", icon="FLIP")

        if with_freestyle:
            layout.separator()
            layout.operator("mesh.mark_freestyle_face", icon="MARKFSFACE").clear = False
            layout.operator(
                "mesh.mark_freestyle_face",
                text="Clear Freestyle Face",
                icon="CLEARFSFACE",
            ).clear = True
        layout.template_node_operator_asset_menu_items(catalog_path="Face/Face Data")


class VIEW3D_MT_edit_mesh_faces(Menu):
    bl_label = "Face"
    bl_idname = "VIEW3D_MT_edit_mesh_faces"

    def draw(self, context):
        layout = self.layout

        layout.operator_context = "INVOKE_REGION_WIN"

        layout.menu("VIEW3D_MT_edit_mesh_faces_legacy")  # bfa menu

        layout.operator("mesh.poke", icon="POKEFACES")
        layout.operator(
            "view3d.edit_mesh_extrude_move_normal",
            text="Extrude Faces",
            icon="EXTRUDE_REGION",
        )
        layout.operator(
            "view3d.edit_mesh_extrude_move_shrink_fatten",
            text="Extrude Faces Along Normals",
            icon="EXTRUDE_REGION",
        )
        layout.operator(
            "mesh.extrude_faces_move",
            text="Extrude Individual Faces",
            icon="EXTRUDE_REGION",
        )

        layout.separator()

        props = layout.operator("mesh.quads_convert_to_tris", icon="TRIANGULATE")
        props.quad_method = props.ngon_method = "BEAUTY"
        layout.operator("mesh.tris_convert_to_quads", icon="TRISTOQUADS")
        layout.operator("mesh.solidify", text="Solidify Faces", icon="SOLIDIFY")
        layout.operator("mesh.wireframe", icon="WIREFRAME")

        layout.separator()

        layout.operator("mesh.fill", icon="FILL")
        layout.operator("mesh.fill_grid", icon="GRIDFILL")
        layout.operator("mesh.beautify_fill", icon="BEAUTIFY")

        layout.separator()

        layout.operator("mesh.intersect", icon="INTERSECT")
        layout.operator("mesh.intersect_boolean", icon="BOOLEAN_INTERSECT")

        layout.separator()

        layout.operator("mesh.face_split_by_edges", icon="SPLITBYEDGES")

        layout.separator()

        layout.menu("VIEW3D_MT_edit_mesh_faces_data")

        layout.template_node_operator_asset_menu_items(catalog_path=self.bl_label)


# bfa menu
class VIEW3D_MT_edit_mesh_faces_legacy(Menu):
    bl_label = "Legacy"

    def draw(self, context):
        # bfa - checking if in edit mode and in wich select mode we are.
        # We need to check for all three select modes, or the menu remains empty.
        # See also the specials menu
        def count_selected_items_for_objects_in_mode():
            selected_verts_len = 0
            selected_edges_len = 0
            selected_faces_len = 0
            for ob in context.objects_in_mode_unique_data:
                v, e, f = ob.data.count_selected_items()
                selected_verts_len += v
                selected_edges_len += e
                selected_faces_len += f
            return (selected_verts_len, selected_edges_len, selected_faces_len)

        is_vert_mode, is_edge_mode, is_face_mode = context.tool_settings.mesh_select_mode
        selected_verts_len, selected_edges_len, selected_faces_len = count_selected_items_for_objects_in_mode()

        del count_selected_items_for_objects_in_mode

        layout = self.layout

        layout.operator("mesh.inset", icon="INSET_FACES")

        # bfa - we need the check, or BFA will crash at this operator
        if selected_faces_len >= 2:
            layout.operator("mesh.bridge_edge_loops", text="Bridge Faces", icon="BRIDGE_EDGELOOPS")


class VIEW3D_MT_edit_mesh_normals_select_strength(Menu):
    bl_label = "Select by Face Strength"

    def draw(self, _context):
        layout = self.layout

        props = layout.operator("mesh.mod_weighted_strength", text="Weak", icon="FACESEL")
        props.set = False
        props.face_strength = "WEAK"

        props = layout.operator("mesh.mod_weighted_strength", text="Medium", icon="FACESEL")
        props.set = False
        props.face_strength = "MEDIUM"

        props = layout.operator("mesh.mod_weighted_strength", text="Strong", icon="FACESEL")
        props.set = False
        props.face_strength = "STRONG"


class VIEW3D_MT_edit_mesh_normals_set_strength(Menu):
    bl_label = "Set Face Strength"

    def draw(self, _context):
        layout = self.layout

        props = layout.operator("mesh.mod_weighted_strength", text="Weak", icon="NORMAL_SETSTRENGTH")
        props.set = True
        props.face_strength = "WEAK"

        props = layout.operator("mesh.mod_weighted_strength", text="Medium", icon="NORMAL_SETSTRENGTH")
        props.set = True
        props.face_strength = "MEDIUM"

        props = layout.operator("mesh.mod_weighted_strength", text="Strong", icon="NORMAL_SETSTRENGTH")
        props.set = True
        props.face_strength = "STRONG"


class VIEW3D_MT_edit_mesh_normals_average(Menu):
    bl_label = "Average"

    def draw(self, _context):
        layout = self.layout

        layout.operator(
            "mesh.average_normals", text="Custom Normal", icon="NORMAL_AVERAGE"
        ).average_type = "CUSTOM_NORMAL"
        layout.operator("mesh.average_normals", text="Face Area", icon="NORMAL_AVERAGE").average_type = "FACE_AREA"
        layout.operator(
            "mesh.average_normals", text="Corner Angle", icon="NORMAL_AVERAGE"
        ).average_type = "CORNER_ANGLE"


class VIEW3D_MT_edit_mesh_normals(Menu):
    bl_label = "Normals"

    def draw(self, _context):
        layout = self.layout

        layout.operator(
            "mesh.normals_make_consistent",
            text="Recalculate Outside",
            icon="RECALC_NORMALS",
        ).inside = False
        layout.operator(
            "mesh.normals_make_consistent",
            text="Recalculate Inside",
            icon="RECALC_NORMALS_INSIDE",
        ).inside = True
        layout.operator("mesh.flip_normals", text="Flip", icon="FLIP_NORMALS")

        layout.separator()

        layout.operator("mesh.set_normals_from_faces", text="Set from Faces", icon="SET_FROM_FACES")

        layout.operator_context = "INVOKE_REGION_WIN"
        layout.operator("transform.rotate_normal", text="Rotate", icon="NORMAL_ROTATE")
        layout.operator("mesh.point_normals", text="Point normals to target", icon="NORMAL_TARGET")

        layout.operator_context = "EXEC_REGION_WIN"
        layout.operator("mesh.merge_normals", text="Merge", icon="MERGE")
        layout.operator("mesh.split_normals", text="Split", icon="SPLIT")
        layout.menu(
            "VIEW3D_MT_edit_mesh_normals_average",
            text="Average",
            text_ctxt=i18n_contexts.id_mesh,
        )

        layout.separator()

        layout.operator("mesh.normals_tools", text="Copy Vectors", icon="COPYDOWN").mode = "COPY"
        layout.operator("mesh.normals_tools", text="Paste Vectors", icon="PASTEDOWN").mode = "PASTE"

        layout.operator("mesh.smooth_normals", text="Smooth Vectors", icon="NORMAL_SMOOTH")
        layout.operator("mesh.normals_tools", text="Reset Vectors", icon="RESET").mode = "RESET"

        layout.separator()

        layout.menu("VIEW3D_MT_edit_mesh_normals_select_strength")  # bfa - no icons for sub menus
        layout.menu("VIEW3D_MT_edit_mesh_normals_set_strength")  # bfa - no icons for sub menus
        layout.template_node_operator_asset_menu_items(catalog_path="Mesh/Normals")


class VIEW3D_MT_edit_mesh_shading(Menu):
    bl_label = "Shading"

    def draw(self, _context):
        layout = self.layout

        layout.operator("mesh.faces_shade_smooth", icon="SHADING_SMOOTH")
        layout.operator("mesh.faces_shade_flat", icon="SHADING_FLAT")

        layout.separator()

        layout.operator("mesh.mark_sharp", text="Smooth Edges", icon="SHADING_EDGE_SMOOTH").clear = True
        layout.operator("mesh.mark_sharp", text="Sharp Edges", icon="SHADING_EDGE_SHARP")

        layout.separator()

        props = layout.operator("mesh.mark_sharp", text="Smooth Vertices", icon="SHADING_VERT_SMOOTH")
        props.use_verts = True
        props.clear = True

        layout.operator("mesh.mark_sharp", text="Sharp Vertices", icon="SHADING_VERT_SHARP").use_verts = True
        layout.template_node_operator_asset_menu_items(catalog_path="Mesh/Shading")


class VIEW3D_MT_edit_mesh_weights(Menu):
    bl_label = "Weights"

    def draw(self, _context):
        layout = self.layout
        VIEW3D_MT_paint_weight.draw_generic(layout, is_editmode=True)
        layout.template_node_operator_asset_menu_items(catalog_path="Mesh/Weights")


class VIEW3D_MT_edit_mesh_clean(Menu):
    bl_label = "Clean Up"

    def draw(self, _context):
        layout = self.layout

        layout.operator("mesh.delete_loose", icon="DELETE")

        layout.separator()

        layout.operator("mesh.decimate", icon="DECIMATE")
        layout.operator("mesh.dissolve_degenerate", icon="DEGENERATE_DISSOLVE")
        layout.operator("mesh.face_make_planar", icon="MAKE_PLANAR")

        layout.separator()

        layout.operator("mesh.vert_connect_nonplanar", icon="SPLIT_NONPLANAR")
        layout.operator("mesh.vert_connect_concave", icon="SPLIT_CONCAVE")
        layout.operator("mesh.fill_holes", icon="FILL_HOLE")

        layout.template_node_operator_asset_menu_items(catalog_path="Mesh/Clean Up")


class VIEW3D_MT_edit_mesh_delete(Menu):
    bl_label = "Delete"

    def draw(self, _context):
        layout = self.layout

        layout.operator_enum("mesh.delete", "type")

        layout.separator()

        layout.operator("mesh.delete_edgeloop", text="Edge Loops", icon="DELETE")


# bfa menu
class VIEW3D_MT_edit_mesh_dissolve(Menu):
    bl_label = "Dissolve"

    def draw(self, context):
        layout = self.layout

        layout.operator("mesh.dissolve_verts", icon="DISSOLVE_VERTS")
        layout.operator("mesh.dissolve_edges", icon="DISSOLVE_EDGES")
        layout.operator("mesh.dissolve_faces", icon="DISSOLVE_FACES")

        layout.separator()

        layout.operator("mesh.dissolve_limited", icon="DISSOLVE_LIMITED")
        layout.operator("mesh.dissolve_mode", icon="DISSOLVE_SELECTION")

        layout.separator()

        layout.operator("mesh.edge_collapse", icon="EDGE_COLLAPSE")

        layout.template_node_operator_asset_menu_items(catalog_path="Mesh/Delete")


class VIEW3D_MT_edit_mesh_merge(Menu):
    bl_label = "Merge"

    def draw(self, _context):
        layout = self.layout

        layout.operator_enum("mesh.merge", "type")

        layout.separator()

        layout.operator("mesh.remove_doubles", text="By Distance", icon="REMOVE_DOUBLES")

        layout.template_node_operator_asset_menu_items(catalog_path="Mesh/Merge")


class VIEW3D_MT_edit_mesh_split(Menu):
    bl_label = "Split"

    def draw(self, _context):
        layout = self.layout

        layout.operator("mesh.split", text="Selection", icon="SPLIT")

        layout.separator()

        layout.operator_enum("mesh.edge_split", "type")

        layout.template_node_operator_asset_menu_items(catalog_path="Mesh/Split")


class VIEW3D_MT_edit_mesh_showhide(Menu):
    bl_label = "Show/Hide"

    def draw(self, context):
        layout = self.layout

        layout.operator("mesh.reveal", text="Show Hidden", icon="HIDE_OFF")
        layout.operator("mesh.hide", text="Hide Selected", icon="HIDE_ON").unselected = False
        layout.operator("mesh.hide", text="Hide Unselected", icon="HIDE_UNSELECTED").unselected = True


# bfa menu
class VIEW3D_MT_sculpt_grease_pencil_copy(Menu):
    bl_label = "Copy"

    def draw(self, _context):
        layout = self.layout

        layout.operator("gpencil.copy", text="Copy", icon="COPYDOWN")


class VIEW3D_MT_edit_greasepencil_delete(Menu):
    bl_label = "Delete"

    def draw(self, _context):
        layout = self.layout

        layout.operator("grease_pencil.delete", icon="DELETE")

        layout.separator()

        layout.operator(
            "grease_pencil.delete_frame",
            text="Delete Active Keyframe (Active Layer)",
            icon="DELETE",
        ).type = "ACTIVE_FRAME"  # BFA - redundant, in animation menu
        layout.operator(
            "grease_pencil.delete_frame",
            text="Delete Active Keyframes (All Layers)",
            icon="DELETE_ALL",
        ).type = "ALL_FRAMES"  # BFA - redundant, in animation menu


# Edit Curve
# draw_curve is used by VIEW3D_MT_edit_curve and VIEW3D_MT_edit_surface
def draw_curve(self, context):
    layout = self.layout

    edit_object = context.edit_object

    layout.menu("VIEW3D_MT_transform")
    layout.menu("VIEW3D_MT_mirror")
    layout.menu("VIEW3D_MT_snap")

    layout.separator()

    if edit_object.type == "SURFACE":
        layout.operator("curve.spin", icon="SPIN")
    layout.operator("curve.duplicate_move", text="Duplicate", icon="DUPLICATE")

    layout.separator()

    layout.operator("curve.split", icon="SPLIT")
    layout.operator("curve.separate", icon="SEPARATE")

    layout.separator()

    layout.operator("curve.cyclic_toggle", icon="TOGGLE_CYCLIC")
    if edit_object.type == "CURVE":
        layout.operator("curve.decimate", icon="DECIMATE")
        layout.operator_menu_enum("curve.spline_type_set", "type")

    layout.separator()

    # BFA - redundant operators, located exclusively in VIEW3D_MT_edit_curve_ctrlpoints

    layout.menu("VIEW3D_MT_edit_curve_showhide")

    layout.separator()

    # BFA - Put menu items in top-level, the same way as in the context menu
    layout.menu_contents("VIEW3D_MT_edit_curve_delete")
    if edit_object.type == "CURVE":
        layout.operator("curve.dissolve_verts", icon="DISSOLVE_VERTS")


class VIEW3D_MT_edit_curve(Menu):
    bl_label = "Curve"

    draw = draw_curve


class VIEW3D_MT_edit_curve_ctrlpoints(Menu):
    bl_label = "Control Points"

    def draw(self, context):
        layout = self.layout

        edit_object = context.edit_object

        if edit_object.type in {"CURVE", "SURFACE"}:
            layout.operator("curve.extrude_move", text="Extrude Curve", icon="EXTRUDE_REGION")
            layout.operator("curve.vertex_add", icon="EXTRUDE_REGION")

            layout.separator()

            layout.operator("curve.make_segment", icon="MAKE_CURVESEGMENT")

            layout.separator()

            if edit_object.type == "CURVE":
                layout.operator("transform.tilt", icon="TILT")
                layout.operator("curve.tilt_clear", icon="CLEAR_TILT")

                layout.separator()

                layout.operator("curve.normals_make_consistent", icon="RECALC_NORMALS")

                layout.separator()

            layout.operator("curve.smooth", icon="PARTICLEBRUSH_SMOOTH")
            if edit_object.type == "CURVE":
                layout.operator("curve.smooth_weight", icon="SMOOTH_WEIGHT")
                layout.operator("curve.smooth_radius", icon="SMOOTH_RADIUS")
                layout.operator("curve.smooth_tilt", icon="SMOOTH_TILT")

            layout.separator()

        layout.menu("VIEW3D_MT_hook")

        layout.separator()

        layout.operator("object.vertex_parent_set", icon="VERTEX_PARENT")


class VIEW3D_MT_edit_curve_segments(Menu):
    bl_label = "Segments"

    def draw(self, _context):
        layout = self.layout

        layout.operator("curve.subdivide", icon="SUBDIVIDE_EDGES")
        layout.operator("curve.switch_direction", icon="SWITCH_DIRECTION")


class VIEW3D_MT_edit_curve_clean(Menu):
    bl_label = "Clean Up"

    def draw(self, _context):
        layout = self.layout

        layout.operator("curve.decimate", icon="DECIMATE")


class VIEW3D_MT_edit_curve_context_menu(Menu):
    bl_label = "Curve"

    def draw(self, _context):
        # TODO(campbell): match mesh vertex menu.

        layout = self.layout

        layout.operator_context = "INVOKE_DEFAULT"

        # Add
        layout.operator("curve.subdivide", icon="SUBDIVIDE_EDGES")
        layout.operator("curve.extrude_move", text="Extrude Curve", icon="EXTRUDE_REGION")
        layout.operator("curve.make_segment", icon="MAKE_CURVESEGMENT")
        layout.operator("curve.duplicate_move", text="Duplicate", icon="DUPLICATE")

        layout.separator()

        # Transform
        layout.operator("transform.transform", text="Radius", icon="SHRINK_FATTEN").mode = "CURVE_SHRINKFATTEN"
        layout.operator("transform.tilt", icon="TILT")
        layout.operator("curve.tilt_clear", icon="CLEAR_TILT")
        layout.operator("curve.smooth", icon="PARTICLEBRUSH_SMOOTH")
        layout.operator("curve.smooth_tilt", icon="SMOOTH_TILT")
        layout.operator("curve.smooth_radius", icon="SMOOTH_RADIUS")

        layout.separator()

        layout.menu("VIEW3D_MT_mirror")
        layout.menu("VIEW3D_MT_snap")

        layout.separator()

        # Modify
        layout.operator_menu_enum("curve.spline_type_set", "type")
        layout.operator_menu_enum("curve.handle_type_set", "type")
        layout.operator("curve.cyclic_toggle", icon="TOGGLE_CYCLIC")
        layout.operator("curve.switch_direction", icon="SWITCH_DIRECTION")

        layout.separator()

        layout.operator("curve.normals_make_consistent", icon="RECALC_NORMALS")
        layout.operator("curve.spline_weight_set", icon="MOD_VERTEX_WEIGHT")
        layout.operator("curve.radius_set", icon="RADIUS")

        layout.separator()

        # Remove
        layout.operator("curve.split", icon="SPLIT")
        layout.operator("curve.decimate", icon="DECIMATE")
        layout.operator("curve.separate", icon="SEPARATE")
        layout.menu_contents("VIEW3D_MT_edit_curve_delete")  # BFA - Re-use same submenu used in "Curve" header menu
        layout.operator("curve.dissolve_verts", icon="DISSOLVE_VERTS")
        layout.separator()

        layout.menu("VIEW3D_MT_edit_curve_showhide")  # BFA - added to context menu


class VIEW3D_MT_edit_curve_delete(Menu):
    bl_label = "Delete"

    def draw(self, _context):
        layout = self.layout

        # BFA - Change label if menu is used as a popup
        if layout.operator_context == "EXEC_REGION_WIN":
            vertices_label = "Vertices"
            segment_label = "Segment"
        else:
            vertices_label = "Delete Vertices"
            segment_label = "Delete Segment"

        layout.operator("curve.delete", text=vertices_label, icon="DELETE").type = "VERT"
        layout.operator("curve.delete", text=segment_label, icon="DELETE").type = "SEGMENT"


class VIEW3D_MT_edit_curve_showhide(Menu):
    bl_label = "Show/Hide"

    def draw(self, context):
        layout = self.layout

        layout.operator("curve.reveal", text="Show Hidden", icon="HIDE_OFF")
        layout.operator("curve.hide", text="Hide Selected", icon="HIDE_ON").unselected = False
        layout.operator("curve.hide", text="Hide Unselected", icon="HIDE_UNSELECTED").unselected = True


class VIEW3D_MT_edit_surface(Menu):
    bl_label = "Surface"

    draw = draw_curve


class VIEW3D_MT_edit_font_chars(Menu):
    bl_label = "Special Characters"

    def draw(self, _context):
        layout = self.layout

        layout.operator("font.text_insert", text="Copyright \u00a9", icon="COPYRIGHT").text = "\u00a9"
        layout.operator("font.text_insert", text="Registered Trademark \u00ae", icon="TRADEMARK").text = "\u00ae"

        layout.separator()

        layout.operator("font.text_insert", text="Degree \u00b0", icon="DEGREE").text = "\u00b0"
        layout.operator("font.text_insert", text="Multiplication \u00d7", icon="MULTIPLICATION").text = "\u00d7"
        layout.operator("font.text_insert", text="Circle \u2022", icon="CIRCLE").text = "\u2022"

        layout.separator()

        layout.operator("font.text_insert", text="Superscript \u00b9", icon="SUPER_ONE").text = "\u00b9"
        layout.operator("font.text_insert", text="Superscript \u00b2", icon="SUPER_TWO").text = "\u00b2"
        layout.operator("font.text_insert", text="Superscript \u00b3", icon="SUPER_THREE").text = "\u00b3"

        layout.separator()

        layout.operator("font.text_insert", text="Guillemet \u00bb", icon="DOUBLE_RIGHT").text = "\u00bb"
        layout.operator("font.text_insert", text="Guillemet \u00ab", icon="DOUBLE_LEFT").text = "\u00ab"
        layout.operator("font.text_insert", text="Per Mille \u2030", icon="PROMILLE").text = "\u2030"

        layout.separator()

        layout.operator("font.text_insert", text="Euro \u20ac", icon="EURO").text = "\u20ac"
        layout.operator("font.text_insert", text="Florin \u0192", icon="DUTCH_FLORIN").text = "\u0192"
        layout.operator("font.text_insert", text="Pound \u00a3", icon="POUND").text = "\u00a3"
        layout.operator("font.text_insert", text="Yen \u00a5", icon="YEN").text = "\u00a5"

        layout.separator()

        layout.operator("font.text_insert", text="German Eszett \u00df", icon="GERMAN_S").text = "\u00df"
        layout.operator(
            "font.text_insert",
            text="Inverted Question Mark \u00bf",
            icon="SPANISH_QUESTION",
        ).text = "\u00bf"
        layout.operator(
            "font.text_insert",
            text="Inverted Exclamation Mark \u00a1",
            icon="SPANISH_EXCLAMATION",
        ).text = "\u00a1"


class VIEW3D_MT_edit_font_kerning(Menu):
    bl_label = "Kerning"

    def draw(self, context):
        layout = self.layout

        ob = context.active_object
        text = ob.data
        kerning = text.edit_format.kerning

        layout.operator("font.change_spacing", text="Decrease Kerning", icon="DECREASE_KERNING").delta = -1.0
        layout.operator("font.change_spacing", text="Increase Kerning", icon="INCREASE_KERNING").delta = 1.0
        layout.operator("font.change_spacing", text="Reset Kerning", icon="RESET").delta = -kerning


# bfa menu
class VIEW3D_MT_edit_font_move(Menu):
    bl_label = "Move Cursor"

    def draw(self, _context):
        layout = self.layout

        layout.operator_enum("font.move", "type")


class VIEW3D_MT_edit_font_delete(Menu):
    bl_label = "Delete"

    def draw(self, _context):
        layout = self.layout

        layout.operator("font.delete", text="Previous Character", icon="DELETE").type = "PREVIOUS_CHARACTER"
        layout.operator("font.delete", text="Next Character", icon="DELETE").type = "NEXT_CHARACTER"
        layout.operator("font.delete", text="Previous Word", icon="DELETE").type = "PREVIOUS_WORD"
        layout.operator("font.delete", text="Next Word", icon="DELETE").type = "NEXT_WORD"


class VIEW3D_MT_edit_font(Menu):
    bl_label = "Text"

    def draw(self, _context):
        layout = self.layout

        layout.operator("font.text_cut", text="Cut", icon="CUT")
        layout.operator("font.text_copy", text="Copy", icon="COPYDOWN")
        layout.operator("font.text_paste", text="Paste", icon="PASTEDOWN")

        layout.separator()

        layout.operator("font.text_paste_from_file", icon="PASTEDOWN")

        layout.separator()

        layout.operator("font.case_set", text="To Uppercase", icon="SET_UPPERCASE").case = "UPPER"
        layout.operator("font.case_set", text="To Lowercase", icon="SET_LOWERCASE").case = "LOWER"

        layout.separator()

        layout.operator("FONT_OT_text_insert_unicode", icon="UNICODE")
        layout.menu("VIEW3D_MT_edit_font_chars")
        layout.menu("VIEW3D_MT_edit_font_move")  # bfa menu

        layout.separator()

        layout.operator("font.style_toggle", text="Toggle Bold", icon="BOLD").style = "BOLD"
        layout.operator("font.style_toggle", text="Toggle Italic", icon="ITALIC").style = "ITALIC"
        layout.operator("font.style_toggle", text="Toggle Underline", icon="UNDERLINE").style = "UNDERLINE"
        layout.operator("font.style_toggle", text="Toggle Small Caps", icon="SMALL_CAPS").style = "SMALL_CAPS"

        layout.menu("VIEW3D_MT_edit_font_kerning")

        layout.separator()

        layout.menu("VIEW3D_MT_edit_font_delete")


class VIEW3D_MT_edit_font_context_menu(Menu):
    bl_label = "Text"

    def draw(self, _context):
        layout = self.layout

        layout.operator_context = "INVOKE_DEFAULT"

        layout.operator("font.text_cut", text="Cut", icon="CUT")
        layout.operator("font.text_copy", text="Copy", icon="COPYDOWN")
        layout.operator("font.text_paste", text="Paste", icon="PASTEDOWN")

        layout.separator()

        layout.operator("font.select_all", icon="SELECT_ALL")

        layout.separator()

        layout.menu("VIEW3D_MT_edit_font")


class VIEW3D_MT_edit_meta(Menu):
    bl_label = "Metaball"

    def draw(self, _context):
        layout = self.layout

        layout.menu("VIEW3D_MT_transform")
        layout.menu("VIEW3D_MT_mirror")
        layout.menu("VIEW3D_MT_snap")

        layout.separator()

        layout.operator("mball.duplicate_metaelems", text="Duplicate", icon="DUPLICATE")

        layout.separator()

        layout.menu("VIEW3D_MT_edit_meta_showhide")

        layout.operator_context = "EXEC_REGION_WIN"
        layout.operator("mball.delete_metaelems", text="Delete", icon="DELETE")


class VIEW3D_MT_edit_meta_showhide(Menu):
    bl_label = "Show/Hide"

    def draw(self, _context):
        layout = self.layout

        layout.operator("mball.reveal_metaelems", text="Show Hidden", icon="HIDE_OFF")
        layout.operator("mball.hide_metaelems", text="Hide Selected", icon="HIDE_ON").unselected = False
        layout.operator("mball.hide_metaelems", text="Hide Unselected", icon="HIDE_UNSELECTED").unselected = True


class VIEW3D_MT_edit_lattice(Menu):
    bl_label = "Lattice"

    def draw(self, _context):
        layout = self.layout

        layout.menu("VIEW3D_MT_transform")
        layout.menu("VIEW3D_MT_mirror")
        layout.menu("VIEW3D_MT_snap")
        layout.menu("VIEW3D_MT_edit_lattice_flip")  # bfa menu - blender uses enum

        layout.separator()

        layout.operator("lattice.make_regular", icon="MAKE_REGULAR")

        layout.menu("VIEW3D_MT_hook")

        layout.separator()

        layout.operator("object.vertex_parent_set", icon="VERTEX_PARENT")


# bfa menu - blender uses enum
class VIEW3D_MT_edit_lattice_flip(Menu):
    bl_label = "Flip"

    def draw(self, context):
        layout = self.layout

        layout.operator("lattice.flip", text=" U (X) axis", icon="FLIP_X").axis = "U"
        layout.operator("lattice.flip", text=" V (Y) axis", icon="FLIP_Y").axis = "V"
        layout.operator("lattice.flip", text=" W (Z) axis", icon="FLIP_Z").axis = "W"


class VIEW3D_MT_edit_armature(Menu):
    bl_label = "Armature"

    def draw(self, context):
        layout = self.layout

        edit_object = context.edit_object
        arm = edit_object.data

        layout.menu("VIEW3D_MT_transform_armature")
        layout.menu("VIEW3D_MT_mirror")
        layout.menu("VIEW3D_MT_snap")

        layout.separator()

        layout.menu("VIEW3D_MT_edit_armature_roll")

        layout.operator("transform.transform", text="Set Bone Roll", icon="SET_ROLL").mode = "BONE_ROLL"
        layout.operator("armature.roll_clear", text="Clear Bone Roll", icon="CLEAR_ROLL")

        layout.separator()

        layout.operator("armature.extrude_move", icon="EXTRUDE_REGION")
        layout.operator("armature.click_extrude", icon="EXTRUDE_REGION")

        if arm.use_mirror_x:
            layout.operator("armature.extrude_forked", icon="EXTRUDE_REGION")

        layout.operator("armature.duplicate_move", icon="DUPLICATE")
        layout.operator("armature.fill", icon="FILLBETWEEN")

        layout.separator()

        layout.operator("armature.split", icon="SPLIT")
        layout.operator("armature.separate", icon="SEPARATE")
        layout.operator("armature.symmetrize", icon="SYMMETRIZE")

        layout.separator()

        layout.operator("armature.subdivide", text="Subdivide", icon="SUBDIVIDE_EDGES")
        layout.operator(
            "armature.switch_direction",
            text="Switch Direction",
            icon="SWITCH_DIRECTION",
        )

        layout.separator()

        layout.menu("VIEW3D_MT_edit_armature_names")

        layout.separator()

        layout.operator_context = "INVOKE_DEFAULT"
        layout.operator(
            "armature.move_to_collection",
            text="Move to Bone Collection",
            icon="GROUP_BONE",
        )
        layout.menu("VIEW3D_MT_bone_collections")

        layout.separator()

        layout.operator_context = "EXEC_REGION_WIN"
        layout.operator("armature.parent_set", text="Make Parent", icon="PARENT_SET")
        layout.operator("armature.parent_clear", text="Clear Parent", icon="PARENT_CLEAR")

        layout.separator()

        layout.menu("VIEW3D_MT_bone_options_toggle", text="Bone Settings")
        layout.menu("VIEW3D_MT_armature_showhide")  # bfa - the new show hide menu with split tooltip

        layout.separator()

        layout.operator("armature.delete", icon="DELETE")
        layout.operator("armature.dissolve", icon="DELETE")


# BFA menu
class VIEW3D_MT_armature_showhide(Menu):
    bl_label = "Show/Hide"

    def draw(self, context):
        layout = self.layout

        layout.operator("armature.reveal", text="Show Hidden", icon="HIDE_OFF")
        layout.operator("armature.hide", text="Hide Selected", icon="HIDE_ON").unselected = False
        layout.operator("armature.hide", text="Hide Unselected", icon="HIDE_UNSELECTED").unselected = True


class VIEW3D_MT_armature_context_menu(Menu):
    bl_label = "Armature"

    def draw(self, context):
        layout = self.layout

        edit_object = context.edit_object
        arm = edit_object.data

        layout.operator_context = "INVOKE_REGION_WIN"

        # Add
        layout.operator("armature.subdivide", text="Subdivide", icon="SUBDIVIDE_EDGES")
        layout.operator("armature.duplicate_move", text="Duplicate", icon="DUPLICATE")
        layout.operator("armature.extrude_move", icon="EXTRUDE_REGION")
        if arm.use_mirror_x:
            layout.operator("armature.extrude_forked", icon="EXTRUDE_REGION")

        layout.separator()

        layout.operator("armature.fill", icon="FILLBETWEEN")

        layout.separator()

        # Modify
        layout.menu("VIEW3D_MT_mirror")
        layout.menu("VIEW3D_MT_snap")
        layout.operator(
            "armature.switch_direction",
            text="Switch Direction",
            icon="SWITCH_DIRECTION",
        )
        layout.operator("armature.symmetrize", icon="SYMMETRIZE")
        layout.menu("VIEW3D_MT_edit_armature_names")

        layout.separator()

        layout.operator("armature.parent_set", text="Make Parent", icon="PARENT_SET")
        layout.operator("armature.parent_clear", text="Clear Parent", icon="PARENT_CLEAR")

        layout.separator()

        # Remove
        layout.operator("armature.split", icon="SPLIT")
        layout.operator("armature.separate", icon="SEPARATE")

        layout.separator()

        layout.operator(
            "armature.move_to_collection",
            text="Move to Bone Collection",
            icon="GROUP_BONE",
        )  # BFA - added to context menu

        layout.separator()

        layout.menu("VIEW3D_MT_armature_showhide")  # BFA - added to context menu

        layout.separator()

        layout.operator("armature.dissolve", icon="DELETE")
        layout.operator("armature.delete", icon="DELETE")


class VIEW3D_MT_edit_armature_names(Menu):
    bl_label = "Names"

    def draw(self, _context):
        layout = self.layout

        layout.operator_context = "EXEC_REGION_WIN"
        layout.operator("armature.autoside_names", text="Auto-Name Left/Right", icon="RENAME_X").type = "XAXIS"
        layout.operator("armature.autoside_names", text="Auto-Name Front/Back", icon="RENAME_Y").type = "YAXIS"
        layout.operator("armature.autoside_names", text="Auto-Name Top/Bottom", icon="RENAME_Z").type = "ZAXIS"
        layout.operator("armature.flip_names", text="Flip Names", icon="FLIP")


class VIEW3D_MT_edit_armature_parent(Menu):
    bl_label = "Parent"
    bl_translation_context = i18n_contexts.operator_default

    def draw(self, _context):
        layout = self.layout

        layout.operator("armature.parent_set", text="Make", icon="PARENT_SET")
        layout.operator("armature.parent_clear", text="Clear", icon="PARENT_CLEAR")


class VIEW3D_MT_edit_armature_roll(Menu):
    bl_label = "Recalculate Bone Roll"

    def draw(self, _context):
        layout = self.layout

        layout.label(text="- Positive: -")
        layout.operator("armature.calculate_roll", text="Local + X Tangent", icon="ROLL_X_TANG_POS").type = "POS_X"
        layout.operator("armature.calculate_roll", text="Local + Z Tangent", icon="ROLL_Z_TANG_POS").type = "POS_Z"
        layout.operator("armature.calculate_roll", text="Global + X Axis", icon="ROLL_X_POS").type = "GLOBAL_POS_X"
        layout.operator("armature.calculate_roll", text="Global + Y Axis", icon="ROLL_Y_POS").type = "GLOBAL_POS_Y"
        layout.operator("armature.calculate_roll", text="Global + Z Axis", icon="ROLL_Z_POS").type = "GLOBAL_POS_Z"
        layout.label(text="- Negative: -")
        layout.operator("armature.calculate_roll", text="Local - X Tangent", icon="ROLL_X_TANG_NEG").type = "NEG_X"
        layout.operator("armature.calculate_roll", text="Local - Z Tangent", icon="ROLL_Z_TANG_NEG").type = "NEG_Z"
        layout.operator("armature.calculate_roll", text="Global - X Axis", icon="ROLL_X_NEG").type = "GLOBAL_NEG_X"
        layout.operator("armature.calculate_roll", text="Global - Y Axis", icon="ROLL_Y_NEG").type = "GLOBAL_NEG_Y"
        layout.operator("armature.calculate_roll", text="Global - Z Axis", icon="ROLL_Z_NEG").type = "GLOBAL_NEG_Z"
        layout.label(text="- Other: -")
        layout.operator("armature.calculate_roll", text="Active Bone", icon="BONE_DATA").type = "ACTIVE"
        layout.operator("armature.calculate_roll", text="View Axis", icon="MANIPUL").type = "VIEW"
        layout.operator("armature.calculate_roll", text="Cursor", icon="CURSOR").type = "CURSOR"


class VIEW3D_MT_edit_armature_delete(Menu):
    bl_label = "Delete"

    def draw(self, _context):
        layout = self.layout
        layout.operator_context = "EXEC_AREA"

        layout.operator("armature.delete", text="Bones", icon="DELETE")

        layout.separator()

        layout.operator("armature.dissolve", text="Dissolve Bones", icon="DELETE")


# BFA - menu
class VIEW3D_MT_edit_grease_pencil_arrange_strokes(Menu):
    bl_label = "Arrange Strokes"

    def draw(self, context):
        layout = self.layout

        layout.operator("grease_pencil.reorder", text="Bring Forward", icon="MOVE_UP").direction = "UP"
        layout.operator("grease_pencil.reorder", text="Send Backward", icon="MOVE_DOWN").direction = "DOWN"
        layout.operator("grease_pencil.reorder", text="Bring to Front", icon="MOVE_TO_TOP").direction = "TOP"
        layout.operator("grease_pencil.reorder", text="Send to Back", icon="MOVE_TO_BOTTOM").direction = "BOTTOM"


class VIEW3D_MT_weight_grease_pencil(Menu):
    bl_label = "Weights"

    def draw(self, _context):
        layout = self.layout

        layout.operator(
            "grease_pencil.vertex_group_normalize_all",
            text="Normalize All",
            icon="WEIGHT_NORMALIZE_ALL",
        )
        layout.operator(
            "grease_pencil.vertex_group_normalize",
            text="Normalize",
            icon="WEIGHT_NORMALIZE",
        )

        layout.separator()

        layout.operator("grease_pencil.weight_invert", text="Invert Weight", icon="WEIGHT_INVERT")
        layout.operator("grease_pencil.vertex_group_smooth", text="Smooth", icon="WEIGHT_SMOOTH")

        layout.separator()

        layout.operator("grease_pencil.weight_sample", text="Sample Weight", icon="EYEDROPPER")


class VIEW3D_MT_edit_greasepencil_animation(Menu):
    bl_label = "Animation"

    def draw(self, context):
        layout = self.layout
        layout.operator(
            "grease_pencil.insert_blank_frame",
            text="Insert Blank Keyframe (Active Layer)",
            icon="ADD",
        )
        layout.operator(
            "grease_pencil.insert_blank_frame",
            text="Insert Blank Keyframe (All Layers)",
            icon="ADD_ALL",
        ).all_layers = True

        layout.separator()
        layout.operator(
            "grease_pencil.frame_duplicate",
            text="Duplicate Active Keyframe (Active Layer)",
            icon="DUPLICATE",
        ).all = False
        layout.operator(
            "grease_pencil.frame_duplicate",
            text="Duplicate Active Keyframe (All Layers)",
            icon="DUPLICATE_ALL",
        ).all = True

        layout.separator()
        layout.operator(
            "grease_pencil.active_frame_delete",
            text="Delete Active Keyframe (Active Layer)",
            icon="DELETE",
        ).all = False
        layout.operator(
            "grease_pencil.active_frame_delete",
            text="Delete Active Keyframe (All Layers)",
            icon="DELETE_ALL",
        ).all = True


class VIEW3D_MT_edit_greasepencil_showhide(Menu):
    bl_label = "Show/Hide"

    def draw(self, _context):
        layout = self.layout

        layout.operator("grease_pencil.layer_reveal", text="Show All Layers", icon="HIDE_OFF")

        layout.separator()

        layout.operator("grease_pencil.layer_hide", text="Hide Active Layer", icon="HIDE_ON").unselected = False
        layout.operator(
            "grease_pencil.layer_hide",
            text="Hide Inactive Layers",
            icon="HIDE_UNSELECTED",
        ).unselected = True


class VIEW3D_MT_edit_greasepencil_cleanup(Menu):
    bl_label = "Clean Up"

    def draw(self, context):
        ob = context.object

        layout = self.layout

<<<<<<< HEAD
        layout.operator("grease_pencil.clean_loose", icon="DELETE_LOOSE")
        layout.operator("grease_pencil.frame_clean_duplicate", icon="DELETE_DUPLICATE")
=======
        layout.operator("grease_pencil.clean_loose", text="Clean Loose Points...")
        layout.operator("grease_pencil.frame_clean_duplicate")
>>>>>>> 85504da2

        if ob.mode == "EDIT":
            layout.operator("grease_pencil.stroke_merge_by_distance", text="Merge by Distance", icon="REMOVE_DOUBLES")

<<<<<<< HEAD
        layout.operator("grease_pencil.reproject", icon="REPROJECT")
        layout.operator("grease_pencil.remove_fill_guides", icon="REMOVE_GUIDES")
=======
        layout.operator("grease_pencil.reproject", text="Reproject Strokes...")
        layout.operator("grease_pencil.remove_fill_guides")
>>>>>>> 85504da2


class VIEW3D_MT_edit_greasepencil(Menu):
    bl_label = "Grease Pencil"

    def draw(self, _context):
        layout = self.layout
        layout.menu("VIEW3D_MT_transform")
        layout.menu("VIEW3D_MT_mirror")
        layout.menu("GREASE_PENCIL_MT_snap")

        layout.separator()

        layout.menu("GREASE_PENCIL_MT_layer_active", text="Active Layer")

        layout.separator()

        layout.menu("VIEW3D_MT_edit_greasepencil_animation", text="Animation")
        layout.operator(
            "grease_pencil.interpolate_sequence",
            text="Interpolate Sequence",
            icon="SEQUENCE",
        ).use_selection = True
        layout.operator("grease_pencil.duplicate_move", text="Duplicate", icon="DUPLICATE")

        layout.separator()
        layout.operator("grease_pencil.stroke_split", text="Split", icon="SPLIT")
        layout.separator()
        layout.operator("grease_pencil.copy", text="Copy", icon="COPYDOWN")
        layout.operator("grease_pencil.paste", text="Paste", icon="PASTEDOWN").type = "ACTIVE"
        layout.operator("grease_pencil.paste", text="Paste by Layer", icon="PASTEDOWN").type = "LAYER"

        layout.operator_menu_enum("grease_pencil.dissolve", "type")
        layout.menu("VIEW3D_MT_edit_greasepencil_delete")

        layout.separator()

        layout.menu("VIEW3D_MT_edit_greasepencil_cleanup")
        layout.menu("VIEW3D_MT_edit_greasepencil_showhide")

        layout.separator()
        layout.operator_menu_enum("grease_pencil.separate", "mode", text="Separate")

        layout.template_node_operator_asset_menu_items(catalog_path=self.bl_label)


class VIEW3D_MT_edit_greasepencil_stroke_simplify(Menu):
    bl_label = "Simplify Strokes"

    def draw(self, context):
        layout = self.layout

        layout.operator("grease_pencil.stroke_simplify", text="Fixed", icon="MOD_SIMPLIFY").mode = "FIXED"
        layout.operator("grease_pencil.stroke_simplify", text="Adaptive", icon="SIMPLIFY_ADAPTIVE").mode = "ADAPTIVE"
        layout.operator("grease_pencil.stroke_simplify", text="Sample", icon="SIMPLIFY_SAMPLE").mode = "SAMPLE"
        layout.operator("grease_pencil.stroke_simplify", text="Merge", icon="MERGE").mode = "MERGE"


class VIEW3D_MT_edit_greasepencil_stroke(Menu):
    bl_label = "Stroke"

    def draw(self, context):
        layout = self.layout

        tool_settings = context.tool_settings
        settings = tool_settings.gpencil_sculpt
        mode = tool_settings.gpencil_selectmode_edit  # bfa - the select mode for grease pencils

        layout.operator("grease_pencil.stroke_subdivide", text="Subdivide", icon="SUBDIVIDE_EDGES")
        layout.operator(
            "grease_pencil.stroke_subdivide_smooth",
            text="Subdivide and Smooth",
            icon="SUBDIVIDE_EDGES",
        )
        # bfa - not in stroke mode. It is greyed out for this mode, so hide.
        if mode != "STROKE":
            layout.menu("VIEW3D_MT_edit_greasepencil_stroke_simplify")
        layout.separator()

        layout.operator_menu_enum("grease_pencil.join_selection", "type", text="Join")

        layout.separator()
        layout.operator("grease_pencil.outline", text="Outline", icon="MOD_OUTLINE")
        layout.separator()

        layout.menu("GREASE_PENCIL_MT_move_to_layer")
        layout.menu("VIEW3D_MT_grease_pencil_assign_material")
        layout.operator("grease_pencil.set_active_material", icon="MATERIAL")
        layout.menu("VIEW3D_MT_edit_grease_pencil_arrange_strokes")  # BFA - menu

        layout.separator()

        layout.operator("grease_pencil.cyclical_set", text="Close", icon="TOGGLE_CLOSE").type = "CLOSE"
        layout.operator("grease_pencil.cyclical_set", text="Toggle Cyclic", icon="TOGGLE_CYCLIC").type = "TOGGLE"
        layout.operator_menu_enum("grease_pencil.caps_set", text="Set Caps", property="type")
        layout.operator("grease_pencil.stroke_switch_direction", icon="FLIP")
        if mode != "STROKE":
            layout.operator("grease_pencil.set_start_point", text="Set Start Point", icon="STARTPOINT")

        layout.separator()

        layout.operator(
            "grease_pencil.set_uniform_thickness",
            text="Normalize Thickness",
            icon="MOD_THICKNESS",
        )
        layout.operator(
            "grease_pencil.set_uniform_opacity",
            text="Normalize Opacity",
            icon="MOD_OPACITY",
        )

        layout.separator()

        layout.operator_menu_enum(
            "grease_pencil.convert_curve_type",
            text="Set Spline Type",
            property="type")  # BFA - made title consistent
        layout.operator("grease_pencil.set_curve_resolution", icon="SPLINE_RESOLUTION")

        layout.separator()

        layout.operator("grease_pencil.reset_uvs", icon="RESET")

        layout.template_node_operator_asset_menu_items(catalog_path=self.bl_label)


class VIEW3D_MT_edit_greasepencil_point(Menu):
    bl_label = "Point"

    def draw(self, _context):
        layout = self.layout

        context = bpy.context

        if context.scene.tool_settings.gpencil_selectmode_edit != "STROKE":
            layout.operator("grease_pencil.extrude_move", text="Extrude", icon="EXTRUDE_REGION")

        layout.separator()

        layout.operator("grease_pencil.stroke_smooth", text="Smooth", icon="PARTICLEBRUSH_SMOOTH")

        layout.separator()

        layout.menu("VIEW3D_MT_greasepencil_vertex_group")

        # layout.operator_menu_enum("grease_pencil.set_handle_type", property="type") # BFA - exposed to header
        layout.operator_menu_enum("grease_pencil.set_corner_type", property="corner_type")

        layout.template_node_operator_asset_menu_items(catalog_path=self.bl_label)


class VIEW3D_MT_edit_curves_add(Menu):
    bl_label = "Add"
    bl_translation_context = i18n_contexts.operator_default

    def draw(self, _context):
        layout = self.layout

        layout.operator("curves.add_bezier", text="Bézier", icon="CURVE_BEZCURVE")
        layout.operator("curves.add_circle", text="Circle", icon="CURVE_BEZCIRCLE")


class VIEW3D_MT_edit_curves(Menu):
    bl_label = "Curves"

    def draw(self, _context):
        layout = self.layout

        layout.menu("VIEW3D_MT_transform")
        layout.menu("VIEW3D_MT_mirror")
        layout.menu("VIEW3D_MT_snap")

        layout.separator()
        layout.operator("curves.duplicate_move", icon="DUPLICATE")

        layout.separator()
        layout.operator_menu_enum("curves.curve_type_set", text="Set Spline Type",
                                  property="type")  # BFA - made title consistent
        # layout.operator_menu_enum("curves.handle_type_set", "type") # BFA - hide, as already exposed in header
        layout.operator("curves.attribute_set", icon="NODE_ATTRIBUTE")
        layout.operator("curves.cyclic_toggle", icon="TOGGLE_CYCLIC")
        layout.template_node_operator_asset_menu_items(catalog_path=self.bl_label)

        layout.separator()

        layout.operator("curves.separate", icon="SEPARATE")
        layout.operator("curves.delete", icon="DELETE")


class VIEW3D_MT_edit_curves_control_points(Menu):
    bl_label = "Control Points"

    def draw(self, _context):
        layout = self.layout

        layout.operator("curves.extrude_move", icon="EXTRUDE_REGION")
        # layout.operator_menu_enum("curves.handle_type_set", "type") # BFA - exposed to header


class VIEW3D_MT_edit_curves_segments(Menu):
    bl_label = "Segments"

    def draw(self, _context):
        layout = self.layout

        layout.operator("curves.subdivide", icon="SUBDIVIDE_EDGES")
        layout.operator("curves.switch_direction", icon="SWITCH_DIRECTION")


class VIEW3D_MT_edit_curves_context_menu(Menu):
    bl_label = "Curves"

    def draw(self, _context):
        layout = self.layout

        layout.operator_context = "INVOKE_DEFAULT"

        # Additive Operators
        layout.operator("curves.subdivide", icon="SUBDIVIDE_EDGES")

        layout.separator()

        layout.operator("curves.extrude_move", icon="EXTRUDE_REGION")

        layout.separator()

        # Deform Operators
        layout.menu("VIEW3D_MT_mirror")
        layout.menu("VIEW3D_MT_snap")

        layout.separator()

        # Modify Flags
        layout.operator_menu_enum("curves.curve_type_set", text="Set Spline Type",
                                  property="type")  # BFA - made title consistent
        layout.operator_menu_enum("curves.handle_type_set", "type")
        layout.operator("curves.cyclic_toggle", icon="TOGGLE_CYCLIC")
        layout.operator("curves.switch_direction", icon="SWITCH_DIRECTION")

        layout.separator()

        # Removal Operators
        layout.operator("curves.separate", icon="SEPARATE")
        layout.operator("curves.delete", icon="DELETE")

        layout.separator()

        layout.operator("curves.split", icon='SPLIT')


class VIEW3D_MT_edit_pointcloud(Menu):
    bl_label = "Point Cloud"

    def draw(self, context):
        layout = self.layout
        layout.menu("VIEW3D_MT_transform")
        layout.separator()
        layout.operator("pointcloud.duplicate_move", icon="DUPLICATE")
        layout.separator()
        layout.operator("pointcloud.attribute_set", icon="NODE_ATTRIBUTE")
        layout.operator("pointcloud.delete", icon="DELETE")
        layout.operator("pointcloud.separate", icon="SEPARATE")
        layout.template_node_operator_asset_menu_items(catalog_path=self.bl_label)


class VIEW3D_MT_object_mode_pie(Menu):
    bl_label = "Mode"

    def draw(self, _context):
        layout = self.layout

        pie = layout.menu_pie()
        pie.operator_enum("object.mode_set", "mode")


class VIEW3D_MT_view_pie(Menu):
    bl_label = "View"
    bl_idname = "VIEW3D_MT_view_pie"

    def draw(self, _context):
        layout = self.layout

        pie = layout.menu_pie()
        # pie.operator_enum("view3d.view_axis", "type") #BFA - Opted to the
        # operators that contain consistenty iconography

        # 4 - LEFT
        pie.operator("view3d.view_axis", text="Left", icon="VIEW_LEFT").type = "LEFT"  # BFA - Icon changed
        # 6 - RIGHT
        pie.operator("view3d.view_axis", text="Right", icon="VIEW_RIGHT").type = "RIGHT"  # BFA - Icon changed
        # 2 - BOTTOM
        pie.operator("view3d.view_axis", text="Bottom", icon="VIEW_BOTTOM").type = "BOTTOM"  # BFA - Icon changed
        # 8 - TOP
        pie.operator("view3d.view_axis", text="Top", icon="VIEW_TOP").type = "TOP"  # BFA - Icon changed
        # 7 - TOP - LEFT
        pie.operator("view3d.view_axis", text="Back", icon="VIEW_BACK").type = "BACK"  # BFA - Icon Added
        # 9 - TOP - RIGHT
        pie.operator("view3d.view_axis", text="Front", icon="VIEW_FRONT").type = "FRONT"  # BFA - Icon Added

        # 1 - BOTTOM - LEFT
        pie.operator("view3d.view_camera", text="View Camera", icon="CAMERA_DATA")
        # 3 - BOTTOM - RIGHT
        pie.operator("view3d.view_selected", text="View Selected", icon="VIEW_SELECTED")


class VIEW3D_MT_transform_gizmo_pie(Menu):
    bl_label = "View"

    def draw(self, context):
        layout = self.layout

        pie = layout.menu_pie()
        # 1: Left
        pie.operator("view3d.transform_gizmo_set", text="Move", icon="TRANSFORM_MOVE").type = {"TRANSLATE"}
        # 2: Right
        pie.operator("view3d.transform_gizmo_set", text="Rotate", icon="TRANSFORM_ROTATE").type = {"ROTATE"}
        # 3: Down
        pie.operator("view3d.transform_gizmo_set", text="Scale", icon="TRANSFORM_SCALE").type = {"SCALE"}
        # 4: Up
        pie.prop(context.space_data, "show_gizmo", text="Show Gizmos", icon="GIZMO")
        # 5: Up/Left
        pie.operator("view3d.transform_gizmo_set", text="All", icon="GIZMO").type = {
            "TRANSLATE",
            "ROTATE",
            "SCALE",
        }


class VIEW3D_MT_shading_pie(Menu):
    bl_label = "Shading"

    def draw(self, context):
        layout = self.layout
        pie = layout.menu_pie()

        view = context.space_data

        pie.prop(view.shading, "type", expand=True)


class VIEW3D_MT_shading_ex_pie(Menu):
    bl_label = "Shading"

    def draw(self, context):
        layout = self.layout
        pie = layout.menu_pie()

        view = context.space_data

        pie.prop_enum(view.shading, "type", value="WIREFRAME")
        pie.prop_enum(view.shading, "type", value="SOLID")

        # Note this duplicates "view3d.toggle_xray" logic, so we can see the active item: #58661.
        if context.pose_object:
            pie.prop(view.overlay, "show_xray_bone", icon="XRAY")
        else:
            xray_active = (context.mode == "EDIT_MESH") or (view.shading.type in {"SOLID", "WIREFRAME"})
            if xray_active:
                sub = pie
            else:
                sub = pie.row()
                sub.active = False
            sub.prop(
                view.shading,
                "show_xray_wireframe" if (view.shading.type == "WIREFRAME") else "show_xray",
                text="Toggle X-Ray",
                icon="XRAY",
            )

        pie.prop(view.overlay, "show_overlays", text="Toggle Overlays", icon="OVERLAY")

        pie.prop_enum(view.shading, "type", value="MATERIAL")
        pie.prop_enum(view.shading, "type", value="RENDERED")


class VIEW3D_MT_pivot_pie(Menu):
    bl_label = "Pivot Point"

    def draw(self, context):
        layout = self.layout
        pie = layout.menu_pie()

        tool_settings = context.tool_settings
        obj = context.active_object
        mode = context.mode

        pie.prop_enum(tool_settings, "transform_pivot_point", value="BOUNDING_BOX_CENTER")
        pie.prop_enum(tool_settings, "transform_pivot_point", value="CURSOR")
        pie.prop_enum(tool_settings, "transform_pivot_point", value="INDIVIDUAL_ORIGINS")
        pie.prop_enum(tool_settings, "transform_pivot_point", value="MEDIAN_POINT")
        pie.prop_enum(tool_settings, "transform_pivot_point", value="ACTIVE_ELEMENT")
        if (obj is None) or (mode in {"OBJECT", "POSE", "WEIGHT_PAINT"}):
            pie.prop(tool_settings, "use_transform_pivot_point_align")
        if mode in {"EDIT_GPENCIL", "EDIT_GREASE_PENCIL"}:
            pie.prop(tool_settings.gpencil_sculpt, "use_scale_thickness")


class VIEW3D_MT_orientations_pie(Menu):
    bl_label = "Orientation"

    def draw(self, context):
        layout = self.layout
        pie = layout.menu_pie()
        scene = context.scene

        pie.prop(scene.transform_orientation_slots[0], "type", expand=True)


class VIEW3D_MT_snap_pie(Menu):
    bl_label = "Snap"

    def draw(self, _context):
        layout = self.layout
        pie = layout.menu_pie()

        pie.operator("view3d.snap_cursor_to_grid", text="Cursor to Grid", icon="CURSORTOGRID")
        pie.operator(
            "view3d.snap_selected_to_grid",
            text="Selection to Grid",
            icon="SELECTIONTOGRID",
        )
        pie.operator(
            "view3d.snap_cursor_to_selected",
            text="Cursor to Selected",
            icon="CURSORTOSELECTION",
        )
        pie.operator(
            "view3d.snap_selected_to_cursor",
            text="Selection to Cursor",
            icon="SELECTIONTOCURSOR",
        ).use_offset = False
        pie.operator(
            "view3d.snap_selected_to_cursor",
            text="Selection to Cursor (Keep Offset)",
            icon="SELECTIONTOCURSOROFFSET",
        ).use_offset = True
        pie.operator(
            "view3d.snap_selected_to_active",
            text="Selection to Active",
            icon="SELECTIONTOACTIVE",
        )
        pie.operator(
            "view3d.snap_cursor_to_center",
            text="Cursor to World Origin",
            icon="CURSORTOCENTER",
        )
        pie.operator(
            "view3d.snap_cursor_to_active",
            text="Cursor to Active",
            icon="CURSORTOACTIVE",
        )


class VIEW3D_MT_proportional_editing_falloff_pie(Menu):
    bl_label = "Proportional Editing Falloff"

    def draw(self, context):
        layout = self.layout
        pie = layout.menu_pie()

        tool_settings = context.scene.tool_settings

        pie.prop(tool_settings, "proportional_edit_falloff", expand=True)


class VIEW3D_MT_sculpt_mask_edit_pie(Menu):
    bl_label = "Mask Edit"

    def draw(self, _context):
        layout = self.layout
        pie = layout.menu_pie()

        props = pie.operator("paint.mask_flood_fill", text="Invert Mask", icon="INVERT_MASK")  # BFA - icon
        props.mode = "INVERT"
        props = pie.operator("paint.mask_flood_fill", text="Clear Mask", icon="CLEAR_MASK")  # BFA - icon
        props.mode = "VALUE"
        props.value = 0.0
        props = pie.operator("sculpt.mask_filter", text="Smooth Mask", icon="PARTICLEBRUSH_SMOOTH")  # BFA - icon
        props.filter_type = "SMOOTH"
        props = pie.operator("sculpt.mask_filter", text="Sharpen Mask", icon="SHARPEN")  # BFA - icon
        props.filter_type = "SHARPEN"
        props = pie.operator("sculpt.mask_filter", text="Grow Mask", icon="SELECTMORE")  # BFA - icon
        props.filter_type = "GROW"
        props = pie.operator("sculpt.mask_filter", text="Shrink Mask", icon="SELECTLESS")  # BFA - icon
        props.filter_type = "SHRINK"
        props = pie.operator("sculpt.mask_filter", text="Increase Contrast", icon="INC_CONTRAST")  # BFA - icon
        props.filter_type = "CONTRAST_INCREASE"
        props.auto_iteration_count = False
        props = pie.operator("sculpt.mask_filter", text="Decrease Contrast", icon="DEC_CONTRAST")  # BFA - icon
        props.filter_type = "CONTRAST_DECREASE"
        props.auto_iteration_count = False


class VIEW3D_MT_sculpt_automasking_pie(Menu):
    bl_label = "Automasking"

    def draw(self, context):
        layout = self.layout
        pie = layout.menu_pie()

        tool_settings = context.tool_settings
        sculpt = tool_settings.sculpt

        pie.prop(sculpt, "use_automasking_topology", text="Topology")
        pie.prop(sculpt, "use_automasking_face_sets", text="Face Sets")
        pie.prop(sculpt, "use_automasking_boundary_edges", text="Mesh Boundary")
        pie.prop(sculpt, "use_automasking_boundary_face_sets", text="Face Sets Boundary")
        pie.prop(sculpt, "use_automasking_cavity", text="Cavity")
        pie.prop(sculpt, "use_automasking_cavity_inverted", text="Cavity (Inverted)")
        pie.prop(sculpt, "use_automasking_start_normal", text="Area Normal")
        pie.prop(sculpt, "use_automasking_view_normal", text="View Normal")


class VIEW3D_MT_grease_pencil_sculpt_automasking_pie(Menu):
    bl_label = "Automasking"

    def draw(self, context):
        layout = self.layout
        pie = layout.menu_pie()

        tool_settings = context.tool_settings
        sculpt = tool_settings.gpencil_sculpt

        pie.prop(sculpt, "use_automasking_stroke", text="Stroke")
        pie.prop(sculpt, "use_automasking_layer_stroke", text="Layer")
        pie.prop(sculpt, "use_automasking_material_stroke", text="Material")
        pie.prop(sculpt, "use_automasking_layer_active", text="Active Layer")
        pie.prop(sculpt, "use_automasking_material_active", text="Active Material")


class VIEW3D_MT_sculpt_face_sets_edit_pie(Menu):
    bl_label = "Face Sets Edit"

    def draw(self, _context):
        layout = self.layout
        pie = layout.menu_pie()

        props = pie.operator("sculpt.face_sets_create", text="Face Set from Masked", icon="MOD_MASK")  # BFA - Icon
        props.mode = "MASKED"

        props = pie.operator("sculpt.face_sets_create", text="Face Set from Visible", icon="FILL_MASK")  # BFA - Icon
        props.mode = "VISIBLE"

        pie.operator("paint.visibility_invert", text="Invert Visible", icon="INVERT_MASK")  # BFA - Icon

        props = pie.operator("paint.hide_show_all", icon="HIDE_OFF")  # BFA - Icon
        props.action = "SHOW"


class VIEW3D_MT_wpaint_vgroup_lock_pie(Menu):
    bl_label = "Vertex Group Locks"

    def draw(self, _context):
        layout = self.layout
        pie = layout.menu_pie()

        # 1: Left
        props = pie.operator("object.vertex_group_lock", icon="LOCKED", text="Lock All")
        props.action, props.mask = "LOCK", "ALL"
        # 2: Right
        props = pie.operator("object.vertex_group_lock", icon="UNLOCKED", text="Unlock All")
        props.action, props.mask = "UNLOCK", "ALL"
        # 3: Down
        props = pie.operator("object.vertex_group_lock", icon="UNLOCKED", text="Unlock Selected")
        props.action, props.mask = "UNLOCK", "SELECTED"
        # 4: Up
        props = pie.operator("object.vertex_group_lock", icon="LOCKED", text="Lock Selected")
        props.action, props.mask = "LOCK", "SELECTED"
        # 5: Up/Left
        props = pie.operator("object.vertex_group_lock", icon="LOCKED", text="Lock Unselected")
        props.action, props.mask = "LOCK", "UNSELECTED"
        # 6: Up/Right
        props = pie.operator(
            "object.vertex_group_lock",
            text="Lock Only Selected",
            icon="RESTRICT_SELECT_OFF",
        )
        props.action, props.mask = "LOCK", "INVERT_UNSELECTED"
        # 7: Down/Left
        props = pie.operator(
            "object.vertex_group_lock",
            text="Lock Only Unselected",
            icon="RESTRICT_SELECT_ON",
        )
        props.action, props.mask = "UNLOCK", "INVERT_UNSELECTED"
        # 8: Down/Right
        props = pie.operator("object.vertex_group_lock", text="Invert Locks", icon="INVERSE")
        props.action, props.mask = "INVERT", "ALL"


# ********** Panel **********


class VIEW3D_PT_active_tool(Panel, ToolActivePanelHelper):
    bl_space_type = "VIEW_3D"
    bl_region_type = "UI"
    bl_category = "Tool"
    # See comment below.
    # bl_options = {'HIDE_HEADER'}

    # Don't show in properties editor.
    @classmethod
    def poll(cls, context):
        return context.area.type == "VIEW_3D"


# FIXME(campbell): remove this second panel once 'HIDE_HEADER' works with category tabs,
# Currently pinning allows ordering headerless panels below panels with headers.
class VIEW3D_PT_active_tool_duplicate(Panel, ToolActivePanelHelper):
    bl_space_type = "VIEW_3D"
    bl_region_type = "UI"
    bl_category = "Tool"
    bl_options = {"HIDE_HEADER"}

    # Only show in properties editor.
    @classmethod
    def poll(cls, context):
        return context.area.type != "VIEW_3D"


# BFA - heavily modified, careful
class VIEW3D_PT_view3d_properties(Panel):
    bl_space_type = "VIEW_3D"
    bl_region_type = "UI"
    bl_category = "View"
    bl_label = "View"
    bl_options = {"DEFAULT_CLOSED"}

    def draw(self, context):
        layout = self.layout

        view = context.space_data

        layout.use_property_split = True
        layout.use_property_decorate = False  # No animation.

        col = layout.column()

        subcol = col.column()
        subcol.active = bool(view.region_3d.view_perspective != "CAMERA" or view.region_quadviews)
        subcol.prop(view, "lens", text="Focal Length")

        subcol = col.column(align=True)
        subcol.prop(view, "clip_start", text="Clip Near")
        subcol.prop(view, "clip_end", text="Clip Far", text_ctxt=i18n_contexts.id_camera)

        subcol.separator()

        col = layout.column()

        subcol = col.column()
        subcol.use_property_split = False
        row = subcol.row()
        split = row.split(factor=0.65)
        split.prop(view, "use_local_camera")
        if view.use_local_camera:
            split.label(icon="DISCLOSURE_TRI_DOWN")
        else:
            split.label(icon="DISCLOSURE_TRI_RIGHT")

        if view.use_local_camera:
            row = subcol.row()
            row.use_property_split = True
            row.prop(view, "camera", text="")

        row = subcol.row(align=True)
        if view.region_3d.view_perspective == "CAMERA":
            row = subcol.row()
            subcol.prop(view.overlay, "show_camera_passepartout", text="Passepartout")

        subcol.use_property_split = False
        subcol.prop(view, "use_render_border")


# BFA - not used
# class VIEW3D_PT_view3d_lock(Panel):


# bfa panel
class VIEW3D_PT_view3d_properties_edit(Panel):
    bl_space_type = "VIEW_3D"
    bl_region_type = "UI"
    bl_category = "View"
    bl_label = "Edit"
    bl_options = {"DEFAULT_CLOSED"}

    def draw(self, context):
        layout = self.layout

        tool_settings = context.tool_settings
        layout.prop(tool_settings, "lock_object_mode")


# bfa panel
class VIEW3D_PT_view3d_camera_lock(Panel):
    bl_space_type = "VIEW_3D"
    bl_region_type = "UI"
    bl_category = "View"
    bl_label = "Camera Lock"
    bl_parent_id = "VIEW3D_PT_view3d_properties"

    def draw(self, context):
        layout = self.layout

        layout.use_property_split = True
        layout.use_property_decorate = False  # No animation.

        view = context.space_data

        col = layout.column(align=True)
        sub = col.column()
        sub.active = bool(view.region_3d.view_perspective != "CAMERA" or view.region_quadviews)

        sub.prop(view, "lock_object")
        lock_object = view.lock_object
        if lock_object:
            if lock_object.type == "ARMATURE":
                sub.prop_search(
                    view,
                    "lock_bone",
                    lock_object.data,
                    "edit_bones" if lock_object.mode == "EDIT" else "bones",
                    text="Bone",
                )
        else:
            col = layout.column(align=True)
            col.use_property_split = False
            col.prop(view, "lock_cursor", text="Lock To 3D Cursor")

        col.use_property_split = False
        col.prop(view, "lock_camera", text="Camera to View")
        col.prop(view.region_3d, "lock_rotation", text="Lock View Rotation")


class VIEW3D_PT_view3d_cursor(Panel):
    bl_space_type = "VIEW_3D"
    bl_region_type = "UI"
    bl_category = "View"
    bl_label = "3D Cursor"
    bl_options = {"DEFAULT_CLOSED"}

    def draw(self, context):
        layout = self.layout

        cursor = context.scene.cursor

        layout.use_property_split = True
        layout.use_property_decorate = False

        layout.column().prop(cursor, "location", text="Location")
        rotation_mode = cursor.rotation_mode
        if rotation_mode == "QUATERNION":
            layout.column().prop(cursor, "rotation_quaternion", text="Rotation")
        elif rotation_mode == "AXIS_ANGLE":
            layout.column().prop(cursor, "rotation_axis_angle", text="Rotation")
        else:
            layout.column().prop(cursor, "rotation_euler", text="Rotation")
        layout.prop(cursor, "rotation_mode", text="")


class VIEW3D_PT_collections(Panel):
    bl_space_type = "VIEW_3D"
    bl_region_type = "UI"
    bl_category = "View"
    bl_label = "Collections"
    bl_options = {"DEFAULT_CLOSED"}

    def _draw_collection(self, layout, view_layer, use_local_collections, collection, index):
        need_separator = index
        for child in collection.children:
            index += 1

            if child.exclude:
                continue

            if child.collection.hide_viewport:
                continue

            if need_separator:
                layout.separator()
                need_separator = False

            icon = "BLANK1"
            # has_objects = True
            if child.has_selected_objects(view_layer):
                icon = "LAYER_ACTIVE"
            elif child.has_objects():
                icon = "LAYER_USED"
            else:
                # has_objects = False
                pass

            row = layout.row()
            row.use_property_decorate = False
            sub = row.split(factor=0.98)
            subrow = sub.row()
            subrow.alignment = "LEFT"
            subrow.operator(
                "object.hide_collection",
                text=child.name,
                icon=icon,
                emboss=False,
            ).collection_index = index

            sub = row.split()
            subrow = sub.row(align=True)
            subrow.alignment = "RIGHT"
            if not use_local_collections:
                subrow.active = collection.is_visible  # Parent collection runtime visibility
                subrow.prop(child, "hide_viewport", text="", emboss=False)
            else:
                subrow.active = collection.visible_get()  # Parent collection runtime visibility
                icon = "HIDE_OFF" if child.visible_get() else "HIDE_ON"
                props = subrow.operator("object.hide_collection", text="", icon=icon, emboss=False)
                props.collection_index = index
                props.toggle = True

        for child in collection.children:
            index = self._draw_collection(layout, view_layer, use_local_collections, child, index)

        return index

    def draw(self, context):
        layout = self.layout
        layout.use_property_split = False

        view = context.space_data
        view_layer = context.view_layer

        layout.use_property_split = False
        layout.prop(view, "use_local_collections")
        layout.separator()

        # We pass index 0 here because the index is increased
        # so the first real index is 1
        # And we start with index as 1 because we skip the master collection
        self._draw_collection(
            layout,
            view_layer,
            view.use_local_collections,
            view_layer.layer_collection,
            0,
        )


class VIEW3D_PT_object_type_visibility(Panel):
    bl_space_type = "VIEW_3D"
    bl_region_type = "HEADER"
    bl_label = "Selectability & Visibility"
    bl_ui_units_x = 8

    # Allows derived classes to pass view data other than context.space_data.
    # This is used by the official VR add-on, which passes XrSessionSettings
    # since VR has a 3D view that only exists for the duration of the VR session.
    def draw_ex(self, _context, view, show_select):
        layout = self.layout
        layout.use_property_split = True
        layout.use_property_decorate = False

        layout.label(text="Selectability & Visibility")
        layout.separator()
        col = layout.column(align=True)

        attr_object_types = (
            ("mesh", "Mesh", "OUTLINER_OB_MESH"),
            ("curve", "Curve", "OUTLINER_OB_CURVE"),
            ("surf", "Surface", "OUTLINER_OB_SURFACE"),
            ("meta", "Meta", "OUTLINER_OB_META"),
            ("font", "Text", "OUTLINER_OB_FONT"),
            (None, None, None),
            ("curves", "Hair Curves", "HAIR_DATA"),
            ("pointcloud", "Point Cloud", "OUTLINER_OB_POINTCLOUD"),
            ("volume", "Volume", "OUTLINER_OB_VOLUME"),
            ("grease_pencil", "Grease Pencil", "OUTLINER_OB_GREASEPENCIL"),
            ("armature", "Armature", "OUTLINER_OB_ARMATURE"),
            (None, None, None),
            ("lattice", "Lattice", "OUTLINER_OB_LATTICE"),
            ("empty", "Empty", "OUTLINER_OB_EMPTY"),
            ("light", "Light", "OUTLINER_OB_LIGHT"),
            ("light_probe", "Light Probe", "OUTLINER_OB_LIGHTPROBE"),
            ("camera", "Camera", "OUTLINER_OB_CAMERA"),
            ("speaker", "Speaker", "OUTLINER_OB_SPEAKER"),
        )

        for attr, attr_name, attr_icon in attr_object_types:
            if attr is None:
                col.separator()
                continue

            attr_v = "show_object_viewport_" + attr
            icon_v = "HIDE_OFF" if getattr(view, attr_v) else "HIDE_ON"

            row = col.row(align=True)
            row.label(text=attr_name, icon=attr_icon)

            if show_select:
                attr_s = "show_object_select_" + attr
                icon_s = "RESTRICT_SELECT_OFF" if getattr(view, attr_s) else "RESTRICT_SELECT_ON"

                rowsub = row.row(align=True)
                rowsub.active = getattr(view, attr_v)
                rowsub.prop(view, attr_s, text="", icon=icon_s, emboss=False)

            row.prop(view, attr_v, text="", icon=icon_v, emboss=False)

    def draw(self, context):
        view = context.space_data
        self.draw_ex(context, view, True)


class VIEW3D_PT_shading(Panel):
    bl_space_type = "VIEW_3D"
    bl_region_type = "HEADER"
    bl_label = "Shading"
    bl_ui_units_x = 12

    @classmethod
    def get_shading(cls, context):
        # Get settings from 3D viewport or OpenGL render engine
        view = context.space_data
        if view.type == "VIEW_3D":
            return view.shading
        else:
            return context.scene.display.shading

    def draw(self, _context):
        layout = self.layout
        layout.label(text="Viewport Shading")


class VIEW3D_PT_shading_lighting(Panel):
    bl_space_type = "VIEW_3D"
    bl_region_type = "HEADER"
    bl_label = "Lighting"
    bl_parent_id = "VIEW3D_PT_shading"

    @classmethod
    def poll(cls, context):
        shading = VIEW3D_PT_shading.get_shading(context)
        if shading.type in {"SOLID", "MATERIAL"}:
            return True
        if shading.type == "RENDERED":
            engine = context.scene.render.engine
            if engine == "BLENDER_EEVEE":
                return True
        return False

    def draw(self, context):
        layout = self.layout
        shading = VIEW3D_PT_shading.get_shading(context)

        col = layout.column()
        split = col.split(factor=0.95)

        if shading.type == "SOLID":
            row = split.row()
            row.separator()
            row.prop(shading, "light", expand=True)
            col = split.column()

            split = layout.split(factor=0.95)
            col = split.column()
            sub = col.row()

            if shading.light == "STUDIO":
                prefs = context.preferences
                system = prefs.system

                if not system.use_studio_light_edit:
                    sub.scale_y = 0.6  # Smaller studio-light preview.
                    row = sub.row()
                    row.separator()
                    row.template_icon_view(shading, "studio_light", scale_popup=3.0)
                else:
                    row = sub.row()
                    row.separator()
                    row.prop(
                        system,
                        "use_studio_light_edit",
                        text="Disable Studio Light Edit",
                        icon="NONE",
                        toggle=True,
                    )

                col = split.column()
                col.operator("screen.userpref_show", emboss=False, text="", icon="PREFERENCES").section = "LIGHTS"

                split = layout.split(factor=0.95)
                col = split.column()

                row = col.row()
                row.separator()
                row.prop(
                    shading,
                    "use_world_space_lighting",
                    text="",
                    icon="WORLD",
                    toggle=True,
                )
                row = row.row()
                if shading.use_world_space_lighting:
                    row.prop(shading, "studiolight_rotate_z", text="Rotation")
                    col = split.column()  # to align properly with above

            elif shading.light == "MATCAP":
                sub.scale_y = 0.6  # smaller matcap preview
                row = sub.row()
                row.separator()
                row.template_icon_view(shading, "studio_light", scale_popup=3.0)

                col = split.column()
                col.operator("screen.userpref_show", emboss=False, text="", icon="PREFERENCES").section = "LIGHTS"
                col.operator(
                    "view3d.toggle_matcap_flip",
                    emboss=False,
                    text="",
                    icon="ARROW_LEFTRIGHT",
                )

        elif shading.type == "MATERIAL":
            row = col.row()
            row.separator()
            row.prop(shading, "use_scene_lights")
            row = col.row()
            row.separator()
            row.prop(shading, "use_scene_world")
            col = layout.column()
            split = col.split(factor=0.95)

            if not shading.use_scene_world:
                col = split.column()
                sub = col.row()
                sub.scale_y = 0.6
                row = sub.row()
                row.separator()
                row.template_icon_view(shading, "studio_light", scale_popup=3)

                col = split.column()
                col.operator("screen.userpref_show", emboss=False, text="", icon="PREFERENCES").section = "LIGHTS"

                split = layout.split(factor=0.95)
                col = split.column()

                row = col.row(align=True)
                row.prop(shading, "use_studiolight_view_rotation", text="", icon='WORLD', toggle=True)
                row = row.row(align=True)
                row.prop(shading, "studiolight_rotate_z", text="Rotation")

                row = col.row()
                row.separator()
                row.prop(shading, "studiolight_intensity")
                row = col.row()
                row.separator()
                row.prop(shading, "studiolight_background_alpha")
                row = col.row()
                row.separator()
                row.prop(shading, "studiolight_background_blur")
                col = split.column()  # to align properly with above

        elif shading.type == "RENDERED":
            row = col.row()
            row.separator()
            row.prop(shading, "use_scene_lights_render")
            row = col.row()
            row.separator()
            row.prop(shading, "use_scene_world_render")

            if not shading.use_scene_world_render:
                col = layout.column()
                split = col.split(factor=0.95)

                col = split.column()
                sub = col.row()
                sub.scale_y = 0.6
                row = sub.row()
                row.separator()
                row.template_icon_view(shading, "studio_light", scale_popup=3)

                col = split.column()
                col.operator("screen.userpref_show", emboss=False, text="", icon="PREFERENCES").section = "LIGHTS"

                split = layout.split(factor=0.95)
                col = split.column()
                row = col.row()
                row.separator()
                row.prop(shading, "studiolight_rotate_z", text="Rotation")
                row = col.row()
                row.separator()
                row.prop(shading, "studiolight_intensity")
                row = col.row()
                row.separator()
                row.prop(shading, "studiolight_background_alpha")
                row = col.row()
                row.separator()
                row.prop(shading, "studiolight_background_blur")
                col = split.column()  # to align properly with above
            else:
                row = col.row()
                row.separator()
                row.label(icon="DISCLOSURE_TRI_RIGHT")


class VIEW3D_PT_shading_color(Panel):
    bl_space_type = "VIEW_3D"
    bl_region_type = "HEADER"
    bl_label = "Wireframe Color"
    bl_parent_id = "VIEW3D_PT_shading"

    def _draw_color_type(self, context):
        layout = self.layout
        shading = VIEW3D_PT_shading.get_shading(context)

        layout.grid_flow(row_major=True, columns=3, align=True).prop(shading, "color_type", expand=True)
        if shading.color_type == "SINGLE":
            layout.row().prop(shading, "single_color", text="")

    def _draw_background_color(self, context):
        layout = self.layout
        shading = VIEW3D_PT_shading.get_shading(context)

        layout.row().label(text="Background")
        layout.row().prop(shading, "background_type", expand=True)
        if shading.background_type == "VIEWPORT":
            layout.row().prop(shading, "background_color", text="")

    def draw(self, context):
        layout = self.layout
        shading = VIEW3D_PT_shading.get_shading(context)

        self.layout.row().prop(shading, "wireframe_color_type", expand=True)
        self.layout.separator()

        if shading.type == "SOLID":
            layout.row().label(text="Object Color")
            self._draw_color_type(context)
            self.layout.separator()
            self._draw_background_color(context)
        elif shading.type == "WIREFRAME":
            self._draw_background_color(context)


class VIEW3D_PT_shading_options(Panel):
    bl_space_type = "VIEW_3D"
    bl_region_type = "HEADER"
    bl_label = "Options"
    bl_parent_id = "VIEW3D_PT_shading"

    @classmethod
    def poll(cls, context):
        shading = VIEW3D_PT_shading.get_shading(context)
        return shading.type in {"WIREFRAME", "SOLID"}

    def draw(self, context):
        layout = self.layout

        shading = VIEW3D_PT_shading.get_shading(context)

        col = layout.column()

        if shading.type == "SOLID":
            row = col.row()
            row.separator()
            row.prop(shading, "show_backface_culling")

        row = col.row()

        if shading.type == "WIREFRAME":
            split = layout.split()
            col = split.column()
            row = col.row()
            row.separator()
            row.prop(shading, "show_xray_wireframe")
            col = split.column()
            if shading.show_xray_wireframe:
                col.prop(shading, "xray_alpha_wireframe", text="")
            else:
                col.label(icon="DISCLOSURE_TRI_RIGHT")
        elif shading.type == "SOLID":
            xray_active = shading.show_xray and shading.xray_alpha != 1

            split = layout.split()
            col = split.column()
            col.use_property_split = False
            row = col.row()
            row.separator()
            row.prop(shading, "show_xray")
            col = split.column()
            if shading.show_xray:
                col.use_property_split = False
                col.prop(shading, "xray_alpha", text="")
            else:
                col.label(icon="DISCLOSURE_TRI_RIGHT")

            split = layout.split()
            split.active = not xray_active
            col = split.column()
            col.use_property_split = False
            row = col.row()
            row.separator()
            row.prop(shading, "show_shadows")
            col = split.column()
            if shading.show_shadows:
                col.use_property_split = False
                row = col.row(align=True)
                row.prop(shading, "shadow_intensity", text="")
                row.popover(
                    panel="VIEW3D_PT_shading_options_shadow",
                    icon="PREFERENCES",
                    text="",
                )
            else:
                col.label(icon="DISCLOSURE_TRI_RIGHT")

            split = layout.split()
            col = split.column()
            col.use_property_split = False
            row = col.row()
            if not xray_active:
                row.separator()
                row.prop(shading, "show_cavity")
                col = split.column()
                if shading.show_cavity:
                    col.prop(shading, "cavity_type", text="Type")
                else:
                    col.label(icon="DISCLOSURE_TRI_RIGHT")

            col = layout.column()

            if shading.show_cavity and not xray_active:
                if shading.cavity_type in {"WORLD", "BOTH"}:
                    row = col.row()
                    row.separator()
                    row.separator()
                    row.label(text="World Space")
                    row = col.row()
                    row.separator()
                    row.separator()
                    row.separator()
                    row.use_property_split = True
                    row.prop(shading, "cavity_ridge_factor", text="Ridge")
                    row = col.row()
                    row.separator()
                    row.separator()
                    row.separator()
                    row.use_property_split = True
                    row.prop(shading, "cavity_valley_factor", text="Valley")
                    row.popover(
                        panel="VIEW3D_PT_shading_options_ssao",
                        icon="PREFERENCES",
                        text="",
                    )

                if shading.cavity_type in {"SCREEN", "BOTH"}:
                    row = col.row()
                    row.separator()
                    row.separator()
                    row.label(text="Screen Space")
                    row = col.row()
                    row.separator()
                    row.separator()
                    row.separator()
                    row.use_property_split = True
                    row.prop(shading, "curvature_ridge_factor", text="Ridge")
                    row = col.row()
                    row.separator()
                    row.separator()
                    row.separator()
                    row.use_property_split = True
                    row.prop(shading, "curvature_valley_factor", text="Valley")

            row = col.row()
            if not xray_active:
                row.separator()
                row.prop(shading, "use_dof", text="Depth of Field")

        if shading.type in {"WIREFRAME", "SOLID"}:
            split = layout.split()
            col = split.column()
            row = col.row()
            row.separator()
            row.prop(shading, "show_object_outline")
            col = split.column()
            if shading.show_object_outline:
                col.prop(shading, "object_outline_color", text="")
            else:
                col.label(icon="DISCLOSURE_TRI_RIGHT")

        if shading.type == "SOLID":
            col = col.column()
            if shading.light in {"STUDIO", "MATCAP"}:
                studio_light = shading.selected_studio_light
                if (studio_light is not None) and studio_light.has_specular_highlight_pass:
                    row = layout.row()
                    row.separator()
                    row.prop(shading, "show_specular_highlight", text="Specular Lighting")


class VIEW3D_PT_shading_options_shadow(Panel):
    bl_label = "Shadow Settings"
    bl_space_type = "VIEW_3D"
    bl_region_type = "HEADER"
    bl_ui_units_x = 12

    def draw(self, context):
        layout = self.layout
        layout.use_property_split = True
        scene = context.scene

        col = layout.column()
        col.prop(scene.display, "light_direction", text="Direction")
        col.prop(scene.display, "shadow_shift", text="Offset")
        col.prop(scene.display, "shadow_focus", text="Focus")


class VIEW3D_PT_shading_options_ssao(Panel):
    bl_label = "SSAO Settings"
    bl_space_type = "VIEW_3D"
    bl_region_type = "HEADER"

    def draw(self, context):
        layout = self.layout
        layout.use_property_split = True
        scene = context.scene

        col = layout.column(align=True)
        col.prop(scene.display, "matcap_ssao_samples")
        col.prop(scene.display, "matcap_ssao_distance")
        col.prop(scene.display, "matcap_ssao_attenuation")


class VIEW3D_PT_shading_render_pass(Panel):
    bl_space_type = "VIEW_3D"
    bl_region_type = "HEADER"
    bl_label = "Render Pass"
    bl_parent_id = "VIEW3D_PT_shading"
    COMPAT_ENGINES = {"BLENDER_EEVEE"}

    @classmethod
    def poll(cls, context):
        return (context.space_data.shading.type == "MATERIAL") or (
            context.engine in cls.COMPAT_ENGINES and context.space_data.shading.type == "RENDERED"
        )

    def draw(self, context):
        shading = context.space_data.shading

        layout = self.layout
        row = layout.row()
        row.separator()
        row.prop(shading, "render_pass", text="")


class VIEW3D_PT_shading_compositor(Panel):
    bl_space_type = "VIEW_3D"
    bl_region_type = "HEADER"
    bl_label = "Compositor"
    bl_parent_id = "VIEW3D_PT_shading"
    bl_order = 10

    @classmethod
    def poll(cls, context):
        return context.space_data.shading.type in {"MATERIAL", "RENDERED"}

    def draw(self, context):
        shading = context.space_data.shading
        row = self.layout.row()
        row.prop(shading, "use_compositor", expand=True)


class VIEW3D_PT_gizmo_display(Panel):
    bl_space_type = "VIEW_3D"
    bl_region_type = "HEADER"
    bl_label = "Gizmos"
    bl_ui_units_x = 12  # BFA - wider

    def draw(self, context):
        layout = self.layout

        scene = context.scene
        view = context.space_data

        prefs = context.preferences
        prefsview = prefs.view

        col = layout.column()
        col.label(text="Viewport Gizmos")
        col.separator()

        col.active = view.show_gizmo
        colsub = col.column()
        # BFA - these are shown below to float left under a label
        # colsub.prop(view, "show_gizmo_navigate", text="Navigate")
        # colsub.prop(view, "show_gizmo_tool", text="Active Tools")
        # colsub.prop(view, "show_gizmo_modifier", text="Active Modifier")
        # colsub.prop(view, "show_gizmo_context", text="Active Object")

        row = colsub.row()
        row.separator()
        row.prop(view, "show_gizmo_navigate", text="Navigate")

        # BFA - these are shown below with a conditional display
        # col = layout.column()
        # col.active = view.show_gizmo and view.show_gizmo_context
        # col.label(text="Object Gizmos")
        # col.prop(scene.transform_orientation_slots[1], "type", text="")
        # col.prop(view, "show_gizmo_object_translate", text="Move", text_ctxt=i18n_contexts.operator_default)
        # col.prop(view, "show_gizmo_object_rotate", text="Rotate", text_ctxt=i18n_contexts.operator_default)
        # col.prop(view, "show_gizmo_object_scale", text="Scale", text_ctxt=i18n_contexts.operator_default)

        row = colsub.row()
        row.separator()
        row.prop(view, "show_gizmo_tool", text="Active Tools")
        row = colsub.row()
        row.separator()
        row.prop(view, "show_gizmo_modifier", text="Active Modifier")

        split = col.split()
        row = split.row()
        row.separator()
        row.prop(view, "show_gizmo_context", text="Active Object")

        row = split.row(align=True)
        if not view.show_gizmo_context:
            row.label(icon="DISCLOSURE_TRI_RIGHT")
        else:
            row.label(icon="DISCLOSURE_TRI_DOWN")
            split = col.split()
            row = split.row()
            row.separator()

            col = layout.column(align=True)
            if view.show_gizmo and view.show_gizmo_context:
                col.label(text="Object Gizmos")
                row = col.row()
                row.separator()
                row.prop(scene.transform_orientation_slots[1], "type", text="")
                row = col.row()
                row.separator()
                row.prop(
                    view,
                    "show_gizmo_object_translate",
                    text="Move",
                    text_ctxt=i18n_contexts.operator_default,
                )  # BFA
                row = col.row()
                row.separator()
                row.prop(
                    view,
                    "show_gizmo_object_rotate",
                    text="Rotate",
                    text_ctxt=i18n_contexts.operator_default,
                )  # BFA
                row = col.row()
                row.separator()
                row.prop(
                    view,
                    "show_gizmo_object_scale",
                    text="Scale",
                    text_ctxt=i18n_contexts.operator_default,
                )  # BFA

        # Match order of object type visibility
        col = layout.column(align=True)
        col.active = view.show_gizmo
        col.label(text="Empty")
        row = col.row()
        row.separator()
        row.prop(view, "show_gizmo_empty_image", text="Image")
        row = col.row()
        row.separator()
        row.prop(view, "show_gizmo_empty_force_field", text="Force Field")

        col.label(text="Light")
        row = col.row()
        row.separator()
        row.prop(view, "show_gizmo_light_size", text="Size")
        row = col.row()
        row.separator()
        row.prop(view, "show_gizmo_light_look_at", text="Look At")

        col.label(text="Camera")
        row = col.row()
        row.separator()
        row.prop(view, "show_gizmo_camera_lens", text="Lens")
        row = col.row()
        row.separator()
        row.prop(view, "show_gizmo_camera_dof_distance", text="Focus Distance")


class VIEW3D_PT_overlay(Panel):
    bl_space_type = "VIEW_3D"
    bl_region_type = "HEADER"
    bl_label = "Overlays"
    bl_ui_units_x = 14

    def draw(self, _context):
        layout = self.layout
        layout.label(text="Viewport Overlays")


class VIEW3D_PT_overlay_guides(Panel):
    bl_space_type = "VIEW_3D"
    bl_region_type = "HEADER"
    bl_parent_id = "VIEW3D_PT_overlay"
    bl_label = "Guides"

    def draw(self, context):
        layout = self.layout

        view = context.space_data
        scene = context.scene

        overlay = view.overlay
        shading = view.shading
        display_all = overlay.show_overlays

        col = layout.column()
        col.active = display_all

        split = col.split()
        sub = split.column()

        split = col.split()
        col = split.column()
        col.use_property_split = False
        col.prop(overlay, "show_ortho_grid")
        col = split.column()

        if overlay.show_ortho_grid:
            col.prop(
                overlay,
                "show_floor",
                text="Floor",
                text_ctxt=i18n_contexts.editor_view3d,
            )
        else:
            col.label(icon="DISCLOSURE_TRI_RIGHT")

        if overlay.show_ortho_grid:
            col = layout.column(heading="Axes", align=False)

            row = col.row()
            row.use_property_split = True
            row.use_property_decorate = False
            row.separator()
            row.prop(overlay, "show_axis_x", text="X", toggle=True)
            row.prop(overlay, "show_axis_y", text="Y", toggle=True)
            row.prop(overlay, "show_axis_z", text="Z", toggle=True)

            if overlay.show_floor:
                col = layout.column()
                col.use_property_split = True
                col.use_property_decorate = False
                row = col.row()
                row.separator()
                row.prop(overlay, "grid_scale", text="Grid Scale")
                if scene.unit_settings.system == "NONE":
                    col = layout.column()
                    col.use_property_split = True
                    col.use_property_decorate = False
                    row = col.row()
                    row.separator()
                    row.prop(overlay, "grid_subdivisions", text="Subdivisions")

        layout.separator()

        layout.label(text="Options")

        # bfa - indent the Options group, matching other panels.
        col = layout.column(align=True)
        col.active = display_all
        split = col.split()
        sub = split.column(align=True)

        row = sub.row()
        row.separator()
        row.prop(overlay, "show_cursor", text="3D Cursor")
        row.prop(overlay, "show_annotation", text="Annotations")

        row = sub.row()
        row.separator()
        row.prop(overlay, "show_stats", text="Statistics")
        row.prop(overlay, "show_text", text="Text Info")

        # bfa - Camera and HDRi Preview options placed at the bottom,
        # since they're only relevant in specific view modes.
        if view.region_3d.view_perspective == "CAMERA" or shading.type == "MATERIAL":
            row = sub.row()
            row.separator()

        if view.region_3d.view_perspective == "CAMERA":
            row.prop(overlay, "show_camera_guides", text="Camera Guides")

        if shading.type == "MATERIAL":
            row = row if view.region_3d.view_perspective != "CAMERA" else row.row()
            row.active = shading.render_pass == "COMBINED"
            row.prop(overlay, "show_look_dev")


class VIEW3D_PT_overlay_text(Panel):
    bl_space_type = 'VIEW_3D'
    bl_region_type = 'HEADER'
    bl_parent_id = "VIEW3D_PT_overlay"
    bl_label = "Text"

    def draw(self, context):
        layout = self.layout

        view = context.space_data
        overlay = view.overlay

        split = layout.split()
        sub = split.column(align=True)
        sub.prop(overlay, "show_text", text="General Info")
        sub.prop(overlay, "show_stats", text="Statistics")

        sub = split.column(align=True)
        sub.prop(overlay, "show_performance", text="Performance")


class VIEW3D_PT_overlay_object(Panel):
    bl_space_type = "VIEW_3D"
    bl_region_type = "HEADER"
    bl_parent_id = "VIEW3D_PT_overlay"
    bl_label = "Objects"

    def draw(self, context):
        layout = self.layout
        view = context.space_data
        overlay = view.overlay
        display_all = overlay.show_overlays
        mode = context.mode

        col = layout.column(align=True)
        col.active = display_all

        split = col.split()

        sub = split.column(align=True)
        row = sub.row()
        row.separator()
        row.prop(overlay, "show_extras", text="Extras")

        row = sub.row()
        row.separator()
        row.active = overlay.show_extras
        row.prop(overlay, "show_light_colors")

        row = sub.row()
        row.separator()
        row.prop(overlay, "show_relationship_lines")
        row = sub.row()
        row.separator()
        row.prop(overlay, "show_outline_selected")

        sub = split.column(align=True)
        sub.prop(overlay, "show_bones", text="Bones")
        sub.prop(overlay, "show_motion_paths")

        can_show_object_origins = mode not in {
            'PAINT_TEXTURE',
            'PAINT_2D',
            'SCULPT',
            'PAINT_VERTEX',
            'PAINT_WEIGHT',
            'SCULPT_CURVES',
            'PAINT_GREASE_PENCIL',
            'VERTEX_GREASE_PENCIL',
            'WEIGHT_GREASE_PENCIL',
            'SCULPT_GREASE_PENCIL',
        }
        split = col.split()
        col = split.column()
        col.use_property_split = False
        row = col.row()
        row.separator()
        if can_show_object_origins:
            row.prop(overlay, "show_object_origins", text="Origins")
        col = split.column()
        if can_show_object_origins and overlay.show_object_origins:
            col.prop(overlay, "show_object_origins_all", text="Origins (All)")
        else:
            col.label(icon="DISCLOSURE_TRI_RIGHT")


class VIEW3D_PT_overlay_geometry(Panel):
    bl_space_type = "VIEW_3D"
    bl_region_type = "HEADER"
    bl_parent_id = "VIEW3D_PT_overlay"
    bl_label = "Geometry"

    def draw(self, context):
        layout = self.layout
        view = context.space_data
        overlay = view.overlay
        display_all = overlay.show_overlays
        is_wireframes = view.shading.type == "WIREFRAME"

        col = layout.column(align=True)
        col.active = display_all
        split = col.split()
        row = split.row()
        row.separator()
        row.prop(overlay, "show_wireframes")

        row = split.row(align=True)
        if overlay.show_wireframes or is_wireframes:
            row.prop(overlay, "wireframe_threshold", text="")
            row.prop(overlay, "wireframe_opacity", text="Opacity")
        else:
            row.label(icon="DISCLOSURE_TRI_RIGHT")

        row = col.row()
        row.separator()
        row.prop(overlay, "show_face_orientation")

        # These properties should be always available in the UI for all modes
        # other than Object.
        # Even when the Fade Inactive Geometry overlay is not affecting the
        # current active object depending on its mode, it will always affect
        # the rest of the scene.
        if context.mode != "OBJECT":
            col = layout.column(align=True)
            col.active = display_all
            split = col.split()
            row = split.row()
            row.separator()
            row.prop(overlay, "show_fade_inactive")

            row = split.row(align=True)
            if overlay.show_fade_inactive:
                row.prop(overlay, "fade_inactive_alpha", text="")
            else:
                row.label(icon="DISCLOSURE_TRI_RIGHT")

        # sub.prop(overlay, "show_onion_skins")


class VIEW3D_PT_overlay_viewer_node(Panel):
    bl_space_type = "VIEW_3D"
    bl_region_type = "HEADER"
    bl_parent_id = "VIEW3D_PT_overlay"
    bl_label = "Viewer Node"

    # BFA - We modified this method
    def draw(self, context):
        layout = self.layout
        view = context.space_data
        if not view.show_viewer:
            layout.label(text="Viewer Nodes Overlay Is Disabled", icon="ERROR")
            return

        overlay = view.overlay
        display_all = overlay.show_overlays
        col = layout.column(align=True)
        col.active = display_all
        split = col.split()
        row = split.row()
        row.separator()
        row.prop(overlay, "show_viewer_attribute", text="Color Overlay")

        row = split.row(align=True)
        if not overlay.show_viewer_attribute:
            row.label(icon="DISCLOSURE_TRI_RIGHT")
        else:
            row.label(icon="DISCLOSURE_TRI_DOWN")
            split = col.split()
            row = split.row()
            row.separator()
            col2 = row.column()
            split = col2.split()
            row = split.row()
            row.separator()
            row.use_property_split = True
            row.prop(overlay, "viewer_attribute_opacity", text="Opacity")

        split = col.split()
        row = split.row()
        row.separator()
        row.prop(overlay, "show_viewer_text", text="Attribute Text Overlay")  # BFA - made explicit


class VIEW3D_PT_overlay_motion_tracking(Panel):
    bl_space_type = "VIEW_3D"
    bl_region_type = "HEADER"
    bl_parent_id = "VIEW3D_PT_overlay"
    bl_label = "Motion Tracking"

    def draw_header(self, context):
        layout = self.layout
        view = context.space_data
        overlay = view.overlay
        display_all = overlay.show_overlays
        layout.active = display_all

        row = layout.row()
        split = row.split()
        split.prop(view, "show_reconstruction", text=self.bl_label)
        if view.show_reconstruction:
            split.label(icon="DISCLOSURE_TRI_DOWN")
        else:
            split.label(icon="DISCLOSURE_TRI_RIGHT")

    def draw(self, context):
        layout = self.layout
        view = context.space_data
        overlay = view.overlay
        display_all = overlay.show_overlays

        col = layout.column()
        col.active = display_all

        if view.show_reconstruction:
            split = col.split()

            sub = split.column(align=True)
            row = sub.row()
            row.separator()
            row.prop(view, "show_camera_path", text="Camera Path")

            sub = split.column()
            sub.prop(view, "show_bundle_names", text="Marker Names")

            col = layout.column()
            col.active = display_all
            col.label(text="Tracks")
            row = col.row(align=True)
            row.separator()
            row.prop(view, "tracks_display_type", text="")
            row.prop(view, "tracks_display_size", text="Size")


class VIEW3D_PT_overlay_edit_mesh(Panel):
    bl_space_type = "VIEW_3D"
    bl_region_type = "HEADER"
    bl_label = "Mesh Edit Mode"
    bl_ui_units_x = 14

    @classmethod
    def poll(cls, context):
        return context.mode == "EDIT_MESH"

    def draw(self, context):
        layout = self.layout
        layout.label(text="Mesh Edit Mode Overlays")

        view = context.space_data
        shading = view.shading
        overlay = view.overlay
        display_all = overlay.show_overlays

        is_any_solid_shading = not (shading.show_xray or (shading.type == "WIREFRAME"))

        col = layout.column()
        col.active = display_all

        split = col.split()  # BFA - our layout
        sub = split.column()  # BFA - our layout
        row = sub.row()  # BFA - our layout
        row = col.row(align=True)
        row.separator()  # BFA - our layout
        row.prop(overlay, "show_edge_bevel_weight", text="Bevel", icon="EDGE_BEVEL", toggle=True)
        row.prop(overlay, "show_edge_crease", text="Crease", icon="EDGE_CREASE", toggle=True)
        row.prop(overlay, "show_edge_seams", text="Seam", icon="EDGE_SEAM", toggle=True)
        row.prop(
            overlay,
            "show_edge_sharp",
            text="Sharp",
            icon="EDGE_SHARP",
            text_ctxt=i18n_contexts.plural,
            toggle=True,
        )

        col.separator()
        row = col.row()  # BFA - our layout
        row.separator()
        row.prop(overlay, "show_faces", text="Faces")
        row.active = is_any_solid_shading
        row.prop(overlay, "show_face_center", text="Center")  # BFA - our layout

        row = col.row()  # BFA - our layout
        row.separator()
        row.prop(overlay, "show_extra_indices", text="Indices")


class VIEW3D_PT_overlay_edit_mesh_shading(Panel):
    bl_space_type = "VIEW_3D"
    bl_region_type = "HEADER"
    bl_parent_id = "VIEW3D_PT_overlay_edit_mesh"
    bl_label = "Shading"

    @classmethod
    def poll(cls, context):
        return context.mode == "EDIT_MESH"

    def draw(self, context):
        layout = self.layout

        view = context.space_data
        shading = view.shading
        overlay = view.overlay
        tool_settings = context.tool_settings
        display_all = overlay.show_overlays
        statvis = tool_settings.statvis

        col = layout.column()
        col.active = display_all

        row = col.row()
        row.separator()
        split = row.split(factor=0.55)
        split.prop(overlay, "show_retopology", text="Retopology")
        if overlay.show_retopology:
            split.prop(overlay, "retopology_offset", text="")
        else:
            split.label(icon="DISCLOSURE_TRI_RIGHT")

        row = col.row()
        row.separator()
        split = row.split(factor=0.55)
        split.prop(overlay, "show_weight", text="Vertex Group Weights")
        if overlay.show_weight:
            split.label(icon="DISCLOSURE_TRI_DOWN")
        else:
            split.label(icon="DISCLOSURE_TRI_RIGHT")

        if overlay.show_weight:
            row = col.row()
            row.separator()
            row.separator()
            row.use_property_split = True
            row.prop(tool_settings, "vertex_group_user", text="Zero Weights", expand=True)

        if shading.type == "WIREFRAME":
            xray = shading.show_xray_wireframe and shading.xray_alpha_wireframe < 1.0
        elif shading.type == "SOLID":
            xray = shading.show_xray and shading.xray_alpha < 1.0
        else:
            xray = False
        statvis_active = not xray
        row = col.row()
        row.active = statvis_active
        row.separator()
        split = row.split(factor=0.55)
        split.prop(overlay, "show_statvis", text="Mesh Analysis")
        if overlay.show_statvis:
            split.label(icon="DISCLOSURE_TRI_DOWN")
        else:
            split.label(icon="DISCLOSURE_TRI_RIGHT")

        if overlay.show_statvis:
            col = col.column()
            col.active = statvis_active

            sub = col.split()
            row = sub.row()
            row.separator()
            row.separator()
            row.use_property_split = True
            row.prop(statvis, "type", text="Type")

            statvis_type = statvis.type
            if statvis_type == "OVERHANG":
                row = col.row(align=True)
                row.separator()
                row.prop(statvis, "overhang_min", text="Minimum")
                row.prop(statvis, "overhang_max", text="Maximum")
                row = col.row(align=True)
                row.separator()
                row.row().prop(statvis, "overhang_axis", expand=True)
            elif statvis_type == "THICKNESS":
                row = col.row(align=True)
                row.separator()
                row.prop(statvis, "thickness_min", text="Minimum")
                row.prop(statvis, "thickness_max", text="Maximum")
                col.prop(statvis, "thickness_samples")
            elif statvis_type == "INTERSECT":
                pass
            elif statvis_type == "DISTORT":
                row = col.row(align=True)
                row.separator()
                row.prop(statvis, "distort_min", text="Minimum")
                row.prop(statvis, "distort_max", text="Maximum")
            elif statvis_type == "SHARP":
                row = col.row(align=True)
                row.separator()
                row.prop(statvis, "sharp_min", text="Minimum")
                row.prop(statvis, "sharp_max", text="Maximum")


class VIEW3D_PT_overlay_edit_mesh_measurement(Panel):
    bl_space_type = "VIEW_3D"
    bl_region_type = "HEADER"
    bl_parent_id = "VIEW3D_PT_overlay_edit_mesh"
    bl_label = "Measurement"

    @classmethod
    def poll(cls, context):
        return context.mode == "EDIT_MESH"

    def draw(self, context):
        layout = self.layout

        view = context.space_data
        overlay = view.overlay
        display_all = overlay.show_overlays

        col = layout.column()
        col.active = display_all

        split = col.split()

        sub = split.column()
        row = sub.row()
        row.separator()
        row.prop(overlay, "show_extra_edge_length", text="Edge Length")
        row = sub.row()
        row.separator()
        row.prop(overlay, "show_extra_edge_angle", text="Edge Angle")

        sub = split.column()
        sub.prop(overlay, "show_extra_face_area", text="Face Area")
        sub.prop(overlay, "show_extra_face_angle", text="Face Angle")


class VIEW3D_PT_overlay_edit_mesh_normals(Panel):
    bl_space_type = "VIEW_3D"
    bl_region_type = "HEADER"
    bl_parent_id = "VIEW3D_PT_overlay_edit_mesh"
    bl_label = "Normals"

    @classmethod
    def poll(cls, context):
        return context.mode == "EDIT_MESH"

    def draw(self, context):
        layout = self.layout

        view = context.space_data
        overlay = view.overlay
        display_all = overlay.show_overlays

        col = layout.column()
        col.active = display_all
        split = col.split()

        row = split.row(align=True)
        row.separator()
        row.separator()
        row.prop(overlay, "show_vertex_normals", text="", icon="NORMALS_VERTEX")
        row.prop(overlay, "show_split_normals", text="", icon="NORMALS_VERTEX_FACE")
        row.prop(overlay, "show_face_normals", text="", icon="NORMALS_FACE")

        sub = split.row(align=True)
        if overlay.show_vertex_normals or overlay.show_face_normals or overlay.show_split_normals:
            sub.use_property_split = True
            if overlay.use_normals_constant_screen_size:
                sub.prop(overlay, "normals_constant_screen_size", text="Size")
            else:
                sub.prop(overlay, "normals_length", text="Size")
        else:
            sub.label(icon="DISCLOSURE_TRI_RIGHT")

        row.prop(overlay, "use_normals_constant_screen_size", text="", icon="FIXED_SIZE")


class VIEW3D_PT_overlay_edit_mesh_freestyle(Panel):
    bl_space_type = "VIEW_3D"
    bl_region_type = "HEADER"
    bl_parent_id = "VIEW3D_PT_overlay_edit_mesh"
    bl_label = "Freestyle"

    @classmethod
    def poll(cls, context):
        return context.mode == "EDIT_MESH" and bpy.app.build_options.freestyle

    def draw(self, context):
        layout = self.layout

        view = context.space_data
        overlay = view.overlay
        display_all = overlay.show_overlays

        col = layout.column()
        col.active = display_all

        row = col.row()
        row.separator()
        row.prop(overlay, "show_freestyle_edge_marks", text="Edge Marks")
        row.prop(overlay, "show_freestyle_face_marks", text="Face Marks")


class VIEW3D_PT_overlay_edit_curve(Panel):
    bl_space_type = "VIEW_3D"
    bl_region_type = "HEADER"
    bl_label = "Curve Edit Mode"

    @classmethod
    def poll(cls, context):
        return context.mode == "EDIT_CURVE"

    def draw(self, context):
        layout = self.layout
        view = context.space_data
        overlay = view.overlay
        display_all = overlay.show_overlays

        layout.label(text="Curve Edit Mode Overlays")

        col = layout.column()
        col.active = display_all

        row = col.row()
        row.prop(overlay, "display_handle", text="Handles")

        col = layout.column(align=True)
        col.active = display_all
        split = col.split()
        row = split.row(align=True)
        # row.separator()
        # row.separator()
        row.prop(overlay, "show_curve_normals")

        row = split.row(align=True)
        if overlay.show_curve_normals:
            row.prop(overlay, "normals_length", text="")
        else:
            row.label(icon="DISCLOSURE_TRI_RIGHT")


class VIEW3D_PT_overlay_edit_curves(Panel):
    bl_space_type = "VIEW_3D"
    bl_region_type = "HEADER"
    bl_label = "Curves Edit Mode"

    @classmethod
    def poll(cls, context):
        return context.mode == "EDIT_CURVES"

    def draw(self, context):
        layout = self.layout
        view = context.space_data
        overlay = view.overlay
        display_all = overlay.show_overlays

        layout.label(text="Curves Edit Mode Overlays")

        col = layout.column()
        col.active = display_all

        row = col.row()
        row.prop(overlay, "display_handle", text="Handles")


class VIEW3D_PT_overlay_sculpt(Panel):
    bl_space_type = "VIEW_3D"
    bl_context = ".sculpt_mode"
    bl_region_type = "HEADER"
    bl_label = "Sculpt"
    bl_ui_units_x = 13

    @classmethod
    def poll(cls, context):
        return context.mode == "SCULPT"

    def draw(self, context):
        prefs = context.preferences
        layout = self.layout

        sculpt = context.scene.tool_settings.sculpt
        view = context.space_data
        overlay = view.overlay
        display_all = overlay.show_overlays

        layout.label(text="Sculpt Mode Overlays")

        col = layout.column(align=True)
        col.active = display_all
        split = col.split()
        row = split.row()
        row.separator()
        row.prop(overlay, "show_sculpt_mask", text="Show Mask")

        row = split.row(align=True)
        if overlay.show_sculpt_mask:
            row.prop(overlay, "sculpt_mode_mask_opacity", text="")
        else:
            row.label(icon="DISCLOSURE_TRI_RIGHT")

        col = layout.column(align=True)
        col.active = display_all
        split = col.split()
        row = split.row()
        row.separator()
        row.prop(overlay, "show_sculpt_face_sets", text="Show Face Sets")

        row = split.row(align=True)
        if overlay.show_sculpt_face_sets:
            row.prop(overlay, "sculpt_mode_face_sets_opacity", text="")
        else:
            row.label(icon="DISCLOSURE_TRI_RIGHT")

        use_debug = prefs.experimental.use_paint_debug and prefs.view.show_developer_ui
        if use_debug:
            row = layout.row(align=True)
            row.prop(sculpt, "show_bvh_nodes")


class VIEW3D_PT_overlay_sculpt_curves(Panel):
    bl_space_type = "VIEW_3D"
    bl_context = ".curves_sculpt"
    bl_region_type = "HEADER"
    bl_label = "Sculpt"
    bl_ui_units_x = 13

    @classmethod
    def poll(cls, context):
        return context.mode == "SCULPT_CURVES"

    def draw(self, context):
        layout = self.layout

        view = context.space_data
        overlay = view.overlay

        layout.label(text="Curve Sculpt Overlays")

        row = layout.row(align=True)
        row.active = overlay.show_overlays
        row.use_property_decorate = False
        row.separator(factor=3)
        row.use_property_split = True
        row.prop(overlay, "sculpt_mode_mask_opacity", text="Selection Opacity")

        col = layout.column()
        split = col.split()
        row = split.row()
        row.active = overlay.show_overlays
        row.separator()
        row.prop(overlay, "show_sculpt_curves_cage", text="Curves Cage")

        row = split.row(align=True)
        row.active = overlay.show_overlays
        if overlay.show_sculpt_curves_cage:
            row.prop(overlay, "sculpt_curves_cage_opacity", text="")
        else:
            row.label(icon="DISCLOSURE_TRI_RIGHT")


class VIEW3D_PT_overlay_bones(Panel):
    bl_space_type = "VIEW_3D"
    bl_region_type = "HEADER"
    bl_label = "Bones"
    bl_ui_units_x = 18  # BFA - made wider for the label

    @staticmethod
    def is_using_wireframe(context):
        mode = context.mode

        if mode in {"POSE", "PAINT_WEIGHT"}:
            armature = context.pose_object
        elif mode == "EDIT_ARMATURE":
            armature = context.edit_object
        else:
            return False

        return armature and armature.display_type == "WIRE"

    @classmethod
    def poll(cls, context):
        mode = context.mode
        return (
            (mode == "POSE")
            or (mode == "PAINT_WEIGHT" and context.pose_object)
            or (mode == "EDIT_ARMATURE" and VIEW3D_PT_overlay_bones.is_using_wireframe(context))
        )

    def draw(self, context):
        layout = self.layout
        shading = VIEW3D_PT_shading.get_shading(context)
        view = context.space_data
        mode = context.mode
        overlay = view.overlay
        display_all = overlay.show_overlays

        layout.label(text="Armature Overlays")

        col = layout.column()
        col.active = display_all

        if mode == "POSE":
            col = layout.column(align=True)
            col.active = display_all
            split = col.split()
            row = split.row(align=True)
            row.separator()
            row.separator()
            row.prop(overlay, "show_xray_bone")

            row = split.row(align=True)
            if display_all and overlay.show_xray_bone:
                row.prop(overlay, "xray_alpha_bone", text="")
            else:
                row.label(icon="DISCLOSURE_TRI_RIGHT")

        elif mode == "PAINT_WEIGHT":
            row = col.row()
            row.separator()
            row.prop(overlay, "show_xray_bone")
            row = col.row()
            # row.active = shading.type == "WIREFRAME" # BFA - WIP - you can tune this always?
            row.use_property_split = True  # BFA
            row.prop(overlay, "bone_wire_alpha")


class VIEW3D_PT_overlay_texture_paint(Panel):
    bl_space_type = "VIEW_3D"
    bl_region_type = "HEADER"
    bl_label = "Texture Paint"
    bl_ui_units_x = 13

    @classmethod
    def poll(cls, context):
        return context.mode == "PAINT_TEXTURE"

    def draw(self, context):
        layout = self.layout
        view = context.space_data
        overlay = view.overlay
        display_all = overlay.show_overlays

        layout.label(text="Texture Paint Overlays")

        col = layout.column()
        col.active = display_all
        row = col.row()
        row.separator()
        row.label(text="Stencil Mask Opacity")
        row.prop(overlay, "texture_paint_mode_opacity", text="")


class VIEW3D_PT_overlay_vertex_paint(Panel):
    bl_space_type = "VIEW_3D"
    bl_region_type = "HEADER"
    bl_label = "Vertex Paint"

    @classmethod
    def poll(cls, context):
        return context.mode == "PAINT_VERTEX"

    def draw(self, context):
        layout = self.layout
        view = context.space_data
        overlay = view.overlay
        display_all = overlay.show_overlays

        layout.label(text="Vertex Paint Overlays")

        col = layout.column()
        col.active = display_all
        row = col.row()
        row.separator()
        row.label(text="Stencil Mask Opacity")
        row.prop(overlay, "vertex_paint_mode_opacity", text="")
        row = col.row()
        row.separator()
        row.prop(overlay, "show_paint_wire")


class VIEW3D_PT_overlay_weight_paint(Panel):
    bl_space_type = "VIEW_3D"
    bl_region_type = "HEADER"
    bl_label = "Weight Paint"
    bl_ui_units_x = 13

    @classmethod
    def poll(cls, context):
        return context.mode == "PAINT_WEIGHT"

    def draw(self, context):
        layout = self.layout
        view = context.space_data
        overlay = view.overlay
        display_all = overlay.show_overlays
        tool_settings = context.tool_settings

        layout.label(text="Weight Paint Overlays")

        col = layout.column()
        col.active = display_all

        row = col.row()
        row.separator()
        row.label(text="Opacity")
        row.prop(overlay, "weight_paint_mode_opacity", text="")
        row = col.split(factor=0.36)
        row.label(text="     Zero Weights")
        sub = row.row()
        sub.prop(tool_settings, "vertex_group_user", expand=True)

        row = col.row()
        row.separator()
        row.prop(overlay, "show_wpaint_contours")
        row = col.row()
        row.separator()
        row.prop(overlay, "show_paint_wire")


class VIEW3D_PT_snapping(Panel):
    bl_space_type = "VIEW_3D"
    bl_region_type = "HEADER"
    bl_label = "Snapping"

    def draw(self, context):
        tool_settings = context.tool_settings
        obj = context.active_object
        object_mode = "OBJECT" if obj is None else obj.mode

        layout = self.layout
        col = layout.column()

        col.label(text="Snap Target")
        row = col.row(align=True)
        row.prop(tool_settings, "snap_target", expand=True)

        col.label(text="Snap Base")
        col.prop(tool_settings, "snap_elements_base", expand=True)

        col.label(text="Snap Target for Individual Elements")
        col.prop(tool_settings, "snap_elements_individual", expand=True)

        col.separator()

        if "INCREMENT" in tool_settings.snap_elements:
            col.prop(tool_settings, "use_snap_grid_absolute")

        if "VOLUME" in tool_settings.snap_elements:
            col.prop(tool_settings, "use_snap_peel_object")

        if "FACE_NEAREST" in tool_settings.snap_elements:
            col.prop(tool_settings, "use_snap_to_same_target")
            if object_mode == "EDIT":
                col.prop(tool_settings, "snap_face_nearest_steps")

        col.separator()

        col.prop(tool_settings, "use_snap_align_rotation")
        col.prop(tool_settings, "use_snap_backface_culling")

        col.separator()

        if obj:
            col.label(text="Target Selection")
            col_targetsel = col.column(align=True)
            if object_mode == "EDIT" and obj.type not in {"LATTICE", "META", "FONT"}:
                col_targetsel.prop(
                    tool_settings,
                    "use_snap_self",
                    text="Include Active",
                    icon="EDITMODE_HLT",
                )
                col_targetsel.prop(
                    tool_settings,
                    "use_snap_edit",
                    text="Include Edited",
                    icon="OUTLINER_DATA_MESH",
                )
                col_targetsel.prop(
                    tool_settings,
                    "use_snap_nonedit",
                    text="Include Non-Edited",
                    icon="OUTLINER_OB_MESH",
                )
            col_targetsel.prop(
                tool_settings,
                "use_snap_selectable",
                text="Exclude Non-Selectable",
                icon="RESTRICT_SELECT_OFF",
            )

        col.label(text="Affect")
        row = col.row(align=True)
        row.prop(
            tool_settings,
            "use_snap_translate",
            text="Move",
            text_ctxt=i18n_contexts.operator_default,
            toggle=True,
        )
        row.prop(
            tool_settings,
            "use_snap_rotate",
            text="Rotate",
            text_ctxt=i18n_contexts.operator_default,
            toggle=True,
        )
        row.prop(
            tool_settings,
            "use_snap_scale",
            text="Scale",
            text_ctxt=i18n_contexts.operator_default,
            toggle=True,
        )
        col.label(text="Rotation Increment")
        row = col.row(align=True)
        row.prop(tool_settings, "snap_angle_increment_3d", text="")
        row.prop(tool_settings, "snap_angle_increment_3d_precision", text="")


class VIEW3D_PT_sculpt_snapping(Panel):
    bl_space_type = "VIEW_3D"
    bl_region_type = "HEADER"
    bl_label = "Snapping"

    def draw(self, context):
        layout = self.layout
        tool_settings = context.tool_settings
        col = layout.column()

        col.label(text="Rotation Increment")
        row = col.row(align=True)
        row.prop(tool_settings, "snap_angle_increment_3d", text="")


class VIEW3D_PT_proportional_edit(Panel):
    bl_space_type = "VIEW_3D"
    bl_region_type = "HEADER"
    bl_label = "Proportional Editing"
    bl_ui_units_x = 8

    def draw(self, context):
        layout = self.layout
        tool_settings = context.tool_settings
        col = layout.column()
        col.active = (
            tool_settings.use_proportional_edit_objects
            if context.mode == "OBJECT"
            else tool_settings.use_proportional_edit
        )

        if context.mode != "OBJECT":
            col.prop(tool_settings, "use_proportional_connected")
            sub = col.column()
            sub.active = not tool_settings.use_proportional_connected
            sub.prop(tool_settings, "use_proportional_projected")
            col.separator()

        col.prop(tool_settings, "proportional_edit_falloff", expand=True)
        col.prop(tool_settings, "proportional_distance")


class VIEW3D_PT_transform_orientations(Panel):
    bl_space_type = "VIEW_3D"
    bl_region_type = "HEADER"
    bl_label = "Transform Orientations"
    bl_ui_units_x = 8

    def draw(self, context):
        layout = self.layout
        layout.label(text="Transform Orientations")

        scene = context.scene
        orient_slot = scene.transform_orientation_slots[0]
        orientation = orient_slot.custom_orientation

        row = layout.row()
        col = row.column()
        col.prop(orient_slot, "type", expand=True)
        row.operator("transform.create_orientation", text="", icon="ADD", emboss=False).use = True

        if orientation:
            row = layout.row(align=False)
            row.prop(orientation, "name", text="", icon="OBJECT_ORIGIN")
            row.operator("transform.delete_orientation", text="", icon="X", emboss=False)


class VIEW3D_PT_grease_pencil_origin(Panel):
    bl_space_type = "VIEW_3D"
    bl_region_type = "HEADER"
    bl_label = "Stroke Placement"

    def draw(self, context):
        layout = self.layout
        tool_settings = context.tool_settings

        layout.label(text="Stroke Placement")

        row = layout.row()
        col = row.column()
        col.prop(tool_settings, "gpencil_stroke_placement_view3d", expand=True)

        if tool_settings.gpencil_stroke_placement_view3d == "SURFACE":
            row = layout.row()
            row.label(text="Offset")
            row = layout.row()
            row.prop(tool_settings, "gpencil_surface_offset", text="")
            row = layout.row()
            row.prop(tool_settings, "use_gpencil_project_only_selected")

        if tool_settings.gpencil_stroke_placement_view3d == "STROKE":
            row = layout.row()
            row.label(text="Target")
            row = layout.row()
            row.prop(tool_settings, "gpencil_stroke_snap_mode", expand=True)


class VIEW3D_PT_grease_pencil_lock(Panel):
    bl_space_type = "VIEW_3D"
    bl_region_type = "HEADER"
    bl_label = "Drawing Plane"

    def draw(self, context):
        layout = self.layout
        tool_settings = context.tool_settings

        layout.label(text="Drawing Plane")

        row = layout.row()
        col = row.column()
        col.prop(tool_settings.gpencil_sculpt, "lock_axis", expand=True)


class VIEW3D_PT_grease_pencil_guide(Panel):
    bl_space_type = "VIEW_3D"
    bl_region_type = "HEADER"
    bl_label = "Guides"

    def draw(self, context):
        settings = context.tool_settings.gpencil_sculpt.guide

        layout = self.layout
        layout.label(text="Guides")

        col = layout.column()
        col.active = settings.use_guide
        col.prop(settings, "type", expand=True)

        if settings.type in {"ISO", "PARALLEL", "RADIAL"}:
            col.prop(settings, "angle")
            row = col.row(align=True)

        col.prop(settings, "use_snapping")
        if settings.use_snapping:
            if settings.type == "RADIAL":
                col.prop(settings, "angle_snap")
            else:
                col.prop(settings, "spacing")

        if settings.type in {"CIRCULAR", "RADIAL"} or settings.use_snapping:
            col.label(text="Reference Point")
            row = col.row(align=True)
            row.prop(settings, "reference_point", expand=True)
            if settings.reference_point == "CUSTOM":
                col.prop(settings, "location", text="Custom Location")
            elif settings.reference_point == "OBJECT":
                col.prop(settings, "reference_object", text="Object Location")
                if not settings.reference_object:
                    col.label(text="No object selected, using cursor")


class VIEW3D_PT_overlay_grease_pencil_options(Panel):
    bl_space_type = "VIEW_3D"
    bl_region_type = "HEADER"
    bl_label = "Grease Pencil Options"
    bl_ui_units_x = 13

    @classmethod
    def poll(cls, context):
        ob = context.object
        return ob and ob.type == "GREASEPENCIL"

    def draw(self, context):
        layout = self.layout
        view = context.space_data
        overlay = view.overlay

        ob = context.object

        layout.label(
            text={
                "PAINT_GREASE_PENCIL": iface_("Draw Grease Pencil"),
                "EDIT_GREASE_PENCIL": iface_("Edit Grease Pencil"),
                "WEIGHT_GREASE_PENCIL": iface_("Weight Grease Pencil"),
                "OBJECT": iface_("Grease Pencil"),
                "SCULPT_GREASE_PENCIL": iface_("Sculpt Grease Pencil"),
                "VERTEX_GREASE_PENCIL": iface_("Vertex Grease Pencil"),
            }[context.mode],
            translate=False,
        )

        col = layout.column()
        row = col.row()
        row.separator()
        row.prop(overlay, "use_gpencil_onion_skin", text="Onion Skin")

        row = col.row()
        row.use_property_split = False
        split = row.split(factor=0.5)
        row = split.row()
        row.separator()
        row.prop(overlay, "use_gpencil_fade_layers")
        row = split.row()
        if overlay.use_gpencil_fade_layers:
            row.prop(overlay, "gpencil_fade_layer", text="", slider=True)
        else:
            row.label(icon="DISCLOSURE_TRI_RIGHT")

        row = col.row()
        row.use_property_split = False
        split = row.split(factor=0.5)
        row = split.row()
        row.separator()
        row.prop(overlay, "use_gpencil_fade_objects")
        row = split.row(align=True)
        if overlay.use_gpencil_fade_objects:
            row.prop(overlay, "gpencil_fade_objects", text="", slider=True)
            row.prop(
                overlay,
                "use_gpencil_fade_gp_objects",
                text="",
                icon="OUTLINER_OB_GREASEPENCIL",
            )
        else:
            row.label(icon="DISCLOSURE_TRI_RIGHT")

        if ob.mode in {
            "EDIT",
            "SCULPT_GREASE_PENCIL",
            "WEIGHT_GREASE_PENCIL",
            "VERTEX_GREASE_PENCIL",
        }:
            col = layout.column(align=True)
            row = col.row()
            row.separator()
            row.prop(overlay, "use_gpencil_edit_lines", text="Edit Lines")
            row = col.row()
            row.separator()
            row.prop(overlay, "use_gpencil_multiedit_line_only", text="Only in Multiframe")
            row = col.row()
            row.separator()
            row.prop(overlay, "display_handle", text="Handles")

        if ob.mode == "EDIT":
            col = layout.column(align=True)
            row = col.row()
            row.separator()
            row.prop(overlay, "use_gpencil_show_directions")
            row = col.row()
            row.separator()
            row.prop(overlay, "use_gpencil_show_material_name", text="Material Name")

        if ob.mode in {"PAINT_GREASE_PENCIL", "VERTEX_GREASE_PENCIL"}:
            layout.label(text="Vertex Paint")
            row = layout.row()
            shading = VIEW3D_PT_shading.get_shading(context)
            row.enabled = shading.type not in {"WIREFRAME", "RENDERED"}
            row.separator()
            row.prop(overlay, "gpencil_vertex_paint_opacity", text="Opacity", slider=True)


class VIEW3D_PT_overlay_grease_pencil_canvas_options(Panel):
    bl_space_type = "VIEW_3D"
    bl_region_type = "HEADER"
    bl_parent_id = "VIEW3D_PT_overlay_grease_pencil_options"
    bl_label = "Canvas"
    bl_ui_units_x = 13

    @classmethod
    def poll(cls, context):
        ob = context.object
        return ob and ob.type == "GREASEPENCIL"

    def draw(self, context):
        layout = self.layout
        view = context.space_data
        overlay = view.overlay

        layout.use_property_decorate = False  # No animation.

        col = layout.column()
        row = col.row()
        row.use_property_split = False
        split = row.split(factor=0.5)
        row = split.row()
        row.separator()
        row.prop(overlay, "use_gpencil_grid")
        row = split.row()
        if overlay.use_gpencil_grid:
            row.label(icon="DISCLOSURE_TRI_DOWN")
        else:
            row.label(icon="DISCLOSURE_TRI_RIGHT")

        if overlay.use_gpencil_grid:
            row = col.row()
            row.separator(factor=2.0)
            row.use_property_split = True
            row.prop(overlay, "gpencil_grid_opacity", text="Opacity", slider=True)
            row.prop(overlay, "use_gpencil_canvas_xray", text="", icon="XRAY")

            col = col.column(align=True)
            col.use_property_split = True
            row = col.row(align=True)
            row.separator(factor=3.5)
            row.prop(overlay, "gpencil_grid_subdivisions")
            row = col.row(align=True)
            row.separator(factor=3.5)
            row.prop(overlay, "gpencil_grid_color", text="Grid Color")

            col = col.column(align=True)
            row = col.row()
            row.separator(factor=2.0)
            row.prop(overlay, "gpencil_grid_scale", text="Scale", expand=True)
            row = col.row()
            row.separator(factor=2.0)
            row.prop(overlay, "gpencil_grid_offset", text="Offset", expand=True)


class VIEW3D_PT_quad_view(Panel):
    bl_space_type = "VIEW_3D"
    bl_region_type = "UI"
    bl_category = "View"
    bl_label = "Quad View"
    bl_options = {"DEFAULT_CLOSED"}

    @classmethod
    def poll(cls, context):
        view = context.space_data
        return view.region_quadviews

    def draw(self, context):
        layout = self.layout

        view = context.space_data

        region = view.region_quadviews[2]
        col = layout.column()
        col.prop(region, "lock_rotation")
        row = col.row()
        row.enabled = region.lock_rotation
        row.separator()  # bfa - indent
        row.prop(region, "show_sync_view")
        row = col.row()
        row.enabled = region.lock_rotation and region.show_sync_view
        row.separator(factor=3.4)  # bfa - indent from show_sync_view
        row.prop(region, "use_box_clip")


# Annotation properties
class VIEW3D_PT_grease_pencil(AnnotationDataPanel, Panel):
    bl_space_type = "VIEW_3D"
    bl_region_type = "UI"
    bl_category = "View"

    # NOTE: this is just a wrapper around the generic GP Panel


class VIEW3D_PT_annotation_onion(AnnotationOnionSkin, Panel):
    bl_space_type = "VIEW_3D"
    bl_region_type = "UI"
    bl_category = "View"
    bl_parent_id = "VIEW3D_PT_grease_pencil"

    # NOTE: this is just a wrapper around the generic GP Panel


class TOPBAR_PT_annotation_layers(Panel, AnnotationDataPanel):
    bl_space_type = "VIEW_3D"
    bl_region_type = "HEADER"
    bl_label = "Layers"
    bl_ui_units_x = 14


class VIEW3D_PT_view3d_stereo(Panel):
    bl_space_type = "VIEW_3D"
    bl_region_type = "UI"
    bl_category = "View"
    bl_label = "Stereoscopy"
    bl_options = {"DEFAULT_CLOSED"}

    @classmethod
    def poll(cls, context):
        scene = context.scene

        multiview = scene.render.use_multiview
        return multiview

    def draw(self, context):
        layout = self.layout
        view = context.space_data

        basic_stereo = context.scene.render.views_format == "STEREO_3D"

        col = layout.column()
        col.row().prop(view, "stereo_3d_camera", expand=True)

        col.label(text="Display")
        row = col.row()
        row.active = basic_stereo
        row.prop(view, "show_stereo_3d_cameras")
        row = col.row()
        row.active = basic_stereo
        split = row.split()
        split.prop(view, "show_stereo_3d_convergence_plane")
        split = row.split()
        split.prop(view, "stereo_3d_convergence_plane_alpha", text="Alpha")
        split.active = view.show_stereo_3d_convergence_plane
        row = col.row()
        split = row.split()
        split.prop(view, "show_stereo_3d_volume")
        split = row.split()
        split.prop(view, "stereo_3d_volume_alpha", text="Alpha")

        if context.scene.render.use_multiview:
            layout.separator()
            layout.operator("wm.set_stereo_3d", icon="CAMERA_STEREO")


class VIEW3D_PT_context_properties(Panel):
    bl_space_type = "VIEW_3D"
    bl_region_type = "UI"
    bl_category = "Item"
    bl_label = "Properties"
    bl_options = {"DEFAULT_CLOSED"}

    @staticmethod
    def _active_context_member(context):
        obj = context.object
        if obj:
            object_mode = obj.mode
            if object_mode == "POSE":
                return "active_pose_bone"
            elif object_mode == "EDIT" and obj.type == "ARMATURE":
                return "active_bone"
            else:
                return "object"

        return ""

    @classmethod
    def poll(cls, context):
        import rna_prop_ui

        member = cls._active_context_member(context)

        if member:
            context_member, member = rna_prop_ui.rna_idprop_context_value(context, member, object)
            return context_member and rna_prop_ui.rna_idprop_has_properties(context_member)

        return False

    def draw(self, context):
        import rna_prop_ui

        member = VIEW3D_PT_context_properties._active_context_member(context)

        if member:
            # Draw with no edit button
            rna_prop_ui.draw(self.layout, context, member, object, use_edit=False)


class VIEW3D_PT_active_spline(Panel):
    bl_space_type = "VIEW_3D"
    bl_region_type = "UI"
    bl_category = "Item"
    bl_label = "Active Spline"

    @classmethod
    def poll(cls, context):
        ob = context.object
        if ob is None or ob.type not in {"CURVE", "SURFACE"} or ob.mode != "EDIT":
            return False
        curve = ob.data
        return curve.splines.active is not None

    def draw(self, context):
        layout = self.layout
        layout.use_property_split = True

        curve = context.object.data
        act_spline = curve.splines.active
        is_surf = type(curve) is SurfaceCurve
        is_poly = act_spline.type == "POLY"

        col = layout.column(align=True)

        if is_poly:
            # These settings are below but its easier to have
            # polys set aside since they use so few settings

            col.use_property_split = False

            col.prop(act_spline, "use_cyclic_u")
            row = col.row()
            row.prop(act_spline, "use_smooth")
            row.prop_decorator(act_spline, "use_smooth")
        else:
            sub = col.column(align=True)
            sub.label(text="Cyclic")
            sub.use_property_split = False
            row = sub.row()
            row.separator()
            row.prop(act_spline, "use_cyclic_u", text="U")

            if is_surf:
                row = sub.row()
                row.separator()
                row.prop(act_spline, "use_cyclic_v", text="V")

            if act_spline.type == "NURBS":
                sub = col.column(align=True)
                sub.label(text="Bézier")
                sub.use_property_split = False
                row = sub.row()
                row.separator()
                row.prop(act_spline, "use_bezier_u", text="U")

                if is_surf:
                    subsub = sub.column()
                    row = subsub.row()
                    row.separator()
                    row.prop(act_spline, "use_bezier_v", text="V")

                sub = col.column(align=True)
                sub.label(text="Endpoint")
                sub.use_property_split = False
                row = sub.row()
                row.separator()
                row.prop(act_spline, "use_endpoint_u", text="U")

                if is_surf:
                    subsub = sub.column()
                    row = subsub.row()
                    row.separator()
                    row.prop(act_spline, "use_endpoint_v", text="V")

                sub = col.column(align=True)
                sub.prop(act_spline, "order_u", text="Order U")

                if is_surf:
                    sub.prop(act_spline, "order_v", text="V")

            sub = col.column(align=True)
            sub.prop(act_spline, "resolution_u", text="Resolution U")
            if is_surf:
                sub.prop(act_spline, "resolution_v", text="V")

            if act_spline.type == "BEZIER":
                col.separator()

                sub = col.column()
                sub.active = curve.dimensions == "3D"
                sub.prop(act_spline, "tilt_interpolation", text="Interpolation Tilt")

                col.prop(act_spline, "radius_interpolation", text="Radius")

            row = layout.row()
            row.use_property_split = False
            row.prop(act_spline, "use_smooth")
            row.prop_decorator(act_spline, "use_smooth")

            if act_spline.type == "NURBS":
                col = None
                for direction in range(2):
                    message = act_spline.valid_message(direction)
                    if not message:
                        continue
                    if col is None:
                        layout.separator()
                        col = layout.column(align=True)
                    col.label(text=message, icon="INFO")
                del col


class VIEW3D_PT_grease_pencil_multi_frame(Panel):
    bl_space_type = "VIEW_3D"
    bl_region_type = "HEADER"
    bl_label = "Multi Frame"

    def draw(self, context):
        layout = self.layout
        tool_settings = context.tool_settings

        settings = tool_settings.gpencil_sculpt

        col = layout.column(align=True)
        col.prop(settings, "use_multiframe_falloff")

        # Falloff curve
        if settings.use_multiframe_falloff:
            layout.template_curve_mapping(settings, "multiframe_falloff_curve", brush=True)


class VIEW3D_MT_greasepencil_material_active(Menu):
    bl_label = "Active Material"

    @classmethod
    def poll(cls, context):
        ob = context.active_object
        if ob is None or len(ob.material_slots) == 0:
            return False

        return True

    def draw(self, context):
        layout = self.layout
        layout.operator_context = "INVOKE_REGION_WIN"
        ob = context.active_object

        for slot in ob.material_slots:
            mat = slot.material
            if not mat:
                continue
            mat.id_data.preview_ensure()
            if mat and mat.id_data and mat.id_data.preview:
                icon = mat.id_data.preview.icon_id
                layout.operator("grease_pencil.set_material", text=mat.name, icon_value=icon).slot = mat.name


class VIEW3D_MT_grease_pencil_assign_material(Menu):
    bl_label = "Assign Material"

    def draw(self, context):
        layout = self.layout
        ob = context.active_object
        mat_active = ob.active_material

        if len(ob.material_slots) == 0:
            row = layout.row()
            row.label(text="No Materials", icon="INFO")  # BFA - icon added
            row.enabled = False
            return

        for slot in ob.material_slots:
            mat = slot.material
            if mat:
                layout.operator(
                    "grease_pencil.stroke_material_set",
                    text=mat.name,
                    icon="LAYER_ACTIVE" if mat == mat_active else "BLANK1",
                ).material = mat.name


class VIEW3D_MT_greasepencil_edit_context_menu(Menu):
    bl_label = ""

    def draw(self, context):
        layout = self.layout
        tool_settings = context.tool_settings
        mode = tool_settings.gpencil_selectmode_edit  # bfa - the select mode for grease pencils

        is_stroke_mode = tool_settings.gpencil_selectmode_edit in {
            "STROKE",
            "SEGMENT",
        }  # BFA - added segment mode to show context menu

        layout.operator_context = "INVOKE_REGION_WIN"

        row = layout.row()

        if is_stroke_mode:
            col = row.column(align=True)
            col.label(text="Stroke", icon="GP_SELECT_STROKES")

            col.separator()

            # Main Strokes Operators
            col.operator(
                "grease_pencil.stroke_subdivide",
                text="Subdivide",
                icon="SUBDIVIDE_EDGES",
            )
            col.operator(
                "grease_pencil.stroke_subdivide_smooth",
                text="Subdivide and Smooth",
                icon="SUBDIVIDE_EDGES",
            )

            # Deform Operators
            col.operator("grease_pencil.stroke_smooth", text="Smooth", icon="SMOOTH_VERTEX")
            col.operator("transform.transform", text="Radius", icon="RADIUS").mode = "CURVE_SHRINKFATTEN"

            col.separator()

            col.menu("GREASE_PENCIL_MT_move_to_layer")
            col.menu("VIEW3D_MT_grease_pencil_assign_material")
            col.operator(
                "grease_pencil.set_active_material",
                text="Set as Active Material",
                icon="MATERIAL_DATA",
            )
            col.menu("VIEW3D_MT_edit_grease_pencil_arrange_strokes")  # BFA - menu alternative

            col.separator()

            col.menu("VIEW3D_MT_mirror")
            col.menu("GREASE_PENCIL_MT_snap", text="Snap")

            col.separator()

            # Copy/paste
            col.operator("grease_pencil.duplicate_move", text="Duplicate", icon="DUPLICATE")
            col.operator("grease_pencil.copy", text="Copy", icon="COPYDOWN")
            col.operator("grease_pencil.paste", text="Paste", icon="PASTEDOWN").type = "ACTIVE"
            col.operator("grease_pencil.paste", text="Paste by Layer", icon="PASTEDOWN").type = "LAYER"

            col.separator()

            col.operator("grease_pencil.outline", text="Outline", icon="MOD_OUTLINE")

            col.operator("grease_pencil.stroke_split", text="Split", icon="SPLIT")
            col.operator("grease_pencil.separate", text="Separate", icon="SEPARATE").mode = "SELECTED"

        else:
            col = row.column(align=True)
            col.label(text="Point", icon="GP_SELECT_POINTS")

            col.separator()

            col.operator("grease_pencil.extrude_move", text="Extrude", icon="EXTRUDE_REGION")

            col.separator()

            col.operator("grease_pencil.stroke_subdivide", text="Subdivide", icon="SUBDIVIDE_EDGES",)
            col.operator("grease_pencil.stroke_subdivide_smooth", text="Subdivide and Smooth", icon="SUBDIVIDE_EDGES",)

            col.separator()

            col.operator("grease_pencil.stroke_smooth", text="Smooth Points", icon="SMOOTH_VERTEX",)
            col.operator("grease_pencil.set_start_point", text="Set Start Point", icon="STARTPOINT")
            col.operator_menu_enum("grease_pencil.set_corner_type", property="corner_type")

            col.separator()

            col.menu("VIEW3D_MT_mirror", text="Mirror", text_ctxt=i18n_contexts.operator_default)
            col.menu("GREASE_PENCIL_MT_snap", text="Snap")

            col.separator()

            # Copy/paste
            col.operator("grease_pencil.duplicate_move", text="Duplicate", icon="DUPLICATE")
            col.operator("grease_pencil.copy", text="Copy", icon="COPYDOWN")
            col.operator("grease_pencil.paste", text="Paste", icon="PASTEDOWN")

            col.separator()

            # Removal Operators
            col.operator("grease_pencil.stroke_merge_by_distance", icon="REMOVE_DOUBLES").use_unselected = False
            col.operator_enum("grease_pencil.dissolve", "type")

            col.separator()

            col.menu("VIEW3D_MT_edit_greasepencil_stroke_simplify")

            col.separator()
            col.operator("grease_pencil.outline", text="Outline", icon="MOD_OUTLINE")

            col.separator()

            col.operator("grease_pencil.separate", text="Separate", icon="SEPARATE").mode = "SELECTED"

            col.separator()

            col.operator_menu_enum(
                "grease_pencil.convert_curve_type",
                text="Set Spline Type",
                property="type")  # BFA - made title consistent
            col.operator_menu_enum("grease_pencil.set_handle_type", "type")


class GREASE_PENCIL_MT_Layers(Menu):
    bl_label = "Layers"

    def draw(self, context):
        layout = self.layout
        grease_pencil = context.active_object.data

        layout.operator("grease_pencil.layer_add", text="New Layer", icon="ADD")

        if not grease_pencil.layers:
            return

        layout.separator()

        # Display layers in layer stack order. The last layer is the top most layer.
        for i in range(len(grease_pencil.layers) - 1, -1, -1):
            layer = grease_pencil.layers[i]
            if layer == grease_pencil.layers.active:
                icon = "DOT"
            else:
                icon = "NONE"
            layout.operator("grease_pencil.layer_active", text=layer.name, icon=icon).layer = i


class VIEW3D_PT_greasepencil_draw_context_menu(Panel):
    bl_space_type = "VIEW_3D"
    bl_region_type = "WINDOW"
    bl_label = "Draw"
    bl_ui_units_x = 12

    def draw(self, context):
        layout = self.layout
        tool_settings = context.tool_settings
        settings = tool_settings.gpencil_paint
        brush = settings.brush
        gp_settings = brush.gpencil_settings

        is_pin_vertex = gp_settings.brush_draw_mode == "VERTEXCOLOR"
        is_vertex = settings.color_mode == "VERTEXCOLOR" or brush.gpencil_brush_type == "TINT" or is_pin_vertex

        if brush.gpencil_brush_type not in {"ERASE", "CUTTER", "EYEDROPPER"} and is_vertex:
            split = layout.split(factor=0.1)
            split.prop(brush, "color", text="")
            split.template_color_picker(brush, "color", value_slider=True)

            col = layout.column()
            col.separator()
            col.prop_menu_enum(gp_settings, "vertex_mode", text="Mode")
            col.separator()

        if brush.gpencil_brush_type not in {"FILL", "CUTTER", "ERASE"}:
            if brush.use_locked_size == "VIEW":
                row = layout.row(align=True)
                row.prop(brush, "size", slider=True)
                row.prop(brush, "use_pressure_size", text="", icon="STYLUS_PRESSURE")
            else:
                row = layout.row(align=True)
                row.prop(brush, "unprojected_size", text="Size", slider=True)
                row.prop(brush, "use_pressure_size", text="", icon="STYLUS_PRESSURE")
        if brush.gpencil_brush_type == "ERASE":
            row = layout.row(align=True)
            row.prop(brush, "size", slider=True)
            row.prop(brush, "use_pressure_size", text="", icon="STYLUS_PRESSURE")
        if brush.gpencil_brush_type not in {"ERASE", "FILL", "CUTTER"}:
            row = layout.row(align=True)
            row.prop(brush, "strength", slider=True)
            row.prop(brush, "use_pressure_strength", text="", icon="STYLUS_PRESSURE")

        layer = context.object.data.layers.active

        if layer:
            layout.label(text="Active Layer")
            row = layout.row(align=True)
            row.operator_context = "EXEC_REGION_WIN"
            row.menu("GREASE_PENCIL_MT_Layers", text="", icon="OUTLINER_DATA_GP_LAYER")
            row.prop(layer, "name", text="")
            row.operator("grease_pencil.layer_remove", text="", icon="X")

        layout.label(text="Active Material")
        row = layout.row(align=True)
        row.menu("VIEW3D_MT_greasepencil_material_active", text="", icon="MATERIAL")
        ob = context.active_object
        if ob.active_material:
            row.prop(ob.active_material, "name", text="")


class VIEW3D_PT_greasepencil_sculpt_context_menu(Panel):
    bl_space_type = "VIEW_3D"
    bl_region_type = "WINDOW"
    bl_label = "Sculpt"
    bl_ui_units_x = 12

    def draw(self, context):
        tool_settings = context.tool_settings
        paint = tool_settings.gpencil_sculpt_paint
        brush = paint.brush
        layout = self.layout

        ups = paint.unified_paint_settings
        size_owner = ups if ups.use_unified_size else brush
        strength_owner = ups if ups.use_unified_strength else brush
        row = layout.row(align=True)
        row.prop(size_owner, "size", text="")
        row.prop(brush, "use_pressure_size", text="", icon="STYLUS_PRESSURE")
        row.prop(ups, "use_unified_size", text="", icon="BRUSHES_ALL")
        row = layout.row(align=True)
        row.prop(strength_owner, "strength", text="")
        row.prop(brush, "use_pressure_strength", text="", icon="STYLUS_PRESSURE")
        row.prop(ups, "use_unified_strength", text="", icon="BRUSHES_ALL")

        layer = context.object.data.layers.active

        if layer:
            layout.label(text="Active Layer")
            row = layout.row(align=True)
            row.operator_context = "EXEC_REGION_WIN"
            row.menu("GREASE_PENCIL_MT_Layers", text="", icon="OUTLINER_DATA_GP_LAYER")
            row.prop(layer, "name", text="")
            row.operator("grease_pencil.layer_remove", text="", icon="X")


class VIEW3D_PT_greasepencil_vertex_paint_context_menu(Panel):
    bl_space_type = "VIEW_3D"
    bl_region_type = "WINDOW"
    bl_label = "Vertex Paint"
    bl_ui_units_x = 12

    def draw(self, context):
        layout = self.layout
        tool_settings = context.tool_settings
        settings = tool_settings.gpencil_vertex_paint
        brush = settings.brush
        gp_settings = brush.gpencil_settings

        col = layout.column()

        if brush.gpencil_vertex_brush_type in {"DRAW", "REPLACE"}:
            split = layout.split(factor=0.1)
            split.prop(settings.unified_paint_settings, "color", text="")
            split.template_color_picker(settings.unified_paint_settings, "color", value_slider=True)

            col = layout.column()
            col.separator()
            col.prop(gp_settings, "vertex_mode", text="")
            col.separator()

        row = col.row(align=True)
        row.prop(settings.unified_paint_settings, "size", text="Radius")
        row.prop(brush, "use_pressure_size", text="", icon="STYLUS_PRESSURE")

        if brush.gpencil_vertex_brush_type in {"DRAW", "BLUR", "SMEAR"}:
            ups = settings.unified_paint_settings
            strength_owner = ups if ups.use_unified_strength else brush
            row = layout.row(align=True)
            row.prop(strength_owner, "strength", text="")
            row.prop(brush, "use_pressure_strength", text="", icon="STYLUS_PRESSURE")
            row.prop(ups, "use_unified_strength", text="", icon="BRUSHES_ALL")

        layer = context.object.data.layers.active

        if layer:
            layout.label(text="Active Layer")
            row = layout.row(align=True)
            row.operator_context = "EXEC_REGION_WIN"
            row.menu("GREASE_PENCIL_MT_Layers", text="", icon="OUTLINER_DATA_GP_LAYER")
            row.prop(layer, "name", text="")
            row.operator("grease_pencil.layer_remove", text="", icon="X")


class VIEW3D_PT_greasepencil_weight_context_menu(Panel):
    bl_space_type = "VIEW_3D"
    bl_region_type = "WINDOW"
    bl_label = "Weight Paint"
    bl_ui_units_x = 12

    def draw(self, context):
        tool_settings = context.tool_settings
        settings = tool_settings.gpencil_weight_paint
        brush = settings.brush
        layout = self.layout

        # Weight settings
        brush_basic_grease_pencil_weight_settings(layout, context, brush)


class VIEW3D_PT_grease_pencil_sculpt_automasking(Panel):
    bl_space_type = "VIEW_3D"
    bl_region_type = "HEADER"
    bl_label = "Auto-Masking"
    bl_ui_units_x = 10

    def draw(self, context):
        layout = self.layout
        tool_settings = context.scene.tool_settings

        layout.label(text="Auto-Masking")

        col = layout.column(align=True)
        col.prop(tool_settings.gpencil_sculpt, "use_automasking_stroke", text="Stroke")
        col.prop(tool_settings.gpencil_sculpt, "use_automasking_layer_stroke", text="Layer")
        col.prop(
            tool_settings.gpencil_sculpt,
            "use_automasking_material_stroke",
            text="Material",
        )
        col.separator()
        col.prop(
            tool_settings.gpencil_sculpt,
            "use_automasking_layer_active",
            text="Active Layer",
        )
        col.prop(
            tool_settings.gpencil_sculpt,
            "use_automasking_material_active",
            text="Active Material",
        )


class VIEW3D_PT_paint_vertex_context_menu(Panel):
    # Only for popover, these are dummy values.
    bl_space_type = "VIEW_3D"
    bl_region_type = "WINDOW"
    bl_label = "Vertex Paint"

    def draw(self, context):
        layout = self.layout

        brush = context.tool_settings.vertex_paint.brush
        capabilities = brush.vertex_paint_capabilities

        if capabilities.has_color:
            split = layout.split(factor=0.1)
            UnifiedPaintPanel.prop_unified_color(split, context, brush, "color", text="")
            UnifiedPaintPanel.prop_unified_color_picker(split, context, brush, "color", value_slider=True)
            layout.prop(brush, "blend", text="")

        UnifiedPaintPanel.prop_unified(
            layout,
            context,
            brush,
            "size",
            unified_name="use_unified_size",
            pressure_name="use_pressure_size",
            slider=True,
        )
        UnifiedPaintPanel.prop_unified(
            layout,
            context,
            brush,
            "strength",
            unified_name="use_unified_strength",
            pressure_name="use_pressure_strength",
            slider=True,
        )


class VIEW3D_PT_paint_texture_context_menu(Panel):
    # Only for popover, these are dummy values.
    bl_space_type = "VIEW_3D"
    bl_region_type = "WINDOW"
    bl_label = "Texture Paint"

    def draw(self, context):
        layout = self.layout

        brush = context.tool_settings.image_paint.brush
        capabilities = brush.image_paint_capabilities

        if capabilities.has_color:
            split = layout.split(factor=0.1)
            UnifiedPaintPanel.prop_unified_color(split, context, brush, "color", text="")
            UnifiedPaintPanel.prop_unified_color_picker(split, context, brush, "color", value_slider=True)
            layout.prop(brush, "blend", text="")

        if capabilities.has_radius:
            UnifiedPaintPanel.prop_unified(
                layout,
                context,
                brush,
                "size",
                unified_name="use_unified_size",
                pressure_name="use_pressure_size",
                slider=True,
            )
            UnifiedPaintPanel.prop_unified(
                layout,
                context,
                brush,
                "strength",
                unified_name="use_unified_strength",
                pressure_name="use_pressure_strength",
                slider=True,
            )


class VIEW3D_PT_paint_weight_context_menu(Panel):
    # Only for popover, these are dummy values.
    bl_space_type = "VIEW_3D"
    bl_region_type = "WINDOW"
    bl_label = "Weights"

    def draw(self, context):
        layout = self.layout

        brush = context.tool_settings.weight_paint.brush

        # Use unified_paint_settings_override to allow 'brush-like' tools (e.g. Gradient).
        UnifiedPaintPanel.prop_unified(
            layout,
            context,
            brush,
            "weight",
            unified_paint_settings_override=context.tool_settings.weight_paint.unified_paint_settings,
            unified_name="use_unified_weight",
            slider=True,
        )
        UnifiedPaintPanel.prop_unified(
            layout,
            context,
            brush,
            "size",
            unified_paint_settings_override=context.tool_settings.weight_paint.unified_paint_settings,
            unified_name="use_unified_size",
            pressure_name="use_pressure_size",
            slider=True,
        )
        UnifiedPaintPanel.prop_unified(
            layout,
            context,
            brush,
            "strength",
            unified_paint_settings_override=context.tool_settings.weight_paint.unified_paint_settings,
            unified_name="use_unified_strength",
            pressure_name="use_pressure_strength",
            slider=True,
        )


# BFA - these are made consistent with the Sidebar>Tool>Brush Settings>Advanced Automasking panel, heavily changed
class VIEW3D_PT_sculpt_automasking(Panel):
    bl_space_type = "VIEW_3D"
    bl_region_type = "HEADER"
    bl_label = "Global Auto Masking"
    bl_ui_units_x = 10

    def draw(self, context):
        layout = self.layout

        # BFA - Use split for non-boolean properties
        layout.use_property_split = True
        layout.use_property_decorate = False  # No animation.

        tool_settings = context.tool_settings
        sculpt = tool_settings.sculpt
        layout.label(text="Global Auto Masking")
        layout.label(text="Overrides brush settings", icon="QUESTION")

        col = layout.column(align=True)

        # topology automasking
        col.use_property_split = False
        row = col.row()
        row.separator()
        row.prop(sculpt, "use_automasking_topology")

        # face masks automasking
        row = col.row()
        row.separator()
        row.prop(sculpt, "use_automasking_face_sets")

        col = layout.column(align=True)
        col.use_property_split = False

        col = layout.column()
        split = col.split(factor=0.9)
        split.use_property_split = False
        row = split.row()
        row.separator()
        row.prop(sculpt, "use_automasking_boundary_edges", text="Mesh Boundary")

        if sculpt.use_automasking_boundary_edges or sculpt.use_automasking_boundary_face_sets:
            split.label(icon="DISCLOSURE_TRI_DOWN")
        else:
            split.label(icon="DISCLOSURE_TRI_RIGHT")

        # col = layout.column()
        split = col.split(factor=0.9)
        split.use_property_split = False
        row = split.row()
        row.separator()
        row.prop(sculpt, "use_automasking_boundary_face_sets", text="Face Sets Boundary")

        if sculpt.use_automasking_boundary_edges or sculpt.use_automasking_boundary_face_sets:
            split.label(icon="DISCLOSURE_TRI_DOWN")
        else:
            split.label(icon="DISCLOSURE_TRI_RIGHT")

        if sculpt.use_automasking_boundary_edges or sculpt.use_automasking_boundary_face_sets:
            col = layout.column()
            col.use_property_split = True
            row = col.row()
            row.separator(factor=3.5)
            row.prop(sculpt, "automasking_boundary_edges_propagation_steps", text="Steps")

        col = layout.column()
        split = col.split(factor=0.9)
        split.use_property_split = False
        row = split.row()
        row.separator()
        row.prop(sculpt, "use_automasking_cavity", text="Cavity")

        is_cavity_active = sculpt.use_automasking_cavity or sculpt.use_automasking_cavity_inverted

        if is_cavity_active:
            props = row.operator("sculpt.mask_from_cavity", text="Create Mask")
            props.settings_source = "SCENE"
            split.label(icon="DISCLOSURE_TRI_DOWN")
        else:
            split.label(icon="DISCLOSURE_TRI_RIGHT")

        split = col.split(factor=0.9)
        split.use_property_split = False
        row = split.row()
        row.separator()
        row.prop(sculpt, "use_automasking_cavity_inverted", text="Cavity (Inverted)")  # BFA - Capitalize label

        is_cavity_active = sculpt.use_automasking_cavity or sculpt.use_automasking_cavity_inverted

        if is_cavity_active:
            split.label(icon="DISCLOSURE_TRI_DOWN")
        else:
            split.label(icon="DISCLOSURE_TRI_RIGHT")

        if is_cavity_active:
            col = layout.column(align=True)
            row = col.row()
            row.separator(factor=3.5)
            props = row.operator("sculpt.mask_from_cavity", text="Create Mask")
            props.settings_source = "SCENE"
            row = col.row()
            row.separator(factor=3.5)
            row.prop(sculpt, "automasking_cavity_factor", text="Factor")
            row = col.row()
            row.separator(factor=3.5)
            row.prop(sculpt, "automasking_cavity_blur_steps", text="Blur")

            col = layout.column()
            col.use_property_split = False
            row = col.row()
            row.separator(factor=3.5)
            row.prop(sculpt, "use_automasking_custom_cavity_curve", text="Custom Curve")

            if sculpt.use_automasking_custom_cavity_curve:
                col.template_curve_mapping(sculpt, "automasking_cavity_curve", brush=True)

        col = layout.column()
        split = col.split(factor=0.9)
        split.use_property_split = False
        row = split.row()
        row.separator()
        row.prop(sculpt, "use_automasking_view_normal", text="View Normal")

        if sculpt.use_automasking_view_normal:
            split.label(icon="DISCLOSURE_TRI_DOWN")
        else:
            split.label(icon="DISCLOSURE_TRI_RIGHT")

        if sculpt.use_automasking_view_normal:
            row = col.row()
            row.use_property_split = False
            row.separator(factor=3.5)
            row.prop(sculpt, "use_automasking_view_occlusion", text="Occlusion")
            subcol = col.column(align=True)
            if not sculpt.use_automasking_view_occlusion:
                subcol.use_property_split = True
                row = subcol.row()
                row.separator(factor=3.5)
                row.prop(sculpt, "automasking_view_normal_limit", text="Limit")
                row = subcol.row()
                row.separator(factor=3.5)
                row.prop(sculpt, "automasking_view_normal_falloff", text="Falloff")

        # col = layout.column()
        split = col.split(factor=0.9)
        split.use_property_split = False
        row = split.row()
        row.separator()
        row.prop(sculpt, "use_automasking_start_normal", text="Area Normal")

        if sculpt.use_automasking_start_normal:
            split.label(icon="DISCLOSURE_TRI_DOWN")
        else:
            split.label(icon="DISCLOSURE_TRI_RIGHT")

        if sculpt.use_automasking_start_normal:
            col = layout.column(align=True)
            row = col.row()
            row.use_property_split = True  # BFA - label outside
            row.separator(factor=3.5)
            row.prop(sculpt, "automasking_start_normal_limit", text="Limit")
            row = col.row()
            row.use_property_split = True  # BFA - label outside
            row.separator(factor=3.5)
            row.prop(sculpt, "automasking_start_normal_falloff", text="Falloff")
            col.separator()


class VIEW3D_PT_sculpt_context_menu(Panel):
    # Only for popover, these are dummy values.
    bl_space_type = "VIEW_3D"
    bl_region_type = "WINDOW"
    bl_label = "Sculpt"

    def draw(self, context):
        layout = self.layout

        paint = context.tool_settings.sculpt
        brush = paint.brush
        capabilities = brush.sculpt_capabilities

        if capabilities.has_color:
            split = layout.split(factor=0.1)
            UnifiedPaintPanel.prop_unified_color(split, context, brush, "color", text="")
            UnifiedPaintPanel.prop_unified_color_picker(split, context, brush, "color", value_slider=True)
            layout.prop(brush, "blend", text="")

        ups = paint.unified_paint_settings
        size = "size"
        size_owner = ups if ups.use_unified_size else brush
        if size_owner.use_locked_size == "SCENE":
            size = "unprojected_size"

        UnifiedPaintPanel.prop_unified(
            layout,
            context,
            brush,
            size,
            unified_name="use_unified_size",
            pressure_name="use_pressure_size",
            text="Size",
            slider=True,
        )
        UnifiedPaintPanel.prop_unified(
            layout,
            context,
            brush,
            "strength",
            unified_name="use_unified_strength",
            pressure_name="use_pressure_strength",
            slider=True,
        )

        if capabilities.has_auto_smooth:
            layout.prop(brush, "auto_smooth_factor", slider=True)

        if capabilities.has_normal_weight:
            layout.prop(brush, "normal_weight", slider=True)

        if capabilities.has_pinch_factor:
            text = "Pinch"
            if brush.sculpt_brush_type in {"BLOB", "SNAKE_HOOK"}:
                text = "Magnify"
            layout.prop(brush, "crease_pinch_factor", slider=True, text=text)

        if capabilities.has_rake_factor:
            layout.prop(brush, "rake_factor", slider=True)

        if capabilities.has_plane_offset:
            layout.prop(brush, "plane_offset", slider=True)
            layout.prop(brush, "plane_trim", slider=True, text="Distance")

        if capabilities.has_height:
            layout.prop(brush, "height", slider=True, text="Height")


class TOPBAR_PT_grease_pencil_materials(GreasePencilMaterialsPanel, Panel):
    bl_space_type = "VIEW_3D"
    bl_region_type = "HEADER"
    bl_label = "Materials"
    bl_ui_units_x = 14

    @classmethod
    def poll(cls, context):
        ob = context.object
        return ob and ob.type == "GREASEPENCIL"


class TOPBAR_PT_grease_pencil_vertex_color(Panel):
    bl_space_type = "VIEW_3D"
    bl_region_type = "HEADER"
    bl_label = "Color Attribute"
    bl_ui_units_x = 10

    @classmethod
    def poll(cls, context):
        ob = context.object
        return ob and ob.type == "GREASEPENCIL"

    def draw(self, context):
        layout = self.layout
        layout.use_property_split = True
        layout.use_property_decorate = False

        ob = context.object
        if ob.mode == "PAINT_GREASE_PENCIL":
            paint = context.scene.tool_settings.gpencil_paint
        elif ob.mode == "VERTEX_GREASE_PENCIL":
            paint = context.scene.tool_settings.gpencil_vertex_paint
        use_unified_paint = ob.mode != "PAINT_GREASE_PENCIL"

        ups = paint.unified_paint_settings
        brush = paint.brush
        prop_owner = ups if use_unified_paint and ups.use_unified_color else brush

        col = layout.column()
        col.template_color_picker(prop_owner, "color", value_slider=True)

        sub_row = layout.row(align=True)
        if use_unified_paint:
            UnifiedPaintPanel.prop_unified_color(sub_row, context, brush, "color", text="")
            UnifiedPaintPanel.prop_unified_color(sub_row, context, brush, "secondary_color", text="")
        else:
            sub_row.prop(brush, "color", text="")
            sub_row.prop(brush, "secondary_color", text="")

        sub_row.operator("paint.brush_colors_flip", icon="FILE_REFRESH", text="")

        row = layout.row(align=True)
        row.template_ID(paint, "palette", new="palette.new")
        if paint.palette:
            layout.template_palette(paint, "palette", color=True)

        gp_settings = brush.gpencil_settings
        if brush.gpencil_brush_type in {"DRAW", "FILL"}:
            row = layout.row(align=True)
            row.prop(gp_settings, "vertex_mode", text="Mode")
            row = layout.row(align=True)
            row.prop(gp_settings, "vertex_color_factor", slider=True, text="Mix Factor")


class VIEW3D_PT_curves_sculpt_add_shape(Panel):
    # Only for popover, these are dummy values.
    bl_space_type = "VIEW_3D"
    bl_region_type = "WINDOW"
    bl_label = "Curves Sculpt Add Curve Options"

    def draw(self, context):
        layout = self.layout

        layout.use_property_split = False  # BFA - set to False
        layout.use_property_decorate = False  # No animation.

        settings = UnifiedPaintPanel.paint_settings(context)
        brush = settings.brush

        col = layout.column(align=True)
        col.label(text="Interpolate")

        row = col.row()
        row.separator()
        row.prop(brush.curves_sculpt_settings, "use_length_interpolate", text="Length")
        row = col.row()
        row.separator()
        row.prop(brush.curves_sculpt_settings, "use_radius_interpolate", text="Radius")
        row = col.row()
        row.separator()
        row.prop(brush.curves_sculpt_settings, "use_shape_interpolate", text="Shape")
        row = col.row()
        row.separator()
        row.prop(
            brush.curves_sculpt_settings,
            "use_point_count_interpolate",
            text="Point Count",
        )

        layout.use_property_split = True

        col = layout.column()
        col.active = not brush.curves_sculpt_settings.use_length_interpolate
        col.prop(brush.curves_sculpt_settings, "curve_length", text="Length")

        col = layout.column()
        col.active = not brush.curves_sculpt_settings.use_radius_interpolate
        col.prop(brush.curves_sculpt_settings, "curve_radius", text="Radius")

        col = layout.column()
        col.active = not brush.curves_sculpt_settings.use_point_count_interpolate
        col.prop(brush.curves_sculpt_settings, "points_per_curve", text="Points")


class VIEW3D_PT_curves_sculpt_parameter_falloff(Panel):
    # Only for popover, these are dummy values.
    bl_space_type = "VIEW_3D"
    bl_region_type = "WINDOW"
    bl_label = "Curves Sculpt Parameter Falloff"

    def draw(self, context):
        layout = self.layout

        settings = UnifiedPaintPanel.paint_settings(context)
        brush = settings.brush

        layout.template_curve_mapping(
            brush.curves_sculpt_settings,
            "curve_parameter_falloff",
            brush=True,
            show_presets=True,
        )


class VIEW3D_PT_curves_sculpt_grow_shrink_scaling(Panel):
    # Only for popover, these are dummy values.
    bl_space_type = "VIEW_3D"
    bl_region_type = "WINDOW"
    bl_label = "Curves Grow/Shrink Scaling"
    bl_ui_units_x = 12

    def draw(self, context):
        layout = self.layout

        layout.use_property_split = True
        layout.use_property_decorate = False  # No animation.

        settings = UnifiedPaintPanel.paint_settings(context)
        brush = settings.brush

        layout.prop(brush.curves_sculpt_settings, "use_uniform_scale")
        layout.prop(brush.curves_sculpt_settings, "minimum_length")


class VIEW3D_PT_viewport_debug(Panel):
    bl_space_type = "VIEW_3D"
    bl_region_type = "HEADER"
    bl_parent_id = "VIEW3D_PT_overlay"
    bl_label = "Viewport Debug"

    @classmethod
    def poll(cls, context):
        prefs = context.preferences
        return prefs.experimental.use_viewport_debug

    def draw(self, context):
        layout = self.layout
        view = context.space_data
        overlay = view.overlay

        layout.prop(overlay, "use_debug_freeze_view_culling")


class View3DAssetShelf(BrushAssetShelf):
    bl_space_type = "VIEW_3D"


class AssetShelfHiddenByDefault:
    # Take #BrushAssetShelf.bl_options but remove the 'DEFAULT_VISIBLE' flag.
    bl_options = {option for option in BrushAssetShelf.bl_options if option != "DEFAULT_VISIBLE"}


class VIEW3D_AST_brush_sculpt(View3DAssetShelf, bpy.types.AssetShelf):
    mode = "SCULPT"
    mode_prop = "use_paint_sculpt"
    brush_type_prop = "sculpt_brush_type"


class VIEW3D_AST_brush_sculpt_curves(View3DAssetShelf, bpy.types.AssetShelf):
    mode = "SCULPT_CURVES"
    mode_prop = "use_paint_sculpt_curves"
    brush_type_prop = "curves_sculpt_brush_type"


class VIEW3D_AST_brush_vertex_paint(View3DAssetShelf, bpy.types.AssetShelf):
    mode = "VERTEX_PAINT"
    mode_prop = "use_paint_vertex"
    brush_type_prop = "vertex_brush_type"


class VIEW3D_AST_brush_weight_paint(AssetShelfHiddenByDefault, View3DAssetShelf, bpy.types.AssetShelf):
    mode = "WEIGHT_PAINT"
    mode_prop = "use_paint_weight"
    brush_type_prop = "weight_brush_type"


class VIEW3D_AST_brush_texture_paint(View3DAssetShelf, bpy.types.AssetShelf):
    mode = "TEXTURE_PAINT"
    mode_prop = "use_paint_image"
    brush_type_prop = "image_brush_type"

    @classmethod
    def poll(cls, context):
        if not super().poll(context):
            return False
        # bl_space_type from #View3DAssetShelf is ignored for popup asset shelves.
        # Avoid this to be called from the Image Editor (both
        # #IMAGE_AST_brush_paint and #VIEW3D_AST_brush_texture_paint are included
        # in the #km_image_paint keymap). See #145987.
        return context.space_data.type != 'IMAGE_EDITOR'


class VIEW3D_AST_brush_gpencil_paint(View3DAssetShelf, bpy.types.AssetShelf):
    mode = "PAINT_GREASE_PENCIL"
    mode_prop = "use_paint_grease_pencil"
    brush_type_prop = "gpencil_brush_type"


class VIEW3D_AST_brush_gpencil_sculpt(View3DAssetShelf, bpy.types.AssetShelf):
    mode = "SCULPT_GREASE_PENCIL"
    mode_prop = "use_sculpt_grease_pencil"
    brush_type_prop = "gpencil_sculpt_brush_type"


class VIEW3D_AST_brush_gpencil_vertex(AssetShelfHiddenByDefault, View3DAssetShelf, bpy.types.AssetShelf):
    mode = "VERTEX_GREASE_PENCIL"
    mode_prop = "use_vertex_grease_pencil"
    brush_type_prop = "gpencil_vertex_brush_type"


class VIEW3D_AST_brush_gpencil_weight(AssetShelfHiddenByDefault, View3DAssetShelf, bpy.types.AssetShelf):
    mode = "WEIGHT_GREASE_PENCIL"
    mode_prop = "use_weight_grease_pencil"
    brush_type_prop = "gpencil_weight_brush_type"


# BFA - material object collection asset shelf
class VIEW3D_AST_object(bpy.types.AssetShelf):
    bl_space_type = "VIEW_3D"
    bl_options = {"STORE_ENABLED_CATALOGS_IN_PREFERENCES"}
    mode = "OBJECT"

    @classmethod
    def asset_poll(cls, asset):
        if asset.id_type == "NODETREE" and "Geometry Nodes" in asset.metadata.tags and "3D View" in asset.metadata.tags:
            return True
        return asset.id_type in {"MATERIAL", "OBJECT", "COLLECTION", "WORLD"}

    @classmethod
    def poll(cls, context):
        return context.mode == "OBJECT"


classes = (
    VIEW3D_HT_header,
    VIEW3D_HT_tool_header,
    VIEW3D_MT_editor_menus,
    VIEW3D_MT_transform,
    VIEW3D_MT_transform_object,
    VIEW3D_MT_transform_armature,
    VIEW3D_MT_mirror,
    VIEW3D_MT_snap,
    VIEW3D_MT_uv_map_clear_seam,  # bfa - Tooltip and operator for Clear Seam.
    VIEW3D_MT_uv_map,
    VIEW3D_MT_switchactivecamto,  # bfa - set active camera does not exist in blender
    VIEW3D_MT_view_legacy,  # bfa menu
    VIEW3D_MT_view_annotations,  # bfa menu
    VIEW3D_MT_view,
    VIEW3D_MT_view_local,
    VIEW3D_MT_view_cameras,
    VIEW3D_MT_view_pie_menus,  # bfa menu
    VIEW3D_MT_view_navigation_legacy,  # bfa menu
    VIEW3D_MT_view_navigation,
    VIEW3D_MT_view_align,
    VIEW3D_MT_view_align_selected,
    VIEW3D_MT_view_viewpoint,
    VIEW3D_MT_view_regions,
    VIEW3D_MT_select_object,
    VIEW3D_MT_select_object_legacy,  # bfa menu
    VIEW3D_MT_select_by_type,  # bfa menu
    VIEW3D_MT_select_grouped,  # bfa menu
    VIEW3D_MT_select_linked,  # bfa menu
    VIEW3D_MT_select_object_more_less,  # bfa menu
    VIEW3D_MT_select_pose,
    VIEW3D_MT_select_pose_more_less,  # bfa menu
    VIEW3D_MT_select_particle_more_less,  # bfa menu
    VIEW3D_MT_select_particle,
    VIEW3D_MT_edit_mesh,
    VIEW3D_MT_edit_mesh_legacy,  # bfa menu
    VIEW3D_MT_edit_mesh_sort_elements,  # bfa menu
    VIEW3D_MT_edit_mesh_select_similar,
    VIEW3D_MT_edit_mesh_select_by_trait,
    VIEW3D_MT_edit_mesh_select_more_less,  # bfa menu
    VIEW3D_MT_select_edit_mesh,
    VIEW3D_MT_select_edit_curve_more_less,  # bfa menu
    VIEW3D_MT_select_edit_curve,
    VIEW3D_MT_select_edit_curve_select_similar,  # bfa menu
    VIEW3D_MT_select_edit_surface_more_less,  # bfa menu
    VIEW3D_MT_select_edit_surface,
    VIEW3D_MT_select_edit_text,
    VIEW3D_MT_select_edit_metaball,
    VIEW3D_MT_edit_lattice_context_menu,
    VIEW3D_MT_select_edit_metaball_select_similar,  # bfa menu
    VIEW3D_MT_select_edit_lattice_more_less,  # bfa menu
    VIEW3D_MT_select_edit_lattice,
    VIEW3D_MT_select_edit_armature_more_less,  # BFA - menu
    VIEW3D_MT_select_edit_armature,
    VIEW3D_PT_greasepencil_edit_options,  # BFA - menu
    VIEW3D_MT_select_greasepencil_legacy,  # BFA - legacy menu
    VIEW3D_MT_select_edit_grease_pencil_more_less,  # BFA - menu
    VIEW3D_MT_select_edit_grease_pencil,
    VIEW3D_MT_select_paint_mask,
    VIEW3D_MT_select_paint_mask_legacy,  # BFA menu
    VIEW3D_MT_select_paint_mask_face_more_less,  # bfa menu
    VIEW3D_MT_select_paint_mask_vertex,
    VIEW3D_MT_select_paint_mask_vertex_more_less,  # bfa menu
    VIEW3D_MT_select_edit_pointcloud,
    VIEW3D_MT_edit_curves_select_more_less,  # bfa menu
    VIEW3D_MT_select_edit_curves,
    VIEW3D_MT_select_sculpt_curves,
    VIEW3D_MT_mesh_add,
    VIEW3D_MT_curve_add,
    VIEW3D_MT_surface_add,
    VIEW3D_MT_edit_metaball_context_menu,
    VIEW3D_MT_metaball_add,
    TOPBAR_MT_edit_curve_add,
    TOPBAR_MT_edit_armature_add,
    VIEW3D_MT_armature_add,
    VIEW3D_MT_light_add,
    VIEW3D_MT_lightprobe_add,
    VIEW3D_MT_camera_add,
    VIEW3D_MT_volume_add,
    VIEW3D_MT_grease_pencil_add,
    VIEW3D_MT_lattice_add,
    VIEW3D_MT_empty_add,
    VIEW3D_MT_add,
    VIEW3D_MT_image_add,
    VIEW3D_MT_origin_set,  # bfa menu
    VIEW3D_MT_object,
    VIEW3D_MT_object_animation,
    VIEW3D_MT_object_asset,
    VIEW3D_MT_object_rigid_body,
    VIEW3D_MT_object_clear,
    VIEW3D_MT_object_context_menu,
    VIEW3D_MT_object_convert,
    VIEW3D_MT_object_shading,
    VIEW3D_MT_object_apply,
    VIEW3D_MT_object_relations,
    VIEW3D_MT_object_liboverride,
    VIEW3D_MT_object_parent,
    VIEW3D_MT_object_track,
    VIEW3D_MT_object_collection,
    VIEW3D_MT_object_constraints,
    # VIEW3D_MT_object_modifiers, # bfa - renamed and moved to properties editor
    VIEW3D_MT_object_quick_effects,
    VIEW3D_MT_object_showhide,
    VIEW3D_MT_object_cleanup,
    VIEW3D_MT_make_single_user,
    VIEW3D_MT_make_links,
    VIEW3D_MT_brush_paint_modes,  # BFA wip menu, removed?
    VIEW3D_MT_brush,  # BFA - menu
    VIEW3D_MT_facemask_showhide,  # BFA - menu
    VIEW3D_MT_paint_vertex,
    VIEW3D_MT_hook,
    VIEW3D_MT_vertex_group,
    VIEW3D_MT_greasepencil_vertex_group,
    VIEW3D_MT_paint_weight,
    VIEW3D_MT_paint_weight_legacy,  # BFA - menu
    VIEW3D_MT_paint_weight_lock,
    VIEW3D_MT_subdivision_set,  # BFA - menu
    VIEW3D_MT_sculpt,
    VIEW3D_MT_sculpt_legacy,  # BFA - menu
    VIEW3D_MT_bfa_sculpt_transform,  # BFA - menu
    VIEW3D_MT_bfa_sculpt_showhide,  # BFA - menu
    VIEW3D_MT_sculpt_set_pivot,
    VIEW3D_MT_sculpt_transform,  # BFA - not used
    VIEW3D_MT_sculpt_showhide,  # BFA - menu
    VIEW3D_MT_sculpt_trim,  # BFA - not used
    VIEW3D_MT_mask,
    VIEW3D_MT_mask_legacy,  # BFA - menu
    VIEW3D_MT_face_sets_showhide,  # BFA - menu
    VIEW3D_MT_face_sets,
    VIEW3D_MT_face_sets_init,
    VIEW3D_MT_random_mask,
    VIEW3D_MT_particle,
    VIEW3D_MT_particle_context_menu_more_less,  # BFA - menu
    VIEW3D_MT_particle_context_menu,
    VIEW3D_MT_particle_showhide,
    VIEW3D_MT_pose,
    VIEW3D_MT_pose_transform,
    VIEW3D_MT_pose_slide,
    VIEW3D_MT_pose_propagate,
    VIEW3D_MT_pose_motion,
    VIEW3D_MT_bone_collections,
    VIEW3D_MT_pose_ik,
    VIEW3D_MT_pose_constraints,
    VIEW3D_MT_pose_names,
    VIEW3D_MT_pose_showhide,
    VIEW3D_MT_pose_apply,
    VIEW3D_MT_pose_context_menu,
    VIEW3D_MT_bone_options_toggle,
    VIEW3D_MT_bone_options_enable,
    VIEW3D_MT_bone_options_disable,
    VIEW3D_MT_edit_mesh_context_menu,
    VIEW3D_MT_edit_mesh_select_mode,
    VIEW3D_MT_edit_mesh_select_linked,
    VIEW3D_MT_edit_mesh_select_loops,
    VIEW3D_MT_edit_mesh_extrude_dupli,  # bfa operator for separated tooltip
    VIEW3D_MT_edit_mesh_extrude_dupli_rotate,  # bfa operator for separated tooltip
    VIEW3D_MT_edit_mesh_extrude,
    VIEW3D_MT_edit_mesh_vertices,
    VIEW3D_MT_edit_mesh_vertices_legacy,  # BFA - menu
    VIEW3D_MT_edit_mesh_edges,
    VIEW3D_MT_edit_mesh_edges_legacy,  # BFA - menu
    VIEW3D_MT_edit_mesh_faces,
    VIEW3D_MT_edit_mesh_faces_legacy,  # BFA - menu
    VIEW3D_MT_edit_mesh_faces_data,
    VIEW3D_MT_edit_mesh_normals,
    VIEW3D_MT_edit_mesh_normals_select_strength,
    VIEW3D_MT_edit_mesh_normals_set_strength,
    VIEW3D_MT_edit_mesh_normals_average,
    VIEW3D_MT_edit_mesh_shading,
    VIEW3D_MT_edit_mesh_weights,
    VIEW3D_MT_edit_mesh_clean,
    VIEW3D_MT_edit_mesh_delete,
    VIEW3D_MT_edit_mesh_merge,
    VIEW3D_MT_edit_mesh_split,
    VIEW3D_MT_edit_mesh_dissolve,  # BFA - menu
    VIEW3D_MT_edit_mesh_showhide,
    VIEW3D_MT_greasepencil_material_active,
    VIEW3D_MT_paint_grease_pencil,
    VIEW3D_MT_paint_vertex_grease_pencil,
    VIEW3D_MT_edit_grease_pencil_arrange_strokes,  # BFA - menu
    VIEW3D_MT_sculpt_grease_pencil_copy,  # BFA - menu
    VIEW3D_MT_edit_greasepencil_showhide,
    VIEW3D_MT_edit_greasepencil_cleanup,
    VIEW3D_MT_weight_grease_pencil,
    VIEW3D_MT_greasepencil_edit_context_menu,
    VIEW3D_MT_grease_pencil_assign_material,
    VIEW3D_MT_edit_greasepencil,
    VIEW3D_MT_edit_greasepencil_delete,  # BFA - not used
    VIEW3D_MT_edit_greasepencil_stroke_simplify,  # BFA - menu
    VIEW3D_MT_edit_greasepencil_stroke,
    VIEW3D_MT_edit_greasepencil_point,
    VIEW3D_MT_edit_greasepencil_animation,
    VIEW3D_MT_edit_curve,
    VIEW3D_MT_edit_curve_ctrlpoints,
    VIEW3D_MT_edit_curve_segments,
    VIEW3D_MT_edit_curve_clean,
    VIEW3D_MT_edit_curve_context_menu,
    VIEW3D_MT_edit_curve_delete,
    VIEW3D_MT_edit_curve_showhide,
    VIEW3D_MT_edit_surface,
    VIEW3D_MT_edit_font,
    VIEW3D_MT_edit_font_chars,
    VIEW3D_MT_edit_font_kerning,
    VIEW3D_MT_edit_font_move,  # BFA - menu
    VIEW3D_MT_edit_font_delete,
    VIEW3D_MT_edit_font_context_menu,
    VIEW3D_MT_edit_meta,
    VIEW3D_MT_edit_meta_showhide,
    VIEW3D_MT_edit_lattice,
    VIEW3D_MT_edit_lattice_flip,  # BFA - menu - blender uses enum
    VIEW3D_MT_edit_armature,
    VIEW3D_MT_armature_showhide,  # BFA - menu
    VIEW3D_MT_armature_context_menu,
    VIEW3D_MT_edit_armature_parent,
    VIEW3D_MT_edit_armature_roll,
    VIEW3D_MT_edit_armature_names,
    VIEW3D_MT_edit_armature_delete,
    VIEW3D_MT_edit_curves,
    VIEW3D_MT_edit_curves_add,
    VIEW3D_MT_edit_curves_segments,
    VIEW3D_MT_edit_curves_control_points,
    VIEW3D_MT_edit_curves_context_menu,
    VIEW3D_MT_edit_pointcloud,
    VIEW3D_MT_object_mode_pie,
    VIEW3D_MT_view_pie,
    VIEW3D_MT_transform_gizmo_pie,
    VIEW3D_MT_shading_pie,
    VIEW3D_MT_shading_ex_pie,
    VIEW3D_MT_pivot_pie,
    VIEW3D_MT_snap_pie,
    VIEW3D_MT_orientations_pie,
    VIEW3D_MT_proportional_editing_falloff_pie,
    VIEW3D_MT_sculpt_mask_edit_pie,
    VIEW3D_MT_sculpt_automasking_pie,
    VIEW3D_MT_grease_pencil_sculpt_automasking_pie,
    VIEW3D_MT_wpaint_vgroup_lock_pie,
    VIEW3D_MT_sculpt_face_sets_edit_pie,
    VIEW3D_MT_sculpt_curves,
    VIEW3D_PT_active_tool,
    VIEW3D_PT_active_tool_duplicate,
    VIEW3D_PT_view3d_properties,
    VIEW3D_PT_view3d_properties_edit,  # bfa panel
    # VIEW3D_PT_view3d_lock, # BFA - not used, and Blender hotkeys doesn't call this, so ommitted
    VIEW3D_PT_view3d_camera_lock,  # bfa panel
    VIEW3D_PT_view3d_cursor,
    VIEW3D_PT_collections,
    VIEW3D_PT_object_type_visibility,
    VIEW3D_PT_grease_pencil,
    VIEW3D_PT_annotation_onion,
    VIEW3D_PT_grease_pencil_multi_frame,
    VIEW3D_PT_grease_pencil_sculpt_automasking,
    VIEW3D_PT_quad_view,
    VIEW3D_PT_view3d_stereo,
    VIEW3D_PT_shading,
    VIEW3D_PT_shading_lighting,
    VIEW3D_PT_shading_color,
    VIEW3D_PT_shading_options,
    VIEW3D_PT_shading_options_shadow,
    VIEW3D_PT_shading_options_ssao,
    VIEW3D_PT_shading_render_pass,
    VIEW3D_PT_shading_compositor,
    VIEW3D_PT_gizmo_display,
    VIEW3D_PT_overlay,
    VIEW3D_PT_overlay_guides,
    VIEW3D_PT_overlay_text,
    VIEW3D_PT_overlay_object,
    VIEW3D_PT_overlay_geometry,
    VIEW3D_PT_overlay_viewer_node,
    VIEW3D_PT_overlay_motion_tracking,
    VIEW3D_PT_overlay_edit_mesh,
    VIEW3D_PT_overlay_edit_mesh_shading,
    VIEW3D_PT_overlay_edit_mesh_measurement,
    VIEW3D_PT_overlay_edit_mesh_normals,
    VIEW3D_PT_overlay_edit_mesh_freestyle,
    VIEW3D_PT_overlay_edit_curve,
    VIEW3D_PT_overlay_edit_curves,
    VIEW3D_PT_overlay_texture_paint,
    VIEW3D_PT_overlay_vertex_paint,
    VIEW3D_PT_overlay_weight_paint,
    VIEW3D_PT_overlay_bones,
    VIEW3D_PT_overlay_sculpt,
    VIEW3D_PT_overlay_sculpt_curves,
    VIEW3D_PT_snapping,
    VIEW3D_PT_sculpt_snapping,
    VIEW3D_PT_proportional_edit,
    VIEW3D_PT_grease_pencil_origin,
    VIEW3D_PT_grease_pencil_lock,
    VIEW3D_PT_grease_pencil_guide,
    VIEW3D_PT_transform_orientations,
    VIEW3D_PT_overlay_grease_pencil_options,
    VIEW3D_PT_overlay_grease_pencil_canvas_options,
    VIEW3D_PT_context_properties,
    VIEW3D_PT_paint_vertex_context_menu,
    VIEW3D_PT_paint_texture_context_menu,
    VIEW3D_PT_paint_weight_context_menu,
    VIEW3D_PT_sculpt_automasking,
    VIEW3D_PT_sculpt_context_menu,
    TOPBAR_PT_grease_pencil_materials,
    TOPBAR_PT_grease_pencil_vertex_color,
    TOPBAR_PT_annotation_layers,
    VIEW3D_PT_curves_sculpt_add_shape,
    VIEW3D_PT_curves_sculpt_parameter_falloff,
    VIEW3D_PT_curves_sculpt_grow_shrink_scaling,
    VIEW3D_PT_viewport_debug,
    VIEW3D_PT_active_spline,
    VIEW3D_AST_brush_sculpt,
    VIEW3D_AST_brush_sculpt_curves,
    VIEW3D_AST_brush_vertex_paint,
    VIEW3D_AST_brush_weight_paint,
    VIEW3D_AST_brush_texture_paint,
    VIEW3D_AST_brush_gpencil_paint,
    VIEW3D_AST_brush_gpencil_sculpt,
    VIEW3D_AST_brush_gpencil_vertex,
    VIEW3D_AST_brush_gpencil_weight,
    VIEW3D_AST_object,  # bfa assetshelf
    GREASE_PENCIL_MT_Layers,
    VIEW3D_PT_greasepencil_draw_context_menu,
    VIEW3D_PT_greasepencil_sculpt_context_menu,
    VIEW3D_PT_greasepencil_vertex_paint_context_menu,
    VIEW3D_PT_greasepencil_weight_context_menu,
)


if __name__ == "__main__":  # only for live edit.
    from bpy.utils import register_class

    for cls in classes:
        register_class(cls)<|MERGE_RESOLUTION|>--- conflicted
+++ resolved
@@ -3549,19 +3549,11 @@
     def draw(self, _context):
         layout = self.layout
         # Explicitly set background mode on/off as operator will try to
-<<<<<<< HEAD
         # auto-detect which mode to use otherwise.
         layout.operator("object.empty_image_add", text="Reference", icon="IMAGE_REFERENCE").background = False
         layout.operator("object.empty_image_add", text="Background", icon="IMAGE_BACKGROUND").background = True
         layout.operator("image.import_as_mesh_planes", text="Mesh Plane", icon="MESH_PLANE")
         layout.operator("object.empty_add", text="Empty Image", icon="FILE_IMAGE").type = "IMAGE"
-=======
-        # auto detect which mode to use otherwise.
-        layout.operator("object.empty_image_add", text="Reference...", icon='IMAGE_REFERENCE').background = False
-        layout.operator("object.empty_image_add", text="Background...", icon='IMAGE_BACKGROUND').background = True
-        layout.operator("image.import_as_mesh_planes", text="Mesh Plane...", icon='MESH_PLANE')
-        layout.operator("object.empty_add", text="Empty Image", icon='FILE_IMAGE').type = 'IMAGE'
->>>>>>> 85504da2
 
 
 class VIEW3D_MT_object_relations(Menu):
@@ -3884,7 +3876,6 @@
     def draw(self, _context):
         layout = self.layout
 
-<<<<<<< HEAD
         layout.operator("anim.keyframe_insert", text="Insert Keyframe", icon="KEYFRAMES_INSERT")
         layout.operator(
             "anim.keyframe_insert_menu",
@@ -3894,13 +3885,6 @@
         layout.operator("anim.keyframe_delete_v3d", text="Delete Keyframes", icon="KEYFRAMES_REMOVE")
         layout.operator("anim.keyframe_clear_v3d", text="Clear Keyframes", icon="KEYFRAMES_CLEAR")
         layout.operator("anim.keying_set_active_set", text="Change Keying Set", icon="KEYINGSET")
-=======
-        layout.operator("anim.keyframe_insert", text="Insert Keyframe")
-        layout.operator("anim.keyframe_insert_menu", text="Insert Keyframe with Keying Set...").always_prompt = True
-        layout.operator("anim.keyframe_delete_v3d", text="Delete Keyframes...")
-        layout.operator("anim.keyframe_clear_v3d", text="Clear Keyframes...")
-        layout.operator("anim.keying_set_active_set", text="Change Keying Set...")
->>>>>>> 85504da2
 
         layout.separator()
 
@@ -4286,13 +4270,8 @@
 
         layout.separator()
 
-<<<<<<< HEAD
         layout.operator_context = "EXEC_REGION_WIN"
         layout.operator("object.delete", text="Delete", icon="DELETE").use_global = False
-=======
-        layout.operator("anim.keyframe_insert", text="Insert Keyframe")
-        layout.operator("anim.keyframe_insert_menu", text="Insert Keyframe with Keying Set...").always_prompt = True
->>>>>>> 85504da2
 
         layout.separator()
 
@@ -6122,17 +6101,12 @@
 
         layout.operator_context = "INVOKE_REGION_WIN"
 
-<<<<<<< HEAD
         layout.operator("anim.keyframe_insert", text="Insert Keyframe", icon="KEYFRAMES_INSERT")
         layout.operator(
             "anim.keyframe_insert_menu",
             text="Insert Keyframe with Keying Set",
             icon="KEYFRAMES_INSERT",
         ).always_prompt = True
-=======
-        layout.operator("anim.keyframe_insert", text="Insert Keyframe")
-        layout.operator("anim.keyframe_insert_menu", text="Insert Keyframe with Keying Set...").always_prompt = True
->>>>>>> 85504da2
 
         layout.separator()
 
@@ -6282,14 +6256,9 @@
         layout.menu("VIEW3D_MT_edit_mesh_normals")
         layout.menu("VIEW3D_MT_edit_mesh_shading")
         layout.menu("VIEW3D_MT_edit_mesh_weights")
-<<<<<<< HEAD
         layout.operator("mesh.attribute_set", icon="NODE_ATTRIBUTE")
         layout.menu("VIEW3D_MT_edit_mesh_sort_elements")  # bfa menu
         layout.menu("VIEW3D_MT_subdivision_set")  # bfa menu
-=======
-        layout.operator("mesh.attribute_set")
-        layout.operator_menu_enum("mesh.sort_elements", "type", text="Sort Elements")
->>>>>>> 85504da2
 
         layout.separator()
 
@@ -7968,24 +7937,14 @@
 
         layout = self.layout
 
-<<<<<<< HEAD
         layout.operator("grease_pencil.clean_loose", icon="DELETE_LOOSE")
         layout.operator("grease_pencil.frame_clean_duplicate", icon="DELETE_DUPLICATE")
-=======
-        layout.operator("grease_pencil.clean_loose", text="Clean Loose Points...")
-        layout.operator("grease_pencil.frame_clean_duplicate")
->>>>>>> 85504da2
 
         if ob.mode == "EDIT":
             layout.operator("grease_pencil.stroke_merge_by_distance", text="Merge by Distance", icon="REMOVE_DOUBLES")
 
-<<<<<<< HEAD
         layout.operator("grease_pencil.reproject", icon="REPROJECT")
         layout.operator("grease_pencil.remove_fill_guides", icon="REMOVE_GUIDES")
-=======
-        layout.operator("grease_pencil.reproject", text="Reproject Strokes...")
-        layout.operator("grease_pencil.remove_fill_guides")
->>>>>>> 85504da2
 
 
 class VIEW3D_MT_edit_greasepencil(Menu):
