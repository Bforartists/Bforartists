# SPDX-FileCopyrightText: 2009-2023 Blender Authors
#
# SPDX-License-Identifier: GPL-2.0-or-later
# BFA NOTE: For this document in merges, it is best to preserve the
# Bforartists one and compare the old Blender version with the new to see
# what changed.
# Once you compare Blender changes with an old version, splice it in manually.
import bpy
from bpy.types import (
    Header,
    Menu,
    Panel,
)
from bl_ui.properties_paint_common import (
    UnifiedPaintPanel,
    brush_basic_texpaint_settings,
    brush_basic_gpencil_weight_settings,
)
from bl_ui.properties_grease_pencil_common import (
    AnnotationDataPanel,
    AnnotationOnionSkin,
    GreasePencilMaterialsPanel,
    GreasePencilVertexcolorPanel,
)
from bl_ui.space_toolsystem_common import (
    ToolActivePanelHelper,
)
from bpy.app.translations import (
    pgettext_iface as iface_,
    pgettext_rpt as rpt_,
    contexts as i18n_contexts,
)


class VIEW3D_HT_tool_header(Header):
    bl_space_type = 'VIEW_3D'
    bl_region_type = 'TOOL_HEADER'

    def draw(self, context):
        layout = self.layout

        self.draw_tool_settings(context)

        layout.separator_spacer()

        self.draw_mode_settings(context)

    def draw_tool_settings(self, context):
        layout = self.layout
        tool_mode = context.mode

        # Active Tool
        # -----------
        from bl_ui.space_toolsystem_common import ToolSelectPanelHelper
        tool = ToolSelectPanelHelper.draw_active_tool_header(
            context, layout,
            tool_key=('VIEW_3D', tool_mode),
        )
        # Object Mode Options
        # -------------------

        # Example of how tool_settings can be accessed as pop-overs.

        # TODO(campbell): editing options should be after active tool options
        # (obviously separated for from the users POV)
        draw_fn = getattr(_draw_tool_settings_context_mode, tool_mode, None)
        if draw_fn is not None:
            is_valid_context = draw_fn(context, layout, tool)

        def draw_3d_brush_settings(layout, tool_mode):
            layout.popover("VIEW3D_PT_tools_brush_settings_advanced", text="Brush")
            if tool_mode != 'PAINT_WEIGHT':
                layout.popover("VIEW3D_PT_tools_brush_texture")
            if tool_mode == 'PAINT_TEXTURE':
                layout.popover("VIEW3D_PT_tools_mask_texture")
            layout.popover("VIEW3D_PT_tools_brush_stroke")
            layout.popover("VIEW3D_PT_tools_brush_falloff")
            layout.popover("VIEW3D_PT_tools_brush_display")

        # NOTE: general mode options should be added to `draw_mode_settings`.
        if tool_mode == 'SCULPT':
            if is_valid_context:
                draw_3d_brush_settings(layout, tool_mode)
        elif tool_mode == 'PAINT_VERTEX':
            if is_valid_context:
                draw_3d_brush_settings(layout, tool_mode)
        elif tool_mode == 'PAINT_WEIGHT':
            if is_valid_context:
                draw_3d_brush_settings(layout, tool_mode)
        elif tool_mode == 'PAINT_TEXTURE':
            if is_valid_context:
                draw_3d_brush_settings(layout, tool_mode)
        elif tool_mode == 'EDIT_ARMATURE':
            pass
        elif tool_mode == 'EDIT_CURVE':
            pass
        elif tool_mode == 'EDIT_MESH':
            pass
        elif tool_mode == 'POSE':
            pass
        elif tool_mode == 'PARTICLE':
            # Disable, only shows "Brush" panel, which is already in the top-bar.
            # if tool.has_datablock:
            #     layout.popover_group(context=".paint_common", **popover_kw)
            pass
        elif tool_mode == 'PAINT_GPENCIL':
            if is_valid_context:
                brush = context.tool_settings.gpencil_paint.brush
                if brush:
                    if brush.gpencil_tool != 'ERASE':
                        if brush.gpencil_tool != 'TINT':
                            layout.popover("VIEW3D_PT_tools_grease_pencil_brush_advanced")

                        if brush.gpencil_tool not in {'FILL', 'TINT'}:
                            layout.popover("VIEW3D_PT_tools_grease_pencil_brush_stroke")

                    layout.popover("VIEW3D_PT_tools_grease_pencil_paint_appearance")
        elif tool_mode == 'SCULPT_GPENCIL':
            if is_valid_context:
                brush = context.tool_settings.gpencil_sculpt_paint.brush
                if brush:
                    tool = brush.gpencil_sculpt_tool
                    if tool in {'SMOOTH', 'RANDOMIZE'}:
                        layout.popover("VIEW3D_PT_tools_grease_pencil_sculpt_brush_popover")
                    layout.popover("VIEW3D_PT_tools_grease_pencil_sculpt_appearance")
        elif tool_mode == 'WEIGHT_GPENCIL':
            if is_valid_context:
                layout.popover("VIEW3D_PT_tools_grease_pencil_weight_appearance")
        elif tool_mode == 'VERTEX_GPENCIL':
            if is_valid_context:
                layout.popover("VIEW3D_PT_tools_grease_pencil_vertex_appearance")

    def draw_mode_settings(self, context):
        layout = self.layout
        mode_string = context.mode

        def row_for_mirror():
            row = layout.row(align=True)
            sub = row.row(align=True)
            return row, sub

        if mode_string == 'EDIT_ARMATURE':
            ob = context.object
            _row, sub = row_for_mirror()
<<<<<<< HEAD
            sub.prop(context.object.data, "use_mirror_x", icon='MIRROR_X', toggle=True, icon_only=True)
=======
            sub.prop(ob.data, "use_mirror_x", text="X", toggle=True)
>>>>>>> c57afcc4
        elif mode_string == 'POSE':
            ob = context.object
            _row, sub = row_for_mirror()
<<<<<<< HEAD
            sub.prop(context.object.pose, "use_mirror_x", icon='MIRROR_X', toggle=True, icon_only=True)
=======
            sub.prop(ob.pose, "use_mirror_x", text="X", toggle=True)
>>>>>>> c57afcc4
        elif mode_string in {'EDIT_MESH', 'PAINT_WEIGHT', 'SCULPT', 'PAINT_VERTEX', 'PAINT_TEXTURE'}:
            # Mesh Modes, Use Mesh Symmetry
            ob = context.object
            row, sub = row_for_mirror()
<<<<<<< HEAD
            sub.prop(context.object, "use_mesh_mirror_x", icon='MIRROR_X', toggle=True, icon_only=True)
            sub.prop(context.object, "use_mesh_mirror_y", icon='MIRROR_Y', toggle=True, icon_only=True)
            sub.prop(context.object, "use_mesh_mirror_z", icon='MIRROR_Z', toggle=True, icon_only=True)
=======
            sub.prop(ob, "use_mesh_mirror_x", text="X", toggle=True)
            sub.prop(ob, "use_mesh_mirror_y", text="Y", toggle=True)
            sub.prop(ob, "use_mesh_mirror_z", text="Z", toggle=True)
>>>>>>> c57afcc4
            if mode_string == 'EDIT_MESH':
                tool_settings = context.tool_settings
                layout.prop(tool_settings, "use_mesh_automerge", text="")
            elif mode_string == 'PAINT_WEIGHT':
                row.popover(panel="VIEW3D_PT_tools_weightpaint_symmetry_for_topbar", text="")
            elif mode_string == 'SCULPT':
                row.popover(panel="VIEW3D_PT_sculpt_symmetry_for_topbar", text="")
            elif mode_string == 'PAINT_VERTEX':
                row.popover(panel="VIEW3D_PT_tools_vertexpaint_symmetry_for_topbar", text="")
        elif mode_string == 'SCULPT_CURVES':
            ob = context.object
            _row, sub = row_for_mirror()
            sub.prop(ob.data, "use_mirror_x", text="X", toggle=True)
            sub.prop(ob.data, "use_mirror_y", text="Y", toggle=True)
            sub.prop(ob.data, "use_mirror_z", text="Z", toggle=True)

            layout.prop(ob.data, "use_sculpt_collision", icon='MOD_PHYSICS', icon_only=True, toggle=True)

        # Expand panels from the side-bar as popovers.
        popover_kw = {"space_type": 'VIEW_3D', "region_type": 'UI', "category": "Tool"}

        if mode_string == 'SCULPT':
            layout.popover_group(context=".sculpt_mode", **popover_kw)
        elif mode_string == 'PAINT_VERTEX':
            layout.popover_group(context=".vertexpaint", **popover_kw)
        elif mode_string == 'PAINT_WEIGHT':
            layout.popover_group(context=".weightpaint", **popover_kw)
        elif mode_string == 'PAINT_TEXTURE':
            layout.popover_group(context=".imagepaint", **popover_kw)
        elif mode_string == 'EDIT_TEXT':
            layout.popover_group(context=".text_edit", **popover_kw)
        elif mode_string == 'EDIT_ARMATURE':
            layout.popover_group(context=".armature_edit", **popover_kw)
        elif mode_string == 'EDIT_METABALL':
            layout.popover_group(context=".mball_edit", **popover_kw)
        elif mode_string == 'EDIT_LATTICE':
            layout.popover_group(context=".lattice_edit", **popover_kw)
        elif mode_string == 'EDIT_CURVE':
            layout.popover_group(context=".curve_edit", **popover_kw)
        elif mode_string == 'EDIT_MESH':
            layout.popover_group(context=".mesh_edit", **popover_kw)
        elif mode_string == 'POSE':
            layout.popover_group(context=".posemode", **popover_kw)
        elif mode_string == 'PARTICLE':
            layout.popover_group(context=".particlemode", **popover_kw)
        elif mode_string == 'OBJECT':
            layout.popover_group(context=".objectmode", **popover_kw)
        elif mode_string in {'PAINT_GPENCIL', 'EDIT_GPENCIL', 'SCULPT_GPENCIL', 'WEIGHT_GPENCIL'}:
            # Grease pencil layer.
            gpl = context.active_gpencil_layer
            if gpl and gpl.info is not None:
                text = gpl.info
                maxw = 25
                if len(text) > maxw:
                    text = text[:maxw - 5] + '..' + text[-3:]
            else:
                text = ""

            sub = layout.row()
            sub.popover(
                panel="TOPBAR_PT_gpencil_layers",
                text="Layer: " + text,  # BFA
            )
            if mode_string == 'EDIT_GPENCIL':
                sub.popover(panel="VIEW3D_PT_gpencil_edit_options", text="Options")  # BFA


class _draw_tool_settings_context_mode:
    @staticmethod
    def SCULPT(context, layout, tool):
        if (tool is None) or (not tool.has_datablock):
            return False

        paint = context.tool_settings.sculpt
        layout.template_ID_preview(paint, "brush", rows=3, cols=8, hide_buttons=True)

        brush = paint.brush
        if brush is None:
            return False

        tool_settings = context.tool_settings
        capabilities = brush.sculpt_capabilities

        ups = tool_settings.unified_paint_settings

        if capabilities.has_color:
            row = layout.row(align=True)
            row.ui_units_x = 4
            UnifiedPaintPanel.prop_unified_color(row, context, brush, "color", text="")
            UnifiedPaintPanel.prop_unified_color(row, context, brush, "secondary_color", text="")
            row.separator()
            layout.prop(brush, "blend", text="", expand=False)

        size = "size"
        size_owner = ups if ups.use_unified_size else brush
        if size_owner.use_locked_size == 'SCENE':
            size = "unprojected_radius"

        UnifiedPaintPanel.prop_unified(
            layout,
            context,
            brush,
            size,
            pressure_name="use_pressure_size",
            unified_name="use_unified_size",
            text="Radius",
            slider=True,
            header=True,
        )

        # strength, use_strength_pressure
        pressure_name = "use_pressure_strength" if capabilities.has_strength_pressure else None
        UnifiedPaintPanel.prop_unified(
            layout,
            context,
            brush,
            "strength",
            pressure_name=pressure_name,
            unified_name="use_unified_strength",
            text="Strength",
            header=True,
        )

        # direction
        if not capabilities.has_direction:
            layout.row().prop(brush, "direction", expand=True, text="")

        return True

    @staticmethod
    def PAINT_TEXTURE(context, layout, tool):
        if (tool is None) or (not tool.has_datablock):
            return False

        paint = context.tool_settings.image_paint
        layout.template_ID_preview(paint, "brush", rows=3, cols=8, hide_buttons=True)

        brush = paint.brush
        if brush is None:
            return False

        brush_basic_texpaint_settings(layout, context, brush, compact=True)

        return True

    @staticmethod
    def PAINT_VERTEX(context, layout, tool):
        if (tool is None) or (not tool.has_datablock):
            return False

        paint = context.tool_settings.vertex_paint
        layout.template_ID_preview(paint, "brush", rows=3, cols=8, hide_buttons=True)

        brush = paint.brush
        if brush is None:
            return False

        brush_basic_texpaint_settings(layout, context, brush, compact=True)

        return True

    @staticmethod
    def PAINT_WEIGHT(context, layout, tool):
        if (tool is None) or (not tool.has_datablock):
            return False

        paint = context.tool_settings.weight_paint
        layout.template_ID_preview(paint, "brush", rows=3, cols=8, hide_buttons=True)
        brush = paint.brush
        if brush is None:
            return False

        capabilities = brush.weight_paint_capabilities
        if capabilities.has_weight:
            UnifiedPaintPanel.prop_unified(
                layout,
                context,
                brush,
                "weight",
                unified_name="use_unified_weight",
                slider=True,
                header=True,
            )

        UnifiedPaintPanel.prop_unified(
            layout,
            context,
            brush,
            "size",
            pressure_name="use_pressure_size",
            unified_name="use_unified_size",
            slider=True,
            text="Radius",
            header=True,
        )
        UnifiedPaintPanel.prop_unified(
            layout,
            context,
            brush,
            "strength",
            pressure_name="use_pressure_strength",
            unified_name="use_unified_strength",
            header=True,
        )

        return True

    @staticmethod
    def PAINT_GPENCIL(context, layout, tool):
        if tool is None:
            return False

        if tool.idname == "builtin.cutter":
            row = layout.row(align=True)
            row.prop(context.tool_settings.gpencil_sculpt, "intersection_threshold")
            return False
        elif not tool.has_datablock:
            return False

        tool_settings = context.tool_settings
        paint = tool_settings.gpencil_paint
        brush = paint.brush
        if brush is None:
            return False

        ob = context.object
        gp_settings = brush.gpencil_settings

        row = layout.row(align=True)
        settings = tool_settings.gpencil_paint
        row.template_ID_preview(settings, "brush", rows=3, cols=8, hide_buttons=True)

        if ob and brush.gpencil_tool in {'FILL', 'DRAW'}:
            from bl_ui.properties_paint_common import (
                brush_basic__draw_color_selector,
            )
            brush_basic__draw_color_selector(context, layout, brush, gp_settings, None)

        if ob and brush.gpencil_tool == 'TINT':
            row.separator(factor=0.4)
            row.prop_with_popover(brush, "color", text="", panel="TOPBAR_PT_gpencil_vertexcolor")

        from bl_ui.properties_paint_common import (
            brush_basic_gpencil_paint_settings,
        )
        brush_basic_gpencil_paint_settings(layout, context, brush, compact=True)

        return True

    @staticmethod
    def SCULPT_GPENCIL(context, layout, tool):
        if (tool is None) or (not tool.has_datablock):
            return False

        tool_settings = context.tool_settings
        paint = tool_settings.gpencil_sculpt_paint
        brush = paint.brush

        from bl_ui.properties_paint_common import (
            brush_basic_gpencil_sculpt_settings,
        )
        brush_basic_gpencil_sculpt_settings(layout, context, brush, compact=True)

        return True

    @staticmethod
    def WEIGHT_GPENCIL(context, layout, tool):
        if (tool is None) or (not tool.has_datablock):
            return False

        tool_settings = context.tool_settings
        paint = tool_settings.gpencil_weight_paint
        brush = paint.brush

        layout.template_ID_preview(paint, "brush", rows=3, cols=8, hide_buttons=True)

        brush_basic_gpencil_weight_settings(layout, context, brush, compact=True)

        layout.popover("VIEW3D_PT_tools_grease_pencil_weight_options", text="Options")
        layout.popover("VIEW3D_PT_tools_grease_pencil_brush_weight_falloff", text="Falloff")

        return True

    @staticmethod
    def VERTEX_GPENCIL(context, layout, tool):
        if (tool is None) or (not tool.has_datablock):
            return False

        tool_settings = context.tool_settings
        paint = tool_settings.gpencil_vertex_paint
        brush = paint.brush

        row = layout.row(align=True)
        settings = tool_settings.gpencil_vertex_paint
        row.template_ID_preview(settings, "brush", rows=3, cols=8, hide_buttons=True)

        if brush.gpencil_vertex_tool not in {'BLUR', 'AVERAGE', 'SMEAR'}:
            row.separator(factor=0.4)
            sub = row.row(align=True)
            sub.scale_x = 0.33
            sub.prop_with_popover(brush, "color", text="", panel="TOPBAR_PT_gpencil_vertexcolor")
            sub.prop(brush, "secondary_color", text="")
            row.operator("gpencil.tint_flip", icon='FILE_REFRESH', text="")

        from bl_ui.properties_paint_common import (
            brush_basic_gpencil_vertex_settings,
        )

        brush_basic_gpencil_vertex_settings(layout, context, brush, compact=True)

        return True

    @staticmethod
    def PARTICLE(context, layout, tool):
        if (tool is None) or (not tool.has_datablock):
            return False

        # See: `VIEW3D_PT_tools_brush`, basically a duplicate
        tool_settings = context.tool_settings
        settings = tool_settings.particle_edit
        brush = settings.brush
        tool = settings.tool
        if tool == 'NONE':
            return False

        layout.prop(brush, "size", slider=True)
        if tool == 'ADD':
            layout.prop(brush, "count")

            layout.prop(settings, "use_default_interpolate")
            layout.prop(brush, "steps", slider=True)
            layout.prop(settings, "default_key_count", slider=True)
        else:
            layout.prop(brush, "strength", slider=True)

            if tool == 'LENGTH':
                layout.row().prop(brush, "length_mode", expand=True)
            elif tool == 'PUFF':
                layout.row().prop(brush, "puff_mode", expand=True)
                layout.prop(brush, "use_puff_volume")
            elif tool == 'COMB':
                row = layout.row()
                row.active = settings.is_editable
                row.prop(settings, "use_emitter_deflect", text="Deflect Emitter")
                sub = row.row(align=True)
                sub.active = settings.use_emitter_deflect
                sub.prop(settings, "emitter_distance", text="Distance")

        return True

    @staticmethod
    def SCULPT_CURVES(context, layout, tool):
        if (tool is None) or (not tool.has_datablock):
            return False

        tool_settings = context.tool_settings
        paint = tool_settings.curves_sculpt

        brush = paint.brush
        if brush is None:
            return False

        UnifiedPaintPanel.prop_unified(
            layout,
            context,
            brush,
            "size",
            unified_name="use_unified_size",
            pressure_name="use_pressure_size",
            text="Radius",
            slider=True,
            header=True,
        )

        if brush.curves_sculpt_tool not in {'ADD', 'DELETE'}:
            UnifiedPaintPanel.prop_unified(
                layout,
                context,
                brush,
                "strength",
                unified_name="use_unified_strength",
                pressure_name="use_pressure_strength",
                header=True,
            )

        curves_tool = brush.curves_sculpt_tool

        if curves_tool == 'COMB':
            layout.prop(brush, "falloff_shape", expand=True)
            layout.popover("VIEW3D_PT_tools_brush_falloff", text="Brush Falloff")
            layout.popover("VIEW3D_PT_curves_sculpt_parameter_falloff", text="Curve Falloff")
        elif curves_tool == 'ADD':
            layout.prop(brush, "falloff_shape", expand=True)
            layout.prop(brush.curves_sculpt_settings, "add_amount")
            layout.popover("VIEW3D_PT_curves_sculpt_add_shape", text="Curve Shape")
            layout.prop(brush, "use_frontface", text="Front Faces Only")
        elif curves_tool == 'GROW_SHRINK':
            layout.prop(brush, "direction", expand=True, text="")
            layout.prop(brush, "falloff_shape", expand=True)
            layout.popover("VIEW3D_PT_curves_sculpt_grow_shrink_scaling", text="Scaling")
            layout.popover("VIEW3D_PT_tools_brush_falloff")
        elif curves_tool == 'SNAKE_HOOK':
            layout.prop(brush, "falloff_shape", expand=True)
            layout.popover("VIEW3D_PT_tools_brush_falloff")
        elif curves_tool == 'DELETE':
            layout.prop(brush, "falloff_shape", expand=True)
        elif curves_tool == 'SELECTION_PAINT':
            layout.prop(brush, "direction", expand=True, text="")
            layout.prop(brush, "falloff_shape", expand=True)
            layout.popover("VIEW3D_PT_tools_brush_falloff")
        elif curves_tool == 'PINCH':
            layout.prop(brush, "direction", expand=True, text="")
            layout.prop(brush, "falloff_shape", expand=True)
            layout.popover("VIEW3D_PT_tools_brush_falloff")
        elif curves_tool == 'SMOOTH':
            layout.prop(brush, "falloff_shape", expand=True)
            layout.popover("VIEW3D_PT_tools_brush_falloff")
        elif curves_tool == 'PUFF':
            layout.prop(brush, "falloff_shape", expand=True)
            layout.popover("VIEW3D_PT_tools_brush_falloff")
        elif curves_tool == 'DENSITY':
            layout.prop(brush, "falloff_shape", expand=True)
            row = layout.row(align=True)
            row.prop(brush.curves_sculpt_settings, "density_mode", text="", expand=True)
            row = layout.row(align=True)
            row.prop(brush.curves_sculpt_settings, "minimum_distance", text="Distance Min")
            row.operator_context = 'INVOKE_REGION_WIN'
            row.operator("sculpt_curves.min_distance_edit", text="", icon='DRIVER_DISTANCE')
            row = layout.row(align=True)
            row.enabled = brush.curves_sculpt_settings.density_mode != 'REMOVE'
            row.prop(brush.curves_sculpt_settings, "density_add_attempts", text="Count Max")
            layout.popover("VIEW3D_PT_tools_brush_falloff")
            layout.popover("VIEW3D_PT_curves_sculpt_add_shape", text="Curve Shape")
        elif curves_tool == 'SLIDE':
            layout.popover("VIEW3D_PT_tools_brush_falloff")

        return True

    @staticmethod
    def PAINT_GREASE_PENCIL(context, layout, tool):
        if (tool is None) or (not tool.has_datablock):
            return False

        tool_settings = context.tool_settings
        paint = tool_settings.gpencil_paint

        brush = paint.brush
        if brush is None:
            return False

        row = layout.row(align=True)
        row.template_ID_preview(paint, "brush", rows=3, cols=8, hide_buttons=True)

        grease_pencil_tool = brush.gpencil_tool

        if grease_pencil_tool == 'DRAW':
            from bl_ui.properties_paint_common import (
                brush_basic__draw_color_selector,
            )
            brush_basic__draw_color_selector(context, layout, brush, brush.gpencil_settings, None)

        if grease_pencil_tool == 'TINT':
            UnifiedPaintPanel.prop_unified_color(row, context, brush, "color", text="")

        from bl_ui.properties_paint_common import (
            brush_basic__draw_color_selector,
            brush_basic_grease_pencil_paint_settings,
        )

        brush_basic_grease_pencil_paint_settings(layout, context, brush, compact=True)

        return True


class VIEW3D_HT_header(Header):
    bl_space_type = 'VIEW_3D'

    @staticmethod
    def draw_xform_template(layout, context):
        obj = context.active_object
        object_mode = 'OBJECT' if obj is None else obj.mode
        has_pose_mode = (
            (object_mode == 'POSE') or
            (object_mode == 'WEIGHT_PAINT' and context.pose_object is not None)
        )
        gpd = context.gpencil_data

        tool_settings = context.tool_settings

        # Mode & Transform Settings
        scene = context.scene

        # Orientation
        if object_mode in {'OBJECT', 'EDIT', 'EDIT_GPENCIL'} or has_pose_mode:
            orient_slot = scene.transform_orientation_slots[0]

            if gpd is not None and gpd.use_curve_edit:
                row = layout.row(align=True)
                row.operator_menu_enum("gpencil.stroke_editcurve_set_handle_type", "type", text="", icon="HANDLE_AUTO")

            row = layout.row(align=True)
            row.prop_with_popover(
                orient_slot,
                "type",
                text="",
                panel="VIEW3D_PT_transform_orientations",
            )

        # Pivot
        if object_mode in {'OBJECT', 'EDIT', 'EDIT_GPENCIL', 'SCULPT_GPENCIL'} or has_pose_mode:
            layout.prop(tool_settings, "transform_pivot_point", text="", icon_only=True)

        # Snap
        show_snap = False
        if obj is None:
            show_snap = True
        else:
            if (object_mode not in {
                    'SCULPT', 'SCULPT_CURVES', 'VERTEX_PAINT', 'WEIGHT_PAINT', 'TEXTURE_PAINT',
                    'PAINT_GPENCIL', 'SCULPT_GPENCIL', 'WEIGHT_GPENCIL', 'VERTEX_GPENCIL', 'PAINT_GREASE_PENCIL',
            }) or has_pose_mode:
                show_snap = True
            else:

                paint_settings = UnifiedPaintPanel.paint_settings(context)

                if paint_settings:
                    brush = paint_settings.brush
                    if brush and hasattr(brush, "stroke_method") and brush.stroke_method == 'CURVE':
                        show_snap = True

        if show_snap:
            snap_items = bpy.types.ToolSettings.bl_rna.properties["snap_elements"].enum_items
            snap_elements = tool_settings.snap_elements
            if len(snap_elements) == 1:
                text = ""
                for elem in snap_elements:
                    icon = snap_items[elem].icon
                    break
            else:
                text = iface_("Mix", i18n_contexts.editor_view3d)
                icon = 'NONE'
            del snap_items, snap_elements

            row = layout.row(align=True)
            row.prop(tool_settings, "use_snap", text="")

            sub = row.row(align=True)
            sub.popover(
                panel="VIEW3D_PT_snapping",
                icon=icon,
                text=text,
                translate=False,
            )

        # Proportional editing
        if object_mode in {'EDIT', 'PARTICLE_EDIT', 'SCULPT_GPENCIL', 'EDIT_GPENCIL', 'OBJECT'}:
            row = layout.row(align=True)
            kw = {}
            if object_mode == 'OBJECT':
                attr = "use_proportional_edit_objects"
            else:
                attr = "use_proportional_edit"

                if tool_settings.use_proportional_edit:
                    if tool_settings.use_proportional_connected:
                        kw["icon"] = 'PROP_CON'
                    elif tool_settings.use_proportional_projected:
                        kw["icon"] = 'PROP_PROJECTED'
                    else:
                        kw["icon"] = 'PROP_ON'
                else:
                    kw["icon"] = 'PROP_OFF'

            row.prop(tool_settings, attr, icon_only=True, **kw)
            sub = row.row(align=True)
            # BFA hide UI via "if" statement instead of greying out
            if getattr(tool_settings, attr):
                sub.prop_with_popover(
                    tool_settings,
                    "proportional_edit_falloff",
                    text="",
                    icon_only=True,
                    panel="VIEW3D_PT_proportional_edit",
                )

    def draw(self, context):
        layout = self.layout

        tool_settings = context.tool_settings
        view = context.space_data
        shading = view.shading
        overlay = view.overlay

        ALL_MT_editormenu_view3d.draw_hidden(context, layout)  # bfa - show hide the editormenu, editor suffix is needed.

        obj = context.active_object
        mode_string = context.mode
        object_mode = 'OBJECT' if obj is None else obj.mode
        has_pose_mode = (
            (object_mode == 'POSE') or
            (object_mode == 'WEIGHT_PAINT' and context.pose_object is not None)
        )

        # Note: This is actually deadly in case enum_items have to be dynamically generated
        #       (because internal RNA array iterator will free everything immediately...).
        # XXX This is an RNA internal issue, not sure how to fix it.
        # Note: Tried to add an accessor to get translated UI strings instead of manual call
        #       to pgettext_iface below, but this fails because translated enum-items
        #       are always dynamically allocated.
        act_mode_item = bpy.types.Object.bl_rna.properties["mode"].enum_items[object_mode]
        act_mode_i18n_context = bpy.types.Object.bl_rna.properties["mode"].translation_context

        row = layout.row(align=True)
        row.separator()

        sub = row.row(align=True)
        sub.operator_menu_enum(
            "object.mode_set", "mode",
            text=iface_(act_mode_item.name, act_mode_i18n_context),
            icon=act_mode_item.icon,
        )
        del act_mode_item

        layout.template_header_3D_mode()

        # Contains buttons like Mode, Pivot, Layer, Mesh Select Mode...
        if obj:
            # Particle edit
            if object_mode == 'PARTICLE_EDIT':
                row = layout.row()
                row.prop(tool_settings.particle_edit, "select_mode", text="", expand=True)
            elif object_mode in {'EDIT', 'SCULPT_CURVES'} and obj.type == 'CURVES':
                curves = obj.data

                row = layout.row(align=True)
                domain = curves.selection_domain
                row.operator(
                    "curves.set_selection_domain",
                    text="",
                    icon='CURVE_BEZCIRCLE',
                    depress=(domain == 'POINT'),
                ).domain = 'POINT'
                row.operator(
                    "curves.set_selection_domain",
                    text="",
                    icon='CURVE_PATH',
                    depress=(domain == 'CURVE'),
                ).domain = 'CURVE'

        # Grease Pencil
        if obj and obj.type == 'GREASEPENCIL':
            # Select mode for Editing
            if object_mode == 'EDIT':
                row = layout.row(align=True)
                row.operator(
                    "grease_pencil.set_selection_mode",
                    text="",
                    icon='GP_SELECT_POINTS',
                    depress=(tool_settings.gpencil_selectmode_edit == 'POINT'),
                ).mode = 'POINT'
                row.operator(
                    "grease_pencil.set_selection_mode",
                    text="",
                    icon='GP_SELECT_STROKES',
                    depress=(tool_settings.gpencil_selectmode_edit == 'STROKE'),
                ).mode = 'STROKE'

            if object_mode == 'PAINT_GREASE_PENCIL':
                row = layout.row(align=True)
                row.prop(tool_settings, "use_gpencil_draw_additive", text="", icon='FREEZE')

            if object_mode in {'PAINT_GREASE_PENCIL', 'EDIT', 'WEIGHT_PAINT'}:
                row = layout.row(align=True)
                row.prop(tool_settings, "use_grease_pencil_multi_frame_editing", text="")

                if object_mode in {'EDIT', 'WEIGHT_PAINT'}:
                    sub = row.row(align=True)
                    sub.enabled = tool_settings.use_grease_pencil_multi_frame_editing
                    sub.popover(
                        panel="VIEW3D_PT_grease_pencil_multi_frame",
                        text="Multiframe",
                    )

        # Grease Pencil (legacy)
        if obj and obj.type == 'GPENCIL' and context.gpencil_data:
            gpd = context.gpencil_data

            if gpd.is_stroke_paint_mode:
                row = layout.row()
                sub = row.row(align=True)
                sub.prop(tool_settings, "use_gpencil_draw_onback", text="", icon='MOD_OPACITY')
                sub.separator(factor=0.4)
                sub.prop(tool_settings, "use_gpencil_automerge_strokes", text="")
                sub.separator(factor=0.4)
                sub.prop(tool_settings, "use_gpencil_weight_data_add", text="", icon='WPAINT_HLT')
                sub.separator(factor=0.4)
                sub.prop(tool_settings, "use_gpencil_draw_additive", text="", icon='FREEZE')

            # Select mode for Editing
            if gpd.use_stroke_edit_mode:
                row = layout.row(align=True)
                row.prop_enum(tool_settings, "gpencil_selectmode_edit", text="", value='POINT')
                row.prop_enum(tool_settings, "gpencil_selectmode_edit", text="", value='STROKE')

                subrow = row.row(align=True)
                subrow.enabled = not gpd.use_curve_edit
                subrow.prop_enum(tool_settings, "gpencil_selectmode_edit", text="", value='SEGMENT')

                # Curve edit sub-mode.
                row = layout.row(align=True)
                row.prop(gpd, "use_curve_edit", text="",
                         icon='IPO_BEZIER')
                sub = row.row(align=True)
                # BFA hide UI via "if" statement instead of greaying out
                if gpd.use_curve_edit:
                    sub.popover(
                        panel="VIEW3D_PT_gpencil_curve_edit",
                        text="",
                    )

            # Select mode for Sculpt
            if gpd.is_stroke_sculpt_mode:
                row = layout.row(align=True)
                row.prop(tool_settings, "use_gpencil_select_mask_point", text="")
                row.prop(tool_settings, "use_gpencil_select_mask_stroke", text="")
                row.prop(tool_settings, "use_gpencil_select_mask_segment", text="")

            # Select mode for Vertex Paint
            if gpd.is_stroke_vertex_mode:
                row = layout.row(align=True)
                row.prop(tool_settings, "use_gpencil_vertex_select_mask_point", text="")
                row.prop(tool_settings, "use_gpencil_vertex_select_mask_stroke", text="")
                row.prop(tool_settings, "use_gpencil_vertex_select_mask_segment", text="")

            if gpd.is_stroke_paint_mode:
                row = layout.row(align=True)
                row.prop(gpd, "use_multiedit", text="", icon='GP_MULTIFRAME_EDITING')

            if (
                    gpd.use_stroke_edit_mode or
                    gpd.is_stroke_sculpt_mode or
                    gpd.is_stroke_weight_mode or
                    gpd.is_stroke_vertex_mode
            ):
                row = layout.row(align=True)
                row.prop(gpd, "use_multiedit", text="", icon='GP_MULTIFRAME_EDITING')

                sub = row.row(align=True)
                if gpd.use_multiedit:
                    sub.popover(
                        panel="VIEW3D_PT_gpencil_multi_frame",
                        text="",
                    )

        overlay = view.overlay

        VIEW3D_MT_editor_menus.draw_collapsible(context, layout)

        layout.separator_spacer()

        if object_mode in {'PAINT_GPENCIL', 'SCULPT_GPENCIL', 'PAINT_GREASE_PENCIL'}:
            # Grease pencil
            if object_mode in {'PAINT_GPENCIL', 'PAINT_GREASE_PENCIL'}:
                sub = layout.row(align=True)
                sub.prop_with_popover(
                    tool_settings,
                    "gpencil_stroke_placement_view3d",
                    text="",
                    panel="VIEW3D_PT_gpencil_origin",
                )

            if object_mode in {'PAINT_GPENCIL', 'SCULPT_GPENCIL', 'PAINT_GREASE_PENCIL'}:
                sub = layout.row(align=True)
                sub.active = tool_settings.gpencil_stroke_placement_view3d != 'SURFACE'
                sub.prop_with_popover(
                    tool_settings.gpencil_sculpt,
                    "lock_axis",
                    text="",
                    panel="VIEW3D_PT_gpencil_lock",
                )

            if object_mode == 'PAINT_GPENCIL':
                # FIXME: this is bad practice!
                # Tool options are to be displayed in the top-bar.
                if context.workspace.tools.from_space_view3d_mode(object_mode).idname == "builtin_brush.Draw":
                    settings = tool_settings.gpencil_sculpt.guide
                    row = layout.row(align=True)
                    row.prop(settings, "use_guide", text="", icon='GRID')
                    sub = row.row(align=True)
                    if settings.use_guide:
                        sub.popover(panel="VIEW3D_PT_gpencil_guide", text="Guides")

              # Grease Pencil
                if obj and obj.type == 'GPENCIL' and context.gpencil_data:
                    gpd = context.gpencil_data

                    if gpd.is_stroke_paint_mode:
                        row = layout.row()
                        sub = row.row(align=True)
                        sub.prop(tool_settings, "use_gpencil_draw_onback", text="", icon='MOD_OPACITY')
                        sub.separator(factor=0.4)
                        sub.prop(tool_settings, "use_gpencil_automerge_strokes", text="")
                        sub.separator(factor=0.4)
                        sub.prop(tool_settings, "use_gpencil_weight_data_add", text="", icon='WPAINT_HLT')
                        sub.separator(factor=0.4)
                        sub.prop(tool_settings, "use_gpencil_draw_additive", text="", icon='FREEZE')

            if object_mode == 'SCULPT_GPENCIL':
                layout.popover(
                    panel="VIEW3D_PT_gpencil_sculpt_automasking",
                    text="",
                    icon=VIEW3D_HT_header._gpencil_sculpt_automasking_icon(tool_settings.gpencil_sculpt)
                )

        elif object_mode == 'SCULPT':
            # If the active tool supports it, show the canvas selector popover.
            from bl_ui.space_toolsystem_common import ToolSelectPanelHelper
            tool = ToolSelectPanelHelper.tool_active_from_context(context)
            is_paint_tool = tool and tool.use_paint_canvas

            shading = VIEW3D_PT_shading.get_shading(context)
            color_type = shading.color_type

            row = layout.row()
            row.active = is_paint_tool and color_type == 'VERTEX'

            if context.preferences.experimental.use_sculpt_texture_paint:
                canvas_source = tool_settings.paint_mode.canvas_source
                icon = 'GROUP_VCOL' if canvas_source == 'COLOR_ATTRIBUTE' else canvas_source
                row.popover(panel="VIEW3D_PT_slots_paint_canvas", icon=icon)
            else:
                row.popover(panel="VIEW3D_PT_slots_color_attributes", icon='GROUP_VCOL')

            layout.popover(
                panel="VIEW3D_PT_sculpt_automasking",
                text="",
                icon=VIEW3D_HT_header._sculpt_automasking_icon(tool_settings.sculpt)
            )

        elif object_mode == 'VERTEX_PAINT':
            row = layout.row()
            row.popover(panel="VIEW3D_PT_slots_color_attributes", icon='GROUP_VCOL')

        elif object_mode == 'WEIGHT_PAINT':
            row = layout.row()
            row.popover(panel="VIEW3D_PT_slots_vertex_groups", icon='GROUP_VERTEX')

        elif object_mode == 'TEXTURE_PAINT':
            tool_mode = tool_settings.image_paint.mode
            icon = 'MATERIAL' if tool_mode == 'MATERIAL' else 'IMAGE_DATA'

            row = layout.row()
            row.popover(panel="VIEW3D_PT_slots_projectpaint", icon=icon)
            row.popover(panel="VIEW3D_PT_mask", icon='MOD_MASK', text="")
        else:
            # Transform settings depending on tool header visibility
            VIEW3D_HT_header.draw_xform_template(layout, context)

        # Viewport Settings
        layout.popover(
            panel="VIEW3D_PT_object_type_visibility",
            icon_value=view.icon_from_show_object_viewport,
            text="",
        )

        # Gizmo toggle & popover.
        row = layout.row(align=True)
        # FIXME: place-holder icon.
        row.prop(view, "show_gizmo", text="", toggle=True, icon='GIZMO')
        sub = row.row(align=True)
        sub.active = view.show_gizmo
        sub.popover(
            panel="VIEW3D_PT_gizmo_display",
            text="",
        )

        # Overlay toggle & popover.
        row = layout.row(align=True)
        row.prop(overlay, "show_overlays", icon='OVERLAY', text="")
        sub = row.row(align=True)
        sub.active = overlay.show_overlays
        sub.popover(panel="VIEW3D_PT_overlay", text="")

        if mode_string == 'EDIT_MESH':
            sub.popover(panel="VIEW3D_PT_overlay_edit_mesh", text="", icon='EDITMODE_HLT')
        if mode_string == 'EDIT_CURVE':
            sub.popover(panel="VIEW3D_PT_overlay_edit_curve", text="", icon='EDITMODE_HLT')
        elif mode_string == 'SCULPT':
            sub.popover(panel="VIEW3D_PT_overlay_sculpt", text="", icon='SCULPTMODE_HLT')
        elif mode_string == 'SCULPT_CURVES':
            sub.popover(panel="VIEW3D_PT_overlay_sculpt_curves", text="", icon='SCULPTMODE_HLT')
        elif mode_string == 'PAINT_WEIGHT':
            sub.popover(panel="VIEW3D_PT_overlay_weight_paint", text="", icon='WPAINT_HLT')
        elif mode_string == 'PAINT_TEXTURE':
            sub.popover(panel="VIEW3D_PT_overlay_texture_paint", text="", icon='TPAINT_HLT')
        elif mode_string == 'PAINT_VERTEX':
            sub.popover(panel="VIEW3D_PT_overlay_vertex_paint", text="", icon='VPAINT_HLT')
        elif obj is not None and obj.type == 'GPENCIL':
            sub.popover(panel="VIEW3D_PT_overlay_gpencil_options", text="", icon='OUTLINER_DATA_GREASEPENCIL')
        elif obj is not None and obj.type == 'GREASEPENCIL':
            sub.popover(panel="VIEW3D_PT_overlay_grease_pencil_options", text="", icon='OUTLINER_DATA_GREASEPENCIL')

        # Separate from `elif` chain because it may coexist with weight-paint.
        if (
            has_pose_mode or
            (object_mode in {'EDIT_ARMATURE', 'OBJECT'} and VIEW3D_PT_overlay_bones.is_using_wireframe(context))
        ):
            sub.popover(panel="VIEW3D_PT_overlay_bones", text="", icon='POSE_HLT')

        row = layout.row()
        row.active = (object_mode == 'EDIT') or (shading.type in {'WIREFRAME', 'SOLID'})

        # While exposing `shading.show_xray(_wireframe)` is correct.
        # this hides the key shortcut from users: #70433.
        if has_pose_mode:
            draw_depressed = overlay.show_xray_bone
        elif shading.type == 'WIREFRAME':
            draw_depressed = shading.show_xray_wireframe
        else:
            draw_depressed = shading.show_xray
        row.operator(
            "view3d.toggle_xray",
            text="",
            icon='XRAY',
            depress=draw_depressed,
        )

        row = layout.row(align=True)
        row.prop(shading, "type", text="", expand=True)
        sub = row.row(align=True)
        # TODO, currently render shading type ignores mesh two-side, until it's supported
        # show the shading popover which shows double-sided option.

        # sub.enabled = shading.type != 'RENDERED'
        sub.popover(panel="VIEW3D_PT_shading", text="")

    @staticmethod
    def _sculpt_automasking_icon(sculpt):
        automask_enabled = (sculpt.use_automasking_topology or
                            sculpt.use_automasking_face_sets or
                            sculpt.use_automasking_boundary_edges or
                            sculpt.use_automasking_boundary_face_sets or
                            sculpt.use_automasking_cavity or
                            sculpt.use_automasking_cavity_inverted or
                            sculpt.use_automasking_start_normal or
                            sculpt.use_automasking_view_normal)

        return "MOD_MASK" if automask_enabled else "MOD_MASK_OFF"

    @staticmethod
    def _gpencil_sculpt_automasking_icon(gpencil_sculpt):
        automask_enabled = (gpencil_sculpt.use_automasking_stroke or
                            gpencil_sculpt.use_automasking_layer_stroke or
                            gpencil_sculpt.use_automasking_material_stroke or
                            gpencil_sculpt.use_automasking_material_active or
                            gpencil_sculpt.use_automasking_layer_active)

        return "MOD_MASK" if automask_enabled else "MOD_MASK_OFF"


# bfa - show hide the editormenu, editor suffix is needed.
class ALL_MT_editormenu_view3d(Menu):
    bl_label = ""

    def draw(self, context):
        self.draw_menus(self.layout, context)

    @staticmethod
    def draw_menus(layout, context):

        row = layout.row(align=True)
        row.template_header()  # editor type menus

    # bfa - do not place any content here, it does not belong into this class !!!


class VIEW3D_MT_editor_menus(Menu):
    bl_label = ""

    def draw(self, context):
        layout = self.layout
        obj = context.active_object
        mode_string = context.mode
        edit_object = context.edit_object
        gp_edit = obj and obj.mode in {
            'EDIT_GPENCIL', 'PAINT_GPENCIL', 'SCULPT_GPENCIL', 'WEIGHT_GPENCIL', 'VERTEX_GPENCIL',
        }
        tool_settings = context.tool_settings

        layout.menu("SCREEN_MT_user_menu", text="Quick")  # BFA
        layout.menu("VIEW3D_MT_view")
        layout.menu("VIEW3D_MT_view_navigation")  # BFA

        # Select Menu
        if gp_edit:
            if mode_string not in {'PAINT_GPENCIL', 'WEIGHT_GPENCIL'}:
                if (
                        mode_string == 'SCULPT_GPENCIL' and
                        (tool_settings.use_gpencil_select_mask_point or
                         tool_settings.use_gpencil_select_mask_stroke or
                         tool_settings.use_gpencil_select_mask_segment)
                ):
                    layout.menu("VIEW3D_MT_select_edit_gpencil")  # BFA - change order for consistency
                    layout.menu("VIEW3D_MT_sculpt_gpencil_copy")  # bfa menu
                elif mode_string == 'EDIT_GPENCIL':
                    layout.menu("VIEW3D_MT_select_edit_gpencil")
                elif mode_string == 'VERTEX_GPENCIL':
                    layout.menu("VIEW3D_MT_select_edit_gpencil")
                    layout.menu("VIEW3D_MT_gpencil_animation")  # BFA
                    layout.menu("GPENCIL_MT_layer_active", text="Active Layer")  # BFA
        elif mode_string in {'PAINT_WEIGHT', 'PAINT_VERTEX', 'PAINT_TEXTURE'}:
            if obj.type == 'MESH':
                mesh = obj.data
                if mesh.use_paint_mask:
                    layout.menu("VIEW3D_MT_select_paint_mask")
                elif mesh.use_paint_mask_vertex and mode_string in {'PAINT_WEIGHT', 'PAINT_VERTEX'}:
                    layout.menu("VIEW3D_MT_select_paint_mask_vertex")
        elif mode_string not in {'SCULPT', 'SCULPT_CURVES', 'PAINT_GREASE_PENCIL'}:
            layout.menu("VIEW3D_MT_select_%s" % mode_string.lower())

        if gp_edit:
            pass
        elif mode_string == 'OBJECT':
            layout.menu("VIEW3D_MT_add", text="Add", text_ctxt=i18n_contexts.operator_default)
        elif mode_string == 'EDIT_MESH':
            layout.menu("VIEW3D_MT_mesh_add", text="Add", text_ctxt=i18n_contexts.operator_default)
        elif mode_string == 'EDIT_CURVE':
            layout.menu("VIEW3D_MT_curve_add", text="Add", text_ctxt=i18n_contexts.operator_default)
        elif mode_string == 'EDIT_SURFACE':
            layout.menu("VIEW3D_MT_surface_add", text="Add", text_ctxt=i18n_contexts.operator_default)
        elif mode_string == 'EDIT_METABALL':
            layout.menu("VIEW3D_MT_metaball_add", text="Add", text_ctxt=i18n_contexts.operator_default)
        elif mode_string == 'EDIT_ARMATURE':
            layout.menu("TOPBAR_MT_edit_armature_add", text="Add", text_ctxt=i18n_contexts.operator_default)

        if gp_edit:
            if obj and obj.mode == 'PAINT_GPENCIL':
                layout.menu("VIEW3D_MT_draw_gpencil")
            elif obj and obj.mode == 'EDIT_GPENCIL':
                layout.menu("VIEW3D_MT_edit_gpencil")
                layout.menu("VIEW3D_MT_edit_gpencil_stroke")
                layout.menu("VIEW3D_MT_edit_gpencil_point")
            elif obj and obj.mode == 'WEIGHT_GPENCIL':
                layout.menu("VIEW3D_MT_weight_gpencil")
            if obj and obj.mode == 'VERTEX_GPENCIL':
                layout.menu("VIEW3D_MT_paint_gpencil")

        elif edit_object:
            layout.menu("VIEW3D_MT_edit_%s" % edit_object.type.lower())

            if mode_string == 'EDIT_MESH':
                layout.menu("VIEW3D_MT_edit_mesh_vertices")
                layout.menu("VIEW3D_MT_edit_mesh_edges")
                layout.menu("VIEW3D_MT_edit_mesh_faces")
                layout.menu("VIEW3D_MT_uv_map", text="UV")
                layout.template_node_operator_asset_root_items()
            elif mode_string in {'EDIT_CURVE', 'EDIT_SURFACE'}:
                layout.menu("VIEW3D_MT_edit_curve_ctrlpoints")
                layout.menu("VIEW3D_MT_edit_curve_segments")
            elif mode_string in {'EDIT_CURVES', 'EDIT_POINT_CLOUD'}:
                layout.template_node_operator_asset_root_items()
            elif mode_string == 'EDIT_GREASE_PENCIL':
                layout.menu("VIEW3D_MT_edit_greasepencil_stroke")
                layout.menu("VIEW3D_MT_edit_greasepencil_point")

        elif obj:
            if mode_string not in {'PAINT_TEXTURE', 'SCULPT_CURVES'}:
                layout.menu("VIEW3D_MT_%s" % mode_string.lower())
            if mode_string in {'SCULPT', 'PAINT_VERTEX', 'PAINT_TEXTURE'}:
                layout.menu("VIEW3D_MT_brush")  # bfa menu
            if mode_string == 'SCULPT':
                layout.menu("VIEW3D_MT_mask")
                layout.menu("VIEW3D_MT_face_sets")
                layout.template_node_operator_asset_root_items()
            elif mode_string == 'SCULPT_CURVES':
                layout.menu("VIEW3D_MT_select_sculpt_curves")
                layout.menu("VIEW3D_MT_sculpt_curves")
                layout.template_node_operator_asset_root_items()
            else:
                layout.template_node_operator_asset_root_items()

        else:
            layout.menu("VIEW3D_MT_object")
            layout.template_node_operator_asset_root_items()


# ********** Menu **********


# ********** Utilities **********


class ShowHideMenu:
    bl_label = "Show/Hide"
    _operator_name = ""

    def draw(self, _context):
        layout = self.layout

        layout.operator("%s.reveal" % self._operator_name, text="Show Hidden", icon="HIDE_OFF")
        layout.operator("%s.hide" % self._operator_name, text="Hide Selected", icon="HIDE_ON").unselected = False
        layout.operator(
            "%s.hide" %
            self._operator_name,
            text="Hide Unselected",
            icon="HIDE_UNSELECTED").unselected = True


# Standard transforms which apply to all cases (mix-in class, not used directly).
class VIEW3D_MT_transform_base:
    bl_label = "Transform"
    bl_category = "View"

    # TODO: get rid of the custom text strings?
    def draw(self, context):
        layout = self.layout
        # BFA - removed translate, rotate and resize as redundant
        layout.operator("transform.tosphere", text="To Sphere", icon="TOSPHERE")
        layout.operator("transform.shear", text="Shear", icon="SHEAR")
        layout.operator("transform.bend", text="Bend", icon="BEND")
        layout.operator("transform.push_pull", text="Push/Pull", icon='PUSH_PULL')

        if context.mode in {
                'EDIT_MESH', 'EDIT_ARMATURE', 'EDIT_SURFACE', 'EDIT_CURVE', 'EDIT_LATTICE', 'EDIT_METABALL',
        }:
            layout.operator("transform.vertex_warp", text="Warp", icon="MOD_WARP")
            layout.operator_context = 'EXEC_REGION_WIN'
            layout.operator("transform.vertex_random", text="Randomize", icon='RANDOMIZE').offset = 0.1
            layout.operator_context = 'INVOKE_REGION_WIN'


# Generic transform menu - geometry types
class VIEW3D_MT_transform(VIEW3D_MT_transform_base, Menu):
    def draw(self, context):
        # base menu
        VIEW3D_MT_transform_base.draw(self, context)

        # generic...
        layout = self.layout
        if context.mode == 'EDIT_MESH':
            layout.operator("transform.shrink_fatten", text="Shrink/Fatten", icon='SHRINK_FATTEN')
            layout.operator("transform.skin_resize", icon="MOD_SKIN")
        elif context.mode in ['EDIT_CURVE', 'EDIT_GREASE_PENCIL', 'EDIT_CURVES']:
            layout.operator("transform.transform", text="Radius", icon='SHRINK_FATTEN').mode = 'CURVE_SHRINKFATTEN'

        if context.mode != 'EDIT_CURVES' and context.mode != 'EDIT_GREASE_PENCIL':
            layout.separator()
            props = layout.operator("transform.translate", text="Move Texture Space", icon="MOVE_TEXTURESPACE")
            props.texture_space = True
            props = layout.operator("transform.resize", text="Scale Texture Space", icon="SCALE_TEXTURESPACE")
            props.texture_space = True


# Object-specific extensions to Transform menu
class VIEW3D_MT_transform_object(VIEW3D_MT_transform_base, Menu):
    def draw(self, context):
        layout = self.layout

        # base menu
        VIEW3D_MT_transform_base.draw(self, context)

        # object-specific option follow...
        layout.separator()

        layout.operator("transform.translate", text="Move Texture Space", icon="MOVE_TEXTURESPACE").texture_space = True
        layout.operator("transform.resize", text="Scale Texture Space", icon="SCALE_TEXTURESPACE").texture_space = True

        layout.separator()

        layout.operator_context = 'EXEC_REGION_WIN'
        # XXX see alignmenu() in edit.c of b2.4x to get this working
        layout.operator(
            "transform.transform",
            text="Align to Transform Orientation",
            icon="ALIGN_TRANSFORM").mode = 'ALIGN'

        layout.separator()

        layout.operator("object.randomize_transform", icon="RANDOMIZE_TRANSFORM")
        layout.operator("object.align", icon="ALIGN")

        # TODO: there is a strange context bug here.
        """
        layout.operator_context = 'INVOKE_REGION_WIN'
        layout.operator("object.transform_axis_target")
        """


# Armature EditMode extensions to Transform menu
class VIEW3D_MT_transform_armature(VIEW3D_MT_transform_base, Menu):
    def draw(self, context):
        layout = self.layout

        # base menu
        VIEW3D_MT_transform_base.draw(self, context)

        # armature specific extensions follow...
        obj = context.object
        if obj.type == 'ARMATURE' and obj.mode in {'EDIT', 'POSE'}:
            if obj.data.display_type == 'BBONE':
                layout.separator()

                layout.operator("transform.transform", text="Scale BBone", icon='TRANSFORM_SCALE').mode = 'BONE_SIZE'
            elif obj.data.display_type == 'ENVELOPE':
                layout.separator()

                layout.operator(
                    "transform.transform",
                    text="Scale Envelope Distance",
                    icon='TRANSFORM_SCALE').mode = 'BONE_SIZE'
                layout.operator("transform.transform", text="Scale Radius",
                                icon='TRANSFORM_SCALE').mode = 'BONE_ENVELOPE'

        if context.edit_object and context.edit_object.type == 'ARMATURE':
            layout.separator()

            layout.operator("armature.align", icon="ALIGN")


class VIEW3D_MT_mirror(Menu):
    bl_label = "Mirror"

    def draw(self, _context):
        layout = self.layout

        layout.operator("transform.mirror", text="Interactive Mirror", icon='TRANSFORM_MIRROR')

        layout.separator()

        layout.operator_context = 'EXEC_REGION_WIN'

        for (space_name, space_id) in (("Global", 'GLOBAL'), ("Local", 'LOCAL')):
            for axis_index, axis_name in enumerate("XYZ"):
                props = layout.operator("transform.mirror",
                                        text="%s %s" % (axis_name, iface_(space_name)),
                                        translate=False,
                                        icon="MIRROR_" + axis_name)  # BFA: set icon
                props.constraint_axis[axis_index] = True
                props.orient_type = space_id

            if space_id == 'GLOBAL':
                layout.separator()

        if _context.edit_object and _context.edit_object.type in {'MESH', 'SURFACE'}:
            layout.separator()
            layout.operator("object.vertex_group_mirror", icon="MIRROR_VERTEXGROUP")


class VIEW3D_MT_snap(Menu):
    bl_label = "Snap"

    def draw(self, _context):
        layout = self.layout

        layout.operator(
            "view3d.snap_selected_to_cursor",
            text="Selection to Cursor",
            icon="SELECTIONTOCURSOR").use_offset = False
        layout.operator(
            "view3d.snap_selected_to_cursor",
            text="Selection to Cursor (Keep Offset)",
            icon="SELECTIONTOCURSOROFFSET").use_offset = True
        layout.operator("view3d.snap_selected_to_active", text="Selection to Active", icon="SELECTIONTOACTIVE")
        layout.operator("view3d.snap_selected_to_grid", text="Selection to Grid", icon="SELECTIONTOGRID")

        layout.separator()

        layout.operator("view3d.snap_cursor_to_selected", text="Cursor to Selected", icon="CURSORTOSELECTION")
        layout.operator("view3d.snap_cursor_to_center", text="Cursor to World Origin", icon="CURSORTOCENTER")
        layout.operator("view3d.snap_cursor_to_active", text="Cursor to Active", icon="CURSORTOACTIVE")
        layout.operator("view3d.snap_cursor_to_grid", text="Cursor to Grid", icon="CURSORTOGRID")


# bfa - Tooltip and operator for Clear Seam.
class VIEW3D_MT_uv_map_clear_seam(bpy.types.Operator):
    """Clears the UV Seam for selected edges"""  # BFA - blender will use this as a tooltip for menu items and buttons.
    bl_idname = "mesh.clear_seam"        # unique identifier for buttons and menu items to reference.
    bl_label = "Clear seam"         # display name in the interface.
    bl_options = {'REGISTER', 'UNDO'}  # enable undo for the operator.

    def execute(self, context):        # execute() is called by blender when running the operator.
        bpy.ops.mesh.mark_seam(clear=True)
        return {'FINISHED'}


class VIEW3D_MT_uv_map(Menu):
    bl_label = "UV Mapping"

    def draw(self, _context):
        layout = self.layout

        layout.operator("uv.unwrap", text="Unwrap ABF", icon='UNWRAP_ABF').method = 'ANGLE_BASED'
        layout.operator("uv.unwrap", text="Unwrap Conformal", icon='UNWRAP_LSCM').method = 'CONFORMAL'

        layout.separator()

        layout.operator_context = 'INVOKE_DEFAULT'
        layout.operator("uv.smart_project", icon="MOD_UVPROJECT")
        layout.operator("uv.lightmap_pack", icon="LIGHTMAPPACK")
        layout.operator("uv.follow_active_quads", icon="FOLLOWQUADS")

        layout.separator()

        layout.operator_context = 'EXEC_REGION_WIN'
        layout.operator("uv.cube_project", icon="CUBEPROJECT")
        layout.operator("uv.cylinder_project", icon="CYLINDERPROJECT")
        layout.operator("uv.sphere_project", icon="SPHEREPROJECT")

        layout.separator()

        layout.operator_context = 'INVOKE_REGION_WIN'
        layout.operator("uv.project_from_view", icon="PROJECTFROMVIEW").scale_to_bounds = False
        layout.operator("uv.project_from_view", text="Project from View (Bounds)",
                        icon="PROJECTFROMVIEW_BOUNDS").scale_to_bounds = True

        layout.separator()

        layout.operator("mesh.mark_seam", icon="MARK_SEAM").clear = False
        layout.operator("mesh.mark_seam", text="Clear Seam", icon='CLEAR_SEAM').clear = True

        layout.separator()

        layout.operator("uv.reset", icon="RESET")

        layout.template_node_operator_asset_menu_items(catalog_path="UV")


# ********** View menus **********

# bfa - set active camera does not exist in blender
class VIEW3D_MT_switchactivecamto(bpy.types.Operator):
    """Sets the current selected camera as the active camera to render from\nYou need to have a camera object selected"""
    bl_idname = "view3d.switchactivecamto"
    bl_label = "Set active Camera"
    bl_options = {'REGISTER', 'UNDO'}

    def execute(self, context):

        context = bpy.context
        scene = context.scene
        if context.active_object is not None:
            currentCameraObj = bpy.data.objects[bpy.context.active_object.name]
            scene.camera = currentCameraObj
        return {'FINISHED'}


# bfa menu
class VIEW3D_MT_view_legacy(Menu):
    bl_label = "Legacy"

    def draw(self, context):
        layout = self.layout

        layout.operator("view3d.cursor3d", text="Set 3D Cursor", icon='CURSOR')


# BFA - Hidden legacy operators exposed to GUI
class VIEW3D_MT_view_annotations(Menu):
    bl_label = "Annotations (Legacy)"

    def draw(self, context):
        layout = self.layout

        layout.operator("gpencil.annotate", text="Draw Annotation", icon='PAINT_DRAW',).mode = 'DRAW'
        layout.operator("gpencil.annotate", text="Draw Line Annotation", icon='PAINT_DRAW').mode = 'DRAW_STRAIGHT'
        layout.operator("gpencil.annotate", text="Draw Polyline Annotation", icon='PAINT_DRAW').mode = 'DRAW_POLY'
        layout.operator("gpencil.annotate", text="Erase Annotation", icon='ERASE').mode = 'ERASER'

        layout.separator()

        layout.operator("gpencil.annotation_add", text="Add Annotation Layer", icon='ADD')
        layout.operator(
            "gpencil.annotation_active_frame_delete",
            text="Erase Annotation Active Keyframe",
            icon='DELETE')


class VIEW3D_MT_view(Menu):
    bl_label = "View"

    def draw(self, context):
        layout = self.layout
        view = context.space_data
        overlay = view.overlay
        engine = context.engine

        layout.prop(view, "show_region_toolbar")
        layout.prop(view, "show_region_ui")
        layout.prop(view, "show_region_tool_header")
        layout.prop(view, "show_region_asset_shelf")
        layout.prop(view, "show_region_hud")
        layout.prop(overlay, "show_toolshelf_tabs", text="Tool Shelf Tabs")  # bfa - the toolshelf tabs.

        layout.separator()

        layout.menu("VIEW3D_MT_view_legacy")  # bfa menu

        layout.separator()

        layout.menu("VIEW3D_MT_view_annotations")  # bfa menu

        layout.separator()

        layout.operator("render.opengl", text="OpenGL Render Image", icon='RENDER_STILL')
        layout.operator("render.opengl", text="OpenGL Render Animation", icon='RENDER_ANIMATION').animation = True
        props = layout.operator("render.opengl", text="Viewport Render Keyframes", icon='RENDER_ANIMATION')
        props.animation = True
        props.render_keyed_only = True

        layout.separator()

        layout.operator_context = 'INVOKE_REGION_WIN'
        layout.operator("view3d.clip_border", text="Clipping Border", icon="CLIPPINGBORDER")

        if engine == 'CYCLES':
            layout.operator("view3d.render_border", icon="RENDERBORDER")
            layout.operator("view3d.clear_render_border", icon="RENDERBORDER_CLEAR")

        layout.separator()

        layout.menu("VIEW3D_MT_view_cameras", text="Cameras")

        layout.separator()

        layout.menu("VIEW3D_MT_view_align")
        layout.menu("VIEW3D_MT_view_align_selected")

        layout.separator()

        layout.operator("view3d.localview", text="Toggle Local View", icon="VIEW_GLOBAL_LOCAL")
        layout.operator("view3d.localview_remove_from", icon="VIEW_REMOVE_LOCAL")

        layout.separator()

        layout.operator("view3d.view_selected", text="Frame Selected", icon="VIEW_SELECTED").use_all_regions = False
        if view.region_quadviews:
            layout.operator(
                "view3d.view_selected",
                text="Frame Selected (Quad View)",
                icon="ALIGNCAMERA_ACTIVE").use_all_regions = True
        layout.operator("view3d.view_all", text="Frame All", icon="VIEWALL").center = False
        if view.region_quadviews:
            layout.operator("view3d.view_all", text="Frame All (Quad View)", icon="VIEWALL").use_all_regions = True
        layout.operator("view3d.view_all", text="Center Cursor and Frame All", icon="VIEWALL_RESETCURSOR").center = True

        layout.separator()

        layout.operator("screen.region_quadview", icon="QUADVIEW")

        layout.separator()

        layout.menu("INFO_MT_area")
        layout.menu("VIEW3D_MT_view_pie_menus")  # bfa menu


class VIEW3D_MT_view_local(Menu):
    bl_label = "Local View"

    def draw(self, _context):
        layout = self.layout

        layout.operator("view3d.localview", text="Toggle Local View", icon="VIEW_GLOBAL_LOCAL")
        layout.operator("view3d.localview_remove_from", icon="VIEW_REMOVE_LOCAL")


# bfa menu
class VIEW3D_MT_view_pie_menus(Menu):
    bl_label = "Pie menus"

    def draw(self, _context):
        layout = self.layout

        layout.operator("wm.call_menu_pie", text="Object Mode", icon="MENU_PANEL").name = 'VIEW3D_MT_object_mode_pie'
        layout.operator("wm.call_menu_pie", text="View", icon="MENU_PANEL").name = 'VIEW3D_MT_view_pie'
        layout.operator("wm.call_menu_pie", text="Transform", icon="MENU_PANEL").name = 'VIEW3D_MT_transform_gizmo_pie'
        layout.operator("wm.call_menu_pie", text="Shading", icon="MENU_PANEL").name = 'VIEW3D_MT_shading_pie'
        layout.operator("wm.call_menu_pie", text="Pivot", icon="MENU_PANEL").name = 'VIEW3D_MT_pivot_pie'
        layout.operator("wm.call_menu_pie", text="Snap", icon="MENU_PANEL").name = 'VIEW3D_MT_snap_pie'
        layout.operator("wm.call_menu_pie", text="Orientations", icon="MENU_PANEL").name = 'VIEW3D_MT_orientations_pie'
        layout.operator("wm.call_menu_pie", text="Proportional Editing Falloff",
                        icon="MENU_PANEL").name = 'VIEW3D_MT_proportional_editing_falloff_pie'
        layout.operator("wm.call_menu_pie", text="Sculpt Mask Edit",
                        icon="MENU_PANEL").name = 'VIEW3D_MT_sculpt_mask_edit_pie'
        layout.operator("wm.call_menu_pie", text="Sculpt Faces Sets Edit",
                        icon="MENU_PANEL").name = 'VIEW3D_MT_sculpt_face_sets_edit_pie'
        layout.operator(
            "wm.call_menu_pie",
            text="Automasking",
            icon="MENU_PANEL").name = 'VIEW3D_MT_sculpt_automasking_pie'
        layout.operator("wm.call_menu_pie", text="Weightpaint Vertexgroup Lock",
                        icon="MENU_PANEL").name = 'VIEW3D_MT_wpaint_vgroup_lock_pie'
        layout.operator("wm.call_menu_pie", text="Keyframe Insert", icon="MENU_PANEL").name = 'ANIM_MT_keyframe_insert_pie'
        layout.separator()

        layout.operator("wm.call_menu_pie", text="Greasepencil Snap", icon="MENU_PANEL").name = 'GPENCIL_MT_snap_pie'
        layout.operator(
            "wm.call_menu_pie",
            text="Automasking",
            icon="MENU_PANEL").name = 'VIEW3D_MT_sculpt_gpencil_automasking_pie'

        layout.separator()

        layout.operator("wm.toolbar_fallback_pie", text="Fallback Tool", icon="MENU_PANEL")  # BFA
        layout.operator("view3d.object_mode_pie_or_toggle", text="Modes", icon="MENU_PANEL")  # BFA

class VIEW3D_MT_view_cameras(Menu):
    bl_label = "Cameras"

    def draw(self, _context):
        layout = self.layout

        layout.operator("view3d.object_as_camera", icon='VIEW_SWITCHACTIVECAM')
        layout.operator("view3d.switchactivecamto", text="Set Active Camera", icon="VIEW_SWITCHACTIVECAM")
        layout.operator("view3d.view_camera", text="Active Camera", icon='VIEW_SWITCHTOCAM')
        layout.operator("view3d.view_center_camera", icon="VIEWCAMERACENTER")


class VIEW3D_MT_view_viewpoint(Menu):
    bl_label = "Viewpoint"

    def draw(self, _context):
        layout = self.layout

        layout.operator("view3d.view_camera", text="Camera", icon="CAMERA_DATA", text_ctxt=i18n_contexts.editor_view3d) #BFA - Icon

        layout.separator()

        layout.operator("view3d.view_axis", text="Top", icon="VIEW_TOP", text_ctxt=i18n_contexts.editor_view3d).type = 'TOP'  #BFA - Icon
        layout.operator("view3d.view_axis", text="Bottom", icon="VIEW_BOTTOM", text_ctxt=i18n_contexts.editor_view3d).type = 'BOTTOM'  #BFA - Icon

        layout.separator()

        layout.operator("view3d.view_axis", text="Front", icon="VIEW_FRONT", text_ctxt=i18n_contexts.editor_view3d).type = 'FRONT'  #BFA - Icon
        layout.operator("view3d.view_axis", text="Back", icon="VIEW_BACK", text_ctxt=i18n_contexts.editor_view3d).type = 'BACK'  #BFA - Icon

        layout.separator()

        layout.operator("view3d.view_axis", text="Right", icon="VIEW_RIGHT", text_ctxt=i18n_contexts.editor_view3d).type = 'RIGHT'  #BFA - Icon
        layout.operator("view3d.view_axis", text="Left", icon="VIEW_LEFT", text_ctxt=i18n_contexts.editor_view3d).type = 'LEFT'  #BFA - Icon


# bfa menu
class VIEW3D_MT_view_navigation_legacy(Menu):
    bl_label = "Legacy"

    def draw(self, _context):
        layout = self.layout

        layout.operator_context = 'EXEC_REGION_WIN'

        layout.operator("transform.translate", text="Move", icon="TRANSFORM_MOVE")
        layout.operator("transform.rotate", text="Rotate", icon="TRANSFORM_ROTATE")
        layout.operator("transform.resize", text="Scale", icon="TRANSFORM_SCALE")


class VIEW3D_MT_view_navigation(Menu):
    bl_label = "Navigation"

    def draw(self, _context):
        from math import pi
        layout = self.layout

        layout.menu('VIEW3D_MT_view_navigation_legacy')  # bfa menu

        layout.operator("view3d.view_orbit", text="Orbit Down", icon="ORBIT_DOWN").type = 'ORBITDOWN'
        layout.operator("view3d.view_orbit", text="Orbit Up", icon="ORBIT_UP").type = 'ORBITUP'
        layout.operator("view3d.view_orbit", text="Orbit Right", icon="ORBIT_RIGHT").type = 'ORBITRIGHT'
        layout.operator("view3d.view_orbit", text="Orbit Left", icon="ORBIT_LEFT").type = 'ORBITLEFT'
        props = layout.operator("view3d.view_orbit", text="Orbit Opposite", icon="ORBIT_OPPOSITE")
        props.type = 'ORBITRIGHT'
        props.angle = pi

        layout.separator()

        layout.operator("view3d.view_roll", text="Roll Left", icon="ROLL_LEFT").angle = pi / -12.0
        layout.operator("view3d.view_roll", text="Roll Right", icon="ROLL_RIGHT").angle = pi / 12.0

        layout.separator()

        layout.operator("view3d.view_pan", text="Pan Down", icon="PAN_DOWN").type = 'PANDOWN'
        layout.operator("view3d.view_pan", text="Pan Up", icon="PAN_UP").type = 'PANUP'
        layout.operator("view3d.view_pan", text="Pan Right", icon="PAN_RIGHT").type = 'PANRIGHT'
        layout.operator("view3d.view_pan", text="Pan Left", icon="PAN_LEFT").type = 'PANLEFT'

        layout.separator()

        layout.operator("view3d.zoom_border", text="Zoom Border", icon="ZOOM_BORDER")
        layout.operator("view3d.zoom", text="Zoom In", icon="ZOOM_IN").delta = 1
        layout.operator("view3d.zoom", text="Zoom Out", icon="ZOOM_OUT").delta = -1
        layout.operator("view3d.zoom_camera_1_to_1", text="Zoom Camera 1:1", icon="ZOOM_CAMERA")
        layout.operator("view3d.dolly", text="Dolly View", icon="DOLLY")
        layout.operator("view3d.view_center_pick", icon="CENTERTOMOUSE")

        layout.separator()

        layout.operator("view3d.fly", icon="FLY_NAVIGATION")
        layout.operator("view3d.walk", icon="WALK_NAVIGATION")
        layout.operator("view3d.navigate", icon="VIEW_NAVIGATION")

        layout.separator()

        layout.operator("screen.animation_play", text="Playback Animation", icon="TRIA_RIGHT")


class VIEW3D_MT_view_align(Menu):
    bl_label = "Align View"

    def draw(self, _context):
        layout = self.layout
        i18n_text_ctxt = bpy.app.translations.contexts_C_to_py['BLT_I18NCONTEXT_EDITOR_VIEW3D']  # bfa - needed by us

        layout.operator("view3d.camera_to_view", text="Align Active Camera to View", icon="ALIGNCAMERA_VIEW")
        layout.operator(
            "view3d.camera_to_view_selected",
            text="Align Active Camera to Selected",
            icon="ALIGNCAMERA_ACTIVE")
        layout.operator("view3d.view_center_cursor", icon="CENTERTOCURSOR")

        layout.separator()

        layout.operator("view3d.view_lock_to_active", icon="LOCKTOACTIVE")
        layout.operator("view3d.view_center_lock", icon="LOCKTOCENTER")
        layout.operator("view3d.view_lock_clear", icon="LOCK_CLEAR")

        layout.separator()

        layout.operator("view3d.view_persportho", text="Perspective/Orthographic", icon="PERSP_ORTHO")

        layout.separator()

        layout.operator("view3d.view_axis", text="Top", icon="VIEW_TOP", text_ctxt=i18n_text_ctxt).type = 'TOP'
        layout.operator("view3d.view_axis", text="Bottom", icon="VIEW_BOTTOM", text_ctxt=i18n_text_ctxt).type = 'BOTTOM'
        layout.operator("view3d.view_axis", text="Front", icon="VIEW_FRONT", text_ctxt=i18n_text_ctxt).type = 'FRONT'
        layout.operator("view3d.view_axis", text="Back", icon="VIEW_BACK", text_ctxt=i18n_text_ctxt).type = 'BACK'
        layout.operator("view3d.view_axis", text="Right", icon="VIEW_RIGHT", text_ctxt=i18n_text_ctxt).type = 'RIGHT'
        layout.operator("view3d.view_axis", text="Left", icon="VIEW_LEFT", text_ctxt=i18n_text_ctxt).type = 'LEFT'


class VIEW3D_MT_view_align_selected(Menu):
    bl_label = "Align View to Active"

    def draw(self, _context):
        layout = self.layout
        i18n_text_ctxt = bpy.app.translations.contexts_C_to_py['BLT_I18NCONTEXT_EDITOR_VIEW3D']
        props = layout.operator("view3d.view_axis", text="Top", icon="VIEW_ACTIVE_TOP", text_ctxt=i18n_text_ctxt)
        props.align_active = True
        props.type = 'TOP'

        props = layout.operator("view3d.view_axis", text="Bottom", icon="VIEW_ACTIVE_BOTTOM", text_ctxt=i18n_text_ctxt)
        props.align_active = True
        props.type = 'BOTTOM'

        props = layout.operator("view3d.view_axis", text="Front", icon="VIEW_ACTIVE_FRONT", text_ctxt=i18n_text_ctxt)
        props.align_active = True
        props.type = 'FRONT'

        props = layout.operator("view3d.view_axis", text="Back", icon="VIEW_ACTIVE_BACK", text_ctxt=i18n_text_ctxt)
        props.align_active = True
        props.type = 'BACK'

        props = layout.operator("view3d.view_axis", text="Right", icon="VIEW_ACTIVE_RIGHT", text_ctxt=i18n_text_ctxt)
        props.align_active = True
        props.type = 'RIGHT'

        props = layout.operator("view3d.view_axis", text="Left", icon="VIEW_ACTIVE_LEFT", text_ctxt=i18n_text_ctxt)
        props.align_active = True
        props.type = 'LEFT'


class VIEW3D_MT_view_regions(Menu):
    bl_label = "View Regions"

    def draw(self, _context):
        layout = self.layout
        layout.operator("view3d.clip_border", text="Clipping Region...")
        layout.operator("view3d.render_border", text="Render Region...")

        layout.separator()

        layout.operator("view3d.clear_render_border")


# ********** Select menus, suffix from context.mode **********

class VIEW3D_MT_select_object_more_less(Menu):
    bl_label = "More/Less"

    def draw(self, _context):
        layout = self.layout

        layout.operator("object.select_more", text="More", icon="SELECTMORE")
        layout.operator("object.select_less", text="Less", icon="SELECTLESS")

        layout.separator()

        props = layout.operator("object.select_hierarchy", text="Parent", icon="PARENT")
        props.extend = False
        props.direction = 'PARENT'

        props = layout.operator("object.select_hierarchy", text="Child", icon="CHILD")
        props.extend = False
        props.direction = 'CHILD'

        layout.separator()

        props = layout.operator("object.select_hierarchy", text="Extend Parent", icon="PARENT")
        props.extend = True
        props.direction = 'PARENT'

        props = layout.operator("object.select_hierarchy", text="Extend Child", icon="CHILD")
        props.extend = True
        props.direction = 'CHILD'


class VIEW3D_MT_select_object(Menu):
    bl_label = "Select"

    def draw(self, _context):
        layout = self.layout

        layout.menu("VIEW3D_MT_select_object_legacy")  # bfa menu
        layout.operator_menu_enum("view3d.select_lasso", "mode")

        layout.separator()

        layout.operator("object.select_all", text="All", icon='SELECT_ALL').action = 'SELECT'
        layout.operator("object.select_all", text="None", icon='SELECT_NONE').action = 'DESELECT'
        layout.operator("object.select_all", text="Invert", icon='INVERSE').action = 'INVERT'

        layout.separator()

        layout.menu("VIEW3D_MT_select_grouped")  # bfa menu
        layout.menu("VIEW3D_MT_select_linked")  # bfa menu
        layout.menu("VIEW3D_MT_select_by_type")  # bfa menu

        layout.separator()
        layout.operator("object.select_random", text="Random", icon="RANDOMIZE")
        layout.operator("object.select_mirror", text="Mirror Selection", icon="TRANSFORM_MIRROR")

        layout.operator("object.select_pattern", text="By Pattern", icon="PATTERN")
        layout.operator("object.select_camera", text="Active Camera", icon="CAMERA_DATA")

        layout.separator()

        layout.menu("VIEW3D_MT_select_object_more_less")

# bfa menu


class VIEW3D_MT_select_object_legacy(Menu):
    bl_label = "Legacy"

    def draw(self, _context):
        layout = self.layout

        layout.operator("view3d.select_box", icon="BOX_MASK")
        layout.operator("view3d.select_circle", icon="CIRCLE_SELECT")

# bfa menu


class VIEW3D_MT_select_by_type(Menu):
    bl_label = "All by Type"

    def draw(self, context):
        layout = self.layout

        layout.operator("object.select_by_type", text="Mesh", icon="OUTLINER_OB_MESH").type = 'MESH'
        layout.operator("object.select_by_type", text="Curve", icon="OUTLINER_OB_CURVE").type = 'CURVE'
        layout.operator("object.select_by_type", text="Surface", icon="OUTLINER_OB_SURFACE").type = 'SURFACE'
        layout.operator("object.select_by_type", text="Meta", icon="OUTLINER_OB_META").type = 'META'
        layout.operator("object.select_by_type", text="Font", icon="OUTLINER_OB_FONT").type = 'FONT'

        layout.separator()

        layout.operator("object.select_by_type", text="Armature", icon="OUTLINER_OB_ARMATURE").type = 'ARMATURE'
        layout.operator("object.select_by_type", text="Lattice", icon="OUTLINER_OB_LATTICE").type = 'LATTICE'
        layout.operator("object.select_by_type", text="Empty", icon="OUTLINER_OB_EMPTY").type = 'EMPTY'
        layout.operator("object.select_by_type", text="GPencil", icon="GREASEPENCIL").type = 'GPENCIL'

        layout.separator()

        layout.operator("object.select_by_type", text="Camera", icon="OUTLINER_OB_CAMERA").type = 'CAMERA'
        layout.operator("object.select_by_type", text="Light", icon="OUTLINER_OB_LIGHT").type = 'LIGHT'
        layout.operator("object.select_by_type", text="Speaker", icon="OUTLINER_OB_SPEAKER").type = 'SPEAKER'
        layout.operator("object.select_by_type", text="Probe", icon="OUTLINER_OB_LIGHTPROBE").type = 'LIGHT_PROBE'


# bfa menu
class VIEW3D_MT_select_grouped(Menu):
    bl_label = "Grouped"

    def draw(self, context):
        layout = self.layout

        layout.operator("object.select_grouped", text="Siblings", icon="SIBLINGS").type = 'SIBLINGS'
        layout.operator("object.select_grouped", text="Parent", icon="PARENT").type = 'PARENT'
        layout.operator("object.select_grouped", text="Children", icon="CHILD_RECURSIVE").type = 'CHILDREN_RECURSIVE'
        layout.operator("object.select_grouped", text="Immediate Children", icon="CHILD").type = 'CHILDREN'

        layout.separator()

        layout.operator("object.select_grouped", text="Type", icon="TYPE").type = 'TYPE'
        layout.operator("object.select_grouped", text="Collection", icon="GROUP").type = 'COLLECTION'
        layout.operator("object.select_grouped", text="Hook", icon="HOOK").type = 'HOOK'

        layout.separator()

        layout.operator("object.select_grouped", text="Pass", icon="PASS").type = 'PASS'
        layout.operator("object.select_grouped", text="Color", icon="COLOR").type = 'COLOR'
        layout.operator("object.select_grouped", text="Keying Set", icon="KEYINGSET").type = 'KEYINGSET'
        layout.operator("object.select_grouped", text="Light Type", icon="LIGHT").type = 'LIGHT_TYPE'


# bfa menu
class VIEW3D_MT_select_linked(Menu):
    bl_label = "Linked"

    def draw(self, context):
        layout = self.layout

        layout.operator("object.select_linked", text="Object Data", icon="OBJECT_DATA").type = 'OBDATA'
        layout.operator("object.select_linked", text="Material", icon="MATERIAL_DATA").type = 'MATERIAL'
        layout.operator("object.select_linked", text="Instanced Collection", icon="GROUP").type = 'DUPGROUP'
        layout.operator("object.select_linked", text="Particle System", icon="PARTICLES").type = 'PARTICLE'
        layout.operator("object.select_linked", text="Library", icon="LIBRARY").type = 'LIBRARY'
        layout.operator(
            "object.select_linked",
            text="Library (Object Data)",
            icon="LIBRARY_OBJECT").type = 'LIBRARY_OBDATA'

# BFA - not used


class VIEW3D_MT_select_pose_more_less(Menu):
    bl_label = "Select More/Less"

    def draw(self, _context):
        layout = self.layout

        props = layout.operator("pose.select_hierarchy", text="Parent")
        props.extend = False
        props.direction = 'PARENT'

        props = layout.operator("pose.select_hierarchy", text="Child")
        props.extend = False
        props.direction = 'CHILD'

        layout.separator()

        props = layout.operator("pose.select_hierarchy", text="Extend Parent")
        props.extend = True
        props.direction = 'PARENT'

        props = layout.operator("pose.select_hierarchy", text="Extend Child")
        props.extend = True
        props.direction = 'CHILD'


class VIEW3D_MT_select_pose(Menu):
    bl_label = "Select"

    def draw(self, _context):
        layout = self.layout

        layout.menu("VIEW3D_MT_select_object_legacy")  # bfa menu
        layout.operator_menu_enum("view3d.select_lasso", "mode")

        layout.separator()

        layout.operator("pose.select_all", text="All", icon='SELECT_ALL').action = 'SELECT'
        layout.operator("pose.select_all", text="None", icon='SELECT_NONE').action = 'DESELECT'
        layout.operator("pose.select_all", text="Invert", icon='INVERSE').action = 'INVERT'

        layout.separator()

        layout.operator_menu_enum("pose.select_grouped", "type", text="Grouped")
        layout.operator("pose.select_linked", text="Linked", icon="LINKED")
        layout.operator("pose.select_constraint_target", text="Constraint Target", icon="CONSTRAINT_BONE")

        layout.separator()

        layout.operator("object.select_pattern", text="By Pattern", icon="PATTERN")

        layout.separator()

        layout.operator("pose.select_mirror", text="Flip Active", icon="FLIP")

        layout.separator()

        props = layout.operator("pose.select_hierarchy", text="Parent", icon="PARENT")
        props.extend = False
        props.direction = 'PARENT'

        props = layout.operator("pose.select_hierarchy", text="Child", icon="CHILD")
        props.extend = False
        props.direction = 'CHILD'

        layout.separator()

        props = layout.operator("pose.select_hierarchy", text="Extend Parent", icon="PARENT")
        props.extend = True
        props.direction = 'PARENT'

        props = layout.operator("pose.select_hierarchy", text="Extend Child", icon="CHILD")
        props.extend = True
        props.direction = 'CHILD'


class VIEW3D_MT_select_particle(Menu):
    bl_label = "Select"

    def draw(self, _context):
        layout = self.layout

        layout.menu("VIEW3D_MT_select_object_legacy")  # bfa menu
        layout.operator_menu_enum("view3d.select_lasso", "mode")

        layout.separator()

        layout.operator("particle.select_all", text="All", icon='SELECT_ALL').action = 'SELECT'
        layout.operator("particle.select_all", text="None", icon='SELECT_NONE').action = 'DESELECT'
        layout.operator("particle.select_all", text="Invert", icon='INVERSE').action = 'INVERT'

        layout.separator()

        layout.operator("particle.select_more", text="More", icon="SELECTMORE")
        layout.operator("particle.select_less", text="Less", icon="SELECTLESS")

        layout.separator()

        layout.operator("particle.select_linked", text="Linked", icon="LINKED")

        layout.separator()

        layout.operator("particle.select_random", text="Random", icon="RANDOMIZE")

        layout.separator()

        layout.operator("particle.select_roots", text="Roots", icon="SELECT_ROOT")
        layout.operator("particle.select_tips", text="Tips", icon="SELECT_TIP")


class VIEW3D_MT_edit_mesh_select_similar(Menu):
    bl_label = "Select Similar"

    def draw(self, _context):
        layout = self.layout

        layout.operator_enum("mesh.select_similar", "type")

        layout.separator()

        layout.operator("mesh.select_similar_region", text="Face Regions", icon="FACEREGIONS")


class VIEW3D_MT_edit_mesh_select_by_trait(Menu):
    bl_label = "Select All by Trait"

    def draw(self, context):
        layout = self.layout
        tool_settings = context.tool_settings

        if tool_settings.mesh_select_mode[2] is False:
            layout.operator("mesh.select_non_manifold", text="Non Manifold", icon="SELECT_NONMANIFOLD")
        layout.operator("mesh.select_loose", text="Loose Geometry", icon="SELECT_LOOSE")
        layout.operator("mesh.select_interior_faces", text="Interior Faces", icon="SELECT_INTERIOR")
        layout.operator("mesh.select_face_by_sides", text="Faces by Sides", icon="SELECT_FACES_BY_SIDE")

        layout.separator()

        layout.operator("mesh.select_ungrouped", text="Ungrouped Vertices", icon="SELECT_UNGROUPED_VERTS")


class VIEW3D_MT_edit_mesh_select_more_less(Menu):
    bl_label = "More/Less"

    def draw(self, _context):
        layout = self.layout

        layout.operator("mesh.select_more", text="More", icon="SELECTMORE")
        layout.operator("mesh.select_less", text="Less", icon="SELECTLESS")

        layout.separator()

        layout.operator("mesh.select_next_item", text="Next Active", icon="NEXTACTIVE")
        layout.operator("mesh.select_prev_item", text="Previous Active", icon="PREVIOUSACTIVE")


class VIEW3D_MT_edit_mesh_select_linked(Menu):
    bl_label = "Select Linked"

    def draw(self, _context):
        layout = self.layout

        layout.operator("mesh.select_linked", text="Linked")
        layout.operator("mesh.shortest_path_select", text="Shortest Path")
        layout.operator("mesh.faces_select_linked_flat", text="Linked Flat Faces")


class VIEW3D_MT_edit_mesh_select_loops(Menu):
    bl_label = "Select Loops"

    def draw(self, _context):
        layout = self.layout

        layout.operator("mesh.loop_multi_select", text="Edge Loops").ring = False
        layout.operator("mesh.loop_multi_select", text="Edge Rings").ring = True

        layout.separator()

        layout.operator("mesh.loop_to_region")
        layout.operator("mesh.region_to_loop")


class VIEW3D_MT_select_edit_mesh(Menu):
    bl_label = "Select"

    def draw(self, _context):
        layout = self.layout

        layout.menu("VIEW3D_MT_select_object_legacy")  # bfa menu

        layout.operator_menu_enum("view3d.select_lasso", "mode")

        layout.separator()

        # primitive
        layout.operator("mesh.select_all", text="All", icon='SELECT_ALL').action = 'SELECT'
        layout.operator("mesh.select_all", text="None", icon='SELECT_NONE').action = 'DESELECT'
        layout.operator("mesh.select_all", text="Invert", icon='INVERSE').action = 'INVERT'

        layout.separator()

        layout.operator("mesh.select_linked", text="Linked", icon="LINKED")
        layout.operator("mesh.faces_select_linked_flat", text="Linked Flat Faces", icon="LINKED")
        layout.operator("mesh.select_linked_pick", text="Linked Pick Select", icon="LINKED").deselect = False
        layout.operator("mesh.select_linked_pick", text="Linked Pick Deselect", icon="LINKED").deselect = True

        layout.separator()

        # other
        layout.menu("VIEW3D_MT_edit_mesh_select_similar")

        layout.separator()

        # numeric
        layout.operator("mesh.select_random", text="Random", icon="RANDOMIZE")
        layout.operator("mesh.select_nth", icon="CHECKER_DESELECT")

        layout.separator()

        layout.operator("mesh.select_mirror", text="Mirror Selection", icon="TRANSFORM_MIRROR")
        layout.operator("mesh.select_axis", text="Side of Active", icon="SELECT_SIDEOFACTIVE")
        layout.operator("mesh.shortest_path_select", text="Shortest Path", icon="SELECT_SHORTESTPATH")

        layout.separator()

        # geometric
        layout.operator("mesh.edges_select_sharp", text="Sharp Edges", icon="SELECT_SHARPEDGES")

        layout.separator()

        # loops
        layout.operator("mesh.loop_multi_select", text="Edge Loops", icon="SELECT_EDGELOOP").ring = False
        layout.operator("mesh.loop_multi_select", text="Edge Rings", icon="SELECT_EDGERING").ring = True
        layout.operator("mesh.loop_to_region", text="Loop Inner Region", icon="SELECT_LOOPINNER")
        layout.operator("mesh.region_to_loop", text="Boundary Loop", icon="SELECT_BOUNDARY")

        layout.separator()

        layout.menu("VIEW3D_MT_edit_mesh_select_by_trait")

        layout.separator()

        layout.operator("mesh.select_by_attribute", text="By Attribute", icon="NODE_ATTRIBUTE")

        layout.separator()

        layout.menu("VIEW3D_MT_edit_mesh_select_more_less")

        layout.separator()

        layout.template_node_operator_asset_menu_items(catalog_path=self.bl_label)


class VIEW3D_MT_select_edit_curve(Menu):
    bl_label = "Select"

    def draw(self, _context):
        layout = self.layout

        layout.menu("VIEW3D_MT_select_object_legacy")  # bfa menu

        layout.operator_menu_enum("view3d.select_lasso", "mode")

        layout.separator()

        layout.operator("curve.select_all", text="All", icon='SELECT_ALL').action = 'SELECT'
        layout.operator("curve.select_all", text="None", icon='SELECT_NONE').action = 'DESELECT'
        layout.operator("curve.select_all", text="Invert", icon='INVERSE').action = 'INVERT'

        layout.separator()

        layout.operator("curve.select_linked", text="Linked", icon="LINKED")
        layout.operator("curve.select_linked_pick", text="Linked Pick Select", icon="LINKED").deselect = False
        layout.operator("curve.select_linked_pick", text="Linked Pick Deselect", icon="LINKED").deselect = True

        layout.separator()

        layout.menu("VIEW3D_MT_select_edit_curve_select_similar")  # bfa menu

        layout.separator()

        layout.operator("curve.select_random", text="Random", icon="RANDOMIZE")
        layout.operator("curve.select_nth", icon="CHECKER_DESELECT")

        layout.separator()

        layout.operator("curve.de_select_first", icon="SELECT_FIRST")
        layout.operator("curve.de_select_last", icon="SELECT_LAST")
        layout.operator("curve.select_next", text="Next", icon="NEXTACTIVE")
        layout.operator("curve.select_previous", text="Previous", icon="PREVIOUSACTIVE")

        layout.separator()

        layout.operator("curve.select_more", text="More", icon="SELECTMORE")
        layout.operator("curve.select_less", text="Less", icon="SELECTLESS")


# bfa menu
class VIEW3D_MT_select_edit_curve_select_similar(Menu):
    bl_label = "Similar"

    def draw(self, context):
        layout = self.layout

        layout.operator("curve.select_similar", text="Type", icon="TYPE").type = 'TYPE'
        layout.operator("curve.select_similar", text="Radius", icon="RADIUS").type = 'RADIUS'
        layout.operator("curve.select_similar", text="Weight", icon="MOD_VERTEX_WEIGHT").type = 'WEIGHT'
        layout.operator("curve.select_similar", text="Direction", icon="SWITCH_DIRECTION").type = 'DIRECTION'


class VIEW3D_MT_select_edit_surface(Menu):
    bl_label = "Select"

    def draw(self, _context):
        layout = self.layout

        layout.menu("VIEW3D_MT_select_object_legacy")  # bfa menu
        layout.operator_menu_enum("view3d.select_lasso", "mode")

        layout.separator()

        layout.operator("curve.select_all", text="All", icon='SELECT_ALL').action = 'SELECT'
        layout.operator("curve.select_all", text="None", icon='SELECT_NONE').action = 'DESELECT'
        layout.operator("curve.select_all", text="Invert", icon='INVERSE').action = 'INVERT'

        layout.separator()

        layout.operator("curve.select_linked", text="Linked", icon="LINKED")
        layout.menu("VIEW3D_MT_select_edit_curve_select_similar")  # bfa menu

        layout.separator()

        layout.operator("curve.select_random", text="Random", icon="RANDOMIZE")
        layout.operator("curve.select_nth", icon="CHECKER_DESELECT")

        layout.separator()

        layout.operator("curve.select_row", text="Control Point row", icon="CONTROLPOINTROW")

        layout.separator()

        layout.operator("curve.select_more", text="More", icon="SELECTMORE")
        layout.operator("curve.select_less", text="Less", icon="SELECTLESS")


class VIEW3D_MT_select_edit_text(Menu):
    bl_label = "Select"

    def draw(self, _context):
        layout = self.layout

        layout.operator("font.select_all", text="All", icon="SELECT_ALL")

        layout.separator()

        layout.operator("font.move_select", text="Line End", icon="HAND").type = 'LINE_END'
        layout.operator("font.move_select", text="Line Begin", icon="HAND").type = 'LINE_BEGIN'

        layout.separator()

        layout.operator("font.move_select", text="Top", icon="HAND").type = 'TEXT_BEGIN'
        layout.operator("font.move_select", text="Bottom", icon="HAND").type = 'TEXT_END'

        layout.separator()

        layout.operator("font.move_select", text="Previous Block", icon="HAND").type = 'PREVIOUS_PAGE'
        layout.operator("font.move_select", text="Next Block", icon="HAND").type = 'NEXT_PAGE'

        layout.separator()

        layout.operator("font.move_select", text="Previous Character", icon="HAND").type = 'PREVIOUS_CHARACTER'
        layout.operator("font.move_select", text="Next Character", icon="HAND").type = 'NEXT_CHARACTER'

        layout.separator()

        layout.operator("font.move_select", text="Previous Word", icon="HAND").type = 'PREVIOUS_WORD'
        layout.operator("font.move_select", text="Next Word", icon="HAND").type = 'NEXT_WORD'

        layout.separator()

        layout.operator("font.move_select", text="Previous Line", icon="HAND").type = 'PREVIOUS_LINE'
        layout.operator("font.move_select", text="Next Line", icon="HAND").type = 'NEXT_LINE'


class VIEW3D_MT_select_edit_metaball(Menu):
    bl_label = "Select"

    def draw(self, _context):
        layout = self.layout

        layout.menu("VIEW3D_MT_select_object_legacy")  # bfa menu
        layout.operator_menu_enum("view3d.select_lasso", "mode")

        layout.separator()

        layout.operator("mball.select_all", text="All", icon='SELECT_ALL').action = 'SELECT'
        layout.operator("mball.select_all", text="None", icon='SELECT_NONE').action = 'DESELECT'
        layout.operator("mball.select_all", text="Invert", icon='INVERSE').action = 'INVERT'

        layout.separator()

        layout.menu("VIEW3D_MT_select_edit_metaball_select_similar")  # bfa menu

        layout.separator()

        layout.operator("mball.select_random_metaelems", text="Random", icon="RANDOMIZE")


# bfa menu
class VIEW3D_MT_select_edit_metaball_select_similar(Menu):
    bl_label = "Similar"

    def draw(self, context):
        layout = self.layout

        layout.operator("mball.select_similar", text="Type", icon="TYPE").type = 'TYPE'
        layout.operator("mball.select_similar", text="Radius", icon="RADIUS").type = 'RADIUS'
        layout.operator("mball.select_similar", text="Stiffness", icon="BEND").type = 'STIFFNESS'
        layout.operator("mball.select_similar", text="Rotation", icon="ROTATE").type = 'ROTATION'


class VIEW3D_MT_edit_lattice_context_menu(Menu):
    bl_label = "Lattice"

    def draw(self, _context):
        layout = self.layout

        layout.menu("VIEW3D_MT_mirror")
        layout.menu("VIEW3D_MT_edit_lattice_flip")  # bfa menu - blender uses enum
        layout.menu("VIEW3D_MT_snap")

        layout.separator()

        layout.operator("lattice.make_regular", icon='MAKE_REGULAR')


class VIEW3D_MT_select_edit_lattice(Menu):
    bl_label = "Select"

    def draw(self, _context):
        layout = self.layout

        layout.menu("VIEW3D_MT_select_object_legacy")  # bfa menu
        layout.operator_menu_enum("view3d.select_lasso", "mode")

        layout.separator()

        layout.operator("lattice.select_all", text="All", icon='SELECT_ALL').action = 'SELECT'
        layout.operator("lattice.select_all", text="None", icon='SELECT_NONE').action = 'DESELECT'
        layout.operator("lattice.select_all", text="Invert", icon='INVERSE').action = 'INVERT'

        layout.separator()

        layout.operator("lattice.select_mirror", text="Mirror", icon="TRANSFORM_MIRROR")
        layout.operator("lattice.select_random", text="Random", icon="RANDOMIZE")

        layout.separator()

        layout.operator("lattice.select_ungrouped", text="Ungrouped Vertices", icon="SELECT_UNGROUPED_VERTS")

        layout.separator()

        layout.operator("lattice.select_more", text="More", icon="SELECTMORE")
        layout.operator("lattice.select_less", text="Less", icon="SELECTLESS")


class VIEW3D_MT_select_edit_armature(Menu):
    bl_label = "Select"

    def draw(self, _context):
        layout = self.layout

        layout.menu("VIEW3D_MT_select_object_legacy")  # bfa menu
        layout.operator_menu_enum("view3d.select_lasso", "mode")

        layout.separator()

        layout.operator("armature.select_all", text="All", icon='SELECT_ALL').action = 'SELECT'
        layout.operator("armature.select_all", text="None", icon='SELECT_NONE').action = 'DESELECT'
        layout.operator("armature.select_all", text="Invert", icon='INVERSE').action = 'INVERT'

        layout.separator()

        layout.operator_menu_enum("armature.select_similar", "type", text="Similar")

        layout.separator()

        layout.operator("armature.select_mirror", text="Mirror Selection", icon="TRANSFORM_MIRROR").extend = False
        layout.operator("object.select_pattern", text="By Pattern", icon="PATTERN")

        layout.separator()

        layout.operator("armature.select_linked", text="Linked", icon="LINKED")

        layout.separator()

        props = layout.operator("armature.select_hierarchy", text="Parent", icon="PARENT")
        props.extend = False
        props.direction = 'PARENT'

        props = layout.operator("armature.select_hierarchy", text="Child", icon="CHILD")
        props.extend = False
        props.direction = 'CHILD'

        layout.separator()

        props = layout.operator("armature.select_hierarchy", text="Extend Parent", icon="PARENT")
        props.extend = True
        props.direction = 'PARENT'

        props = layout.operator("armature.select_hierarchy", text="Extend Child", icon="CHILD")
        props.extend = True
        props.direction = 'CHILD'

        layout.separator()

        layout.operator("armature.select_more", text="More", icon="SELECTMORE")
        layout.operator("armature.select_less", text="Less", icon="SELECTLESS")


class VIEW3D_MT_select_edit_grease_pencil(Menu):
    bl_label = "Select"

    def draw(self, context):
        layout = self.layout

        layout.operator("grease_pencil.select_all", text="All").action = 'SELECT'
        layout.operator("grease_pencil.select_all", text="None").action = 'DESELECT'
        layout.operator("grease_pencil.select_all", text="Invert").action = 'INVERT'

        layout.separator()

        layout.operator("grease_pencil.select_linked", text="Linked")
        layout.operator("grease_pencil.select_alternate", text="Alternated")
        layout.operator("grease_pencil.select_random", text="Random")

        layout.separator()

        props = layout.operator("grease_pencil.select_ends", text="First")
        props.amount_start = 1
        props.amount_end = 0
        props = layout.operator("grease_pencil.select_ends", text="Last")
        props.amount_start = 0
        props.amount_end = 1

        layout.separator()

        layout.operator("grease_pencil.select_more")
        layout.operator("grease_pencil.select_less")


class VIEW3D_MT_paint_grease_pencil(Menu):
    bl_label = "Draw"

    def draw(self, _context):
        layout = self.layout

        layout.menu("GREASE_PENCIL_MT_layer_active", text="Active Layer")

        layout.separator()

        layout.menu("VIEW3D_MT_edit_greasepencil_showhide")
        layout.menu("VIEW3D_MT_edit_greasepencil_cleanup")

        layout.separator()

        layout.operator("paint.sample_color")


class VIEW3D_MT_paint_gpencil(Menu):
    bl_label = "Paint"

    def draw(self, _context):
        layout = self.layout

        layout.operator("gpencil.vertex_color_set", text="Set Color Attribute", icon="NODE_VERTEX_COLOR")
        layout.operator("gpencil.stroke_reset_vertex_color", icon="RESET")
        layout.separator()
        layout.operator("gpencil.vertex_color_invert", text="Invert", icon="NODE_INVERT")
        layout.operator("gpencil.vertex_color_levels", text="Levels", icon="LEVELS")
        layout.operator("gpencil.vertex_color_hsv", text="Hue/Saturation/Value", icon="HUESATVAL")
        layout.operator(
            "gpencil.vertex_color_brightness_contrast",
            text="Brightness/Contrast",
            icon="BRIGHTNESS_CONTRAST")


class VIEW3D_MT_select_edit_gpencil(Menu):
    bl_label = "Select"

    def draw(self, context):
        layout = self.layout

        layout.menu("VIEW3D_MT_select_gpencil_legacy")  # bfa menu
        layout.operator_menu_enum("gpencil.select_lasso", "mode")

        layout.separator()

        layout.operator("gpencil.select_all", text="All", icon='SELECT_ALL').action = 'SELECT'
        layout.operator("gpencil.select_all", text="None", icon='SELECT_NONE').action = 'DESELECT'
        layout.operator("gpencil.select_all", text="Invert", icon='INVERSE').action = 'INVERT'

        layout.separator()

        layout.operator("gpencil.select_linked", text="Linked", icon="LINKED")
        layout.operator("gpencil.select_alternate", icon="ALTERNATED")
        layout.operator("gpencil.select_random", icon="RANDOMIZE")
        layout.menu("VIEW3D_MT_select_gpencil_grouped", text="Grouped")  # bfa menu

        if context.mode == 'VERTEX_GPENCIL':
            layout.operator("gpencil.select_vertex_color", text="Color Attribute", icon="NODE_VERTEX_COLOR")

        layout.separator()

        layout.operator("gpencil.select_first", text="First", icon="SELECT_FIRST")
        layout.operator("gpencil.select_last", text="Last", icon="SELECT_LAST")

        layout.separator()

        layout.operator("gpencil.select_more", text="More", icon="SELECTMORE")
        layout.operator("gpencil.select_less", text="Less", icon="SELECTLESS")


# bfa menu
class VIEW3D_MT_select_gpencil_legacy(Menu):
    bl_label = "Legacy"

    def draw(self, _context):
        layout = self.layout

        layout.operator("gpencil.select_box", icon="BORDER_RECT")
        layout.operator("gpencil.select_circle", icon="CIRCLE_SELECT")


# bfa menu
class VIEW3D_MT_select_gpencil_grouped(Menu):
    bl_label = "Grouped"

    def draw(self, context):
        layout = self.layout

        layout.operator("gpencil.select_grouped", text="Layer", icon="LAYER").type = 'LAYER'
        layout.operator("gpencil.select_grouped", text="Color", icon="COLOR").type = 'MATERIAL'


class VIEW3D_MT_select_paint_mask(Menu):
    bl_label = "Select"

    def draw(self, _context):
        layout = self.layout

        layout.menu("VIEW3D_MT_select_object_legacy")  # bfa menu
        layout.operator_menu_enum("view3d.select_lasso", "mode")

        layout.separator()

        layout.operator("paint.face_select_all", text="All", icon='SELECT_ALL').action = 'SELECT'
        layout.operator("paint.face_select_all", text="None", icon='SELECT_NONE').action = 'DESELECT'
        layout.operator("paint.face_select_all", text="Invert", icon='INVERSE').action = 'INVERT'

        layout.separator()

        layout.operator("paint.face_select_linked", text="Linked", icon="LINKED")
        layout.operator("paint.face_select_linked_pick", text="Linked Pick Select", icon="LINKED").deselect = False
        layout.operator("paint.face_select_linked_pick", text="Linked Pick Deselect", icon="LINKED").deselect = True

        layout.separator()

        if _context.mode == 'PAINT_TEXTURE':

            myvar = layout.operator("paint.face_select_loop", text="Select Loop", icon="SELECT_EDGERING")

            myvar = layout.operator("paint.face_select_loop", text="Add Loop to Selection", icon="SELECT_EDGERING")
            myvar.extend = True

            myvar = layout.operator("paint.face_select_loop", text="Remove Loop from Selection", icon="SELECT_EDGERING")
            myvar.select = False
            myvar.extend = True

            layout.separator()

        layout.menu("VIEW3D_MT_select_paint_mask_face_more_less")  # bfa menu


# bfa menu
class VIEW3D_MT_select_paint_mask_face_more_less(Menu):
    bl_label = "More/Less"

    def draw(self, _context):
        layout = self.layout

        layout = self.layout

        layout.operator("paint.face_select_more", text="More", icon="SELECTMORE")
        layout.operator("paint.face_select_less", text="Less", icon="SELECTLESS")


class VIEW3D_MT_select_paint_mask_vertex(Menu):
    bl_label = "Select"

    def draw(self, _context):
        layout = self.layout

        layout.menu("VIEW3D_MT_select_object_legacy")  # bfa menu
        layout.operator_menu_enum("view3d.select_lasso", "mode")

        layout.separator()

        layout.operator("paint.vert_select_all", text="All", icon='SELECT_ALL').action = 'SELECT'
        layout.operator("paint.vert_select_all", text="None", icon='SELECT_NONE').action = 'DESELECT'
        layout.operator("paint.vert_select_all", text="Invert", icon='INVERSE').action = 'INVERT'

        layout.separator()

        layout.operator("paint.vert_select_ungrouped", text="Ungrouped Vertices", icon="SELECT_UNGROUPED_VERTS")
        layout.operator("paint.vert_select_linked", text="Select Linked", icon='LINKED')

        layout.separator()

        layout.menu("VIEW3D_MT_select_paint_mask_vertex_more_less")  # bfa menu


# bfa menu
class VIEW3D_MT_select_paint_mask_vertex_more_less(Menu):
    bl_label = "More/Less"

    def draw(self, _context):
        layout = self.layout

        layout = self.layout

        layout.operator("paint.vert_select_more", text="More", icon="SELECTMORE")
        layout.operator("paint.vert_select_less", text="Less", icon="SELECTLESS")


class VIEW3D_MT_select_edit_point_cloud(Menu):
    bl_label = "Select"

    def draw(self, _context):
        layout = self.layout
        layout.template_node_operator_asset_menu_items(catalog_path=self.bl_label)


class VIEW3D_MT_edit_curves_select_more_less(Menu):
    bl_label = "Select More/Less"

    def draw(self, _context):
        layout = self.layout

        layout.operator("curves.select_more", text="More", icon="SELECTMORE")
        layout.operator("curves.select_less", text="Less", icon="SELECTLESS")


class VIEW3D_MT_select_edit_curves(Menu):
    bl_label = "Select"

    def draw(self, _context):
        layout = self.layout

        layout.operator("curves.select_all", text="All", icon='SELECT_ALL').action = 'SELECT'
        layout.operator("curves.select_all", text="None", icon='SELECT_NONE').action = 'DESELECT'
        layout.operator("curves.select_all", text="Invert", icon='INVERSE').action = 'INVERT'
        layout.operator("curves.select_random", text="Random", icon="RANDOMIZE")
        layout.operator("curves.select_ends", text="Endpoints", icon="SELECT_TIP")
        layout.operator("curves.select_linked", text="Linked", icon="LINKED")

        layout.separator()

        layout.menu("VIEW3D_MT_edit_curves_select_more_less")

        layout.template_node_operator_asset_menu_items(catalog_path=self.bl_label)


class VIEW3D_MT_select_sculpt_curves(Menu):
    bl_label = "Select"

    def draw(self, _context):
        layout = self.layout

        layout.operator("curves.select_all", text="All", icon='SELECT_ALL').action = 'SELECT'
        layout.operator("curves.select_all", text="None", icon='SELECT_NONE').action = 'DESELECT'
        layout.operator("curves.select_all", text="Invert", icon='INVERSE').action = 'INVERT'
        layout.operator("sculpt_curves.select_random", text="Random", icon="RANDOMIZE")
        layout.operator("curves.select_ends", text="Endpoints", icon="SELECT_TIP")
        layout.operator("sculpt_curves.select_grow", text="Grow", icon="SELECTMORE")

        layout.template_node_operator_asset_menu_items(catalog_path="Select")


class VIEW3D_MT_mesh_add(Menu):
    bl_idname = "VIEW3D_MT_mesh_add"
    bl_label = "Mesh"
    bl_options = {'SEARCH_ON_KEY_PRESS'}

    def draw(self, _context):
        layout = self.layout

        layout.operator("WM_OT_search_single_menu", text="Search...", icon='VIEWZOOM').menu_idname = "VIEW3D_MT_mesh_add" # BFA - make sure you can see it in the header

        layout.separator()

        layout.operator_context = 'INVOKE_REGION_WIN'

        layout.operator("mesh.primitive_plane_add", text="Plane", icon='MESH_PLANE')
        layout.operator("mesh.primitive_cube_add", text="Cube", icon='MESH_CUBE')
        layout.operator("mesh.primitive_circle_add", text="Circle", icon='MESH_CIRCLE')
        layout.operator("mesh.primitive_uv_sphere_add", text="UV Sphere", icon='MESH_UVSPHERE')
        layout.operator("mesh.primitive_ico_sphere_add", text="Ico Sphere", icon='MESH_ICOSPHERE')
        layout.operator("mesh.primitive_cylinder_add", text="Cylinder", icon='MESH_CYLINDER')
        layout.operator("mesh.primitive_cone_add", text="Cone", icon='MESH_CONE')
        layout.operator("mesh.primitive_torus_add", text="Torus", icon='MESH_TORUS')

        layout.separator()

        layout.operator("mesh.primitive_grid_add", text="Grid", icon='MESH_GRID')
        layout.operator("mesh.primitive_monkey_add", text="Monkey", icon='MESH_MONKEY')

        layout.template_node_operator_asset_menu_items(catalog_path="Add")


class VIEW3D_MT_curve_add(Menu):
    bl_idname = "VIEW3D_MT_curve_add"
    bl_label = "Curve"
    bl_options = {'SEARCH_ON_KEY_PRESS'}

    def draw(self, context):
        layout = self.layout

        layout.operator_context = 'INVOKE_REGION_WIN'

        layout.operator("curve.primitive_bezier_curve_add", text="Bézier", icon='CURVE_BEZCURVE')
        layout.operator("curve.primitive_bezier_circle_add", text="Circle", icon='CURVE_BEZCIRCLE')

        layout.separator()

        layout.operator("curve.primitive_nurbs_curve_add", text="Nurbs Curve", icon='CURVE_NCURVE')
        layout.operator("curve.primitive_nurbs_circle_add", text="Nurbs Circle", icon='CURVE_NCIRCLE')
        layout.operator("curve.primitive_nurbs_path_add", text="Path", icon='CURVE_PATH')

        layout.separator()

        layout.operator("object.curves_empty_hair_add", text="Empty Hair", icon='OUTLINER_OB_CURVES')
        layout.operator("object.quick_fur", text="Fur", icon='OUTLINER_OB_CURVES')

        experimental = context.preferences.experimental
        if experimental.use_new_curves_tools:
            layout.operator("object.curves_random_add", text="Random", icon='OUTLINER_OB_CURVES')


class VIEW3D_MT_surface_add(Menu):
    bl_idname = "VIEW3D_MT_surface_add"
    bl_label = "Surface"
    bl_options = {'SEARCH_ON_KEY_PRESS'}

    def draw(self, _context):
        layout = self.layout

        layout.operator_context = 'INVOKE_REGION_WIN'

        layout.operator("surface.primitive_nurbs_surface_curve_add", text="Surface Curve", icon='SURFACE_NCURVE')
        layout.operator("surface.primitive_nurbs_surface_circle_add", text="Surface Circle", icon='SURFACE_NCIRCLE')
        layout.operator("surface.primitive_nurbs_surface_surface_add", text="Surface Patch", icon='SURFACE_NSURFACE')
        layout.operator(
            "surface.primitive_nurbs_surface_cylinder_add",
            text="Surface Cylinder",
            icon='SURFACE_NCYLINDER')
        layout.operator("surface.primitive_nurbs_surface_sphere_add", text="Surface Sphere", icon='SURFACE_NSPHERE')
        layout.operator("surface.primitive_nurbs_surface_torus_add", text="Surface Torus", icon='SURFACE_NTORUS')


class VIEW3D_MT_edit_metaball_context_menu(Menu):
    bl_label = "Metaball"

    def draw(self, _context):
        layout = self.layout

        layout.operator_context = 'INVOKE_REGION_WIN'

        # Add
        layout.operator("mball.duplicate_move", icon="DUPLICATE")

        layout.separator()

        # Modify
        layout.menu("VIEW3D_MT_mirror")
        layout.menu("VIEW3D_MT_snap")

        layout.separator()

        layout.menu("VIEW3D_MT_edit_meta_showhide")  # BFA - added to context menu

        # Remove
        layout.operator_context = 'EXEC_REGION_WIN'
        layout.operator("mball.delete_metaelems", text="Delete", icon="DELETE")


class VIEW3D_MT_metaball_add(Menu):
    bl_idname = "VIEW3D_MT_metaball_add"
    bl_label = "Metaball"
    bl_options = {'SEARCH_ON_KEY_PRESS'}

    def draw(self, _context):
        layout = self.layout

        layout.operator_context = 'INVOKE_REGION_WIN'
        layout.operator_enum("object.metaball_add", "type")


class TOPBAR_MT_edit_curve_add(Menu):
    bl_idname = "TOPBAR_MT_edit_curve_add"
    bl_label = "Add"
    bl_translation_context = i18n_contexts.operator_default
    bl_options = {'SEARCH_ON_KEY_PRESS'}

    def draw(self, context):
        layout = self.layout

        is_surf = context.active_object.type == 'SURFACE'

        layout.operator_context = 'EXEC_REGION_WIN'

        if is_surf:
            VIEW3D_MT_surface_add.draw(self, context)
        else:
            VIEW3D_MT_curve_add.draw(self, context)


class TOPBAR_MT_edit_armature_add(Menu):
    bl_idname = "TOPBAR_MT_edit_armature_add"
    bl_label = "Armature"
    bl_options = {'SEARCH_ON_KEY_PRESS'}

    def draw(self, _context):
        layout = self.layout

        layout.operator_context = 'EXEC_REGION_WIN'
        layout.operator("armature.bone_primitive_add", text="Single Bone", icon='BONE_DATA')


class VIEW3D_MT_armature_add(Menu):
    bl_idname = "VIEW3D_MT_armature_add"
    bl_label = "Armature"
    bl_options = {'SEARCH_ON_KEY_PRESS'}

    def draw(self, _context):
        layout = self.layout

        layout.operator_context = 'EXEC_REGION_WIN'
        layout.operator("object.armature_add", text="Single Bone", icon='BONE_DATA')


class VIEW3D_MT_light_add(Menu):
    bl_idname = "VIEW3D_MT_light_add"
    bl_context = i18n_contexts.id_light
    bl_label = "Light"
    bl_options = {'SEARCH_ON_KEY_PRESS'}

    def draw(self, _context):
        layout = self.layout

        layout.operator_context = 'INVOKE_REGION_WIN'
        layout.operator_enum("object.light_add", "type")


class VIEW3D_MT_lightprobe_add(Menu):
    bl_idname = "VIEW3D_MT_lightprobe_add"
    bl_label = "Light Probe"
    bl_options = {'SEARCH_ON_KEY_PRESS'}

    def draw(self, _context):
        layout = self.layout

        layout.operator_context = 'INVOKE_REGION_WIN'
        layout.operator_enum("object.lightprobe_add", "type")


class VIEW3D_MT_camera_add(Menu):
    bl_idname = "VIEW3D_MT_camera_add"
    bl_label = "Camera"
    bl_options = {'SEARCH_ON_KEY_PRESS'}

    def draw(self, _context):
        layout = self.layout
        layout.operator_context = 'EXEC_REGION_WIN'
        layout.operator("object.camera_add", text="Camera", icon='OUTLINER_OB_CAMERA')


class VIEW3D_MT_volume_add(Menu):
    bl_idname = "VIEW3D_MT_volume_add"
    bl_label = "Volume"
    bl_translation_context = i18n_contexts.id_id
    bl_options = {'SEARCH_ON_KEY_PRESS'}

    def draw(self, _context):
        layout = self.layout
        layout.operator("object.volume_import", text="Import OpenVDB", icon='FILE_VOLUME')
        layout.operator("object.volume_add", text="Empty",
                        text_ctxt=i18n_contexts.id_volume, icon='OUTLINER_OB_VOLUME')


class VIEW3D_MT_grease_pencil_add(Menu):
    bl_idname = "VIEW3D_MT_grease_pencil_add"
    bl_label = "Grease Pencil"
    bl_options = {'SEARCH_ON_KEY_PRESS'}

    def draw(self, _context):
        layout = self.layout
        layout.operator("object.grease_pencil_add", text="Empty", icon='EMPTY_AXIS').type = 'EMPTY'
        layout.operator("object.grease_pencil_add", text="Stroke", icon='STROKE').type = 'STROKE'
        layout.operator("object.grease_pencil_add", text="Suzanne", icon='MONKEY').type = 'MONKEY'
        layout.separator()
        layout.operator("object.grease_pencil_add", text="Scene Line Art", icon='SCENE').type = 'LINEART_SCENE'
        layout.operator(
            "object.grease_pencil_add",
            text="Collection Line Art",
            icon='GROUP').type = 'LINEART_COLLECTION'
        layout.operator("object.grease_pencil_add", text="Object Line Art", icon='CUBE').type = 'LINEART_OBJECT'


class VIEW3D_MT_add(Menu):
    bl_label = "Add"
    bl_translation_context = i18n_contexts.operator_default
    bl_options = {'SEARCH_ON_KEY_PRESS'}

    def draw(self, context):
        layout = self.layout

        if layout.operator_context == 'EXEC_REGION_WIN':
            layout.operator_context = 'INVOKE_REGION_WIN'
            layout.operator("WM_OT_search_single_menu", text="Search...", icon='VIEWZOOM').menu_idname = "VIEW3D_MT_add"
            layout.separator()
        else:
            layout.operator("WM_OT_search_single_menu", text="Search...", icon='VIEWZOOM').menu_idname = "VIEW3D_MT_add" # BFA - make sure you can see it in the header

        layout.separator()

        # NOTE: don't use 'EXEC_SCREEN' or operators won't get the `v3d` context.

        # NOTE: was `EXEC_AREA`, but this context does not have the `rv3d`, which prevents
        #       "align_view" to work on first call (see #32719).
        layout.operator_context = 'EXEC_REGION_WIN'

        # layout.operator_menu_enum("object.mesh_add", "type", text="Mesh", icon='OUTLINER_OB_MESH')
        layout.menu("VIEW3D_MT_mesh_add", icon='OUTLINER_OB_MESH')

        # layout.operator_menu_enum("object.curve_add", "type", text="Curve", icon='OUTLINER_OB_CURVE')
        layout.menu("VIEW3D_MT_curve_add", icon='OUTLINER_OB_CURVE')
        # layout.operator_menu_enum("object.surface_add", "type", text="Surface", icon='OUTLINER_OB_SURFACE')
        layout.menu("VIEW3D_MT_surface_add", icon='OUTLINER_OB_SURFACE')
        layout.menu("VIEW3D_MT_metaball_add", text="Metaball", icon='OUTLINER_OB_META')
        layout.operator("object.text_add", text="Text", icon='OUTLINER_OB_FONT')
        if context.preferences.experimental.use_new_point_cloud_type:
            layout.operator("object.pointcloud_add", text="Point Cloud", icon='OUTLINER_OB_POINTCLOUD')
        layout.menu("VIEW3D_MT_volume_add", text="Volume", text_ctxt=i18n_contexts.id_id, icon='OUTLINER_OB_VOLUME')
        if context.preferences.experimental.use_grease_pencil_version3:
            layout.menu("VIEW3D_MT_grease_pencil_add", text="Grease Pencil", icon='OUTLINER_OB_GREASEPENCIL')
        else:
            layout.operator_menu_enum(
                "object.gpencil_add",
                "type",
                text="Grease Pencil",
                icon='OUTLINER_OB_GREASEPENCIL')

        layout.separator()

        if VIEW3D_MT_armature_add.is_extended():
            layout.menu("VIEW3D_MT_armature_add", icon='OUTLINER_OB_ARMATURE')
        else:
            layout.operator("object.armature_add", text="Armature", icon='OUTLINER_OB_ARMATURE')

        layout.operator("object.add", text="Lattice", icon='OUTLINER_OB_LATTICE').type = 'LATTICE'
        layout.operator_menu_enum("object.empty_add", "type", text="Empty",
                                  text_ctxt=i18n_contexts.id_id, icon='OUTLINER_OB_EMPTY')
        layout.menu("VIEW3D_MT_image_add", text="Image", icon='OUTLINER_OB_IMAGE')

        layout.separator()

        layout.operator("object.speaker_add", text="Speaker", icon='OUTLINER_OB_SPEAKER')
        layout.separator()

        if VIEW3D_MT_camera_add.is_extended():
            layout.menu("VIEW3D_MT_camera_add", icon='OUTLINER_OB_CAMERA')
        else:
            VIEW3D_MT_camera_add.draw(self, context)

        layout.menu("VIEW3D_MT_light_add", icon='OUTLINER_OB_LIGHT')

        layout.separator()

        layout.menu("VIEW3D_MT_lightprobe_add", icon='OUTLINER_OB_LIGHTPROBE')

        layout.separator()

        layout.operator_menu_enum("object.effector_add", "type", text="Force Field", icon='OUTLINER_OB_FORCE_FIELD')

        layout.separator()

        has_collections = bool(bpy.data.collections)
        col = layout.column()
        col.enabled = has_collections

        if not has_collections or len(bpy.data.collections) > 10:
            col.operator_context = 'INVOKE_REGION_WIN'
            col.operator(
                "object.collection_instance_add",
                text="Collection Instance" if has_collections else "No Collections to Instance",
                icon='OUTLINER_OB_GROUP_INSTANCE',
            )
        else:
            col.operator_menu_enum(
                "object.collection_instance_add",
                "collection",
                text="Collection Instance",
                icon='OUTLINER_OB_GROUP_INSTANCE',
            )


class VIEW3D_MT_image_add(Menu):
    bl_label = "Add Image"
    bl_options = {'SEARCH_ON_KEY_PRESS'}

    def draw(self, _context):
        layout = self.layout
        # Explicitly set background mode on/off as operator will try to
        # auto-detect which mode to use otherwise.
        layout.operator("object.empty_image_add", text="Reference", icon='IMAGE_REFERENCE').background = False
        layout.operator("object.empty_image_add", text="Background", icon='IMAGE_BACKGROUND').background = True


class VIEW3D_MT_object_relations(Menu):
    bl_label = "Relations"

    def draw(self, _context):
        layout = self.layout

        layout.operator("object.make_dupli_face", icon="MAKEDUPLIFACE")

        layout.separator()

        layout.operator_menu_enum("object.make_local", "type", text="Make Local")
        layout.menu("VIEW3D_MT_make_single_user")


# bfa menu
class VIEW3D_MT_origin_set(Menu):
    bl_label = "Set Origin"

    def draw(self, context):
        layout = self.layout

        layout.operator("object.origin_set", icon='GEOMETRY_TO_ORIGIN',
                        text="Geometry to Origin").type = 'GEOMETRY_ORIGIN'
        layout.operator("object.origin_set", icon='ORIGIN_TO_GEOMETRY',
                        text="Origin to Geometry").type = 'ORIGIN_GEOMETRY'
        layout.operator("object.origin_set", icon='ORIGIN_TO_CURSOR', text="Origin to 3D Cursor").type = 'ORIGIN_CURSOR'
        layout.operator("object.origin_set", icon='ORIGIN_TO_CENTEROFMASS',
                        text="Origin to Center of Mass (Surface)").type = 'ORIGIN_CENTER_OF_MASS'
        layout.operator(
            "object.origin_set",
            icon='ORIGIN_TO_VOLUME',
            text="Origin to Center of Mass (Volume)").type = 'ORIGIN_CENTER_OF_VOLUME'


# ********** Object menu **********

class VIEW3D_MT_object_liboverride(Menu):
    bl_label = "Library Override"

    def draw(self, _context):
        layout = self.layout

        layout.operator("object.make_override_library", text="Make", icon="LIBRARY")
        layout.operator("object.reset_override_library", text="Reset", icon="RESET")
        layout.operator("object.clear_override_library", text="Clear", icon="CLEAR")


class VIEW3D_MT_object(Menu):
    bl_context = "objectmode"
    bl_label = "Object"

    def draw(self, context):
        layout = self.layout

<<<<<<< HEAD
        obj = context.object
        view = context.space_data
=======
        ob = context.object
>>>>>>> c57afcc4

        layout.menu("VIEW3D_MT_transform_object")
        layout.menu("VIEW3D_MT_origin_set")  # bfa menu
        layout.menu("VIEW3D_MT_mirror")
        layout.menu("VIEW3D_MT_object_clear")
        layout.menu("VIEW3D_MT_object_apply")
        layout.menu("VIEW3D_MT_snap")

        layout.separator()

        layout.operator("object.duplicate_move", icon="DUPLICATE")
        layout.operator("object.duplicate_move_linked", icon="DUPLICATE")
        layout.operator("object.join", icon='JOIN')

        layout.separator()

        layout.operator_context = 'EXEC_REGION_WIN'
        myvar = layout.operator("object.delete", text="Delete", icon="DELETE")
        myvar.use_global = False
        myvar.confirm = False
        myvar = layout.operator("object.delete", text="Delete Global", icon="DELETE")
        myvar.use_global = True
        myvar.confirm = False

        layout.separator()

        layout.operator("view3d.copybuffer", text="Copy Objects", icon='COPYDOWN')
        layout.operator("view3d.pastebuffer", text="Paste Objects", icon='PASTEDOWN')

        layout.separator()

        layout.menu("VIEW3D_MT_object_asset")

        layout.separator()

        layout.menu("VIEW3D_MT_object_liboverride")
        layout.menu("VIEW3D_MT_object_relations")
        layout.menu("VIEW3D_MT_object_parent")
        layout.menu("VIEW3D_MT_object_constraints")
        layout.menu("VIEW3D_MT_object_track")
        layout.menu("VIEW3D_MT_make_links")

        layout.separator()
        # BFA: Added a context menu operator for consistency and discovervability...
        # ...This is a minimal UX of layout.menu("VIEW3D_MT_object_collection")
        layout.operator_context = 'INVOKE_REGION_WIN'
        layout.operator("object.move_to_collection", icon='GROUP')
        layout.menu("VIEW3D_MT_object_collection") #BFA - Could be redundant operators, the UX was exclusive to the outliner

        # BFA: shading just for mesh and curve objects
        if obj is None:
            pass

        elif obj.type in {'MESH', 'CURVE', 'SURFACE'}:

            layout.separator()

<<<<<<< HEAD
            layout.operator("object.shade_smooth", icon='SHADING_SMOOTH')
            if context.object and context.object.type == 'MESH':
                layout.operator("object.shade_smooth_by_angle", icon='NORMAL_SMOOTH')
            layout.operator("object.shade_flat", icon='SHADING_FLAT')
=======
        layout.operator("object.shade_smooth")
        if ob and ob.type == 'MESH':
            layout.operator("object.shade_smooth_by_angle")
        layout.operator("object.shade_flat")
>>>>>>> c57afcc4

        layout.separator()

        layout.menu("VIEW3D_MT_object_animation")
        layout.menu("VIEW3D_MT_object_rigid_body")

        layout.separator()

        layout.menu("VIEW3D_MT_object_quick_effects")
        layout.menu("VIEW3D_MT_subdivision_set")  # bfa menu

        layout.separator()

        layout.menu("VIEW3D_MT_object_convert")

        layout.separator()

        layout.menu("VIEW3D_MT_object_showhide")
        layout.menu("VIEW3D_MT_object_cleanup")

        if obj is None:
            pass

        elif obj.type == 'CAMERA':
            layout.operator_context = 'INVOKE_REGION_WIN'

            layout.separator()

            if obj.data.type == 'PERSP':
                props = layout.operator("wm.context_modal_mouse", text="Adjust Focal Length", icon="LENS_ANGLE")
                props.data_path_iter = "selected_editable_objects"
                props.data_path_item = "data.lens"
                props.input_scale = 0.1
                if obj.data.lens_unit == 'MILLIMETERS':
                    props.header_text = "Camera Focal Length: %.1fmm"
                else:
                    props.header_text = "Camera Focal Length: %.1f\u00B0"

            else:
                props = layout.operator("wm.context_modal_mouse", text="Camera Lens Scale", icon="LENS_SCALE")
                props.data_path_iter = "selected_editable_objects"
                props.data_path_item = "data.ortho_scale"
                props.input_scale = 0.01
                props.header_text = "Camera Lens Scale: %.3f"

            if not obj.data.dof.focus_object:
                if view and view.camera == obj and view.region_3d.view_perspective == 'CAMERA':
                    props = layout.operator("ui.eyedropper_depth", text="DOF Distance (Pick)", icon="DOF")
                else:
                    props = layout.operator("wm.context_modal_mouse", text="Adjust Focus Distance", icon="DOF")
                    props.data_path_iter = "selected_editable_objects"
                    props.data_path_item = "data.dof.focus_distance"
                    props.input_scale = 0.02
                    props.header_text = "Focus Distance: %.3f"

        elif obj.type in {'CURVE', 'FONT'}:
            layout.operator_context = 'INVOKE_REGION_WIN'

            layout.separator()

            props = layout.operator("wm.context_modal_mouse", text="Adjust Extrusion", icon="EXTRUDESIZE")
            props.data_path_iter = "selected_editable_objects"
            props.data_path_item = "data.extrude"
            props.input_scale = 0.01
            props.header_text = "Extrude: %.3f"

            props = layout.operator("wm.context_modal_mouse", text="Adjust Offset", icon="WIDTH_SIZE")
            props.data_path_iter = "selected_editable_objects"
            props.data_path_item = "data.offset"
            props.input_scale = 0.01
            props.header_text = "Offset %.3f"

        elif obj.type == 'EMPTY':
            layout.operator_context = 'INVOKE_REGION_WIN'

            layout.separator()

            props = layout.operator("wm.context_modal_mouse", text="Adjust Empty Display Size", icon="DRAWSIZE")
            props.data_path_iter = "selected_editable_objects"
            props.data_path_item = "empty_display_size"
            props.input_scale = 0.01
            props.header_text = "Empty Diosplay Size: %.3f"

        elif obj.type == 'LIGHT':
            light = obj.data

            layout.operator_context = 'INVOKE_REGION_WIN'

            layout.separator()

            props = layout.operator("wm.context_modal_mouse", text="Adjust Light Power", icon="LIGHT_STRENGTH")
            props.data_path_iter = "selected_editable_objects"
            props.data_path_item = "data.energy"
            props.input_scale = 1.0
            props.header_text = "Light Power: %.3f"

            if light.type == 'AREA':
                if light.shape in {'RECTANGLE', 'ELLIPSE'}:
                    props = layout.operator(
                        "wm.context_modal_mouse",
                        text="Adjust Area Light X Size",
                        icon="LIGHT_SIZE")
                    props.data_path_iter = "selected_editable_objects"
                    props.data_path_item = "data.size"
                    props.header_text = "Light Size X: %.3f"

                    props = layout.operator(
                        "wm.context_modal_mouse",
                        text="Adjust Area Light Y Size",
                        icon="LIGHT_SIZE")
                    props.data_path_iter = "selected_editable_objects"
                    props.data_path_item = "data.size_y"
                    props.header_text = "Light Size Y: %.3f"
                else:
                    props = layout.operator("wm.context_modal_mouse", text="Adjust Area Light Size", icon="LIGHT_SIZE")
                    props.data_path_iter = "selected_editable_objects"
                    props.data_path_item = "data.size"
                    props.header_text = "Light Size: %.3f"

            elif light.type in {'SPOT', 'POINT'}:
                props = layout.operator("wm.context_modal_mouse", text="Adjust Light Radius", icon="RADIUS")
                props.data_path_iter = "selected_editable_objects"
                props.data_path_item = "data.shadow_soft_size"
                props.header_text = "Light Radius: %.3f"

            elif light.type == 'SUN':
                props = layout.operator("wm.context_modal_mouse", text="Adjust Sun Light Angle", icon="ANGLE")
                props.data_path_iter = "selected_editable_objects"
                props.data_path_item = "data.angle"
                props.header_text = "Light Angle: %.3f"

            if light.type == 'SPOT':
                layout.separator()

                props = layout.operator("wm.context_modal_mouse", text="Adjust Spot Light Size", icon="LIGHT_SIZE")
                props.data_path_iter = "selected_editable_objects"
                props.data_path_item = "data.spot_size"
                props.input_scale = 0.01
                props.header_text = "Spot Size: %.2f"

                props = layout.operator("wm.context_modal_mouse", text="Adjust Spot Light Blend", icon="SPOT_BLEND")
                props.data_path_iter = "selected_editable_objects"
                props.data_path_item = "data.spot_blend"
                props.input_scale = -0.01
                props.header_text = "Spot Blend: %.2f"

            if light.type in ['SPOT', 'SUN', 'AREA']:
                props = layout.operator(
                    "object.transform_axis_target",
                    text="Interactive Light Track",
                    icon="NODE_LIGHTPATH")

        layout.template_node_operator_asset_menu_items(catalog_path="Object")


class VIEW3D_MT_object_animation(Menu):
    bl_label = "Animation"

    def draw(self, _context):
        layout = self.layout

        layout.operator("anim.keyframe_insert", text="Insert Keyframe", icon='KEYFRAMES_INSERT')
        layout.operator("anim.keyframe_insert_menu", text="Insert Keyframe with Keying Set", icon='KEYFRAMES_INSERT').always_prompt = True
        layout.operator("anim.keyframe_delete_v3d", text="Delete Keyframes", icon='KEYFRAMES_REMOVE')
        layout.operator("anim.keyframe_clear_v3d", text="Clear Keyframes", icon='KEYFRAMES_CLEAR')
        layout.operator("anim.keying_set_active_set", text="Change Keying Set", icon='KEYINGSET')

        layout.separator()

        layout.operator("nla.bake", text="Bake Action", icon='BAKE_ACTION')
        layout.operator("gpencil.bake_mesh_animation", text="Bake Mesh to Grease Pencil", icon='BAKE_ACTION')
        layout.operator(
            "gpencil.bake_grease_pencil_animation",
            text="Bake Object Transform to Grease Pencil",
            icon='BAKE_ACTION')


class VIEW3D_MT_object_rigid_body(Menu):
    bl_label = "Rigid Body"

    def draw(self, _context):
        layout = self.layout

        layout.operator("rigidbody.objects_add", text="Add Active", icon='RIGID_ADD_ACTIVE').type = 'ACTIVE'
        layout.operator("rigidbody.objects_add", text="Add Passive", icon='RIGID_ADD_PASSIVE').type = 'PASSIVE'

        layout.separator()

        layout.operator("rigidbody.objects_remove", text="Remove", icon='RIGID_REMOVE')

        layout.separator()

        layout.operator("rigidbody.shape_change", text="Change Shape", icon='RIGID_CHANGE_SHAPE')
        layout.operator("rigidbody.mass_calculate", text="Calculate Mass", icon='RIGID_CALCULATE_MASS')
        layout.operator("rigidbody.object_settings_copy", text="Copy from Active", icon='RIGID_COPY_FROM_ACTIVE')
        layout.operator("object.visual_transform_apply", text="Apply Transformation", icon='RIGID_APPLY_TRANS')
        layout.operator("rigidbody.bake_to_keyframes", text="Bake To Keyframes", icon='RIGID_BAKE_TO_KEYFRAME')

        layout.separator()

        layout.operator("rigidbody.connect", text="Connect", icon='RIGID_CONSTRAINTS_CONNECT')


class VIEW3D_MT_object_clear(Menu):
    bl_label = "Clear"

    def draw(self, _context):
        layout = self.layout

        layout.operator("object.location_clear", text="Location", icon="CLEARMOVE").clear_delta = False
        layout.operator("object.rotation_clear", text="Rotation", icon="CLEARROTATE").clear_delta = False
        layout.operator("object.scale_clear", text="Scale", icon="CLEARSCALE").clear_delta = False

        layout.separator()

        layout.operator("object.origin_clear", text="Origin", icon="CLEARORIGIN")


class VIEW3D_MT_object_context_menu(Menu):
    bl_label = "Object"

    def draw(self, context):
        layout = self.layout

        view = context.space_data

        obj = context.object

        selected_objects_len = len(context.selected_objects)

        # If nothing is selected
        # (disabled for now until it can be made more useful).
        '''
        if selected_objects_len == 0:

            layout.menu("VIEW3D_MT_add", text="Add", text_ctxt=i18n_contexts.operator_default)
            layout.operator("view3d.pastebuffer", text="Paste Objects", icon='PASTEDOWN')

            return
        '''

        # If something is selected

        # Individual object types.
        if obj is None:
            pass

        elif obj.type == 'CAMERA':
            layout.operator_context = 'INVOKE_REGION_WIN'

            layout.operator("view3d.object_as_camera", text="Set Active Camera", icon="VIEW_SWITCHACTIVECAM")

            if obj.data.type == 'PERSP':
                props = layout.operator("wm.context_modal_mouse", text="Adjust Focal Length", icon="LENS_ANGLE")
                props.data_path_iter = "selected_editable_objects"
                props.data_path_item = "data.lens"
                props.input_scale = 0.1
                if obj.data.lens_unit == 'MILLIMETERS':
                    props.header_text = rpt_("Camera Focal Length: %.1fmm")
                else:
                    props.header_text = rpt_("Camera Focal Length: %.1f\u00B0")

            else:
                props = layout.operator("wm.context_modal_mouse", text="Camera Lens Scale", icon="LENS_SCALE")
                props.data_path_iter = "selected_editable_objects"
                props.data_path_item = "data.ortho_scale"
                props.input_scale = 0.01
                props.header_text = rpt_("Camera Lens Scale: %.3f")

            if not obj.data.dof.focus_object:
                if view and view.camera == obj and view.region_3d.view_perspective == 'CAMERA':
                    props = layout.operator("ui.eyedropper_depth", text="DOF Distance (Pick)", icon="DOF")
                else:
                    props = layout.operator("wm.context_modal_mouse", text="Adjust Focus Distance", icon="DOF")
                    props.data_path_iter = "selected_editable_objects"
                    props.data_path_item = "data.dof.focus_distance"
                    props.input_scale = 0.02
                    props.header_text = rpt_("Focus Distance: %.3f")

            layout.separator()

        elif obj.type in {'CURVE', 'FONT'}:
            layout.operator_context = 'INVOKE_REGION_WIN'

            props = layout.operator("wm.context_modal_mouse", text="Adjust Extrusion", icon="EXTRUDESIZE")
            props.data_path_iter = "selected_editable_objects"
            props.data_path_item = "data.extrude"
            props.input_scale = 0.01
            props.header_text = rpt_("Extrude: %.3f")

            props = layout.operator("wm.context_modal_mouse", text="Adjust Offset", icon="WIDTH_SIZE")
            props.data_path_iter = "selected_editable_objects"
            props.data_path_item = "data.offset"
            props.input_scale = 0.01
            props.header_text = rpt_("Offset: %.3f")

            layout.separator()

        elif obj.type == 'EMPTY':
            layout.operator_context = 'INVOKE_REGION_WIN'

            props = layout.operator("wm.context_modal_mouse", text="Adjust Empty Display Size", icon="DRAWSIZE")
            props.data_path_iter = "selected_editable_objects"
            props.data_path_item = "empty_display_size"
            props.input_scale = 0.01
            props.header_text = rpt_("Empty Display Size: %.3f")

            layout.separator()

            if obj.empty_display_type == 'IMAGE':
                layout.operator("gpencil.trace_image", icon="FILE_IMAGE")

                layout.separator()

        elif obj.type == 'LIGHT':
            light = obj.data

            layout.operator_context = 'INVOKE_REGION_WIN'

            props = layout.operator("wm.context_modal_mouse", text="Adjust Light Power", icon="LIGHT_STRENGTH")
            props.data_path_iter = "selected_editable_objects"
            props.data_path_item = "data.energy"
            props.input_scale = 1.0
            props.header_text = rpt_("Light Power: %.3f")

            if light.type == 'AREA':
                if light.shape in {'RECTANGLE', 'ELLIPSE'}:
                    props = layout.operator(
                        "wm.context_modal_mouse",
                        text="Adjust Area Light X Size",
                        icon="LIGHT_SIZE")
                    props.data_path_iter = "selected_editable_objects"
                    props.data_path_item = "data.size"
                    props.header_text = rpt_("Light Size X: %.3f")

                    props = layout.operator(
                        "wm.context_modal_mouse",
                        text="Adjust Area Light Y Size",
                        icon="LIGHT_SIZE")
                    props.data_path_iter = "selected_editable_objects"
                    props.data_path_item = "data.size_y"
                    props.header_text = rpt_("Light Size Y: %.3f")
                else:
                    props = layout.operator("wm.context_modal_mouse", text="Adjust Area Light Size", icon="LIGHT_SIZE")
                    props.data_path_iter = "selected_editable_objects"
                    props.data_path_item = "data.size"
                    props.header_text = rpt_("Light Size: %.3f")

            elif light.type in {'SPOT', 'POINT'}:
                props = layout.operator("wm.context_modal_mouse", text="Adjust Light Radius", icon="RADIUS")
                props.data_path_iter = "selected_editable_objects"
                props.data_path_item = "data.shadow_soft_size"
                props.header_text = rpt_("Light Radius: %.3f")

            elif light.type == 'SUN':
                props = layout.operator("wm.context_modal_mouse", text="Adjust Sun Light Angle", icon="ANGLE")
                props.data_path_iter = "selected_editable_objects"
                props.data_path_item = "data.angle"
                props.header_text = rpt_("Light Angle: %.3f")

            if light.type == 'SPOT':
                layout.separator()

                props = layout.operator("wm.context_modal_mouse", text="Adjust Spot Light Size", icon="LIGHT_SIZE")
                props.data_path_iter = "selected_editable_objects"
                props.data_path_item = "data.spot_size"
                props.input_scale = 0.01
                props.header_text = rpt_("Spot Size: %.2f")

                props = layout.operator("wm.context_modal_mouse", text="Adjust Spot Light Blend", icon="SPOT_BLEND")
                props.data_path_iter = "selected_editable_objects"
                props.data_path_item = "data.spot_blend"
                props.input_scale = -0.01
                props.header_text = rpt_("Spot Blend: %.2f")

            layout.separator()

        # Shared among some object types.
        if obj is not None:
            if obj.type in {'MESH', 'CURVE', 'SURFACE'}:
                layout.operator("object.shade_smooth", text="Shade Smooth", icon="SHADING_SMOOTH")
                if obj.type == 'MESH':
                    layout.operator("object.shade_smooth_by_angle", icon="NORMAL_SMOOTH")
                layout.operator("object.shade_flat", text="Shade Flat", icon="SHADING_FLAT")
                layout.separator()

            if obj.type in {'MESH', 'CURVE', 'SURFACE', 'ARMATURE', 'GPENCIL'}:
                if selected_objects_len > 1:
                    layout.operator("object.join")

            if obj.type in {'MESH', 'CURVE', 'CURVES', 'SURFACE', 'POINTCLOUD', 'META', 'FONT'}:
                layout.operator_menu_enum("object.convert", "target")

            if obj.type == 'GPENCIL':
                layout.operator_menu_enum("gpencil.convert", "type", text="Convert To")

            if (obj.type in {
                'MESH', 'CURVE', 'CURVES', 'SURFACE', 'GPENCIL', 'LATTICE', 'ARMATURE', 'META', 'FONT', 'POINTCLOUD',
            } or (obj.type == 'EMPTY' and obj.instance_collection is not None)):
                layout.operator_context = 'INVOKE_REGION_WIN'
                layout.operator_menu_enum("object.origin_set", text="Set Origin", property="type")
                layout.operator_context = 'INVOKE_DEFAULT'

                layout.separator()

        # Shared among all object types
        layout.operator("view3d.copybuffer", text="Copy Objects", icon='COPYDOWN')
        layout.operator("view3d.pastebuffer", text="Paste Objects", icon='PASTEDOWN')

        layout.separator()

        layout.operator("object.duplicate_move", icon='DUPLICATE')
        layout.operator("object.duplicate_move_linked", icon="DUPLICATE")

        layout.separator()

        props = layout.operator("wm.call_panel", text="Rename Active Object", icon='RENAME')
        props.name = "TOPBAR_PT_name"
        props.keep_open = False

        layout.separator()

        layout.menu("VIEW3D_MT_mirror")
        layout.menu("VIEW3D_MT_snap")
        layout.menu("VIEW3D_MT_object_parent")

        layout.separator()

        layout.operator_context = 'INVOKE_REGION_WIN'
        layout.operator("object.move_to_collection", icon='GROUP')

        layout.separator()
        if view and view.local_view:
            layout.operator(
                "view3d.localview",
                text="Toggle Local View",
                icon="VIEW_GLOBAL_LOCAL")  # BFA - Can toggle in, so toggle out too
            layout.operator("view3d.localview_remove_from", icon='VIEW_REMOVE_LOCAL')
        else:
            # BFA - made it relevant to local view conditional
            layout.operator("view3d.localview", text="Toggle Local View", icon="VIEW_GLOBAL_LOCAL")

        layout.separator()

        layout.operator("anim.keyframe_insert", text="Insert Keyframe", icon='KEYFRAMES_INSERT')
        layout.operator("anim.keyframe_insert_menu", text="Insert Keyframe with Keying Set", icon='KEYFRAMES_INSERT').always_prompt = True

        layout.separator()

        layout.operator_context = 'EXEC_REGION_WIN'
        layout.operator("object.delete", text="Delete", icon="DELETE").use_global = False

        layout.separator()

        layout.menu("VIEW3D_MT_object_showhide")  # BFA - added to context menu

        layout.template_node_operator_asset_menu_items(catalog_path="Object")

class VIEW3D_MT_object_shading(Menu):
    # XXX, this menu is a place to store shading operator in object mode
    bl_label = "Shading"

    def draw(self, _context):
        layout = self.layout
        layout.operator("object.shade_smooth", text="Smooth", icon="SHADING_SMOOTH")
        layout.operator("object.shade_flat", text="Flat", icon="SHADING_FLAT")


class VIEW3D_MT_object_apply(Menu):
    bl_label = "Apply"

    def draw(self, _context):
        layout = self.layout

        # Need invoke for the popup confirming the multi-user data operation
        layout.operator_context = 'INVOKE_DEFAULT'

        props = layout.operator(
            "object.transform_apply",
            text="Location",
            text_ctxt=i18n_contexts.default,
            icon="APPLYMOVE")
        props.location, props.rotation, props.scale = True, False, False

        props = layout.operator(
            "object.transform_apply",
            text="Rotation",
            text_ctxt=i18n_contexts.default,
            icon="APPLYROTATE")
        props.location, props.rotation, props.scale = False, True, False

        props = layout.operator(
            "object.transform_apply",
            text="Scale",
            text_ctxt=i18n_contexts.default,
            icon="APPLYSCALE")
        props.location, props.rotation, props.scale = False, False, True

        props = layout.operator(
            "object.transform_apply",
            text="All Transforms",
            text_ctxt=i18n_contexts.default,
            icon="APPLYALL")
        props.location, props.rotation, props.scale = True, True, True

        props = layout.operator(
            "object.transform_apply",
            text="Rotation & Scale",
            text_ctxt=i18n_contexts.default,
            icon="APPLY_ROTSCALE")
        props.location, props.rotation, props.scale = False, True, True

        layout.separator()

        layout.operator(
            "object.transforms_to_deltas",
            text="Location to Deltas",
            text_ctxt=i18n_contexts.default,
            icon="APPLYMOVEDELTA").mode = 'LOC'
        layout.operator(
            "object.transforms_to_deltas",
            text="Rotation to Deltas",
            text_ctxt=i18n_contexts.default,
            icon="APPLYROTATEDELTA").mode = 'ROT'
        layout.operator(
            "object.transforms_to_deltas",
            text="Scale to Deltas",
            text_ctxt=i18n_contexts.default,
            icon="APPLYSCALEDELTA").mode = 'SCALE'
        layout.operator(
            "object.transforms_to_deltas",
            text="All Transforms to Deltas",
            text_ctxt=i18n_contexts.default,
            icon="APPLYALLDELTA").mode = 'ALL'
        layout.operator("object.anim_transforms_to_deltas", icon="APPLYANIDELTA")

        layout.separator()

        layout.operator(
            "object.visual_transform_apply",
            text="Visual Transform",
            text_ctxt=i18n_contexts.default,
            icon="VISUALTRANSFORM")
        layout.operator("object.duplicates_make_real", icon="MAKEDUPLIREAL")
        layout.operator(
            "object.parent_inverse_apply",
            text="Parent Inverse",
            text_ctxt=i18n_contexts.default,
            icon="APPLY_PARENT_INVERSE")

        layout.template_node_operator_asset_menu_items(catalog_path="Object/Apply")


class VIEW3D_MT_object_parent(Menu):
    bl_label = "Parent"

    def draw(self, _context):
        from bl_ui_utils.layout import operator_context

        layout = self.layout

        layout.operator_enum("object.parent_set", "type")

        layout.separator()

        with operator_context(layout, 'EXEC_REGION_WIN'):
            layout.operator("object.parent_no_inverse_set", icon="PARENT").keep_transform = False
            props = layout.operator(
                "object.parent_no_inverse_set",
                text="Make Parent without Inverse (Keep Transform)",
                icon="PARENT")
            props.keep_transform = True

            layout.operator("curves.surface_set", text="Object (Attach Curves to Surface)", icon="PARENT_CURVE")

        layout.separator()

        layout.operator_enum("object.parent_clear", "type")


class VIEW3D_MT_object_track(Menu):
    bl_label = "Track"
    bl_translation_context = i18n_contexts.constraint

    def draw(self, _context):
        layout = self.layout

        layout.operator("object.track_set", text="Damped Track Constraint", icon="CONSTRAINT_DATA").type = "DAMPTRACK"
        layout.operator("object.track_set", text="Track to Constraint", icon="CONSTRAINT_DATA").type = "TRACKTO"
        layout.operator("object.track_set", text="Lock Track Constraint", icon="CONSTRAINT_DATA").type = "LOCKTRACK"

        layout.separator()

        layout.operator("object.track_clear", text="Clear Track", icon="CLEAR_TRACK").type = 'CLEAR'
        layout.operator(
            "object.track_clear",
            text="Clear Track - Keep Transformation",
            icon="CLEAR_TRACK").type = 'CLEAR_KEEP_TRANSFORM'

# BFA - not referenced in the 3D View Editor - but referenced by hotkey M in Blender keymap.


class VIEW3D_MT_object_collection(Menu):
    bl_label = "Collection"

    def draw(self, _context):
        layout = self.layout

        #layout.operator("object.move_to_collection", icon='GROUP') #BFA - Double entry
        layout.operator("object.link_to_collection", icon='GROUP')

        layout.separator()

        layout.operator("collection.create", icon='COLLECTION_NEW')
        # layout.operator_menu_enum("collection.objects_remove", "collection")  # BUGGY
        layout.operator("collection.objects_remove", icon="DELETE")
        layout.operator("collection.objects_remove_all", icon="DELETE")

        layout.separator()

        layout.operator("collection.objects_add_active", icon='GROUP')
        layout.operator("collection.objects_remove_active", icon="DELETE")


class VIEW3D_MT_object_constraints(Menu):
    bl_label = "Constraints"

    def draw(self, _context):
        layout = self.layout

        layout.operator("object.constraint_add_with_targets", icon="CONSTRAINT_DATA")
        layout.operator("object.constraints_copy", icon="COPYDOWN")

        layout.separator()

        layout.operator("object.constraints_clear", icon="CLEAR_CONSTRAINT")


class VIEW3D_MT_object_quick_effects(Menu):
    bl_label = "Quick Effects"

    def draw(self, _context):
        layout = self.layout

        layout.operator("object.quick_fur", icon="CURVES")
        layout.operator("object.quick_explode", icon="MOD_EXPLODE")
        layout.operator("object.quick_smoke", icon="MOD_SMOKE")
        layout.operator("object.quick_liquid", icon="MOD_FLUIDSIM")
        layout.template_node_operator_asset_menu_items(catalog_path="Object/Quick Effects")


class VIEW3D_MT_object_showhide(Menu):
    bl_label = "Show/Hide"

    def draw(self, _context):
        layout = self.layout

        layout.operator("object.hide_view_clear", text="Show Hidden", icon="HIDE_OFF")

        layout.separator()

        layout.operator("object.hide_view_set", text="Hide Selected", icon="HIDE_ON").unselected = False
        layout.operator("object.hide_view_set", text="Hide Unselected", icon="HIDE_UNSELECTED").unselected = True


class VIEW3D_MT_object_cleanup(Menu):
    bl_label = "Clean Up"

    def draw(self, _context):
        layout = self.layout

        layout.operator(
            "object.vertex_group_clean",
            text="Clean Vertex Group Weights",
            icon='CLEAN_CHANNELS').group_select_mode = 'ALL'
        layout.operator(
            "object.vertex_group_limit_total",
            text="Limit Total Vertex Groups",
            icon='WEIGHT_LIMIT_TOTAL').group_select_mode = 'ALL'

        layout.separator()

        layout.operator("object.material_slot_remove_unused", text="Remove Unused Material Slots", icon='DELETE')


class VIEW3D_MT_object_asset(Menu):
    bl_label = "Asset"

    def draw(self, _context):
        layout = self.layout

        layout.operator("asset.mark", icon='ASSIGN')
        layout.operator("asset.clear", text="Clear Asset", icon='CLEAR').set_fake_user = False
        layout.operator("asset.clear", text="Clear Asset (Set Fake User)", icon='CLEAR').set_fake_user = True


class VIEW3D_MT_make_single_user(Menu):
    bl_label = "Make Single User"

    def draw(self, _context):
        layout = self.layout
        layout.operator_context = 'EXEC_REGION_WIN'

        props = layout.operator("object.make_single_user", text="Object", icon='MAKE_SINGLE_USER')
        props.object = True
        props.obdata = props.material = props.animation = props.obdata_animation = False

        props = layout.operator("object.make_single_user", text="Object & Data", icon='MAKE_SINGLE_USER')
        props.object = props.obdata = True
        props.material = props.animation = props.obdata_animation = False

        props = layout.operator("object.make_single_user", text="Object & Data & Materials", icon='MAKE_SINGLE_USER')
        props.object = props.obdata = props.material = True
        props.animation = props.obdata_animation = False

        props = layout.operator("object.make_single_user", text="Materials", icon='MAKE_SINGLE_USER')
        props.material = True
        props.object = props.obdata = props.animation = props.obdata_animation = False

        props = layout.operator("object.make_single_user", text="Object Animation", icon='MAKE_SINGLE_USER')
        props.animation = True
        props.object = props.obdata = props.material = props.obdata_animation = False

        props = layout.operator("object.make_single_user", text="Object Data Animation", icon='MAKE_SINGLE_USER')
        props.obdata_animation = props.obdata = True
        props.object = props.material = props.animation = False


class VIEW3D_MT_object_convert(Menu):
    bl_label = "Convert"

    def draw(self, context):
        layout = self.layout
        ob = context.active_object

        if ob and ob.type == 'GPENCIL' and context.gpencil_data and not context.preferences.experimental.use_grease_pencil_version3:
            layout.operator_enum("gpencil.convert", "type")
        else:
            layout.operator_enum("object.convert", "target")

        # Potrace lib dependency.
        if bpy.app.build_options.potrace:
            layout.operator("gpencil.trace_image", icon='OUTLINER_OB_GREASEPENCIL')

        if ob and ob.type == 'CURVES':
            layout.operator("curves.convert_to_particle_system", text="Particle System", icon="PARTICLES")

        layout.template_node_operator_asset_menu_items(catalog_path="Object/Convert")


class VIEW3D_MT_make_links(Menu):
    bl_label = "Link/Transfer Data"

    def draw(self, _context):
        layout = self.layout
        operator_context_default = layout.operator_context

        if len(bpy.data.scenes) > 10:
            layout.operator_context = 'INVOKE_REGION_WIN'
            layout.operator("object.make_links_scene", text="Link Objects to Scene", icon='OUTLINER_OB_EMPTY')
        else:
            layout.operator_context = 'EXEC_REGION_WIN'
            layout.operator_menu_enum("object.make_links_scene", "scene", text="Link Objects to Scene")

        layout.separator()

        layout.operator_context = operator_context_default

        layout.operator_enum("object.make_links_data", "type")  # inline

        layout.separator()

        layout.operator("object.join_uvs", text="Copy UV Maps", icon="TRANSFER_UV")

        layout.separator()

        layout.operator("object.data_transfer", icon='TRANSFER_DATA')
        layout.operator("object.datalayout_transfer", icon='TRANSFER_DATA_LAYOUT')


class VIEW3D_MT_brush_paint_modes(Menu):
    bl_label = "Enabled Modes"

    def draw(self, context):
        layout = self.layout

        settings = UnifiedPaintPanel.paint_settings(context)
        brush = settings.brush

        layout.prop(brush, "use_paint_sculpt", text="Sculpt")
        layout.prop(brush, "use_paint_uv_sculpt", text="UV Sculpt")
        layout.prop(brush, "use_paint_vertex", text="Vertex Paint")
        layout.prop(brush, "use_paint_weight", text="Weight Paint")
        layout.prop(brush, "use_paint_image", text="Texture Paint")
        layout.prop(brush, "use_paint_sculpt_curves", text="Sculpt Curves")


# bfa menu
class VIEW3D_MT_brush(Menu):
    bl_label = "Brush"

    def draw(self, context):
        layout = self.layout

        settings = UnifiedPaintPanel.paint_settings(context)
        brush = getattr(settings, "brush", None)
        obj = context.active_object
        mesh = context.object.data  # face selection masking for painting

        # skip if no active brush
        if not brush:
            layout.label(text="No Brush selected. Please select a brush first", icon='INFO')
            return

        tex_slot = brush.texture_slot
        mask_tex_slot = brush.mask_texture_slot

        # brush tool
        if context.sculpt_object:
            layout.operator("brush.reset", icon="BRUSH_RESET")

        if tex_slot.map_mode == 'STENCIL':

            layout.separator()

            layout.operator(
                "brush.stencil_control",
                text='Move Stencil Texture',
                icon='TRANSFORM_MOVE').mode = 'TRANSLATION'
            layout.operator(
                "brush.stencil_control",
                text='Rotate Stencil Texture',
                icon='TRANSFORM_ROTATE').mode = 'ROTATION'
            layout.operator(
                "brush.stencil_control",
                text='Scale Stencil Texture',
                icon='TRANSFORM_SCALE').mode = 'SCALE'
            layout.operator("brush.stencil_reset_transform", text="Reset Stencil Texture position", icon="RESET")

        if mask_tex_slot.map_mode == 'STENCIL':

            layout.separator()

            myvar = layout.operator("brush.stencil_control", text="Move Stencil Mask Texture", icon='TRANSFORM_MOVE')
            myvar.mode = 'TRANSLATION'
            myvar.texmode = 'SECONDARY'
            myvar = layout.operator(
                "brush.stencil_control",
                text="Rotate Stencil Mask Texture",
                icon='TRANSFORM_ROTATE')
            myvar.mode = 'ROTATION'
            myvar.texmode = 'SECONDARY'
            myvar = layout.operator("brush.stencil_control", text="Scale Stencil Mask Texture", icon='TRANSFORM_SCALE')
            myvar.mode = 'SCALE'
            myvar.texmode = 'SECONDARY'
            layout.operator(
                "brush.stencil_reset_transform",
                text="Reset Stencil Mask Texture position",
                icon="RESET").mask = True

        # If face selection masking for painting is active
        if mesh.use_paint_mask:

            layout.separator()

            layout.menu("VIEW3D_MT_facemask_showhide")  # bfa - show hide for face mask tool

        # Color picker just in vertex and texture paint
        if obj.mode in {'VERTEX_PAINT', 'TEXTURE_PAINT'}:

            layout.separator()

            layout.operator("paint.sample_color", text="Color Picker", icon='EYEDROPPER')


# bfa - show hide menu for face selection masking
class VIEW3D_MT_facemask_showhide(Menu):
    bl_label = "Show/Hide"

    def draw(self, context):
        layout = self.layout

        layout.operator("paint.face_select_reveal", text="Show Hidden", icon="HIDE_OFF")
        layout.operator("paint.face_select_hide", text="Hide Selected", icon="HIDE_ON").unselected = False
        layout.operator("paint.face_select_hide", text="Hide Unselected", icon="HIDE_UNSELECTED").unselected = True


class VIEW3D_MT_paint_vertex(Menu):
    bl_label = "Paint"

    def draw(self, _context):
        layout = self.layout

        layout.operator("paint.vertex_color_set", icon="COLOR")  # BFA - Expose operator
        layout.operator("paint.vertex_color_smooth", icon="PARTICLEBRUSH_SMOOTH")
        layout.operator("paint.vertex_color_dirt", icon="DIRTY_VERTEX")
        layout.operator("paint.vertex_color_from_weight", icon="VERTCOLFROMWEIGHT")

        layout.separator()

        layout.operator("paint.vertex_color_invert", text="Invert", icon="REVERSE_COLORS")
        layout.operator("paint.vertex_color_levels", text="Levels", icon="LEVELS")
        layout.operator("paint.vertex_color_hsv", text="Hue/Saturation/Value", icon="HUESATVAL")
        layout.operator(
            "paint.vertex_color_brightness_contrast",
            text="Brightness/Contrast",
            icon="BRIGHTNESS_CONTRAST")

        layout.separator()

        layout.operator("paint.vertex_color_set")
        layout.operator("paint.sample_color")


class VIEW3D_MT_hook(Menu):
    bl_label = "Hooks"

    def draw(self, context):
        layout = self.layout
        layout.operator_context = 'EXEC_AREA'
        layout.operator("object.hook_add_newob", icon="HOOK_NEW")
        layout.operator("object.hook_add_selob", icon="HOOK_SELECTED").use_bone = False
        layout.operator("object.hook_add_selob", text="Hook to Selected Object Bone", icon="HOOK_BONE").use_bone = True

        if any([mod.type == 'HOOK' for mod in context.active_object.modifiers]):
            layout.separator()

            layout.operator_menu_enum("object.hook_assign", "modifier", icon="HOOK_ASSIGN")
            layout.operator_menu_enum("object.hook_remove", "modifier", icon="HOOK_REMOVE")

            layout.separator()

            layout.operator_menu_enum("object.hook_select", "modifier", icon="HOOK_SELECT")
            layout.operator_menu_enum("object.hook_reset", "modifier", icon="HOOK_RESET")
            layout.operator_menu_enum("object.hook_recenter", "modifier", icon="HOOK_RECENTER")


class VIEW3D_MT_vertex_group(Menu):
    bl_label = "Vertex Groups"

    def draw(self, context):
        layout = self.layout

        layout.operator_context = 'EXEC_AREA'
        layout.operator("object.vertex_group_assign_new", icon="GROUP_VERTEX")

        ob = context.active_object
        if ob.mode == 'EDIT' or (ob.mode == 'WEIGHT_PAINT' and ob.type == 'MESH' and ob.data.use_paint_mask_vertex):
            if ob.vertex_groups.active:
                layout.separator()

                layout.operator("object.vertex_group_assign", text="Assign to Active Group", icon="ADD_TO_ACTIVE")
                layout.operator("object.vertex_group_remove_from", text="Remove from Active Group",
                                icon="REMOVE_SELECTED_FROM_ACTIVE_GROUP").use_all_groups = False
                layout.operator(
                    "object.vertex_group_remove_from",
                    text="Remove from All",
                    icon="REMOVE_FROM_ALL_GROUPS").use_all_groups = True

        if ob.vertex_groups.active:
            layout.separator()

            layout.operator_menu_enum("object.vertex_group_set_active", "group", text="Set Active Group")
            layout.operator(
                "object.vertex_group_remove",
                text="Remove Active Group",
                icon="REMOVE_ACTIVE_GROUP").all = False
            layout.operator("object.vertex_group_remove", text="Remove All Groups", icon="REMOVE_ALL_GROUPS").all = True


class VIEW3D_MT_gpencil_vertex_group(Menu):
    bl_label = "Vertex Groups"

    def draw(self, context):
        layout = self.layout

        layout.operator_context = 'EXEC_AREA'
        ob = context.active_object

        layout.operator("object.vertex_group_add", text="Add New Group", icon="GROUP_VERTEX")
        ob = context.active_object
        if ob.vertex_groups.active:
            layout.separator()

            layout.operator("gpencil.vertex_group_assign", text="Assign", icon="ADD_TO_ACTIVE")
            layout.operator("gpencil.vertex_group_remove_from", text="Remove", icon="REMOVE_SELECTED_FROM_ACTIVE_GROUP")

            layout.operator("gpencil.vertex_group_select", text="Select", icon="SELECT_ALL")
            layout.operator("gpencil.vertex_group_deselect", text="Deselect", icon="SELECT_NONE")


class VIEW3D_MT_paint_weight_lock(Menu):
    bl_label = "Vertex Group Locks"

    def draw(self, _context):
        layout = self.layout

        props = layout.operator("object.vertex_group_lock", text="Lock All", icon='LOCKED')
        props.action, props.mask = 'LOCK', 'ALL'
        props = layout.operator("object.vertex_group_lock", text="Lock Selected", icon='LOCKED')
        props.action, props.mask = 'LOCK', 'SELECTED'
        props = layout.operator("object.vertex_group_lock", text="Lock Unselected", icon='LOCKED')
        props.action, props.mask = 'LOCK', 'UNSELECTED'
        props = layout.operator("object.vertex_group_lock", text="Lock Only Selected", icon='RESTRICT_SELECT_OFF')
        props.action, props.mask = 'LOCK', 'INVERT_UNSELECTED'

        layout.separator()

        props = layout.operator("object.vertex_group_lock", text="Unlock All", icon='UNLOCKED')
        props.action, props.mask = 'UNLOCK', 'ALL'
        props = layout.operator("object.vertex_group_lock", text="Unlock Selected", icon='UNLOCKED')
        props.action, props.mask = 'UNLOCK', 'SELECTED'
        props = layout.operator("object.vertex_group_lock", text="Unlock Unselected", icon='UNLOCKED')
        props.action, props.mask = 'UNLOCK', 'UNSELECTED'
        props = layout.operator("object.vertex_group_lock", text="Lock Only Unselected", icon='RESTRICT_SELECT_ON')
        props.action, props.mask = 'UNLOCK', 'INVERT_UNSELECTED'

        layout.separator()

        props = layout.operator("object.vertex_group_lock", text="Invert Locks", icon='INVERSE')
        props.action, props.mask = 'INVERT', 'ALL'


class VIEW3D_MT_paint_weight(Menu):
    bl_label = "Weights"

    @staticmethod
    def draw_generic(layout, is_editmode=False):

        layout.menu("VIEW3D_MT_paint_weight_legacy", text="Legacy")  # bfa menu

        if not is_editmode:

            layout.operator(
                "paint.weight_from_bones",
                text="Assign Automatic from Bones",
                icon="BONE_DATA").type = 'AUTOMATIC'
            layout.operator(
                "paint.weight_from_bones",
                text="Assign from Bone Envelopes",
                icon="ENVELOPE_MODIFIER").type = 'ENVELOPES'

            layout.separator()

        layout.operator("object.vertex_group_normalize_all", text="Normalize All", icon='WEIGHT_NORMALIZE_ALL')
        layout.operator("object.vertex_group_normalize", text="Normalize", icon='WEIGHT_NORMALIZE')

        layout.separator()

        layout.operator("object.vertex_group_mirror", text="Mirror", icon='WEIGHT_MIRROR')
        layout.operator("object.vertex_group_invert", text="Invert", icon='WEIGHT_INVERT')
        layout.operator("object.vertex_group_clean", text="Clean", icon='WEIGHT_CLEAN')

        layout.separator()

        layout.operator("object.vertex_group_quantize", text="Quantize", icon="WEIGHT_QUANTIZE")
        layout.operator("object.vertex_group_levels", text="Levels", icon='WEIGHT_LEVELS')
        layout.operator("object.vertex_group_smooth", text="Smooth", icon='WEIGHT_SMOOTH')

        if not is_editmode:
            props = layout.operator("object.data_transfer", text="Transfer Weights", icon='WEIGHT_TRANSFER_WEIGHTS')
            props.use_reverse_transfer = True
            props.data_type = 'VGROUP_WEIGHTS'

        layout.operator("object.vertex_group_limit_total", text="Limit Total", icon='WEIGHT_LIMIT_TOTAL')

        if not is_editmode:
            layout.separator()

            # Primarily for shortcut discoverability.
            layout.operator("paint.weight_set", icon="MOD_VERTEX_WEIGHT")

        layout.separator()

        layout.menu("VIEW3D_MT_paint_weight_lock", text="Locks")

    def draw(self, context):
        obj = context.active_object
        if obj.type == 'MESH':
            self.draw_generic(self.layout, is_editmode=False)


# bfa menu
class VIEW3D_MT_paint_weight_legacy(Menu):
    bl_label = "Legacy"

    @staticmethod
    def draw_generic(layout, is_editmode=False):

        if not is_editmode:
            layout.separator()

            # Primarily for shortcut discoverability.
            layout.operator("paint.weight_sample", text="Sample Weight", icon="EYEDROPPER")
            layout.operator("paint.weight_sample_group", text="Sample Group", icon="EYEDROPPER")

            layout.separator()

            # Primarily for shortcut discoverability.
            layout.operator("paint.weight_gradient", text="Gradient (Linear)", icon='GRADIENT').type = 'LINEAR'
            layout.operator("paint.weight_gradient", text="Gradient (Radial)", icon='GRADIENT').type = 'RADIAL'

    def draw(self, context):
        obj = context.active_object
        if obj.type == 'MESH':
            self.draw_generic(self.layout, is_editmode=False)

# bfa menu


class VIEW3D_MT_subdivision_set(Menu):
    bl_label = "Subdivide"

    def draw(self, context):
        layout = self.layout

        myvar = layout.operator("object.subdivision_set", text="Level 0", icon="SUBDIVIDE_EDGES")
        myvar.relative = False
        myvar.level = 0
        myvar = layout.operator("object.subdivision_set", text="Level 1", icon="SUBDIVIDE_EDGES")
        myvar.relative = False
        myvar.level = 1
        myvar = layout.operator("object.subdivision_set", text="Level 2", icon="SUBDIVIDE_EDGES")
        myvar.relative = False
        myvar.level = 2
        myvar = layout.operator("object.subdivision_set", text="Level 3", icon="SUBDIVIDE_EDGES")
        myvar.relative = False
        myvar.level = 3
        myvar = layout.operator("object.subdivision_set", text="Level 4", icon="SUBDIVIDE_EDGES")
        myvar.relative = False
        myvar.level = 4
        myvar = layout.operator("object.subdivision_set", text="Level 5", icon="SUBDIVIDE_EDGES")
        myvar.relative = False
        myvar.level = 5


class VIEW3D_MT_sculpt(Menu):
    bl_label = "Sculpt"

    def draw(self, context):
        layout = self.layout

        layout.menu("VIEW3D_MT_sculpt_legacy")  # bfa menu
        layout.menu("VIEW3D_MT_sculpt_transform")  # bfa menu

        layout.separator()

        props = layout.operator("paint.hide_show", text="Box Hide", icon="BOX_HIDE")
        props.action = 'HIDE'

        props = layout.operator("paint.hide_show", text="Box Show", icon="BOX_SHOW")
        props.action = 'SHOW'

        props = layout.operator("paint.hide_show_lasso_gesture", text="Lasso Hide", icon="LASSO_HIDE")
        props.action = 'HIDE'

        props = layout.operator("paint.hide_show_lasso_gesture", text="Lasso Show", icon="LASSO_SHOW")
        props.action = 'SHOW'

        props = layout.operator("paint.hide_show_line_gesture", text="Line Hide")
        props.action = 'HIDE'

        props = layout.operator("paint.hide_show_line_gesture", text="Line Show")
        props.action = 'SHOW'

        layout.separator()

        props = layout.operator("sculpt.trim_box_gesture", text="Box Trim", icon='BOX_TRIM')
        props.trim_mode = 'DIFFERENCE'

        props = layout.operator("sculpt.trim_lasso_gesture", text="Lasso Trim", icon='LASSO_TRIM')
        props.trim_mode = 'DIFFERENCE'

        props = layout.operator("sculpt.trim_box_gesture", text="Box Add", icon='BOX_ADD')
        props.trim_mode = 'JOIN'

        props = layout.operator("sculpt.trim_lasso_gesture", text="Lasso Add", icon='LASSO_ADD')
        props.trim_mode = 'JOIN'

        layout.separator()

        layout.operator("sculpt.project_line_gesture", text="Line Project", icon='LINE_PROJECT')

        # Fair Positions
        props = layout.operator("sculpt.face_set_edit", text="Fair Positions", icon='POSITION')
        props.mode = 'FAIR_POSITIONS'

        # Fair Tangency
        props = layout.operator("sculpt.face_set_edit", text="Fair Tangency", icon='NODE_TANGENT')
        props.mode = 'FAIR_TANGENCY'

        layout.separator()

        sculpt_filters_types = [
            ('SMOOTH', iface_("Smooth"), 'PARTICLEBRUSH_SMOOTH'),
            ('SURFACE_SMOOTH', iface_("Surface Smooth"), 'SURFACE_SMOOTH'),
            ('INFLATE', iface_("Inflate"), 'INFLATE'),
            ('RELAX', iface_("Relax Topology"), 'RELAX_TOPOLOGY'),
            ('RELAX_FACE_SETS', iface_("Relax Face Sets"), 'RELAX_FACE_SETS'),
            ('SHARPEN', iface_("Sharpen"), 'SHARPEN'),
            ('ENHANCE_DETAILS', iface_("Enhance Details"), 'ENHANCE'),
            ('ERASE_DISCPLACEMENT', iface_("Erase Multires Displacement"), 'DELETE'),
            ('RANDOM', iface_("Randomize"), 'RANDOMIZE')
        ]
        # bfa - added icons to the list
        for filter_type, ui_name, icon in sculpt_filters_types:
            props = layout.operator("sculpt.mesh_filter", text=ui_name, icon=icon, translate=False)
            props.type = filter_type

        layout.separator()

        layout.menu("VIEW3D_MT_subdivision_set")  # bfa - add subdivion set menu
        layout.operator("sculpt.sample_color", text="Sample Color", icon='EYEDROPPER')

        layout.separator()

        layout.menu("VIEW3D_MT_sculpt_set_pivot", text="Set Pivot")
        layout.menu("VIEW3D_MT_sculpt_showhide")  # bfa menu

        layout.separator()

        # Rebuild BVH
        layout.operator("sculpt.optimize", icon="FILE_REFRESH")

        layout.operator("object.transfer_mode", text="Transfer Sculpt Mode", icon="TRANSFER_SCULPT")


# bfa menu
class VIEW3D_MT_sculpt_legacy(Menu):
    bl_label = "Legacy"

    def draw(self, _context):
        layout = self.layout

        layout.operator("transform.translate", icon='TRANSFORM_MOVE')
        layout.operator("transform.rotate", icon='TRANSFORM_ROTATE')
        layout.operator("transform.resize", text="Scale", icon='TRANSFORM_SCALE')


# bfa menu
class VIEW3D_MT_sculpt_transform(Menu):
    bl_label = "Transform"

    def draw(self, _context):
        layout = self.layout

        props = layout.operator("sculpt.mesh_filter", text="Sphere", icon='SPHERE')
        props.type = 'SPHERE'


# bfa menu
class VIEW3D_MT_sculpt_showhide(Menu):
    bl_label = "Show/Hide"

    def draw(self, _context):
        layout = self.layout

        props = layout.operator("sculpt.face_set_change_visibility", text="Toggle Visibility", icon="HIDE_OFF")
        props.mode = 'TOGGLE'

        props = layout.operator("sculpt.face_set_change_visibility", text="Hide Active Face Set", icon="HIDE_ON")
        props.mode = 'HIDE_ACTIVE'

        props = layout.operator("paint.hide_show_all", text="Show All", icon="HIDE_OFF")
        props.action = 'SHOW'

        props = layout.operator("paint.visibility_invert", text="Invert Visible", icon="HIDE_ON")

        props = layout.operator("paint.hide_show_masked", text="Hide Masked", icon="MOD_MASK_OFF")
        props.action = 'HIDE'



class VIEW3D_MT_sculpt_curves(Menu):
    bl_label = "Curves"

    def draw(self, _context):
        layout = self.layout

        layout.operator(
            "curves.snap_curves_to_surface",
            text="Snap to Deformed Surface",
            icon="SNAP_SURFACE").attach_mode = 'DEFORM'
        layout.operator(
            "curves.snap_curves_to_surface",
            text="Snap to Nearest Surface",
            icon="SNAP_TO_ADJACENT").attach_mode = 'NEAREST'
        layout.separator()
        layout.operator("curves.convert_to_particle_system", text="Convert to Particle System", icon="PARTICLES")

        layout.template_node_operator_asset_menu_items(catalog_path="Curves")


class VIEW3D_MT_mask(Menu):
    bl_label = "Mask"

    def draw(self, _context):
        layout = self.layout

        layout.menu("VIEW3D_MT_mask_legacy")  # bfa menu

        props = layout.operator("paint.mask_flood_fill", text="Invert Mask", icon="INVERT_MASK")
        props.mode = 'INVERT'

        props = layout.operator("paint.mask_flood_fill", text="Fill Mask", icon="FILL_MASK")
        props.mode = 'VALUE'
        props.value = 1

        props = layout.operator("paint.mask_flood_fill", text="Clear Mask", icon="CLEAR_MASK")
        props.mode = 'VALUE'
        props.value = 0

        layout.separator()

        props = layout.operator("sculpt.mask_filter", text="Smooth Mask", icon="PARTICLEBRUSH_SMOOTH")
        props.filter_type = 'SMOOTH'

        props = layout.operator("sculpt.mask_filter", text="Sharpen Mask", icon="SHARPEN")
        props.filter_type = 'SHARPEN'

        props = layout.operator("sculpt.mask_filter", text="Grow Mask", icon="SELECTMORE")
        props.filter_type = 'GROW'

        props = layout.operator("sculpt.mask_filter", text="Shrink Mask", icon="SELECTLESS")
        props.filter_type = 'SHRINK'

        props = layout.operator("sculpt.mask_filter", text="Increase Contrast", icon="INC_CONTRAST")
        props.filter_type = 'CONTRAST_INCREASE'
        props.auto_iteration_count = False

        props = layout.operator("sculpt.mask_filter", text="Decrease Contrast", icon="DEC_CONTRAST")
        props.filter_type = 'CONTRAST_DECREASE'
        props.auto_iteration_count = False

        layout.separator()

        props = layout.operator("sculpt.expand", text="Expand Mask by Topology", icon="MESH_DATA")
        props.target = 'MASK'
        props.falloff_type = 'GEODESIC'
        props.invert = False
        props.use_auto_mask = False
        props.use_mask_preserve = True

        props = layout.operator("sculpt.expand", text="Expand Mask by Curvature", icon="CURVE_DATA")
        props.target = 'MASK'
        props.falloff_type = 'NORMALS'
        props.invert = False
        props.use_mask_preserve = True

        layout.separator()

        props = layout.operator("mesh.paint_mask_extract", text="Mask Extract", icon="PACKAGE")

        layout.separator()

        props = layout.operator("mesh.paint_mask_slice", text="Mask Slice", icon="MASK_SLICE")
        props.fill_holes = False
        props.new_object = False
        props = layout.operator("mesh.paint_mask_slice", text="Mask Slice and Fill Holes", icon="MASK_SLICE_FILL")
        props.new_object = False
        props = layout.operator("mesh.paint_mask_slice", text="Mask Slice to New Object", icon="MASK_SLICE_NEW")

        layout.separator()

        props = layout.operator("sculpt.mask_from_cavity", text="Mask From Cavity", icon="DIRTY_VERTEX")
        props.settings_source = 'OPERATOR'

        layout.separator()

        layout.menu("VIEW3D_MT_random_mask", text="Random Mask")

        layout.template_node_operator_asset_menu_items(catalog_path=self.bl_label)


# bfa menu
class VIEW3D_MT_mask_legacy(Menu):
    bl_label = "Legacy"

    def draw(self, _context):
        layout = self.layout

        props = layout.operator("paint.mask_box_gesture", text="Box Mask", icon="BOX_MASK")
        props.mode = 'VALUE'
        props.value = 0

        props = layout.operator("paint.mask_lasso_gesture", text="Lasso Mask", icon="LASSO_MASK")


class VIEW3D_MT_face_sets_showhide(Menu):
    bl_label = "Show/Hide"

    def draw(self, _context):
        layout = self.layout

        layout.operator("sculpt.face_set_change_visibility", text="Toggle Visibility", icon="HIDE_UNSELECTED").mode = 'TOGGLE'

        layout.separator()

        layout.operator("paint.hide_show_all", text="Show All Geometry", icon="HIDE_OFF").action = 'SHOW'
        layout.operator("sculpt.face_set_change_visibility", text="Hide Active Face Set", icon="HIDE_ON").mode = 'HIDE_ACTIVE'


class VIEW3D_MT_face_sets(Menu):
    bl_label = "Face Sets"

    def draw(self, _context):
        layout = self.layout

        layout.operator("sculpt.face_sets_create", text="Face Set from Masked", icon="MOD_MASK").mode = 'MASKED'
        layout.operator("sculpt.face_sets_create", text="Face Set from Visible", icon="FILL_MASK").mode = 'VISIBLE'
        layout.operator(
            "sculpt.face_sets_create",
            text='Face Set from Edit Mode Selection',
            icon="EDITMODE_HLT").mode = 'SELECTION'

        layout.separator()

        layout.menu("VIEW3D_MT_face_sets_init", text="Initialize Face Sets")

        layout.separator()

        layout.operator("sculpt.face_set_edit", text="Grow Face Set", icon='SELECTMORE').mode = 'GROW'
        layout.operator("sculpt.face_set_edit", text="Shrink Face Set", icon='SELECTLESS').mode = 'SHRINK'
        props = layout.operator("sculpt.expand", text="Expand Face Set by Topology", icon='FACE_MAPS')
        props.target = 'FACE_SETS'
        props.falloff_type = 'GEODESIC'
        props.invert = False
        props.use_mask_preserve = False
        props.use_modify_active = False

        props = layout.operator("sculpt.expand", text="Expand Active Face Set", icon='FACE_MAPS_ACTIVE')
        props.target = 'FACE_SETS'
        props.falloff_type = 'BOUNDARY_FACE_SET'
        props.invert = False
        props.use_mask_preserve = False
        props.use_modify_active = True

        layout.separator()

        layout.operator("mesh.face_set_extract", text="Extract Face Set", icon="SEPARATE")

        layout.separator()

        layout.operator("sculpt.face_sets_randomize_colors", text="Randomize Colors", icon="COLOR")

        layout.separator()

        layout.menu("VIEW3D_MT_face_sets_showhide")

        layout.template_node_operator_asset_menu_items(catalog_path=self.bl_label)


class VIEW3D_MT_sculpt_set_pivot(Menu):
    bl_label = "Sculpt Set Pivot"

    def draw(self, _context):
        layout = self.layout

        props = layout.operator("sculpt.set_pivot_position", text="Pivot to Origin", icon="PIVOT_TO_ORIGIN")
        props.mode = 'ORIGIN'

        props = layout.operator("sculpt.set_pivot_position", text="Pivot to Unmasked", icon="PIVOT_TO_UNMASKED")
        props.mode = 'UNMASKED'

        props = layout.operator("sculpt.set_pivot_position", text="Pivot to Mask Border", icon="PIVOT_TO_MASKBORDER")
        props.mode = 'BORDER'

        props = layout.operator("sculpt.set_pivot_position", text="Pivot to Active Vertex", icon="PIVOT_TO_ACTIVE_VERT")
        props.mode = 'ACTIVE'

        props = layout.operator(
            "sculpt.set_pivot_position",
            text="Pivot to Surface Under Cursor",
            icon="PIVOT_TO_SURFACE")
        props.mode = 'SURFACE'


class VIEW3D_MT_face_sets_init(Menu):
    bl_label = "Face Sets Init"

    def draw(self, _context):
        layout = self.layout

        layout.operator("sculpt.face_sets_init", text="By Loose Parts", icon="SELECT_LOOSE").mode = 'LOOSE_PARTS'
        layout.operator("sculpt.face_sets_init", text="By Face Set Boundaries",
                        icon="SELECT_BOUNDARY").mode = 'FACE_SET_BOUNDARIES'
        layout.operator("sculpt.face_sets_init", text="By Materials", icon="MATERIAL_DATA").mode = 'MATERIALS'
        layout.operator("sculpt.face_sets_init", text="By Normals", icon="RECALC_NORMALS").mode = 'NORMALS'
        layout.operator("sculpt.face_sets_init", text="By UV Seams", icon="MARK_SEAM").mode = 'UV_SEAMS'
        layout.operator("sculpt.face_sets_init", text="By Edge Creases", icon="CREASE").mode = 'CREASES'
        layout.operator("sculpt.face_sets_init", text="By Edge Bevel Weight", icon="BEVEL").mode = 'BEVEL_WEIGHT'
        layout.operator("sculpt.face_sets_init", text="By Sharp Edges", icon="SELECT_SHARPEDGES").mode = 'SHARP_EDGES'


class VIEW3D_MT_random_mask(Menu):
    bl_label = "Random Mask"

    def draw(self, _context):
        layout = self.layout

        layout.operator("sculpt.mask_init", text="Per Vertex", icon="SELECT_UNGROUPED_VERTS").mode = 'RANDOM_PER_VERTEX'
        layout.operator("sculpt.mask_init", text="Per Face Set", icon="FACESEL").mode = 'RANDOM_PER_FACE_SET'
        layout.operator("sculpt.mask_init", text="Per Loose Part", icon="SELECT_LOOSE").mode = 'RANDOM_PER_LOOSE_PART'


class VIEW3D_MT_particle(Menu):
    bl_label = "Particle"

    def draw(self, context):
        layout = self.layout
        tool_settings = context.tool_settings

        particle_edit = tool_settings.particle_edit

        layout.operator("particle.mirror", icon="TRANSFORM_MIRROR")

        layout.operator("particle.remove_doubles", icon='REMOVE_DOUBLES')

        layout.separator()

        if particle_edit.select_mode == 'POINT':
            layout.operator("particle.subdivide", icon="SUBDIVIDE_EDGES")

        layout.operator("particle.unify_length", icon="RULER")
        layout.operator("particle.rekey", icon="KEY_HLT")
        layout.operator("particle.weight_set", icon="MOD_VERTEX_WEIGHT")

        layout.separator()

        layout.menu("VIEW3D_MT_particle_showhide")

        layout.separator()

        layout.operator("particle.delete", icon="DELETE")


class VIEW3D_MT_particle_context_menu(Menu):
    bl_label = "Particle"

    def draw(self, context):
        layout = self.layout
        tool_settings = context.tool_settings

        particle_edit = tool_settings.particle_edit

        layout.operator("particle.rekey", icon="KEY_HLT")

        layout.separator()

        layout.operator("particle.delete", icon="DELETE")

        layout.separator()

        layout.operator("particle.remove_doubles", icon='REMOVE_DOUBLES')
        layout.operator("particle.unify_length", icon="RULER")

        if particle_edit.select_mode == 'POINT':
            layout.operator("particle.subdivide", icon="SUBDIVIDE_EDGES")

        layout.operator("particle.weight_set", icon="MOD_VERTEX_WEIGHT")

        layout.separator()

        layout.operator("particle.mirror")

        if particle_edit.select_mode == 'POINT':
            layout.separator()

            layout.operator("particle.select_all", text="All", icon='SELECT_ALL').action = 'SELECT'
            layout.operator("particle.select_all", text="None", icon='SELECT_NONE').action = 'DESELECT'
            layout.operator("particle.select_all", text="Invert", icon='INVERSE').action = 'INVERT'

            layout.separator()

            layout.operator("particle.select_roots", icon="SELECT_ROOT")
            layout.operator("particle.select_tips", icon="SELECT_TIP")

            layout.separator()

            layout.operator("particle.select_random", icon="RANDOMIZE")

            layout.separator()

            layout.operator("particle.select_more", icon="SELECTMORE")
            layout.operator("particle.select_less", icon="SELECTLESS")

            layout.operator("particle.select_linked", text="Select Linked", icon="LINKED")

        layout.separator()

        layout.menu("VIEW3D_MT_particle_showhide")  # BFA - added to context menu


class VIEW3D_MT_particle_showhide(Menu):
    bl_label = "Show/Hide"

    def draw(self, context):
        layout = self.layout

        layout.operator("particle.reveal", text="Show Hidden", icon="HIDE_OFF")
        layout.operator("particle.hide", text="Hide Selected", icon="HIDE_ON").unselected = False
        layout.operator("particle.hide", text="Hide Unselected", icon="HIDE_UNSELECTED").unselected = True


class VIEW3D_MT_pose(Menu):
    bl_label = "Pose"

    def draw(self, _context):
        layout = self.layout

        layout.menu("VIEW3D_MT_transform_armature")

        layout.menu("VIEW3D_MT_pose_transform")
        layout.menu("VIEW3D_MT_pose_apply")

        layout.menu("VIEW3D_MT_snap")

        layout.separator()

        layout.menu("VIEW3D_MT_object_animation")

        layout.separator()

        layout.menu("VIEW3D_MT_pose_slide")
        layout.menu("VIEW3D_MT_pose_propagate")

        layout.separator()

        layout.operator("pose.copy", icon='COPYDOWN')
        layout.operator("pose.paste", icon='PASTEDOWN').flipped = False
        layout.operator("pose.paste", icon='PASTEFLIPDOWN', text="Paste Pose Flipped").flipped = True

        layout.separator()

        layout.menu("VIEW3D_MT_pose_motion")

        layout.separator()

        layout.operator("armature.move_to_collection", text="Move to Bone Collection", icon="GROUP_BONE") #BFA - added for consistency
        layout.menu("VIEW3D_MT_bone_collections")

        layout.separator()

        layout.menu("VIEW3D_MT_object_parent")
        layout.menu("VIEW3D_MT_pose_ik")
        layout.menu("VIEW3D_MT_pose_constraints")

        layout.separator()

        layout.menu("VIEW3D_MT_pose_names")
        layout.operator("pose.quaternions_flip", icon="FLIP")

        layout.separator()

        layout.menu("VIEW3D_MT_pose_showhide")
        layout.menu("VIEW3D_MT_bone_options_toggle", text="Bone Settings")


class VIEW3D_MT_pose_transform(Menu):
    bl_label = "Clear Transform"

    def draw(self, _context):
        layout = self.layout

        layout.operator("pose.transforms_clear", text="All", icon="CLEAR")
        layout.operator("pose.user_transforms_clear", icon="NODE_TRANSFORM_CLEAR")

        layout.separator()

        layout.operator("pose.loc_clear", text="Location", icon="CLEARMOVE")
        layout.operator("pose.rot_clear", text="Rotation", icon="CLEARROTATE")
        layout.operator("pose.scale_clear", text="Scale", icon="CLEARSCALE")

        layout.separator()

        layout.operator("pose.user_transforms_clear", text="Reset Unkeyed", icon="RESET")


class VIEW3D_MT_pose_slide(Menu):
    bl_label = "In-Betweens"

    def draw(self, _context):
        layout = self.layout

        layout.operator("pose.blend_with_rest", icon='PUSH_POSE')
        layout.operator("pose.push", icon='POSE_FROM_BREAKDOWN')
        layout.operator("pose.relax", icon='POSE_RELAX_TO_BREAKDOWN')
        layout.operator("pose.breakdown", icon='BREAKDOWNER_POSE')
        layout.operator("pose.blend_to_neighbor", icon='BLEND_TO_NEIGHBOUR')


class VIEW3D_MT_pose_propagate(Menu):
    bl_label = "Propagate"

    def draw(self, _context):
        layout = self.layout

        layout.operator("pose.propagate", text="To Next Keyframe", icon="PROPAGATE_NEXT").mode = 'NEXT_KEY'
        layout.operator(
            "pose.propagate",
            text="To Last Keyframe (Make Cyclic)",
            icon="PROPAGATE_PREVIOUS").mode = 'LAST_KEY'

        layout.separator()

        layout.operator("pose.propagate", text="On Selected Keyframes",
                        icon="PROPAGATE_SELECTED").mode = 'SELECTED_KEYS'

        layout.separator()

        layout.operator("pose.propagate", text="On Selected Markers", icon="PROPAGATE_MARKER").mode = 'SELECTED_MARKERS'


class VIEW3D_MT_pose_motion(Menu):
    bl_label = "Motion Paths"

    def draw(self, _context):
        layout = self.layout

        layout.operator("pose.paths_calculate", text="Calculate", icon='MOTIONPATHS_CALCULATE')
        layout.operator("pose.paths_clear", text="Clear", icon='MOTIONPATHS_CLEAR')
        layout.operator("pose.paths_update", text="Update Armature Motion Paths", icon="MOTIONPATHS_UPDATE")
        layout.operator("object.paths_update_visible", text="Update All Motion Paths", icon="MOTIONPATHS_UPDATE_ALL")


class VIEW3D_MT_bone_collections(Menu):
    bl_label = "Bone Collections"

    @classmethod
    def poll(cls, context):
        ob = context.object
        if not (ob and ob.type == 'ARMATURE'):
            return False
        if ob.data.library:
            return False
        return True

    def draw(self, context):
        layout = self.layout

        layout.operator("armature.assign_to_collection", text="Add", icon="COLLECTION_BONE_ADD")  #BFA - shortned label

        layout.separator()

        layout.operator("armature.collection_show_all", icon="SHOW_UNSELECTED")
        props = layout.operator("armature.collection_create_and_assign", #BFA - shortned label
                                text="Assign to New",
                                icon='COLLECTION_BONE_NEW')
        props.name = "New Collection"


class VIEW3D_MT_pose_ik(Menu):
    bl_label = "Inverse Kinematics"

    def draw(self, _context):
        layout = self.layout

        layout.operator("pose.ik_add", icon="ADD_IK")
        layout.operator("pose.ik_clear", icon="CLEAR_IK")


class VIEW3D_MT_pose_constraints(Menu):
    bl_label = "Constraints"

    def draw(self, _context):
        layout = self.layout

        layout.operator("pose.constraint_add_with_targets", text="Add (with Targets)", icon="CONSTRAINT_DATA")
        layout.operator("pose.constraints_copy", icon="COPYDOWN")
        layout.operator("pose.constraints_clear", icon="CLEAR_CONSTRAINT")


class VIEW3D_MT_pose_names(Menu):
    bl_label = "Names"

    def draw(self, _context):
        layout = self.layout

        layout.operator_context = 'EXEC_REGION_WIN'
        layout.operator("pose.autoside_names", text="Auto-Name Left/Right", icon="RENAME_X").axis = 'XAXIS'
        layout.operator("pose.autoside_names", text="Auto-Name Front/Back", icon="RENAME_Y").axis = 'YAXIS'
        layout.operator("pose.autoside_names", text="Auto-Name Top/Bottom", icon="RENAME_Z").axis = 'ZAXIS'
        layout.operator("pose.flip_names", icon="FLIP")


class VIEW3D_MT_pose_showhide(Menu):
    bl_label = "Show/Hide"

    def draw(self, context):
        layout = self.layout

        layout.operator("pose.reveal", text="Show Hidden", icon="HIDE_OFF")
        layout.operator("pose.hide", text="Hide Selected", icon="HIDE_ON").unselected = False
        layout.operator("pose.hide", text="Hide Unselected", icon="HIDE_UNSELECTED").unselected = True


class VIEW3D_MT_pose_apply(Menu):
    bl_label = "Apply"

    def draw(self, _context):
        layout = self.layout

        layout.operator("pose.armature_apply", icon="MOD_ARMATURE")
        layout.operator(
            "pose.armature_apply",
            text="Apply Selected as Rest Pose",
            icon="MOD_ARMATURE_SELECTED").selected = True
        layout.operator("pose.visual_transform_apply", icon="APPLYMOVE")

        layout.separator()

        props = layout.operator("object.assign_property_defaults", icon="ASSIGN")
        props.process_bones = True


class VIEW3D_MT_pose_context_menu(Menu):
    bl_label = "Pose"

    def draw(self, _context):
        layout = self.layout

        layout.operator_context = 'INVOKE_REGION_WIN'

        layout.operator("anim.keyframe_insert", text="Insert Keyframe", icon='KEYFRAMES_INSERT')
        layout.operator("anim.keyframe_insert_menu", text="Insert Keyframe with Keying Set", icon='KEYFRAMES_INSERT').always_prompt = True

        layout.separator()

        layout.operator("pose.copy", icon='COPYDOWN')
        layout.operator("pose.paste", icon='PASTEDOWN').flipped = False
        layout.operator("pose.paste", icon='PASTEFLIPDOWN', text="Paste X-Flipped Pose").flipped = True

        layout.separator()

        props = layout.operator("wm.call_panel", text="Rename Active Bone...", icon='RENAME')
        props.name = "TOPBAR_PT_name"
        props.keep_open = False

        layout.separator()

        layout.operator("pose.push", icon='PUSH_POSE')
        layout.operator("pose.relax", icon='RELAX_POSE')
        layout.operator("pose.breakdown", icon='BREAKDOWNER_POSE')
        layout.operator("pose.blend_to_neighbor", icon="BLEND_TO_NEIGHBOUR")

        layout.separator()

        layout.operator("pose.paths_calculate", text="Calculate Motion Paths", icon='MOTIONPATHS_CALCULATE')
        layout.operator("pose.paths_clear", text="Clear Motion Paths", icon='MOTIONPATHS_CLEAR')
        layout.operator("pose.paths_update", text="Update Armature Motion Paths", icon="MOTIONPATHS_UPDATE")

        layout.separator()

        layout.operator("armature.move_to_collection", text="Move to Bone Collection", icon="GROUP_BONE") #BFA - added to context menu

        layout.separator()

        layout.operator("pose.reveal", text="Show Hidden", icon="HIDE_OFF")
        layout.operator("pose.hide", text="Hide Selected", icon="HIDE_ON").unselected = False
        # BFA - added for consistentcy with header
        layout.operator("pose.hide", text="Hide Unselected", icon="HIDE_UNSELECTED").unselected = True

        layout.separator()

        layout.operator("pose.user_transforms_clear", icon="NODE_TRANSFORM_CLEAR")


class BoneOptions:
    def draw(self, context):
        layout = self.layout

        options = [
            "show_wire",
            "use_deform",
            "use_envelope_multiply",
            "use_inherit_rotation",
        ]

        if context.mode == 'EDIT_ARMATURE':
            bone_props = bpy.types.EditBone.bl_rna.properties
            data_path_iter = "selected_bones"
            opt_suffix = ""
            options.append("lock")
        else:  # pose-mode
            bone_props = bpy.types.Bone.bl_rna.properties
            data_path_iter = "selected_pose_bones"
            opt_suffix = "bone."

        for opt in options:
            props = layout.operator("wm.context_collection_boolean_set", text=bone_props[opt].name,
                                    text_ctxt=i18n_contexts.default)
            props.data_path_iter = data_path_iter
            props.data_path_item = opt_suffix + opt
            props.type = self.type


class VIEW3D_MT_bone_options_toggle(Menu, BoneOptions):
    bl_label = "Toggle Bone Options"
    type = 'TOGGLE'


class VIEW3D_MT_bone_options_enable(Menu, BoneOptions):
    bl_label = "Enable Bone Options"
    type = 'ENABLE'


class VIEW3D_MT_bone_options_disable(Menu, BoneOptions):
    bl_label = "Disable Bone Options"
    type = 'DISABLE'


# ********** Edit Menus, suffix from ob.type **********


class VIEW3D_MT_edit_mesh(Menu):
    bl_label = "Mesh"

    def draw(self, _context):
        layout = self.layout

        with_bullet = bpy.app.build_options.bullet

        layout.menu("VIEW3D_MT_edit_mesh_legacy")  # bfa menu

        layout.menu("VIEW3D_MT_transform")
        layout.menu("VIEW3D_MT_mirror")
        layout.menu("VIEW3D_MT_snap")

        layout.separator()

        layout.operator("mesh.duplicate_move", text="Duplicate", icon="DUPLICATE")
        layout.menu("VIEW3D_MT_edit_mesh_extrude")

        layout.separator()

        layout.menu("VIEW3D_MT_edit_mesh_merge", text="Merge")
        layout.menu("VIEW3D_MT_edit_mesh_split", text="Split")
        layout.operator_menu_enum("mesh.separate", "type")

        layout.separator()

        layout.operator("mesh.knife_project", icon='KNIFE_PROJECT')

        if with_bullet:
            layout.operator("mesh.convex_hull", icon="CONVEXHULL")

        layout.separator()

        layout.operator("mesh.symmetrize", icon="SYMMETRIZE", text="Symmetrize")
        layout.operator("mesh.symmetry_snap", icon="SNAP_SYMMETRY")

        layout.separator()

        layout.menu("VIEW3D_MT_edit_mesh_normals")
        layout.menu("VIEW3D_MT_edit_mesh_shading")
        layout.menu("VIEW3D_MT_edit_mesh_weights")
        layout.operator("mesh.attribute_set", icon="NODE_ATTRIBUTE")
        layout.menu("VIEW3D_MT_edit_mesh_sort_elements")  # bfa menu
        layout.menu("VIEW3D_MT_subdivision_set")  # bfa menu

        layout.separator()

        layout.menu("VIEW3D_MT_edit_mesh_showhide")
        layout.menu("VIEW3D_MT_edit_mesh_clean")

        layout.separator()

        layout.menu("VIEW3D_MT_edit_mesh_delete")
        layout.menu("VIEW3D_MT_edit_mesh_dissolve")  # bfa menu
        layout.menu("VIEW3D_MT_edit_mesh_select_mode")


# bfa menu
class VIEW3D_MT_edit_mesh_legacy(Menu):
    bl_label = "Legacy"

    def draw(self, context):
        layout = self.layout

        layout.operator("mesh.bisect", text="Bisect", icon='BISECT')
        layout.operator("mesh.knife_tool", text="Knife", icon='KNIFE')

# bfa menu


class VIEW3D_MT_edit_mesh_sort_elements(Menu):
    bl_label = "Sort Elements"

    def draw(self, context):
        layout = self.layout

        layout.operator("mesh.sort_elements", text="View Z Axis", icon="Z_ICON").type = 'VIEW_ZAXIS'
        layout.operator("mesh.sort_elements", text="View X Axis", icon="X_ICON").type = 'VIEW_XAXIS'
        layout.operator("mesh.sort_elements", text="Cursor Distance", icon="CURSOR").type = 'CURSOR_DISTANCE'
        layout.operator("mesh.sort_elements", text="Material", icon="MATERIAL").type = 'MATERIAL'
        layout.operator("mesh.sort_elements", text="Selected", icon="RESTRICT_SELECT_OFF").type = 'SELECTED'
        layout.operator("mesh.sort_elements", text="Randomize", icon="RANDOMIZE").type = 'RANDOMIZE'
        layout.operator("mesh.sort_elements", text="Reverse", icon="SWITCH_DIRECTION").type = 'REVERSE'

        layout.template_node_operator_asset_menu_items(catalog_path=self.bl_label)


class VIEW3D_MT_edit_mesh_context_menu(Menu):
    bl_label = ""

    def draw(self, context):

        def count_selected_items_for_objects_in_mode():
            selected_verts_len = 0
            selected_edges_len = 0
            selected_faces_len = 0
            for ob in context.objects_in_mode_unique_data:
                v, e, f = ob.data.count_selected_items()
                selected_verts_len += v
                selected_edges_len += e
                selected_faces_len += f
            return (selected_verts_len, selected_edges_len, selected_faces_len)

        is_vert_mode, is_edge_mode, is_face_mode = context.tool_settings.mesh_select_mode
        selected_verts_len, selected_edges_len, selected_faces_len = count_selected_items_for_objects_in_mode()

        del count_selected_items_for_objects_in_mode

        layout = self.layout

        with_freestyle = bpy.app.build_options.freestyle

        layout.operator_context = 'INVOKE_REGION_WIN'

        # If nothing is selected
        # (disabled for now until it can be made more useful).
        '''
        # If nothing is selected
        if not (selected_verts_len or selected_edges_len or selected_faces_len):
            layout.menu("VIEW3D_MT_mesh_add", text="Add", text_ctxt=i18n_contexts.operator_default)

            return
        '''

        # Else something is selected

        row = layout.row()

        if is_vert_mode:
            col = row.column(align=True)

            col.label(text="Vertex", icon='VERTEXSEL')
            col.separator()

            # Additive Operators
            col.operator("mesh.subdivide", text="Subdivide", icon="SUBDIVIDE_EDGES")

            col.separator()

            col.operator("mesh.extrude_vertices_move", text="Extrude Vertices", icon='EXTRUDE_REGION')

            col.separator()  # BFA-Draise - Seperated Legacy operator to be in own group like in the Legacy Menu, also consistent order

            col.operator("mesh.bevel", text="Bevel Vertices", icon='BEVEL').affect = 'VERTICES'

            col.separator()  # BFA-Draise - Seperated Legacy operator to be in own group like in the Legacy Menu, also consistent order

            if selected_verts_len > 1:
                col.separator()
                col.operator("mesh.edge_face_add", text="Make Edge/Face", icon='MAKE_EDGEFACE')
                col.operator("mesh.vert_connect_path", text="Connect Vertex Path", icon="VERTEXCONNECTPATH")
                col.operator("mesh.vert_connect", text="Connect Vertex Pairs", icon="VERTEXCONNECT")

            col.separator()

            # Deform Operators
            col.operator("transform.push_pull", text="Push/Pull", icon='PUSH_PULL')
            col.operator("transform.shrink_fatten", text="Shrink Fatten", icon='SHRINK_FATTEN')
            col.operator("transform.shear", text="Shear", icon="SHEAR")
            col.operator_context = 'EXEC_REGION_WIN'
            col.operator("transform.vertex_random", text="Randomize Vertices", icon='RANDOMIZE')
            col.operator_context = 'INVOKE_REGION_WIN'
            col.operator("mesh.vertices_smooth_laplacian", text="Smooth Laplacian", icon="SMOOTH_LAPLACIAN")

            col.separator()

            col.menu("VIEW3D_MT_snap", text="Snap Vertices")
            col.operator("transform.mirror", text="Mirror Vertices", icon='TRANSFORM_MIRROR')

            col.separator()

            col.operator("transform.vert_crease", icon="VERTEX_CREASE")

            col.separator()

            # Removal Operators
            if selected_verts_len > 1:
                col.menu("VIEW3D_MT_edit_mesh_merge", text="Merge Vertices")
            col.operator("mesh.split", icon="SPLIT")
            col.operator_menu_enum("mesh.separate", "type")
            col.operator("mesh.dissolve_verts", icon='DISSOLVE_VERTS')
            col.operator("mesh.delete", text="Delete Vertices", icon="DELETE").type = 'VERT'

        if is_edge_mode:
            col = row.column(align=True)
            col.label(text="Edge", icon='EDGESEL')
            col.separator()

            # Additive Operators
            col.operator("mesh.subdivide", text="Subdivide", icon="SUBDIVIDE_EDGES")

            col.separator()

            col.operator("mesh.extrude_edges_move", text="Extrude Edges", icon='EXTRUDE_REGION')

            col.separator()  # BFA-Draise - Seperated Legacy operator to be in own group like in the Legacy Menu, also consistent order

            col.operator("mesh.bevel", text="Bevel Edges", icon="BEVEL").affect = 'EDGES'

            col.separator()  # BFA-Draise - Seperated Legacy operator to be in own group like in the Legacy Menu, also consistent order

            if selected_edges_len >= 1:  # BFA-Draise - Changed order of Make Edge before Bridge Edge Loop for consistency with Vertex Context
                col.operator("mesh.edge_face_add", text="Make Edge/Face", icon='MAKE_EDGEFACE')
            if selected_edges_len >= 2:
                col.operator("mesh.bridge_edge_loops", icon="BRIDGE_EDGELOOPS")
            if selected_edges_len >= 2:
                col.operator("mesh.fill", icon="FILL")

            col.separator()

            col.operator("mesh.loopcut_slide", icon="LOOP_CUT_AND_SLIDE")
            col.operator("mesh.offset_edge_loops_slide", icon="SLIDE_EDGE")

            col.separator()

            col.operator("mesh.knife_tool", icon='KNIFE')

            col.separator()

            # Deform Operators
            col.operator("mesh.edge_rotate", text="Rotate Edge CW", icon="ROTATECW").use_ccw = False
            col.operator("mesh.edge_split", icon="SPLITEDGE")

            col.separator()

            # Edge Flags
            col.operator("transform.edge_crease", icon="CREASE")
            col.operator("transform.edge_bevelweight", icon="BEVEL")

            col.separator()

            col.operator("mesh.mark_sharp", icon="MARKSHARPEDGES")
            col.operator("mesh.mark_sharp", text="Clear Sharp", icon="CLEARSHARPEDGES").clear = True
            col.operator("mesh.set_sharpness_by_angle", icon="NORMAL_SMOOTH")

            if with_freestyle:
                col.separator()

                col.operator("mesh.mark_freestyle_edge", icon="MARK_FS_EDGE").clear = False
                col.operator("mesh.mark_freestyle_edge", text="Clear Freestyle Edge", icon="CLEAR_FS_EDGE").clear = True

            col.separator()

            # Removal Operators
            col.operator("mesh.unsubdivide", icon="UNSUBDIVIDE")
            col.operator("mesh.split", icon="SPLIT")
            col.operator_menu_enum("mesh.separate", "type")
            col.operator("mesh.dissolve_edges", icon='DISSOLVE_EDGES')
            col.operator("mesh.delete", text="Delete Edges", icon="DELETE").type = 'EDGE'

        if is_face_mode:
            col = row.column(align=True)

            col.label(text="Face", icon='FACESEL')
            col.separator()

            # Additive Operators
            col.operator("mesh.subdivide", text="Subdivide", icon="SUBDIVIDE_EDGES")

            col.separator()

            col.operator("view3d.edit_mesh_extrude_move_normal", text="Extrude Faces",
                         icon='EXTRUDE_REGION')
            col.operator("view3d.edit_mesh_extrude_move_shrink_fatten",
                         text="Extrude Faces Along Normals", icon='EXTRUDE_REGION')
            col.operator("mesh.extrude_faces_move", text="Extrude Individual Faces",
                         icon='EXTRUDE_REGION')

            col.separator()  # BFA-Draise - Legacy Operator Group

            # BFA-Draise - Legacy Operator Added to own group with consistent order
            col.operator("mesh.inset", icon="INSET_FACES")

            col.separator()

            col.separator()  # BFA-Draise - Seperated extrude operators to be in own group for consistency

            if selected_faces_len >= 2:
                col.operator("mesh.bridge_edge_loops", text="Bridge Faces", icon="BRIDGE_EDGELOOPS")

            # BFA-Draise - changed order after "Poke" for consistency to other menus
            col.operator("mesh.poke", icon="POKEFACES")

            # Modify Operators
            col.menu("VIEW3D_MT_uv_map", text="UV Unwrap Faces")

            col.separator()

            props = col.operator("mesh.quads_convert_to_tris", icon="TRIANGULATE")
            props.quad_method = props.ngon_method = 'BEAUTY'
            col.operator("mesh.tris_convert_to_quads", icon="TRISTOQUADS")

            col.separator()

            col.operator("mesh.faces_shade_smooth", icon='SHADING_SMOOTH')
            col.operator("mesh.faces_shade_flat", icon='SHADING_FLAT')

            col.separator()

            # Removal Operators
            col.operator("mesh.unsubdivide", icon="UNSUBDIVIDE")
            col.operator("mesh.split", icon="SPLIT")
            col.operator_menu_enum("mesh.separate", "type")
            col.operator("mesh.dissolve_faces", icon='DISSOLVE_FACES')
            col.operator("mesh.delete", text="Delete Faces", icon="DELETE").type = 'FACE'

        layout.separator()

        layout.menu("VIEW3D_MT_edit_mesh_showhide")  # BFA - added to context menu


class VIEW3D_MT_edit_mesh_select_mode(Menu):
    bl_label = "Mesh Select Mode"

    def draw(self, _context):
        layout = self.layout

        layout.operator_context = 'INVOKE_REGION_WIN'
        layout.operator("mesh.select_mode", text="Vertex", icon='VERTEXSEL').type = 'VERT'
        layout.operator("mesh.select_mode", text="Edge", icon='EDGESEL').type = 'EDGE'
        layout.operator("mesh.select_mode", text="Face", icon='FACESEL').type = 'FACE'


# bfa operator for separated tooltip
class VIEW3D_MT_edit_mesh_extrude_dupli(bpy.types.Operator):
    """Duplicate or Extrude to Cursor\nCreates a slightly rotated copy of the current mesh selection\nThe tool can also extrude the selected geometry, dependant of the selection\nHotkey tool! """  # BFA - blender will use this as a tooltip for menu items and buttons.
    bl_idname = "mesh.dupli_extrude_cursor_norotate"        # unique identifier for buttons and menu items to reference.
    bl_label = "Duplicate or Extrude to Cursor"         # display name in the interface.
    bl_options = {'REGISTER', 'UNDO'}  # enable undo for the operator.

    def execute(self, context):        # execute() is called by blender when running the operator.
        bpy.ops.mesh.dupli_extrude_cursor('INVOKE_DEFAULT', rotate_source=False)
        return {'FINISHED'}


# bfa operator for separated tooltip
class VIEW3D_MT_edit_mesh_extrude_dupli_rotate(bpy.types.Operator):
    """Duplicate or Extrude to Cursor Rotated\nCreates a slightly rotated copy of the current mesh selection, and rotates the source slightly\nThe tool can also extrude the selected geometry, dependant of the selection\nHotkey tool!"""  # BFA-  blender will use this as a tooltip for menu items and buttons.
    bl_idname = "mesh.dupli_extrude_cursor_rotate"        # unique identifier for buttons and menu items to reference.
    bl_label = "Duplicate or Extrude to Cursor Rotated"         # display name in the interface.
    bl_options = {'REGISTER', 'UNDO'}  # enable undo for the operator.

    def execute(self, context):        # execute() is called by blender when running the operator.
        bpy.ops.mesh.dupli_extrude_cursor('INVOKE_DEFAULT', rotate_source=True)
        return {'FINISHED'}


class VIEW3D_MT_edit_mesh_extrude(Menu):
    bl_label = "Extrude"

    def draw(self, context):
        from math import pi

        layout = self.layout
        layout.operator_context = 'INVOKE_REGION_WIN'

        tool_settings = context.tool_settings
        select_mode = tool_settings.mesh_select_mode
        ob = context.object
        mesh = ob.data

        if mesh.total_face_sel:
            layout.operator("view3d.edit_mesh_extrude_move_normal",
                            text="Extrude Faces", icon='EXTRUDE_REGION')
            layout.operator(
                "view3d.edit_mesh_extrude_move_shrink_fatten",
                text="Extrude Faces Along Normals",
                icon='EXTRUDE_REGION')
            layout.operator(
                "mesh.extrude_faces_move",
                text="Extrude Individual Faces", icon='EXTRUDE_REGION')
            layout.operator("view3d.edit_mesh_extrude_manifold_normal", text="Extrude Manifold", icon='EXTRUDE_REGION')

        if mesh.total_edge_sel and (select_mode[0] or select_mode[1]):
            layout.operator("mesh.extrude_edges_move", text="Extrude Edges", icon='EXTRUDE_REGION')

        if mesh.total_vert_sel and select_mode[0]:
            layout.operator("mesh.extrude_vertices_move", text="Extrude Vertices", icon='EXTRUDE_REGION')

        layout.separator()

        layout.operator("mesh.extrude_repeat", icon="REPEAT")
        layout.operator("mesh.spin", icon="SPIN").angle = pi * 2
        layout.template_node_operator_asset_menu_items(catalog_path="Mesh/Extrude")


class VIEW3D_MT_edit_mesh_vertices(Menu):
    bl_label = "Vertex"

    def draw(self, _context):
        layout = self.layout
        layout.operator_context = 'INVOKE_REGION_WIN'

        layout.menu("VIEW3D_MT_edit_mesh_vertices_legacy")  # bfa menu
        layout.operator("mesh.dupli_extrude_cursor", icon="EXTRUDE_REGION").rotate_source = True

        layout.separator()

        layout.operator("mesh.edge_face_add", text="Make Edge/Face", icon='MAKE_EDGEFACE')
        layout.operator("mesh.vert_connect_path", text="Connect Vertex Path", icon="VERTEXCONNECTPATH")
        layout.operator("mesh.vert_connect", text="Connect Vertex Pairs", icon="VERTEXCONNECT")

        layout.separator()

        layout.operator_context = 'EXEC_REGION_WIN'
        layout.operator("mesh.vertices_smooth_laplacian", text="Smooth Laplacian", icon="SMOOTH_LAPLACIAN")
        layout.operator_context = 'INVOKE_REGION_WIN'

        layout.separator()

        layout.operator("transform.vert_crease", icon="VERTEX_CREASE")

        layout.separator()

        layout.operator("mesh.blend_from_shape", icon="BLENDFROMSHAPE")
        layout.operator("mesh.shape_propagate_to_all", text="Propagate to Shapes", icon="SHAPEPROPAGATE")

        layout.separator()

        layout.menu("VIEW3D_MT_vertex_group")
        layout.menu("VIEW3D_MT_hook")

        layout.separator()

        layout.operator("object.vertex_parent_set", icon="VERTEX_PARENT")


# bfa menu
class VIEW3D_MT_edit_mesh_vertices_legacy(Menu):
    bl_label = "Legacy"

    def draw(self, _context):
        layout = self.layout
        layout.operator_context = 'INVOKE_REGION_WIN'

        layout.operator("mesh.bevel", text="Bevel Vertices", icon="BEVEL").affect = 'VERTICES'

        layout.separator()

        props = layout.operator("mesh.rip_move", text="Rip Vertices", icon="RIP")
        props.MESH_OT_rip.use_fill = False
        props = layout.operator("mesh.rip_move", text="Rip Vertices and Fill", icon="RIP_FILL")
        props.MESH_OT_rip.use_fill = True
        layout.operator("mesh.rip_edge_move", text="Rip Vertices and Extend", icon="EXTEND_VERTICES")

        layout.separator()

        layout.operator("transform.vert_slide", text="Slide Vertices", icon="SLIDE_VERTEX")
        layout.operator_context = 'EXEC_REGION_WIN'
        layout.operator("mesh.vertices_smooth", text="Smooth Vertices", icon="SMOOTH_VERTEX").factor = 0.5
        layout.operator_context = 'INVOKE_REGION_WIN'

        layout.template_node_operator_asset_menu_items(catalog_path=self.bl_label)


class VIEW3D_MT_edit_mesh_edges(Menu):
    bl_label = "Edge"

    def draw(self, context):
        layout = self.layout

        with_freestyle = bpy.app.build_options.freestyle

        layout.operator_context = 'INVOKE_REGION_WIN'

        layout.menu("VIEW3D_MT_edit_mesh_edges_legacy")  # bfa menu

        layout.operator("mesh.bridge_edge_loops", icon="BRIDGE_EDGELOOPS")
        layout.operator("mesh.screw", icon="MOD_SCREW")

        layout.separator()

        layout.operator("mesh.subdivide", icon='SUBDIVIDE_EDGES')
        layout.operator("mesh.subdivide_edgering", icon="SUBDIV_EDGERING")
        layout.operator("mesh.unsubdivide", icon="UNSUBDIVIDE")

        layout.separator()

        layout.operator("mesh.edge_rotate", text="Rotate Edge CW", icon="ROTATECW").use_ccw = False
        layout.operator("mesh.edge_rotate", text="Rotate Edge CCW", icon="ROTATECCW").use_ccw = True

        layout.separator()

        layout.operator("transform.edge_crease", icon="CREASE")
        layout.operator("transform.edge_bevelweight", icon="BEVEL")

        layout.separator()

        layout.operator("mesh.mark_sharp", icon="MARKSHARPEDGES")
        layout.operator("mesh.mark_sharp", text="Clear Sharp", icon="CLEARSHARPEDGES").clear = True

        layout.operator("mesh.mark_sharp", text="Mark Sharp from Vertices", icon="MARKSHARPVERTS").use_verts = True
        props = layout.operator("mesh.mark_sharp", text="Clear Sharp from Vertices", icon="CLEARSHARPVERTS")
        props.use_verts = True
        props.clear = True

        layout.operator("mesh.set_sharpness_by_angle", icon="NORMAL_SMOOTH")

        if with_freestyle:
            layout.separator()

            layout.operator("mesh.mark_freestyle_edge", icon="MARK_FS_EDGE").clear = False
            layout.operator("mesh.mark_freestyle_edge", text="Clear Freestyle Edge", icon="CLEAR_FS_EDGE").clear = True


# bfa menu
class VIEW3D_MT_edit_mesh_edges_legacy(Menu):
    bl_label = "Legacy"

    def draw(self, _context):
        layout = self.layout

        layout.operator("mesh.bevel", text="Bevel Edges", icon="BEVEL").affect = 'EDGES'

        layout.separator()

        layout.operator("transform.edge_slide", icon="SLIDE_EDGE")
        props = layout.operator("mesh.loopcut_slide", icon="LOOP_CUT_AND_SLIDE")
        props.TRANSFORM_OT_edge_slide.release_confirm = False
        layout.operator("mesh.offset_edge_loops_slide", icon="OFFSET_EDGE_SLIDE")

        layout.template_node_operator_asset_menu_items(catalog_path=self.bl_label)


class VIEW3D_MT_edit_mesh_faces_data(Menu):
    bl_label = "Face Data"

    def draw(self, _context):
        layout = self.layout

        with_freestyle = bpy.app.build_options.freestyle

        layout.operator_context = 'INVOKE_REGION_WIN'

        layout.operator("mesh.colors_rotate", icon="ROTATE_COLORS")
        layout.operator("mesh.colors_reverse", icon="REVERSE_COLORS")

        layout.separator()

        layout.operator("mesh.uvs_rotate", icon="ROTATE_UVS")
        layout.operator("mesh.uvs_reverse", icon="REVERSE_UVS")

        layout.separator()

        layout.operator("mesh.flip_quad_tessellation", icon = "FLIP")

        if with_freestyle:
            layout.separator()
            layout.operator("mesh.mark_freestyle_face", icon="MARKFSFACE").clear = False
            layout.operator("mesh.mark_freestyle_face", text="Clear Freestyle Face", icon="CLEARFSFACE").clear = True
        layout.template_node_operator_asset_menu_items(catalog_path="Face/Face Data")


class VIEW3D_MT_edit_mesh_faces(Menu):
    bl_label = "Face"
    bl_idname = "VIEW3D_MT_edit_mesh_faces"

    def draw(self, context):
        layout = self.layout

        layout.operator_context = 'INVOKE_REGION_WIN'

        layout.menu("VIEW3D_MT_edit_mesh_faces_legacy")  # bfa menu

        layout.operator("mesh.poke", icon="POKEFACES")
        layout.operator("view3d.edit_mesh_extrude_move_normal",
                        text="Extrude Faces", icon='EXTRUDE_REGION')
        layout.operator("view3d.edit_mesh_extrude_move_shrink_fatten",
                        text="Extrude Faces Along Normals", icon='EXTRUDE_REGION')
        layout.operator(
            "mesh.extrude_faces_move",
            text="Extrude Individual Faces", icon='EXTRUDE_REGION')

        layout.separator()

        props = layout.operator("mesh.quads_convert_to_tris", icon="TRIANGULATE")
        props.quad_method = props.ngon_method = 'BEAUTY'
        layout.operator("mesh.tris_convert_to_quads", icon="TRISTOQUADS")
        layout.operator("mesh.solidify", text="Solidify Faces", icon="SOLIDIFY")
        layout.operator("mesh.wireframe", icon="WIREFRAME")

        layout.separator()

        layout.operator("mesh.fill", icon="FILL")
        layout.operator("mesh.fill_grid", icon="GRIDFILL")
        layout.operator("mesh.beautify_fill", icon="BEAUTIFY")

        layout.separator()

        layout.operator("mesh.intersect", icon="INTERSECT")
        layout.operator("mesh.intersect_boolean", icon="BOOLEAN_INTERSECT")

        layout.separator()

        layout.operator("mesh.face_split_by_edges", icon="SPLITBYEDGES")

        layout.separator()

        layout.menu("VIEW3D_MT_edit_mesh_faces_data")

        layout.template_node_operator_asset_menu_items(catalog_path=self.bl_label)


# bfa menu
class VIEW3D_MT_edit_mesh_faces_legacy(Menu):
    bl_label = "Legacy"

    def draw(self, context):

        # bfa - checking if in edit mode and in wich select mode we are.
        # We need to check for all three select modes, or the menu remains empty.
        # See also the specials menu
        def count_selected_items_for_objects_in_mode():
            selected_verts_len = 0
            selected_edges_len = 0
            selected_faces_len = 0
            for ob in context.objects_in_mode_unique_data:
                v, e, f = ob.data.count_selected_items()
                selected_verts_len += v
                selected_edges_len += e
                selected_faces_len += f
            return (selected_verts_len, selected_edges_len, selected_faces_len)

        is_vert_mode, is_edge_mode, is_face_mode = context.tool_settings.mesh_select_mode
        selected_verts_len, selected_edges_len, selected_faces_len = count_selected_items_for_objects_in_mode()

        del count_selected_items_for_objects_in_mode

        layout = self.layout

        layout.operator("mesh.inset", icon="INSET_FACES")

        # bfa - we need the check, or BFA will crash at this operator
        if selected_faces_len >= 2:
            layout.operator("mesh.bridge_edge_loops", text="Bridge Faces", icon="BRIDGE_EDGELOOPS")


class VIEW3D_MT_edit_mesh_normals_select_strength(Menu):
    bl_label = "Select by Face Strength"

    def draw(self, _context):
        layout = self.layout

        props = layout.operator("mesh.mod_weighted_strength", text="Weak", icon='FACESEL')
        props.set = False
        props.face_strength = 'WEAK'

        props = layout.operator("mesh.mod_weighted_strength", text="Medium", icon='FACESEL')
        props.set = False
        props.face_strength = 'MEDIUM'

        props = layout.operator("mesh.mod_weighted_strength", text="Strong", icon='FACESEL')
        props.set = False
        props.face_strength = 'STRONG'


class VIEW3D_MT_edit_mesh_normals_set_strength(Menu):
    bl_label = "Set Face Strength"

    def draw(self, _context):
        layout = self.layout

        props = layout.operator("mesh.mod_weighted_strength", text="Weak", icon='NORMAL_SETSTRENGTH')
        props.set = True
        props.face_strength = 'WEAK'

        props = layout.operator("mesh.mod_weighted_strength", text="Medium", icon='NORMAL_SETSTRENGTH')
        props.set = True
        props.face_strength = 'MEDIUM'

        props = layout.operator("mesh.mod_weighted_strength", text="Strong", icon='NORMAL_SETSTRENGTH')
        props.set = True
        props.face_strength = 'STRONG'


class VIEW3D_MT_edit_mesh_normals_average(Menu):
    bl_label = "Average"

    def draw(self, _context):
        layout = self.layout

        layout.operator("mesh.average_normals", text="Custom Normal",
                        icon="NORMAL_AVERAGE").average_type = 'CUSTOM_NORMAL'
        layout.operator("mesh.average_normals", text="Face Area", icon="NORMAL_AVERAGE").average_type = 'FACE_AREA'
        layout.operator("mesh.average_normals", text="Corner Angle",
                        icon="NORMAL_AVERAGE").average_type = 'CORNER_ANGLE'


class VIEW3D_MT_edit_mesh_normals(Menu):
    bl_label = "Normals"

    def draw(self, _context):
        layout = self.layout

        layout.operator(
            "mesh.normals_make_consistent",
            text="Recalculate Outside",
            icon='RECALC_NORMALS').inside = False
        layout.operator(
            "mesh.normals_make_consistent",
            text="Recalculate Inside",
            icon='RECALC_NORMALS_INSIDE').inside = True
        layout.operator("mesh.flip_normals", text="Flip", icon='FLIP_NORMALS')

        layout.separator()

        layout.operator("mesh.set_normals_from_faces", text="Set from Faces", icon='SET_FROM_FACES')

        layout.operator_context = 'INVOKE_REGION_WIN'
        layout.operator("transform.rotate_normal", text="Rotate", icon="NORMAL_ROTATE")
        layout.operator("mesh.point_normals", text="Point normals to target", icon="NORMAL_TARGET")

        layout.operator_context = 'EXEC_REGION_WIN'
        layout.operator("mesh.merge_normals", text="Merge", icon="MERGE")
        layout.operator("mesh.split_normals", text="Split", icon="SPLIT")
        layout.menu("VIEW3D_MT_edit_mesh_normals_average", text="Average")

        layout.separator()

        layout.operator("mesh.normals_tools", text="Copy Vectors", icon="COPYDOWN").mode = 'COPY'
        layout.operator("mesh.normals_tools", text="Paste Vectors", icon="PASTEDOWN").mode = 'PASTE'

        layout.operator("mesh.smooth_normals", text="Smooth Vectors", icon="NORMAL_SMOOTH")
        layout.operator("mesh.normals_tools", text="Reset Vectors", icon="RESET").mode = 'RESET'

        layout.separator()

        layout.menu("VIEW3D_MT_edit_mesh_normals_select_strength", icon="HAND")
        layout.menu("VIEW3D_MT_edit_mesh_normals_set_strength", icon="MESH_PLANE")
        layout.template_node_operator_asset_menu_items(catalog_path="Mesh/Normals")


class VIEW3D_MT_edit_mesh_shading(Menu):
    bl_label = "Shading"

    def draw(self, _context):
        layout = self.layout

        layout.operator("mesh.faces_shade_smooth", icon='SHADING_SMOOTH')
        layout.operator("mesh.faces_shade_flat", icon='SHADING_FLAT')

        layout.separator()

        layout.operator("mesh.mark_sharp", text="Smooth Edges", icon='SHADING_EDGE_SMOOTH').clear = True
        layout.operator("mesh.mark_sharp", text="Sharp Edges", icon='SHADING_EDGE_SHARP')

        layout.separator()

        props = layout.operator("mesh.mark_sharp", text="Smooth Vertices", icon='SHADING_VERT_SMOOTH')
        props.use_verts = True
        props.clear = True

        layout.operator("mesh.mark_sharp", text="Sharp Vertices", icon='SHADING_VERT_SHARP').use_verts = True
        layout.template_node_operator_asset_menu_items(catalog_path="Mesh/Shading")


class VIEW3D_MT_edit_mesh_weights(Menu):
    bl_label = "Weights"

    def draw(self, _context):
        layout = self.layout
        VIEW3D_MT_paint_weight.draw_generic(layout, is_editmode=True)
        layout.template_node_operator_asset_menu_items(catalog_path="Mesh/Weights")


class VIEW3D_MT_edit_mesh_clean(Menu):
    bl_label = "Clean Up"

    def draw(self, _context):
        layout = self.layout

        layout.operator("mesh.delete_loose", icon="DELETE")

        layout.separator()

        layout.operator("mesh.decimate", icon="DECIMATE")
        layout.operator("mesh.dissolve_degenerate", icon="DEGENERATE_DISSOLVE")
        layout.operator("mesh.dissolve_limited", icon='DISSOLVE_LIMITED')
        layout.operator("mesh.face_make_planar", icon="MAKE_PLANAR")

        layout.separator()

        layout.operator("mesh.vert_connect_nonplanar", icon="SPLIT_NONPLANAR")
        layout.operator("mesh.vert_connect_concave", icon="SPLIT_CONCAVE")
        layout.operator("mesh.fill_holes", icon="FILL_HOLE")

        layout.template_node_operator_asset_menu_items(catalog_path="Mesh/Clean Up")


class VIEW3D_MT_edit_mesh_delete(Menu):
    bl_label = "Delete"

    def draw(self, _context):
        layout = self.layout

        layout.operator_enum("mesh.delete", "type")

        layout.separator()

        layout.operator("mesh.delete_edgeloop", text="Edge Loops", icon="DELETE")


# bfa menu
class VIEW3D_MT_edit_mesh_dissolve(Menu):
    bl_label = "Dissolve"

    def draw(self, context):
        layout = self.layout

        layout.operator("mesh.dissolve_verts", icon='DISSOLVE_VERTS')
        layout.operator("mesh.dissolve_edges", icon='DISSOLVE_EDGES')
        layout.operator("mesh.dissolve_faces", icon='DISSOLVE_FACES')

        layout.separator()

        layout.operator("mesh.dissolve_limited", icon='DISSOLVE_LIMITED')
        layout.operator("mesh.dissolve_mode", icon='DISSOLVE_SELECTION')

        layout.separator()

        layout.operator("mesh.edge_collapse", icon='EDGE_COLLAPSE')

        layout.template_node_operator_asset_menu_items(catalog_path="Mesh/Delete")


class VIEW3D_MT_edit_mesh_merge(Menu):
    bl_label = "Merge"

    def draw(self, _context):
        layout = self.layout

        layout.operator_enum("mesh.merge", "type")

        layout.separator()

        layout.operator("mesh.remove_doubles", text="By Distance", icon="REMOVE_DOUBLES")

        layout.template_node_operator_asset_menu_items(catalog_path="Mesh/Merge")


class VIEW3D_MT_edit_mesh_split(Menu):
    bl_label = "Split"

    def draw(self, _context):
        layout = self.layout

        layout.operator("mesh.split", text="Selection", icon="SPLIT")

        layout.separator()

        layout.operator_enum("mesh.edge_split", "type")

        layout.template_node_operator_asset_menu_items(catalog_path="Mesh/Split")


class VIEW3D_MT_edit_mesh_showhide(Menu):
    bl_label = "Show/Hide"

    def draw(self, context):
        layout = self.layout

        layout.operator("mesh.reveal", text="Show Hidden", icon="HIDE_OFF")
        layout.operator("mesh.hide", text="Hide Selected", icon="HIDE_ON").unselected = False
        layout.operator("mesh.hide", text="Hide Unselected", icon="HIDE_UNSELECTED").unselected = True


class VIEW3D_MT_edit_gpencil_delete(Menu):
    bl_label = "Delete"

    def draw(self, _context):
        layout = self.layout

        layout.operator_enum("gpencil.delete", "type")

        layout.separator()

        layout.operator("gpencil.delete", text="Delete Active Keyframe (Active Layer)", icon='DELETE').type = 'FRAME'
        layout.operator("gpencil.active_frames_delete_all", text="Delete Active Keyframes (All Layers)", icon='DELETE')


# bfa menu
class VIEW3D_MT_sculpt_gpencil_copy(Menu):
    bl_label = "Copy"

    def draw(self, _context):
        layout = self.layout

        layout.operator("gpencil.copy", text="Copy", icon='COPYDOWN')


class VIEW3D_MT_edit_greasepencil_delete(Menu):
    bl_label = "Delete"

    def draw(self, _context):
        layout = self.layout

        layout.operator("grease_pencil.delete", icon="DELETE")

        layout.separator()

        layout.operator_enum("grease_pencil.dissolve", "type")

        layout.separator()

        layout.operator(
            "grease_pencil.delete_frame",
            text="Delete Active Keyframe (Active Layer)", icon="DELETE"
        ).type = 'ACTIVE_FRAME'
        layout.operator(
            "grease_pencil.delete_frame",
            text="Delete Active Keyframes (All Layers)", icon="DELETE_ALL"
        ).type = 'ALL_FRAMES'


# Edit Curve
# draw_curve is used by VIEW3D_MT_edit_curve and VIEW3D_MT_edit_surface


def draw_curve(self, context):
    layout = self.layout

    edit_object = context.edit_object

    layout.menu("VIEW3D_MT_transform")
    layout.menu("VIEW3D_MT_mirror")
    layout.menu("VIEW3D_MT_snap")

    layout.separator()

    if edit_object.type == 'SURFACE':
        layout.operator("curve.spin", icon='SPIN')
    layout.operator("curve.duplicate_move", text="Duplicate", icon="DUPLICATE")

    layout.separator()

    layout.operator("curve.split", icon="SPLIT")
    layout.operator("curve.separate", icon="SEPARATE")

    layout.separator()

    layout.operator("curve.cyclic_toggle", icon='TOGGLE_CYCLIC')
    if edit_object.type == 'CURVE':
        layout.operator("curve.decimate", icon="DECIMATE")
        layout.operator_menu_enum("curve.spline_type_set", "type")

    layout.separator()

    # BFA - redundant operators, located exclusively in VIEW3D_MT_edit_curve_ctrlpoints

    layout.menu("VIEW3D_MT_edit_curve_showhide")

    layout.separator()

    layout.menu("VIEW3D_MT_edit_curve_delete")
    if edit_object.type == 'CURVE':
        layout.operator("curve.dissolve_verts", icon='DISSOLVE_VERTS')


class VIEW3D_MT_edit_curve(Menu):
    bl_label = "Curve"

    draw = draw_curve


class VIEW3D_MT_edit_curve_ctrlpoints(Menu):
    bl_label = "Control Points"

    def draw(self, context):
        layout = self.layout

        edit_object = context.edit_object

        if edit_object.type in {'CURVE', 'SURFACE'}:
            layout.operator("curve.extrude_move", text="Extrude Curve", icon='EXTRUDE_REGION')
            layout.operator("curve.vertex_add", icon='EXTRUDE_REGION')

            layout.separator()

            layout.operator("curve.make_segment", icon="MAKE_CURVESEGMENT")

            layout.separator()

            if edit_object.type == 'CURVE':
                layout.operator("transform.tilt", icon='TILT')
                layout.operator("curve.tilt_clear", icon="CLEAR_TILT")

                layout.separator()

                layout.menu("VIEW3D_MT_edit_curve_handle_type_set")  # bfa menu
                layout.operator("curve.normals_make_consistent", icon='RECALC_NORMALS')

                layout.separator()

            layout.operator("curve.smooth", icon='PARTICLEBRUSH_SMOOTH')
            if edit_object.type == 'CURVE':
                layout.operator("curve.smooth_weight", icon="SMOOTH_WEIGHT")
                layout.operator("curve.smooth_radius", icon="SMOOTH_RADIUS")
                layout.operator("curve.smooth_tilt", icon="SMOOTH_TILT")

            layout.separator()

        layout.menu("VIEW3D_MT_hook")

        layout.separator()

        layout.operator("object.vertex_parent_set", icon="VERTEX_PARENT")


# BFA menu
class VIEW3D_MT_edit_curve_handle_type_set(Menu):
    bl_label = "Set Handle Type"

    def draw(self, context):
        layout = self.layout

        layout.operator("curve.handle_type_set", icon='HANDLE_AUTO', text="Automatic").type = 'AUTOMATIC'
        layout.operator("curve.handle_type_set", icon='HANDLE_VECTOR', text="Vector").type = 'VECTOR'
        layout.operator("curve.handle_type_set", icon='HANDLE_ALIGNED', text="Aligned").type = 'ALIGNED'
        layout.operator("curve.handle_type_set", icon='HANDLE_FREE', text="Free").type = 'FREE_ALIGN'

        layout.separator()

        layout.operator("curve.handle_type_set", icon='HANDLE_FREE',
                        text="Toggle Free / Aligned").type = 'TOGGLE_FREE_ALIGN'


class VIEW3D_MT_edit_curve_segments(Menu):
    bl_label = "Segments"

    def draw(self, _context):
        layout = self.layout

        layout.operator("curve.subdivide", icon='SUBDIVIDE_EDGES')
        layout.operator("curve.switch_direction", icon='SWITCH_DIRECTION')


class VIEW3D_MT_edit_curve_clean(Menu):
    bl_label = "Clean Up"

    def draw(self, _context):
        layout = self.layout

        layout.operator("curve.decimate", icon="DECIMATE")


class VIEW3D_MT_edit_curve_context_menu(Menu):
    bl_label = "Curve"

    def draw(self, _context):
        # TODO(campbell): match mesh vertex menu.

        layout = self.layout

        layout.operator_context = 'INVOKE_DEFAULT'

        # Add
        layout.operator("curve.subdivide", icon='SUBDIVIDE_EDGES')
        layout.operator("curve.extrude_move", text="Extrude Curve", icon='EXTRUDE_REGION')
        layout.operator("curve.make_segment", icon="MAKE_CURVESEGMENT")
        layout.operator("curve.duplicate_move", text="Duplicate", icon="DUPLICATE")

        layout.separator()

        # Transform
        layout.operator("transform.transform", text="Radius", icon='SHRINK_FATTEN').mode = 'CURVE_SHRINKFATTEN'
        layout.operator("transform.tilt", icon='TILT')
        layout.operator("curve.tilt_clear", icon="CLEAR_TILT")
        layout.operator("curve.smooth", icon='PARTICLEBRUSH_SMOOTH')
        layout.operator("curve.smooth_tilt", icon="SMOOTH_TILT")
        layout.operator("curve.smooth_radius", icon="SMOOTH_RADIUS")

        layout.separator()

        layout.menu("VIEW3D_MT_mirror")
        layout.menu("VIEW3D_MT_snap")

        layout.separator()

        # Modify
        layout.operator_menu_enum("curve.spline_type_set", "type")
        layout.operator_menu_enum("curve.handle_type_set", "type")
        layout.operator("curve.cyclic_toggle", icon='TOGGLE_CYCLIC')
        layout.operator("curve.switch_direction", icon='SWITCH_DIRECTION')

        layout.separator()

        layout.operator("curve.normals_make_consistent", icon='RECALC_NORMALS')
        layout.operator("curve.spline_weight_set", icon="MOD_VERTEX_WEIGHT")
        layout.operator("curve.radius_set", icon="RADIUS")

        layout.separator()

        # Remove
        layout.operator("curve.split", icon="SPLIT")
        layout.operator("curve.decimate", icon="DECIMATE")
        layout.operator("curve.separate", icon="SEPARATE")
        layout.operator("curve.dissolve_verts", icon='DISSOLVE_VERTS')
        layout.operator("curve.delete", text="Delete Segment", icon="DELETE").type = 'SEGMENT'
        layout.operator("curve.delete", text="Delete Point", icon="DELETE").type = 'VERT'

        layout.separator()

        layout.menu("VIEW3D_MT_edit_curve_showhide")  # BFA - added to context menu


class VIEW3D_MT_edit_curve_delete(Menu):
    bl_label = "Delete"

    def draw(self, _context):
        layout = self.layout

        layout.operator("curve.delete", text="Vertices", icon="DELETE").type = 'VERT'
        layout.operator("curve.delete", text="Segment", icon="DELETE").type = 'SEGMENT'


class VIEW3D_MT_edit_curve_showhide(Menu):
    bl_label = "Show/Hide"

    def draw(self, context):
        layout = self.layout

        layout.operator("curve.reveal", text="Show Hidden", icon="HIDE_OFF")
        layout.operator("curve.hide", text="Hide Selected", icon="HIDE_ON").unselected = False
        layout.operator("curve.hide", text="Hide Unselected", icon="HIDE_UNSELECTED").unselected = True


class VIEW3D_MT_edit_surface(Menu):
    bl_label = "Surface"

    draw = draw_curve


class VIEW3D_MT_edit_font_chars(Menu):
    bl_label = "Special Characters"

    def draw(self, _context):
        layout = self.layout

        layout.operator("font.text_insert", text="Copyright \u00A9", icon="COPYRIGHT").text = "\u00A9"
        layout.operator("font.text_insert", text="Registered Trademark \u00AE", icon="TRADEMARK").text = "\u00AE"

        layout.separator()

        layout.operator("font.text_insert", text="Degree \u00B0", icon="DEGREE").text = "\u00B0"
        layout.operator("font.text_insert", text="Multiplication \u00D7", icon="MULTIPLICATION").text = "\u00D7"
        layout.operator("font.text_insert", text="Circle \u2022", icon="CIRCLE").text = "\u2022"

        layout.separator()

        layout.operator("font.text_insert", text="Superscript \u00B9", icon="SUPER_ONE").text = "\u00B9"
        layout.operator("font.text_insert", text="Superscript \u00B2", icon="SUPER_TWO").text = "\u00B2"
        layout.operator("font.text_insert", text="Superscript \u00B3", icon="SUPER_THREE").text = "\u00B3"

        layout.separator()

        layout.operator("font.text_insert", text="Guillemet \u00BB", icon="DOUBLE_RIGHT").text = "\u00BB"
        layout.operator("font.text_insert", text="Guillemet \u00AB", icon="DOUBLE_LEFT").text = "\u00AB"
        layout.operator("font.text_insert", text="Per Mille \u2030", icon="PROMILLE").text = "\u2030"

        layout.separator()

        layout.operator("font.text_insert", text="Euro \u20AC").text = "\u20AC"
        layout.operator("font.text_insert", text="Florin \u0192", icon="DUTCH_FLORIN").text = "\u0192"
        layout.operator("font.text_insert", text="Pound \u00A3", icon="POUND").text = "\u00A3"
        layout.operator("font.text_insert", text="Yen \u00A5", icon="YEN").text = "\u00A5"

        layout.separator()

        layout.operator("font.text_insert", text="German Eszett \u00DF", icon="GERMAN_S").text = "\u00DF"
        layout.operator("font.text_insert", text="Inverted Question Mark \u00BF", icon="SPANISH_QUESTION").text = "\u00BF"
        layout.operator("font.text_insert", text="Inverted Exclamation Mark \u00A1", icon="SPANISH_EXCLAMATION").text = "\u00A1"


class VIEW3D_MT_edit_font_kerning(Menu):
    bl_label = "Kerning"

    def draw(self, context):
        layout = self.layout

        ob = context.active_object
        text = ob.data
        kerning = text.edit_format.kerning

        layout.operator("font.change_spacing", text="Decrease Kerning", icon="DECREASE_KERNING").delta = -1.0
        layout.operator("font.change_spacing", text="Increase Kerning", icon="INCREASE_KERNING").delta = 1.0
        layout.operator("font.change_spacing", text="Reset Kerning", icon="RESET").delta = -kerning

# bfa menu


class VIEW3D_MT_edit_font_move(Menu):
    bl_label = "Move Cursor"

    def draw(self, _context):
        layout = self.layout

        layout.operator_enum("font.move", "type")


class VIEW3D_MT_edit_font_delete(Menu):
    bl_label = "Delete"

    def draw(self, _context):
        layout = self.layout

        layout.operator("font.delete", text="Previous Character", icon="DELETE").type = 'PREVIOUS_CHARACTER'
        layout.operator("font.delete", text="Next Character", icon="DELETE").type = 'NEXT_CHARACTER'
        layout.operator("font.delete", text="Previous Word", icon="DELETE").type = 'PREVIOUS_WORD'
        layout.operator("font.delete", text="Next Word", icon="DELETE").type = 'NEXT_WORD'


class VIEW3D_MT_edit_font(Menu):
    bl_label = "Text"

    def draw(self, _context):
        layout = self.layout

        layout.operator("font.text_cut", text="Cut", icon="CUT")
        layout.operator("font.text_copy", text="Copy", icon='COPYDOWN')
        layout.operator("font.text_paste", text="Paste", icon='PASTEDOWN')

        layout.separator()

        layout.operator("font.text_paste_from_file", icon='PASTEDOWN')

        layout.separator()

        layout.operator("font.case_set", text="To Uppercase", icon="SET_UPPERCASE").case = 'UPPER'
        layout.operator("font.case_set", text="To Lowercase", icon="SET_LOWERCASE").case = 'LOWER'

        layout.separator()

        layout.operator("FONT_OT_text_insert_unicode")
        layout.menu("VIEW3D_MT_edit_font_chars")
        layout.menu("VIEW3D_MT_edit_font_move")  # bfa menu

        layout.separator()

        layout.operator("font.style_toggle", text="Toggle Bold", icon='BOLD').style = 'BOLD'
        layout.operator("font.style_toggle", text="Toggle Italic", icon='ITALIC').style = 'ITALIC'
        layout.operator("font.style_toggle", text="Toggle Underline", icon='UNDERLINE').style = 'UNDERLINE'
        layout.operator("font.style_toggle", text="Toggle Small Caps", icon='SMALL_CAPS').style = 'SMALL_CAPS'

        layout.menu("VIEW3D_MT_edit_font_kerning")

        layout.separator()

        layout.menu("VIEW3D_MT_edit_font_delete")


class VIEW3D_MT_edit_font_context_menu(Menu):
    bl_label = "Text"

    def draw(self, _context):
        layout = self.layout

        layout.operator_context = 'INVOKE_DEFAULT'

        layout.operator("font.text_cut", text="Cut", icon="CUT")
        layout.operator("font.text_copy", text="Copy", icon='COPYDOWN')
        layout.operator("font.text_paste", text="Paste", icon='PASTEDOWN')

        layout.separator()

        layout.operator("font.select_all", icon="SELECT_ALL")

        layout.separator()

        layout.menu("VIEW3D_MT_edit_font")


class VIEW3D_MT_edit_meta(Menu):
    bl_label = "Metaball"

    def draw(self, _context):
        layout = self.layout

        layout.menu("VIEW3D_MT_transform")
        layout.menu("VIEW3D_MT_mirror")
        layout.menu("VIEW3D_MT_snap")

        layout.separator()

        layout.operator("mball.duplicate_metaelems", text="Duplicate", icon="DUPLICATE")

        layout.separator()

        layout.menu("VIEW3D_MT_edit_meta_showhide")

        layout.operator_context = 'EXEC_REGION_WIN'
        layout.operator("mball.delete_metaelems", text="Delete", icon="DELETE")


class VIEW3D_MT_edit_meta_showhide(Menu):
    bl_label = "Show/Hide"

    def draw(self, _context):
        layout = self.layout

        layout.operator("mball.reveal_metaelems", text="Show Hidden", icon="HIDE_OFF")
        layout.operator("mball.hide_metaelems", text="Hide Selected", icon="HIDE_ON").unselected = False
        layout.operator("mball.hide_metaelems", text="Hide Unselected", icon="HIDE_UNSELECTED").unselected = True


class VIEW3D_MT_edit_lattice(Menu):
    bl_label = "Lattice"

    def draw(self, _context):
        layout = self.layout

        layout.menu("VIEW3D_MT_transform")
        layout.menu("VIEW3D_MT_mirror")
        layout.menu("VIEW3D_MT_snap")
        layout.menu("VIEW3D_MT_edit_lattice_flip")  # bfa menu - blender uses enum

        layout.separator()

        layout.operator("lattice.make_regular", icon='MAKE_REGULAR')

        layout.menu("VIEW3D_MT_hook")

        layout.separator()

        layout.operator("object.vertex_parent_set", icon="VERTEX_PARENT")

# bfa menu - blender uses enum


class VIEW3D_MT_edit_lattice_flip(Menu):
    bl_label = "Flip"

    def draw(self, context):
        layout = self.layout

        layout.operator("lattice.flip", text=" U (X) axis", icon="FLIP_X").axis = 'U'
        layout.operator("lattice.flip", text=" V (Y) axis", icon="FLIP_Y").axis = 'V'
        layout.operator("lattice.flip", text=" W (Z) axis", icon="FLIP_Z").axis = 'W'


class VIEW3D_MT_edit_armature(Menu):
    bl_label = "Armature"

    def draw(self, context):
        layout = self.layout

        edit_object = context.edit_object
        arm = edit_object.data

        layout.menu("VIEW3D_MT_transform_armature")
        layout.menu("VIEW3D_MT_mirror")
        layout.menu("VIEW3D_MT_snap")

        layout.separator()

        layout.menu("VIEW3D_MT_edit_armature_roll")

        layout.operator("transform.transform", text="Set Bone Roll", icon="SET_ROLL").mode = 'BONE_ROLL'
        layout.operator("armature.roll_clear", text="Clear Bone Roll", icon="CLEAR_ROLL")

        layout.separator()

        layout.operator("armature.extrude_move", icon='EXTRUDE_REGION')
        layout.operator("armature.click_extrude", icon='EXTRUDE_REGION')

        if arm.use_mirror_x:
            layout.operator("armature.extrude_forked", icon="EXTRUDE_REGION")

        layout.operator("armature.duplicate_move", icon="DUPLICATE")
        layout.operator("armature.fill", icon="FILLBETWEEN")

        layout.separator()

        layout.operator("armature.split", icon="SPLIT")
        layout.operator("armature.separate", icon="SEPARATE")
        layout.operator("armature.symmetrize", icon="SYMMETRIZE")

        layout.separator()

        layout.operator("armature.subdivide", text="Subdivide", icon='SUBDIVIDE_EDGES')
        layout.operator("armature.switch_direction", text="Switch Direction", icon="SWITCH_DIRECTION")

        layout.separator()

        layout.menu("VIEW3D_MT_edit_armature_names")

        layout.separator()

        layout.operator_context = 'INVOKE_DEFAULT'
        layout.operator("armature.move_to_collection", text="Move to Bone Collection", icon="GROUP_BONE")
        layout.menu("VIEW3D_MT_bone_collections")

        layout.separator()

        layout.operator_context = 'EXEC_REGION_WIN'
        layout.operator("armature.parent_set", text="Make Parent", icon='PARENT_SET')
        layout.operator("armature.parent_clear", text="Clear Parent", icon='PARENT_CLEAR')

        layout.separator()

        layout.menu("VIEW3D_MT_bone_options_toggle", text="Bone Settings")
        layout.menu("VIEW3D_MT_armature_showhide")  # bfa - the new show hide menu with split tooltip

        layout.separator()

        layout.operator("armature.delete", icon="DELETE")
        layout.operator("armature.dissolve", icon="DELETE")


# BFA menu
class VIEW3D_MT_armature_showhide(Menu):
    bl_label = "Show/Hide"

    def draw(self, context):
        layout = self.layout

        layout.operator("armature.reveal", text="Show Hidden", icon="HIDE_OFF")
        layout.operator("armature.hide", text="Hide Selected", icon="HIDE_ON").unselected = False
        layout.operator("armature.hide", text="Hide Unselected", icon="HIDE_UNSELECTED").unselected = True


class VIEW3D_MT_armature_context_menu(Menu):
    bl_label = "Armature"

    def draw(self, context):
        layout = self.layout

        edit_object = context.edit_object
        arm = edit_object.data

        layout.operator_context = 'INVOKE_REGION_WIN'

        # Add
        layout.operator("armature.subdivide", text="Subdivide", icon="SUBDIVIDE_EDGES")
        layout.operator("armature.duplicate_move", text="Duplicate", icon="DUPLICATE")
        layout.operator("armature.extrude_move", icon='EXTRUDE_REGION')
        if arm.use_mirror_x:
            layout.operator("armature.extrude_forked", icon='EXTRUDE_REGION')

        layout.separator()

        layout.operator("armature.fill", icon="FILLBETWEEN")

        layout.separator()

        # Modify
        layout.menu("VIEW3D_MT_mirror")
        layout.menu("VIEW3D_MT_snap")
        layout.operator("armature.switch_direction", text="Switch Direction", icon="SWITCH_DIRECTION")
        layout.operator("armature.symmetrize", icon="SYMMETRIZE")
        layout.menu("VIEW3D_MT_edit_armature_names")

        layout.separator()

        layout.operator("armature.parent_set", text="Make Parent", icon='PARENT_SET')
        layout.operator("armature.parent_clear", text="Clear Parent", icon='PARENT_CLEAR')

        layout.separator()

        # Remove
        layout.operator("armature.split", icon="SPLIT")
        layout.operator("armature.separate", icon="SEPARATE")

        layout.separator()

        layout.operator("armature.move_to_collection", text="Move to Bone Collection", icon="GROUP_BONE") # BFA - added to context menu

        layout.separator()

        layout.menu("VIEW3D_MT_armature_showhide")  # BFA - added to context menu

        layout.separator()

        layout.operator("armature.dissolve", icon="DELETE")
        layout.operator("armature.delete", icon="DELETE")


class VIEW3D_MT_edit_armature_names(Menu):
    bl_label = "Names"

    def draw(self, _context):
        layout = self.layout

        layout.operator_context = 'EXEC_REGION_WIN'
        layout.operator("armature.autoside_names", text="Auto-Name Left/Right", icon="RENAME_X").type = 'XAXIS'
        layout.operator("armature.autoside_names", text="Auto-Name Front/Back", icon="RENAME_Y").type = 'YAXIS'
        layout.operator("armature.autoside_names", text="Auto-Name Top/Bottom", icon="RENAME_Z").type = 'ZAXIS'
        layout.operator("armature.flip_names", text="Flip Names", icon="FLIP")


class VIEW3D_MT_edit_armature_parent(Menu):
    bl_label = "Parent"

    def draw(self, _context):
        layout = self.layout

        layout.operator("armature.parent_set", text="Make", icon='PARENT_SET')
        layout.operator("armature.parent_clear", text="Clear", icon='PARENT_CLEAR')


class VIEW3D_MT_edit_armature_roll(Menu):
    bl_label = "Recalculate Bone Roll"

    def draw(self, _context):
        layout = self.layout

        layout.label(text="- Positive: -")
        layout.operator("armature.calculate_roll", text="Local + X Tangent", icon="ROLL_X_TANG_POS").type = 'POS_X'
        layout.operator("armature.calculate_roll", text="Local + Z Tangent", icon="ROLL_Z_TANG_POS").type = 'POS_Z'
        layout.operator("armature.calculate_roll", text="Global + X Axis", icon="ROLL_X_POS").type = 'GLOBAL_POS_X'
        layout.operator("armature.calculate_roll", text="Global + Y Axis", icon="ROLL_Y_POS").type = 'GLOBAL_POS_Y'
        layout.operator("armature.calculate_roll", text="Global + Z Axis", icon="ROLL_Z_POS").type = 'GLOBAL_POS_Z'
        layout.label(text="- Negative: -")
        layout.operator("armature.calculate_roll", text="Local - X Tangent", icon="ROLL_X_TANG_NEG").type = 'NEG_X'
        layout.operator("armature.calculate_roll", text="Local - Z Tangent", icon="ROLL_Z_TANG_NEG").type = 'NEG_Z'
        layout.operator("armature.calculate_roll", text="Global - X Axis", icon="ROLL_X_NEG").type = 'GLOBAL_NEG_X'
        layout.operator("armature.calculate_roll", text="Global - Y Axis", icon="ROLL_Y_NEG").type = 'GLOBAL_NEG_Y'
        layout.operator("armature.calculate_roll", text="Global - Z Axis", icon="ROLL_Z_NEG").type = 'GLOBAL_NEG_Z'
        layout.label(text="- Other: -")
        layout.operator("armature.calculate_roll", text="Active Bone", icon="BONE_DATA").type = 'ACTIVE'
        layout.operator("armature.calculate_roll", text="View Axis", icon="MANIPUL").type = 'VIEW'
        layout.operator("armature.calculate_roll", text="Cursor", icon="CURSOR").type = 'CURSOR'


class VIEW3D_MT_edit_armature_delete(Menu):
    bl_label = "Delete"

    def draw(self, _context):
        layout = self.layout
        layout.operator_context = 'EXEC_AREA'

        layout.operator("armature.delete", text="Bones", icon="DELETE")

        layout.separator()

        layout.operator("armature.dissolve", text="Dissolve Bones", icon="DELETE")


# ********** Grease Pencil menus **********
class VIEW3D_MT_gpencil_autoweights(Menu):
    bl_label = "Generate Weights"

    def draw(self, _context):
        layout = self.layout
        layout.operator("gpencil.generate_weights", text="With Empty Groups", icon="PARTICLEBRUSH_WEIGHT").mode = 'NAME'
        layout.operator(
            "gpencil.generate_weights",
            text="With Automatic Weights",
            icon="PARTICLEBRUSH_WEIGHT").mode = 'AUTO'


class VIEW3D_MT_gpencil_simplify(Menu):
    bl_label = "Simplify"

    def draw(self, _context):
        layout = self.layout
        layout.operator("gpencil.stroke_simplify_fixed", text="Fixed", icon="MOD_SIMPLIFY")
        layout.operator("gpencil.stroke_simplify", text="Adaptive", icon="SIMPLIFY_ADAPTIVE")
        layout.operator("gpencil.stroke_sample", text="Sample", icon="SIMPLIFY_SAMPLE")


class VIEW3D_MT_draw_gpencil(Menu):
    bl_label = "Draw"

    def draw(self, _context):

        layout = self.layout

        layout.menu("GPENCIL_MT_layer_active", text="Active Layer")

        layout.separator()

        layout.operator("gpencil.interpolate", text="Interpolate", icon="INTERPOLATE")  # BFA - merge edit
        layout.operator("gpencil.interpolate_sequence", text="Interpolate Sequence", icon="SEQUENCE")

        layout.separator()

        layout.menu("VIEW3D_MT_gpencil_animation")

        layout.separator()

        layout.menu("VIEW3D_MT_edit_gpencil_showhide")
        layout.menu("GPENCIL_MT_cleanup")


class VIEW3D_MT_assign_material(Menu):
    bl_label = "Assign Material"

    def draw(self, context):
        layout = self.layout
        ob = context.active_object
        mat_active = ob.active_material

        for slot in ob.material_slots:
            mat = slot.material
            if mat:
                layout.operator("gpencil.stroke_change_color", text=mat.name,
                                icon='LAYER_ACTIVE' if mat == mat_active else 'BLANK1').material = mat.name


class VIEW3D_MT_edit_gpencil(Menu):
    bl_label = "Grease Pencil"

    def draw(self, _context):
        layout = self.layout

        layout.menu("VIEW3D_MT_edit_gpencil_transform")
        layout.menu("VIEW3D_MT_mirror")
        layout.menu("GPENCIL_MT_snap")

        layout.separator()

        layout.menu("GPENCIL_MT_layer_active", text="Active Layer")

        layout.separator()

        layout.menu("VIEW3D_MT_gpencil_animation")
        layout.operator("gpencil.interpolate_sequence", text="Interpolate Sequence", icon="SEQUENCE")

        layout.separator()

        layout.operator("gpencil.duplicate_move", text="Duplicate", icon="DUPLICATE")
        layout.operator("gpencil.frame_duplicate", text="Duplicate Active Frame", icon="DUPLICATE")
        layout.operator(
            "gpencil.frame_duplicate",
            text="Duplicate Active Frame All Layers",
            icon="DUPLICATE").mode = 'ALL'

        layout.separator()

        layout.operator("gpencil.stroke_split", text="Split", icon="SPLIT")

        layout.separator()

        layout.operator("gpencil.copy", text="Copy", icon='COPYDOWN')
        layout.operator("gpencil.paste", text="Paste", icon='PASTEDOWN').type = 'ACTIVE'
        layout.operator("gpencil.paste", text="Paste by Layer", icon='PASTEDOWN').type = 'LAYER'

        layout.separator()

        layout.menu("VIEW3D_MT_weight_gpencil")

        layout.separator()

        layout.menu("VIEW3D_MT_edit_gpencil_delete")
        layout.operator_menu_enum("gpencil.dissolve", "type")

        layout.separator()

        layout.menu("GPENCIL_MT_cleanup")
        layout.menu("VIEW3D_MT_edit_gpencil_hide", text="Show/Hide")  # bfa menu

        layout.separator()

        layout.operator_menu_enum("gpencil.stroke_separate", "mode", text="Separate")


# bfa menu
class VIEW3D_MT_edit_gpencil_hide(Menu):
    bl_label = "Hide"

    def draw(self, context):
        layout = self.layout

        layout.operator("gpencil.reveal", text="Show Hidden Layer", icon="HIDE_OFF")
        layout.operator("gpencil.hide", text="Hide selected Layer", icon="HIDE_ON").unselected = False
        layout.operator("gpencil.hide", text="Hide unselected Layer", icon="HIDE_UNSELECTED").unselected = True

        layout.separator()

        layout.operator("gpencil.selection_opacity_toggle", text="Toggle Opacity", icon="HIDE_OFF")


# bfa menu
class VIEW3D_MT_edit_gpencil_arrange_strokes(Menu):
    bl_label = "Arrange Strokes"

    def draw(self, context):
        layout = self.layout

        layout.operator("gpencil.stroke_arrange", text="Bring Forward", icon='MOVE_UP').direction = 'UP'
        layout.operator("gpencil.stroke_arrange", text="Send Backward", icon='MOVE_DOWN').direction = 'DOWN'
        layout.operator("gpencil.stroke_arrange", text="Bring to Front", icon='MOVE_TO_TOP').direction = 'TOP'
        layout.operator("gpencil.stroke_arrange", text="Send to Back", icon='MOVE_TO_BOTTOM').direction = 'BOTTOM'


class VIEW3D_MT_edit_gpencil_stroke(Menu):
    bl_label = "Stroke"

    def draw(self, context):
        layout = self.layout

        tool_settings = context.tool_settings
        settings = tool_settings.gpencil_sculpt

        layout.operator("gpencil.stroke_subdivide", text="Subdivide", icon="SUBDIVIDE_EDGES").only_selected = False
        layout.menu("VIEW3D_MT_gpencil_simplify")
        layout.operator("gpencil.stroke_trim", text="Trim", icon="CUT")

        layout.separator()

        layout.operator("gpencil.stroke_join", text="Join", icon="JOIN",
                        text_ctxt=i18n_contexts.id_gpencil).type = 'JOIN'
        layout.operator("gpencil.stroke_join", text="Join and Copy", icon="JOINCOPY",
                        text_ctxt=i18n_contexts.id_gpencil).type = 'JOINCOPY'

        layout.separator()

        layout.menu("GPENCIL_MT_move_to_layer")
        layout.menu("VIEW3D_MT_assign_material")
        layout.operator("gpencil.set_active_material", text="Set as Active Material", icon="MATERIAL")
        layout.menu("VIEW3D_MT_edit_gpencil_arrange_strokes")  # bfa menu

        layout.separator()

        # Convert
        props = layout.operator("gpencil.stroke_cyclical_set", text="Close", icon='TOGGLE_CLOSE')
        props.type = 'CLOSE'
        props.geometry = True
        layout.operator("gpencil.stroke_cyclical_set", text="Toggle Cyclic", icon='TOGGLE_CYCLIC').type = 'TOGGLE'
        layout.operator_menu_enum("gpencil.stroke_caps_set", text="Toggle Caps", property="type")
        layout.operator("gpencil.stroke_flip", text="Switch Direction", icon="FLIP")
        layout.operator("gpencil.stroke_start_set", text="Set Start Point", icon="STARTPOINT")

        layout.separator()

        layout.operator_menu_enum("gpencil.reproject", property="type", text="Reproject Strokes")

        layout.operator("gpencil.stroke_normalize", text="Normalize Thickness", icon="MOD_THICKNESS").mode = 'THICKNESS'
        layout.operator("gpencil.stroke_normalize", text="Normalize Opacity", icon="MOD_OPACITY").mode = 'OPACITY'

        layout.separator()

        layout.separator()
        layout.operator("gpencil.reset_transform_fill", text="Reset Fill Transform", icon="RESET")

        layout.separator()
        layout.operator("gpencil.stroke_outline", text="Outline", icon="OUTLINE")


class VIEW3D_MT_edit_gpencil_point(Menu):
    bl_label = "Point"

    def draw(self, _context):
        layout = self.layout

        layout.operator("gpencil.extrude_move", text="Extrude", icon="EXTRUDE_REGION")

        layout.separator()

        layout.operator("gpencil.stroke_smooth", text="Smooth", icon="PARTICLEBRUSH_SMOOTH").only_selected = True

        layout.separator()

        layout.operator("gpencil.stroke_merge", text="Merge", icon="MERGE")

        # TODO: add new RIP operator

        layout.separator()

        layout.menu("VIEW3D_MT_gpencil_vertex_group")


class VIEW3D_MT_weight_gpencil(Menu):
    bl_label = "Weights"

    def draw(self, _context):
        layout = self.layout

        layout.operator("gpencil.weight_sample", text="Sample Weight", icon="EYEDROPPER")

        layout.separator()

        layout.operator("gpencil.vertex_group_normalize_all", text="Normalize All", icon="WEIGHT_NORMALIZE_ALL")
        layout.operator("gpencil.vertex_group_normalize", text="Normalize", icon="WEIGHT_NORMALIZE")

        layout.separator()

        layout.operator("gpencil.vertex_group_invert", text="Invert", icon='WEIGHT_INVERT')
        layout.operator("gpencil.vertex_group_smooth", text="Smooth", icon='WEIGHT_SMOOTH')

        layout.menu("VIEW3D_MT_gpencil_autoweights")


class VIEW3D_MT_gpencil_animation(Menu):
    bl_label = "Animation"

    @classmethod
    def poll(cls, context):
        ob = context.active_object
        return ob and ob.type == 'GPENCIL' and ob.mode != 'OBJECT'

    def draw(self, _context):
        layout = self.layout

        layout.operator("gpencil.blank_frame_add", text="Insert Blank Keyframe (Active Layer)", icon="ADD")
        layout.operator(
            "gpencil.blank_frame_add",
            text="Insert Blank Keyframe (All Layers)",
            icon="ADD").all_layers = True

        layout.separator()

        layout.operator("gpencil.frame_duplicate", text="Duplicate Active Keyframe (Active Layer)", icon="DUPLICATE")
        layout.operator(
            "gpencil.frame_duplicate",
            text="Duplicate Active Keyframe (All Layers)",
            icon="DUPLICATE").mode = 'ALL'

        layout.separator()

        layout.operator("gpencil.delete", text="Delete Active Keyframe (Active Layer)", icon="DELETE").type = 'FRAME'
        layout.operator("gpencil.active_frames_delete_all", text="Delete Active Keyframes (All Layers)", icon="DELETE")


class VIEW3D_MT_edit_greasepencil_animation(Menu):
    bl_label = "Animation"

    def draw(self, context):
        layout = self.layout
        layout.operator("grease_pencil.insert_blank_frame", text="Insert Blank Keyframe (Active Layer)")
        layout.operator("grease_pencil.insert_blank_frame", text="Insert Blank Keyframe (All Layers)").all_layers = True


class VIEW3D_MT_edit_gpencil_transform(Menu):
    bl_label = "Transform"

    def draw(self, _context):
        layout = self.layout

        layout.operator("transform.bend", text="Bend", icon="BEND")
        layout.operator("transform.shear", text="Shear", icon="SHEAR")
        layout.operator("transform.tosphere", text="To Sphere", icon="TOSPHERE")
        layout.operator("transform.transform", text="Shrink Fatten", icon='SHRINK_FATTEN').mode = 'GPENCIL_SHRINKFATTEN'


class VIEW3D_MT_edit_gpencil_showhide(Menu):
    bl_label = "Show/Hide"

    def draw(self, _context):
        layout = self.layout

        layout.operator("gpencil.reveal", text="Show All Layers", icon="HIDE_OFF")

        layout.separator()

        layout.operator("gpencil.hide", text="Hide Active Layer", icon="HIDE_ON").unselected = False
        layout.operator("gpencil.hide", text="Hide Inactive Layers", icon="HIDE_UNSELECTED").unselected = True


class VIEW3D_MT_edit_greasepencil_showhide(Menu):
    bl_label = "Show/Hide"

    def draw(self, _context):
        layout = self.layout

        layout.operator("grease_pencil.layer_reveal", text="Show All Layers")

        layout.separator()

        layout.operator("grease_pencil.layer_hide", text="Hide Active Layer").unselected = False
        layout.operator("grease_pencil.layer_hide", text="Hide Inactive Layers").unselected = True


class VIEW3D_MT_edit_greasepencil_cleanup(Menu):
    bl_label = "Cleanup"

    def draw(self, _context):
        layout = self.layout

        layout.operator("grease_pencil.clean_loose")


class VIEW3D_MT_edit_greasepencil(Menu):
    bl_label = "Grease Pencil"

    def draw(self, _context):
        layout = self.layout
        layout.menu("VIEW3D_MT_transform")
        layout.menu("VIEW3D_MT_mirror")

        layout.separator()

        layout.menu("GREASE_PENCIL_MT_layer_active", text="Active Layer")

        layout.separator()

        layout.operator("grease_pencil.duplicate_move", text="Duplicate")

        layout.separator()

        layout.operator("grease_pencil.copy", text="Copy", icon='COPYDOWN')
        layout.operator("grease_pencil.paste", text="Paste", icon='PASTEDOWN')

        layout.separator()

        layout.menu("VIEW3D_MT_edit_greasepencil_showhide")
        layout.operator_menu_enum("grease_pencil.separate", "mode", text="Separate")
        layout.menu("VIEW3D_MT_edit_greasepencil_cleanup")

        layout.separator()

        layout.menu("VIEW3D_MT_edit_greasepencil_delete")


class VIEW3D_MT_edit_greasepencil_stroke(Menu):
    bl_label = "Stroke"

    def draw(self, _context):
        layout = self.layout
        layout.operator("grease_pencil.stroke_subdivide", text="Subdivide")
        layout.operator("grease_pencil.stroke_subdivide_smooth", text="Subdivide and Smooth")
        layout.operator("grease_pencil.stroke_simplify", text="Simplify")

        layout.separator()

        layout.menu("GREASE_PENCIL_MT_move_to_layer")
        layout.menu("VIEW3D_MT_grease_pencil_assign_material")
        layout.operator("grease_pencil.set_active_material")
        layout.operator_menu_enum("grease_pencil.reorder", text="Arrange", property="direction")

        layout.separator()

        layout.operator("grease_pencil.cyclical_set", text="Toggle Cyclic").type = 'TOGGLE'
        layout.operator_menu_enum("grease_pencil.caps_set", text="Set Caps", property="type")
        layout.operator("grease_pencil.stroke_switch_direction")

        layout.separator()

        layout.operator("grease_pencil.set_uniform_thickness")
        layout.operator("grease_pencil.set_uniform_opacity")

        layout.operator_menu_enum("grease_pencil.reorder", text="Reorder", property="direction")


class VIEW3D_MT_edit_greasepencil_point(Menu):
    bl_label = "Point"

    def draw(self, _context):
        layout = self.layout
        layout.operator("grease_pencil.stroke_smooth", text="Smooth")


class VIEW3D_MT_edit_curves(Menu):
    bl_label = "Curves"

    def draw(self, _context):
        layout = self.layout

        layout.menu("VIEW3D_MT_transform")
        layout.separator()
        layout.operator("curves.duplicate_move")
        layout.separator()
        layout.operator("curves.attribute_set", icon='NODE_ATTRIBUTE')
        layout.operator("curves.delete", icon='DELETE')
        layout.template_node_operator_asset_menu_items(catalog_path=self.bl_label)


class VIEW3D_MT_edit_pointcloud(Menu):
    bl_label = "Point Cloud"

    def draw(self, context):
        layout = self.layout
        layout.template_node_operator_asset_menu_items(catalog_path=self.bl_label)


class VIEW3D_MT_object_mode_pie(Menu):
    bl_label = "Mode"

    def draw(self, _context):
        layout = self.layout

        pie = layout.menu_pie()
        pie.operator_enum("object.mode_set", "mode")


class VIEW3D_MT_view_pie(Menu):
    bl_label = "View"
    bl_idname = "VIEW3D_MT_view_pie"

    def draw(self, _context):
        layout = self.layout

        pie = layout.menu_pie()
        #pie.operator_enum("view3d.view_axis", "type") #BFA - Opted to the operators that contain consistenty iconography

        # 4 - LEFT
        pie.operator("view3d.view_axis", text="Left", icon='VIEW_LEFT').type = 'LEFT' #BFA - Icon changed
        # 6 - RIGHT
        pie.operator("view3d.view_axis", text="Right", icon='VIEW_RIGHT').type = 'RIGHT' #BFA - Icon changed
        # 2 - BOTTOM
        pie.operator("view3d.view_axis", text="Bottom", icon='VIEW_BOTTOM').type = 'BOTTOM'  #BFA - Icon changed
        # 8 - TOP
        pie.operator("view3d.view_axis", text="Top", icon='VIEW_TOP').type = 'TOP'  #BFA - Icon changed
        # 7 - TOP - LEFT
        pie.operator("view3d.view_axis", text="Back", icon='VIEW_BACK').type = 'BACK' #BFA - Icon Added
        # 9 - TOP - RIGHT
        pie.operator("view3d.view_axis", text="Front", icon='VIEW_FRONT').type = 'FRONT' #BFA - Icon Added

        # 1 - BOTTOM - LEFT
        pie.operator("view3d.view_camera", text="View Camera", icon='CAMERA_DATA')
        # 3 - BOTTOM - RIGHT
        pie.operator("view3d.view_selected", text="View Selected", icon='VIEW_SELECTED')


class VIEW3D_MT_transform_gizmo_pie(Menu):
    bl_label = "View"

    def draw(self, context):
        layout = self.layout

        pie = layout.menu_pie()
        # 1: Left
        pie.operator("view3d.transform_gizmo_set", text="Move", icon="TRANSFORM_MOVE").type = {'TRANSLATE'}
        # 2: Right
        pie.operator("view3d.transform_gizmo_set", text="Rotate", icon="TRANSFORM_ROTATE").type = {'ROTATE'}
        # 3: Down
        pie.operator("view3d.transform_gizmo_set", text="Scale", icon="TRANSFORM_SCALE").type = {'SCALE'}
        # 4: Up
        pie.prop(context.space_data, "show_gizmo", text="Show Gizmos", icon='GIZMO')
        # 5: Up/Left
        pie.operator("view3d.transform_gizmo_set", text="All", icon="GIZMO").type = {'TRANSLATE', 'ROTATE', 'SCALE'}


class VIEW3D_MT_shading_pie(Menu):
    bl_label = "Shading"

    def draw(self, context):
        layout = self.layout
        pie = layout.menu_pie()

        view = context.space_data

        pie.prop(view.shading, "type", expand=True)


class VIEW3D_MT_shading_ex_pie(Menu):
    bl_label = "Shading"

    def draw(self, context):
        layout = self.layout
        pie = layout.menu_pie()

        view = context.space_data

        pie.prop_enum(view.shading, "type", value='WIREFRAME')
        pie.prop_enum(view.shading, "type", value='SOLID')

        # Note this duplicates "view3d.toggle_xray" logic, so we can see the active item: #58661.
        if context.pose_object:
            pie.prop(view.overlay, "show_xray_bone", icon='XRAY')
        else:
            xray_active = (
                (context.mode == 'EDIT_MESH') or
                (view.shading.type in {'SOLID', 'WIREFRAME'})
            )
            if xray_active:
                sub = pie
            else:
                sub = pie.row()
                sub.active = False
            sub.prop(
                view.shading,
                "show_xray_wireframe" if (view.shading.type == 'WIREFRAME') else "show_xray",
                text="Toggle X-Ray",
                icon='XRAY',
            )

        pie.prop(view.overlay, "show_overlays", text="Toggle Overlays", icon='OVERLAY')

        pie.prop_enum(view.shading, "type", value='MATERIAL')
        pie.prop_enum(view.shading, "type", value='RENDERED')


class VIEW3D_MT_pivot_pie(Menu):
    bl_label = "Pivot Point"

    def draw(self, context):
        layout = self.layout
        pie = layout.menu_pie()

        tool_settings = context.tool_settings
        obj = context.active_object
        mode = context.mode

        pie.prop_enum(tool_settings, "transform_pivot_point", value='BOUNDING_BOX_CENTER')
        pie.prop_enum(tool_settings, "transform_pivot_point", value='CURSOR')
        pie.prop_enum(tool_settings, "transform_pivot_point", value='INDIVIDUAL_ORIGINS')
        pie.prop_enum(tool_settings, "transform_pivot_point", value='MEDIAN_POINT')
        pie.prop_enum(tool_settings, "transform_pivot_point", value='ACTIVE_ELEMENT')
        if (obj is None) or (mode in {'OBJECT', 'POSE', 'WEIGHT_PAINT'}):
            pie.prop(tool_settings, "use_transform_pivot_point_align")
        if mode == 'EDIT_GPENCIL':
            pie.prop(tool_settings.gpencil_sculpt, "use_scale_thickness")


class VIEW3D_MT_orientations_pie(Menu):
    bl_label = "Orientation"

    def draw(self, context):
        layout = self.layout
        pie = layout.menu_pie()
        scene = context.scene

        pie.prop(scene.transform_orientation_slots[0], "type", expand=True)


class VIEW3D_MT_snap_pie(Menu):
    bl_label = "Snap"

    def draw(self, _context):
        layout = self.layout
        pie = layout.menu_pie()

        pie.operator("view3d.snap_cursor_to_grid", text="Cursor to Grid", icon='CURSORTOGRID')
        pie.operator("view3d.snap_selected_to_grid", text="Selection to Grid", icon='SELECTIONTOGRID')
        pie.operator("view3d.snap_cursor_to_selected", text="Cursor to Selected", icon='CURSORTOSELECTION')
        pie.operator(
            "view3d.snap_selected_to_cursor",
            text="Selection to Cursor",
            icon='SELECTIONTOCURSOR').use_offset = False
        pie.operator(
            "view3d.snap_selected_to_cursor",
            text="Selection to Cursor (Keep Offset)",
            icon='SELECTIONTOCURSOROFFSET').use_offset = True
        pie.operator("view3d.snap_selected_to_active", text="Selection to Active", icon='SELECTIONTOACTIVE')
        pie.operator("view3d.snap_cursor_to_center", text="Cursor to World Origin", icon='CURSORTOCENTER')
        pie.operator("view3d.snap_cursor_to_active", text="Cursor to Active", icon='CURSORTOACTIVE')


class VIEW3D_MT_proportional_editing_falloff_pie(Menu):
    bl_label = "Proportional Editing Falloff"

    def draw(self, context):
        layout = self.layout
        pie = layout.menu_pie()

        tool_settings = context.scene.tool_settings

        pie.prop(tool_settings, "proportional_edit_falloff", expand=True)


class VIEW3D_MT_sculpt_mask_edit_pie(Menu):
    bl_label = "Mask Edit"

    def draw(self, _context):
        layout = self.layout
        pie = layout.menu_pie()

        props = pie.operator("paint.mask_flood_fill", text="Invert Mask", icon="INVERT_MASK") #BFA - icon
        props.mode = 'INVERT'
        props = pie.operator("paint.mask_flood_fill", text="Clear Mask", icon="CLEAR_MASK") #BFA - icon
        props.mode = 'VALUE'
        props.value = 0.0
        props = pie.operator("sculpt.mask_filter", text="Smooth Mask", icon="PARTICLEBRUSH_SMOOTH") #BFA - icon
        props.filter_type = 'SMOOTH'
        props = pie.operator("sculpt.mask_filter", text="Sharpen Mask", icon="SHARPEN") #BFA - icon
        props.filter_type = 'SHARPEN'
        props = pie.operator("sculpt.mask_filter", text="Grow Mask", icon="SELECTMORE") #BFA - icon
        props.filter_type = 'GROW'
        props = pie.operator("sculpt.mask_filter", text="Shrink Mask", icon="SELECTLESS") #BFA - icon
        props.filter_type = 'SHRINK'
        props = pie.operator("sculpt.mask_filter", text="Increase Contrast", icon="INC_CONTRAST") #BFA - icon
        props.filter_type = 'CONTRAST_INCREASE'
        props.auto_iteration_count = False
        props = pie.operator("sculpt.mask_filter", text="Decrease Contrast", icon="DEC_CONTRAST") #BFA - icon
        props.filter_type = 'CONTRAST_DECREASE'
        props.auto_iteration_count = False


class VIEW3D_MT_sculpt_automasking_pie(Menu):
    bl_label = "Automasking"

    def draw(self, context):
        layout = self.layout
        pie = layout.menu_pie()

        tool_settings = context.tool_settings
        sculpt = tool_settings.sculpt

        pie.prop(sculpt, "use_automasking_topology", text="Topology")
        pie.prop(sculpt, "use_automasking_face_sets", text="Face Sets")
        pie.prop(sculpt, "use_automasking_boundary_edges", text="Mesh Boundary")
        pie.prop(sculpt, "use_automasking_boundary_face_sets", text="Face Sets Boundary")
        pie.prop(sculpt, "use_automasking_cavity", text="Cavity")
        pie.prop(sculpt, "use_automasking_cavity_inverted", text="Cavity (Inverted)")
        pie.prop(sculpt, "use_automasking_start_normal", text="Area Normal")
        pie.prop(sculpt, "use_automasking_view_normal", text="View Normal")


class VIEW3D_MT_sculpt_gpencil_automasking_pie(Menu):
    bl_label = "Automasking"

    def draw(self, context):
        layout = self.layout
        pie = layout.menu_pie()

        tool_settings = context.tool_settings

        pie.prop(tool_settings.gpencil_sculpt, "use_automasking_stroke", text="Stroke")
        pie.prop(tool_settings.gpencil_sculpt, "use_automasking_layer_stroke", text="Layer")
        pie.prop(tool_settings.gpencil_sculpt, "use_automasking_material_stroke", text="Material")
        pie.prop(tool_settings.gpencil_sculpt, "use_automasking_layer_active", text="Active Layer")
        pie.prop(tool_settings.gpencil_sculpt, "use_automasking_material_active", text="Active Material")


class VIEW3D_MT_sculpt_face_sets_edit_pie(Menu):

    bl_label = "Face Sets Edit"

    def draw(self, _context):
        layout = self.layout
        pie = layout.menu_pie()

        props = pie.operator("sculpt.face_sets_create", text="Face Set from Masked", icon="MOD_MASK") #BFA - Icon
        props.mode = 'MASKED'

        props = pie.operator("sculpt.face_sets_create", text="Face Set from Visible", icon="FILL_MASK") #BFA - Icon
        props.mode = 'VISIBLE'

        pie.operator("paint.visibility_invert", text="Invert Visible", icon="INVERT_MASK") #BFA - Icon

        props = pie.operator("paint.hide_show_all", text="Show All", icon="HIDE_OFF") #BFA - Icon
        props.action = "SHOW"


class VIEW3D_MT_wpaint_vgroup_lock_pie(Menu):
    bl_label = "Vertex Group Locks"

    def draw(self, _context):
        layout = self.layout
        pie = layout.menu_pie()

        # 1: Left
        props = pie.operator("object.vertex_group_lock", icon='LOCKED', text="Lock All")
        props.action, props.mask = 'LOCK', 'ALL'
        # 2: Right
        props = pie.operator("object.vertex_group_lock", icon='UNLOCKED', text="Unlock All")
        props.action, props.mask = 'UNLOCK', 'ALL'
        # 3: Down
        props = pie.operator("object.vertex_group_lock", icon='UNLOCKED', text="Unlock Selected")
        props.action, props.mask = 'UNLOCK', 'SELECTED'
        # 4: Up
        props = pie.operator("object.vertex_group_lock", icon='LOCKED', text="Lock Selected")
        props.action, props.mask = 'LOCK', 'SELECTED'
        # 5: Up/Left
        props = pie.operator("object.vertex_group_lock", icon='LOCKED', text="Lock Unselected")
        props.action, props.mask = 'LOCK', 'UNSELECTED'
        # 6: Up/Right
        props = pie.operator("object.vertex_group_lock", text="Lock Only Selected", icon='RESTRICT_SELECT_OFF')
        props.action, props.mask = 'LOCK', 'INVERT_UNSELECTED'
        # 7: Down/Left
        props = pie.operator("object.vertex_group_lock", text="Lock Only Unselected", icon='RESTRICT_SELECT_ON')
        props.action, props.mask = 'UNLOCK', 'INVERT_UNSELECTED'
        # 8: Down/Right
        props = pie.operator("object.vertex_group_lock", text="Invert Locks", icon='INVERSE')
        props.action, props.mask = 'INVERT', 'ALL'


# ********** Panel **********


class VIEW3D_PT_active_tool(Panel, ToolActivePanelHelper):
    bl_space_type = 'VIEW_3D'
    bl_region_type = 'UI'
    bl_category = "Tool"
    # See comment below.
    # bl_options = {'HIDE_HEADER'}

    # Don't show in properties editor.
    @classmethod
    def poll(cls, context):
        return context.area.type == 'VIEW_3D'


# FIXME(campbell): remove this second panel once 'HIDE_HEADER' works with category tabs,
# Currently pinning allows ordering headerless panels below panels with headers.
class VIEW3D_PT_active_tool_duplicate(Panel, ToolActivePanelHelper):
    bl_space_type = 'VIEW_3D'
    bl_region_type = 'UI'
    bl_category = "Tool"
    bl_options = {'HIDE_HEADER'}

    # Only show in properties editor.
    @classmethod
    def poll(cls, context):
        return context.area.type != 'VIEW_3D'


class VIEW3D_PT_view3d_properties(Panel):
    bl_space_type = 'VIEW_3D'
    bl_region_type = 'UI'
    bl_category = "View"
    bl_label = "View"
    bl_options = {'DEFAULT_CLOSED'}

    def draw(self, context):
        layout = self.layout

        view = context.space_data

        layout.use_property_split = True
        layout.use_property_decorate = False  # No animation.

        col = layout.column()

        subcol = col.column()
        subcol.active = bool(view.region_3d.view_perspective != 'CAMERA' or view.region_quadviews)
        subcol.prop(view, "lens", text="Focal Length")

        subcol = col.column(align=True)
        subcol.prop(view, "clip_start", text="Clip Near")
        subcol.prop(view, "clip_end", text="Clip Far")

        subcol.separator()

        col = layout.column()

        subcol = col.column()
        subcol.use_property_split = False
        row = subcol.row()
        split = row.split(factor=0.65)
        split.prop(view, "use_local_camera")
        if view.use_local_camera:
            split.label(icon='DISCLOSURE_TRI_DOWN')
        else:
            split.label(icon='DISCLOSURE_TRI_RIGHT')

        if view.use_local_camera:
            subcol = col.column()
            row = subcol.row()
            row.separator()
            row.use_property_split = True
            row.prop(view, "camera", text="")

        subcol.use_property_split = False
        subcol.prop(view, "use_render_border")

# BFA - not used


class VIEW3D_PT_view3d_lock(Panel):
    bl_space_type = 'VIEW_3D'
    bl_region_type = 'UI'
    bl_category = "View"
    bl_label = "View Lock"
    bl_parent_id = "VIEW3D_PT_view3d_properties"

    def draw(self, context):
        layout = self.layout

        layout.use_property_split = True
        layout.use_property_decorate = False  # No animation.

        view = context.space_data

        col = layout.column(align=True)
        sub = col.column()
        sub.active = bool(view.region_3d.view_perspective != 'CAMERA' or view.region_quadviews)

        sub.prop(view, "lock_object")
        lock_object = view.lock_object
        if lock_object:
            if lock_object.type == 'ARMATURE':
                sub.prop_search(
                    view, "lock_bone", lock_object.data,
                    "edit_bones" if lock_object.mode == 'EDIT'
                    else "bones",
                    text="Bone",
                )

        col = layout.column(heading="Lock", align=True)
        if not lock_object:
            col.prop(view, "lock_cursor", text="To 3D Cursor")
        col.prop(view, "lock_camera", text="Camera to View")

 # bfa panel


class VIEW3D_PT_view3d_properties_edit(Panel):
    bl_space_type = 'VIEW_3D'
    bl_region_type = 'UI'
    bl_category = "View"
    bl_label = "Edit"
    bl_options = {'DEFAULT_CLOSED'}

    def draw(self, context):
        layout = self.layout

        tool_settings = context.tool_settings
        layout.prop(tool_settings, "lock_object_mode")

# bfa panel


class VIEW3D_PT_view3d_camera_lock(Panel):
    bl_space_type = 'VIEW_3D'
    bl_region_type = 'UI'
    bl_category = "View"
    bl_label = "Camera Lock"
    bl_parent_id = "VIEW3D_PT_view3d_properties"

    def draw(self, context):
        layout = self.layout

        layout.use_property_split = True
        layout.use_property_decorate = False  # No animation.

        view = context.space_data

        col = layout.column(align=True)
        sub = col.column()
        sub.active = bool(view.region_3d.view_perspective != 'CAMERA' or view.region_quadviews)

        sub.prop(view, "lock_object")
        lock_object = view.lock_object
        if lock_object:
            if lock_object.type == 'ARMATURE':
                sub.prop_search(
                    view, "lock_bone", lock_object.data,
                    "edit_bones" if lock_object.mode == 'EDIT'
                    else "bones",
                    text="Bone",
                )
        else:
            col = layout.column(align=True)
            col.use_property_split = False
            col.prop(view, "lock_cursor", text="Lock To 3D Cursor")

        col.use_property_split = False
        col.prop(view, "lock_camera", text="Camera to View")
        col.prop(context.space_data.region_3d, 'lock_rotation', text='Lock View Rotation')


class VIEW3D_PT_view3d_cursor(Panel):
    bl_space_type = 'VIEW_3D'
    bl_region_type = 'UI'
    bl_category = "View"
    bl_label = "3D Cursor"
    bl_options = {'DEFAULT_CLOSED'}

    def draw(self, context):
        layout = self.layout

        cursor = context.scene.cursor

        layout.use_property_split = True
        layout.use_property_decorate = False

        layout.column().prop(cursor, "location", text="Location")
        rotation_mode = cursor.rotation_mode
        if rotation_mode == 'QUATERNION':
            layout.column().prop(cursor, "rotation_quaternion", text="Rotation")
        elif rotation_mode == 'AXIS_ANGLE':
            layout.column().prop(cursor, "rotation_axis_angle", text="Rotation")
        else:
            layout.column().prop(cursor, "rotation_euler", text="Rotation")
        layout.prop(cursor, "rotation_mode", text="")


class VIEW3D_PT_collections(Panel):
    bl_space_type = 'VIEW_3D'
    bl_region_type = 'UI'
    bl_category = "View"
    bl_label = "Collections"
    bl_options = {'DEFAULT_CLOSED'}

    def _draw_collection(self, layout, view_layer, use_local_collections, collection, index):
        need_separator = index
        for child in collection.children:
            index += 1

            if child.exclude:
                continue

            if child.collection.hide_viewport:
                continue

            if need_separator:
                layout.separator()
                need_separator = False

            icon = 'BLANK1'
            # has_objects = True
            if child.has_selected_objects(view_layer):
                icon = 'LAYER_ACTIVE'
            elif child.has_objects():
                icon = 'LAYER_USED'
            else:
                # has_objects = False
                pass

            row = layout.row()
            row.use_property_decorate = False
            sub = row.split(factor=0.98)
            subrow = sub.row()
            subrow.alignment = 'LEFT'
            subrow.operator(
                "object.hide_collection", text=child.name, icon=icon, emboss=False,
            ).collection_index = index

            sub = row.split()
            subrow = sub.row(align=True)
            subrow.alignment = 'RIGHT'
            if not use_local_collections:
                subrow.active = collection.is_visible  # Parent collection runtime visibility
                subrow.prop(child, "hide_viewport", text="", emboss=False)
            else:
                subrow.active = collection.visible_get()  # Parent collection runtime visibility
                icon = 'HIDE_OFF' if child.visible_get() else 'HIDE_ON'
                props = subrow.operator("object.hide_collection", text="", icon=icon, emboss=False)
                props.collection_index = index
                props.toggle = True

        for child in collection.children:
            index = self._draw_collection(layout, view_layer, use_local_collections, child, index)

        return index

    def draw(self, context):
        layout = self.layout
        layout.use_property_split = False

        view = context.space_data
        view_layer = context.view_layer

        layout.use_property_split = False
        layout.prop(view, "use_local_collections")
        layout.separator()

        # We pass index 0 here because the index is increased
        # so the first real index is 1
        # And we start with index as 1 because we skip the master collection
        self._draw_collection(layout, view_layer, view.use_local_collections, view_layer.layer_collection, 0)


class VIEW3D_PT_object_type_visibility(Panel):
    bl_space_type = 'VIEW_3D'
    bl_region_type = 'HEADER'
    bl_label = "Selectability & Visibility"
    bl_ui_units_x = 8

    # Allows derived classes to pass view data other than context.space_data.
    # This is used by the official VR add-on, which passes XrSessionSettings
    # since VR has a 3D view that only exists for the duration of the VR session.
    def draw_ex(self, _context, view, show_select):
        layout = self.layout
        layout.use_property_split = True
        layout.use_property_decorate = False

        layout.label(text="Selectability & Visibility")
        layout.separator()
        col = layout.column(align=True)

        attr_object_types = (
            ("mesh", "Mesh", 'OUTLINER_OB_MESH'),
            ("curve", "Curve", 'OUTLINER_OB_CURVE'),
            ("surf", "Surface", 'OUTLINER_OB_SURFACE'),
            ("meta", "Meta", 'OUTLINER_OB_META'),
            ("font", "Text", 'OUTLINER_OB_FONT'),
            (None, None, None),
            ("curves", "Hair Curves", 'HAIR_DATA'),
            ("pointcloud", "Point Cloud", 'OUTLINER_OB_POINTCLOUD'),
            ("volume", "Volume", 'OUTLINER_OB_VOLUME'),
            ("grease_pencil", "Grease Pencil", 'OUTLINER_OB_GREASEPENCIL'),
            ("armature", "Armature", 'OUTLINER_OB_ARMATURE'),
            (None, None, None),
            ("lattice", "Lattice", 'OUTLINER_OB_LATTICE'),
            ("empty", "Empty", 'OUTLINER_OB_EMPTY'),
            ("light", "Light", 'OUTLINER_OB_LIGHT'),
            ("light_probe", "Light Probe", 'OUTLINER_OB_LIGHTPROBE'),
            ("camera", "Camera", 'OUTLINER_OB_CAMERA'),
            ("speaker", "Speaker", 'OUTLINER_OB_SPEAKER'),
        )

        for attr, attr_name, attr_icon in attr_object_types:
            if attr is None:
                col.separator()
                continue

            if attr == "curves" and not hasattr(bpy.data, "hair_curves"):
                continue
            elif attr == "pointcloud" and not hasattr(bpy.data, "pointclouds"):
                continue

            attr_v = "show_object_viewport_" + attr
            icon_v = 'HIDE_OFF' if getattr(view, attr_v) else 'HIDE_ON'

            row = col.row(align=True)
            row.label(text=attr_name, icon=attr_icon)

            if show_select:
                attr_s = "show_object_select_" + attr
                icon_s = 'RESTRICT_SELECT_OFF' if getattr(view, attr_s) else 'RESTRICT_SELECT_ON'

                rowsub = row.row(align=True)
                rowsub.active = getattr(view, attr_v)
                rowsub.prop(view, attr_s, text="", icon=icon_s, emboss=False)

            row.prop(view, attr_v, text="", icon=icon_v, emboss=False)

    def draw(self, context):
        view = context.space_data
        self.draw_ex(context, view, True)


class VIEW3D_PT_shading(Panel):
    bl_space_type = 'VIEW_3D'
    bl_region_type = 'HEADER'
    bl_label = "Shading"
    bl_ui_units_x = 12

    @classmethod
    def get_shading(cls, context):
        # Get settings from 3D viewport or OpenGL render engine
        view = context.space_data
        if view.type == 'VIEW_3D':
            return view.shading
        else:
            return context.scene.display.shading

    def draw(self, _context):
        layout = self.layout
        layout.label(text="Viewport Shading")


class VIEW3D_PT_shading_lighting(Panel):
    bl_space_type = 'VIEW_3D'
    bl_region_type = 'HEADER'
    bl_label = "Lighting"
    bl_parent_id = "VIEW3D_PT_shading"

    @classmethod
    def poll(cls, context):
        shading = VIEW3D_PT_shading.get_shading(context)
        if shading.type in {'SOLID', 'MATERIAL'}:
            return True
        if shading.type == 'RENDERED':
            engine = context.scene.render.engine
            if engine in {'BLENDER_EEVEE', 'BLENDER_EEVEE_NEXT'}:
                return True
        return False

    def draw(self, context):
        layout = self.layout
        shading = VIEW3D_PT_shading.get_shading(context)

        col = layout.column()
        split = col.split(factor=0.9)

        if shading.type == 'SOLID':
            row = split.row()
            row.separator()
            row.prop(shading, "light", expand=True)
            col = split.column()

            split = layout.split(factor=0.9)
            col = split.column()
            sub = col.row()

            if shading.light == 'STUDIO':
                prefs = context.preferences
                system = prefs.system

                if not system.use_studio_light_edit:
                    sub.scale_y = 0.6  # Smaller studio-light preview.
                    row = sub.row()
                    row.separator()
                    row.template_icon_view(shading, "studio_light", scale_popup=3.0)
                else:
                    row = sub.row()
                    row.separator()
                    row.prop(
                        system,
                        "use_studio_light_edit",
                        text="Disable Studio Light Edit",
                        icon='NONE',
                        toggle=True,
                    )

                col = split.column()
                col.operator("preferences.studiolight_show", emboss=False, text="", icon='PREFERENCES')

                split = layout.split(factor=0.9)
                col = split.column()

                row = col.row()
                row.separator()
                row.prop(shading, "use_world_space_lighting", text="", icon='WORLD', toggle=True)
                row = row.row()
                if shading.use_world_space_lighting:
                    row.prop(shading, "studiolight_rotate_z", text="Rotation")
                    col = split.column()  # to align properly with above

            elif shading.light == 'MATCAP':
                sub.scale_y = 0.6  # smaller matcap preview
                row = sub.row()
                row.separator()
                row.template_icon_view(shading, "studio_light", scale_popup=3.0)

                col = split.column()
                col.operator("preferences.studiolight_show", emboss=False, text="", icon='PREFERENCES')
                col.operator("view3d.toggle_matcap_flip", emboss=False, text="", icon='ARROW_LEFTRIGHT')

        elif shading.type == 'MATERIAL':
            row = col.row()
            row.separator()
            row.prop(shading, "use_scene_lights")
            row = col.row()
            row.separator()
            row.prop(shading, "use_scene_world")
            col = layout.column()
            split = col.split(factor=0.9)

            if not shading.use_scene_world:
                col = split.column()
                sub = col.row()
                sub.scale_y = 0.6
                row = sub.row()
                row.separator()
                row.template_icon_view(shading, "studio_light", scale_popup=3)

                col = split.column()
                col.operator("preferences.studiolight_show", emboss=False, text="", icon='PREFERENCES')

                split = layout.split(factor=0.9)
                col = split.column()

                engine = context.scene.render.engine
                row = col.row()
                if engine != 'BLENDER_EEVEE_NEXT':
                    row.separator()
                    row.prop(shading, "use_studiolight_view_rotation", text="", icon='WORLD', toggle=True)
                row = row.row()
                row.prop(shading, "studiolight_rotate_z", text="Rotation")

<<<<<<< HEAD
                row = col.row()
                row.separator()
                row.prop(shading, "studiolight_intensity")
                row = col.row()
                row.separator()
                row.prop(shading, "studiolight_background_alpha")
                if engine != 'BLENDER_EEVEE_NEXT':
                    row = col.row()
                    row.separator()
                    row.prop(shading, "studiolight_background_blur")
=======
                col.prop(shading, "studiolight_intensity")
                col.prop(shading, "studiolight_background_alpha")
                col.prop(shading, "studiolight_background_blur")
>>>>>>> c57afcc4
                col = split.column()  # to align properly with above

        elif shading.type == 'RENDERED':
            row = col.row()
            row.separator()
            row.prop(shading, "use_scene_lights_render")
            row = col.row()
            row.separator()
            row.prop(shading, "use_scene_world_render")

            if not shading.use_scene_world_render:
                col = layout.column()
                split = col.split(factor=0.9)

                col = split.column()
                sub = col.row()
                sub.scale_y = 0.6
                row = sub.row()
                row.separator()
                row.template_icon_view(shading, "studio_light", scale_popup=3)

                col = split.column()
                col.operator("preferences.studiolight_show", emboss=False, text="", icon='PREFERENCES')

                split = layout.split(factor=0.9)
                col = split.column()
                row = col.row()
                row.separator()
                row.prop(shading, "studiolight_rotate_z", text="Rotation")
                row = col.row()
                row.separator()
                row.prop(shading, "studiolight_intensity")
                row = col.row()
                row.separator()
                row.prop(shading, "studiolight_background_alpha")
                engine = context.scene.render.engine
<<<<<<< HEAD
                if engine != 'BLENDER_EEVEE_NEXT':
                    row = col.row()
                    row.separator()
                    row.prop(shading, "studiolight_background_blur")
=======
                col.prop(shading, "studiolight_background_blur")
>>>>>>> c57afcc4
                col = split.column()  # to align properly with above
            else:
                row = col.row()
                row.separator()
                row.label(icon='DISCLOSURE_TRI_RIGHT')


class VIEW3D_PT_shading_color(Panel):
    bl_space_type = 'VIEW_3D'
    bl_region_type = 'HEADER'
    bl_label = "Wire Color"
    bl_parent_id = "VIEW3D_PT_shading"

    def _draw_color_type(self, context):
        layout = self.layout
        shading = VIEW3D_PT_shading.get_shading(context)

        layout.grid_flow(columns=3, align=True).prop(shading, "color_type", expand=True)
        if shading.color_type == 'SINGLE':
            layout.row().prop(shading, "single_color", text="")

    def _draw_background_color(self, context):
        layout = self.layout
        shading = VIEW3D_PT_shading.get_shading(context)

        layout.row().label(text="Background")
        layout.row().prop(shading, "background_type", expand=True)
        if shading.background_type == 'VIEWPORT':
            layout.row().prop(shading, "background_color", text="")

    def draw(self, context):
        layout = self.layout
        shading = VIEW3D_PT_shading.get_shading(context)

        self.layout.row().prop(shading, "wireframe_color_type", expand=True)
        self.layout.separator()

        if shading.type == 'SOLID':
            layout.row().label(text="Color")
            self._draw_color_type(context)
            self.layout.separator()
            self._draw_background_color(context)
        elif shading.type == 'WIREFRAME':
            self._draw_background_color(context)


class VIEW3D_PT_shading_options(Panel):
    bl_space_type = 'VIEW_3D'
    bl_region_type = 'HEADER'
    bl_label = "Options"
    bl_parent_id = "VIEW3D_PT_shading"

    @classmethod
    def poll(cls, context):
        shading = VIEW3D_PT_shading.get_shading(context)
        return shading.type in {'WIREFRAME', 'SOLID'}

    def draw(self, context):
        layout = self.layout

        shading = VIEW3D_PT_shading.get_shading(context)

        col = layout.column()

        if shading.type == 'SOLID':
            row = col.row()
            row.separator()
            row.prop(shading, "show_backface_culling")

        row = col.row()

        if shading.type == 'WIREFRAME':
            split = layout.split()
            col = split.column()
            row = col.row()
            row.separator()
            row.prop(shading, "show_xray_wireframe")
            col = split.column()
            if shading.show_xray_wireframe:
                col.prop(shading, "xray_alpha_wireframe", text="")
            else:
                col.label(icon='DISCLOSURE_TRI_RIGHT')
        elif shading.type == 'SOLID':
            xray_active = shading.show_xray and shading.xray_alpha != 1

            split = layout.split()
            col = split.column()
            col.use_property_split = False
            row = col.row()
            row.separator()
            row.prop(shading, "show_xray")
            col = split.column()
            if shading.show_xray:
                col.use_property_split = False
                col.prop(shading, "xray_alpha", text="")
            else:
                col.label(icon='DISCLOSURE_TRI_RIGHT')

            split = layout.split()
            split.active = not xray_active
            col = split.column()
            col.use_property_split = False
            row = col.row()
            row.separator()
            row.prop(shading, "show_shadows")
            col = split.column()
            if shading.show_shadows:
                col.use_property_split = False
                row = col.row(align=True)
                row.prop(shading, "shadow_intensity", text="")
                row.popover(panel="VIEW3D_PT_shading_options_shadow", icon='PREFERENCES', text="")
            else:
                col.label(icon='DISCLOSURE_TRI_RIGHT')

            split = layout.split()
            col = split.column()
            col.use_property_split = False
            row = col.row()
            if not xray_active:
                row.separator()
                row.prop(shading, "show_cavity")
                col = split.column()
                if shading.show_cavity:
                    col.prop(shading, "cavity_type", text="Type")
                else:
                    col.label(icon='DISCLOSURE_TRI_RIGHT')

            col = layout.column()

            if shading.show_cavity and not xray_active:
                if shading.cavity_type in {'WORLD', 'BOTH'}:
                    row = col.row()
                    row.separator()
                    row.separator()
                    row.label(text="World Space")
                    row = col.row()
                    row.separator()
                    row.separator()
                    row.separator()
                    row.use_property_split = True
                    row.prop(shading, "cavity_ridge_factor", text="Ridge")
                    row = col.row()
                    row.separator()
                    row.separator()
                    row.separator()
                    row.use_property_split = True
                    row.prop(shading, "cavity_valley_factor", text="Valley")
                    row.popover(panel="VIEW3D_PT_shading_options_ssao", icon='PREFERENCES', text="",)

                if shading.cavity_type in {'SCREEN', 'BOTH'}:
                    row = col.row()
                    row.separator()
                    row.separator()
                    row.label(text="Screen Space")
                    row = col.row()
                    row.separator()
                    row.separator()
                    row.separator()
                    row.use_property_split = True
                    row.prop(shading, "curvature_ridge_factor", text="Ridge")
                    row = col.row()
                    row.separator()
                    row.separator()
                    row.separator()
                    row.use_property_split = True
                    row.prop(shading, "curvature_valley_factor", text="Valley")

            row = col.row()
            if not xray_active:
                row.separator()
                row.prop(shading, "use_dof", text="Depth of Field")

        if shading.type in {'WIREFRAME', 'SOLID'}:
            split = layout.split()
            col = split.column()
            col.use_property_split = False
            row = col.row()
            row.separator()
            row.prop(shading, "show_object_outline")
            col = split.column()
            if shading.show_object_outline:
                col.use_property_split = False
                col.prop(shading, "object_outline_color", text="")
            else:
                col.label(icon='DISCLOSURE_TRI_RIGHT')

        if shading.type == 'SOLID':
            col = layout.column()
            if shading.light in {'STUDIO', 'MATCAP'}:
                if shading.selected_studio_light.has_specular_highlight_pass:
                    row = col.row()
                    row.separator()
                    row.prop(shading, "show_specular_highlight", text="Specular Lighting")


class VIEW3D_PT_shading_options_shadow(Panel):
    bl_label = "Shadow Settings"
    bl_space_type = 'VIEW_3D'
    bl_region_type = 'HEADER'

    def draw(self, context):
        layout = self.layout
        layout.use_property_split = True
        scene = context.scene

        col = layout.column()
        col.prop(scene.display, "light_direction")
        col.prop(scene.display, "shadow_shift")
        col.prop(scene.display, "shadow_focus")


class VIEW3D_PT_shading_options_ssao(Panel):
    bl_label = "SSAO Settings"
    bl_space_type = 'VIEW_3D'
    bl_region_type = 'HEADER'

    def draw(self, context):
        layout = self.layout
        layout.use_property_split = True
        scene = context.scene

        col = layout.column(align=True)
        col.prop(scene.display, "matcap_ssao_samples")
        col.prop(scene.display, "matcap_ssao_distance")
        col.prop(scene.display, "matcap_ssao_attenuation")


class VIEW3D_PT_shading_render_pass(Panel):
    bl_space_type = 'VIEW_3D'
    bl_region_type = 'HEADER'
    bl_label = "Render Pass"
    bl_parent_id = "VIEW3D_PT_shading"
    COMPAT_ENGINES = {'BLENDER_EEVEE', 'BLENDER_EEVEE_NEXT'}

    @classmethod
    def poll(cls, context):
        return (
            (context.space_data.shading.type == 'MATERIAL') or
            (context.engine in cls.COMPAT_ENGINES and context.space_data.shading.type == 'RENDERED')
        )

    def draw(self, context):
        shading = context.space_data.shading

        layout = self.layout
        row = layout.row()
        row.separator()
        row.prop(shading, "render_pass", text="")


class VIEW3D_PT_shading_compositor(Panel):
    bl_space_type = 'VIEW_3D'
    bl_region_type = 'HEADER'
    bl_label = "Compositor"
    bl_parent_id = "VIEW3D_PT_shading"
    bl_order = 10

    @classmethod
    def poll(cls, context):
        return context.space_data.shading.type in {'MATERIAL', 'RENDERED'}

    def draw(self, context):
        shading = context.space_data.shading

        import gpu
        is_supported = (gpu.capabilities.compute_shader_support_get()
                        and gpu.capabilities.shader_image_load_store_support_get())

        row = self.layout.row()
        row.active = is_supported
        row.prop(shading, "use_compositor", expand=True)
        if shading.use_compositor != 'DISABLED' and not is_supported:
            self.layout.label(text="Compositor not supported on this platform", icon='ERROR')


class VIEW3D_PT_gizmo_display(Panel):
    bl_space_type = 'VIEW_3D'
    bl_region_type = 'HEADER'
    bl_label = "Gizmos"
    bl_ui_units_x = 8

    def draw(self, context):
        layout = self.layout

        scene = context.scene
        view = context.space_data

        prefs = context.preferences
        prefsview = prefs.view

        col = layout.column()
        col.label(text="Viewport Gizmos")
        col.separator()

        col.active = view.show_gizmo
        colsub = col.column(align=True)

        row = colsub.row()
        row.separator()
        row.prop(view, "show_gizmo_navigate", text="Navigate")

        if view.show_gizmo_navigate:
            row = colsub.row()
            row.separator()
            row.separator()
            row.prop(prefsview, "show_navigate_ui")  # bfa - moved from the preferences
            row = colsub.row()
            row.separator()
            row.separator()
            row.prop(prefsview, "mini_axis_type", text="")

        row = colsub.row()
        row.separator()
        row.prop(view, "show_gizmo_tool", text="Active Tools")
        row = colsub.row()
        row.separator()
        row.prop(view, "show_gizmo_context", text="Active Object")

        col = layout.column(align=True)
        if view.show_gizmo and view.show_gizmo_context:
            col.label(text="Object Gizmos")
            row = col.row()
            row.separator()
            row.prop(scene.transform_orientation_slots[1], "type", text="")
            row = col.row()
            row.separator()
            row.prop(view, "show_gizmo_object_translate", text="Move")
            row = col.row()
            row.separator()
            row.prop(view, "show_gizmo_object_rotate", text="Rotate")
            row = col.row()
            row.separator()
            row.prop(view, "show_gizmo_object_scale", text="Scale")

        # Match order of object type visibility
        col = layout.column(align=True)
        col.active = view.show_gizmo
        col.label(text="Empty")
        row = col.row()
        row.separator()
        row.prop(view, "show_gizmo_empty_image", text="Image")
        row = col.row()
        row.separator()
        row.prop(view, "show_gizmo_empty_force_field", text="Force Field")

        col.label(text="Light")
        row = col.row()
        row.separator()
        row.prop(view, "show_gizmo_light_size", text="Size")
        row = col.row()
        row.separator()
        row.prop(view, "show_gizmo_light_look_at", text="Look At")

        col.label(text="Camera")
        row = col.row()
        row.separator()
        row.prop(view, "show_gizmo_camera_lens", text="Lens")
        row = col.row()
        row.separator()
        row.prop(view, "show_gizmo_camera_dof_distance", text="Focus Distance")


class VIEW3D_PT_overlay(Panel):
    bl_space_type = 'VIEW_3D'
    bl_region_type = 'HEADER'
    bl_label = "Overlays"
    bl_ui_units_x = 14

    def draw(self, _context):
        layout = self.layout
        layout.label(text="Viewport Overlays")


class VIEW3D_PT_overlay_guides(Panel):
    bl_space_type = 'VIEW_3D'
    bl_region_type = 'HEADER'
    bl_parent_id = "VIEW3D_PT_overlay"
    bl_label = "Guides"

    def draw(self, context):
        layout = self.layout

        view = context.space_data
        scene = context.scene

        overlay = view.overlay
        shading = view.shading
        display_all = overlay.show_overlays

        col = layout.column()
        col.active = display_all

        split = col.split()
        sub = split.column()

        split = col.split()
        col = split.column()
        col.use_property_split = False
        col.prop(overlay, "show_ortho_grid")
        col = split.column()

        if overlay.show_ortho_grid:
            col.prop(overlay, "show_floor", text="Floor", text_ctxt=i18n_contexts.editor_view3d)
        else:
            col.label(icon='DISCLOSURE_TRI_RIGHT')

        if overlay.show_ortho_grid:
            col = layout.column(heading='Axes', align=False)

            row = col.row()
            row.use_property_split = True
            row.use_property_decorate = False
            row.separator()
            row.prop(overlay, "show_axis_x", text="X", toggle=True)
            row.prop(overlay, "show_axis_y", text="Y", toggle=True)
            row.prop(overlay, "show_axis_z", text="Z", toggle=True)

            if overlay.show_floor:
                col = layout.column()
                col.use_property_split = True
                col.use_property_decorate = False
                row = col.row()
                row.separator()
                row.prop(overlay, "grid_scale", text="Grid Scale")
                if scene.unit_settings.system == 'NONE':
                    col = layout.column()
                    col.use_property_split = True
                    col.use_property_decorate = False
                    row = col.row()
                    row.separator()
                    row.prop(overlay, "grid_subdivisions", text="Subdivisions")

        layout.separator()

        layout.label(text="Options")

        split = layout.split()
        split.active = display_all
        sub = split.column()
        row = sub.row()
        row.separator()
        row.prop(overlay, "show_text", text="Text Info")
        row = sub.row()
        row.separator()
        row.prop(overlay, "show_stats", text="Statistics")

        sub = split.column()
        sub.prop(overlay, "show_cursor", text="3D Cursor")
        sub.prop(overlay, "show_annotation", text="Annotations")

        if shading.type == 'MATERIAL':
            row = col.row()
            row.active = shading.render_pass == 'COMBINED'
            row.separator()
            row.prop(overlay, "show_look_dev")


class VIEW3D_PT_overlay_object(Panel):
    bl_space_type = 'VIEW_3D'
    bl_region_type = 'HEADER'
    bl_parent_id = "VIEW3D_PT_overlay"
    bl_label = "Objects"

    def draw(self, context):
        shading = VIEW3D_PT_shading.get_shading(context)

        layout = self.layout
        view = context.space_data
        overlay = view.overlay
        display_all = overlay.show_overlays

        col = layout.column(align=True)
        col.active = display_all

        split = col.split()

        sub = split.column(align=True)
        row = sub.row()
        row.separator()
        row.prop(overlay, "show_extras", text="Extras")

        row = sub.row()
        row.separator()
        row.active = overlay.show_extras
        row.prop(overlay, "show_light_colors")

        row = sub.row()
        row.separator()
        row.prop(overlay, "show_relationship_lines")
        row = sub.row()
        row.separator()
        row.prop(overlay, "show_outline_selected")

        sub = split.column(align=True)
        sub.prop(overlay, "show_bones", text="Bones")
        sub.prop(overlay, "show_motion_paths")

        split = col.split()
        col = split.column()
        col.use_property_split = False
        row = col.row()
        row.separator()
        row.prop(overlay, "show_object_origins", text="Origins")
        col = split.column()
        if overlay.show_object_origins:
            col.prop(overlay, "show_object_origins_all", text="Origins (All)")
        else:
            col.label(icon='DISCLOSURE_TRI_RIGHT')

        if shading.type == 'WIREFRAME' or shading.show_xray:
            layout.separator()
            layout.prop(overlay, "bone_wire_alpha")


class VIEW3D_PT_overlay_geometry(Panel):
    bl_space_type = 'VIEW_3D'
    bl_region_type = 'HEADER'
    bl_parent_id = "VIEW3D_PT_overlay"
    bl_label = "Geometry"

    def draw(self, context):
        layout = self.layout
        view = context.space_data
        overlay = view.overlay
        display_all = overlay.show_overlays
        is_wireframes = view.shading.type == 'WIREFRAME'

        col = layout.column(align=True)
        col.active = display_all
        split = col.split()
        row = split.row()
        row.separator()
        row.prop(overlay, "show_wireframes")

        row = split.row(align=True)
        if overlay.show_wireframes or is_wireframes:
            row.prop(overlay, "wireframe_threshold", text="")
            row.prop(overlay, "wireframe_opacity", text="Opacity")
        else:
            row.label(icon='DISCLOSURE_TRI_RIGHT')

        row = col.row()
        row.separator()
        row.prop(overlay, "show_face_orientation")

        # These properties should be always available in the UI for all modes
        # other than Object.
        # Even when the Fade Inactive Geometry overlay is not affecting the
        # current active object depending on its mode, it will always affect
        # the rest of the scene.
        if context.mode != 'OBJECT':
            col = layout.column(align=True)
            col.active = display_all
            split = col.split()
            row = split.row()
            row.separator()
            row.prop(overlay, "show_fade_inactive")

            row = split.row(align=True)
            if overlay.show_fade_inactive:
                row.prop(overlay, "fade_inactive_alpha", text="")
            else:
                row.label(icon='DISCLOSURE_TRI_RIGHT')

        # sub.prop(overlay, "show_onion_skins")


class VIEW3D_PT_overlay_viewer_node(Panel):
    bl_space_type = 'VIEW_3D'
    bl_region_type = 'HEADER'
    bl_parent_id = "VIEW3D_PT_overlay"
    bl_label = "Viewer Node"

    # BFA - We modified this method
    def draw(self, context):
        layout = self.layout
        view = context.space_data
        if not view.show_viewer:
            layout.label(text="Viewer Nodes Overlay Is Disabled", icon='ERROR')
            return

        overlay = view.overlay
        display_all = overlay.show_overlays
        col = layout.column(align=True)
        col.active = display_all
        split = col.split()
        row = split.row()
        row.separator()
        row.prop(overlay, "show_viewer_attribute", text="Color Overlay")

        row = split.row(align=True)
        if not overlay.show_viewer_attribute:
            row.label(icon='DISCLOSURE_TRI_RIGHT')
        else:
            row.label(icon='DISCLOSURE_TRI_DOWN')
            split = col.split()
            row = split.row()
            row.separator()
            col2 = row.column()
            split = col2.split()
            row = split.row()
            row.separator()
            row.use_property_split = True
            row.prop(overlay, "viewer_attribute_opacity", text="Opacity")

        split = col.split()
        row = split.row()
        row.separator()
        row.prop(overlay, "show_viewer_text", text="Text Overlay")


class VIEW3D_PT_overlay_motion_tracking(Panel):
    bl_space_type = 'VIEW_3D'
    bl_region_type = 'HEADER'
    bl_parent_id = "VIEW3D_PT_overlay"
    bl_label = "Motion Tracking"

    def draw_header(self, context):
        layout = self.layout
        view = context.space_data
        overlay = view.overlay
        display_all = overlay.show_overlays
        layout.active = display_all

        row = layout.row()
        split = row.split()
        split.prop(view, "show_reconstruction", text=self.bl_label)
        if view.show_reconstruction:
            split.label(icon='DISCLOSURE_TRI_DOWN')
        else:
            split.label(icon='DISCLOSURE_TRI_RIGHT')

    def draw(self, context):
        layout = self.layout
        view = context.space_data
        overlay = view.overlay
        display_all = overlay.show_overlays

        col = layout.column()
        col.active = display_all

        if view.show_reconstruction:
            split = col.split()

            sub = split.column(align=True)
            row = sub.row()
            row.separator()
            row.prop(view, "show_camera_path", text="Camera Path")

            sub = split.column()
            sub.prop(view, "show_bundle_names", text="Marker Names")

            col = layout.column()
            col.active = display_all
            col.label(text="Tracks")
            row = col.row(align=True)
            row.separator()
            row.prop(view, "tracks_display_type", text="")
            row.prop(view, "tracks_display_size", text="Size")


class VIEW3D_PT_overlay_edit_mesh(Panel):
    bl_space_type = 'VIEW_3D'
    bl_region_type = 'HEADER'
    bl_label = "Mesh Edit Mode"
    bl_ui_units_x = 12

    @classmethod
    def poll(cls, context):
        return context.mode == 'EDIT_MESH'

    def draw(self, context):
        layout = self.layout
        layout.label(text="Mesh Edit Mode Overlays")

        view = context.space_data
        shading = view.shading
        overlay = view.overlay
        display_all = overlay.show_overlays

        is_any_solid_shading = not (shading.show_xray or (shading.type == 'WIREFRAME'))

        col = layout.column()
        col.active = display_all

        split = col.split()

        sub = split.column()
        row = sub.row()
        row.separator()
        row.prop(overlay, "show_faces", text="Faces")
        sub = split.column()
        sub.active = is_any_solid_shading
        sub.prop(overlay, "show_face_center", text="Center")

        row = col.row(align=True)
        row.separator()
        row.prop(overlay, "show_edge_crease", text="Creases", toggle=True)
        row.prop(overlay, "show_edge_sharp", text="Sharp", text_ctxt=i18n_contexts.plural, toggle=True)
        row.prop(overlay, "show_edge_bevel_weight", text="Bevel", toggle=True)
        row.prop(overlay, "show_edge_seams", text="Seams", toggle=True)

        if context.preferences.view.show_developer_ui:
            col.label(text="Developer")
            row = col.row()
            row.separator()
            row.prop(overlay, "show_extra_indices", text="Indices")


class VIEW3D_PT_overlay_edit_mesh_shading(Panel):
    bl_space_type = 'VIEW_3D'
    bl_region_type = 'HEADER'
    bl_parent_id = "VIEW3D_PT_overlay_edit_mesh"
    bl_label = "Shading"

    @classmethod
    def poll(cls, context):
        return context.mode == 'EDIT_MESH'

    def draw(self, context):
        layout = self.layout

        view = context.space_data
        shading = view.shading
        overlay = view.overlay
        tool_settings = context.tool_settings
        display_all = overlay.show_overlays
        statvis = tool_settings.statvis

        col = layout.column()
        col.active = display_all

        row = col.row()
        row.separator()
        split = row.split(factor=0.55)
        split.prop(overlay, "show_retopology", text="Retopology")
        if overlay.show_retopology:
            split.prop(overlay, "retopology_offset", text="")
        else:
            split.label(icon='DISCLOSURE_TRI_RIGHT')

        row = col.row()
        row.separator()
        split = row.split(factor=0.55)
        split.prop(overlay, "show_weight", text="Vertex Group Weights")
        if overlay.show_weight:
            split.label(icon='DISCLOSURE_TRI_DOWN')
        else:
            split.label(icon='DISCLOSURE_TRI_RIGHT')

        if overlay.show_weight:
            row = col.row()
            row.separator()
            row.separator()
            row.use_property_split = True
            row.prop(tool_settings, "vertex_group_user", text="Zero Weights", expand=True)

        if shading.type == 'WIREFRAME':
            xray = shading.show_xray_wireframe and shading.xray_alpha_wireframe < 1.0
        elif shading.type == 'SOLID':
            xray = shading.show_xray and shading.xray_alpha < 1.0
        else:
            xray = False
        statvis_active = not xray
        row = col.row()
        row.active = statvis_active
        row.separator()
        split = row.split(factor=0.55)
        split.prop(overlay, "show_statvis", text="Mesh Analysis")
        if overlay.show_statvis:
            split.label(icon='DISCLOSURE_TRI_DOWN')
        else:
            split.label(icon='DISCLOSURE_TRI_RIGHT')

        if overlay.show_statvis:
            col = col.column()
            col.active = statvis_active

            sub = col.split()
            row = sub.row()
            row.separator()
            row.separator()
            row.use_property_split = True
            row.prop(statvis, "type", text="Type")

            statvis_type = statvis.type
            if statvis_type == 'OVERHANG':
                row = col.row(align=True)
                row.separator()
                row.prop(statvis, "overhang_min", text="Minimum")
                row.prop(statvis, "overhang_max", text="Maximum")
                row = col.row(align=True)
                row.separator()
                row.row().prop(statvis, "overhang_axis", expand=True)
            elif statvis_type == 'THICKNESS':
                row = col.row(align=True)
                row.separator()
                row.prop(statvis, "thickness_min", text="Minimum")
                row.prop(statvis, "thickness_max", text="Maximum")
                col.prop(statvis, "thickness_samples")
            elif statvis_type == 'INTERSECT':
                pass
            elif statvis_type == 'DISTORT':
                row = col.row(align=True)
                row.separator()
                row.prop(statvis, "distort_min", text="Minimum")
                row.prop(statvis, "distort_max", text="Maximum")
            elif statvis_type == 'SHARP':
                row = col.row(align=True)
                row.separator()
                row.prop(statvis, "sharp_min", text="Minimum")
                row.prop(statvis, "sharp_max", text="Maximum")


class VIEW3D_PT_overlay_edit_mesh_measurement(Panel):
    bl_space_type = 'VIEW_3D'
    bl_region_type = 'HEADER'
    bl_parent_id = "VIEW3D_PT_overlay_edit_mesh"
    bl_label = "Measurement"

    @classmethod
    def poll(cls, context):
        return context.mode == 'EDIT_MESH'

    def draw(self, context):
        layout = self.layout

        view = context.space_data
        overlay = view.overlay
        display_all = overlay.show_overlays

        col = layout.column()
        col.active = display_all

        split = col.split()

        sub = split.column()
        row = sub.row()
        row.separator()
        row.prop(overlay, "show_extra_edge_length", text="Edge Length")
        row = sub.row()
        row.separator()
        row.prop(overlay, "show_extra_edge_angle", text="Edge Angle")

        sub = split.column()
        sub.prop(overlay, "show_extra_face_area", text="Face Area")
        sub.prop(overlay, "show_extra_face_angle", text="Face Angle")


class VIEW3D_PT_overlay_edit_mesh_normals(Panel):
    bl_space_type = 'VIEW_3D'
    bl_region_type = 'HEADER'
    bl_parent_id = "VIEW3D_PT_overlay_edit_mesh"
    bl_label = "Normals"

    @classmethod
    def poll(cls, context):
        return context.mode == 'EDIT_MESH'

    def draw(self, context):
        layout = self.layout

        view = context.space_data
        overlay = view.overlay
        display_all = overlay.show_overlays

        col = layout.column()
        col.active = display_all
        split = col.split()

        row = split.row(align=True)
        row.separator()
        row.separator()
        row.prop(overlay, "show_vertex_normals", text="", icon='NORMALS_VERTEX')
        row.prop(overlay, "show_split_normals", text="", icon='NORMALS_VERTEX_FACE')
        row.prop(overlay, "show_face_normals", text="", icon='NORMALS_FACE')

        sub = split.row(align=True)
        if overlay.show_vertex_normals or overlay.show_face_normals or overlay.show_split_normals:
            sub.use_property_split = True
            if overlay.use_normals_constant_screen_size:
                sub.prop(overlay, "normals_constant_screen_size", text="Size")
            else:
                sub.prop(overlay, "normals_length", text="Size")
        else:
            sub.label(icon='DISCLOSURE_TRI_RIGHT')

        row.prop(overlay, "use_normals_constant_screen_size", text="", icon='FIXED_SIZE')


class VIEW3D_PT_overlay_edit_mesh_freestyle(Panel):
    bl_space_type = 'VIEW_3D'
    bl_region_type = 'HEADER'
    bl_parent_id = "VIEW3D_PT_overlay_edit_mesh"
    bl_label = "Freestyle"

    @classmethod
    def poll(cls, context):
        return context.mode == 'EDIT_MESH' and bpy.app.build_options.freestyle

    def draw(self, context):
        layout = self.layout

        view = context.space_data
        overlay = view.overlay
        display_all = overlay.show_overlays

        col = layout.column()
        col.active = display_all

        row = col.row()
        row.separator()
        row.prop(overlay, "show_freestyle_edge_marks", text="Edge Marks")
        row.prop(overlay, "show_freestyle_face_marks", text="Face Marks")


class VIEW3D_PT_overlay_edit_curve(Panel):
    bl_space_type = 'VIEW_3D'
    bl_region_type = 'HEADER'
    bl_label = "Curve Edit Mode"

    @classmethod
    def poll(cls, context):
        return context.mode == 'EDIT_CURVE'

    def draw(self, context):
        layout = self.layout
        view = context.space_data
        overlay = view.overlay
        display_all = overlay.show_overlays

        layout.label(text="Curve Edit Mode Overlays")

        col = layout.column()
        col.active = display_all

        row = col.row()
        row.prop(overlay, "display_handle", text="Handles")

        col = layout.column(align=True)
        col.active = display_all
        split = col.split()
        row = split.row(align=True)
        # row.separator()
        # row.separator()
        row.prop(overlay, "show_curve_normals")

        row = split.row(align=True)
        if overlay.show_curve_normals:
            row.prop(overlay, "normals_length", text="")
        else:
            row.label(icon='DISCLOSURE_TRI_RIGHT')


class VIEW3D_PT_overlay_sculpt(Panel):
    bl_space_type = 'VIEW_3D'
    bl_context = ".sculpt_mode"
    bl_region_type = 'HEADER'
    bl_label = "Sculpt"
    bl_ui_units_x = 13

    @classmethod
    def poll(cls, context):
        return context.mode == 'SCULPT'

    def draw(self, context):
        layout = self.layout

        view = context.space_data
        overlay = view.overlay
        display_all = overlay.show_overlays

        layout.label(text="Sculpt Mode Overlays")

        col = layout.column(align=True)
        col.active = display_all
        split = col.split()
        row = split.row()
        row.separator()
        row.prop(overlay, "show_sculpt_mask", text="Show Mask")

        row = split.row(align=True)
        if overlay.show_sculpt_mask:
            row.prop(overlay, "sculpt_mode_mask_opacity", text="")
        else:
            row.label(icon='DISCLOSURE_TRI_RIGHT')

        col = layout.column(align=True)
        col.active = display_all
        split = col.split()
        row = split.row()
        row.separator()
        row.prop(overlay, "show_sculpt_face_sets", text="Show Face Sets")

        row = split.row(align=True)
        if overlay.show_sculpt_face_sets:
            row.prop(overlay, "sculpt_mode_face_sets_opacity", text="")
        else:
            row.label(icon='DISCLOSURE_TRI_RIGHT')


class VIEW3D_PT_overlay_sculpt_curves(Panel):
    bl_space_type = 'VIEW_3D'
    bl_context = ".curves_sculpt"
    bl_region_type = 'HEADER'
    bl_label = "Sculpt"
    bl_ui_units_x = 13

    @classmethod
    def poll(cls, context):
        return context.mode == 'SCULPT_CURVES'

    def draw(self, context):
        layout = self.layout

        view = context.space_data
        overlay = view.overlay

        layout.label(text="Curve Sculpt Overlays")

        row = layout.row(align=True)
        row.active = overlay.show_overlays
        row.use_property_decorate = False
        row.separator(factor=3)
        row.use_property_split = True
        row.prop(overlay, "sculpt_mode_mask_opacity", text="Selection Opacity")

        col = layout.column()
        split = col.split()
        row = split.row()
        row.active = overlay.show_overlays
        row.separator()
        row.prop(overlay, "show_sculpt_curves_cage", text="Curves Cage")

        row = split.row(align=True)
        row.active = overlay.show_overlays
        if overlay.show_sculpt_curves_cage:
            row.prop(overlay, "sculpt_curves_cage_opacity", text="")
        else:
            row.label(icon='DISCLOSURE_TRI_RIGHT')


class VIEW3D_PT_overlay_bones(Panel):
    bl_space_type = 'VIEW_3D'
    bl_region_type = 'HEADER'
    bl_label = "Bones"
    bl_ui_units_x = 14

    @staticmethod
    def is_using_wireframe(context):
        mode = context.mode

        if mode in {'POSE', 'PAINT_WEIGHT'}:
            armature = context.pose_object
        elif mode == 'EDIT_ARMATURE':
            armature = context.edit_object
        else:
            return False

        return armature and armature.display_type == 'WIRE'

    @classmethod
    def poll(cls, context):
        mode = context.mode
        return (
            (mode == 'POSE') or
            (mode == 'PAINT_WEIGHT' and context.pose_object) or
            (mode == 'EDIT_ARMATURE' and
             VIEW3D_PT_overlay_bones.is_using_wireframe(context))
        )

    def draw(self, context):
        layout = self.layout
        view = context.space_data
        mode = context.mode
        overlay = view.overlay
        display_all = overlay.show_overlays

        layout.label(text="Armature Overlays")

        col = layout.column()
        col.active = display_all

        if mode == 'POSE':

            col = layout.column(align=True)
            col.active = display_all
            split = col.split()
            row = split.row(align=True)
            row.separator()
            row.separator()
            row.prop(overlay, "show_xray_bone")

            row = split.row(align=True)
            if display_all and overlay.show_xray_bone:
                row.prop(overlay, "xray_alpha_bone", text="")
            else:
                row.label(icon='DISCLOSURE_TRI_RIGHT')

        elif mode == 'PAINT_WEIGHT':
            row = col.row()
            row.separator()
            row.prop(overlay, "show_xray_bone")


class VIEW3D_PT_overlay_texture_paint(Panel):
    bl_space_type = 'VIEW_3D'
    bl_region_type = 'HEADER'
    bl_label = "Texture Paint"
    bl_ui_units_x = 13

    @classmethod
    def poll(cls, context):
        return context.mode == 'PAINT_TEXTURE'

    def draw(self, context):
        layout = self.layout
        view = context.space_data
        overlay = view.overlay
        display_all = overlay.show_overlays

        layout.label(text="Texture Paint Overlays")

        col = layout.column()
        col.active = display_all
        row = col.row()
        row.separator()
        row.label(text="Stencil Mask Opacity")
        row.prop(overlay, "texture_paint_mode_opacity", text="")


class VIEW3D_PT_overlay_vertex_paint(Panel):
    bl_space_type = 'VIEW_3D'
    bl_region_type = 'HEADER'
    bl_label = "Vertex Paint"

    @classmethod
    def poll(cls, context):
        return context.mode == 'PAINT_VERTEX'

    def draw(self, context):
        layout = self.layout
        view = context.space_data
        overlay = view.overlay
        display_all = overlay.show_overlays

        layout.label(text="Vertex Paint Overlays")

        col = layout.column()
        col.active = display_all
        row = col.row()
        row.separator()
        row.label(text="Stencil Mask Opacity")
        row.prop(overlay, "vertex_paint_mode_opacity", text="")
        row = col.row()
        row.separator()
        row.prop(overlay, "show_paint_wire")


class VIEW3D_PT_overlay_weight_paint(Panel):
    bl_space_type = 'VIEW_3D'
    bl_region_type = 'HEADER'
    bl_label = "Weight Paint"
    bl_ui_units_x = 13

    @classmethod
    def poll(cls, context):
        return context.mode == 'PAINT_WEIGHT'

    def draw(self, context):
        layout = self.layout
        view = context.space_data
        overlay = view.overlay
        display_all = overlay.show_overlays
        tool_settings = context.tool_settings

        layout.label(text="Weight Paint Overlays")

        col = layout.column()
        col.active = display_all

        row = col.row()
        row.separator()
        row.label(text="Opacity")
        row.prop(overlay, "weight_paint_mode_opacity", text="")
        row = col.split(factor=0.36)
        row.label(text="     Zero Weights")
        sub = row.row()
        sub.prop(tool_settings, "vertex_group_user", expand=True)

        row = col.row()
        row.separator()
        row.prop(overlay, "show_wpaint_contours")
        row = col.row()
        row.separator()
        row.prop(overlay, "show_paint_wire")


class VIEW3D_PT_snapping(Panel):
    bl_space_type = 'VIEW_3D'
    bl_region_type = 'HEADER'
    bl_label = "Snapping"

    def draw(self, context):
        tool_settings = context.tool_settings
        obj = context.active_object
        object_mode = 'OBJECT' if obj is None else obj.mode

        layout = self.layout
        col = layout.column()

        col.label(text="Snap Base")
        row = col.row(align=True)
        row.prop(tool_settings, "snap_target", expand=True)

        col.label(text="Snap Target")
        col.prop(tool_settings, "snap_elements_base", expand=True)

        col.label(text="Snap Target for Individual Elements")
        col.prop(tool_settings, "snap_elements_individual", expand=True)

        col.separator()

        if 'VOLUME' in tool_settings.snap_elements:
            col.prop(tool_settings, "use_snap_peel_object")

        if 'FACE_NEAREST' in tool_settings.snap_elements:
            col.prop(tool_settings, "use_snap_to_same_target")
            if object_mode == 'EDIT':
                col.prop(tool_settings, "snap_face_nearest_steps")

        col.separator()

        col.prop(tool_settings, "use_snap_align_rotation")
        col.prop(tool_settings, "use_snap_backface_culling")

        col.separator()

        if obj:
            col.label(text="Target Selection")
            col_targetsel = col.column(align=True)
            if object_mode == 'EDIT' and obj.type not in {'LATTICE', 'META', 'FONT'}:
                col_targetsel.prop(
                    tool_settings,
                    "use_snap_self",
                    text="Include Active",
                    icon='EDITMODE_HLT',
                )
                col_targetsel.prop(
                    tool_settings,
                    "use_snap_edit",
                    text="Include Edited",
                    icon='OUTLINER_DATA_MESH',
                )
                col_targetsel.prop(
                    tool_settings,
                    "use_snap_nonedit",
                    text="Include Non-Edited",
                    icon='OUTLINER_OB_MESH',
                )
            col_targetsel.prop(
                tool_settings,
                "use_snap_selectable",
                text="Exclude Non-Selectable",
                icon='RESTRICT_SELECT_OFF',
            )

        col.label(text="Affect")
        row = col.row(align=True)
        row.prop(tool_settings, "use_snap_translate", text="Move", toggle=True)
        row.prop(tool_settings, "use_snap_rotate", text="Rotate", toggle=True)
        row.prop(tool_settings, "use_snap_scale", text="Scale", toggle=True)
        col.label(text="Rotation Increment")
        row = col.row(align=True)
        row.prop(tool_settings, "snap_angle_increment_3d", text="")
        row.prop(tool_settings, "snap_angle_increment_3d_precision", text="")


class VIEW3D_PT_proportional_edit(Panel):
    bl_space_type = 'VIEW_3D'
    bl_region_type = 'HEADER'
    bl_label = "Proportional Editing"
    bl_ui_units_x = 8

    def draw(self, context):
        layout = self.layout
        tool_settings = context.tool_settings
        col = layout.column()
        col.active = (tool_settings.use_proportional_edit_objects if context.mode ==
                      'OBJECT' else tool_settings.use_proportional_edit)

        if context.mode != 'OBJECT':
            col.prop(tool_settings, "use_proportional_connected")
            sub = col.column()
            sub.active = not tool_settings.use_proportional_connected
            sub.prop(tool_settings, "use_proportional_projected")
            col.separator()

        col.prop(tool_settings, "proportional_edit_falloff", expand=True)
        col.prop(tool_settings, "proportional_distance")


class VIEW3D_PT_transform_orientations(Panel):
    bl_space_type = 'VIEW_3D'
    bl_region_type = 'HEADER'
    bl_label = "Transform Orientations"
    bl_ui_units_x = 8

    def draw(self, context):
        layout = self.layout
        layout.label(text="Transform Orientations")

        scene = context.scene
        orient_slot = scene.transform_orientation_slots[0]
        orientation = orient_slot.custom_orientation

        row = layout.row()
        col = row.column()
        col.prop(orient_slot, "type", expand=True)
        row.operator("transform.create_orientation", text="", icon='ADD', emboss=False).use = True

        if orientation:
            row = layout.row(align=False)
            row.prop(orientation, "name", text="", icon='OBJECT_ORIGIN')
            row.operator("transform.delete_orientation", text="", icon='X', emboss=False)


class VIEW3D_PT_gpencil_origin(Panel):
    bl_space_type = 'VIEW_3D'
    bl_region_type = 'HEADER'
    bl_label = "Stroke Placement"

    def draw(self, context):
        layout = self.layout
        tool_settings = context.tool_settings
        gpd = context.gpencil_data

        layout.label(text="Stroke Placement")

        row = layout.row()
        col = row.column()
        col.prop(tool_settings, "gpencil_stroke_placement_view3d", expand=True)

        if tool_settings.gpencil_stroke_placement_view3d == 'SURFACE':
            row = layout.row()
            row.label(text="Offset")
            row = layout.row()
            row.prop(gpd, "zdepth_offset", text="")

        if tool_settings.gpencil_stroke_placement_view3d == 'STROKE':
            row = layout.row()
            row.label(text="Target")
            row = layout.row()
            row.prop(tool_settings, "gpencil_stroke_snap_mode", expand=True)


class VIEW3D_PT_gpencil_lock(Panel):
    bl_space_type = 'VIEW_3D'
    bl_region_type = 'HEADER'
    bl_label = "Drawing Plane"

    def draw(self, context):
        layout = self.layout
        tool_settings = context.tool_settings

        layout.label(text="Drawing Plane")

        row = layout.row()
        col = row.column()
        col.prop(tool_settings.gpencil_sculpt, "lock_axis", expand=True)


class VIEW3D_PT_gpencil_guide(Panel):
    bl_space_type = 'VIEW_3D'
    bl_region_type = 'HEADER'
    bl_label = "Guides"

    def draw(self, context):
        settings = context.tool_settings.gpencil_sculpt.guide

        layout = self.layout
        layout.label(text="Guides")

        col = layout.column()
        col.active = settings.use_guide
        col.prop(settings, "type", expand=True)

        if settings.type in {'ISO', 'PARALLEL', 'RADIAL'}:
            col.prop(settings, "angle")
            row = col.row(align=True)

        col.prop(settings, "use_snapping")
        if settings.use_snapping:

            if settings.type == 'RADIAL':
                col.prop(settings, "angle_snap")
            else:
                col.prop(settings, "spacing")

        if settings.type in {'CIRCULAR', 'RADIAL'} or settings.use_snapping:
            col.label(text="Reference Point")
            row = col.row(align=True)
            row.prop(settings, "reference_point", expand=True)
            if settings.reference_point == 'CUSTOM':
                col.prop(settings, "location", text="Custom Location")
            elif settings.reference_point == 'OBJECT':
                col.prop(settings, "reference_object", text="Object Location")
                if not settings.reference_object:
                    col.label(text="No object selected, using cursor")


class VIEW3D_PT_overlay_gpencil_options(Panel):
    bl_space_type = 'VIEW_3D'
    bl_region_type = 'HEADER'
    bl_label = ""
    bl_ui_units_x = 13

    @classmethod
    def poll(cls, context):
        ob = context.object
        return ob and ob.type == 'GPENCIL'

    def draw(self, context):
        layout = self.layout
        view = context.space_data
        overlay = view.overlay

        ob = context.object

        layout.label(text={
            'PAINT_GPENCIL': iface_("Draw Grease Pencil"),
            'EDIT_GPENCIL': iface_("Edit Grease Pencil"),
            'SCULPT_GPENCIL': iface_("Sculpt Grease Pencil"),
            'WEIGHT_GPENCIL': iface_("Weight Grease Pencil"),
            'VERTEX_GPENCIL': iface_("Vertex Grease Pencil"),
            'OBJECT': iface_("Grease Pencil"),
        }[context.mode], translate=False)

        row = layout.row()
        row.separator()
        row.prop(overlay, "use_gpencil_onion_skin", text="Onion Skin")

        col = layout.column(align=True)
        split = col.split()
        row = split.row()
        row.separator()
        row.prop(overlay, "use_gpencil_grid")

        row = split.row(align=True)
        if overlay.use_gpencil_grid:
            row.prop(overlay, "gpencil_grid_opacity", text="", slider=True)
            row.prop(overlay, "use_gpencil_canvas_xray", text="", icon='XRAY')
        else:
            row.label(icon='DISCLOSURE_TRI_RIGHT')

        split = col.split()
        row = split.row()
        row.separator()
        row.prop(overlay, "use_gpencil_fade_layers")

        row = split.row(align=True)
        if overlay.use_gpencil_fade_layers:
            row.separator
            row.prop(overlay, "gpencil_fade_layer", text="", slider=True)
        else:
            row.label(icon='DISCLOSURE_TRI_RIGHT')

        split = col.split()
        row = split.row()
        row.separator()
        row.prop(overlay, "use_gpencil_fade_objects")

        row = split.row(align=True)
        if overlay.use_gpencil_fade_objects:
            row.prop(overlay, "gpencil_fade_objects", text="", slider=True)
            row.prop(overlay, "use_gpencil_fade_gp_objects", text="", icon='OUTLINER_OB_GREASEPENCIL')
        else:
            row.label(icon='DISCLOSURE_TRI_RIGHT')

        if ob.mode in {'EDIT_GPENCIL', 'SCULPT_GPENCIL', 'WEIGHT_GPENCIL', 'VERTEX_GPENCIL'}:
            split = layout.split()
            col = split.column()
            row = col.row()
            row.separator()
            row.prop(overlay, "use_gpencil_edit_lines", text="Edit Lines")
            col = split.column()
            if overlay.use_gpencil_edit_lines:
                col.prop(overlay, "use_gpencil_multiedit_line_only", text="Only in Multiframe")
            else:
                col.label(icon='DISCLOSURE_TRI_RIGHT')

<<<<<<< HEAD
            if context.object.mode == 'EDIT_GPENCIL':
                gpd = context.object.data
=======
            if ob.mode == 'EDIT_GPENCIL':
                gpd = ob.data
                split = layout.split()
                col = split.column()
                col.prop(overlay, "use_gpencil_show_directions")
                col = split.column()
                col.prop(overlay, "use_gpencil_show_material_name", text="Material Name")
>>>>>>> c57afcc4

                col = layout.column()
                row = col.row()
                row.separator()
                row.prop(overlay, "use_gpencil_show_directions")
                col = layout.column()
                row = col.row()
                row.separator()
                row.prop(overlay, "use_gpencil_show_material_name", text="Material Name")

                layout.use_property_split = True
                if not gpd.use_curve_edit:
                    row = layout.row()
                    row.separator()
                    row.prop(overlay, "vertex_opacity", text="Vertex Opacity", slider=True)
                else:
                    # Handles for Curve Edit
                    row = layout.row()
                    row.separator()
                    row.prop(overlay, "display_handle", text="Handles")

<<<<<<< HEAD
        if context.object.mode == 'SCULPT_GPENCIL':
            layout.use_property_split = True
            row = layout.row()
            row.separator()
            row.prop(overlay, "vertex_opacity", text="Vertex Opacity", slider=True)
=======
        if ob.mode == 'SCULPT_GPENCIL':
            layout.prop(overlay, "vertex_opacity", text="Vertex Opacity", slider=True)
>>>>>>> c57afcc4

        if ob.mode in {'PAINT_GPENCIL', 'VERTEX_GPENCIL'}:
            layout.label(text="Vertex Paint")
            row = layout.row()
            shading = VIEW3D_PT_shading.get_shading(context)
            row.enabled = shading.type not in {'WIREFRAME', 'RENDERED'}
            row.separator()
            row.use_property_split = True
            row.prop(overlay, "gpencil_vertex_paint_opacity", text="Opacity", slider=True)


class VIEW3D_PT_overlay_grease_pencil_options(Panel):
    bl_space_type = 'VIEW_3D'
    bl_region_type = 'HEADER'
    bl_label = ""
    bl_ui_units_x = 13

    @classmethod
    def poll(cls, context):
        ob = context.object
        return ob and ob.type == 'GREASEPENCIL'

    def draw(self, context):
        layout = self.layout
        view = context.space_data
        overlay = view.overlay

        ob = context.object

        layout.label(text={
            'PAINT_GREASE_PENCIL': iface_("Draw Grease Pencil"),
            'EDIT_GREASE_PENCIL': iface_("Edit Grease Pencil"),
            'OBJECT': iface_("Grease Pencil"),
        }[context.mode], translate=False)

        if ob.mode in {'EDIT'}:
            split = layout.split()
            col = split.column()
            col.prop(overlay, "use_gpencil_edit_lines", text="Edit Lines")


class VIEW3D_PT_quad_view(Panel):
    bl_space_type = 'VIEW_3D'
    bl_region_type = 'UI'
    bl_category = "View"
    bl_label = "Quad View"
    bl_options = {'DEFAULT_CLOSED'}

    @classmethod
    def poll(cls, context):
        view = context.space_data
        return view.region_quadviews

    def draw(self, context):
        layout = self.layout

        view = context.space_data

        region = view.region_quadviews[2]
        col = layout.column()
        col.prop(region, "lock_rotation")
        row = col.row()
        row.enabled = region.lock_rotation
        row.prop(region, "show_sync_view")
        row = col.row()
        row.enabled = region.lock_rotation and region.show_sync_view
        row.prop(region, "use_box_clip")


# Annotation properties
class VIEW3D_PT_grease_pencil(AnnotationDataPanel, Panel):
    bl_space_type = 'VIEW_3D'
    bl_region_type = 'UI'
    bl_category = "View"

    # NOTE: this is just a wrapper around the generic GP Panel


class VIEW3D_PT_annotation_onion(AnnotationOnionSkin, Panel):
    bl_space_type = 'VIEW_3D'
    bl_region_type = 'UI'
    bl_category = "View"
    bl_parent_id = "VIEW3D_PT_grease_pencil"

    # NOTE: this is just a wrapper around the generic GP Panel


class TOPBAR_PT_annotation_layers(Panel, AnnotationDataPanel):
    bl_space_type = 'VIEW_3D'
    bl_region_type = 'HEADER'
    bl_label = "Layers"
    bl_ui_units_x = 14


class VIEW3D_PT_view3d_stereo(Panel):
    bl_space_type = 'VIEW_3D'
    bl_region_type = 'UI'
    bl_category = "View"
    bl_label = "Stereoscopy"
    bl_options = {'DEFAULT_CLOSED'}

    @classmethod
    def poll(cls, context):
        scene = context.scene

        multiview = scene.render.use_multiview
        return multiview

    def draw(self, context):
        layout = self.layout
        view = context.space_data

        basic_stereo = context.scene.render.views_format == 'STEREO_3D'

        col = layout.column()
        col.row().prop(view, "stereo_3d_camera", expand=True)

        col.label(text="Display")
        row = col.row()
        row.active = basic_stereo
        row.prop(view, "show_stereo_3d_cameras")
        row = col.row()
        row.active = basic_stereo
        split = row.split()
        split.prop(view, "show_stereo_3d_convergence_plane")
        split = row.split()
        split.prop(view, "stereo_3d_convergence_plane_alpha", text="Alpha")
        split.active = view.show_stereo_3d_convergence_plane
        row = col.row()
        split = row.split()
        split.prop(view, "show_stereo_3d_volume")
        split = row.split()
        split.prop(view, "stereo_3d_volume_alpha", text="Alpha")

        if context.scene.render.use_multiview:
            layout.separator()
            layout.operator("wm.set_stereo_3d", icon='CAMERA_STEREO')


class VIEW3D_PT_context_properties(Panel):
    bl_space_type = 'VIEW_3D'
    bl_region_type = 'UI'
    bl_category = "Item"
    bl_label = "Properties"
    bl_options = {'DEFAULT_CLOSED'}

    @staticmethod
    def _active_context_member(context):
        obj = context.object
        if obj:
            object_mode = obj.mode
            if object_mode == 'POSE':
                return "active_pose_bone"
            elif object_mode == 'EDIT' and obj.type == 'ARMATURE':
                return "active_bone"
            else:
                return "object"

        return ""

    @classmethod
    def poll(cls, context):
        import rna_prop_ui
        member = cls._active_context_member(context)

        if member:
            context_member, member = rna_prop_ui.rna_idprop_context_value(context, member, object)
            return context_member and rna_prop_ui.rna_idprop_has_properties(context_member)

        return False

    def draw(self, context):
        import rna_prop_ui
        member = VIEW3D_PT_context_properties._active_context_member(context)

        if member:
            # Draw with no edit button
            rna_prop_ui.draw(self.layout, context, member, object, use_edit=False)


# Grease Pencil Object - Multi-frame falloff tools.
class VIEW3D_PT_gpencil_multi_frame(Panel):
    bl_space_type = 'VIEW_3D'
    bl_region_type = 'HEADER'
    bl_label = "Multi Frame"

    def draw(self, context):
        layout = self.layout
        tool_settings = context.tool_settings

        gpd = context.gpencil_data
        settings = tool_settings.gpencil_sculpt

        col = layout.column(align=True)
        col.prop(settings, "use_multiframe_falloff")

        # Falloff curve
        if gpd.use_multiedit and settings.use_multiframe_falloff:
            layout.template_curve_mapping(settings, "multiframe_falloff_curve", brush=True)


class VIEW3D_PT_grease_pencil_multi_frame(Panel):
    bl_space_type = 'VIEW_3D'
    bl_region_type = 'HEADER'
    bl_label = "Multi Frame"

    def draw(self, context):
        layout = self.layout
        tool_settings = context.tool_settings

        settings = tool_settings.gpencil_sculpt

        col = layout.column(align=True)
        col.prop(settings, "use_multiframe_falloff")

        # Falloff curve
        if settings.use_multiframe_falloff:
            layout.template_curve_mapping(settings, "multiframe_falloff_curve", brush=True)


# Grease Pencil Object - Curve Editing tools
class VIEW3D_PT_gpencil_curve_edit(Panel):
    bl_space_type = 'VIEW_3D'
    bl_region_type = 'HEADER'
    bl_label = "Curve Editing"

    def draw(self, context):
        layout = self.layout

        gpd = context.gpencil_data
        col = layout.column()

        col.label(text="Curve Editing:")

        split = layout.split()
        col = split.column(align=True)
        row = col.row()
        row.separator()
        row.label(text="Resolution")
        row = col.row()
        row.separator()
        row.label(text="Threshold")
        row = col.row()
        row.separator()
        row.label(text="Corner Angle")

        col = split.column(align=True)
        col.prop(gpd, "edit_curve_resolution", text="")
        col.prop(gpd, "curve_edit_threshold", text="")
        col.prop(gpd, "curve_edit_corner_angle", text="")

        col = layout.column()
        row = col.row()
        row.separator()
        row.prop(gpd, "use_adaptive_curve_resolution")


class VIEW3D_MT_gpencil_edit_context_menu(Menu):
    bl_label = ""

    def draw(self, context):
        layout = self.layout
        tool_settings = context.tool_settings

        is_point_mode = tool_settings.gpencil_selectmode_edit == 'POINT'
        is_stroke_mode = tool_settings.gpencil_selectmode_edit == 'STROKE'
        is_segment_mode = tool_settings.gpencil_selectmode_edit == 'SEGMENT'

        layout.operator_context = 'INVOKE_REGION_WIN'

        row = layout.row()

        if is_point_mode or is_segment_mode:
            col = row.column(align=True)

            col.label(text="Point", icon='GP_SELECT_POINTS')
            col.separator()

            # Additive Operators
            col.operator("gpencil.stroke_subdivide", text="Subdivide", icon="SUBDIVIDE_EDGES").only_selected = True

            col.separator()

            col.operator("gpencil.extrude_move", text="Extrude", icon='EXTRUDE_REGION')

            col.separator()

            # Deform Operators
            col.operator("gpencil.stroke_smooth", text="Smooth", icon="PARTICLEBRUSH_SMOOTH").only_selected = True
            col.operator("transform.bend", text="Bend", icon="BEND")
            col.operator("transform.shear", text="Shear", icon="SHEAR")
            col.operator("transform.tosphere", text="To Sphere", icon="TOSPHERE")
            col.operator("transform.transform", text="Shrink Fatten",
                         icon='SHRINK_FATTEN').mode = 'GPENCIL_SHRINKFATTEN'

            col.separator()

            col.menu("VIEW3D_MT_mirror", text="Mirror")
            col.menu("GPENCIL_MT_snap", text="Snap")

            col.separator()

            # Duplicate operators
            col.operator("gpencil.duplicate_move", text="Duplicate", icon='DUPLICATE')
            col.operator("gpencil.copy", text="Copy", icon='COPYDOWN')
            col.operator("gpencil.paste", text="Paste", icon='PASTEDOWN').type = 'ACTIVE'
            col.operator("gpencil.paste", text="Paste by Layer", icon='PASTEDOWN').type = 'LAYER'

            col.separator()

            # Removal Operators
            col.operator("gpencil.stroke_merge", text="Merge", icon="MERGE")
            col.operator("gpencil.stroke_merge_by_distance", icon="MERGE").use_unselected = False
            col.operator("gpencil.stroke_split", text="Split", icon="SPLIT")
            col.operator("gpencil.stroke_separate", text="Separate", icon="SEPARATE_GP_POINTS").mode = 'POINT'

            col.separator()

            col.operator("gpencil.delete", text="Delete Points", icon="DELETE").type = 'POINTS'
            col.operator("gpencil.dissolve", text="Dissolve", icon="DISSOLVE_VERTS").type = 'POINTS'
            col.operator("gpencil.dissolve", text="Dissolve Between", icon="DISSOLVE_BETWEEN").type = 'BETWEEN'
            col.operator("gpencil.dissolve", text="Dissolve Unselected", icon="DISSOLVE_UNSELECTED").type = 'UNSELECT'

        if is_stroke_mode:

            col = row.column(align=True)
            col.label(text="Stroke", icon='GP_SELECT_STROKES')
            col.separator()

            # Main Strokes Operators
            col.operator("gpencil.stroke_subdivide", text="Subdivide", icon="SUBDIVIDE_EDGES").only_selected = False
            col.menu("VIEW3D_MT_gpencil_simplify")
            col.operator("gpencil.stroke_trim", text="Trim", icon="CUT")

            col.separator()

            col.operator("gpencil.stroke_smooth", text="Smooth",
                         icon="PARTICLEBRUSH_SMOOTH").only_selected = False
            col.operator("transform.transform", text="Shrink/Fatten",
                         icon='SHRINK_FATTEN').mode = 'GPENCIL_SHRINKFATTEN'

            col.separator()

            # Layer and Materials operators
            col.menu("GPENCIL_MT_move_to_layer")
            col.menu("VIEW3D_MT_assign_material")
            col.operator("gpencil.set_active_material", text="Set as Active Material", icon="MATERIAL_DATA")
            col.operator_menu_enum("gpencil.stroke_arrange", "direction", text="Arrange")

            col.separator()

            col.menu("VIEW3D_MT_mirror", text="Mirror")
            col.menu("VIEW3D_MT_snap", text="Snap")

            col.separator()

            # Duplicate operators
            col.operator("gpencil.duplicate_move", text="Duplicate", icon='DUPLICATE')
            col.operator("gpencil.copy", text="Copy", icon='COPYDOWN')
            col.operator("gpencil.paste", text="Paste", icon='PASTEDOWN').type = 'ACTIVE'
            col.operator("gpencil.paste", text="Paste by Layer", icon='PASTEDOWN').type = 'LAYER'

            col.separator()

            # Removal Operators
            col.operator("gpencil.stroke_merge_by_distance", icon="MERGE").use_unselected = True
            col.operator_menu_enum("gpencil.stroke_join", "type", text="Join",
                                   icon='JOIN', text_ctxt=i18n_contexts.id_gpencil)
            col.operator("gpencil.stroke_split", text="Split", icon="SPLIT")
            col.operator("gpencil.stroke_separate", text="Separate", icon="SEPARATE_GP_STROKES").mode = 'STROKE'

            col.separator()

            col.operator("gpencil.delete", text="Delete", icon="DELETE").type = 'STROKES'

            col.separator()

            col.operator_menu_enum("gpencil.reproject", property="type", text="Reproject Strokes")

        layout.separator()

        layout.menu("VIEW3D_MT_edit_gpencil_showhide")  # BFA - added to context menu


class VIEW3D_MT_greasepencil_material_active(Menu):
    bl_label = "Active Material"

    @classmethod
    def poll(cls, context):
        ob = context.active_object
        if ob is None or len(ob.material_slots) == 0:
            return False

        return True

    def draw(self, context):
        layout = self.layout
        layout.operator_context = 'INVOKE_REGION_WIN'
        ob = context.active_object

        for slot in ob.material_slots:
            mat = slot.material
            if not mat:
                continue
            mat.id_data.preview_ensure()
            if mat and mat.id_data and mat.id_data.preview:
                icon = mat.id_data.preview.icon_id
                layout.operator("grease_pencil.set_material", text=mat.name, icon_value=icon).slot = mat.name


class VIEW3D_MT_grease_pencil_assign_material(Menu):
    bl_label = "Assign Material"

    def draw(self, context):
        layout = self.layout
        ob = context.active_object
        mat_active = ob.active_material

        if len(ob.material_slots) == 0:
            row = layout.row()
            row.label(text="No Materials")
            row.enabled = False
            return

        for slot in ob.material_slots:
            mat = slot.material
            if mat:
                layout.operator("grease_pencil.stroke_material_set", text=mat.name,
                                icon='LAYER_ACTIVE' if mat == mat_active else 'BLANK1').material = mat.name


class VIEW3D_MT_greasepencil_edit_context_menu(Menu):
    bl_label = ""

    def draw(self, context):
        layout = self.layout
        tool_settings = context.tool_settings

        is_point_mode = tool_settings.gpencil_selectmode_edit == 'POINT'
        is_stroke_mode = tool_settings.gpencil_selectmode_edit == 'STROKE'

        layout.operator_context = 'INVOKE_REGION_WIN'

        row = layout.row()

        if is_point_mode:
            col = row.column(align=True)
            col.label(text="Point", icon='GP_SELECT_POINTS')

            # Copy/paste
            col.operator("grease_pencil.copy", text="Copy", icon="COPYDOWN")
            col.operator("grease_pencil.paste", text="Paste", icon="PASTEDOWN")

            col.separator()

            # Main Strokes Operators
            col.operator("grease_pencil.stroke_subdivide", text="Subdivide")
            col.operator("grease_pencil.stroke_subdivide_smooth", text="Subdivide and Smooth")
            col.operator("grease_pencil.stroke_simplify", text="Simplify")

            col.separator()

            # Deform Operators
            col.operator("transform.tosphere", text="To Sphere")
            col.operator("transform.shear", text="Shear")
            col.operator("transform.bend", text="Bend")
            col.operator("transform.push_pull", text="Push/Pull")
            col.operator("transform.transform", text="Radius").mode = 'GPENCIL_SHRINKFATTEN'
            col.operator("grease_pencil.stroke_smooth", text="Smooth Points")

            col.separator()

            col.menu("VIEW3D_MT_mirror", text="Mirror")

            col.separator()

            col.operator("grease_pencil.duplicate_move", text="Duplicate")

            col.separator()

            col.operator("grease_pencil.separate", text="Separate").mode = 'SELECTED'

            # Removal Operators
            col.separator()

            col.operator_enum("grease_pencil.dissolve", "type")

        if is_stroke_mode:
            col = row.column(align=True)
            col.label(text="Stroke", icon='GP_SELECT_STROKES')

            # Copy/paste
            col.operator("grease_pencil.copy", text="Copy", icon="COPYDOWN")
            col.operator("grease_pencil.paste", text="Paste", icon="PASTEDOWN")

            col.separator()

            # Main Strokes Operators
            col.operator("grease_pencil.stroke_subdivide", text="Subdivide")
            col.operator("grease_pencil.stroke_subdivide_smooth", text="Subdivide and Smooth")
            col.operator("grease_pencil.stroke_simplify", text="Simplify")

            col.separator()

            # Deform Operators
            col.operator("grease_pencil.stroke_smooth", text="Smooth")
            col.operator("transform.transform", text="Radius").mode = 'CURVE_SHRINKFATTEN'

            col.separator()

            col.menu("GREASE_PENCIL_MT_move_to_layer")
            col.menu("VIEW3D_MT_grease_pencil_assign_material")
            col.operator("grease_pencil.set_active_material", text="Set as Active Material")
            col.operator_menu_enum("grease_pencil.reorder", text="Arrange", property="direction")

            col.separator()

            col.menu("VIEW3D_MT_mirror")

            col.separator()

            col.operator("grease_pencil.duplicate_move", text="Duplicate")

            col.separator()

            col.operator("grease_pencil.separate", text="Separate").mode = 'SELECTED'


def draw_gpencil_layer_active(context, layout):
    gpl = context.active_gpencil_layer
    if gpl:
        layout.label(text="Active Layer")
        row = layout.row(align=True)
        row.operator_context = 'EXEC_REGION_WIN'
        row.operator_menu_enum("gpencil.layer_change", "layer", text="", icon='GREASEPENCIL')
        row.prop(gpl, "info", text="")
        row.operator("gpencil.layer_remove", text="", icon='X')


def draw_gpencil_material_active(context, layout):
    ob = context.active_object
    if ob and len(ob.material_slots) > 0 and ob.active_material_index >= 0:
        ma = ob.material_slots[ob.active_material_index].material
        if ma:
            layout.label(text="Active Material")
            row = layout.row(align=True)
            row.operator_context = 'EXEC_REGION_WIN'
            row.operator_menu_enum("gpencil.material_set", "slot", text="", icon='MATERIAL')
            row.prop(ma, "name", text="")


class VIEW3D_PT_gpencil_sculpt_automasking(Panel):
    bl_space_type = 'VIEW_3D'
    bl_region_type = 'HEADER'
    bl_label = "Auto-masking"
    bl_ui_units_x = 10

    def draw(self, context):
        layout = self.layout
        tool_settings = context.scene.tool_settings

        layout.label(text="Auto-masking")

        col = layout.column(align=True)
        col.prop(tool_settings.gpencil_sculpt, "use_automasking_stroke", text="Stroke")
        col.prop(tool_settings.gpencil_sculpt, "use_automasking_layer_stroke", text="Layer")
        col.prop(tool_settings.gpencil_sculpt, "use_automasking_material_stroke", text="Material")
        col.separator()
        col.prop(tool_settings.gpencil_sculpt, "use_automasking_layer_active", text="Active Layer")
        col.prop(tool_settings.gpencil_sculpt, "use_automasking_material_active", text="Active Material")


class VIEW3D_PT_gpencil_sculpt_context_menu(Panel):
    bl_space_type = 'VIEW_3D'
    bl_region_type = 'WINDOW'
    bl_label = "Sculpt"
    bl_ui_units_x = 12

    def draw(self, context):
        layout = self.layout
        tool_settings = context.tool_settings

        settings = tool_settings.gpencil_sculpt_paint
        brush = settings.brush

        layout.prop(brush, "size", slider=True)
        layout.prop(brush, "strength")

        # Layers
        draw_gpencil_layer_active(context, layout)


class VIEW3D_PT_gpencil_weight_context_menu(Panel):
    bl_space_type = 'VIEW_3D'
    bl_region_type = 'WINDOW'
    bl_label = "Weight Paint"
    bl_ui_units_x = 12

    def draw(self, context):
        tool_settings = context.tool_settings
        settings = tool_settings.gpencil_weight_paint
        brush = settings.brush
        layout = self.layout

        layout.prop(brush, "weight")
        gp_settings = brush.gpencil_settings
        layout.prop(gp_settings, "direction", expand=True, text="")

        layout.prop(brush, "size", slider=True)
        layout.prop(brush, "strength")

        # Layers
        draw_gpencil_layer_active(context, layout)


# bfa menu
class VIEW3D_PT_gpencil_edit_options(Panel):
    bl_space_type = 'VIEW_3D'
    bl_region_type = 'HEADER'
    bl_label = "Options"

    def draw(self, context):
        layout = self.layout
        settings = context.tool_settings.gpencil_sculpt

        layout.prop(settings, "use_scale_thickness", text="Scale Thickness")


class VIEW3D_PT_gpencil_draw_context_menu(Panel):
    bl_space_type = 'VIEW_3D'
    bl_region_type = 'WINDOW'
    bl_label = "Draw"
    bl_ui_units_x = 12

    def draw(self, context):
        layout = self.layout
        tool_settings = context.tool_settings
        settings = tool_settings.gpencil_paint
        brush = settings.brush
        gp_settings = brush.gpencil_settings

        is_pin_vertex = gp_settings.brush_draw_mode == 'VERTEXCOLOR'
        is_vertex = settings.color_mode == 'VERTEXCOLOR' or brush.gpencil_tool == 'TINT' or is_pin_vertex

        if brush.gpencil_tool not in {'ERASE', 'CUTTER', 'EYEDROPPER'} and is_vertex:
            split = layout.split(factor=0.1)
            split.prop(brush, "color", text="")
            split.template_color_picker(brush, "color", value_slider=True)

            col = layout.column()
            col.separator()
            col.prop_menu_enum(gp_settings, "vertex_mode", text="Mode")
            col.separator()

        if brush.gpencil_tool not in {'FILL', 'CUTTER'}:
            layout.prop(brush, "size", slider=True)
        if brush.gpencil_tool not in {'ERASE', 'FILL', 'CUTTER'}:
            layout.prop(gp_settings, "pen_strength")

        # Layers
        draw_gpencil_layer_active(context, layout)

        layout.menu("VIEW3D_MT_edit_gpencil_showhide")  # BFA - added to context menu

        # Material
        if not is_vertex:
            draw_gpencil_material_active(context, layout)


class VIEW3D_PT_gpencil_vertex_context_menu(Panel):
    bl_space_type = 'VIEW_3D'
    bl_region_type = 'WINDOW'
    bl_label = "Vertex Paint"
    bl_ui_units_x = 12

    def draw(self, context):
        layout = self.layout
        tool_settings = context.tool_settings
        settings = tool_settings.gpencil_vertex_paint
        brush = settings.brush
        gp_settings = brush.gpencil_settings

        col = layout.column()

        if brush.gpencil_vertex_tool in {'DRAW', 'REPLACE'}:
            split = layout.split(factor=0.1)
            split.prop(brush, "color", text="")
            split.template_color_picker(brush, "color", value_slider=True)

            col = layout.column()
            col.separator()
            col.prop_menu_enum(gp_settings, "vertex_mode", text="Mode")
            col.separator()

        row = col.row(align=True)
        row.prop(brush, "size", text="Radius")
        row.prop(gp_settings, "use_pressure", text="", icon='STYLUS_PRESSURE')

        if brush.gpencil_vertex_tool in {'DRAW', 'BLUR', 'SMEAR'}:
            row = layout.row(align=True)
            row.prop(gp_settings, "pen_strength", slider=True)
            row.prop(gp_settings, "use_strength_pressure", text="", icon='STYLUS_PRESSURE')

        # Layers
        draw_gpencil_layer_active(context, layout)

        layout.menu("VIEW3D_MT_edit_gpencil_showhide")  # BFA - added to context menu


class VIEW3D_PT_paint_vertex_context_menu(Panel):
    # Only for popover, these are dummy values.
    bl_space_type = 'VIEW_3D'
    bl_region_type = 'WINDOW'
    bl_label = "Vertex Paint"

    def draw(self, context):
        layout = self.layout

        brush = context.tool_settings.vertex_paint.brush
        capabilities = brush.vertex_paint_capabilities

        if capabilities.has_color:
            split = layout.split(factor=0.1)
            UnifiedPaintPanel.prop_unified_color(split, context, brush, "color", text="")
            UnifiedPaintPanel.prop_unified_color_picker(split, context, brush, "color", value_slider=True)
            layout.prop(brush, "blend", text="")

        UnifiedPaintPanel.prop_unified(
            layout,
            context,
            brush,
            "size",
            unified_name="use_unified_size",
            pressure_name="use_pressure_size",
            slider=True,
        )
        UnifiedPaintPanel.prop_unified(
            layout,
            context,
            brush,
            "strength",
            unified_name="use_unified_strength",
            pressure_name="use_pressure_strength",
            slider=True,
        )


class VIEW3D_PT_paint_texture_context_menu(Panel):
    # Only for popover, these are dummy values.
    bl_space_type = 'VIEW_3D'
    bl_region_type = 'WINDOW'
    bl_label = "Texture Paint"

    def draw(self, context):
        layout = self.layout

        brush = context.tool_settings.image_paint.brush
        capabilities = brush.image_paint_capabilities

        if capabilities.has_color:
            split = layout.split(factor=0.1)
            UnifiedPaintPanel.prop_unified_color(split, context, brush, "color", text="")
            UnifiedPaintPanel.prop_unified_color_picker(split, context, brush, "color", value_slider=True)
            layout.prop(brush, "blend", text="")

        if capabilities.has_radius:
            UnifiedPaintPanel.prop_unified(
                layout,
                context,
                brush,
                "size",
                unified_name="use_unified_size",
                pressure_name="use_pressure_size",
                slider=True,
            )
            UnifiedPaintPanel.prop_unified(
                layout,
                context,
                brush,
                "strength",
                unified_name="use_unified_strength",
                pressure_name="use_pressure_strength",
                slider=True,
            )


class VIEW3D_PT_paint_weight_context_menu(Panel):
    # Only for popover, these are dummy values.
    bl_space_type = 'VIEW_3D'
    bl_region_type = 'WINDOW'
    bl_label = "Weights"

    def draw(self, context):
        layout = self.layout

        brush = context.tool_settings.weight_paint.brush
        UnifiedPaintPanel.prop_unified(
            layout,
            context,
            brush,
            "weight",
            unified_name="use_unified_weight",
            slider=True,
        )
        UnifiedPaintPanel.prop_unified(
            layout,
            context,
            brush,
            "size",
            unified_name="use_unified_size",
            pressure_name="use_pressure_size",
            slider=True,
        )
        UnifiedPaintPanel.prop_unified(
            layout,
            context,
            brush,
            "strength",
            unified_name="use_unified_strength",
            pressure_name="use_pressure_strength",
            slider=True,
        )


# BFA - these are made consistent with the Sidebar>Tool>Brush Settings>Advanced Automasking panel, heavily changed
class VIEW3D_PT_sculpt_automasking(Panel):
    bl_space_type = 'VIEW_3D'
    bl_region_type = 'HEADER'
    bl_label = "Global Auto Masking"
    bl_ui_units_x = 10

    def draw(self, context):
        layout = self.layout

        tool_settings = context.tool_settings
        sculpt = tool_settings.sculpt
        layout.label(text="Global Auto Masking")
        layout.label(text="Overrides brush settings", icon="QUESTION")

        col = layout.column(align=True)

        # topology automasking
        col.use_property_split = False
        row = col.row()
        row.separator()
        row.prop(sculpt, "use_automasking_topology")

        # face masks automasking
        row = col.row()
        row.separator()
        row.prop(sculpt, "use_automasking_face_sets")

        col = layout.column(align=True)
        col.use_property_split = False

        col = layout.column()
        split = col.split(factor=0.9)
        split.use_property_split = False
        row = split.row()
        row.separator()
        row.prop(sculpt, "use_automasking_boundary_edges", text="Mesh Boundary")

        if sculpt.use_automasking_boundary_edges or sculpt.use_automasking_boundary_face_sets:
            split.label(icon='DISCLOSURE_TRI_DOWN')
        else:
            split.label(icon='DISCLOSURE_TRI_RIGHT')

        # col = layout.column()
        split = col.split(factor=0.9)
        split.use_property_split = False
        row = split.row()
        row.separator()
        row.prop(sculpt, "use_automasking_boundary_face_sets", text="Face Sets Boundary")

        if sculpt.use_automasking_boundary_edges or sculpt.use_automasking_boundary_face_sets:
            split.label(icon='DISCLOSURE_TRI_DOWN')
        else:
            split.label(icon='DISCLOSURE_TRI_RIGHT')

        if sculpt.use_automasking_boundary_edges or sculpt.use_automasking_boundary_face_sets:
            col = layout.column()
            col.use_property_split = True
            row = col.row()
            row.separator(factor=3.5)
            row.prop(sculpt, "automasking_boundary_edges_propagation_steps", text="Steps")

        col = layout.column()
        split = col.split(factor=0.9)
        split.use_property_split = False
        row = split.row()
        row.separator()
        row.prop(sculpt, "use_automasking_cavity", text="Cavity")

        is_cavity_active = sculpt.use_automasking_cavity or sculpt.use_automasking_cavity_inverted

        if is_cavity_active:
            props = row.operator("sculpt.mask_from_cavity", text="Create Mask")
            props.settings_source = 'SCENE'
            split.label(icon='DISCLOSURE_TRI_DOWN')
        else:
            split.label(icon='DISCLOSURE_TRI_RIGHT')

        split = col.split(factor=0.9)
        split.use_property_split = False
        row = split.row()
        row.separator()
        row.prop(sculpt, "use_automasking_cavity_inverted", text="Cavity (inverted)")

        is_cavity_active = sculpt.use_automasking_cavity or sculpt.use_automasking_cavity_inverted

        if is_cavity_active:
            split.label(icon='DISCLOSURE_TRI_DOWN')
        else:
            split.label(icon='DISCLOSURE_TRI_RIGHT')

        if is_cavity_active:
            col = layout.column(align=True)
            row = col.row()
            row.separator(factor=3.5)
            props = row.operator("sculpt.mask_from_cavity", text="Create Mask")
            props.settings_source = "SCENE"
            row = col.row()
            row.separator(factor=3.5)
            row.prop(sculpt, "automasking_cavity_factor", text="Factor")
            row = col.row()
            row.separator(factor=3.5)
            row.prop(sculpt, "automasking_cavity_blur_steps", text="Blur")

            col = layout.column()
            col.use_property_split = False
            row = col.row()
            row.separator(factor=3.5)
            row.prop(sculpt, "use_automasking_custom_cavity_curve", text="Custom Curve")

            if sculpt.use_automasking_custom_cavity_curve:
                col.template_curve_mapping(sculpt, "automasking_cavity_curve")

        col = layout.column()
        split = col.split(factor=0.9)
        split.use_property_split = False
        row = split.row()
        row.separator()
        row.prop(sculpt, "use_automasking_view_normal", text="View Normal")

        if sculpt.use_automasking_view_normal:
            split.label(icon='DISCLOSURE_TRI_DOWN')
        else:
            split.label(icon='DISCLOSURE_TRI_RIGHT')

        if sculpt.use_automasking_view_normal:

            row = col.row()
            row.use_property_split = False
            row.separator(factor=3.5)
            row.prop(sculpt, "use_automasking_view_occlusion", text="Occlusion")
            subcol = col.column(align=True)
            if not sculpt.use_automasking_view_occlusion:
                subcol.use_property_split = True
                row = subcol.row()
                row.separator(factor=3.5)
                row.prop(sculpt, "automasking_view_normal_limit", text="Limit")
                row = subcol.row()
                row.separator(factor=3.5)
                row.prop(sculpt, "automasking_view_normal_falloff", text="Falloff")

        # col = layout.column()
        split = col.split(factor=0.9)
        split.use_property_split = False
        row = split.row()
        row.separator()
        row.prop(sculpt, "use_automasking_start_normal", text="Area Normal")

        if sculpt.use_automasking_start_normal:
            split.label(icon='DISCLOSURE_TRI_DOWN')
        else:
            split.label(icon='DISCLOSURE_TRI_RIGHT')

        if sculpt.use_automasking_start_normal:
            col = layout.column(align=True)
            row = col.row()
            row.separator(factor=3.5)
            row.prop(sculpt, "automasking_start_normal_limit", text="Limit")
            row = col.row()
            row.separator(factor=3.5)
            row.prop(sculpt, "automasking_start_normal_falloff", text="Falloff")
            col.separator()


class VIEW3D_PT_sculpt_context_menu(Panel):
    # Only for popover, these are dummy values.
    bl_space_type = 'VIEW_3D'
    bl_region_type = 'WINDOW'
    bl_label = "Sculpt"

    def draw(self, context):
        layout = self.layout

        brush = context.tool_settings.sculpt.brush
        capabilities = brush.sculpt_capabilities

        if capabilities.has_color:
            split = layout.split(factor=0.1)
            UnifiedPaintPanel.prop_unified_color(split, context, brush, "color", text="")
            UnifiedPaintPanel.prop_unified_color_picker(split, context, brush, "color", value_slider=True)
            layout.prop(brush, "blend", text="")

        ups = context.tool_settings.unified_paint_settings
        size = "size"
        size_owner = ups if ups.use_unified_size else brush
        if size_owner.use_locked_size == 'SCENE':
            size = "unprojected_radius"

        UnifiedPaintPanel.prop_unified(
            layout,
            context,
            brush,
            size,
            unified_name="use_unified_size",
            pressure_name="use_pressure_size",
            text="Radius",
            slider=True,
        )
        UnifiedPaintPanel.prop_unified(
            layout,
            context,
            brush,
            "strength",
            unified_name="use_unified_strength",
            pressure_name="use_pressure_strength",
            slider=True,
        )

        if capabilities.has_auto_smooth:
            layout.prop(brush, "auto_smooth_factor", slider=True)

        if capabilities.has_normal_weight:
            layout.prop(brush, "normal_weight", slider=True)

        if capabilities.has_pinch_factor:
            text = "Pinch"
            if brush.sculpt_tool in {'BLOB', 'SNAKE_HOOK'}:
                text = "Magnify"
            layout.prop(brush, "crease_pinch_factor", slider=True, text=text)

        if capabilities.has_rake_factor:
            layout.prop(brush, "rake_factor", slider=True)

        if capabilities.has_plane_offset:
            layout.prop(brush, "plane_offset", slider=True)
            layout.prop(brush, "plane_trim", slider=True, text="Distance")

        if capabilities.has_height:
            layout.prop(brush, "height", slider=True, text="Height")


class TOPBAR_PT_gpencil_materials(GreasePencilMaterialsPanel, Panel):
    bl_space_type = 'VIEW_3D'
    bl_region_type = 'HEADER'
    bl_label = "Materials"
    bl_ui_units_x = 14

    @classmethod
    def poll(cls, context):
        ob = context.object
        return ob and ob.type in {'GPENCIL', 'GREASEPENCIL'}


class TOPBAR_PT_gpencil_vertexcolor(GreasePencilVertexcolorPanel, Panel):
    bl_space_type = 'VIEW_3D'
    bl_region_type = 'HEADER'
    bl_label = "Color Attribute"
    bl_ui_units_x = 10

    @classmethod
    def poll(cls, context):
        ob = context.object
        return ob and ob.type == 'GPENCIL'


class VIEW3D_PT_curves_sculpt_add_shape(Panel):
    # Only for popover, these are dummy values.
    bl_space_type = 'VIEW_3D'
    bl_region_type = 'WINDOW'
    bl_label = "Curves Sculpt Add Curve Options"

    def draw(self, context):
        layout = self.layout

        layout.use_property_split = False  # BFA - set to False
        layout.use_property_decorate = False  # No animation.

        settings = UnifiedPaintPanel.paint_settings(context)
        brush = settings.brush

        col = layout.column(align = True)
        col.label(text = "Interpolate")

        row = col.row()
        row.separator()
        row.prop(brush.curves_sculpt_settings, "use_length_interpolate", text="Length")
        row = col.row()
        row.separator()
        row.prop(brush.curves_sculpt_settings, "use_radius_interpolate", text="Radius")
        row = col.row()
        row.separator()
        row.prop(brush.curves_sculpt_settings, "use_shape_interpolate", text="Shape")
        row = col.row()
        row.separator()
        row.prop(brush.curves_sculpt_settings, "use_point_count_interpolate", text="Point Count")

        layout.use_property_split = True

        col = layout.column()
        col.active = not brush.curves_sculpt_settings.use_length_interpolate
        col.prop(brush.curves_sculpt_settings, "curve_length", text="Length")

        col = layout.column()
        col.active = not brush.curves_sculpt_settings.use_radius_interpolate
        col.prop(brush.curves_sculpt_settings, "curve_radius", text="Radius")

        col = layout.column()
        col.active = not brush.curves_sculpt_settings.use_point_count_interpolate
        col.prop(brush.curves_sculpt_settings, "points_per_curve", text="Points")


class VIEW3D_PT_curves_sculpt_parameter_falloff(Panel):
    # Only for popover, these are dummy values.
    bl_space_type = 'VIEW_3D'
    bl_region_type = 'WINDOW'
    bl_label = "Curves Sculpt Parameter Falloff"

    def draw(self, context):
        layout = self.layout

        settings = UnifiedPaintPanel.paint_settings(context)
        brush = settings.brush

        layout.template_curve_mapping(brush.curves_sculpt_settings, "curve_parameter_falloff")
        row = layout.row(align=True)
        row.operator("brush.sculpt_curves_falloff_preset", icon='SMOOTHCURVE', text="").shape = 'SMOOTH'
        row.operator("brush.sculpt_curves_falloff_preset", icon='SPHERECURVE', text="").shape = 'ROUND'
        row.operator("brush.sculpt_curves_falloff_preset", icon='ROOTCURVE', text="").shape = 'ROOT'
        row.operator("brush.sculpt_curves_falloff_preset", icon='SHARPCURVE', text="").shape = 'SHARP'
        row.operator("brush.sculpt_curves_falloff_preset", icon='LINCURVE', text="").shape = 'LINE'
        row.operator("brush.sculpt_curves_falloff_preset", icon='NOCURVE', text="").shape = 'MAX'


class VIEW3D_PT_curves_sculpt_grow_shrink_scaling(Panel):
    # Only for popover, these are dummy values.
    bl_space_type = 'VIEW_3D'
    bl_region_type = 'WINDOW'
    bl_label = "Curves Grow/Shrink Scaling"
    bl_ui_units_x = 12

    def draw(self, context):
        layout = self.layout

        layout.use_property_split = True
        layout.use_property_decorate = False  # No animation.

        settings = UnifiedPaintPanel.paint_settings(context)
        brush = settings.brush

        layout.prop(brush.curves_sculpt_settings, "use_uniform_scale")
        layout.prop(brush.curves_sculpt_settings, "minimum_length")


class VIEW3D_PT_viewport_debug(Panel):
    bl_space_type = 'VIEW_3D'
    bl_region_type = 'HEADER'
    bl_parent_id = "VIEW3D_PT_overlay"
    bl_label = "Viewport Debug"

    @classmethod
    def poll(cls, context):
        prefs = context.preferences
        return prefs.experimental.use_viewport_debug

    def draw(self, context):
        layout = self.layout
        view = context.space_data
        overlay = view.overlay

        layout.prop(overlay, "use_debug_freeze_view_culling")


class VIEW3D_AST_sculpt_brushes(bpy.types.AssetShelf):
    # Experimental: Asset shelf for sculpt brushes, only shows up if both the
    # "Asset Shelf" and the "Extended Asset Browser" experimental features are
    # enabled.

    bl_space_type = 'VIEW_3D'

    @classmethod
    def poll(cls, context):
        prefs = context.preferences
        if not prefs.experimental.use_extended_asset_browser:
            return False

        return context.mode == 'SCULPT'

    @classmethod
    def asset_poll(cls, asset):
        return asset.id_type == 'BRUSH'


classes = (
    VIEW3D_HT_header,
    VIEW3D_HT_tool_header,
    ALL_MT_editormenu_view3d,  # bfa menu
    VIEW3D_MT_editor_menus,
    VIEW3D_MT_transform,
    VIEW3D_MT_transform_object,
    VIEW3D_MT_transform_armature,
    VIEW3D_MT_mirror,
    VIEW3D_MT_snap,
    VIEW3D_MT_uv_map_clear_seam,  # bfa - Tooltip and operator for Clear Seam.
    VIEW3D_MT_uv_map,
    VIEW3D_MT_switchactivecamto,  # bfa - set active camera does not exist in blender
    VIEW3D_MT_view_legacy,  # bfa menu
    VIEW3D_MT_view_annotations,  # bfa menu
    VIEW3D_MT_view,
    VIEW3D_MT_view_local,
    VIEW3D_MT_view_cameras,
    VIEW3D_MT_view_pie_menus,  # bfa menu
    VIEW3D_MT_view_navigation_legacy,  # bfa menu
    VIEW3D_MT_view_navigation,
    VIEW3D_MT_view_align,
    VIEW3D_MT_view_align_selected,
    VIEW3D_MT_view_viewpoint,
    VIEW3D_MT_view_regions,
    VIEW3D_MT_select_object,
    VIEW3D_MT_select_object_legacy,  # bfa menu
    VIEW3D_MT_select_by_type,  # bfa menu
    VIEW3D_MT_select_grouped,  # bfa menu
    VIEW3D_MT_select_linked,  # bfa menu
    VIEW3D_MT_select_object_more_less,
    VIEW3D_MT_select_pose,
    VIEW3D_MT_select_pose_more_less,
    VIEW3D_MT_select_particle,
    VIEW3D_MT_edit_mesh,
    VIEW3D_MT_edit_mesh_legacy,  # bfa menu
    VIEW3D_MT_edit_mesh_sort_elements,  # bfa menu
    VIEW3D_MT_edit_mesh_select_similar,
    VIEW3D_MT_edit_mesh_select_by_trait,
    VIEW3D_MT_edit_mesh_select_more_less,
    VIEW3D_MT_select_edit_mesh,
    VIEW3D_MT_select_edit_curve,
    VIEW3D_MT_select_edit_curve_select_similar,  # bfa menu
    VIEW3D_MT_select_edit_surface,
    VIEW3D_MT_select_edit_text,
    VIEW3D_MT_select_edit_metaball,
    VIEW3D_MT_edit_lattice_context_menu,
    VIEW3D_MT_select_edit_metaball_select_similar,  # bfa menu
    VIEW3D_MT_select_edit_lattice,
    VIEW3D_MT_select_edit_armature,
    VIEW3D_MT_select_gpencil_legacy,  # bfa menu
    VIEW3D_MT_select_gpencil_grouped,  # bfa menu
    VIEW3D_MT_select_edit_grease_pencil,
    VIEW3D_MT_select_edit_gpencil,
    VIEW3D_MT_select_paint_mask,
    VIEW3D_MT_select_paint_mask_face_more_less,  # bfa menu
    VIEW3D_MT_select_paint_mask_vertex,
    VIEW3D_MT_select_paint_mask_vertex_more_less,  # bfa menu
    VIEW3D_MT_select_edit_point_cloud,
    VIEW3D_MT_edit_curves_select_more_less,
    VIEW3D_MT_select_edit_curves,
    VIEW3D_MT_select_sculpt_curves,
    VIEW3D_MT_mesh_add,
    VIEW3D_MT_curve_add,
    VIEW3D_MT_surface_add,
    VIEW3D_MT_edit_metaball_context_menu,
    VIEW3D_MT_metaball_add,
    TOPBAR_MT_edit_curve_add,
    TOPBAR_MT_edit_armature_add,
    VIEW3D_MT_armature_add,
    VIEW3D_MT_light_add,
    VIEW3D_MT_lightprobe_add,
    VIEW3D_MT_camera_add,
    VIEW3D_MT_volume_add,
    VIEW3D_MT_grease_pencil_add,
    VIEW3D_MT_add,
    VIEW3D_MT_image_add,
    VIEW3D_MT_origin_set,  # bfa menu
    VIEW3D_MT_object,
    VIEW3D_MT_object_animation,
    VIEW3D_MT_object_asset,
    VIEW3D_MT_object_rigid_body,
    VIEW3D_MT_object_clear,
    VIEW3D_MT_object_context_menu,
    VIEW3D_MT_object_convert,
    VIEW3D_MT_object_shading,
    VIEW3D_MT_object_apply,
    VIEW3D_MT_object_relations,
    VIEW3D_MT_object_liboverride,
    VIEW3D_MT_object_parent,
    VIEW3D_MT_object_track,
    VIEW3D_MT_object_collection,
    VIEW3D_MT_object_constraints,
    VIEW3D_MT_object_quick_effects,
    VIEW3D_MT_object_showhide,
    VIEW3D_MT_object_cleanup,
    VIEW3D_MT_make_single_user,
    VIEW3D_MT_make_links,
    VIEW3D_MT_brush_paint_modes,
    VIEW3D_MT_brush,  # bfa menu
    VIEW3D_MT_facemask_showhide,  # bfa menu
    VIEW3D_MT_paint_vertex,
    VIEW3D_MT_hook,
    VIEW3D_MT_vertex_group,
    VIEW3D_MT_gpencil_vertex_group,
    VIEW3D_MT_paint_weight,
    VIEW3D_MT_paint_weight_legacy,  # bfa menu
    VIEW3D_MT_paint_weight_lock,
    VIEW3D_MT_subdivision_set,  # bfa menu
    VIEW3D_MT_sculpt,
    VIEW3D_MT_sculpt_legacy,  # bfa menu
    VIEW3D_MT_sculpt_transform,  # bfa menu
    VIEW3D_MT_sculpt_showhide,  # bfa menu
    VIEW3D_MT_sculpt_set_pivot,
    VIEW3D_MT_mask,
    VIEW3D_MT_mask_legacy,  # bfa menu
    VIEW3D_MT_face_sets_showhide, # bfa menu
    VIEW3D_MT_face_sets,
    VIEW3D_MT_face_sets_init,
    VIEW3D_MT_random_mask,
    VIEW3D_MT_particle,
    VIEW3D_MT_particle_context_menu,
    VIEW3D_MT_particle_showhide,
    VIEW3D_MT_pose,
    VIEW3D_MT_pose_transform,
    VIEW3D_MT_pose_slide,
    VIEW3D_MT_pose_propagate,
    VIEW3D_MT_pose_motion,
    VIEW3D_MT_bone_collections,
    VIEW3D_MT_pose_ik,
    VIEW3D_MT_pose_constraints,
    VIEW3D_MT_pose_names,
    VIEW3D_MT_pose_showhide,
    VIEW3D_MT_pose_apply,
    VIEW3D_MT_pose_context_menu,
    VIEW3D_MT_bone_options_toggle,
    VIEW3D_MT_bone_options_enable,
    VIEW3D_MT_bone_options_disable,
    VIEW3D_MT_edit_mesh_context_menu,
    VIEW3D_MT_edit_mesh_select_mode,
    VIEW3D_MT_edit_mesh_select_linked,
    VIEW3D_MT_edit_mesh_select_loops,
    VIEW3D_MT_edit_mesh_extrude_dupli,  # bfa operator for separated tooltip
    VIEW3D_MT_edit_mesh_extrude_dupli_rotate,  # bfa operator for separated tooltip
    VIEW3D_MT_edit_mesh_extrude,
    VIEW3D_MT_edit_mesh_vertices,
    VIEW3D_MT_edit_mesh_vertices_legacy,  # bfa menu
    VIEW3D_MT_edit_mesh_edges,
    VIEW3D_MT_edit_mesh_edges_legacy,  # bfa menu
    VIEW3D_MT_edit_mesh_faces,
    VIEW3D_MT_edit_mesh_faces_legacy,  # bfa menu
    VIEW3D_MT_edit_mesh_faces_data,
    VIEW3D_MT_edit_mesh_normals,
    VIEW3D_MT_edit_mesh_normals_select_strength,
    VIEW3D_MT_edit_mesh_normals_set_strength,
    VIEW3D_MT_edit_mesh_normals_average,
    VIEW3D_MT_edit_mesh_shading,
    VIEW3D_MT_edit_mesh_weights,
    VIEW3D_MT_edit_mesh_clean,
    VIEW3D_MT_edit_mesh_delete,
    VIEW3D_MT_edit_mesh_merge,
    VIEW3D_MT_edit_mesh_split,
    VIEW3D_MT_edit_mesh_dissolve,  # bfa menu
    VIEW3D_MT_edit_mesh_showhide,
    VIEW3D_MT_greasepencil_material_active,
    VIEW3D_MT_paint_grease_pencil,
    VIEW3D_MT_paint_gpencil,
    VIEW3D_MT_draw_gpencil,
    VIEW3D_MT_assign_material,
    VIEW3D_MT_edit_gpencil,
    VIEW3D_MT_edit_gpencil_stroke,
    VIEW3D_MT_edit_gpencil_point,
    VIEW3D_MT_edit_gpencil_hide,  # bfa menu
    VIEW3D_MT_edit_gpencil_arrange_strokes,  # bfa menu
    VIEW3D_MT_edit_gpencil_delete,
    VIEW3D_MT_sculpt_gpencil_copy,  # bfa menu
    VIEW3D_MT_edit_gpencil_showhide,
    VIEW3D_MT_edit_greasepencil_showhide,
    VIEW3D_MT_edit_greasepencil_cleanup,
    VIEW3D_MT_weight_gpencil,
    VIEW3D_MT_gpencil_animation,
    VIEW3D_MT_gpencil_simplify,
    VIEW3D_MT_gpencil_autoweights,
    VIEW3D_MT_gpencil_edit_context_menu,
    VIEW3D_MT_greasepencil_edit_context_menu,
    VIEW3D_MT_grease_pencil_assign_material,
    VIEW3D_MT_edit_greasepencil,
    VIEW3D_MT_edit_greasepencil_delete,
    VIEW3D_MT_edit_greasepencil_stroke,
    VIEW3D_MT_edit_greasepencil_point,
    VIEW3D_MT_edit_greasepencil_animation,
    VIEW3D_MT_edit_curve,
    VIEW3D_MT_edit_curve_ctrlpoints,
    VIEW3D_MT_edit_curve_handle_type_set,  # bfa menu
    VIEW3D_MT_edit_curve_segments,
    VIEW3D_MT_edit_curve_clean,
    VIEW3D_MT_edit_curve_context_menu,
    VIEW3D_MT_edit_curve_delete,
    VIEW3D_MT_edit_curve_showhide,
    VIEW3D_MT_edit_surface,
    VIEW3D_MT_edit_font,
    VIEW3D_MT_edit_font_chars,
    VIEW3D_MT_edit_font_kerning,
    VIEW3D_MT_edit_font_move,  # bfa menu
    VIEW3D_MT_edit_font_delete,
    VIEW3D_MT_edit_font_context_menu,
    VIEW3D_MT_edit_meta,
    VIEW3D_MT_edit_meta_showhide,
    VIEW3D_MT_edit_lattice,
    VIEW3D_MT_edit_lattice_flip,  # bfa menu - blender uses enum
    VIEW3D_MT_edit_armature,
    VIEW3D_MT_armature_showhide,  # bfa menu
    VIEW3D_MT_armature_context_menu,
    VIEW3D_MT_edit_armature_parent,
    VIEW3D_MT_edit_armature_roll,
    VIEW3D_MT_edit_armature_names,
    VIEW3D_MT_edit_armature_delete,
    VIEW3D_MT_edit_gpencil_transform,
    VIEW3D_MT_edit_curves,
    VIEW3D_MT_edit_pointcloud,
    VIEW3D_MT_object_mode_pie,
    VIEW3D_MT_view_pie,
    VIEW3D_MT_transform_gizmo_pie,
    VIEW3D_MT_shading_pie,
    VIEW3D_MT_shading_ex_pie,
    VIEW3D_MT_pivot_pie,
    VIEW3D_MT_snap_pie,
    VIEW3D_MT_orientations_pie,
    VIEW3D_MT_proportional_editing_falloff_pie,
    VIEW3D_MT_sculpt_mask_edit_pie,
    VIEW3D_MT_sculpt_automasking_pie,
    VIEW3D_MT_sculpt_gpencil_automasking_pie,
    VIEW3D_MT_wpaint_vgroup_lock_pie,
    VIEW3D_MT_sculpt_face_sets_edit_pie,
    VIEW3D_MT_sculpt_curves,
    VIEW3D_PT_active_tool,
    VIEW3D_PT_active_tool_duplicate,
    VIEW3D_PT_view3d_properties,
    VIEW3D_PT_view3d_properties_edit,  # bfa panel
    VIEW3D_PT_view3d_lock,
    VIEW3D_PT_view3d_camera_lock,  # bfa panel
    VIEW3D_PT_view3d_cursor,
    VIEW3D_PT_collections,
    VIEW3D_PT_object_type_visibility,
    VIEW3D_PT_grease_pencil,
    VIEW3D_PT_annotation_onion,
    VIEW3D_PT_gpencil_multi_frame,
    VIEW3D_PT_grease_pencil_multi_frame,
    VIEW3D_PT_gpencil_curve_edit,
    VIEW3D_PT_gpencil_sculpt_automasking,
    VIEW3D_PT_quad_view,
    VIEW3D_PT_view3d_stereo,
    VIEW3D_PT_shading,
    VIEW3D_PT_shading_lighting,
    VIEW3D_PT_shading_color,
    VIEW3D_PT_shading_options,
    VIEW3D_PT_shading_options_shadow,
    VIEW3D_PT_shading_options_ssao,
    VIEW3D_PT_shading_render_pass,
    VIEW3D_PT_shading_compositor,
    VIEW3D_PT_gizmo_display,
    VIEW3D_PT_overlay,
    VIEW3D_PT_overlay_guides,
    VIEW3D_PT_overlay_object,
    VIEW3D_PT_overlay_geometry,
    VIEW3D_PT_overlay_viewer_node,
    VIEW3D_PT_overlay_motion_tracking,
    VIEW3D_PT_overlay_edit_mesh,
    VIEW3D_PT_overlay_edit_mesh_shading,
    VIEW3D_PT_overlay_edit_mesh_measurement,
    VIEW3D_PT_overlay_edit_mesh_normals,
    VIEW3D_PT_overlay_edit_mesh_freestyle,
    VIEW3D_PT_overlay_edit_curve,
    VIEW3D_PT_overlay_texture_paint,
    VIEW3D_PT_overlay_vertex_paint,
    VIEW3D_PT_overlay_weight_paint,
    VIEW3D_PT_overlay_bones,
    VIEW3D_PT_overlay_sculpt,
    VIEW3D_PT_overlay_sculpt_curves,
    VIEW3D_PT_snapping,
    VIEW3D_PT_proportional_edit,
    VIEW3D_PT_gpencil_origin,
    VIEW3D_PT_gpencil_lock,
    VIEW3D_PT_gpencil_guide,
    VIEW3D_PT_transform_orientations,
    VIEW3D_PT_overlay_gpencil_options,
    VIEW3D_PT_overlay_grease_pencil_options,
    VIEW3D_PT_context_properties,
    VIEW3D_PT_paint_vertex_context_menu,
    VIEW3D_PT_paint_texture_context_menu,
    VIEW3D_PT_paint_weight_context_menu,
    VIEW3D_PT_gpencil_vertex_context_menu,
    VIEW3D_PT_gpencil_sculpt_context_menu,
    VIEW3D_PT_gpencil_weight_context_menu,
    VIEW3D_PT_gpencil_draw_context_menu,
    VIEW3D_PT_gpencil_edit_options,  # bfa menu
    VIEW3D_PT_sculpt_automasking,
    VIEW3D_PT_sculpt_context_menu,
    TOPBAR_PT_gpencil_materials,
    TOPBAR_PT_gpencil_vertexcolor,
    TOPBAR_PT_annotation_layers,
    VIEW3D_PT_curves_sculpt_add_shape,
    VIEW3D_PT_curves_sculpt_parameter_falloff,
    VIEW3D_PT_curves_sculpt_grow_shrink_scaling,
    VIEW3D_PT_viewport_debug,
    VIEW3D_AST_sculpt_brushes,
)


if __name__ == "__main__":  # only for live edit.
    from bpy.utils import register_class
    for cls in classes:
        register_class(cls)<|MERGE_RESOLUTION|>--- conflicted
+++ resolved
@@ -142,32 +142,18 @@
         if mode_string == 'EDIT_ARMATURE':
             ob = context.object
             _row, sub = row_for_mirror()
-<<<<<<< HEAD
-            sub.prop(context.object.data, "use_mirror_x", icon='MIRROR_X', toggle=True, icon_only=True)
-=======
-            sub.prop(ob.data, "use_mirror_x", text="X", toggle=True)
->>>>>>> c57afcc4
+            sub.prop(ob.data, "use_mirror_x", icon='MIRROR_X', toggle=True, icon_only=True)
         elif mode_string == 'POSE':
             ob = context.object
             _row, sub = row_for_mirror()
-<<<<<<< HEAD
-            sub.prop(context.object.pose, "use_mirror_x", icon='MIRROR_X', toggle=True, icon_only=True)
-=======
-            sub.prop(ob.pose, "use_mirror_x", text="X", toggle=True)
->>>>>>> c57afcc4
+            sub.prop(ob.pose, "use_mirror_x", icon='MIRROR_X', toggle=True, icon_only=True)
         elif mode_string in {'EDIT_MESH', 'PAINT_WEIGHT', 'SCULPT', 'PAINT_VERTEX', 'PAINT_TEXTURE'}:
             # Mesh Modes, Use Mesh Symmetry
             ob = context.object
             row, sub = row_for_mirror()
-<<<<<<< HEAD
-            sub.prop(context.object, "use_mesh_mirror_x", icon='MIRROR_X', toggle=True, icon_only=True)
-            sub.prop(context.object, "use_mesh_mirror_y", icon='MIRROR_Y', toggle=True, icon_only=True)
-            sub.prop(context.object, "use_mesh_mirror_z", icon='MIRROR_Z', toggle=True, icon_only=True)
-=======
-            sub.prop(ob, "use_mesh_mirror_x", text="X", toggle=True)
-            sub.prop(ob, "use_mesh_mirror_y", text="Y", toggle=True)
-            sub.prop(ob, "use_mesh_mirror_z", text="Z", toggle=True)
->>>>>>> c57afcc4
+            sub.prop(ob, "use_mesh_mirror_x", icon='MIRROR_X', toggle=True, icon_only=True)
+            sub.prop(ob, "use_mesh_mirror_y", icon='MIRROR_Y', toggle=True, icon_only=True)
+            sub.prop(ob, "use_mesh_mirror_z", icon='MIRROR_Z', toggle=True, icon_only=True)
             if mode_string == 'EDIT_MESH':
                 tool_settings = context.tool_settings
                 layout.prop(tool_settings, "use_mesh_automerge", text="")
@@ -3185,12 +3171,8 @@
     def draw(self, context):
         layout = self.layout
 
-<<<<<<< HEAD
-        obj = context.object
+        ob = context.object
         view = context.space_data
-=======
-        ob = context.object
->>>>>>> c57afcc4
 
         layout.menu("VIEW3D_MT_transform_object")
         layout.menu("VIEW3D_MT_origin_set")  # bfa menu
@@ -3234,31 +3216,25 @@
         layout.menu("VIEW3D_MT_make_links")
 
         layout.separator()
-        # BFA: Added a context menu operator for consistency and discovervability...
+        # BFA: Added a context menu operator for consistency and discoverability...
         # ...This is a minimal UX of layout.menu("VIEW3D_MT_object_collection")
         layout.operator_context = 'INVOKE_REGION_WIN'
         layout.operator("object.move_to_collection", icon='GROUP')
-        layout.menu("VIEW3D_MT_object_collection") #BFA - Could be redundant operators, the UX was exclusive to the outliner
+        # BFA - Could be redundant operators, the UX was exclusive to the outliner
+        layout.menu("VIEW3D_MT_object_collection")
 
         # BFA: shading just for mesh and curve objects
-        if obj is None:
+        if ob is None:
             pass
 
-        elif obj.type in {'MESH', 'CURVE', 'SURFACE'}:
+        elif ob.type in {'MESH', 'CURVE', 'SURFACE'}:
 
             layout.separator()
 
-<<<<<<< HEAD
             layout.operator("object.shade_smooth", icon='SHADING_SMOOTH')
-            if context.object and context.object.type == 'MESH':
+            if ob and ob.type == 'MESH':
                 layout.operator("object.shade_smooth_by_angle", icon='NORMAL_SMOOTH')
             layout.operator("object.shade_flat", icon='SHADING_FLAT')
-=======
-        layout.operator("object.shade_smooth")
-        if ob and ob.type == 'MESH':
-            layout.operator("object.shade_smooth_by_angle")
-        layout.operator("object.shade_flat")
->>>>>>> c57afcc4
 
         layout.separator()
 
@@ -3279,20 +3255,20 @@
         layout.menu("VIEW3D_MT_object_showhide")
         layout.menu("VIEW3D_MT_object_cleanup")
 
-        if obj is None:
+        if ob is None:
             pass
 
-        elif obj.type == 'CAMERA':
+        elif ob.type == 'CAMERA':
             layout.operator_context = 'INVOKE_REGION_WIN'
 
             layout.separator()
 
-            if obj.data.type == 'PERSP':
+            if ob.data.type == 'PERSP':
                 props = layout.operator("wm.context_modal_mouse", text="Adjust Focal Length", icon="LENS_ANGLE")
                 props.data_path_iter = "selected_editable_objects"
                 props.data_path_item = "data.lens"
                 props.input_scale = 0.1
-                if obj.data.lens_unit == 'MILLIMETERS':
+                if ob.data.lens_unit == 'MILLIMETERS':
                     props.header_text = "Camera Focal Length: %.1fmm"
                 else:
                     props.header_text = "Camera Focal Length: %.1f\u00B0"
@@ -3304,8 +3280,8 @@
                 props.input_scale = 0.01
                 props.header_text = "Camera Lens Scale: %.3f"
 
-            if not obj.data.dof.focus_object:
-                if view and view.camera == obj and view.region_3d.view_perspective == 'CAMERA':
+            if not ob.data.dof.focus_object:
+                if view and view.camera == ob and view.region_3d.view_perspective == 'CAMERA':
                     props = layout.operator("ui.eyedropper_depth", text="DOF Distance (Pick)", icon="DOF")
                 else:
                     props = layout.operator("wm.context_modal_mouse", text="Adjust Focus Distance", icon="DOF")
@@ -3314,7 +3290,7 @@
                     props.input_scale = 0.02
                     props.header_text = "Focus Distance: %.3f"
 
-        elif obj.type in {'CURVE', 'FONT'}:
+        elif ob.type in {'CURVE', 'FONT'}:
             layout.operator_context = 'INVOKE_REGION_WIN'
 
             layout.separator()
@@ -3331,7 +3307,7 @@
             props.input_scale = 0.01
             props.header_text = "Offset %.3f"
 
-        elif obj.type == 'EMPTY':
+        elif ob.type == 'EMPTY':
             layout.operator_context = 'INVOKE_REGION_WIN'
 
             layout.separator()
@@ -3342,8 +3318,8 @@
             props.input_scale = 0.01
             props.header_text = "Empty Diosplay Size: %.3f"
 
-        elif obj.type == 'LIGHT':
-            light = obj.data
+        elif ob.type == 'LIGHT':
+            light = ob.data
 
             layout.operator_context = 'INVOKE_REGION_WIN'
 
@@ -7909,22 +7885,15 @@
                 row = row.row()
                 row.prop(shading, "studiolight_rotate_z", text="Rotation")
 
-<<<<<<< HEAD
                 row = col.row()
                 row.separator()
                 row.prop(shading, "studiolight_intensity")
                 row = col.row()
                 row.separator()
                 row.prop(shading, "studiolight_background_alpha")
-                if engine != 'BLENDER_EEVEE_NEXT':
-                    row = col.row()
-                    row.separator()
-                    row.prop(shading, "studiolight_background_blur")
-=======
-                col.prop(shading, "studiolight_intensity")
-                col.prop(shading, "studiolight_background_alpha")
-                col.prop(shading, "studiolight_background_blur")
->>>>>>> c57afcc4
+                row = col.row()
+                row.separator()
+                row.prop(shading, "studiolight_background_blur")
                 col = split.column()  # to align properly with above
 
         elif shading.type == 'RENDERED':
@@ -7961,14 +7930,9 @@
                 row.separator()
                 row.prop(shading, "studiolight_background_alpha")
                 engine = context.scene.render.engine
-<<<<<<< HEAD
-                if engine != 'BLENDER_EEVEE_NEXT':
-                    row = col.row()
-                    row.separator()
-                    row.prop(shading, "studiolight_background_blur")
-=======
-                col.prop(shading, "studiolight_background_blur")
->>>>>>> c57afcc4
+                row = col.row()
+                row.separator()
+                row.prop(shading, "studiolight_background_blur")
                 col = split.column()  # to align properly with above
             else:
                 row = col.row()
@@ -9180,11 +9144,11 @@
         layout = self.layout
         col = layout.column()
 
-        col.label(text="Snap Base")
+        col.label(text="Snap Target")
         row = col.row(align=True)
         row.prop(tool_settings, "snap_target", expand=True)
 
-        col.label(text="Snap Target")
+        col.label(text="Snap Base")
         col.prop(tool_settings, "snap_elements_base", expand=True)
 
         col.label(text="Snap Target for Individual Elements")
@@ -9460,18 +9424,8 @@
             else:
                 col.label(icon='DISCLOSURE_TRI_RIGHT')
 
-<<<<<<< HEAD
-            if context.object.mode == 'EDIT_GPENCIL':
-                gpd = context.object.data
-=======
             if ob.mode == 'EDIT_GPENCIL':
                 gpd = ob.data
-                split = layout.split()
-                col = split.column()
-                col.prop(overlay, "use_gpencil_show_directions")
-                col = split.column()
-                col.prop(overlay, "use_gpencil_show_material_name", text="Material Name")
->>>>>>> c57afcc4
 
                 col = layout.column()
                 row = col.row()
@@ -9493,16 +9447,11 @@
                     row.separator()
                     row.prop(overlay, "display_handle", text="Handles")
 
-<<<<<<< HEAD
-        if context.object.mode == 'SCULPT_GPENCIL':
+        if ob.mode == 'SCULPT_GPENCIL':
             layout.use_property_split = True
             row = layout.row()
             row.separator()
             row.prop(overlay, "vertex_opacity", text="Vertex Opacity", slider=True)
-=======
-        if ob.mode == 'SCULPT_GPENCIL':
-            layout.prop(overlay, "vertex_opacity", text="Vertex Opacity", slider=True)
->>>>>>> c57afcc4
 
         if ob.mode in {'PAINT_GPENCIL', 'VERTEX_GPENCIL'}:
             layout.label(text="Vertex Paint")
