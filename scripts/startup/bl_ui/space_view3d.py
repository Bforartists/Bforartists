# SPDX-FileCopyrightText: 2009-2023 Blender Authors
#
# SPDX-License-Identifier: GPL-2.0-or-later

# BFA NOTE: For this document in merges, it is best to preserve the
# Bforartists ones (HEAD) and compare the old Blender version with the new to see
# what changed.
# Once you compare Blender changes with an old version of Blender, splice it in manually.

import bpy
from bpy.types import (
    Header,
    Menu,
    Panel,
    SurfaceCurve
)
from bl_ui.properties_paint_common import (
    UnifiedPaintPanel,
    brush_basic_texpaint_settings,
    brush_basic_gpencil_weight_settings,
    brush_basic_grease_pencil_weight_settings,
    brush_basic_grease_pencil_vertex_settings,
    BrushAssetShelf,
)
from bl_ui.properties_grease_pencil_common import (
    AnnotationDataPanel,
    AnnotationOnionSkin,
    GreasePencilMaterialsPanel,
)
from bl_ui.space_toolsystem_common import (
    ToolActivePanelHelper,
)
from bpy.app.translations import (
    pgettext_iface as iface_,
    pgettext_rpt as rpt_,
    contexts as i18n_contexts,
)


class VIEW3D_HT_tool_header(Header):
    bl_space_type = 'VIEW_3D'
    bl_region_type = 'TOOL_HEADER'

    def draw(self, context):
        layout = self.layout

        self.draw_tool_settings(context)

        layout.separator_spacer()

        self.draw_mode_settings(context)

    def draw_tool_settings(self, context):
        layout = self.layout
        tool_mode = context.mode

        # Active Tool
        # -----------
        from bl_ui.space_toolsystem_common import ToolSelectPanelHelper
        tool = ToolSelectPanelHelper.draw_active_tool_header(
            context, layout,
            tool_key=('VIEW_3D', tool_mode),
        )
        # Object Mode Options
        # -------------------

        # Example of how tool_settings can be accessed as pop-overs.

        # TODO(campbell): editing options should be after active tool options
        # (obviously separated for from the users POV)
        draw_fn = getattr(_draw_tool_settings_context_mode, tool_mode, None)
        if draw_fn is not None:
            is_valid_context = draw_fn(context, layout, tool)

        def draw_3d_brush_settings(layout, tool_mode):
            layout.popover("VIEW3D_PT_tools_brush_settings_advanced", text="Brush")
            if tool_mode != 'PAINT_WEIGHT':
                layout.popover("VIEW3D_PT_tools_brush_texture")
            if tool_mode == 'PAINT_TEXTURE':
                layout.popover("VIEW3D_PT_tools_mask_texture")
            layout.popover("VIEW3D_PT_tools_brush_stroke")
            layout.popover("VIEW3D_PT_tools_brush_falloff")
            layout.popover("VIEW3D_PT_tools_brush_display")

        # NOTE: general mode options should be added to `draw_mode_settings`.
        if tool_mode == 'SCULPT':
            if is_valid_context:
                draw_3d_brush_settings(layout, tool_mode)
        elif tool_mode == 'PAINT_VERTEX':
            if is_valid_context:
                draw_3d_brush_settings(layout, tool_mode)
        elif tool_mode == 'PAINT_WEIGHT':
            if is_valid_context:
                draw_3d_brush_settings(layout, tool_mode)
        elif tool_mode == 'PAINT_TEXTURE':
            if is_valid_context:
                draw_3d_brush_settings(layout, tool_mode)
        elif tool_mode == 'EDIT_ARMATURE':
            pass
        elif tool_mode == 'EDIT_CURVE':
            pass
        elif tool_mode == 'EDIT_MESH':
            pass
        elif tool_mode == 'POSE':
            pass
        elif tool_mode == 'PARTICLE':
            # Disable, only shows "Brush" panel, which is already in the top-bar.
            # if tool.use_brushes:
            #     layout.popover_group(context=".paint_common", **popover_kw)
            pass
        elif tool_mode == 'PAINT_GREASE_PENCIL':
            if is_valid_context:
                brush = context.tool_settings.gpencil_paint.brush
                if brush:
                    if brush.gpencil_brush_type not in {'FILL', 'TINT', 'ERASE'}:
                        layout.popover("VIEW3D_PT_tools_grease_pencil_v3_brush_advanced")
                        layout.popover("VIEW3D_PT_tools_grease_pencil_v3_brush_stroke")
                    if brush.gpencil_brush_type == 'FILL':
                        layout.popover("VIEW3D_PT_tools_grease_pencil_v3_brush_fill_advanced")
                    layout.popover("VIEW3D_PT_tools_grease_pencil_paint_appearance")
        elif tool_mode == 'SCULPT_GREASE_PENCIL':
            if is_valid_context:
                brush = context.tool_settings.gpencil_sculpt_paint.brush
                if brush:
                    tool = brush.gpencil_sculpt_brush_type
                    if tool in {'SMOOTH', 'RANDOMIZE'}:
                        layout.popover("VIEW3D_PT_tools_grease_pencil_sculpt_brush_popover")
                    layout.popover("VIEW3D_PT_tools_grease_pencil_sculpt_appearance")
        elif tool_mode in {'WEIGHT_GPENCIL', 'WEIGHT_GREASE_PENCIL'}:
            if is_valid_context:
                layout.popover("VIEW3D_PT_tools_grease_pencil_weight_appearance")
        elif tool_mode in {'VERTEX_GPENCIL', 'VERTEX_GREASE_PENCIL'}:
            if is_valid_context:
                layout.popover("VIEW3D_PT_tools_grease_pencil_vertex_appearance")

    def draw_mode_settings(self, context):
        layout = self.layout
        mode_string = context.mode
        tool_settings = context.tool_settings

        def row_for_mirror():
            row = layout.row(align=True)
            row.label(icon="MOD_MIRROR")
            sub = row.row(align=True)
            # sub.scale_x = 0.6 #bfa - just needed for text buttons. we use icons, and then the buttons are too small
            return row, sub

        if mode_string == 'EDIT_ARMATURE':
            ob = context.object
            _row, sub = row_for_mirror()
            sub.prop(
                ob.data, "use_mirror_x", icon="MIRROR_X", toggle=True, icon_only=True
            )
        elif mode_string == 'POSE':
            ob = context.object
            _row, sub = row_for_mirror()
            sub.prop(
                ob.pose, "use_mirror_x", icon="MIRROR_X", toggle=True, icon_only=True
            )
        elif mode_string in {
            'EDIT_MESH',
            'PAINT_WEIGHT',
            'SCULPT',
            'PAINT_VERTEX',
            'PAINT_TEXTURE',
        }:
            # Mesh Modes, Use Mesh Symmetry
            ob = context.object
            row, sub = row_for_mirror()
            sub.prop(
                ob, "use_mesh_mirror_x", icon="MIRROR_X", toggle=True, icon_only=True
            )
            sub.prop(
                ob, "use_mesh_mirror_y", icon="MIRROR_Y", toggle=True, icon_only=True
            )
            sub.prop(
                ob, "use_mesh_mirror_z", icon="MIRROR_Z", toggle=True, icon_only=True
            )
            if mode_string == "EDIT_MESH":
                layout.prop(tool_settings, "use_mesh_automerge", text="")
            elif mode_string == 'PAINT_WEIGHT':
                row.popover(
                    panel="VIEW3D_PT_tools_weightpaint_symmetry_for_topbar", text=""
                )
            elif mode_string == 'SCULPT':
                row.popover(panel="VIEW3D_PT_sculpt_symmetry_for_topbar", text="")
            elif mode_string == 'PAINT_VERTEX':
                row.popover(
                    panel="VIEW3D_PT_tools_vertexpaint_symmetry_for_topbar", text=""
                )
        elif mode_string == 'SCULPT_CURVES':
            ob = context.object
            _row, sub = row_for_mirror()
            sub.prop(
                ob.data, "use_mirror_x", icon="MIRROR_X", toggle=True, icon_only=True
            )
            sub.prop(
                ob.data, "use_mirror_y", icon="MIRROR_Y", toggle=True, icon_only=True
            )
            sub.prop(
                ob.data, "use_mirror_z", icon="MIRROR_Z", toggle=True, icon_only=True
            )

            row = layout.row(align=True)
            row.prop(
                ob.data,
                "use_sculpt_collision",
                icon="MOD_PHYSICS",
                icon_only=True,
                toggle=True,
            )
            sub = row.row(align=True)
            sub.active = ob.data.use_sculpt_collision
            sub.prop(ob.data, "surface_collision_distance")

        # Expand panels from the side-bar as popovers.
        popover_kw = {"space_type": 'VIEW_3D', "region_type": 'UI', "category": "Tool"}

        if mode_string == 'SCULPT':
            layout.popover_group(context=".sculpt_mode", **popover_kw)
        elif mode_string == 'PAINT_VERTEX':
            layout.popover_group(context=".vertexpaint", **popover_kw)
        elif mode_string == 'PAINT_WEIGHT':
            layout.popover_group(context=".weightpaint", **popover_kw)
        elif mode_string == 'PAINT_TEXTURE':
            layout.popover_group(context=".imagepaint", **popover_kw)
        elif mode_string == 'EDIT_TEXT':
            layout.popover_group(context=".text_edit", **popover_kw)
        elif mode_string == 'EDIT_ARMATURE':
            layout.popover_group(context=".armature_edit", **popover_kw)
        elif mode_string == 'EDIT_METABALL':
            layout.popover_group(context=".mball_edit", **popover_kw)
        elif mode_string == 'EDIT_LATTICE':
            layout.popover_group(context=".lattice_edit", **popover_kw)
        elif mode_string == 'EDIT_CURVE':
            layout.popover_group(context=".curve_edit", **popover_kw)
        elif mode_string == 'EDIT_MESH':
            layout.popover_group(context=".mesh_edit", **popover_kw)
        elif mode_string == 'POSE':
            layout.popover_group(context=".posemode", **popover_kw)
        elif mode_string == 'PARTICLE':
            layout.popover_group(context=".particlemode", **popover_kw)
        elif mode_string == 'OBJECT':
            layout.popover_group(context=".objectmode", **popover_kw)

        if mode_string in {
            'EDIT_GREASE_PENCIL',
            'PAINT_GREASE_PENCIL',
            'SCULPT_GREASE_PENCIL',
            'WEIGHT_GREASE_PENCIL',
            'VERTEX_GREASE_PENCIL',
        }:
            row = layout.row(align=True)
            row.prop(tool_settings, "use_grease_pencil_multi_frame_editing", text="")

            if mode_string in {
                'EDIT_GREASE_PENCIL',
                'SCULPT_GREASE_PENCIL',
                'WEIGHT_GREASE_PENCIL',
                'VERTEX_GREASE_PENCIL',
            }:
                sub = row.row(align=True)
                if tool_settings.use_grease_pencil_multi_frame_editing:
                    sub.popover(
                        panel="VIEW3D_PT_grease_pencil_multi_frame",
                        text="",
                    )

            # BFA - menu
            if mode_string in {
                'EDIT_GREASE_PENCIL',
            }:
                sub = row.row(align=True)
                sub.popover(
                    panel="VIEW3D_PT_greasepencil_edit_options",
                    text="Options",
                )

        if mode_string == 'PAINT_GREASE_PENCIL':
            layout.prop(
                tool_settings, "use_gpencil_draw_additive", text="", icon="FREEZE"
            )
            layout.prop(tool_settings, "use_gpencil_automerge_strokes", text="")
            layout.prop(
                tool_settings, "use_gpencil_weight_data_add", text="", icon="WPAINT_HLT"
            )
            layout.prop(
                tool_settings, "use_gpencil_draw_onback", text="", icon="MOD_OPACITY"
            )


class _draw_tool_settings_context_mode:
    @staticmethod
    def SCULPT(context, layout, tool):
        if (tool is None) or (not tool.use_brushes):
            return False

        paint = context.tool_settings.sculpt
        brush = paint.brush

        BrushAssetShelf.draw_popup_selector(layout, context, brush)

        if brush is None:
            return False

        capabilities = brush.sculpt_capabilities

        ups = paint.unified_paint_settings

        if capabilities.has_color:
            row = layout.row(align=True)
            row.ui_units_x = 4
            UnifiedPaintPanel.prop_unified_color(row, context, brush, "color", text="")
            UnifiedPaintPanel.prop_unified_color(row, context, brush, "secondary_color", text="")
            row.separator()
            layout.prop(brush, "blend", text="", expand=False)

        size = "size"
        size_owner = ups if ups.use_unified_size else brush
        if size_owner.use_locked_size == 'SCENE':
            size = "unprojected_radius"

        UnifiedPaintPanel.prop_unified(
            layout,
            context,
            brush,
            size,
            pressure_name="use_pressure_size",
            unified_name="use_unified_size",
            text="Radius",
            slider=True,
            header=True,
        )

        # strength, use_strength_pressure
        pressure_name = "use_pressure_strength" if capabilities.has_strength_pressure else None
        UnifiedPaintPanel.prop_unified(
            layout,
            context,
            brush,
            "strength",
            pressure_name=pressure_name,
            unified_name="use_unified_strength",
            text="Strength",
            header=True,
        )

        # direction
        if capabilities.has_direction:
            layout.row().prop(brush, "direction", expand=True, text="")

        return True

    @staticmethod
    def PAINT_TEXTURE(context, layout, tool):
        if (tool is None) or (not tool.use_brushes):
            return False

        paint = context.tool_settings.image_paint
        brush = paint.brush

        BrushAssetShelf.draw_popup_selector(layout, context, brush)

        if brush is None:
            return False

        brush_basic_texpaint_settings(layout, context, brush, compact=True)

        return True

    @staticmethod
    def PAINT_VERTEX(context, layout, tool):
        if (tool is None) or (not tool.use_brushes):
            return False

        paint = context.tool_settings.vertex_paint
        brush = paint.brush

        BrushAssetShelf.draw_popup_selector(layout, context, brush)

        if brush is None:
            return False

        brush_basic_texpaint_settings(layout, context, brush, compact=True)

        return True

    @staticmethod
    def PAINT_WEIGHT(context, layout, tool):
        if (tool is None) or (not tool.use_brushes):
            return False

        paint = context.tool_settings.weight_paint
        brush = paint.brush

        BrushAssetShelf.draw_popup_selector(layout, context, brush)

        if brush is None:
            return False

        capabilities = brush.weight_paint_capabilities
        if capabilities.has_weight:
            UnifiedPaintPanel.prop_unified(
                layout,
                context,
                brush,
                "weight",
                unified_name="use_unified_weight",
                slider=True,
                header=True,
            )

        UnifiedPaintPanel.prop_unified(
            layout,
            context,
            brush,
            "size",
            pressure_name="use_pressure_size",
            unified_name="use_unified_size",
            slider=True,
            text="Radius",
            header=True,
        )
        UnifiedPaintPanel.prop_unified(
            layout,
            context,
            brush,
            "strength",
            pressure_name="use_pressure_strength",
            unified_name="use_unified_strength",
            header=True,
        )

        return True

    @staticmethod
    def SCULPT_GREASE_PENCIL(context, layout, tool):
        if (tool is None) or (not tool.use_brushes):
            return False

        paint = context.tool_settings.gpencil_sculpt_paint
        brush = paint.brush
        if brush is None:
            return False

        BrushAssetShelf.draw_popup_selector(layout, context, brush)

        capabilities = brush.sculpt_capabilities

        ups = paint.unified_paint_settings

        size = "size"
        size_owner = ups if ups.use_unified_size else brush
        if size_owner.use_locked_size == 'SCENE':
            size = "unprojected_radius"

        UnifiedPaintPanel.prop_unified(
            layout,
            context,
            brush,
            size,
            pressure_name="use_pressure_size",
            unified_name="use_unified_size",
            text="Radius",
            slider=True,
            header=True,
        )

        # strength, use_strength_pressure
        pressure_name = "use_pressure_strength" if capabilities.has_strength_pressure else None
        UnifiedPaintPanel.prop_unified(
            layout,
            context,
            brush,
            "strength",
            pressure_name=pressure_name,
            unified_name="use_unified_strength",
            text="Strength",
            header=True,
        )

        # direction
        if brush.gpencil_sculpt_brush_type in {'THICKNESS', 'STRENGTH', 'PINCH', 'TWIST'}:
            layout.row().prop(brush, "direction", expand=True, text="")

        # Brush falloff
        # layout.popover("VIEW3D_PT_tools_brush_falloff") # BFA - moved to be
        # consistent with other brushes in the properties_paint_common.py file

        return True

    @staticmethod
    def WEIGHT_GREASE_PENCIL(context, layout, tool):
        if (tool is None) or (not tool.use_brushes):
            return False

        paint = context.tool_settings.gpencil_weight_paint
        brush = paint.brush
        if brush is None:
            return False

        BrushAssetShelf.draw_popup_selector(layout, context, brush)

        brush_basic_grease_pencil_weight_settings(layout, context, brush, compact=True)

        layout.popover("VIEW3D_PT_tools_grease_pencil_weight_options", text="Options")
        layout.popover("VIEW3D_PT_tools_grease_pencil_brush_weight_falloff", text="Falloff")

        return True

    @staticmethod
    def VERTEX_GREASE_PENCIL(context, layout, tool):
        if (tool is None) or (not tool.use_brushes):
            return False

        tool_settings = context.tool_settings
        paint = tool_settings.gpencil_vertex_paint
        brush = paint.brush

        BrushAssetShelf.draw_popup_selector(layout, context, brush)

        if brush.gpencil_vertex_brush_type not in {'BLUR', 'AVERAGE', 'SMEAR'}:
            layout.separator(factor=0.4)
            ups = paint.unified_paint_settings
            prop_owner = ups if ups.use_unified_color else brush

            sub = layout.row(align=True)
            sub.prop_with_popover(prop_owner, "color", text="", panel="TOPBAR_PT_grease_pencil_vertex_color")
            sub.prop(prop_owner, "secondary_color", text="")
            sub.operator("paint.brush_colors_flip", icon="FILE_REFRESH", text="")

        brush_basic_grease_pencil_vertex_settings(layout, context, brush, compact=True)

        return True

    @staticmethod
    def PARTICLE(context, layout, tool):
        if (tool is None) or (not tool.use_brushes):
            return False

        # See: `VIEW3D_PT_tools_brush`, basically a duplicate
        tool_settings = context.tool_settings
        settings = tool_settings.particle_edit
        brush = settings.brush
        tool = settings.tool
        if tool == "NONE":
            return False

        layout.prop(brush, "size", slider=True)
        if tool == "ADD":
            layout.prop(brush, "count")

            layout.prop(settings, "use_default_interpolate")
            layout.prop(brush, "steps", slider=True)
            layout.prop(settings, "default_key_count", slider=True)
        else:
            layout.prop(brush, "strength", slider=True)

            if tool == "LENGTH":
                layout.row().prop(brush, "length_mode", expand=True)
            elif tool == "PUFF":
                layout.row().prop(brush, "puff_mode", expand=True)
                layout.prop(brush, "use_puff_volume")
            elif tool == "COMB":
                row = layout.row()
                row.active = settings.is_editable
                row.prop(settings, "use_emitter_deflect", text="Deflect Emitter")
                sub = row.row(align=True)
                sub.active = settings.use_emitter_deflect
                sub.prop(settings, "emitter_distance", text="Distance")

        return True

    @staticmethod
    def SCULPT_CURVES(context, layout, tool):
        if (tool is None) or (not tool.use_brushes):
            return False

        tool_settings = context.tool_settings
        paint = tool_settings.curves_sculpt
        brush = paint.brush

        BrushAssetShelf.draw_popup_selector(layout, context, brush)

        if brush is None:
            return False

        UnifiedPaintPanel.prop_unified(
            layout,
            context,
            brush,
            "size",
            unified_name="use_unified_size",
            pressure_name="use_pressure_size",
            text="Radius",
            slider=True,
            header=True,
        )

        if brush.curves_sculpt_brush_type not in {'ADD', 'DELETE'}:
            use_strength_pressure = brush.curves_sculpt_brush_type not in {'SLIDE'}
            UnifiedPaintPanel.prop_unified(
                layout,
                context,
                brush,
                "strength",
                unified_name="use_unified_strength",
                pressure_name="use_pressure_strength" if use_strength_pressure else None,
                header=True,
            )

        curves_tool = brush.curves_sculpt_brush_type

        if curves_tool == 'COMB':
            layout.prop(brush, "falloff_shape", expand=True)
            layout.popover("VIEW3D_PT_tools_brush_falloff", text="Brush Falloff")
            layout.popover(
                "VIEW3D_PT_curves_sculpt_parameter_falloff", text="Curve Falloff"
            )
        elif curves_tool == 'ADD':
            layout.prop(brush, "falloff_shape", expand=True)
            layout.prop(brush.curves_sculpt_settings, "add_amount")
            layout.popover("VIEW3D_PT_curves_sculpt_add_shape", text="Curve Shape")
            layout.prop(brush, "use_frontface", text="Front Faces Only")
        elif curves_tool == 'GROW_SHRINK':
            layout.prop(brush, "direction", expand=True, text="")
            layout.prop(brush, "falloff_shape", expand=True)
            layout.popover("VIEW3D_PT_curves_sculpt_grow_shrink_scaling", text="Scaling")
            layout.popover("VIEW3D_PT_tools_brush_falloff")
        elif curves_tool == 'SNAKE_HOOK':
            layout.prop(brush, "falloff_shape", expand=True)
            layout.popover("VIEW3D_PT_tools_brush_falloff")
        elif curves_tool == 'DELETE':
            layout.prop(brush, "falloff_shape", expand=True)
        elif curves_tool == 'SELECTION_PAINT':
            layout.prop(brush, "direction", expand=True, text="")
            layout.prop(brush, "falloff_shape", expand=True)
            layout.popover("VIEW3D_PT_tools_brush_falloff")
        elif curves_tool == 'PINCH':
            layout.prop(brush, "direction", expand=True, text="")
            layout.prop(brush, "falloff_shape", expand=True)
            layout.popover("VIEW3D_PT_tools_brush_falloff")
        elif curves_tool == 'SMOOTH':
            layout.prop(brush, "falloff_shape", expand=True)
            layout.popover("VIEW3D_PT_tools_brush_falloff")
        elif curves_tool == 'PUFF':
            layout.prop(brush, "falloff_shape", expand=True)
            layout.popover("VIEW3D_PT_tools_brush_falloff")
        elif curves_tool == 'DENSITY':
            layout.prop(brush, "falloff_shape", expand=True)
            row = layout.row(align=True)
            row.prop(brush.curves_sculpt_settings, "density_mode", text="", expand=True)
            row = layout.row(align=True)
            row.prop(brush.curves_sculpt_settings, "minimum_distance", text="Distance Min")
            row.operator_context = 'INVOKE_REGION_WIN'
            row.operator("sculpt_curves.min_distance_edit", text="", icon='DRIVER_DISTANCE')
            row = layout.row(align=True)
            row.enabled = brush.curves_sculpt_settings.density_mode != 'REMOVE'
            row.prop(brush.curves_sculpt_settings, "density_add_attempts", text="Count Max")
            layout.popover("VIEW3D_PT_tools_brush_falloff")
            layout.popover("VIEW3D_PT_curves_sculpt_add_shape", text="Curve Shape")
        elif curves_tool == 'SLIDE':
            layout.popover("VIEW3D_PT_tools_brush_falloff")

        return True

    @staticmethod
    def PAINT_GREASE_PENCIL(context, layout, tool):
        if (tool is None) or (not tool.use_brushes):
            return False

        # These draw their own properties.
        if tool.idname in {
            "builtin.arc",
            "builtin.curve",
            "builtin.line",
            "builtin.box",
            "builtin.circle",
            "builtin.polyline",
        }:
            return False

        tool_settings = context.tool_settings
        paint = tool_settings.gpencil_paint

        brush = paint.brush
        if brush is None:
            return False

        row = layout.row(align=True)

        BrushAssetShelf.draw_popup_selector(row, context, brush)

        grease_pencil_tool = brush.gpencil_brush_type

        if grease_pencil_tool in {"DRAW", "FILL"}:
            from bl_ui.properties_paint_common import (
                brush_basic__draw_color_selector,
            )
            brush_basic__draw_color_selector(context, layout, brush, brush.gpencil_settings)

        if grease_pencil_tool == 'TINT':
            row.separator(factor=0.4)
            row.prop_with_popover(brush, "color", text="", panel="TOPBAR_PT_grease_pencil_vertex_color")

        from bl_ui.properties_paint_common import (
            brush_basic_grease_pencil_paint_settings,
        )

        brush_basic_grease_pencil_paint_settings(layout, context, brush, None, compact=True)

        return True


def draw_topbar_grease_pencil_layer_panel(context, layout):
    grease_pencil = context.object.data
    layer = grease_pencil.layers.active
    group = grease_pencil.layer_groups.active

    icon = 'OUTLINER_DATA_GP_LAYER'
    node_name = None
    if layer or group:
        icon = ("OUTLINER_DATA_GP_LAYER" if layer else "GREASEPENCIL_LAYER_GROUP")  # BFA - wip, icons needs updating
        node_name = layer.name if layer else group.name

        # Clamp long names otherwise the selector can get too wide.
        max_width = 25
        if len(node_name) > max_width:
            node_name = node_name[:max_width - 5] + '..' + node_name[-3:]

    sub = layout.row()
    sub.popover(
        panel="TOPBAR_PT_grease_pencil_layers",
        text=node_name,
        icon=icon,
    )


class VIEW3D_HT_header(Header):
    bl_space_type = 'VIEW_3D'

    @staticmethod
    def draw_xform_template(layout, context):
        obj = context.active_object
        object_mode = 'OBJECT' if obj is None else obj.mode
        has_pose_mode = (
            (object_mode == 'POSE') or
            (object_mode == 'WEIGHT_PAINT' and context.pose_object is not None)
        )

        tool_settings = context.tool_settings

        # Mode & Transform Settings
        scene = context.scene

        # Orientation
        if has_pose_mode or object_mode in {'OBJECT', 'EDIT', 'EDIT_GPENCIL'}:
            orient_slot = scene.transform_orientation_slots[0]

            # BFA - WIP, add grease pencil curve type

            row = layout.row(align=True)
            row.prop_with_popover(
                orient_slot,
                "type",
                text="",
                panel="VIEW3D_PT_transform_orientations",
            )

        # Pivot
        if has_pose_mode or object_mode in {
                    'OBJECT',
                    'EDIT',
                    'EDIT_GPENCIL',
                    'SCULPT_GREASE_PENCIL'
        }:
            layout.prop(tool_settings, "transform_pivot_point", text="", icon_only=True)

        # Snap
        show_snap = False
        if obj is None:
            show_snap = True
        else:
            if has_pose_mode or (
                object_mode
                not in {
                    'SCULPT',
                    'SCULPT_CURVES',
                    'VERTEX_PAINT',
                    'WEIGHT_PAINT',
                    'TEXTURE_PAINT',
                    'PAINT_GREASE_PENCIL',
                    'SCULPT_GREASE_PENCIL',
                    'WEIGHT_GREASE_PENCIL',
                    'VERTEX_GREASE_PENCIL',
                }
            ):
                show_snap = True
            else:

                paint_settings = UnifiedPaintPanel.paint_settings(context)

                if paint_settings:
                    brush = paint_settings.brush
                    if brush and hasattr(brush, "stroke_method") and brush.stroke_method == 'CURVE':
                        show_snap = True

        if show_snap:
            snap_items = bpy.types.ToolSettings.bl_rna.properties["snap_elements"].enum_items
            snap_elements = tool_settings.snap_elements
            if len(snap_elements) == 1:
                text = ""
                for elem in snap_elements:
                    icon = snap_items[elem].icon
                    break
            else:
                text = iface_("Mix", i18n_contexts.editor_view3d)
                icon = 'NONE'
            del snap_items, snap_elements

            row = layout.row(align=True)
            row.prop(tool_settings, "use_snap", text="")

            sub = row.row(align=True)
            sub.popover(
                panel="VIEW3D_PT_snapping",
                icon=icon,
                text=text,
                translate=False,
            )

        # Proportional editing
        if object_mode in {
            'EDIT',
            'PARTICLE_EDIT',
            'SCULPT_GREASE_PENCIL',
            'EDIT_GPENCIL',
            'OBJECT',
        } and context.mode != 'EDIT_ARMATURE':
            row = layout.row(align=True)
            kw = {}
            if object_mode == 'OBJECT':
                attr = "use_proportional_edit_objects"
            else:
                attr = "use_proportional_edit"

                if tool_settings.use_proportional_edit:
                    if tool_settings.use_proportional_connected:
                        kw["icon"] = 'PROP_CON'
                    elif tool_settings.use_proportional_projected:
                        kw["icon"] = 'PROP_PROJECTED'
                    else:
                        kw["icon"] = 'PROP_ON'
                else:
                    kw["icon"] = 'PROP_OFF'

            row.prop(tool_settings, attr, icon_only=True, **kw)
            sub = row.row(align=True)
            # BFA hide UI via "if" statement instead of greying out
            if getattr(tool_settings, attr):
                sub.prop_with_popover(
                    tool_settings,
                    "proportional_edit_falloff",
                    text="",
                    icon_only=True,
                    panel="VIEW3D_PT_proportional_edit",
                )

        # BFA - handle types for curves, formerly in the control points menu
        if object_mode in {'EDIT_CURVE'}:
            layout.operator_menu_enum(
                "curve.handle_type_set", "type", text="", icon="HANDLE_AUTO"
            )

        if object_mode == 'EDIT' and obj.type == 'GREASEPENCIL':
            draw_topbar_grease_pencil_layer_panel(context, layout)

    def draw(self, context):
        layout = self.layout

        tool_settings = context.tool_settings
        view = context.space_data
        shading = view.shading
        overlay = view.overlay

        # bfa - show hide the editormenu, editor suffix is needed.
        ALL_MT_editormenu_view3d.draw_hidden(context, layout)

        obj = context.active_object
        mode_string = context.mode
        object_mode = 'OBJECT' if obj is None else obj.mode
        has_pose_mode = (
            (object_mode == 'POSE') or
            (object_mode == 'WEIGHT_PAINT' and context.pose_object is not None)
        )

        # Note: This is actually deadly in case enum_items have to be dynamically generated
        #       (because internal RNA array iterator will free everything immediately...).
        # XXX This is an RNA internal issue, not sure how to fix it.
        # Note: Tried to add an accessor to get translated UI strings instead of manual call
        #       to pgettext_iface below, but this fails because translated enum-items
        #       are always dynamically allocated.
        act_mode_item = bpy.types.Object.bl_rna.properties["mode"].enum_items[object_mode]
        act_mode_i18n_context = bpy.types.Object.bl_rna.properties["mode"].translation_context

        row = layout.row(align=True)
        row.separator()

        sub = row.row(align=True)
        sub.operator_menu_enum(
            "object.mode_set", "mode",
            text=iface_(act_mode_item.name, act_mode_i18n_context),
            icon=act_mode_item.icon,
        )
        del act_mode_item

        layout.template_header_3D_mode()

        # Contains buttons like Mode, Pivot, Layer, Mesh Select Mode...
        if obj:
            # Particle edit
            if object_mode == 'PARTICLE_EDIT':
                row = layout.row()
                row.prop(tool_settings.particle_edit, "select_mode", text="", expand=True)
            elif object_mode in {'EDIT', 'SCULPT_CURVES'} and obj.type == 'CURVES':
                curves = obj.data

                row = layout.row(align=True)
                domain = curves.selection_domain
                row.operator(
                    "curves.set_selection_domain",
                    text="",
                    icon='CURVE_BEZCIRCLE',
                    depress=(domain == 'POINT'),
                ).domain = 'POINT'
                row.operator(
                    "curves.set_selection_domain",
                    text="",
                    icon='CURVE_PATH',
                    depress=(domain == 'CURVE'),
                ).domain = 'CURVE'

        # Grease Pencil
        if obj and obj.type == 'GREASEPENCIL':
            # Select mode for Editing
            if object_mode == 'EDIT':
                row = layout.row(align=True)
                row.operator(
                    "grease_pencil.set_selection_mode",
                    text="",
                    icon='GP_SELECT_POINTS',
                    depress=(tool_settings.gpencil_selectmode_edit == 'POINT'),
                ).mode = 'POINT'
                row.operator(
                    "grease_pencil.set_selection_mode",
                    text="",
                    icon='GP_SELECT_STROKES',
                    depress=(tool_settings.gpencil_selectmode_edit == 'STROKE'),
                ).mode = 'STROKE'
                row.operator(
                    "grease_pencil.set_selection_mode",
                    text="",
                    icon='GP_SELECT_BETWEEN_STROKES',
                    depress=(tool_settings.gpencil_selectmode_edit == 'SEGMENT'),
                ).mode = 'SEGMENT'

            if object_mode == 'SCULPT_GREASE_PENCIL':
                row = layout.row(align=True)
                row.prop(tool_settings, "use_gpencil_select_mask_point", text="")
                row.prop(tool_settings, "use_gpencil_select_mask_stroke", text="")
                row.prop(tool_settings, "use_gpencil_select_mask_segment", text="")

            if object_mode == 'VERTEX_GREASE_PENCIL':
                row = layout.row(align=True)
                row.prop(tool_settings, "use_gpencil_vertex_select_mask_point", text="")
                row.prop(tool_settings, "use_gpencil_vertex_select_mask_stroke", text="")
                row.prop(tool_settings, "use_gpencil_vertex_select_mask_segment", text="")

        overlay = view.overlay

        VIEW3D_MT_editor_menus.draw_collapsible(context, layout)

        layout.separator_spacer()

        if object_mode in {'PAINT_GREASE_PENCIL', 'SCULPT_GREASE_PENCIL'}:
            # Grease pencil
            if object_mode == 'PAINT_GREASE_PENCIL':
                sub = layout.row(align=True)
                sub.prop_with_popover(
                    tool_settings,
                    "gpencil_stroke_placement_view3d",
                    text="",
                    panel="VIEW3D_PT_grease_pencil_origin",
                )

            sub = layout.row(align=True)
            sub.active = tool_settings.gpencil_stroke_placement_view3d != 'SURFACE'
            sub.prop_with_popover(
                tool_settings.gpencil_sculpt,
                "lock_axis",
                text="",
                panel="VIEW3D_PT_grease_pencil_lock",
            )

            draw_topbar_grease_pencil_layer_panel(context, layout)

            if object_mode == 'PAINT_GREASE_PENCIL':
                # FIXME: this is bad practice!
                # Tool options are to be displayed in the top-bar.
                tool = context.workspace.tools.from_space_view3d_mode(object_mode)
                if tool and tool.idname == "builtin_brush.Draw":
                    settings = tool_settings.gpencil_sculpt.guide
                    row = layout.row(align=True)
                    row.prop(settings, "use_guide", text="", icon='GRID')
                    sub = row.row(align=True)
                    sub.active = settings.use_guide
                    sub.popover(
                        panel="VIEW3D_PT_grease_pencil_guide",
                        text="Guides",
                    )
            if object_mode == 'SCULPT_GREASE_PENCIL':
                layout.popover(
                    panel="VIEW3D_PT_grease_pencil_sculpt_automasking",
                    text="",
                    icon=VIEW3D_HT_header._grease_pencil_sculpt_automasking_icon(
                        tool_settings.gpencil_sculpt
                    ),
                )

            if object_mode == 'SCULPT_GREASE_PENCIL':
                layout.popover(
                    panel="VIEW3D_PT_grease_pencil_sculpt_automasking",
                    text="",
                    icon=VIEW3D_HT_header._grease_pencil_sculpt_automasking_icon(
                        tool_settings.gpencil_sculpt
                    ),
                )

        elif object_mode == 'SCULPT':
            # If the active tool supports it, show the canvas selector popover.
            from bl_ui.space_toolsystem_common import ToolSelectPanelHelper
            tool = ToolSelectPanelHelper.tool_active_from_context(context)

            is_paint_tool = False
            if tool.use_brushes:
                paint = tool_settings.sculpt
                brush = paint.brush
                if brush:
                    is_paint_tool = brush.sculpt_brush_type in {'PAINT', 'SMEAR'}
            else:
                is_paint_tool = tool and tool.use_paint_canvas

            shading = VIEW3D_PT_shading.get_shading(context)
            color_type = shading.color_type

            row = layout.row()
            row.active = is_paint_tool and color_type == 'VERTEX'

            if context.preferences.experimental.use_sculpt_texture_paint:
                canvas_source = tool_settings.paint_mode.canvas_source
                icon = 'GROUP_VCOL' if canvas_source == 'COLOR_ATTRIBUTE' else canvas_source
                row.popover(panel="VIEW3D_PT_slots_paint_canvas", icon=icon)
                # TODO: Update this boolean condition so that the Canvas button is only active when
                # the appropriate color types are selected in Solid mode, I.E. 'TEXTURE'
                row.active = is_paint_tool
            else:
                row.popover(panel="VIEW3D_PT_slots_color_attributes", icon='GROUP_VCOL')

            layout.popover(
                panel="VIEW3D_PT_sculpt_snapping",
                icon='SNAP_INCREMENT',
                text="",
                translate=False,
            )

            layout.popover(
                panel="VIEW3D_PT_sculpt_automasking",
                text="",
                icon=VIEW3D_HT_header._sculpt_automasking_icon(tool_settings.sculpt),
            )

        elif object_mode == 'VERTEX_PAINT':
            row = layout.row()
            row.popover(panel="VIEW3D_PT_slots_color_attributes", icon='GROUP_VCOL')
        elif object_mode == 'VERTEX_GREASE_PENCIL':
            draw_topbar_grease_pencil_layer_panel(context, layout)
        elif object_mode == 'WEIGHT_PAINT':
            row = layout.row()
            row.popover(panel="VIEW3D_PT_slots_vertex_groups", icon='GROUP_VERTEX')

            layout.popover(
                panel="VIEW3D_PT_sculpt_snapping",
                icon='SNAP_INCREMENT',
                text="",
                translate=False,
            )
        elif object_mode == 'WEIGHT_GREASE_PENCIL':
            row = layout.row()
            row.popover(panel="VIEW3D_PT_slots_vertex_groups", icon='GROUP_VERTEX')
            draw_topbar_grease_pencil_layer_panel(context, row)

        elif object_mode == 'TEXTURE_PAINT':
            tool_mode = tool_settings.image_paint.mode
            icon = 'MATERIAL' if tool_mode == 'MATERIAL' else 'IMAGE_DATA'

            row = layout.row()
            row.popover(panel="VIEW3D_PT_slots_projectpaint", icon=icon)
            row.popover(
                panel="VIEW3D_PT_mask",
                icon=VIEW3D_HT_header._texture_mask_icon(tool_settings.image_paint),
                text="",
            )
        else:
            # Transform settings depending on tool header visibility
            VIEW3D_HT_header.draw_xform_template(layout, context)

        layout.separator_spacer()

        # Viewport Settings
        layout.popover(
            panel="VIEW3D_PT_object_type_visibility",
            icon_value=view.icon_from_show_object_viewport,
            text="",
        )

        # Gizmo toggle & popover.
        row = layout.row(align=True)
        # FIXME: place-holder icon.
        row.prop(view, "show_gizmo", text="", toggle=True, icon='GIZMO')
        sub = row.row(align=True)
        sub.active = view.show_gizmo
        sub.popover(
            panel="VIEW3D_PT_gizmo_display",
            text="",
        )

        # Overlay toggle & popover.
        row = layout.row(align=True)
        row.prop(overlay, "show_overlays", icon='OVERLAY', text="")
        sub = row.row(align=True)
        sub.active = overlay.show_overlays
        sub.popover(panel="VIEW3D_PT_overlay", text="")

        if mode_string == 'EDIT_MESH':
            sub.popover(panel="VIEW3D_PT_overlay_edit_mesh", text="", icon='EDITMODE_HLT')
        if mode_string == 'EDIT_CURVE':
            sub.popover(panel="VIEW3D_PT_overlay_edit_curve", text="", icon='EDITMODE_HLT')
        elif mode_string == 'EDIT_CURVES':
            sub.popover(panel="VIEW3D_PT_overlay_edit_curves", text="", icon='EDITMODE_HLT')
        elif mode_string == 'SCULPT':
            sub.popover(panel="VIEW3D_PT_overlay_sculpt", text="", icon='SCULPTMODE_HLT')
        elif mode_string == 'SCULPT_CURVES':
            sub.popover(panel="VIEW3D_PT_overlay_sculpt_curves", text="", icon='SCULPTMODE_HLT')
        elif mode_string == 'PAINT_WEIGHT':
            sub.popover(panel="VIEW3D_PT_overlay_weight_paint", text="", icon='WPAINT_HLT')
        elif mode_string == 'PAINT_TEXTURE':
            sub.popover(panel="VIEW3D_PT_overlay_texture_paint", text="", icon='TPAINT_HLT')
        elif mode_string == 'PAINT_VERTEX':
            sub.popover(panel="VIEW3D_PT_overlay_vertex_paint", text="", icon='VPAINT_HLT')
        elif obj is not None and obj.type == 'GREASEPENCIL':
            sub.popover(panel="VIEW3D_PT_overlay_grease_pencil_options", text="", icon='OUTLINER_DATA_GREASEPENCIL')

        # Separate from `elif` chain because it may coexist with weight-paint.
        if (
            has_pose_mode or
            (object_mode in {'EDIT_ARMATURE', 'OBJECT'} and VIEW3D_PT_overlay_bones.is_using_wireframe(context))
        ):
            sub.popover(panel="VIEW3D_PT_overlay_bones", text="", icon='POSE_HLT')

        row = layout.row()
        row.active = (object_mode == 'EDIT') or (shading.type in {'WIREFRAME', 'SOLID'})

        # While exposing `shading.show_xray(_wireframe)` is correct.
        # this hides the key shortcut from users: #70433.
        if has_pose_mode:
            draw_depressed = overlay.show_xray_bone
        elif shading.type == 'WIREFRAME':
            draw_depressed = shading.show_xray_wireframe
        else:
            draw_depressed = shading.show_xray
        row.operator(
            "view3d.toggle_xray",
            text="",
            icon='XRAY',
            depress=draw_depressed,
        )
        # BFA - custom operator from the Power User Tools to toggle the viewport silhuette
        row = layout.row(align=True)
        if context.preferences.addons.get("bfa_power_user_tools"):
            if context.window_manager.BFA_UI_addon_props.BFA_PROP_toggle_viewport:
                row.operator(
                    "view3d.viewport_silhouette_toggle", text="", icon="IMAGE_ALPHA"
                )

        row = layout.row(align=True)
        row.prop(shading, "type", text="", expand=True)
        sub = row.row(align=True)
        # TODO, currently render shading type ignores mesh two-side, until it's supported
        # show the shading popover which shows double-sided option.

        # sub.enabled = shading.type != 'RENDERED'
        sub.popover(panel="VIEW3D_PT_shading", text="")

    @staticmethod
    def _sculpt_automasking_icon(sculpt):
        automask_enabled = (
            sculpt.use_automasking_topology
            or sculpt.use_automasking_face_sets
            or sculpt.use_automasking_boundary_edges
            or sculpt.use_automasking_boundary_face_sets
            or sculpt.use_automasking_cavity
            or sculpt.use_automasking_cavity_inverted
            or sculpt.use_automasking_start_normal
            or sculpt.use_automasking_view_normal
        )

        return "MOD_MASK" if automask_enabled else "MOD_MASK_OFF"  # BFA - mask icon

    @staticmethod
    def _grease_pencil_sculpt_automasking_icon(gpencil_sculpt):
        automask_enabled = (
            gpencil_sculpt.use_automasking_stroke
            or gpencil_sculpt.use_automasking_layer_stroke
            or gpencil_sculpt.use_automasking_material_stroke
            or gpencil_sculpt.use_automasking_material_active
            or gpencil_sculpt.use_automasking_layer_active
        )

        return "MOD_MASK" if automask_enabled else "MOD_MASK_OFF"  # BFA - mask icon

    @staticmethod
    def _texture_mask_icon(ipaint):
        mask_enabled = ipaint.use_stencil_layer or ipaint.use_cavity
        return "MOD_MASK" if mask_enabled else "MOD_MASK_OFF"  # BFA - mask icon


# BFA - show hide the editormenu, editor suffix is needed.
class ALL_MT_editormenu_view3d(Menu):
    bl_label = ""

    def draw(self, context):
        self.draw_menus(self.layout, context)

    @staticmethod
    def _texture_mask_icon(ipaint):
        mask_enabled = ipaint.use_stencil_layer or ipaint.use_cavity
        return "MOD_MASK" if mask_enabled else "MOD_MASK_OFF"

    @staticmethod
    def draw_menus(layout, context):
        row = layout.row(align=True)
        row.template_header()  # editor type menus

    # bfa - do not place any content here, it does not belong into this class !!!


class VIEW3D_MT_editor_menus(Menu):
    bl_label = ""

    def draw(self, context):
        layout = self.layout
        obj = context.active_object
        mode_string = context.mode
        edit_object = context.edit_object
        tool_settings = context.tool_settings

        layout.menu("SCREEN_MT_user_menu", text="Quick")  # BFA
        layout.menu("VIEW3D_MT_view")
        layout.menu("VIEW3D_MT_view_navigation")  # BFA

        # Select Menu
        if mode_string in {'PAINT_WEIGHT', 'PAINT_VERTEX', 'PAINT_TEXTURE'}:
            mesh = obj.data
            if mesh.use_paint_mask:
                layout.menu("VIEW3D_MT_select_paint_mask")
            elif mesh.use_paint_mask_vertex and mode_string in {
                'PAINT_WEIGHT',
                'PAINT_VERTEX',
            }:
                layout.menu("VIEW3D_MT_select_paint_mask_vertex")
        elif mode_string not in {
            'SCULPT',
            'SCULPT_CURVES',
            'PAINT_GREASE_PENCIL',
            'SCULPT_GREASE_PENCIL',
            'WEIGHT_GREASE_PENCIL',
            'VERTEX_GREASE_PENCIL',
        }:
            layout.menu("VIEW3D_MT_select_" + mode_string.lower())

        if mode_string == 'OBJECT':
            layout.menu("VIEW3D_MT_add")
        elif mode_string == 'EDIT_MESH':
            layout.menu("VIEW3D_MT_mesh_add", text="Add", text_ctxt=i18n_contexts.operator_default)
        elif mode_string == 'EDIT_CURVE':
            layout.menu("VIEW3D_MT_curve_add", text="Add", text_ctxt=i18n_contexts.operator_default)
        elif mode_string == 'EDIT_CURVES':
            layout.menu("VIEW3D_MT_edit_curves_add", text="Add", text_ctxt=i18n_contexts.operator_default)
        elif mode_string == 'EDIT_SURFACE':
            layout.menu("VIEW3D_MT_surface_add", text="Add", text_ctxt=i18n_contexts.operator_default)
        elif mode_string == 'EDIT_METABALL':
            layout.menu("VIEW3D_MT_metaball_add", text="Add", text_ctxt=i18n_contexts.operator_default)
        elif mode_string == 'EDIT_ARMATURE':
            layout.menu("TOPBAR_MT_edit_armature_add", text="Add", text_ctxt=i18n_contexts.operator_default)

        if edit_object:
            layout.menu("VIEW3D_MT_edit_" + edit_object.type.lower())

            if mode_string == 'EDIT_MESH':
                layout.menu("VIEW3D_MT_edit_mesh_vertices")
                layout.menu("VIEW3D_MT_edit_mesh_edges")
                layout.menu("VIEW3D_MT_edit_mesh_faces")
                layout.menu("VIEW3D_MT_uv_map", text="UV")
                layout.template_node_operator_asset_root_items()
            elif mode_string in {'EDIT_CURVE', 'EDIT_SURFACE'}:
                layout.menu("VIEW3D_MT_edit_curve_ctrlpoints")
                layout.menu("VIEW3D_MT_edit_curve_segments")
            elif mode_string == 'EDIT_POINTCLOUD':
                layout.template_node_operator_asset_root_items()
            elif mode_string == 'EDIT_CURVES':
                layout.menu("VIEW3D_MT_edit_curves_control_points")
                layout.menu("VIEW3D_MT_edit_curves_segments")
                layout.template_node_operator_asset_root_items()
            elif mode_string == 'EDIT_GREASE_PENCIL':
                layout.menu("VIEW3D_MT_edit_greasepencil_point")
                layout.menu("VIEW3D_MT_edit_greasepencil_stroke")
                layout.template_node_operator_asset_root_items()

        elif obj:
            if mode_string not in {
                'PAINT_TEXTURE',
                'SCULPT_CURVES',
                'SCULPT_GREASE_PENCIL',
                'VERTEX_GREASE_PENCIL',
            }:
                layout.menu("VIEW3D_MT_" + mode_string.lower())
            if mode_string in {
                'PAINT_VERTEX',
                'PAINT_TEXTURE',
            }:  # BFA - sculpt has brushes but no operators yet.
                layout.menu("VIEW3D_MT_brush")  # BFA
            if mode_string == 'SCULPT':
                layout.menu("VIEW3D_MT_mask")
                layout.menu("VIEW3D_MT_face_sets")
                layout.template_node_operator_asset_root_items()
            elif mode_string == 'SCULPT_CURVES':
                layout.menu("VIEW3D_MT_select_sculpt_curves")
                layout.menu("VIEW3D_MT_sculpt_curves")
                layout.template_node_operator_asset_root_items()
            elif mode_string == 'VERTEX_GREASE_PENCIL':
                layout.menu("VIEW3D_MT_select_edit_grease_pencil")
                layout.menu("VIEW3D_MT_paint_vertex_grease_pencil")
                layout.template_node_operator_asset_root_items()
            elif mode_string == 'SCULPT_GREASE_PENCIL':
                is_selection_mask = (
                    tool_settings.use_gpencil_select_mask_point
                    or tool_settings.use_gpencil_select_mask_stroke
                    or tool_settings.use_gpencil_select_mask_segment
                )
                if is_selection_mask:
                    layout.menu("VIEW3D_MT_select_edit_grease_pencil")
                layout.template_node_operator_asset_root_items()
            else:
                layout.template_node_operator_asset_root_items()

        else:
            layout.menu("VIEW3D_MT_object")
            layout.template_node_operator_asset_root_items()


# ********** Menu **********


# ********** Utilities **********


class ShowHideMenu:
    bl_label = "Show/Hide"
    _operator_name = ""

    def draw(self, _context):
        layout = self.layout

        layout.operator(
            "{:s}.reveal".format(self._operator_name),
            text="Show Hidden",
            icon="HIDE_OFF",
        )
        layout.operator(
            "{:s}.hide".format(self._operator_name),
            text="Hide Selected",
            icon="HIDE_ON",
        ).unselected = False
        layout.operator(
            "{:s}.hide".format(self._operator_name),
            text="Hide Unselected",
            icon="HIDE_UNSELECTED",
        ).unselected = True


# Standard transforms which apply to all cases (mix-in class, not used directly).
class VIEW3D_MT_transform_base:
    bl_label = "Transform"
    bl_category = "View"

    # TODO: get rid of the custom text strings?
    def draw(self, context):
        layout = self.layout
        # BFA - removed translate, rotate and resize as redundant
        layout.operator("transform.tosphere", text="To Sphere", icon="TOSPHERE")
        layout.operator("transform.shear", text="Shear", icon="SHEAR")
        layout.operator("transform.bend", text="Bend", icon="BEND")
        layout.operator("transform.push_pull", text="Push/Pull", icon="PUSH_PULL")

        if context.mode in {
            'EDIT_MESH',
            'EDIT_ARMATURE',
            'EDIT_SURFACE',
            'EDIT_CURVE',
            'EDIT_CURVES',
            'EDIT_LATTICE',
            'EDIT_METABALL',
            'EDIT_POINTCLOUD',
        }:
            layout.operator("transform.vertex_warp", text="Warp", icon="MOD_WARP")
            layout.operator_context = 'EXEC_REGION_WIN'
            layout.operator(
                "transform.vertex_random", text="Randomize", icon="RANDOMIZE"
            ).offset = 0.1
            layout.operator_context = 'INVOKE_REGION_WIN'


# Generic transform menu - geometry types
class VIEW3D_MT_transform(VIEW3D_MT_transform_base, Menu):
    def draw(self, context):
        # base menu
        VIEW3D_MT_transform_base.draw(self, context)

        # generic...
        layout = self.layout
        if context.mode == 'EDIT_MESH':
            layout.operator(
                "transform.shrink_fatten", text="Shrink/Fatten", icon="SHRINK_FATTEN"
            )
            layout.operator("transform.skin_resize", icon="MOD_SKIN")
        elif context.mode in {
            "EDIT_CURVE",
            'EDIT_GREASE_PENCIL',
            "EDIT_CURVES",
            "EDIT_POINTCLOUD",
        }:
            layout.operator(
                "transform.transform", text="Radius", icon="SHRINK_FATTEN"
            ).mode = "CURVE_SHRINKFATTEN"

        if context.mode != 'EDIT_CURVES' and context.mode != 'EDIT_GREASE_PENCIL':
            layout.separator()
            props = layout.operator(
                "transform.translate",
                text="Move Texture Space",
                icon="MOVE_TEXTURESPACE",
            )
            props.texture_space = True
            props = layout.operator(
                "transform.resize",
                text="Scale Texture Space",
                icon="SCALE_TEXTURESPACE",
            )
            props.texture_space = True


# Object-specific extensions to Transform menu
class VIEW3D_MT_transform_object(VIEW3D_MT_transform_base, Menu):
    def draw(self, context):
        layout = self.layout

        # base menu
        VIEW3D_MT_transform_base.draw(self, context)

        # object-specific option follow...
        layout.separator()

        layout.operator(
            "transform.translate", text="Move Texture Space", icon="MOVE_TEXTURESPACE"
        ).texture_space = True
        layout.operator(
            "transform.resize", text="Scale Texture Space", icon="SCALE_TEXTURESPACE"
        ).texture_space = True

        layout.separator()

        layout.operator_context = 'EXEC_REGION_WIN'
        # XXX: see `alignmenu()` in `edit.c` of b2.4x to get this working.
        layout.operator(
            "transform.transform",
            text="Align to Transform Orientation",
            icon="ALIGN_TRANSFORM",
        ).mode = 'ALIGN'

        layout.separator()

        layout.operator("object.randomize_transform", icon="RANDOMIZE_TRANSFORM")
        layout.operator("object.align", icon="ALIGN")

        # TODO: there is a strange context bug here.
        """
        layout.operator_context = 'INVOKE_REGION_WIN'
        layout.operator("object.transform_axis_target")
        """


# Armature EditMode extensions to Transform menu
class VIEW3D_MT_transform_armature(VIEW3D_MT_transform_base, Menu):
    def draw(self, context):
        layout = self.layout

        # base menu
        VIEW3D_MT_transform_base.draw(self, context)

        # armature specific extensions follow...
        obj = context.object
        if obj.type == 'ARMATURE' and obj.mode in {"EDIT", "POSE"}:
            if obj.data.display_type == 'BBONE':
                layout.separator()

                layout.operator(
                    "transform.transform", text="Scale BBone", icon="TRANSFORM_SCALE"
                ).mode = "BONE_SIZE"
            elif obj.data.display_type == 'ENVELOPE':
                layout.separator()

                layout.operator(
                    "transform.transform",
                    text="Scale Envelope Distance",
                    icon="TRANSFORM_SCALE",
                ).mode = "BONE_SIZE"
                layout.operator(
                    "transform.transform", text="Scale Radius", icon="TRANSFORM_SCALE"
                ).mode = "BONE_ENVELOPE"

        if context.edit_object and context.edit_object.type == 'ARMATURE':
            layout.separator()

            layout.operator("armature.align", icon="ALIGN")


class VIEW3D_MT_mirror(Menu):
    bl_label = "Mirror"
    bl_translation_context = i18n_contexts.operator_default

    def draw(self, _context):
        layout = self.layout

        layout.operator(
            "transform.mirror", text="Interactive Mirror", icon="TRANSFORM_MIRROR"
        )

        layout.separator()

        layout.operator_context = 'EXEC_REGION_WIN'

        for (space_name, space_id) in (("Global", 'GLOBAL'), ("Local", 'LOCAL')):
            for axis_index, axis_name in enumerate("XYZ"):
                props = layout.operator(
                    "transform.mirror",
                    text="{:s} {:s}".format(axis_name, iface_(space_name)),
                    translate=False,
                    icon="MIRROR_" + axis_name,
                )  # BFA: set icon
                props.constraint_axis[axis_index] = True
                props.orient_type = space_id

            if space_id == 'GLOBAL':
                layout.separator()

        if _context.edit_object and _context.edit_object.type in {'MESH', "SURFACE"}:
            layout.separator()
            layout.operator("object.vertex_group_mirror", icon="MIRROR_VERTEXGROUP")


class VIEW3D_MT_snap(Menu):
    bl_label = "Snap"

    def draw(self, _context):
        layout = self.layout

        layout.operator(
            "view3d.snap_selected_to_cursor",
            text="Selection to Cursor",
            icon="SELECTIONTOCURSOR",
        ).use_offset = False
        layout.operator(
            "view3d.snap_selected_to_cursor",
            text="Selection to Cursor (Keep Offset)",
            icon="SELECTIONTOCURSOROFFSET",
        ).use_offset = True
        layout.operator(
            "view3d.snap_selected_to_active",
            text="Selection to Active",
            icon="SELECTIONTOACTIVE",
        )
        layout.operator(
            "view3d.snap_selected_to_grid",
            text="Selection to Grid",
            icon="SELECTIONTOGRID",
        )

        layout.separator()

        layout.operator(
            "view3d.snap_cursor_to_selected",
            text="Cursor to Selected",
            icon="CURSORTOSELECTION",
        )
        layout.operator(
            "view3d.snap_cursor_to_center",
            text="Cursor to World Origin",
            icon="CURSORTOCENTER",
        )
        layout.operator(
            "view3d.snap_cursor_to_active",
            text="Cursor to Active",
            icon="CURSORTOACTIVE",
        )
        layout.operator(
            "view3d.snap_cursor_to_grid", text="Cursor to Grid", icon="CURSORTOGRID"
        )


# bfa - Tooltip and operator for Clear Seam.
class VIEW3D_MT_uv_map_clear_seam(bpy.types.Operator):
    """Clears the UV Seam for selected edges"""  # BFA - blender will use this as a tooltip for menu items and buttons.

    bl_idname = (
        "mesh.clear_seam"  # unique identifier for buttons and menu items to reference.
    )
    bl_label = "Clear Seam"  # display name in the interface.
    bl_options = {"REGISTER", "UNDO"}  # enable undo for the operator.

    def execute(
        self, context
    ):  # execute() is called by blender when running the operator.
        bpy.ops.mesh.mark_seam(clear=True)
        return {"FINISHED"}


class VIEW3D_MT_uv_map(Menu):
    bl_label = "UV Mapping"

    def draw(self, _context):
        layout = self.layout

        layout.operator_enum("uv.unwrap", "method")

        layout.separator()

        layout.operator_context = "INVOKE_DEFAULT"
        layout.operator("uv.smart_project", icon="MOD_UVPROJECT")
        layout.operator("uv.lightmap_pack", icon="LIGHTMAPPACK")
        layout.operator("uv.follow_active_quads", icon="FOLLOWQUADS")

        layout.separator()

        layout.operator_context = 'EXEC_REGION_WIN'
        layout.operator("uv.cube_project", icon="CUBEPROJECT")
        layout.operator("uv.cylinder_project", icon="CYLINDERPROJECT")
        layout.operator("uv.sphere_project", icon="SPHEREPROJECT")

        layout.separator()

        layout.operator_context = 'INVOKE_REGION_WIN'
        layout.operator(
            "uv.project_from_view", icon="PROJECTFROMVIEW"
        ).scale_to_bounds = False
        layout.operator(
            "uv.project_from_view",
            text="Project from View (Bounds)",
            icon="PROJECTFROMVIEW_BOUNDS",
        ).scale_to_bounds = True

        layout.separator()

        layout.operator("mesh.mark_seam", icon="MARK_SEAM").clear = False
        layout.operator(
            "mesh.mark_seam", text="Clear Seam", icon="CLEAR_SEAM"
        ).clear = True

        layout.separator()

        layout.operator("uv.reset", icon="RESET")

        layout.template_node_operator_asset_menu_items(catalog_path="UV")


# ********** View menus **********


# bfa - set active camera does not exist in blender
class VIEW3D_MT_switchactivecamto(bpy.types.Operator):
    """Sets the current selected camera as the active camera to render from\nYou need to have a camera object selected"""

    bl_idname = "view3d.switchactivecamto"
    bl_label = "Set active Camera"
    bl_options = {"REGISTER", "UNDO"}

    def execute(self, context):
        context = bpy.context
        scene = context.scene
        if context.active_object is not None:
            currentCameraObj = bpy.data.objects[bpy.context.active_object.name]
            scene.camera = currentCameraObj
        return {"FINISHED"}


# bfa menu
class VIEW3D_MT_view_legacy(Menu):
    bl_label = "Legacy"

    def draw(self, context):
        layout = self.layout

        layout.operator("view3d.cursor3d", text="Set 3D Cursor", icon="CURSOR")


# BFA - Hidden legacy operators exposed to GUI
class VIEW3D_MT_view_annotations(Menu):
    bl_label = "Annotations (Legacy)"

    def draw(self, context):
        layout = self.layout

        layout.operator(
            "gpencil.annotate",
            text="Draw Annotation",
            icon="PAINT_DRAW",
        ).mode = "DRAW"
        layout.operator(
            "gpencil.annotate", text="Draw Line Annotation", icon="PAINT_DRAW"
        ).mode = "DRAW_STRAIGHT"
        layout.operator(
            "gpencil.annotate", text="Draw Polyline Annotation", icon="PAINT_DRAW"
        ).mode = "DRAW_POLY"
        layout.operator(
            "gpencil.annotate", text="Erase Annotation", icon="ERASE"
        ).mode = "ERASER"

        layout.separator()

        layout.operator(
            "gpencil.annotation_add", text="Add Annotation Layer", icon="ADD"
        )
        layout.operator(
            "gpencil.annotation_active_frame_delete",
            text="Erase Annotation Active Keyframe",
            icon="DELETE",
        )


class VIEW3D_MT_view(Menu):
    bl_label = "View"

    def draw(self, context):
        layout = self.layout
        view = context.space_data
        overlay = view.overlay
        engine = context.engine

        layout.prop(view, "show_region_toolbar")
        layout.prop(view, "show_region_ui")
        layout.prop(view, "show_region_tool_header")
        layout.prop(view, "show_region_asset_shelf")
        layout.prop(view, "show_region_hud")
        layout.prop(view, "show_toolshelf_tabs")

        layout.separator()

        layout.menu("VIEW3D_MT_view_legacy")  # bfa menu

        layout.separator()

        layout.menu("VIEW3D_MT_view_annotations")  # bfa menu

        layout.separator()

        layout.operator(
            "render.opengl", text="OpenGL Render Image", icon="RENDER_STILL"
        )
        layout.operator(
            "render.opengl", text="OpenGL Render Animation", icon="RENDER_ANIMATION"
        ).animation = True
        props = layout.operator(
            "render.opengl", text="Viewport Render Keyframes", icon="RENDER_ANIMATION"
        )
        props.animation = True
        props.render_keyed_only = True

        layout.separator()

        layout.operator_context = 'INVOKE_REGION_WIN'
        layout.operator(
            "view3d.clip_border", text="Clipping Border", icon="CLIPPINGBORDER"
        )

        if engine == 'CYCLES':
            layout.operator("view3d.render_border", icon="RENDERBORDER")
            layout.operator("view3d.clear_render_border", icon="RENDERBORDER_CLEAR")

        layout.separator()

        layout.menu("VIEW3D_MT_view_cameras", text="Cameras")

        layout.separator()

        layout.menu("VIEW3D_MT_view_align")
        layout.menu("VIEW3D_MT_view_align_selected")

        layout.separator()

        layout.operator(
            "view3d.localview", text="Toggle Local View", icon="VIEW_GLOBAL_LOCAL"
        )
        layout.operator("view3d.localview_remove_from", icon="VIEW_REMOVE_LOCAL")

        layout.separator()

        if context.mode in ['PAINT_TEXTURE', 'PAINT_VERTEX', 'PAINT_WEIGHT', 'SCULPT']:
            layout.operator(
                "view3d.view_selected", text="Frame Last Stroke", icon="VIEW_SELECTED"
            )
        else:
            layout.operator(
                "view3d.view_selected", text="Frame Selected", icon="VIEW_SELECTED"
            )

        if view.region_quadviews:
            layout.operator(
                "view3d.view_selected",
                text="Frame Selected (Quad View)",
                icon="ALIGNCAMERA_ACTIVE",
            ).use_all_regions = True
        layout.operator(
            "view3d.view_all", text="Frame All", icon="VIEWALL"
        ).center = False
        if view.region_quadviews:
            layout.operator(
                "view3d.view_all", text="Frame All (Quad View)", icon="VIEWALL"
            ).use_all_regions = True
        layout.operator(
            "view3d.view_all",
            text="Center Cursor and Frame All",
            icon="VIEWALL_RESETCURSOR",
        ).center = True

        layout.separator()

        layout.operator("screen.region_quadview", icon="QUADVIEW")

        layout.separator()

        layout.menu("INFO_MT_area")
        layout.menu("VIEW3D_MT_view_pie_menus")  # bfa menu


class VIEW3D_MT_view_local(Menu):
    bl_label = "Local View"

    def draw(self, _context):
        layout = self.layout

        layout.operator(
            "view3d.localview", text="Toggle Local View", icon="VIEW_GLOBAL_LOCAL"
        )
        layout.operator("view3d.localview_remove_from", icon="VIEW_REMOVE_LOCAL")


# bfa menu
class VIEW3D_MT_view_pie_menus(Menu):
    bl_label = "Pie Menus"

    def draw(self, _context):
        layout = self.layout

        layout.operator(
            "wm.call_menu_pie", text="Object Mode", icon="MENU_PANEL"
        ).name = "VIEW3D_MT_object_mode_pie"
        layout.operator(
            "wm.call_menu_pie", text="View", icon="MENU_PANEL"
        ).name = "VIEW3D_MT_view_pie"
        layout.operator(
            "wm.call_menu_pie", text="Transform", icon="MENU_PANEL"
        ).name = "VIEW3D_MT_transform_gizmo_pie"
        layout.operator(
            "wm.call_menu_pie", text="Shading", icon="MENU_PANEL"
        ).name = "VIEW3D_MT_shading_pie"
        layout.operator(
            "wm.call_menu_pie", text="Pivot", icon="MENU_PANEL"
        ).name = "VIEW3D_MT_pivot_pie"
        layout.operator(
            "wm.call_menu_pie", text="Snap", icon="MENU_PANEL"
        ).name = "VIEW3D_MT_snap_pie"
        layout.operator(
            "wm.call_menu_pie", text="Orientations", icon="MENU_PANEL"
        ).name = "VIEW3D_MT_orientations_pie"
        layout.operator(
            "wm.call_menu_pie", text="Proportional Editing Falloff", icon="MENU_PANEL"
        ).name = "VIEW3D_MT_proportional_editing_falloff_pie"
        layout.operator(
            "wm.call_menu_pie", text="Sculpt Mask Edit", icon="MENU_PANEL"
        ).name = "VIEW3D_MT_sculpt_mask_edit_pie"
        layout.operator(
            "wm.call_menu_pie", text="Sculpt Faces Sets Edit", icon="MENU_PANEL"
        ).name = "VIEW3D_MT_sculpt_face_sets_edit_pie"
        layout.operator(
            "wm.call_menu_pie", text="Automasking", icon="MENU_PANEL"
        ).name = "VIEW3D_MT_sculpt_automasking_pie"
        layout.operator(
            "wm.call_menu_pie", text="Weightpaint Vertexgroup Lock", icon="MENU_PANEL"
        ).name = "VIEW3D_MT_wpaint_vgroup_lock_pie"
        layout.operator(
            "wm.call_menu_pie", text="Keyframe Insert", icon="MENU_PANEL"
        ).name = "ANIM_MT_keyframe_insert_pie"
        layout.separator()

        layout.operator(
            "wm.call_menu_pie", text="Greasepencil Snap", icon="MENU_PANEL"
        ).name = "GPENCIL_MT_snap_pie"

        layout.separator()

        layout.operator(
            "wm.toolbar_fallback_pie", text="Fallback Tool", icon="MENU_PANEL"
        )  # BFA
        layout.operator(
            "view3d.object_mode_pie_or_toggle", text="Modes", icon="MENU_PANEL"
        )  # BFA


class VIEW3D_MT_view_cameras(Menu):
    bl_label = "Cameras"

    def draw(self, _context):
        layout = self.layout

        layout.operator("view3d.object_as_camera", icon="VIEW_SWITCHACTIVECAM")
        layout.operator("view3d.switchactivecamto", text="Set Active Camera", icon="VIEW_SWITCHACTIVECAM")
        layout.operator("view3d.view_camera", text="Active Camera", icon="VIEW_SWITCHTOCAM")
        layout.operator("view3d.view_center_camera", icon="VIEWCAMERACENTER")


class VIEW3D_MT_view_viewpoint(Menu):
    bl_label = "Viewpoint"

    def draw(self, _context):
        layout = self.layout

        layout.operator(
            "view3d.view_camera",
            text="Camera",
            icon="CAMERA_DATA",
            text_ctxt=i18n_contexts.editor_view3d,
        )  # BFA - Icon

        layout.separator()

        layout.operator(
            "view3d.view_axis",
            text="Top",
            icon="VIEW_TOP",
            text_ctxt=i18n_contexts.editor_view3d,
        ).type = "TOP"  # BFA - Icon
        layout.operator(
            "view3d.view_axis",
            text="Bottom",
            icon="VIEW_BOTTOM",
            text_ctxt=i18n_contexts.editor_view3d,
        ).type = "BOTTOM"  # BFA - Icon

        layout.separator()

        layout.operator(
            "view3d.view_axis",
            text="Front",
            icon="VIEW_FRONT",
            text_ctxt=i18n_contexts.editor_view3d,
        ).type = "FRONT"  # BFA - Icon
        layout.operator(
            "view3d.view_axis",
            text="Back",
            icon="VIEW_BACK",
            text_ctxt=i18n_contexts.editor_view3d,
        ).type = "BACK"  # BFA - Icon

        layout.separator()

        layout.operator(
            "view3d.view_axis",
            text="Right",
            icon="VIEW_RIGHT",
            text_ctxt=i18n_contexts.editor_view3d,
        ).type = "RIGHT"  # BFA - Icon
        layout.operator(
            "view3d.view_axis",
            text="Left",
            icon="VIEW_LEFT",
            text_ctxt=i18n_contexts.editor_view3d,
        ).type = 'LEFT'  # BFA - Icon


# bfa menu
class VIEW3D_MT_view_navigation_legacy(Menu):
    bl_label = "Legacy"

    def draw(self, _context):
        layout = self.layout

        layout.operator_context = 'EXEC_REGION_WIN'

        layout.operator("transform.translate", text="Move", icon="TRANSFORM_MOVE")
        layout.operator("transform.rotate", text="Rotate", icon="TRANSFORM_ROTATE")
        layout.operator("transform.resize", text="Scale", icon="TRANSFORM_SCALE")


class VIEW3D_MT_view_navigation(Menu):
    bl_label = "Navigation"

    def draw(self, _context):
        from math import pi
        layout = self.layout

        layout.menu("VIEW3D_MT_view_navigation_legacy")  # bfa menu

        layout.operator(
            "view3d.view_orbit", text="Orbit Down", icon="ORBIT_DOWN"
        ).type = "ORBITDOWN"
        layout.operator(
            "view3d.view_orbit", text="Orbit Up", icon="ORBIT_UP"
        ).type = "ORBITUP"
        layout.operator(
            "view3d.view_orbit", text="Orbit Right", icon="ORBIT_RIGHT"
        ).type = "ORBITRIGHT"
        layout.operator(
            "view3d.view_orbit", text="Orbit Left", icon="ORBIT_LEFT"
        ).type = "ORBITLEFT"
        props = layout.operator(
            "view3d.view_orbit", text="Orbit Opposite", icon="ORBIT_OPPOSITE"
        )
        props.type = "ORBITRIGHT"
        props.angle = pi

        layout.separator()

        layout.operator(
            "view3d.view_roll", text="Roll Left", icon="ROLL_LEFT"
        ).angle = pi / -12.0
        layout.operator(
            "view3d.view_roll", text="Roll Right", icon="ROLL_RIGHT"
        ).angle = pi / 12.0

        layout.separator()

        layout.operator(
            "view3d.view_pan", text="Pan Down", icon="PAN_DOWN"
        ).type = "PANDOWN"
        layout.operator("view3d.view_pan", text="Pan Up", icon="PAN_UP").type = "PANUP"
        layout.operator(
            "view3d.view_pan", text="Pan Right", icon="PAN_RIGHT"
        ).type = "PANRIGHT"
        layout.operator(
            "view3d.view_pan", text="Pan Left", icon="PAN_LEFT"
        ).type = "PANLEFT"

        layout.separator()

        layout.operator("view3d.zoom_border", text="Zoom Border", icon="ZOOM_BORDER")
        layout.operator("view3d.zoom", text="Zoom In", icon="ZOOM_IN").delta = 1
        layout.operator("view3d.zoom", text="Zoom Out", icon="ZOOM_OUT").delta = -1
        layout.operator(
            "view3d.zoom_camera_1_to_1", text="Zoom Camera 1:1", icon="ZOOM_CAMERA"
        )
        layout.operator("view3d.dolly", text="Dolly View", icon="DOLLY")
        layout.operator("view3d.view_center_pick", icon="CENTERTOMOUSE")

        layout.separator()

        layout.operator("view3d.fly", icon="FLY_NAVIGATION")
        layout.operator("view3d.walk", icon="WALK_NAVIGATION")
        layout.operator("view3d.navigate", icon="VIEW_NAVIGATION")

        layout.separator()

        layout.operator(
            "screen.animation_play", text="Playback Animation", icon="TRIA_RIGHT"
        )


class VIEW3D_MT_view_align(Menu):
    bl_label = "Align View"

    def draw(self, _context):
        layout = self.layout
        i18n_text_ctxt = bpy.app.translations.contexts_C_to_py[
            "BLT_I18NCONTEXT_EDITOR_VIEW3D"
        ]  # bfa - needed by us

        layout.operator(
            "view3d.camera_to_view",
            text="Align Active Camera to View",
            icon="ALIGNCAMERA_VIEW",
        )
        layout.operator(
            "view3d.camera_to_view_selected",
            text="Align Active Camera to Selected",
            icon="ALIGNCAMERA_ACTIVE",
        )
        layout.operator("view3d.view_center_cursor", icon="CENTERTOCURSOR")

        layout.separator()

        layout.operator("view3d.view_lock_to_active", icon="LOCKTOACTIVE")
        layout.operator("view3d.view_center_lock", icon="LOCKTOCENTER")
        layout.operator("view3d.view_lock_clear", icon="LOCK_CLEAR")

        layout.separator()

        layout.operator(
            "view3d.view_persportho",
            text="Perspective/Orthographic",
            icon="PERSP_ORTHO",
        )

        layout.separator()

        layout.operator(
            "view3d.view_axis", text="Top", icon="VIEW_TOP", text_ctxt=i18n_text_ctxt
        ).type = "TOP"
        layout.operator(
            "view3d.view_axis",
            text="Bottom",
            icon="VIEW_BOTTOM",
            text_ctxt=i18n_text_ctxt,
        ).type = "BOTTOM"
        layout.operator(
            "view3d.view_axis",
            text="Front",
            icon="VIEW_FRONT",
            text_ctxt=i18n_text_ctxt,
        ).type = "FRONT"
        layout.operator(
            "view3d.view_axis", text="Back", icon="VIEW_BACK", text_ctxt=i18n_text_ctxt
        ).type = "BACK"
        layout.operator(
            "view3d.view_axis",
            text="Right",
            icon="VIEW_RIGHT",
            text_ctxt=i18n_text_ctxt,
        ).type = "RIGHT"
        layout.operator(
            "view3d.view_axis", text="Left", icon="VIEW_LEFT", text_ctxt=i18n_text_ctxt
        ).type = 'LEFT'


class VIEW3D_MT_view_align_selected(Menu):
    bl_label = "Align View to Active"

    def draw(self, _context):
        layout = self.layout
        i18n_text_ctxt = bpy.app.translations.contexts_C_to_py[
            "BLT_I18NCONTEXT_EDITOR_VIEW3D"
        ]
        props = layout.operator(
            "view3d.view_axis",
            text="Top",
            icon="VIEW_ACTIVE_TOP",
            text_ctxt=i18n_text_ctxt,
        )
        props.align_active = True
        props.type = "TOP"

        props = layout.operator(
            "view3d.view_axis",
            text="Bottom",
            icon="VIEW_ACTIVE_BOTTOM",
            text_ctxt=i18n_text_ctxt,
        )
        props.align_active = True
        props.type = "BOTTOM"

        props = layout.operator(
            "view3d.view_axis",
            text="Front",
            icon="VIEW_ACTIVE_FRONT",
            text_ctxt=i18n_text_ctxt,
        )
        props.align_active = True
        props.type = "FRONT"

        props = layout.operator(
            "view3d.view_axis",
            text="Back",
            icon="VIEW_ACTIVE_BACK",
            text_ctxt=i18n_text_ctxt,
        )
        props.align_active = True
        props.type = "BACK"

        props = layout.operator(
            "view3d.view_axis",
            text="Right",
            icon="VIEW_ACTIVE_RIGHT",
            text_ctxt=i18n_text_ctxt,
        )
        props.align_active = True
        props.type = "RIGHT"

        props = layout.operator(
            "view3d.view_axis",
            text="Left",
            icon="VIEW_ACTIVE_LEFT",
            text_ctxt=i18n_text_ctxt,
        )
        props.align_active = True
        props.type = 'LEFT'


class VIEW3D_MT_view_regions(Menu):
    bl_label = "View Regions"

    def draw(self, _context):
        layout = self.layout
        layout.operator("view3d.clip_border", text="Clipping Region...")
        layout.operator("view3d.render_border", text="Render Region...")

        layout.separator()

        layout.operator("view3d.clear_render_border")


# ********** Select menus, suffix from context.mode **********

class VIEW3D_MT_select_object_more_less(Menu):
    bl_label = "More/Less"

    def draw(self, _context):
        layout = self.layout

        layout.operator("object.select_more", text="More", icon="SELECTMORE")
        layout.operator("object.select_less", text="Less", icon="SELECTLESS")

        layout.separator()

        props = layout.operator(
            "object.select_hierarchy",
            text_ctxt=i18n_contexts.default,
            text="Parent",
            icon="PARENT",
        )
        props.extend = False
        props.direction = 'PARENT'

        props = layout.operator("object.select_hierarchy", text="Child", icon="CHILD")
        props.extend = False
        props.direction = 'CHILD'

        layout.separator()

        props = layout.operator(
            "object.select_hierarchy", text="Extend Parent", icon="PARENT"
        )
        props.extend = True
        props.direction = 'PARENT'

        props = layout.operator(
            "object.select_hierarchy", text="Extend Child", icon="CHILD"
        )
        props.extend = True
        props.direction = 'CHILD'


class VIEW3D_MT_select_object(Menu):
    bl_label = "Select"

    def draw(self, _context):
        layout = self.layout

        layout.menu("VIEW3D_MT_select_object_legacy")  # bfa menu
        layout.operator_menu_enum("view3d.select_lasso", "mode")

        layout.separator()

        layout.operator(
            "object.select_all", text="All", icon="SELECT_ALL"
        ).action = 'SELECT'
        layout.operator(
            "object.select_all", text="None", icon="SELECT_NONE"
        ).action = 'DESELECT'
        layout.operator(
            "object.select_all", text="Invert", icon="INVERSE"
        ).action = 'INVERT'

        layout.separator()

        layout.menu("VIEW3D_MT_select_grouped")  # bfa menu
        layout.menu("VIEW3D_MT_select_linked")  # bfa menu
        layout.menu("VIEW3D_MT_select_by_type")  # bfa menu

        layout.separator()
        layout.operator("object.select_random", text="Random", icon="RANDOMIZE")
        layout.operator(
            "object.select_mirror", text="Mirror Selection", icon="TRANSFORM_MIRROR"
        )

        layout.operator("object.select_pattern", text="By Pattern", icon="PATTERN")
        layout.operator(
            "object.select_camera", text="Active Camera", icon="CAMERA_DATA"
        )

        layout.separator()

        layout.menu("VIEW3D_MT_select_object_more_less", text="More/Less")


# BFA menu


class VIEW3D_MT_select_object_legacy(Menu):
    bl_label = "Legacy"

    def draw(self, _context):
        layout = self.layout

        layout.operator("view3d.select_box", icon="BOX_MASK")
        layout.operator("view3d.select_circle", icon="CIRCLE_SELECT")


# BFA menu
class VIEW3D_MT_select_by_type(Menu):
    bl_label = "All by Type"

    def draw(self, context):
        layout = self.layout

        layout.operator(
            "object.select_by_type", text="Mesh", icon="OUTLINER_OB_MESH"
        ).type = 'MESH'
        layout.operator(
            "object.select_by_type", text="Curve", icon="OUTLINER_OB_CURVE"
        ).type = 'CURVE'
        layout.operator(
            "object.select_by_type", text="Surface", icon="OUTLINER_OB_SURFACE"
        ).type = "SURFACE"
        layout.operator(
            "object.select_by_type", text="Meta", icon="OUTLINER_OB_META"
        ).type = "META"
        layout.operator(
            "object.select_by_type", text="Font", icon="OUTLINER_OB_FONT"
        ).type = "FONT"

        layout.separator()

        layout.operator(
            "object.select_by_type", text="Armature", icon="OUTLINER_OB_ARMATURE"
        ).type = 'ARMATURE'
        layout.operator(
            "object.select_by_type", text="Lattice", icon="OUTLINER_OB_LATTICE"
        ).type = "LATTICE"
        layout.operator(
            "object.select_by_type", text="Empty", icon="OUTLINER_OB_EMPTY"
        ).type = "EMPTY"
        layout.operator(
            "object.select_by_type", text="GPencil", icon="GREASEPENCIL"
        ).type = "GREASEPENCIL"

        layout.separator()

        layout.operator(
            "object.select_by_type", text="Camera", icon="OUTLINER_OB_CAMERA"
        ).type = "CAMERA"
        layout.operator(
            "object.select_by_type", text="Light", icon="OUTLINER_OB_LIGHT"
        ).type = "LIGHT"
        layout.operator(
            "object.select_by_type", text="Speaker", icon="OUTLINER_OB_SPEAKER"
        ).type = "SPEAKER"
        layout.operator(
            "object.select_by_type", text="Probe", icon="OUTLINER_OB_LIGHTPROBE"
        ).type = "LIGHT_PROBE"


# BFA menu
class VIEW3D_MT_select_grouped(Menu):
    bl_label = "Grouped"

    def draw(self, context):
        layout = self.layout

        layout.operator(
            "object.select_grouped", text="Siblings", icon="SIBLINGS"
        ).type = "SIBLINGS"
        layout.operator(
            "object.select_grouped", text="Parent", icon="PARENT"
        ).type = 'PARENT'
        layout.operator(
            "object.select_grouped", text="Children", icon="CHILD_RECURSIVE"
        ).type = "CHILDREN_RECURSIVE"
        layout.operator(
            "object.select_grouped", text="Immediate Children", icon="CHILD"
        ).type = "CHILDREN"

        layout.separator()

        layout.operator("object.select_grouped", text="Type", icon="TYPE").type = "TYPE"
        layout.operator(
            "object.select_grouped", text="Collection", icon="GROUP"
        ).type = "COLLECTION"
        layout.operator("object.select_grouped", text="Hook", icon="HOOK").type = "HOOK"

        layout.separator()

        layout.operator("object.select_grouped", text="Pass", icon="PASS").type = "PASS"
        layout.operator(
            "object.select_grouped", text="Color", icon="COLOR"
        ).type = "COLOR"
        layout.operator(
            "object.select_grouped", text="Keying Set", icon="KEYINGSET"
        ).type = "KEYINGSET"
        layout.operator(
            "object.select_grouped", text="Light Type", icon="LIGHT"
        ).type = "LIGHT_TYPE"


# bfa menu
class VIEW3D_MT_select_linked(Menu):
    bl_label = "Linked"

    def draw(self, context):
        layout = self.layout

        layout.operator(
            "object.select_linked", text="Object Data", icon="OBJECT_DATA"
        ).type = "OBDATA"
        layout.operator(
            "object.select_linked", text="Material", icon="MATERIAL_DATA"
        ).type = "MATERIAL"
        layout.operator(
            "object.select_linked", text="Instanced Collection", icon="GROUP"
        ).type = "DUPGROUP"
        layout.operator(
            "object.select_linked", text="Particle System", icon="PARTICLES"
        ).type = "PARTICLE"
        layout.operator(
            "object.select_linked", text="Library", icon="LIBRARY"
        ).type = "LIBRARY"
        layout.operator(
            "object.select_linked", text="Library (Object Data)", icon="LIBRARY_OBJECT"
        ).type = "LIBRARY_OBDATA"


# BFA - not used


class VIEW3D_MT_select_pose_more_less(Menu):
    bl_label = "More/Less"

    def draw(self, _context):
        layout = self.layout

        props = layout.operator(
            "pose.select_hierarchy",
            text="Parent",
            text_ctxt=i18n_contexts.default,
            icon="PARENT",
        )
        props.extend = False
        props.direction = 'PARENT'

        props = layout.operator("pose.select_hierarchy", text="Child", icon="CHILD")
        props.extend = False
        props.direction = 'CHILD'

        layout.separator()

        props = layout.operator(
            "pose.select_hierarchy", text="Extend Parent", icon="PARENT"
        )
        props.extend = True
        props.direction = 'PARENT'

        props = layout.operator(
            "pose.select_hierarchy", text="Extend Child", icon="CHILD"
        )
        props.extend = True
        props.direction = 'CHILD'


class VIEW3D_MT_select_pose(Menu):
    bl_label = "Select"

    def draw(self, _context):
        layout = self.layout

        layout.menu("VIEW3D_MT_select_object_legacy")  # bfa menu
        layout.operator_menu_enum("view3d.select_lasso", "mode")

        layout.separator()

        layout.operator(
            "pose.select_all", text="All", icon="SELECT_ALL"
        ).action = 'SELECT'
        layout.operator(
            "pose.select_all", text="None", icon="SELECT_NONE"
        ).action = 'DESELECT'
        layout.operator(
            "pose.select_all", text="Invert", icon="INVERSE"
        ).action = 'INVERT'

        layout.separator()

        layout.operator_menu_enum("pose.select_grouped", "type", text="Grouped")
        layout.operator("pose.select_linked", text="Linked", icon="LINKED")

        layout.menu("POSE_MT_selection_sets_select", text="Bone Selection Set")

        layout.operator(
            "pose.select_constraint_target",
            text="Constraint Target",
            icon="CONSTRAINT_BONE",
        )

        layout.separator()

        layout.operator("object.select_pattern", text="By Pattern", icon="PATTERN")

        layout.separator()

        layout.operator("pose.select_mirror", text="Flip Active", icon="FLIP")

        layout.separator()

        props = layout.operator("pose.select_hierarchy", text="Parent", icon="PARENT")
        props.extend = False
        props.direction = 'PARENT'

        props = layout.operator("pose.select_hierarchy", text="Child", icon="CHILD")
        props.extend = False
        props.direction = 'CHILD'

        layout.separator()

        props = layout.operator(
            "pose.select_hierarchy", text="Extend Parent", icon="PARENT"
        )
        props.extend = True
        props.direction = 'PARENT'

        props = layout.operator(
            "pose.select_hierarchy", text="Extend Child", icon="CHILD"
        )
        props.extend = True
        props.direction = 'CHILD'

# bfa menu
class VIEW3D_MT_select_particle_more_less(Menu):
    bl_label = "More/Less"

    def draw(self, _context):
        layout = self.layout

        layout.operator("particle.select_more", text="More", icon="SELECTMORE")
        layout.operator("particle.select_less", text="Less", icon="SELECTLESS")


class VIEW3D_MT_select_particle(Menu):
    bl_label = "Select"

    def draw(self, _context):
        layout = self.layout

        layout.menu("VIEW3D_MT_select_object_legacy")  # bfa menu
        layout.operator_menu_enum("view3d.select_lasso", "mode")

        layout.separator()

        layout.operator(
            "particle.select_all", text="All", icon="SELECT_ALL"
        ).action = 'SELECT'
        layout.operator(
            "particle.select_all", text="None", icon="SELECT_NONE"
        ).action = 'DESELECT'
        layout.operator(
            "particle.select_all", text="Invert", icon="INVERSE"
        ).action = 'INVERT'

        layout.separator()

        layout.operator("particle.select_linked", text="Linked", icon="LINKED")

        layout.separator()

        layout.operator("particle.select_random", text="Random", icon="RANDOMIZE")

        layout.separator()

        layout.operator("particle.select_roots", text="Roots", icon="SELECT_ROOT")
        layout.operator("particle.select_tips", text="Tips", icon="SELECT_TIP")

        layout.separator()

        layout.menu("VIEW3D_MT_select_particle_more_less")


class VIEW3D_MT_edit_mesh_select_similar(Menu):
    bl_label = "Similar"

    def draw(self, _context):
        layout = self.layout

        layout.operator_enum("mesh.select_similar", "type")

        layout.separator()

        layout.operator(
            "mesh.select_similar_region", text="Face Regions", icon="FACEREGIONS"
        )


class VIEW3D_MT_edit_mesh_select_by_trait(Menu):
    bl_label = "All by Trait"

    def draw(self, context):
        layout = self.layout
        _is_vert_mode, _is_edge_mode, is_face_mode = (
            context.tool_settings.mesh_select_mode
        )

        if is_face_mode is False:
            layout.operator(
                "mesh.select_non_manifold",
                text="Non Manifold",
                icon="SELECT_NONMANIFOLD",
            )
        layout.operator("mesh.select_loose", text="Loose Geometry", icon="SELECT_LOOSE")
        layout.operator(
            "mesh.select_interior_faces", text="Interior Faces", icon="SELECT_INTERIOR"
        )
        layout.operator(
            "mesh.select_face_by_sides",
            text="Faces by Sides",
            icon="SELECT_FACES_BY_SIDE",
        )
        layout.operator("mesh.select_by_pole_count", text="Poles by Count", icon="POLE")

        layout.separator()

        layout.operator(
            "mesh.select_ungrouped",
            text="Ungrouped Vertices",
            icon="SELECT_UNGROUPED_VERTS",
        )


class VIEW3D_MT_edit_mesh_select_more_less(Menu):
    bl_label = "More/Less"

    def draw(self, _context):
        layout = self.layout

        layout.operator("mesh.select_more", text="More", icon="SELECTMORE")
        layout.operator("mesh.select_less", text="Less", icon="SELECTLESS")

        layout.separator()

        layout.operator("mesh.select_next_item", text="Next Active", icon="NEXTACTIVE")
        layout.operator(
            "mesh.select_prev_item", text="Previous Active", icon="PREVIOUSACTIVE"
        )

# BFA - not used
class VIEW3D_MT_edit_mesh_select_linked(Menu):
    bl_label = "Select Linked"

    def draw(self, _context):
        layout = self.layout

        layout.operator("mesh.select_linked", text="Linked", icon="LINKED")
        layout.operator("mesh.shortest_path_select", text="Shortest Path", icon="SELECT_SHORTESTPATH")
        layout.operator("mesh.faces_select_linked_flat", text="Linked Flat Faces", icon="LINKED")


class VIEW3D_MT_edit_mesh_select_loops(Menu):
    bl_label = "Select Loops"

    def draw(self, _context):
        layout = self.layout

        layout.operator("mesh.loop_multi_select", text="Edge Loops").ring = False
        layout.operator("mesh.loop_multi_select", text="Edge Rings").ring = True

        layout.separator()

        layout.operator("mesh.loop_to_region")
        layout.operator("mesh.region_to_loop")


class VIEW3D_MT_select_edit_mesh(Menu):
    bl_label = "Select"

    def draw(self, _context):
        layout = self.layout

        layout.menu("VIEW3D_MT_select_object_legacy")  # bfa menu

        layout.operator_menu_enum("view3d.select_lasso", "mode")

        layout.separator()

        # primitive
        layout.operator(
            "mesh.select_all", text="All", icon="SELECT_ALL"
        ).action = 'SELECT'
        layout.operator(
            "mesh.select_all", text="None", icon="SELECT_NONE"
        ).action = 'DESELECT'
        layout.operator(
            "mesh.select_all", text="Invert", icon="INVERSE"
        ).action = 'INVERT'

        layout.separator()

        layout.operator("mesh.select_linked", text="Linked", icon="LINKED")
        layout.operator(
            "mesh.faces_select_linked_flat", text="Linked Flat Faces", icon="LINKED"
        )
        layout.operator(
            "mesh.select_linked_pick", text="Linked Pick Select", icon="LINKED"
        ).deselect = False
        layout.operator(
            "mesh.select_linked_pick", text="Linked Pick Deselect", icon="LINKED"
        ).deselect = True

        layout.separator()

        # other
        layout.menu("VIEW3D_MT_edit_mesh_select_similar")

        # numeric
        layout.separator()
        layout.operator("mesh.select_random", text="Random", icon="RANDOMIZE")
        layout.operator("mesh.select_nth", icon="CHECKER_DESELECT")

        layout.separator()
        layout.operator(
            "mesh.select_mirror", text="Mirror Selection", icon="TRANSFORM_MIRROR"
        )
        layout.operator(
            "mesh.select_axis", text="Side of Active", icon="SELECT_SIDEOFACTIVE"
        )
        layout.operator(
            "mesh.shortest_path_select",
            text="Shortest Path",
            icon="SELECT_SHORTESTPATH",
        )

        # geometric
        layout.separator()
        layout.operator(
            "mesh.edges_select_sharp", text="Sharp Edges", icon="SELECT_SHARPEDGES"
        )

        layout.separator()

        # loops
        layout.operator(
            "mesh.loop_multi_select", text="Edge Loops", icon="SELECT_EDGELOOP"
        ).ring = False
        layout.operator(
            "mesh.loop_multi_select", text="Edge Rings", icon="SELECT_EDGERING"
        ).ring = True
        layout.operator(
            "mesh.loop_to_region", text="Loop Inner Region", icon="SELECT_LOOPINNER"
        )
        layout.operator(
            "mesh.region_to_loop", text="Boundary Loop", icon="SELECT_BOUNDARY"
        )

        layout.separator()
        layout.menu("VIEW3D_MT_edit_mesh_select_by_trait")

        # attribute
        layout.separator()
        layout.operator(
            "mesh.select_by_attribute", text="By Attribute", icon="NODE_ATTRIBUTE"
        )

        # more/less
        layout.separator()
        layout.menu("VIEW3D_MT_edit_mesh_select_more_less")

        layout.separator()

        layout.template_node_operator_asset_menu_items(catalog_path=self.bl_label)


# bfa menu
class VIEW3D_MT_select_edit_curve_more_less(Menu):
    bl_label = "More/Less"

    def draw(self, _context):
        layout = self.layout

        layout.operator("curve.select_more", text="More", icon="SELECTMORE")
        layout.operator("curve.select_less", text="Less", icon="SELECTLESS")


class VIEW3D_MT_select_edit_curve(Menu):
    bl_label = "Select"

    def draw(self, _context):
        layout = self.layout

        layout.menu("VIEW3D_MT_select_object_legacy")  # bfa menu

        layout.operator_menu_enum("view3d.select_lasso", "mode")

        layout.separator()

        layout.operator(
            "curve.select_all", text="All", icon="SELECT_ALL"
        ).action = 'SELECT'
        layout.operator(
            "curve.select_all", text="None", icon="SELECT_NONE"
        ).action = 'DESELECT'
        layout.operator(
            "curve.select_all", text="Invert", icon="INVERSE"
        ).action = 'INVERT'

        layout.separator()

        layout.operator("curve.select_linked", text="Linked", icon="LINKED")
        layout.operator(
            "curve.select_linked_pick", text="Linked Pick Select", icon="LINKED"
        ).deselect = False
        layout.operator(
            "curve.select_linked_pick", text="Linked Pick Deselect", icon="LINKED"
        ).deselect = True

        layout.separator()

        layout.menu("VIEW3D_MT_select_edit_curve_select_similar")  # bfa menu

        layout.separator()

        layout.operator("curve.select_random", text="Random", icon="RANDOMIZE")
        layout.operator("curve.select_nth", icon="CHECKER_DESELECT")

        layout.separator()

        layout.operator("curve.de_select_first", icon="SELECT_FIRST")
        layout.operator("curve.de_select_last", icon="SELECT_LAST")
        layout.operator("curve.select_next", text="Next", icon="NEXTACTIVE")
        layout.operator("curve.select_previous", text="Previous", icon="PREVIOUSACTIVE")

        layout.separator()

        layout.menu("VIEW3D_MT_select_edit_curve_more_less")


# bfa menu
class VIEW3D_MT_select_edit_curve_select_similar(Menu):
    bl_label = "Similar"

    def draw(self, context):
        layout = self.layout

        layout.operator("curve.select_similar", text="Type", icon="TYPE").type = "TYPE"
        layout.operator(
            "curve.select_similar", text="Radius", icon="RADIUS"
        ).type = "RADIUS"
        layout.operator(
            "curve.select_similar", text="Weight", icon="MOD_VERTEX_WEIGHT"
        ).type = "WEIGHT"
        layout.operator(
            "curve.select_similar", text="Direction", icon="SWITCH_DIRECTION"
        ).type = "DIRECTION"


# bfa menu
class VIEW3D_MT_select_edit_surface_more_less(Menu):
    bl_label = "More/Less"

    def draw(self, _context):
        layout = self.layout

        layout.operator("curve.select_more", text="More", icon="SELECTMORE")
        layout.operator("curve.select_less", text="Less", icon="SELECTLESS")


class VIEW3D_MT_select_edit_surface(Menu):
    bl_label = "Select"

    def draw(self, _context):
        layout = self.layout

        layout.menu("VIEW3D_MT_select_object_legacy")  # bfa menu
        layout.operator_menu_enum("view3d.select_lasso", "mode")

        layout.separator()

        layout.operator(
            "curve.select_all", text="All", icon="SELECT_ALL"
        ).action = 'SELECT'
        layout.operator(
            "curve.select_all", text="None", icon="SELECT_NONE"
        ).action = 'DESELECT'
        layout.operator(
            "curve.select_all", text="Invert", icon="INVERSE"
        ).action = 'INVERT'

        layout.separator()

        layout.operator("curve.select_linked", text="Linked", icon="LINKED")
        layout.menu("VIEW3D_MT_select_edit_curve_select_similar")  # bfa menu

        layout.separator()

        layout.operator("curve.select_random", text="Random", icon="RANDOMIZE")
        layout.operator("curve.select_nth", icon="CHECKER_DESELECT")

        layout.separator()

        layout.operator(
            "curve.select_row", text="Control Point row", icon="CONTROLPOINTROW"
        )

        layout.separator()

        layout.menu("VIEW3D_MT_select_edit_surface_more_less")


class VIEW3D_MT_select_edit_text(Menu):
    bl_label = "Select"

    def draw(self, _context):
        layout = self.layout

        layout.operator("font.select_all", text="All", icon="SELECT_ALL")

        layout.separator()

        layout.operator(
            "font.move_select", text="Line End", icon="HAND"
        ).type = "LINE_END"
        layout.operator(
            "font.move_select", text="Line Begin", icon="HAND"
        ).type = "LINE_BEGIN"

        layout.separator()

        layout.operator("font.move_select", text="Top", icon="HAND").type = "TEXT_BEGIN"
        layout.operator(
            "font.move_select", text="Bottom", icon="HAND"
        ).type = "TEXT_END"

        layout.separator()

        layout.operator(
            "font.move_select", text="Previous Block", icon="HAND"
        ).type = "PREVIOUS_PAGE"
        layout.operator(
            "font.move_select", text="Next Block", icon="HAND"
        ).type = "NEXT_PAGE"

        layout.separator()

        layout.operator(
            "font.move_select", text="Previous Character", icon="HAND"
        ).type = "PREVIOUS_CHARACTER"
        layout.operator(
            "font.move_select", text="Next Character", icon="HAND"
        ).type = "NEXT_CHARACTER"

        layout.separator()

        layout.operator(
            "font.move_select", text="Previous Word", icon="HAND"
        ).type = "PREVIOUS_WORD"
        layout.operator(
            "font.move_select", text="Next Word", icon="HAND"
        ).type = "NEXT_WORD"

        layout.separator()

        layout.operator(
            "font.move_select", text="Previous Line", icon="HAND"
        ).type = "PREVIOUS_LINE"
        layout.operator(
            "font.move_select", text="Next Line", icon="HAND"
        ).type = "NEXT_LINE"


class VIEW3D_MT_select_edit_metaball(Menu):
    bl_label = "Select"

    def draw(self, _context):
        layout = self.layout

        layout.menu("VIEW3D_MT_select_object_legacy")  # bfa menu
        layout.operator_menu_enum("view3d.select_lasso", "mode")

        layout.separator()

        layout.operator(
            "mball.select_all", text="All", icon="SELECT_ALL"
        ).action = 'SELECT'
        layout.operator(
            "mball.select_all", text="None", icon="SELECT_NONE"
        ).action = 'DESELECT'
        layout.operator(
            "mball.select_all", text="Invert", icon="INVERSE"
        ).action = 'INVERT'

        layout.separator()

        layout.menu("VIEW3D_MT_select_edit_metaball_select_similar")  # bfa menu

        layout.separator()

        layout.operator(
            "mball.select_random_metaelems", text="Random", icon="RANDOMIZE"
        )


# bfa menu
class VIEW3D_MT_select_edit_metaball_select_similar(Menu):
    bl_label = "Similar"

    def draw(self, context):
        layout = self.layout

        layout.operator("mball.select_similar", text="Type", icon="TYPE").type = "TYPE"
        layout.operator(
            "mball.select_similar", text="Radius", icon="RADIUS"
        ).type = "RADIUS"
        layout.operator(
            "mball.select_similar", text="Stiffness", icon="BEND"
        ).type = "STIFFNESS"
        layout.operator(
            "mball.select_similar", text="Rotation", icon="ROTATE"
        ).type = 'ROTATION'


class VIEW3D_MT_edit_lattice_context_menu(Menu):
    bl_label = "Lattice"

    def draw(self, _context):
        layout = self.layout

        layout.menu("VIEW3D_MT_mirror")
        layout.menu("VIEW3D_MT_edit_lattice_flip")  # bfa menu - blender uses enum
        layout.menu("VIEW3D_MT_snap")

        layout.separator()

        layout.operator("lattice.make_regular", icon="MAKE_REGULAR")


# bfa menu
class VIEW3D_MT_select_edit_lattice_more_less(Menu):
    bl_label = "More/Less"

    def draw(self, _context):
        layout = self.layout

        layout.operator("lattice.select_more", text="More", icon="SELECTMORE")
        layout.operator("lattice.select_less", text="Less", icon="SELECTLESS")


class VIEW3D_MT_select_edit_lattice(Menu):
    bl_label = "Select"

    def draw(self, _context):
        layout = self.layout

        layout.menu("VIEW3D_MT_select_object_legacy")  # bfa menu
        layout.operator_menu_enum("view3d.select_lasso", "mode")

        layout.separator()

        layout.operator(
            "lattice.select_all", text="All", icon="SELECT_ALL"
        ).action = 'SELECT'
        layout.operator(
            "lattice.select_all", text="None", icon="SELECT_NONE"
        ).action = 'DESELECT'
        layout.operator(
            "lattice.select_all", text="Invert", icon="INVERSE"
        ).action = 'INVERT'

        layout.separator()

        layout.operator("lattice.select_mirror", text="Mirror", icon="TRANSFORM_MIRROR")
        layout.operator("lattice.select_random", text="Random", icon="RANDOMIZE")

        layout.separator()

        layout.operator(
            "lattice.select_ungrouped",
            text="Ungrouped Vertices",
            icon="SELECT_UNGROUPED_VERTS",
        )

        layout.separator()

        layout.menu("VIEW3D_MT_select_edit_lattice_more_less")  # bfa menu


# bfa menu
class VIEW3D_MT_select_edit_armature_more_less(Menu):
    bl_label = "More/Less"

    def draw(self, _context):
        layout = self.layout

        layout.operator("armature.select_more", text="More", icon="SELECTMORE")
        layout.operator("armature.select_less", text="Less", icon="SELECTLESS")


class VIEW3D_MT_select_edit_armature(Menu):
    bl_label = "Select"

    def draw(self, _context):
        layout = self.layout

        layout.menu("VIEW3D_MT_select_object_legacy")  # bfa menu
        layout.operator_menu_enum("view3d.select_lasso", "mode")

        layout.separator()

        layout.operator(
            "armature.select_all", text="All", icon="SELECT_ALL"
        ).action = 'SELECT'
        layout.operator(
            "armature.select_all", text="None", icon="SELECT_NONE"
        ).action = 'DESELECT'
        layout.operator(
            "armature.select_all", text="Invert", icon="INVERSE"
        ).action = 'INVERT'

        layout.separator()

        layout.operator_menu_enum("armature.select_similar", "type", text="Similar")

        layout.separator()

        layout.operator(
            "armature.select_mirror", text="Mirror Selection", icon="TRANSFORM_MIRROR"
        ).extend = False
        layout.operator("object.select_pattern", text="By Pattern", icon="PATTERN")

        layout.separator()

        layout.operator("armature.select_linked", text="Linked", icon="LINKED")

        layout.separator()

        props = layout.operator(
            "armature.select_hierarchy",
            text="Parent",
            text_ctxt=i18n_contexts.default,
            icon="PARENT",
        )
        props.extend = False
        props.direction = 'PARENT'

        props = layout.operator("armature.select_hierarchy", text="Child", icon="CHILD")
        props.extend = False
        props.direction = 'CHILD'

        layout.separator()

        props = layout.operator(
            "armature.select_hierarchy", text="Extend Parent", icon="PARENT"
        )
        props.extend = True
        props.direction = 'PARENT'

        props = layout.operator(
            "armature.select_hierarchy", text="Extend Child", icon="CHILD"
        )
        props.extend = True
        props.direction = 'CHILD'

        layout.separator()
        layout.menu("VIEW3D_MT_select_edit_armature_more_less")  # bfa menu


# bfa menu
class VIEW3D_PT_greasepencil_edit_options(Panel):
    bl_space_type = 'VIEW_3D'
    bl_region_type = 'HEADER'
    bl_label = "Options"

    def draw(self, context):
        layout = self.layout
        settings = context.tool_settings.gpencil_sculpt

        layout.prop(settings, "use_scale_thickness", text="Scale Thickness")


# BFA - legacy menu
class VIEW3D_MT_select_greasepencil_legacy(Menu):
    bl_label = "Legacy"

    def draw(self, _context):
        layout = self.layout

        layout.operator("view3d.select_box", icon="BORDER_RECT")
        layout.operator("view3d.select_circle", icon="CIRCLE_SELECT")


# bfa menu
class VIEW3D_MT_select_edit_grease_pencil_more_less(Menu):
    bl_label = "More/Less"

    def draw(self, _context):
        layout = self.layout

        layout.operator("grease_pencil.select_more", text="More", icon="SELECTMORE")
        layout.operator("grease_pencil.select_less", text="Less", icon="SELECTLESS")


class VIEW3D_MT_select_edit_grease_pencil(Menu):
    bl_label = "Select"

    def draw(self, context):
        layout = self.layout

        layout.menu("VIEW3D_MT_select_greasepencil_legacy")  # bfa menu
        layout.operator_menu_enum("view3d.select_lasso", "mode")

        layout.separator()

        layout.operator(
            "grease_pencil.select_all", text="All", icon="SELECT_ALL"
        ).action = 'SELECT'
        layout.operator(
            "grease_pencil.select_all", text="None", icon="SELECT_NONE"
        ).action = 'DESELECT'
        layout.operator(
            "grease_pencil.select_all", text="Invert", icon="INVERSE"
        ).action = 'INVERT'

        layout.separator()

        if context.scene.tool_settings.gpencil_selectmode_edit != 'STROKE':
            layout.operator("grease_pencil.select_linked", text="Linked", icon="LINKED")
        layout.operator_menu_enum("grease_pencil.select_similar", "mode", text = "Similar")

        layout.separator()

        if context.scene.tool_settings.gpencil_selectmode_edit != 'STROKE':
            layout.operator(
                "grease_pencil.select_alternate", text="Alternated", icon="ALTERNATED"
            )
        layout.operator("grease_pencil.select_random", text="Random", icon="RANDOMIZE")

        if context.scene.tool_settings.gpencil_selectmode_edit != 'STROKE':
            layout.separator()

            props = layout.operator(
                "grease_pencil.select_ends", text="First", icon="SELECT_TIP"
            )
            props.amount_start = 1
            props.amount_end = 0
            props = layout.operator(
                "grease_pencil.select_ends", text="Last", icon="SELECT_ROOT"
            )
            props.amount_start = 0
            props.amount_end = 1

        # BFA - moved below
        if context.scene.tool_settings.gpencil_selectmode_edit != 'STROKE':
            layout.separator()
            layout.menu("VIEW3D_MT_select_edit_grease_pencil_more_less")  # bfa menu

        layout.template_node_operator_asset_menu_items(catalog_path=self.bl_label)


class VIEW3D_MT_paint_grease_pencil(Menu):
    bl_label = "Draw"

    def draw(self, _context):
        layout = self.layout

        layout.menu("GREASE_PENCIL_MT_layer_active", text="Active Layer")

        layout.separator()

        layout.menu("VIEW3D_MT_edit_greasepencil_animation")  # BFA - menu
        layout.operator(
            "grease_pencil.interpolate_sequence",
            text="Interpolate Sequence",
            icon="SEQUENCE",
        )

        layout.separator()

        layout.menu("VIEW3D_MT_edit_greasepencil_showhide")
        layout.menu("VIEW3D_MT_edit_greasepencil_cleanup")

        layout.separator()

        layout.operator("paint.sample_color", icon="EYEDROPPER").merged = False


class VIEW3D_MT_paint_vertex_grease_pencil(Menu):
    bl_label = "Paint"

    def draw(self, _context):
        layout = self.layout

        layout.operator(
            "grease_pencil.vertex_color_set",
            text="Set Color Attribute",
            icon="NODE_VERTEX_COLOR",
        )
        layout.operator("grease_pencil.stroke_reset_vertex_color", icon="RESET")
        layout.separator()
        layout.operator(
            "grease_pencil.vertex_color_invert", text="Invert", icon="NODE_INVERT"
        )
        layout.operator(
            "grease_pencil.vertex_color_levels", text="Levels", icon="LEVELS"
        )
        layout.operator(
            "grease_pencil.vertex_color_hsv",
            text="Hue/Saturation/Value",
            icon="HUESATVAL",
        )
        layout.operator(
            "grease_pencil.vertex_color_brightness_contrast",
            text="Brightness/Contrast",
            icon="BRIGHTNESS_CONTRAST",
        )


class VIEW3D_MT_select_paint_mask(Menu):
    bl_label = "Select"

    def draw(self, _context):
        layout = self.layout

        layout.menu("VIEW3D_MT_select_paint_mask_legacy") # bfa menu
        layout.operator_menu_enum("view3d.select_lasso", "mode", icon="BORDER_LASSO")

        layout.separator()

        layout.operator("paint.face_select_all", text="All", icon='SELECT_ALL').action = 'SELECT'
        layout.operator("paint.face_select_all", text="None", icon='SELECT_NONE').action = 'DESELECT'
        layout.operator("paint.face_select_all", text="Invert", icon='INVERSE').action = 'INVERT'

        layout.separator()

        layout.operator("paint.face_select_linked", text="Linked", icon="LINKED")
        layout.operator("paint.face_select_linked_pick", text="Linked Pick Select", icon="LINKED").deselect = False
        layout.operator("paint.face_select_linked_pick", text="Linked Pick Deselect", icon="LINKED").deselect = True

        layout.separator()

        if _context.mode == 'PAINT_TEXTURE':

            myvar = layout.operator("paint.face_select_loop", text="Select Loop", icon="SELECT_EDGERING")

            myvar = layout.operator("paint.face_select_loop", text="Add Loop to Selection", icon="SELECT_EDGERING")
            myvar.extend = True

            myvar = layout.operator("paint.face_select_loop", text="Remove Loop from Selection", icon="SELECT_EDGERING")
            myvar.select = False
            myvar.extend = True

            layout.separator()

        layout.menu("VIEW3D_MT_select_paint_mask_face_more_less")  # bfa menu


# BFA menu
class VIEW3D_MT_select_paint_mask_legacy(Menu):
    bl_label = "Legacy"

    def draw(self, _context):
        layout = self.layout

        layout.operator("view3d.select_box", icon="BORDER_RECT")
        layout.operator("view3d.select_circle", icon="CIRCLE_SELECT")


# bfa menu
class VIEW3D_MT_select_paint_mask_face_more_less(Menu):
    bl_label = "More/Less"

    def draw(self, _context):
        layout = self.layout

        layout.operator("paint.face_select_more", text="More", icon="SELECTMORE")
        layout.operator("paint.face_select_less", text="Less", icon="SELECTLESS")


class VIEW3D_MT_select_paint_mask_vertex(Menu):
    bl_label = "Select"

    def draw(self, _context):
        layout = self.layout

        layout.menu("VIEW3D_MT_select_object_legacy")  # bfa menu
        layout.operator_menu_enum("view3d.select_lasso", "mode")

        layout.separator()

        layout.operator("paint.vert_select_all", text="All", icon='SELECT_ALL').action = 'SELECT'
        layout.operator("paint.vert_select_all", text="None", icon='SELECT_NONE').action = 'DESELECT'
        layout.operator("paint.vert_select_all", text="Invert", icon='INVERSE').action = 'INVERT'

        layout.separator()

        layout.operator("paint.vert_select_ungrouped", text="Ungrouped Vertices", icon="SELECT_UNGROUPED_VERTS")
        layout.operator("paint.vert_select_linked", text="Linked", icon='LINKED')

        layout.separator()

        layout.menu("VIEW3D_MT_select_paint_mask_vertex_more_less")  # bfa menu


# bfa menu
class VIEW3D_MT_select_paint_mask_vertex_more_less(Menu):
    bl_label = "More/Less"

    def draw(self, _context):
        layout = self.layout

        layout.operator("paint.vert_select_more", text="More", icon="SELECTMORE")
        layout.operator("paint.vert_select_less", text="Less", icon="SELECTLESS")


class VIEW3D_MT_select_edit_pointcloud(Menu):
    bl_label = "Select"

    def draw(self, _context):
        layout = self.layout

        layout.operator("pointcloud.select_all", text="All", icon="SELECT_ALL").action = 'SELECT'
        layout.operator("pointcloud.select_all", text="None", icon="SELECT_NONE").action = 'DESELECT'
        layout.operator("pointcloud.select_all", text="Invert", icon="INVERSE").action = 'INVERT'

        layout.separator()

        layout.operator("pointcloud.select_random", text="Random", icon="RANDOMIZE")

        layout.template_node_operator_asset_menu_items(catalog_path=self.bl_label)

#bfa - menu
class VIEW3D_MT_edit_curves_select_more_less(Menu):
    bl_label = "More/Less"

    def draw(self, _context):
        layout = self.layout

        layout.operator("curves.select_more", text="More", icon="SELECTMORE")
        layout.operator("curves.select_less", text="Less", icon="SELECTLESS")


class VIEW3D_MT_select_edit_curves(Menu):
    bl_label = "Select"

    def draw(self, _context):
        layout = self.layout

        layout.operator(
            "curves.select_all", text="All", icon="SELECT_ALL"
        ).action = 'SELECT'
        layout.operator(
            "curves.select_all", text="None", icon="SELECT_NONE"
        ).action = 'DESELECT'
        layout.operator(
            "curves.select_all", text="Invert", icon="INVERSE"
        ).action = 'INVERT'

        layout.separator()

        layout.operator("curves.select_random", text="Random", icon="RANDOMIZE")

        layout.separator()

        layout.operator("curves.select_ends", text="Endpoints", icon="SELECT_TIP")
        layout.operator("curves.select_linked", text="Linked", icon="LINKED")

        layout.separator()

        layout.menu("VIEW3D_MT_edit_curves_select_more_less")

        layout.template_node_operator_asset_menu_items(catalog_path=self.bl_label)


class VIEW3D_MT_select_sculpt_curves(Menu):
    bl_label = "Select"

    def draw(self, _context):
        layout = self.layout

        layout.operator(
            "curves.select_all", text="All", icon="SELECT_ALL"
        ).action = 'SELECT'
        layout.operator(
            "curves.select_all", text="None", icon="SELECT_NONE"
        ).action = 'DESELECT'
        layout.operator(
            "curves.select_all", text="Invert", icon="INVERSE"
        ).action = 'INVERT'

        layout.separator()

        layout.operator("sculpt_curves.select_random", text="Random", icon="RANDOMIZE")

        layout.separator()

        layout.operator("curves.select_ends", text="Endpoints", icon="SELECT_TIP")
        layout.operator("sculpt_curves.select_grow", text="Grow", icon="SELECTMORE")

        layout.template_node_operator_asset_menu_items(catalog_path="Select")


class VIEW3D_MT_mesh_add(Menu):
    bl_idname = "VIEW3D_MT_mesh_add"
    bl_label = "Mesh"
    bl_options = {'SEARCH_ON_KEY_PRESS'}

    def draw(self, _context):
        layout = self.layout

        # BFA - make sure you can see it in the header
        layout.operator(
            "WM_OT_search_single_menu", text="Search...", icon="VIEWZOOM"
        ).menu_idname = "VIEW3D_MT_mesh_add"

        layout.separator()

        layout.operator_context = 'INVOKE_REGION_WIN'

        layout.operator("mesh.primitive_plane_add", text="Plane", icon="MESH_PLANE")
        layout.operator("mesh.primitive_cube_add", text="Cube", icon="MESH_CUBE")
        layout.operator("mesh.primitive_circle_add", text="Circle", icon="MESH_CIRCLE")
        layout.operator(
            "mesh.primitive_uv_sphere_add", text="UV Sphere", icon="MESH_UVSPHERE"
        )
        layout.operator(
            "mesh.primitive_ico_sphere_add", text="Ico Sphere", icon="MESH_ICOSPHERE"
        )
        layout.operator(
            "mesh.primitive_cylinder_add", text="Cylinder", icon="MESH_CYLINDER"
        )
        layout.operator("mesh.primitive_cone_add", text="Cone", icon="MESH_CONE")
        layout.operator("mesh.primitive_torus_add", text="Torus", icon="MESH_TORUS")

        layout.separator()

        layout.operator("mesh.primitive_grid_add", text="Grid", icon="MESH_GRID")
        layout.operator("mesh.primitive_monkey_add", text="Monkey", icon="MESH_MONKEY")

        layout.template_node_operator_asset_menu_items(catalog_path="Add")


class VIEW3D_MT_curve_add(Menu):
    bl_idname = "VIEW3D_MT_curve_add"
    bl_label = "Curve"
    bl_options = {'SEARCH_ON_KEY_PRESS'}

    def draw(self, context):
        layout = self.layout

        layout.operator_context = 'INVOKE_REGION_WIN'

        layout.operator(
            "curve.primitive_bezier_curve_add", text="Bézier", icon="CURVE_BEZCURVE"
        )
        layout.operator(
            "curve.primitive_bezier_circle_add", text="Circle", icon="CURVE_BEZCIRCLE"
        )

        layout.separator()

        layout.operator(
            "curve.primitive_nurbs_curve_add", text="Nurbs Curve", icon="CURVE_NCURVE"
        )
        layout.operator(
            "curve.primitive_nurbs_circle_add",
            text="Nurbs Circle",
            icon="CURVE_NCIRCLE",
        )
        layout.operator(
            "curve.primitive_nurbs_path_add", text="Path", icon="CURVE_PATH"
        )

        layout.separator()

        layout.operator(
            "object.curves_empty_hair_add", text="Empty Hair", icon="OUTLINER_OB_CURVES"
        )
        layout.operator("object.quick_fur", text="Fur", icon="OUTLINER_OB_CURVES")

        experimental = context.preferences.experimental
        if experimental.use_new_curves_tools:
            layout.operator(
                "object.curves_random_add", text="Random", icon="OUTLINER_OB_CURVES"
            )


class VIEW3D_MT_surface_add(Menu):
    bl_idname = "VIEW3D_MT_surface_add"
    bl_label = "Surface"
    bl_options = {'SEARCH_ON_KEY_PRESS'}

    def draw(self, _context):
        layout = self.layout

        layout.operator_context = 'INVOKE_REGION_WIN'

        layout.operator(
            "surface.primitive_nurbs_surface_curve_add",
            text="Surface Curve",
            icon="SURFACE_NCURVE",
        )
        layout.operator(
            "surface.primitive_nurbs_surface_circle_add",
            text="Surface Circle",
            icon="SURFACE_NCIRCLE",
        )
        layout.operator(
            "surface.primitive_nurbs_surface_surface_add",
            text="Surface Patch",
            icon="SURFACE_NSURFACE",
        )
        layout.operator(
            "surface.primitive_nurbs_surface_cylinder_add",
            text="Surface Cylinder",
            icon="SURFACE_NCYLINDER",
        )
        layout.operator(
            "surface.primitive_nurbs_surface_sphere_add",
            text="Surface Sphere",
            icon="SURFACE_NSPHERE",
        )
        layout.operator(
            "surface.primitive_nurbs_surface_torus_add",
            text="Surface Torus",
            icon="SURFACE_NTORUS",
        )


class VIEW3D_MT_edit_metaball_context_menu(Menu):
    bl_label = "Metaball"

    def draw(self, _context):
        layout = self.layout

        layout.operator_context = 'INVOKE_REGION_WIN'

        # Add
        layout.operator("mball.duplicate_move", icon="DUPLICATE")

        layout.separator()

        # Modify
        layout.menu("VIEW3D_MT_mirror")
        layout.menu("VIEW3D_MT_snap")

        layout.separator()

        layout.menu("VIEW3D_MT_edit_meta_showhide")  # BFA - added to context menu

        # Remove
        layout.operator_context = 'EXEC_REGION_WIN'
        layout.operator("mball.delete_metaelems", text="Delete", icon="DELETE")


class VIEW3D_MT_metaball_add(Menu):
    bl_idname = "VIEW3D_MT_metaball_add"
    bl_label = "Metaball"
    bl_options = {'SEARCH_ON_KEY_PRESS'}

    def draw(self, _context):
        layout = self.layout

        layout.operator_context = 'INVOKE_REGION_WIN'
        layout.operator_enum("object.metaball_add", "type")


class TOPBAR_MT_edit_curve_add(Menu):
    bl_idname = "TOPBAR_MT_edit_curve_add"
    bl_label = "Add"
    bl_translation_context = i18n_contexts.operator_default
    bl_options = {'SEARCH_ON_KEY_PRESS'}

    def draw(self, context):
        layout = self.layout

        is_surf = context.active_object.type == "SURFACE"

        layout.operator_context = 'EXEC_REGION_WIN'

        if is_surf:
            VIEW3D_MT_surface_add.draw(self, context)
        else:
            VIEW3D_MT_curve_add.draw(self, context)


class TOPBAR_MT_edit_armature_add(Menu):
    bl_idname = "TOPBAR_MT_edit_armature_add"
    bl_label = "Armature"
    bl_options = {'SEARCH_ON_KEY_PRESS'}

    def draw(self, _context):
        layout = self.layout

        layout.operator_context = 'EXEC_REGION_WIN'
        layout.operator(
            "armature.bone_primitive_add", text="Single Bone", icon="BONE_DATA"
        )


class VIEW3D_MT_armature_add(Menu):
    bl_idname = "VIEW3D_MT_armature_add"
    bl_label = "Armature"
    bl_options = {'SEARCH_ON_KEY_PRESS'}

    def draw(self, _context):
        layout = self.layout

        layout.operator_context = 'EXEC_REGION_WIN'
        layout.operator("object.armature_add", text="Single Bone", icon="BONE_DATA")


class VIEW3D_MT_light_add(Menu):
    bl_idname = "VIEW3D_MT_light_add"
    bl_context = i18n_contexts.id_light
    bl_label = "Light"
    bl_options = {'SEARCH_ON_KEY_PRESS'}

    def draw(self, _context):
        layout = self.layout

        layout.operator_context = 'INVOKE_REGION_WIN'
        layout.operator_enum("object.light_add", "type")


class VIEW3D_MT_lightprobe_add(Menu):
    bl_idname = "VIEW3D_MT_lightprobe_add"
    bl_label = "Light Probe"
    bl_options = {'SEARCH_ON_KEY_PRESS'}

    def draw(self, _context):
        layout = self.layout

        layout.operator_context = 'INVOKE_REGION_WIN'
        layout.operator_enum("object.lightprobe_add", "type")


class VIEW3D_MT_camera_add(Menu):
    bl_idname = "VIEW3D_MT_camera_add"
    bl_label = "Camera"
    bl_options = {'SEARCH_ON_KEY_PRESS'}

    def draw(self, _context):
        layout = self.layout
        layout.operator_context = 'EXEC_REGION_WIN'
        layout.operator("object.camera_add", text="Camera", icon="OUTLINER_OB_CAMERA")


class VIEW3D_MT_volume_add(Menu):
    bl_idname = "VIEW3D_MT_volume_add"
    bl_label = "Volume"
    bl_translation_context = i18n_contexts.id_id
    bl_options = {'SEARCH_ON_KEY_PRESS'}

    def draw(self, _context):
        layout = self.layout
        layout.operator(
            "object.volume_import", text="Import OpenVDB", icon="FILE_VOLUME"
        )
        layout.operator(
            "object.volume_add",
            text="Empty",
            text_ctxt=i18n_contexts.id_volume,
            icon="OUTLINER_OB_VOLUME",
        )


class VIEW3D_MT_grease_pencil_add(Menu):
    bl_idname = "VIEW3D_MT_grease_pencil_add"
    bl_label = "Grease Pencil"
    bl_options = {'SEARCH_ON_KEY_PRESS'}

    def draw(self, _context):
        layout = self.layout
        layout.operator(
            "object.grease_pencil_add", text="Blank", icon="EMPTY_AXIS"
        ).type = 'EMPTY'
        layout.operator(
            "object.grease_pencil_add", text="Stroke", icon='STROKE'
        ).type = 'STROKE'
        layout.operator(
            "object.grease_pencil_add", text="Monkey", icon="MONKEY"
        ).type = 'MONKEY'
        layout.separator()

        layout.operator(
            "object.grease_pencil_add", text="Scene Line Art", icon="LINEART_SCENE"
        ).type = 'LINEART_SCENE'
        layout.operator(
            "object.grease_pencil_add",
            text="Collection Line Art",
            icon="LINEART_COLLECTION",
        ).type = 'LINEART_COLLECTION'
        layout.operator(
            "object.grease_pencil_add", text="Object Line Art", icon="LINEART_OBJECT"
        ).type = 'LINEART_OBJECT'


class VIEW3D_MT_empty_add(Menu):
    bl_idname = "VIEW3D_MT_empty_add"
    bl_label = "Empty"
    bl_translation_context = i18n_contexts.operator_default
    bl_options = {'SEARCH_ON_KEY_PRESS'}

    def draw(self, _context):
        layout = self.layout
        layout.operator_context = 'INVOKE_REGION_WIN'

        layout.operator("object.empty_add", text="Plain Axes", icon='OUTLINER_OB_EMPTY').type = 'PLAIN_AXES'
        layout.operator("object.empty_add", text="Arrows", icon='EMPTY_ARROWS').type = 'ARROWS'
        layout.operator("object.empty_add", text="Single Arrow", icon='EMPTY_SINGLE_ARROW').type = 'SINGLE_ARROW'
        layout.operator("object.empty_add", text="Circle", icon='EMPTY_CIRCLE').type = 'CIRCLE'
        layout.operator("object.empty_add", text="Cube", icon='EMPTY_CUBE').type = 'CUBE'
        layout.operator("object.empty_add", text="Sphere", icon='EMPTY_SPHERE').type = 'SPHERE'
        layout.operator("object.empty_add", text="Cone", icon='EMPTY_CONE').type = 'CONE'


class VIEW3D_MT_add(Menu):
    bl_label = "Add"
    bl_translation_context = i18n_contexts.operator_default
    bl_options = {'SEARCH_ON_KEY_PRESS'}

    def draw(self, context):
        layout = self.layout

        if layout.operator_context == 'EXEC_REGION_WIN':
            layout.operator_context = 'INVOKE_REGION_WIN'
            layout.operator(
                "WM_OT_search_single_menu", text="Search...", icon="VIEWZOOM"
            ).menu_idname = "VIEW3D_MT_add"
            layout.separator()
        else:
            # BFA - make sure you can see it in the header
            layout.operator(
                "WM_OT_search_single_menu", text="Search...", icon="VIEWZOOM"
            ).menu_idname = "VIEW3D_MT_add"

        layout.separator()

        # NOTE: don't use 'EXEC_SCREEN' or operators won't get the `v3d` context.

        # NOTE: was `EXEC_AREA`, but this context does not have the `rv3d`, which prevents
        #       "align_view" to work on first call (see #32719).
        layout.operator_context = 'EXEC_REGION_WIN'

        # layout.operator_menu_enum("object.mesh_add", "type", text="Mesh", icon='OUTLINER_OB_MESH')
        layout.menu("VIEW3D_MT_mesh_add", icon="OUTLINER_OB_MESH")

        # layout.operator_menu_enum("object.curve_add", "type", text="Curve", icon='OUTLINER_OB_CURVE')
        layout.menu("VIEW3D_MT_curve_add", icon="OUTLINER_OB_CURVE")
        # layout.operator_menu_enum("object.surface_add", "type", text="Surface", icon='OUTLINER_OB_SURFACE')
        layout.menu("VIEW3D_MT_surface_add", icon="OUTLINER_OB_SURFACE")
        layout.menu("VIEW3D_MT_metaball_add", text="Metaball", icon="OUTLINER_OB_META")
        layout.operator("object.text_add", text="Text", icon="OUTLINER_OB_FONT")
        layout.operator("object.pointcloud_random_add", text="Point Cloud", icon='OUTLINER_OB_POINTCLOUD')
        layout.menu("VIEW3D_MT_volume_add", text="Volume", text_ctxt=i18n_contexts.id_id, icon='OUTLINER_OB_VOLUME')
        layout.menu("VIEW3D_MT_grease_pencil_add", text="Grease Pencil", icon='OUTLINER_OB_GREASEPENCIL')

        layout.separator()

        if VIEW3D_MT_armature_add.is_extended():
            layout.menu("VIEW3D_MT_armature_add", icon="OUTLINER_OB_ARMATURE")
        else:
            layout.operator(
                "object.armature_add", text="Armature", icon="OUTLINER_OB_ARMATURE"
            )

        layout.operator(
            "object.add", text="Lattice", icon="OUTLINER_OB_LATTICE"
        ).type = "LATTICE"
        layout.separator()

        layout.menu("VIEW3D_MT_empty_add", icon='OUTLINER_OB_EMPTY')
        layout.menu("VIEW3D_MT_image_add", text="Image", icon="OUTLINER_OB_IMAGE")

        layout.separator()

        layout.operator(
            "object.speaker_add", text="Speaker", icon="OUTLINER_OB_SPEAKER"
        )
        layout.separator()

        if VIEW3D_MT_camera_add.is_extended():
            layout.menu("VIEW3D_MT_camera_add", icon="OUTLINER_OB_CAMERA")
        else:
            VIEW3D_MT_camera_add.draw(self, context)

        layout.menu("VIEW3D_MT_light_add", icon="OUTLINER_OB_LIGHT")

        layout.separator()

        layout.menu("VIEW3D_MT_lightprobe_add", icon="OUTLINER_OB_LIGHTPROBE")

        layout.separator()

        layout.operator_menu_enum(
            "object.effector_add",
            "type",
            text="Force Field",
            icon="OUTLINER_OB_FORCE_FIELD",
        )

        layout.separator()

        has_collections = bool(bpy.data.collections)
        col = layout.column()
        col.enabled = has_collections

        if not has_collections or len(bpy.data.collections) > 10:
            col.operator_context = 'INVOKE_REGION_WIN'
            col.operator(
                "object.collection_instance_add",
                text="Collection Instance"
                if has_collections
                else "No Collections to Instance",
                icon="OUTLINER_OB_GROUP_INSTANCE",
            )
        else:
            col.operator_menu_enum(
                "object.collection_instance_add",
                "collection",
                text="Collection Instance",
                icon="OUTLINER_OB_GROUP_INSTANCE",
            )


class VIEW3D_MT_image_add(Menu):
    bl_label = "Add Image"
    bl_options = {'SEARCH_ON_KEY_PRESS'}

    def draw(self, _context):
        layout = self.layout
        # Explicitly set background mode on/off as operator will try to
        # auto-detect which mode to use otherwise.
        layout.operator("object.empty_image_add", text="Reference", icon="IMAGE_REFERENCE").background = False
        layout.operator("object.empty_image_add", text="Background", icon="IMAGE_BACKGROUND").background = True
        layout.operator("image.import_as_mesh_planes", text="Mesh Plane", icon="MESH_PLANE")
        layout.operator("object.empty_add", text="Empty Image", icon='FILE_IMAGE').type = 'IMAGE'


class VIEW3D_MT_object_relations(Menu):
    bl_label = "Relations"

    def draw(self, _context):
        layout = self.layout

        layout.operator("object.make_dupli_face", icon="MAKEDUPLIFACE")

        layout.separator()

        layout.operator_menu_enum("object.make_local", "type", text="Make Local")
        layout.menu("VIEW3D_MT_make_single_user")


# bfa menu
class VIEW3D_MT_origin_set(Menu):
    bl_label = "Set Origin"

    def draw(self, context):
        layout = self.layout

        layout.operator(
            "object.origin_set", icon="GEOMETRY_TO_ORIGIN", text="Geometry to Origin"
        ).type = 'GEOMETRY_ORIGIN'
        layout.operator(
            "object.origin_set", icon="ORIGIN_TO_GEOMETRY", text="Origin to Geometry"
        ).type = 'ORIGIN_GEOMETRY'
        layout.operator(
            "object.origin_set", icon="ORIGIN_TO_CURSOR", text="Origin to 3D Cursor"
        ).type = 'ORIGIN_CURSOR'
        layout.operator(
            "object.origin_set",
            icon="ORIGIN_TO_CENTEROFMASS",
            text="Origin to Center of Mass (Surface)",
        ).type = 'ORIGIN_CENTER_OF_MASS'
        layout.operator(
            "object.origin_set",
            icon="ORIGIN_TO_VOLUME",
            text="Origin to Center of Mass (Volume)",
        ).type = 'ORIGIN_CENTER_OF_VOLUME'


# ********** Object menu **********


class VIEW3D_MT_object_liboverride(Menu):
    bl_label = "Library Override"

    def draw(self, _context):
        layout = self.layout

        layout.operator("object.make_override_library", text="Make", icon="LIBRARY")
        layout.operator("object.reset_override_library", text="Reset", icon="RESET")
        layout.operator("object.clear_override_library", text="Clear", icon="CLEAR")


class VIEW3D_MT_object(Menu):
    bl_context = "objectmode"
    bl_label = "Object"

    def draw(self, context):
        layout = self.layout

        ob = context.object
        view = context.space_data

        layout.menu("VIEW3D_MT_transform_object")
        layout.menu("VIEW3D_MT_origin_set")  # bfa menu
        layout.menu("VIEW3D_MT_mirror")
        layout.menu("VIEW3D_MT_object_clear")
        layout.menu("VIEW3D_MT_object_apply")
        layout.menu("VIEW3D_MT_snap")

        layout.separator()

        layout.operator("object.duplicate_move", icon="DUPLICATE")
        layout.operator("object.duplicate_move_linked", icon="DUPLICATE")
        layout.operator("object.join", icon="JOIN")

        layout.separator()

        layout.operator_context = 'EXEC_REGION_WIN'
        myvar = layout.operator("object.delete", text="Delete", icon="DELETE")
        myvar.use_global = False
        myvar.confirm = False
        myvar = layout.operator("object.delete", text="Delete Global", icon="DELETE")
        myvar.use_global = True
        myvar.confirm = False

        layout.separator()

        layout.operator("view3d.copybuffer", text="Copy Objects", icon="COPYDOWN")
        layout.operator("view3d.pastebuffer", text="Paste Objects", icon="PASTEDOWN")

        layout.separator()

        layout.menu("VIEW3D_MT_object_asset")

        layout.separator()

        layout.menu("VIEW3D_MT_object_liboverride")
        layout.menu("VIEW3D_MT_object_relations")
        layout.menu("VIEW3D_MT_object_parent")
        layout.menu("VIEW3D_MT_object_constraints")
        layout.menu("VIEW3D_MT_object_track")
        layout.menu("VIEW3D_MT_make_links")

        layout.separator()

        layout.menu("VIEW3D_MT_object_collection")

        # BFA: shading just for mesh and curve objects
        if ob is None:
            pass

        elif ob.type in {'MESH', 'CURVE', "SURFACE"}:
            layout.separator()

            layout.operator("object.shade_smooth", icon="SHADING_SMOOTH")
            if ob and ob.type == 'MESH':
                layout.operator("object.shade_auto_smooth", icon="NORMAL_SMOOTH")
            layout.operator("object.shade_flat", icon="SHADING_FLAT")

        layout.separator()

        layout.menu("VIEW3D_MT_object_animation")
        layout.menu("VIEW3D_MT_object_rigid_body")

        layout.separator()

        layout.menu("VIEW3D_MT_object_quick_effects")
        layout.menu("VIEW3D_MT_subdivision_set")  # bfa menu

        layout.separator()

        layout.menu("VIEW3D_MT_object_convert")

        layout.separator()

        layout.menu("VIEW3D_MT_object_showhide")
        layout.menu("VIEW3D_MT_object_cleanup")

        if ob is None:
            pass

        elif ob.type == "CAMERA":
            layout.operator_context = 'INVOKE_REGION_WIN'

            layout.separator()

            if ob.data.type == "PERSP":
                props = layout.operator(
                    "wm.context_modal_mouse",
                    text="Adjust Focal Length",
                    icon="LENS_ANGLE",
                )
                props.data_path_iter = "selected_editable_objects"
                props.data_path_item = "data.lens"
                props.input_scale = 0.1
                if ob.data.lens_unit == "MILLIMETERS":
                    props.header_text = "Camera Focal Length: %.1fmm"
                else:
                    props.header_text = "Camera Focal Length: %.1f\u00b0"

            else:
                props = layout.operator(
                    "wm.context_modal_mouse",
                    text="Camera Lens Scale",
                    icon="LENS_SCALE",
                )
                props.data_path_iter = "selected_editable_objects"
                props.data_path_item = "data.ortho_scale"
                props.input_scale = 0.01
                props.header_text = "Camera Lens Scale: %.3f"

            if not ob.data.dof.focus_object:
                if (
                    view
                    and view.camera == ob
                    and view.region_3d.view_perspective == "CAMERA"
                ):
                    props = layout.operator(
                        "ui.eyedropper_depth", text="DOF Distance (Pick)", icon="DOF"
                    )
                else:
                    props = layout.operator(
                        "wm.context_modal_mouse",
                        text="Adjust Focus Distance",
                        icon="DOF",
                    )
                    props.data_path_iter = "selected_editable_objects"
                    props.data_path_item = "data.dof.focus_distance"
                    props.input_scale = 0.02
                    props.header_text = "Focus Distance: %.3f"

        elif ob.type in {'CURVE', "FONT"}:
            layout.operator_context = 'INVOKE_REGION_WIN'

            layout.separator()

            props = layout.operator(
                "wm.context_modal_mouse", text="Adjust Extrusion", icon="EXTRUDESIZE"
            )
            props.data_path_iter = "selected_editable_objects"
            props.data_path_item = "data.extrude"
            props.input_scale = 0.01
            props.header_text = "Extrude: %.3f"

            props = layout.operator(
                "wm.context_modal_mouse", text="Adjust Offset", icon="WIDTH_SIZE"
            )
            props.data_path_iter = "selected_editable_objects"
            props.data_path_item = "data.offset"
            props.input_scale = 0.01
            props.header_text = "Offset %.3f"

        elif ob.type == "EMPTY":
            layout.operator_context = 'INVOKE_REGION_WIN'

            layout.separator()

            props = layout.operator(
                "wm.context_modal_mouse",
                text="Adjust Empty Display Size",
                icon="DRAWSIZE",
            )
            props.data_path_iter = "selected_editable_objects"
            props.data_path_item = "empty_display_size"
            props.input_scale = 0.01
            props.header_text = "Empty Diosplay Size: %.3f"

        elif ob.type == "LIGHT":
            light = ob.data

            layout.operator_context = 'INVOKE_REGION_WIN'

            layout.separator()

            props = layout.operator(
                "wm.context_modal_mouse",
                text="Adjust Light Power",
                icon="LIGHT_STRENGTH",
            )
            props.data_path_iter = "selected_editable_objects"
            props.data_path_item = "data.energy"
            props.input_scale = 1.0
            props.header_text = "Light Power: %.3f"

            if light.type == "AREA":
                if light.shape in {"RECTANGLE", "ELLIPSE"}:
                    props = layout.operator(
                        "wm.context_modal_mouse",
                        text="Adjust Area Light X Size",
                        icon="LIGHT_SIZE",
                    )
                    props.data_path_iter = "selected_editable_objects"
                    props.data_path_item = "data.size"
                    props.header_text = "Light Size X: %.3f"

                    props = layout.operator(
                        "wm.context_modal_mouse",
                        text="Adjust Area Light Y Size",
                        icon="LIGHT_SIZE",
                    )
                    props.data_path_iter = "selected_editable_objects"
                    props.data_path_item = "data.size_y"
                    props.header_text = "Light Size Y: %.3f"
                else:
                    props = layout.operator(
                        "wm.context_modal_mouse",
                        text="Adjust Area Light Size",
                        icon="LIGHT_SIZE",
                    )
                    props.data_path_iter = "selected_editable_objects"
                    props.data_path_item = "data.size"
                    props.header_text = "Light Size: %.3f"

            elif light.type in {"SPOT", "POINT"}:
                props = layout.operator(
                    "wm.context_modal_mouse", text="Adjust Light Radius", icon="RADIUS"
                )
                props.data_path_iter = "selected_editable_objects"
                props.data_path_item = "data.shadow_soft_size"
                props.header_text = "Light Radius: %.3f"

            elif light.type == "SUN":
                props = layout.operator(
                    "wm.context_modal_mouse",
                    text="Adjust Sun Light Angle",
                    icon="ANGLE",
                )
                props.data_path_iter = "selected_editable_objects"
                props.data_path_item = "data.angle"
                props.header_text = "Light Angle: %.3f"

            if light.type == "SPOT":
                layout.separator()

                props = layout.operator(
                    "wm.context_modal_mouse",
                    text="Adjust Spot Light Size",
                    icon="LIGHT_SIZE",
                )
                props.data_path_iter = "selected_editable_objects"
                props.data_path_item = "data.spot_size"
                props.input_scale = 0.01
                props.header_text = "Spot Size: %.2f"

                props = layout.operator(
                    "wm.context_modal_mouse",
                    text="Adjust Spot Light Blend",
                    icon="SPOT_BLEND",
                )
                props.data_path_iter = "selected_editable_objects"
                props.data_path_item = "data.spot_blend"
                props.input_scale = -0.01
                props.header_text = "Spot Blend: %.2f"

            if light.type in {"SPOT", "SUN", "AREA"}:
                props = layout.operator(
                    "object.transform_axis_target",
                    text="Interactive Light Track",
                    icon="NODE_LIGHTPATH",
                )

        layout.template_node_operator_asset_menu_items(catalog_path="Object")


class VIEW3D_MT_object_animation(Menu):
    bl_label = "Animation"

    def draw(self, _context):
        layout = self.layout

        layout.operator(
            "anim.keyframe_insert", text="Insert Keyframe", icon="KEYFRAMES_INSERT"
        )
        layout.operator(
            "anim.keyframe_insert_menu",
            text="Insert Keyframe with Keying Set",
            icon="KEYFRAMES_INSERT",
        ).always_prompt = True
        layout.operator(
            "anim.keyframe_delete_v3d", text="Delete Keyframes", icon="KEYFRAMES_REMOVE"
        )
        layout.operator(
            "anim.keyframe_clear_v3d", text="Clear Keyframes", icon="KEYFRAMES_CLEAR"
        )
        layout.operator(
            "anim.keying_set_active_set", text="Change Keying Set", icon="KEYINGSET"
        )

        layout.separator()

        layout.operator("nla.bake", text="Bake Action", icon="BAKE_ACTION")
        # layout.operator("gpencil.bake_mesh_animation", text="Bake Mesh to Grease Pencil", icon="BAKE_ACTION",) # BFA - legacy


class VIEW3D_MT_object_rigid_body(Menu):
    bl_label = "Rigid Body"

    def draw(self, _context):
        layout = self.layout

        layout.operator(
            "rigidbody.objects_add", text="Add Active", icon="RIGID_ADD_ACTIVE"
        ).type = 'ACTIVE'
        layout.operator(
            "rigidbody.objects_add", text="Add Passive", icon="RIGID_ADD_PASSIVE"
        ).type = 'PASSIVE'

        layout.separator()

        layout.operator("rigidbody.objects_remove", text="Remove", icon="RIGID_REMOVE")

        layout.separator()

        layout.operator(
            "rigidbody.shape_change", text="Change Shape", icon="RIGID_CHANGE_SHAPE"
        )
        layout.operator(
            "rigidbody.mass_calculate",
            text="Calculate Mass",
            icon="RIGID_CALCULATE_MASS",
        )
        layout.operator(
            "rigidbody.object_settings_copy",
            text="Copy from Active",
            icon="RIGID_COPY_FROM_ACTIVE",
        )
        layout.operator(
            "object.visual_transform_apply",
            text="Apply Transformation",
            icon="RIGID_APPLY_TRANS",
        )
        layout.operator(
            "rigidbody.bake_to_keyframes",
            text="Bake To Keyframes",
            icon="RIGID_BAKE_TO_KEYFRAME",
        )

        layout.separator()

        layout.operator(
            "rigidbody.connect", text="Connect", icon="RIGID_CONSTRAINTS_CONNECT"
        )


class VIEW3D_MT_object_clear(Menu):
    bl_label = "Clear"

    def draw(self, _context):
        layout = self.layout

        layout.operator(
            "object.location_clear",
            text="Location",
            text_ctxt=i18n_contexts.default,
            icon="CLEARMOVE",
        ).clear_delta = False
        layout.operator(
            "object.rotation_clear",
            text="Rotation",
            text_ctxt=i18n_contexts.default,
            icon="CLEARROTATE",
        ).clear_delta = False
        layout.operator(
            "object.scale_clear",
            text="Scale",
            text_ctxt=i18n_contexts.default,
            icon="CLEARSCALE",
        ).clear_delta = False

        layout.separator()

        layout.operator("object.origin_clear", text="Origin", icon="CLEARORIGIN")


class VIEW3D_MT_object_context_menu(Menu):
    bl_label = "Object"

    def draw(self, context):
        layout = self.layout

        view = context.space_data

        obj = context.object

        selected_objects_len = len(context.selected_objects)

        # If nothing is selected
        # (disabled for now until it can be made more useful).
        """
        if selected_objects_len == 0:

            layout.menu("VIEW3D_MT_add", text="Add", text_ctxt=i18n_contexts.operator_default)
            layout.operator("view3d.pastebuffer", text="Paste Objects", icon='PASTEDOWN')

            return
        """

        # If something is selected

        # Individual object types.
        if obj is None:
            pass

        elif obj.type == "CAMERA":
            layout.operator_context = 'INVOKE_REGION_WIN'

            layout.operator(
                "view3d.object_as_camera",
                text="Set Active Camera",
                icon="VIEW_SWITCHACTIVECAM",
            )

            if obj.data.type == "PERSP":
                props = layout.operator(
                    "wm.context_modal_mouse",
                    text="Adjust Focal Length",
                    icon="LENS_ANGLE",
                )
                props.data_path_iter = "selected_editable_objects"
                props.data_path_item = "data.lens"
                props.input_scale = 0.1
                if obj.data.lens_unit == "MILLIMETERS":
                    props.header_text = rpt_("Camera Focal Length: %.1fmm")
                else:
                    props.header_text = rpt_("Camera Focal Length: %.1f\u00b0")

            else:
                props = layout.operator(
                    "wm.context_modal_mouse",
                    text="Camera Lens Scale",
                    icon="LENS_SCALE",
                )
                props.data_path_iter = "selected_editable_objects"
                props.data_path_item = "data.ortho_scale"
                props.input_scale = 0.01
                props.header_text = rpt_("Camera Lens Scale: %.3f")

            if not obj.data.dof.focus_object:
                if (
                    view
                    and view.camera == obj
                    and view.region_3d.view_perspective == "CAMERA"
                ):
                    props = layout.operator(
                        "ui.eyedropper_depth", text="DOF Distance (Pick)", icon="DOF"
                    )
                else:
                    props = layout.operator(
                        "wm.context_modal_mouse",
                        text="Adjust Focus Distance",
                        icon="DOF",
                    )
                    props.data_path_iter = "selected_editable_objects"
                    props.data_path_item = "data.dof.focus_distance"
                    props.input_scale = 0.02
                    props.header_text = rpt_("Focus Distance: %.3f")

            layout.separator()

        elif obj.type in {'CURVE', "FONT"}:
            layout.operator_context = 'INVOKE_REGION_WIN'

            props = layout.operator(
                "wm.context_modal_mouse", text="Adjust Extrusion", icon="EXTRUDESIZE"
            )
            props.data_path_iter = "selected_editable_objects"
            props.data_path_item = "data.extrude"
            props.input_scale = 0.01
            props.header_text = rpt_("Extrude: %.3f")

            props = layout.operator(
                "wm.context_modal_mouse", text="Adjust Offset", icon="WIDTH_SIZE"
            )
            props.data_path_iter = "selected_editable_objects"
            props.data_path_item = "data.offset"
            props.input_scale = 0.01
            props.header_text = rpt_("Offset: %.3f")

            layout.separator()

        elif obj.type == "EMPTY":
            layout.operator_context = 'INVOKE_REGION_WIN'

            props = layout.operator(
                "wm.context_modal_mouse",
                text="Adjust Empty Display Size",
                icon="DRAWSIZE",
            )
            props.data_path_iter = "selected_editable_objects"
            props.data_path_item = "empty_display_size"
            props.input_scale = 0.01
            props.header_text = rpt_("Empty Display Size: %.3f")

            layout.separator()

            if obj.empty_display_type == "IMAGE":
                layout.operator(
                    "image.convert_to_mesh_plane",
                    text="Convert to Mesh Plane",
                    icon="MESH_PLANE",
                )
                layout.operator("grease_pencil.trace_image", icon="FILE_IMAGE")

                layout.separator()

        elif obj.type == "LIGHT":
            light = obj.data

            layout.operator_context = 'INVOKE_REGION_WIN'

            props = layout.operator(
                "wm.context_modal_mouse",
                text="Adjust Light Power",
                icon="LIGHT_STRENGTH",
            )
            props.data_path_iter = "selected_editable_objects"
            props.data_path_item = "data.energy"
            props.input_scale = 1.0
            props.header_text = rpt_("Light Power: %.3f")

            if light.type == "AREA":
                if light.shape in {"RECTANGLE", "ELLIPSE"}:
                    props = layout.operator(
                        "wm.context_modal_mouse",
                        text="Adjust Area Light X Size",
                        icon="LIGHT_SIZE",
                    )
                    props.data_path_iter = "selected_editable_objects"
                    props.data_path_item = "data.size"
                    props.header_text = rpt_("Light Size X: %.3f")

                    props = layout.operator(
                        "wm.context_modal_mouse",
                        text="Adjust Area Light Y Size",
                        icon="LIGHT_SIZE",
                    )
                    props.data_path_iter = "selected_editable_objects"
                    props.data_path_item = "data.size_y"
                    props.header_text = rpt_("Light Size Y: %.3f")
                else:
                    props = layout.operator(
                        "wm.context_modal_mouse",
                        text="Adjust Area Light Size",
                        icon="LIGHT_SIZE",
                    )
                    props.data_path_iter = "selected_editable_objects"
                    props.data_path_item = "data.size"
                    props.header_text = rpt_("Light Size: %.3f")

            elif light.type in {"SPOT", "POINT"}:
                props = layout.operator(
                    "wm.context_modal_mouse", text="Adjust Light Radius", icon="RADIUS"
                )
                props.data_path_iter = "selected_editable_objects"
                props.data_path_item = "data.shadow_soft_size"
                props.header_text = rpt_("Light Radius: %.3f")

            elif light.type == "SUN":
                props = layout.operator(
                    "wm.context_modal_mouse",
                    text="Adjust Sun Light Angle",
                    icon="ANGLE",
                )
                props.data_path_iter = "selected_editable_objects"
                props.data_path_item = "data.angle"
                props.header_text = rpt_("Light Angle: %.3f")

            if light.type == "SPOT":
                layout.separator()

                props = layout.operator(
                    "wm.context_modal_mouse",
                    text="Adjust Spot Light Size",
                    icon="LIGHT_SIZE",
                )
                props.data_path_iter = "selected_editable_objects"
                props.data_path_item = "data.spot_size"
                props.input_scale = 0.01
                props.header_text = rpt_("Spot Size: %.2f")

                props = layout.operator(
                    "wm.context_modal_mouse",
                    text="Adjust Spot Light Blend",
                    icon="SPOT_BLEND",
                )
                props.data_path_iter = "selected_editable_objects"
                props.data_path_item = "data.spot_blend"
                props.input_scale = -0.01
                props.header_text = rpt_("Spot Blend: %.2f")

            # BFA - added for consistency and accessibility from context menu
            if light.type in {"SPOT", "SUN", "AREA"}:
                props = layout.operator(
                    "object.transform_axis_target",
                    text="Interactive Light Track",
                    icon="NODE_LIGHTPATH",
                )
            layout.separator()

        # Shared among some object types.
        if obj is not None:
            if obj.type in {'MESH', 'CURVE', 'SURFACE'}:
                layout.operator(
                    "object.shade_smooth", text="Shade Smooth", icon="SHADING_SMOOTH"
                )
                if obj.type == 'MESH':
                    layout.operator("object.shade_auto_smooth", icon="NORMAL_SMOOTH")
                layout.operator(
                    "object.shade_flat", text="Shade Flat", icon="SHADING_FLAT"
                )
                layout.separator()

            if obj.type in {'MESH', 'CURVE', "SURFACE", 'ARMATURE', "GREASEPENCIL"}:
                if selected_objects_len > 1:
                    layout.operator("object.join")

            if obj.type in {
                'MESH',
                'CURVE',
                "CURVES",
                "SURFACE",
                "POINTCLOUD",
                "META",
                "FONT",
                "GREASEPENCIL",
            }:
                layout.operator_menu_enum("object.convert", "target")

            if obj.type in {
                'MESH',
                'CURVE',
                "CURVES",
                "SURFACE",
                "GREASEPENCIL",
                "LATTICE",
                'ARMATURE',
                "META",
                "FONT",
                "POINTCLOUD",
            } or (obj.type == "EMPTY" and obj.instance_collection is not None):
                layout.operator_context = 'INVOKE_REGION_WIN'
                layout.operator_menu_enum(
                    "object.origin_set", text="Set Origin", property="type"
                )
                layout.operator_context = "INVOKE_DEFAULT"

                layout.separator()

        # Shared among all object types
        layout.operator("view3d.copybuffer", text="Copy Objects", icon="COPYDOWN")
        layout.operator("view3d.pastebuffer", text="Paste Objects", icon="PASTEDOWN")

        layout.separator()

        layout.operator("object.duplicate_move", icon="DUPLICATE")
        layout.operator("object.duplicate_move_linked", icon="DUPLICATE")

        layout.separator()

        props = layout.operator(
            "wm.call_panel", text="Rename Active Object", icon="RENAME"
        )
        props.name = "TOPBAR_PT_name"
        props.keep_open = False

        layout.separator()

        layout.menu("VIEW3D_MT_mirror")
        layout.menu("VIEW3D_MT_snap")
        layout.menu("VIEW3D_MT_object_parent")

        layout.separator()

        layout.operator_context = 'INVOKE_REGION_WIN'
        layout.menu("OBJECT_MT_move_to_collection", icon="GROUP")

        layout.separator()
        if view and view.local_view:
            layout.operator(
                "view3d.localview", text="Toggle Local View", icon="VIEW_GLOBAL_LOCAL"
            )  # BFA - Can toggle in, so toggle out too
            layout.operator("view3d.localview_remove_from", icon="VIEW_REMOVE_LOCAL")
        else:
            # BFA - made it relevant to local view conditional
            layout.operator(
                "view3d.localview", text="Toggle Local View", icon="VIEW_GLOBAL_LOCAL"
            )

        layout.separator()

        layout.operator(
            "anim.keyframe_insert", text="Insert Keyframe", icon="KEYFRAMES_INSERT"
        )
        layout.operator(
            "anim.keyframe_insert_menu",
            text="Insert Keyframe with Keying Set",
            icon="KEYFRAMES_INSERT",
        ).always_prompt = True

        layout.separator()

        layout.operator_context = 'EXEC_REGION_WIN'
        layout.operator(
            "object.delete", text="Delete", icon="DELETE"
        ).use_global = False

        layout.separator()

        layout.menu("VIEW3D_MT_object_showhide")  # BFA - added to context menu

        layout.template_node_operator_asset_menu_items(catalog_path="Object")


class VIEW3D_MT_object_shading(Menu):
    # XXX, this menu is a place to store shading operator in object mode
    bl_label = "Shading"

    def draw(self, _context):
        layout = self.layout
        layout.operator("object.shade_smooth", text="Smooth", icon="SHADING_SMOOTH")
        layout.operator("object.shade_flat", text="Flat", icon="SHADING_FLAT")


class VIEW3D_MT_object_apply(Menu):
    bl_label = "Apply"

    def draw(self, _context):
        layout = self.layout

        # Need invoke for the popup confirming the multi-user data operation
        layout.operator_context = "INVOKE_DEFAULT"

        props = layout.operator(
            "object.transform_apply",
            text="Location",
            text_ctxt=i18n_contexts.default,
            icon="APPLYMOVE",
        )
        props.location, props.rotation, props.scale = True, False, False

        props = layout.operator(
            "object.transform_apply",
            text="Rotation",
            text_ctxt=i18n_contexts.default,
            icon="APPLYROTATE",
        )
        props.location, props.rotation, props.scale = False, True, False

        props = layout.operator(
            "object.transform_apply",
            text="Scale",
            text_ctxt=i18n_contexts.default,
            icon="APPLYSCALE",
        )
        props.location, props.rotation, props.scale = False, False, True

        props = layout.operator(
            "object.transform_apply",
            text="All Transforms",
            text_ctxt=i18n_contexts.default,
            icon="APPLYALL",
        )
        props.location, props.rotation, props.scale = True, True, True

        props = layout.operator(
            "object.transform_apply",
            text="Rotation & Scale",
            text_ctxt=i18n_contexts.default,
            icon="APPLY_ROTSCALE",
        )
        props.location, props.rotation, props.scale = False, True, True

        layout.separator()

        layout.operator(
            "object.transforms_to_deltas",
            text="Location to Deltas",
            text_ctxt=i18n_contexts.default,
            icon="APPLYMOVEDELTA",
        ).mode = "LOC"
        layout.operator(
            "object.transforms_to_deltas",
            text="Rotation to Deltas",
            text_ctxt=i18n_contexts.default,
            icon="APPLYROTATEDELTA",
        ).mode = "ROT"
        layout.operator(
            "object.transforms_to_deltas",
            text="Scale to Deltas",
            text_ctxt=i18n_contexts.default,
            icon="APPLYSCALEDELTA",
        ).mode = 'SCALE'
        layout.operator(
            "object.transforms_to_deltas",
            text="All Transforms to Deltas",
            text_ctxt=i18n_contexts.default,
            icon="APPLYALLDELTA",
        ).mode = 'ALL'
        layout.operator("object.anim_transforms_to_deltas", icon="APPLYANIDELTA")

        layout.separator()

        layout.operator(
            "object.visual_transform_apply",
            text="Visual Transform",
            text_ctxt=i18n_contexts.default,
            icon="VISUALTRANSFORM",
        )
        layout.operator("object.duplicates_make_real", icon="MAKEDUPLIREAL")
        layout.operator(
            "object.parent_inverse_apply",
            text="Parent Inverse",
            text_ctxt=i18n_contexts.default,
            icon="APPLY_PARENT_INVERSE",
        )
        layout.operator("object.visual_geometry_to_objects", icon="VISUAL_GEOMETRY_TO_OBJECTS")
        # layout.operator("object.duplicates_make_real") # BFA - redundant
        # layout.operator("object.parent_inverse_apply", text="Parent Inverse",
        # text_ctxt=i18n_contexts.default)  # BFA - redundant

        layout.template_node_operator_asset_menu_items(catalog_path="Object/Apply")


class VIEW3D_MT_object_parent(Menu):
    bl_label = "Parent"
    bl_translation_context = i18n_contexts.operator_default

    def draw(self, _context):
        from bl_ui_utils.layout import operator_context

        layout = self.layout

        layout.operator_enum("object.parent_set", "type")

        layout.separator()

        with operator_context(layout, 'EXEC_REGION_WIN'):
            layout.operator(
                "object.parent_no_inverse_set", icon="PARENT"
            ).keep_transform = False
            props = layout.operator(
                "object.parent_no_inverse_set",
                text="Make Parent without Inverse (Keep Transform)",
                icon="PARENT",
            )
            props.keep_transform = True

            layout.operator(
                "curves.surface_set",
                text="Object (Attach Curves to Surface)",
                icon="PARENT_CURVE",
            )

        layout.separator()

        layout.operator_enum("object.parent_clear", "type")


class VIEW3D_MT_object_track(Menu):
    bl_label = "Track"
    bl_translation_context = i18n_contexts.constraint

    def draw(self, _context):
        layout = self.layout

        layout.operator(
            "object.track_set", text="Damped Track Constraint", icon="CONSTRAINT_DATA"
        ).type = "DAMPTRACK"
        layout.operator(
            "object.track_set", text="Track to Constraint", icon="CONSTRAINT_DATA"
        ).type = "TRACKTO"
        layout.operator(
            "object.track_set", text="Lock Track Constraint", icon="CONSTRAINT_DATA"
        ).type = "LOCKTRACK"

        layout.separator()

        layout.operator(
            "object.track_clear", text="Clear Track", icon="CLEAR_TRACK"
        ).type = "CLEAR"
        layout.operator(
            "object.track_clear",
            text="Clear Track - Keep Transformation",
            icon="CLEAR_TRACK",
        ).type = "CLEAR_KEEP_TRANSFORM"


# BFA - not referenced in the 3D View Editor - but referenced by hotkey M in Blender keymap.


class VIEW3D_MT_object_collection(Menu):
    bl_label = "Collection"

    def draw(self, _context):
        layout = self.layout

        layout.menu("OBJECT_MT_move_to_collection", icon="GROUP")
        layout.menu("OBJECT_MT_link_to_collection", icon="GROUP")

        layout.separator()

        layout.operator("collection.create", icon="COLLECTION_NEW")
        # layout.operator_menu_enum("collection.objects_remove", "collection")  # BUGGY
        layout.operator("collection.objects_remove", icon="DELETE")
        layout.operator("collection.objects_remove_all", icon="DELETE")

        layout.separator()

        layout.operator("collection.objects_add_active", icon="GROUP")
        layout.operator("collection.objects_remove_active", icon="DELETE")


class VIEW3D_MT_object_constraints(Menu):
    bl_label = "Constraints"

    def draw(self, _context):
        layout = self.layout

        layout.operator("object.constraint_add_with_targets", icon="CONSTRAINT_DATA")
        layout.operator("object.constraints_copy", icon="COPYDOWN")

        layout.separator()

        layout.operator("object.constraints_clear", icon="CLEAR_CONSTRAINT")


# BFA - not used
class VIEW3D_MT_object_modifiers(Menu):
    bl_label = "Modifiers"

    def draw(self, _context):
        active_object = bpy.context.active_object
        supported_types = {
            'MESH',
            'CURVE',
            "CURVES",
            "SURFACE",
            "FONT",
            "VOLUME",
            "GREASEPENCIL",
            "LATTICE",
            "POINTCLOUD",
        }

        layout = self.layout

        if active_object:
            if active_object.type in supported_types:
                layout.menu("OBJECT_MT_modifier_add", text="Add Modifier")

        layout.operator(
            "object.modifiers_copy_to_selected",
            text="Copy Modifiers to Selected Objects",
        )

        layout.separator()

        layout.operator("object.modifiers_clear")


class VIEW3D_MT_object_quick_effects(Menu):
    bl_label = "Quick Effects"

    def draw(self, _context):
        layout = self.layout

        layout.operator("object.quick_fur", icon="CURVES")
        layout.operator("object.quick_explode", icon="MOD_EXPLODE")
        layout.operator("object.quick_smoke", icon="MOD_SMOKE")
        layout.operator("object.quick_liquid", icon="MOD_FLUIDSIM")
        layout.template_node_operator_asset_menu_items(
            catalog_path="Object/Quick Effects"
        )


class VIEW3D_MT_object_showhide(Menu):
    bl_label = "Show/Hide"

    def draw(self, _context):
        layout = self.layout

        layout.operator("object.hide_view_clear", text="Show Hidden", icon="HIDE_OFF")

        layout.separator()

        layout.operator(
            "object.hide_view_set", text="Hide Selected", icon="HIDE_ON"
        ).unselected = False
        layout.operator(
            "object.hide_view_set", text="Hide Unselected", icon="HIDE_UNSELECTED"
        ).unselected = True


class VIEW3D_MT_object_cleanup(Menu):
    bl_label = "Clean Up"

    def draw(self, _context):
        layout = self.layout

        layout.operator(
            "object.vertex_group_clean",
            text="Clean Vertex Group Weights",
            icon="CLEAN_CHANNELS",
        ).group_select_mode = 'ALL'
        layout.operator(
            "object.vertex_group_limit_total",
            text="Limit Total Vertex Groups",
            icon="WEIGHT_LIMIT_TOTAL",
        ).group_select_mode = 'ALL'

        layout.separator()

        layout.operator("object.material_slot_remove_unused", text="Remove Unused Material Slots", icon="DELETE",)
        layout.operator("object.material_slot_remove_all", text="Remove All Materials")


class VIEW3D_MT_object_asset(Menu):
    bl_label = "Asset"

    def draw(self, _context):
        layout = self.layout

        layout.operator("asset.mark", icon="ASSIGN")
        layout.operator(
            "asset.clear", text="Clear Asset", icon="CLEAR"
        ).set_fake_user = False
        layout.operator(
            "asset.clear", text="Clear Asset (Set Fake User)", icon="CLEAR"
        ).set_fake_user = True


class VIEW3D_MT_make_single_user(Menu):
    bl_label = "Make Single User"

    def draw(self, _context):
        layout = self.layout
        layout.operator_context = 'EXEC_REGION_WIN'

        props = layout.operator(
            "object.make_single_user", text="Object", icon="MAKE_SINGLE_USER"
        )
        props.object = True
        props.obdata = props.material = props.animation = props.obdata_animation = False

        props = layout.operator(
            "object.make_single_user", text="Object & Data", icon="MAKE_SINGLE_USER"
        )
        props.object = props.obdata = True
        props.material = props.animation = props.obdata_animation = False

        props = layout.operator(
            "object.make_single_user",
            text="Object & Data & Materials",
            icon="MAKE_SINGLE_USER",
        )
        props.object = props.obdata = props.material = True
        props.animation = props.obdata_animation = False

        props = layout.operator(
            "object.make_single_user", text="Materials", icon="MAKE_SINGLE_USER"
        )
        props.material = True
        props.object = props.obdata = props.animation = props.obdata_animation = False

        props = layout.operator(
            "object.make_single_user", text="Object Animation", icon="MAKE_SINGLE_USER"
        )
        props.animation = True
        props.object = props.obdata = props.material = props.obdata_animation = False

        props = layout.operator(
            "object.make_single_user",
            text="Object Data Animation",
            icon="MAKE_SINGLE_USER",
        )
        props.obdata_animation = props.obdata = True
        props.object = props.material = props.animation = False


class VIEW3D_MT_object_convert(Menu):
    bl_label = "Convert"

    def draw(self, context):
        layout = self.layout
        ob = context.active_object

        layout.operator_enum("object.convert", "target")

        if ob and ob.type == "EMPTY":
            # Potrace lib dependency.
            if bpy.app.build_options.potrace:
                layout.separator()

                layout.operator(
                    "image.convert_to_mesh_plane",
                    text="Convert to Mesh Plane",
                    icon="MESH_PLANE",
                )
                layout.operator(
                    "grease_pencil.trace_image", icon="OUTLINER_OB_GREASEPENCIL"
                )

        if ob and ob.type == "CURVES":
            layout.separator()

            layout.operator(
                "curves.convert_to_particle_system",
                text="Particle System",
                icon="PARTICLES",
            )

        layout.template_node_operator_asset_menu_items(catalog_path="Object/Convert")


class VIEW3D_MT_make_links(Menu):
    bl_label = "Link/Transfer Data"

    def draw(self, _context):
        layout = self.layout
        operator_context_default = layout.operator_context

        if len(bpy.data.scenes) > 10:
            layout.operator_context = 'INVOKE_REGION_WIN'
            layout.operator(
                "object.make_links_scene",
                text="Link Objects to Scene",
                icon="OUTLINER_OB_EMPTY",
            )
        else:
            layout.operator_context = 'EXEC_REGION_WIN'
            layout.operator_menu_enum(
                "object.make_links_scene", "scene", text="Link Objects to Scene"
            )

        layout.separator()

        layout.operator_context = operator_context_default

        layout.operator_enum("object.make_links_data", "type")  # inline

        layout.separator()

        layout.operator("object.join_uvs", text="Copy UV Maps", icon="TRANSFER_UV")

        layout.separator()
        layout.operator_context = "INVOKE_DEFAULT"
        layout.operator("object.data_transfer", icon="TRANSFER_DATA")
        layout.operator("object.datalayout_transfer", icon="TRANSFER_DATA_LAYOUT")

        layout.separator()
        layout.operator_menu_enum("object.light_linking_receivers_link", "link_state")
        layout.operator_menu_enum("object.light_linking_blockers_link", "link_state")


# BFA wip menu, removed?
class VIEW3D_MT_brush_paint_modes(Menu):
    bl_label = "Enabled Modes"

    def draw(self, context):
        layout = self.layout

        settings = UnifiedPaintPanel.paint_settings(context)
        brush = settings.brush

        layout.prop(brush, "use_paint_sculpt", text="Sculpt")
        layout.prop(brush, "use_paint_uv_sculpt", text="UV Sculpt")
        layout.prop(brush, "use_paint_vertex", text="Vertex Paint")
        layout.prop(brush, "use_paint_weight", text="Weight Paint")
        layout.prop(brush, "use_paint_image", text="Texture Paint")
        layout.prop(brush, "use_paint_sculpt_curves", text="Sculpt Curves")


# bfa menu
class VIEW3D_MT_brush(Menu):
    bl_label = "Brush"

    def draw(self, context):
        layout = self.layout

        settings = UnifiedPaintPanel.paint_settings(context)
        brush = getattr(settings, "brush", None)
        obj = context.active_object
        mesh = context.object.data  # face selection masking for painting

        # skip if no active brush
        if not brush:
            layout.label(
                text="No Brush selected. Please select a brush first", icon="INFO"
            )
            return

        tex_slot = brush.texture_slot
        mask_tex_slot = brush.mask_texture_slot

        if tex_slot.map_mode == "STENCIL":
            layout.separator()

            layout.operator(
                "brush.stencil_control",
                text="Move Stencil Texture",
                icon="TRANSFORM_MOVE",
            ).mode = 'TRANSLATION'
            layout.operator(
                "brush.stencil_control",
                text="Rotate Stencil Texture",
                icon="TRANSFORM_ROTATE",
            ).mode = 'ROTATION'
            layout.operator(
                "brush.stencil_control",
                text="Scale Stencil Texture",
                icon="TRANSFORM_SCALE",
            ).mode = 'SCALE'
            layout.operator(
                "brush.stencil_reset_transform",
                text="Reset Stencil Texture position",
                icon="RESET",
            )

        if mask_tex_slot.map_mode == "STENCIL":
            layout.separator()

            myvar = layout.operator(
                "brush.stencil_control",
                text="Move Stencil Mask Texture",
                icon="TRANSFORM_MOVE",
            )
            myvar.mode = 'TRANSLATION'
            myvar.texmode = "SECONDARY"
            myvar = layout.operator(
                "brush.stencil_control",
                text="Rotate Stencil Mask Texture",
                icon="TRANSFORM_ROTATE",
            )
            myvar.mode = 'ROTATION'
            myvar.texmode = "SECONDARY"
            myvar = layout.operator(
                "brush.stencil_control",
                text="Scale Stencil Mask Texture",
                icon="TRANSFORM_SCALE",
            )
            myvar.mode = 'SCALE'
            myvar.texmode = "SECONDARY"
            layout.operator(
                "brush.stencil_reset_transform",
                text="Reset Stencil Mask Texture position",
                icon="RESET",
            ).mask = True

        # If face selection masking for painting is active
        if mesh.use_paint_mask:
            layout.separator()

            layout.menu(
                "VIEW3D_MT_facemask_showhide"
            )  # bfa - show hide for face mask tool

        # Color picker just in vertex and texture paint
        if obj.mode in {'VERTEX_PAINT', 'TEXTURE_PAINT'}:
            layout.separator()

            layout.operator("paint.sample_color", text="Color Picker", icon="EYEDROPPER").merged = False


# bfa - show hide menu for face selection masking
class VIEW3D_MT_facemask_showhide(Menu):
    bl_label = "Show/Hide"

    def draw(self, context):
        layout = self.layout

        layout.operator("paint.face_select_reveal", text="Show Hidden", icon="HIDE_OFF")
        layout.operator(
            "paint.face_select_hide", text="Hide Selected", icon="HIDE_ON"
        ).unselected = False
        layout.operator(
            "paint.face_select_hide", text="Hide Unselected", icon="HIDE_UNSELECTED"
        ).unselected = True


class VIEW3D_MT_paint_vertex(Menu):
    bl_label = "Paint"

    def draw(self, _context):
        layout = self.layout

        layout.operator("paint.vertex_color_set", icon="COLOR")  # BFA - Expose operator
        layout.operator("paint.vertex_color_smooth", icon="PARTICLEBRUSH_SMOOTH")
        layout.operator("paint.vertex_color_dirt", icon="DIRTY_VERTEX")
        layout.operator("paint.vertex_color_from_weight", icon="VERTCOLFROMWEIGHT")

        layout.separator()

        layout.operator(
            "paint.vertex_color_invert", text="Invert", icon="REVERSE_COLORS"
        )
        layout.operator("paint.vertex_color_levels", text="Levels", icon="LEVELS")
        layout.operator(
            "paint.vertex_color_hsv", text="Hue/Saturation/Value", icon="HUESATVAL"
        )
        layout.operator(
            "paint.vertex_color_brightness_contrast",
            text="Brightness/Contrast",
            icon="BRIGHTNESS_CONTRAST",
        )


class VIEW3D_MT_hook(Menu):
    bl_label = "Hooks"

    def draw(self, context):
        layout = self.layout
        layout.operator_context = "EXEC_AREA"
        layout.operator("object.hook_add_newob", icon="HOOK_NEW")
        layout.operator("object.hook_add_selob", icon="HOOK_SELECTED").use_bone = False
        layout.operator(
            "object.hook_add_selob",
            text="Hook to Selected Object Bone",
            icon="HOOK_BONE",
        ).use_bone = True

        if any([mod.type == "HOOK" for mod in context.active_object.modifiers]):
            layout.separator()

            layout.operator_menu_enum(
                "object.hook_assign", "modifier", icon="HOOK_ASSIGN"
            )
            layout.operator_menu_enum(
                "object.hook_remove", "modifier", icon="HOOK_REMOVE"
            )

            layout.separator()

            layout.operator_menu_enum(
                "object.hook_select", "modifier", icon="HOOK_SELECT"
            )
            layout.operator_menu_enum(
                "object.hook_reset", "modifier", icon="HOOK_RESET"
            )
            layout.operator_menu_enum(
                "object.hook_recenter", "modifier", icon="HOOK_RECENTER"
            )


class VIEW3D_MT_vertex_group(Menu):
    bl_label = "Vertex Groups"

    def draw(self, context):
        layout = self.layout

        layout.operator_context = "EXEC_AREA"
        layout.operator("object.vertex_group_assign_new", icon="GROUP_VERTEX")

        ob = context.active_object
        if ob.mode == "EDIT" or (
            ob.mode == 'WEIGHT_PAINT'
            and ob.type == 'MESH'
            and ob.data.use_paint_mask_vertex
        ):
            if ob.vertex_groups.active:
                layout.separator()

                layout.operator(
                    "object.vertex_group_assign",
                    text="Assign to Active Group",
                    icon="ADD_TO_ACTIVE",
                )
                layout.operator(
                    "object.vertex_group_remove_from",
                    text="Remove from Active Group",
                    icon="REMOVE_SELECTED_FROM_ACTIVE_GROUP",
                ).use_all_groups = False
                layout.operator(
                    "object.vertex_group_remove_from",
                    text="Remove from All",
                    icon="REMOVE_FROM_ALL_GROUPS",
                ).use_all_groups = True

        if ob.vertex_groups.active:
            layout.separator()

            layout.operator_menu_enum(
                "object.vertex_group_set_active", "group", text="Set Active Group"
            )
            layout.operator(
                "object.vertex_group_remove",
                text="Remove Active Group",
                icon="REMOVE_ACTIVE_GROUP",
            ).all = False
            layout.operator(
                "object.vertex_group_remove",
                text="Remove All Groups",
                icon="REMOVE_ALL_GROUPS",
            ).all = True


class VIEW3D_MT_greasepencil_vertex_group(Menu):
    bl_label = "Vertex Groups"

    def draw(self, context):
        layout = self.layout

        layout.operator_context = "EXEC_AREA"

        layout.operator(
            "object.vertex_group_add", text="Add New Group", icon="GROUP_VERTEX"
        )


class VIEW3D_MT_paint_weight_lock(Menu):
    bl_label = "Vertex Group Locks"

    def draw(self, _context):
        layout = self.layout

        props = layout.operator(
            "object.vertex_group_lock", text="Lock All", icon="LOCKED"
        )
        props.action, props.mask = 'LOCK', 'ALL'
        props = layout.operator(
            "object.vertex_group_lock", text="Lock Selected", icon="LOCKED"
        )
        props.action, props.mask = 'LOCK', 'SELECTED'
        props = layout.operator(
            "object.vertex_group_lock", text="Lock Unselected", icon="LOCKED"
        )
        props.action, props.mask = 'LOCK', "UNSELECTED"
        props = layout.operator(
            "object.vertex_group_lock",
            text="Lock Only Selected",
            icon="RESTRICT_SELECT_OFF",
        )
        props.action, props.mask = 'LOCK', "INVERT_UNSELECTED"

        layout.separator()

        props = layout.operator(
            "object.vertex_group_lock", text="Unlock All", icon="UNLOCKED"
        )
        props.action, props.mask = 'UNLOCK', 'ALL'
        props = layout.operator(
            "object.vertex_group_lock", text="Unlock Selected", icon="UNLOCKED"
        )
        props.action, props.mask = 'UNLOCK', 'SELECTED'
        props = layout.operator(
            "object.vertex_group_lock", text="Unlock Unselected", icon="UNLOCKED"
        )
        props.action, props.mask = 'UNLOCK', "UNSELECTED"
        props = layout.operator(
            "object.vertex_group_lock",
            text="Lock Only Unselected",
            icon="RESTRICT_SELECT_ON",
        )
        props.action, props.mask = 'UNLOCK', "INVERT_UNSELECTED"

        layout.separator()

        props = layout.operator(
            "object.vertex_group_lock", text="Invert Locks", icon="INVERSE"
        )
        props.action, props.mask = 'INVERT', 'ALL'


class VIEW3D_MT_paint_weight(Menu):
    bl_label = "Weights"

    @staticmethod
    def draw_generic(layout, is_editmode=False):
        layout.menu("VIEW3D_MT_paint_weight_legacy", text="Legacy")  # bfa menu

        if not is_editmode:
            layout.operator(
                "paint.weight_from_bones",
                text="Assign Automatic from Bones",
                icon="BONE_DATA",
            ).type = "AUTOMATIC"
            layout.operator(
                "paint.weight_from_bones",
                text="Assign from Bone Envelopes",
                icon="MOD_ENVELOPE",
            ).type = 'ENVELOPES'

            layout.separator()

        layout.operator(
            "object.vertex_group_normalize_all",
            text="Normalize All",
            icon="WEIGHT_NORMALIZE_ALL",
        )
        layout.operator(
            "object.vertex_group_normalize", text="Normalize", icon="WEIGHT_NORMALIZE"
        )

        layout.separator()

        # Using default context for 'flipping along axis', to differentiate from 'symmetrizing' (i.e.
        # 'mirrored copy').
        # See https://projects.blender.org/blender/blender/issues/43295#issuecomment-1400465
        layout.operator("object.vertex_group_mirror", text="Mirror", icon="WEIGHT_MIRROR", text_ctxt=i18n_contexts.default)
        layout.operator("object.vertex_group_invert", text="Invert", icon="WEIGHT_INVERT")
        layout.operator("object.vertex_group_clean", text="Clean", icon="WEIGHT_CLEAN")

        layout.separator()

        layout.operator(
            "object.vertex_group_quantize", text="Quantize", icon="WEIGHT_QUANTIZE"
        )
        layout.operator(
            "object.vertex_group_levels", text="Levels", icon="WEIGHT_LEVELS"
        )
        layout.operator(
            "object.vertex_group_smooth", text="Smooth", icon="WEIGHT_SMOOTH"
        )

        if not is_editmode:
            props = layout.operator(
                "object.data_transfer",
                text="Transfer Weights",
                icon="WEIGHT_TRANSFER_WEIGHTS",
            )
            props.use_reverse_transfer = True
            props.data_type = "VGROUP_WEIGHTS"

        layout.operator(
            "object.vertex_group_limit_total",
            text="Limit Total",
            icon="WEIGHT_LIMIT_TOTAL",
        )

        if not is_editmode:
            layout.separator()

            # Primarily for shortcut discoverability.
            layout.operator("paint.weight_set", icon="MOD_VERTEX_WEIGHT")

        layout.separator()

        layout.menu("VIEW3D_MT_paint_weight_lock", text="Locks")

    def draw(self, context):
        obj = context.active_object
        if obj.type == 'MESH':
            self.draw_generic(self.layout, is_editmode=False)


# BFA menu
class VIEW3D_MT_paint_weight_legacy(Menu):
    bl_label = "Legacy"

    @staticmethod
    def draw_generic(layout, is_editmode=False):
        if not is_editmode:
            layout.separator()

            # Primarily for shortcut discoverability.
            layout.operator(
                "paint.weight_sample", text="Sample Weight", icon="EYEDROPPER"
            )
            layout.operator(
                "paint.weight_sample_group", text="Sample Group", icon="EYEDROPPER"
            )

            layout.separator()

            # Primarily for shortcut discoverability.
            layout.operator(
                "paint.weight_gradient", text="Gradient (Linear)", icon="GRADIENT"
            ).type = 'LINEAR'
            layout.operator(
                "paint.weight_gradient", text="Gradient (Radial)", icon="GRADIENT"
            ).type = 'RADIAL'

    def draw(self, _context):
        self.draw_generic(self.layout, is_editmode=False)


# BFA menu
class VIEW3D_MT_subdivision_set(Menu):
    bl_label = "Subdivide"

    def draw(self, context):
        layout = self.layout

        myvar = layout.operator(
            "object.subdivision_set", text="Level 0", icon="SUBDIVIDE_EDGES"
        )
        myvar.relative = False
        myvar.level = 0
        myvar = layout.operator(
            "object.subdivision_set", text="Level 1", icon="SUBDIVIDE_EDGES"
        )
        myvar.relative = False
        myvar.level = 1
        myvar = layout.operator(
            "object.subdivision_set", text="Level 2", icon="SUBDIVIDE_EDGES"
        )
        myvar.relative = False
        myvar.level = 2
        myvar = layout.operator(
            "object.subdivision_set", text="Level 3", icon="SUBDIVIDE_EDGES"
        )
        myvar.relative = False
        myvar.level = 3
        myvar = layout.operator(
            "object.subdivision_set", text="Level 4", icon="SUBDIVIDE_EDGES"
        )
        myvar.relative = False
        myvar.level = 4
        myvar = layout.operator(
            "object.subdivision_set", text="Level 5", icon="SUBDIVIDE_EDGES"
        )
        myvar.relative = False
        myvar.level = 5


# BFA - heavily modified, careful!
class VIEW3D_MT_sculpt(Menu):
    bl_label = "Sculpt"

    def draw(self, context):
        layout = self.layout

        layout.menu("VIEW3D_MT_sculpt_legacy")  # bfa menu
        layout.menu("VIEW3D_MT_bfa_sculpt_transform")  # bfa menu

        layout.separator()

        # Fair Positions
        props = layout.operator(
            "sculpt.face_set_edit", text="Fair Positions", icon="POSITION"
        )
        props.mode = "FAIR_POSITIONS"

        # Fair Tangency
        props = layout.operator(
            "sculpt.face_set_edit", text="Fair Tangency", icon="NODE_TANGENT"
        )
        props.mode = "FAIR_TANGENCY"

        layout.separator()

        # Add
        props = layout.operator(
            "sculpt.trim_box_gesture", text="Box Add", icon="BOX_ADD"
        )
        props.trim_mode = "JOIN"

        props = layout.operator(
            "sculpt.trim_lasso_gesture", text="Lasso Add", icon="LASSO_ADD"
        )
        props.trim_mode = "JOIN"

        layout.separator()

        # BFA - added icons to these
        sculpt_filters_types = [
            (
                "SMOOTH",
                iface_("Smooth", i18n_contexts.operator_default),
                "PARTICLEBRUSH_SMOOTH",
            ),
            ("SURFACE_SMOOTH", iface_("Surface Smooth"), "SURFACE_SMOOTH"),
            ("INFLATE", iface_("Inflate"), "INFLATE"),
            ("RELAX", iface_("Relax Topology"), "RELAX_TOPOLOGY"),
            ("RELAX_FACE_SETS", iface_("Relax Face Sets"), "RELAX_FACE_SETS"),
            ("SHARPEN", iface_("Sharpen"), "SHARPEN"),
            ("ENHANCE_DETAILS", iface_("Enhance Details"), "ENHANCE"),
            ("ERASE_DISPLACEMENT", iface_("Erase Multires Displacement"), "DELETE"),
            ("RANDOM", iface_("Randomize"), "RANDOMIZE"),
        ]
        # BFA - added icons to the list above
        for filter_type, ui_name, icon in sculpt_filters_types:
            props = layout.operator(
                "sculpt.mesh_filter", text=ui_name, icon=icon, translate=False
            )
            props.type = filter_type

        layout.separator()

        layout.menu("VIEW3D_MT_subdivision_set")  # BFA - add subdivion set menu
        layout.operator("sculpt.sample_color", text="Sample Color", icon="EYEDROPPER")  # BFA - icon added

        layout.separator()

        layout.menu("VIEW3D_MT_sculpt_set_pivot", text="Set Pivot")
        layout.menu("VIEW3D_MT_sculpt_showhide")  # BFA - menu

        layout.separator()

        # Rebuild BVH
        layout.operator("sculpt.optimize", icon="FILE_REFRESH")

        layout.operator(
            "object.transfer_mode", text="Transfer Sculpt Mode", icon="TRANSFER_SCULPT"
        )


# bfa menu
class VIEW3D_MT_sculpt_legacy(Menu):
    bl_label = "Legacy"

    def draw(self, _context):
        layout = self.layout

        layout.operator("transform.translate", icon="TRANSFORM_MOVE")
        layout.operator("transform.rotate", icon="TRANSFORM_ROTATE")
        layout.operator("transform.resize", text="Scale", icon="TRANSFORM_SCALE")

        layout.separator()

        props = layout.operator("paint.hide_show", text="Box Hide", icon="BOX_HIDE")
        props.action = "HIDE"

        props = layout.operator("paint.hide_show", text="Box Show", icon="BOX_SHOW")
        props.action = "SHOW"

        layout.separator()

        props = layout.operator(
            "paint.hide_show_lasso_gesture", text="Lasso Hide", icon="LASSO_HIDE"
        )
        props.action = "HIDE"

        props = layout.operator(
            "paint.hide_show_lasso_gesture", text="Lasso Show", icon="LASSO_SHOW"
        )
        props.action = "SHOW"

        layout.separator()

        props = layout.operator(
            "paint.hide_show_line_gesture", text="Line Hide", icon="LINE_HIDE"
        )
        props.action = "HIDE"

        props = layout.operator(
            "paint.hide_show_line_gesture", text="Line Show", icon="LINE_SHOW"
        )
        props.action = "SHOW"

        layout.separator()

        props = layout.operator(
            "paint.hide_show_polyline_gesture",
            text="Polyline Hide",
            icon="POLYLINE_HIDE",
        )
        props.action = "HIDE"

        props = layout.operator(
            "paint.hide_show_polyline_gesture",
            text="Polyline Show",
            icon="POLYLINE_SHOW",
        )
        props.action = "SHOW"

        layout.separator()

        props = layout.operator(
            "sculpt.trim_box_gesture", text="Box Trim", icon="BOX_TRIM"
        )
        props.trim_mode = "DIFFERENCE"

        props = layout.operator(
            "sculpt.trim_lasso_gesture", text="Lasso Trim", icon="LASSO_TRIM"
        )
        props.trim_mode = "DIFFERENCE"

        props = layout.operator(
            "sculpt.trim_line_gesture", text="Line Trim", icon="LINE_TRIM"
        )
        props.trim_mode = "DIFFERENCE"

        layout.separator()

        layout.operator(
            "sculpt.project_line_gesture", text="Line Project", icon="LINE_PROJECT"
        )


# bfa menu
class VIEW3D_MT_bfa_sculpt_transform(Menu):
    bl_label = "Transform"

    def draw(self, _context):
        layout = self.layout

        props = layout.operator("sculpt.mesh_filter", text="Sphere", icon="SPHERE")
        props.type = "SPHERE"


# bfa menu
class VIEW3D_MT_bfa_sculpt_showhide(Menu):
    bl_label = "Show/Hide"

    def draw(self, _context):
        layout = self.layout

        props = layout.operator(
            "sculpt.face_set_change_visibility",
            text="Toggle Visibility",
            icon="HIDE_OFF",
        )
        props.mode = "TOGGLE"

        props = layout.operator(
            "sculpt.face_set_change_visibility",
            text="Hide Active Face Set",
            icon="HIDE_ON",
        )
        props.mode = "HIDE_ACTIVE"

        props = layout.operator("paint.hide_show_all", text="Show All", icon="HIDE_OFF")
        props.action = "SHOW"

        props = layout.operator(
            "paint.visibility_invert", text="Invert Visible", icon="HIDE_ON"
        )

        props = layout.operator(
            "paint.hide_show_masked", text="Hide Masked", icon="MOD_MASK_OFF"
        )
        props.action = "HIDE"


# BFA - not used
class VIEW3D_MT_sculpt_transform(Menu):
    bl_label = "Transform"

    def draw(self, _context):
        layout = self.layout

        layout.operator("transform.translate", icon="TRANSFORM_MOVE")
        layout.operator("transform.rotate", icon="TRANSFORM_ROTATE")
        layout.operator("transform.resize", text="Scale", icon="TRANSFORM_SCALE")

        layout.separator()
        props = layout.operator("sculpt.mesh_filter", text="Sphere", icon="SPHERE")
        props.type = "SPHERE"


# BFA - menu
class VIEW3D_MT_sculpt_showhide(Menu):
    bl_label = "Show/Hide"

    def draw(self, _context):
        layout = self.layout

        props = layout.operator(
            "sculpt.face_set_change_visibility",
            text="Toggle Visibility",
            icon="HIDE_OFF",
        )
        props.mode = "TOGGLE"

        props = layout.operator(
            "sculpt.face_set_change_visibility",
            text="Hide Active Face Set",
            icon="HIDE_ON",
        )
        props.mode = "HIDE_ACTIVE"

        props = layout.operator("paint.hide_show_all", text="Show All", icon="HIDE_OFF")
        props.action = "SHOW"

        props = layout.operator(
            "paint.visibility_invert", text="Invert Visible", icon="HIDE_ON"
        )

        props = layout.operator(
            "paint.hide_show_masked", text="Hide Masked", icon="MOD_MASK_OFF"
        )
        props.action = "HIDE"


# BFA - not used
class VIEW3D_MT_sculpt_trim(Menu):
    bl_label = "Trim/Add"

    def draw(self, _context):
        layout = self.layout

        props = layout.operator("sculpt.trim_box_gesture", text="Box Trim")
        props.trim_mode = "DIFFERENCE"

        props = layout.operator("sculpt.trim_lasso_gesture", text="Lasso Trim")
        props.trim_mode = "DIFFERENCE"

        props = layout.operator("sculpt.trim_line_gesture", text="Line Trim")
        props.trim_mode = "DIFFERENCE"

        props = layout.operator("sculpt.trim_polyline_gesture", text="Polyline Trim")
        props.trim_mode = "DIFFERENCE"

        layout.separator()

        props = layout.operator("sculpt.trim_box_gesture", text="Box Add")
        props.trim_mode = "JOIN"

        props = layout.operator("sculpt.trim_lasso_gesture", text="Lasso Add")
        props.trim_mode = "JOIN"

        props = layout.operator("sculpt.trim_polyline_gesture", text="Polyline Add")
        props.trim_mode = "JOIN"


class VIEW3D_MT_sculpt_curves(Menu):
    bl_label = "Curves"

    def draw(self, _context):
        layout = self.layout

        layout.operator(
            "curves.snap_curves_to_surface",
            text="Snap to Deformed Surface",
            icon="SNAP_SURFACE",
        ).attach_mode = "DEFORM"
        layout.operator(
            "curves.snap_curves_to_surface",
            text="Snap to Nearest Surface",
            icon="SNAP_TO_ADJACENT",
        ).attach_mode = "NEAREST"
        layout.separator()
        layout.operator(
            "curves.convert_to_particle_system",
            text="Convert to Particle System",
            icon="PARTICLES",
        )

        layout.template_node_operator_asset_menu_items(catalog_path="Curves")


class VIEW3D_MT_mask(Menu):
    bl_label = "Mask"

    def draw(self, _context):
        layout = self.layout

        layout.menu("VIEW3D_MT_mask_legacy")  # bfa menu

        props = layout.operator(
            "paint.mask_flood_fill", text="Invert Mask", icon="INVERT_MASK"
        )
        props.mode = 'INVERT'

        props = layout.operator(
            "paint.mask_flood_fill", text="Fill Mask", icon="FILL_MASK"
        )
        props.mode = 'VALUE'
        props.value = 1

        props = layout.operator(
            "paint.mask_flood_fill", text="Clear Mask", icon="CLEAR_MASK"
        )
        props.mode = 'VALUE'
        props.value = 0

        layout.separator()

        props = layout.operator(
            "sculpt.mask_filter", text="Smooth Mask", icon="PARTICLEBRUSH_SMOOTH"
        )
        props.filter_type = "SMOOTH"

        props = layout.operator(
            "sculpt.mask_filter", text="Sharpen Mask", icon="SHARPEN"
        )
        props.filter_type = "SHARPEN"

        props = layout.operator(
            "sculpt.mask_filter", text="Grow Mask", icon="SELECTMORE"
        )
        props.filter_type = "GROW"

        props = layout.operator(
            "sculpt.mask_filter", text="Shrink Mask", icon="SELECTLESS"
        )
        props.filter_type = "SHRINK"

        props = layout.operator(
            "sculpt.mask_filter", text="Increase Contrast", icon="INC_CONTRAST"
        )
        props.filter_type = "CONTRAST_INCREASE"
        props.auto_iteration_count = False

        props = layout.operator(
            "sculpt.mask_filter", text="Decrease Contrast", icon="DEC_CONTRAST"
        )
        props.filter_type = "CONTRAST_DECREASE"
        props.auto_iteration_count = False

        layout.separator()

        props = layout.operator(
            "sculpt.expand", text="Expand Mask by Topology", icon="MESH_DATA"
        )
        props.target = "MASK"
        props.falloff_type = "GEODESIC"
        props.invert = False
        props.use_auto_mask = False
        props.use_mask_preserve = True

        props = layout.operator(
            "sculpt.expand", text="Expand Mask by Curvature", icon="CURVE_DATA"
        )
        props.target = "MASK"
        props.falloff_type = "NORMALS"
        props.invert = False
        props.use_mask_preserve = True

        layout.separator()

        props = layout.operator(
            "sculpt.paint_mask_extract", text="Mask Extract", icon="PACKAGE"
        )

        layout.separator()

        props = layout.operator(
            "sculpt.paint_mask_slice", text="Mask Slice", icon="MASK_SLICE"
        )
        props.new_object = False
        props = layout.operator(
            "sculpt.paint_mask_slice",
            text="Mask Slice and Fill Holes",
            icon="MASK_SLICE_FILL",
        )
        props.new_object = False
        props = layout.operator(
            "sculpt.paint_mask_slice",
            text="Mask Slice to New Object",
            icon="MASK_SLICE_NEW",
        )

        layout.separator()

        props = layout.operator(
            "sculpt.mask_from_cavity", text="Mask From Cavity", icon="DIRTY_VERTEX"
        )
        props.settings_source = 'OPERATOR'

        props = layout.operator("sculpt.mask_from_boundary", text="Mask from Mesh Boundary", icon="MASK_MESH_BOUNDARY")
        props.settings_source = 'OPERATOR'
        props.boundary_mode = 'MESH'

        props = layout.operator("sculpt.mask_from_boundary", text="Mask from Face Sets Boundary", icon="MASK_FACE_SETS_BOUNDARY")
        props.settings_source = 'OPERATOR'
        props.boundary_mode = "FACE_SETS"

        layout.separator()

        layout.menu("VIEW3D_MT_random_mask", text="Random Mask")

        layout.template_node_operator_asset_menu_items(catalog_path=self.bl_label)


# bfa menu
class VIEW3D_MT_mask_legacy(Menu):
    bl_label = "Legacy"

    def draw(self, _context):
        layout = self.layout

        props = layout.operator(
            "paint.mask_box_gesture", text="Box Mask", icon="BOX_MASK"
        )
        props.mode = 'VALUE'
        props.value = 0

        props = layout.operator(
            "paint.mask_lasso_gesture", text="Lasso Mask", icon="LASSO_MASK"
        )

        layout.separator()

        props = layout.operator("sculpt.mask_by_color", text="Mask by Color", icon="MASK_BY_COLOR")


class VIEW3D_MT_face_sets_showhide(Menu):
    bl_label = "Show/Hide"

    def draw(self, _context):
        layout = self.layout

        layout.operator(
            "sculpt.face_set_change_visibility",
            text="Toggle Visibility",
            icon="HIDE_UNSELECTED",
        ).mode = "TOGGLE"

        layout.separator()

        layout.operator(
            "paint.hide_show_all", text="Show All Geometry", icon="HIDE_OFF"
        ).action = "SHOW"
        layout.operator(
            "sculpt.face_set_change_visibility",
            text="Hide Active Face Set",
            icon="HIDE_ON",
        ).mode = "HIDE_ACTIVE"


class VIEW3D_MT_face_sets(Menu):
    bl_label = "Face Sets"

    def draw(self, _context):
        layout = self.layout

        layout.operator(
            "sculpt.face_sets_create", text="Face Set from Masked", icon="MASK_FACE_SETS"
        ).mode = "MASKED"
        layout.operator(
            "sculpt.face_sets_create", text="Face Set from Visible", icon="MASK_FACE_SETS_VISIBLE"
        ).mode = "VISIBLE"
        layout.operator(
            "sculpt.face_sets_create",
            text="Face Set from Edit Mode Selection",
            icon="EDITMODE_HLT",
        ).mode = "SELECTION"

        layout.separator()

        layout.menu("VIEW3D_MT_face_sets_init", text="Initialize Face Sets")

        layout.separator()

        layout.operator(
            "sculpt.face_set_edit", text="Grow Face Set", icon="SELECTMORE"
        ).mode = "GROW"
        layout.operator(
            "sculpt.face_set_edit", text="Shrink Face Set", icon="SELECTLESS"
        ).mode = "SHRINK"
        props = layout.operator(
            "sculpt.expand", text="Expand Face Set by Topology", icon="FACE_MAPS"
        )
        props.target = "FACE_SETS"
        props.falloff_type = "GEODESIC"
        props.invert = False
        props.use_mask_preserve = False
        props.use_modify_active = False

        props = layout.operator(
            "sculpt.expand", text="Expand Active Face Set", icon="FACE_MAPS_ACTIVE"
        )
        props.target = "FACE_SETS"
        props.falloff_type = "BOUNDARY_FACE_SET"
        props.invert = False
        props.use_mask_preserve = False
        props.use_modify_active = True

        layout.separator()
        layout.operator("sculpt.face_set_extract", text="Extract Face Set", icon="SEPARATE")
        layout.operator("sculpt.face_sets_randomize_colors", text="Randomize Colors", icon="COLOR")

        layout.separator()

        layout.menu("VIEW3D_MT_face_sets_showhide")

        layout.template_node_operator_asset_menu_items(catalog_path=self.bl_label)


class VIEW3D_MT_sculpt_set_pivot(Menu):
    bl_label = "Sculpt Set Pivot"

    def draw(self, _context):
        layout = self.layout

        props = layout.operator(
            "sculpt.set_pivot_position", text="Pivot to Origin", icon="PIVOT_TO_ORIGIN"
        )
        props.mode = "ORIGIN"

        props = layout.operator(
            "sculpt.set_pivot_position",
            text="Pivot to Unmasked",
            icon="PIVOT_TO_UNMASKED",
        )
        props.mode = "UNMASKED"

        props = layout.operator(
            "sculpt.set_pivot_position",
            text="Pivot to Mask Border",
            icon="PIVOT_TO_MASKBORDER",
        )
        props.mode = "BORDER"

        props = layout.operator(
            "sculpt.set_pivot_position",
            text="Pivot to Active Vertex",
            icon="PIVOT_TO_ACTIVE_VERT",
        )
        props.mode = "ACTIVE"

        props = layout.operator(
            "sculpt.set_pivot_position",
            text="Pivot to Surface Under Cursor",
            icon="PIVOT_TO_SURFACE",
        )
        props.mode = "SURFACE"


class VIEW3D_MT_face_sets_init(Menu):
    bl_label = "Face Sets Init"

    def draw(self, _context):
        layout = self.layout

        layout.operator(
            "sculpt.face_sets_init", text="By Loose Parts", icon="SELECT_LOOSE"
        ).mode = "LOOSE_PARTS"
        layout.operator(
            "sculpt.face_sets_init",
            text="By Face Set Boundaries",
            icon="SELECT_BOUNDARY",
        ).mode = "FACE_SET_BOUNDARIES"
        layout.operator(
            "sculpt.face_sets_init", text="By Materials", icon="MATERIAL_DATA"
        ).mode = "MATERIALS"
        layout.operator(
            "sculpt.face_sets_init", text="By Normals", icon="RECALC_NORMALS"
        ).mode = "NORMALS"
        layout.operator(
            "sculpt.face_sets_init", text="By UV Seams", icon="MARK_SEAM"
        ).mode = "UV_SEAMS"
        layout.operator(
            "sculpt.face_sets_init", text="By Edge Creases", icon="CREASE"
        ).mode = "CREASES"
        layout.operator(
            "sculpt.face_sets_init", text="By Edge Bevel Weight", icon="BEVEL"
        ).mode = "BEVEL_WEIGHT"
        layout.operator(
            "sculpt.face_sets_init", text="By Sharp Edges", icon="SELECT_SHARPEDGES"
        ).mode = "SHARP_EDGES"


class VIEW3D_MT_random_mask(Menu):
    bl_label = "Random Mask"

    def draw(self, _context):
        layout = self.layout

        layout.operator(
            "sculpt.mask_init", text="Per Vertex", icon="SELECT_UNGROUPED_VERTS"
        ).mode = "RANDOM_PER_VERTEX"
        layout.operator(
            "sculpt.mask_init", text="Per Face Set", icon="FACESEL"
        ).mode = "RANDOM_PER_FACE_SET"
        layout.operator(
            "sculpt.mask_init", text="Per Loose Part", icon="SELECT_LOOSE"
        ).mode = "RANDOM_PER_LOOSE_PART"


class VIEW3D_MT_particle(Menu):
    bl_label = "Particle"

    def draw(self, context):
        layout = self.layout
        tool_settings = context.tool_settings

        particle_edit = tool_settings.particle_edit

        layout.operator("particle.mirror", icon="TRANSFORM_MIRROR")

        layout.operator("particle.remove_doubles", icon="REMOVE_DOUBLES")

        layout.separator()

        if particle_edit.select_mode == "POINT":
            layout.operator("particle.subdivide", icon="SUBDIVIDE_EDGES")

        layout.operator("particle.unify_length", icon="RULER")
        layout.operator("particle.rekey", icon="KEY_HLT")
        layout.operator("particle.weight_set", icon="MOD_VERTEX_WEIGHT")

        layout.separator()

        layout.menu("VIEW3D_MT_particle_showhide")

        layout.separator()

        layout.operator("particle.delete", icon="DELETE")

# bfa - menu
class VIEW3D_MT_particle_context_menu_more_less(Menu):
    bl_label = "More/Less"

    def draw(self, context):
        layout = self.layout

        layout.operator("particle.select_more", icon="SELECTMORE")
        layout.operator("particle.select_less", icon="SELECTLESS")


class VIEW3D_MT_particle_context_menu(Menu):
    bl_label = "Particle"

    def draw(self, context):
        layout = self.layout
        tool_settings = context.tool_settings

        particle_edit = tool_settings.particle_edit

        layout.operator("particle.rekey", icon="KEY_HLT")

        layout.separator()

        layout.operator("particle.delete", icon="DELETE")

        layout.separator()

        layout.operator("particle.remove_doubles", icon="REMOVE_DOUBLES")
        layout.operator("particle.unify_length", icon="RULER")

        if particle_edit.select_mode == "POINT":
            layout.operator("particle.subdivide", icon="SUBDIVIDE_EDGES")

        layout.operator("particle.weight_set", icon="MOD_VERTEX_WEIGHT")

        layout.separator()

        layout.operator("particle.mirror")

        if particle_edit.select_mode == "POINT":
            layout.separator()

            layout.operator(
                "particle.select_all", text="All", icon="SELECT_ALL"
            ).action = 'SELECT'
            layout.operator(
                "particle.select_all", text="None", icon="SELECT_NONE"
            ).action = 'DESELECT'
            layout.operator(
                "particle.select_all", text="Invert", icon="INVERSE"
            ).action = 'INVERT'

            layout.separator()

            layout.operator("particle.select_roots", icon="SELECT_ROOT")
            layout.operator("particle.select_tips", icon="SELECT_TIP")

            layout.separator()

            layout.operator("particle.select_random", icon="RANDOMIZE")

            layout.separator()

            layout.menu("VIEW3D_MT_particle_context_menu_more_less")

            layout.operator("particle.select_linked", text="Linked", icon="LINKED")

        layout.separator()

        layout.menu("VIEW3D_MT_particle_showhide")  # BFA - added to context menu


class VIEW3D_MT_particle_showhide(Menu):
    bl_label = "Show/Hide"

    def draw(self, context):
        layout = self.layout

        layout.operator("particle.reveal", text="Show Hidden", icon="HIDE_OFF")
        layout.operator(
            "particle.hide", text="Hide Selected", icon="HIDE_ON"
        ).unselected = False
        layout.operator(
            "particle.hide", text="Hide Unselected", icon="HIDE_UNSELECTED"
        ).unselected = True


class VIEW3D_MT_pose(Menu):
    bl_label = "Pose"

    def draw(self, _context):
        layout = self.layout

        layout.menu("VIEW3D_MT_transform_armature")

        layout.menu("VIEW3D_MT_pose_transform")
        layout.menu("VIEW3D_MT_pose_apply")

        layout.menu("VIEW3D_MT_snap")

        layout.separator()

        layout.menu("VIEW3D_MT_object_animation")

        layout.separator()

        layout.menu("VIEW3D_MT_pose_slide")
        layout.menu("VIEW3D_MT_pose_propagate")

        layout.separator()

        layout.operator("pose.copy", icon="COPYDOWN")
        layout.operator("pose.paste", icon="PASTEDOWN").flipped = False
        layout.operator(
            "pose.paste", icon="PASTEFLIPDOWN", text="Paste Pose Flipped"
        ).flipped = True

        layout.separator()

        layout.menu("VIEW3D_MT_pose_motion")

        layout.separator()

        layout.operator(
            "armature.move_to_collection",
            text="Move to Bone Collection",
            icon="GROUP_BONE",
        )  # BFA - added for consistency
        layout.menu("VIEW3D_MT_bone_collections")

        layout.separator()

        layout.menu("VIEW3D_MT_object_parent")
        layout.menu("VIEW3D_MT_pose_ik")
        layout.menu("VIEW3D_MT_pose_constraints")

        layout.separator()

        layout.menu("VIEW3D_MT_pose_names")
        layout.operator("pose.quaternions_flip", icon="FLIP")

        layout.separator()

        layout.menu("VIEW3D_MT_pose_showhide")
        layout.menu("VIEW3D_MT_bone_options_toggle", text="Bone Settings")

        layout.separator()
        layout.operator("POSELIB.create_pose_asset")


class VIEW3D_MT_pose_transform(Menu):
    bl_label = "Clear Transform"

    def draw(self, _context):
        layout = self.layout

        layout.operator("pose.transforms_clear", text="All", icon="CLEAR")
        layout.operator("pose.user_transforms_clear", icon="NODE_TRANSFORM_CLEAR")

        layout.separator()

        layout.operator(
            "pose.loc_clear",
            text="Location",
            text_ctxt=i18n_contexts.default,
            icon="CLEARMOVE",
        )
        layout.operator(
            "pose.rot_clear",
            text="Rotation",
            text_ctxt=i18n_contexts.default,
            icon="CLEARROTATE",
        )
        layout.operator(
            "pose.scale_clear",
            text="Scale",
            text_ctxt=i18n_contexts.default,
            icon="CLEARSCALE",
        )

        layout.separator()

        layout.operator(
            "pose.user_transforms_clear", text="Reset Unkeyed", icon="RESET"
        )


class VIEW3D_MT_pose_slide(Menu):
    bl_label = "In-Betweens"

    def draw(self, _context):
        layout = self.layout

        layout.operator("pose.blend_with_rest", icon="PUSH_POSE")
        layout.operator("pose.push", icon="POSE_FROM_BREAKDOWN")
        layout.operator("pose.relax", icon="POSE_RELAX_TO_BREAKDOWN")
        layout.operator("pose.breakdown", icon="BREAKDOWNER_POSE")
        layout.operator("pose.blend_to_neighbor", icon="BLEND_TO_NEIGHBOUR")


class VIEW3D_MT_pose_propagate(Menu):
    bl_label = "Propagate"

    def draw(self, _context):
        layout = self.layout

        layout.operator(
            "pose.propagate", text="To Next Keyframe", icon="PROPAGATE_NEXT"
        ).mode = "NEXT_KEY"
        layout.operator(
            "pose.propagate",
            text="To Last Keyframe (Make Cyclic)",
            icon="PROPAGATE_PREVIOUS",
        ).mode = "LAST_KEY"

        layout.separator()

        layout.operator(
            "pose.propagate", text="On Selected Keyframes", icon="PROPAGATE_SELECTED"
        ).mode = "SELECTED_KEYS"

        layout.separator()

        layout.operator(
            "pose.propagate", text="On Selected Markers", icon="PROPAGATE_MARKER"
        ).mode = "SELECTED_MARKERS"


class VIEW3D_MT_pose_motion(Menu):
    bl_label = "Motion Paths"

    def draw(self, _context):
        layout = self.layout

        layout.operator(
            "pose.paths_calculate", text="Calculate", icon="MOTIONPATHS_CALCULATE"
        )
        layout.operator("pose.paths_clear", text="Clear", icon="MOTIONPATHS_CLEAR")
        layout.operator(
            "pose.paths_update",
            text="Update Armature Motion Paths",
            icon="MOTIONPATHS_UPDATE",
        )
        layout.operator(
            "object.paths_update_visible",
            text="Update All Motion Paths",
            icon="MOTIONPATHS_UPDATE_ALL",
        )


class VIEW3D_MT_bone_collections(Menu):
    bl_label = "Bone Collections"

    @classmethod
    def poll(cls, context):
        ob = context.object
        if not (ob and ob.type == 'ARMATURE'):
            return False
        if not ob.data.is_editable:
            return False
        return True

    def draw(self, context):
        layout = self.layout

        layout.operator(
            "armature.assign_to_collection", text="Add", icon="COLLECTION_BONE_ADD"
        )  # BFA - shortned label

        layout.separator()

        layout.operator("armature.collection_show_all", icon="SHOW_UNSELECTED")
        props = layout.operator(
            "armature.collection_create_and_assign",  # BFA - shortned label
            text="Assign to New",
            icon="COLLECTION_BONE_NEW",
        )
        props.name = "New Collection"


class VIEW3D_MT_pose_ik(Menu):
    bl_label = "Inverse Kinematics"

    def draw(self, _context):
        layout = self.layout

        layout.operator("pose.ik_add", icon="ADD_IK")
        layout.operator("pose.ik_clear", icon="CLEAR_IK")


class VIEW3D_MT_pose_constraints(Menu):
    bl_label = "Constraints"

    def draw(self, _context):
        layout = self.layout

        layout.operator(
            "pose.constraint_add_with_targets",
            text="Add (with Targets)",
            icon="CONSTRAINT_DATA",
        )
        layout.operator("pose.constraints_copy", icon="COPYDOWN")
        layout.operator("pose.constraints_clear", icon="CLEAR_CONSTRAINT")


class VIEW3D_MT_pose_names(Menu):
    bl_label = "Names"

    def draw(self, _context):
        layout = self.layout

        layout.operator_context = 'EXEC_REGION_WIN'
        layout.operator(
            "pose.autoside_names", text="Auto-Name Left/Right", icon="RENAME_X"
        ).axis = "XAXIS"
        layout.operator(
            "pose.autoside_names", text="Auto-Name Front/Back", icon="RENAME_Y"
        ).axis = "YAXIS"
        layout.operator(
            "pose.autoside_names", text="Auto-Name Top/Bottom", icon="RENAME_Z"
        ).axis = "ZAXIS"
        layout.operator("pose.flip_names", icon="FLIP")


class VIEW3D_MT_pose_showhide(Menu):
    bl_label = "Show/Hide"

    def draw(self, context):
        layout = self.layout

        layout.operator("pose.reveal", text="Show Hidden", icon="HIDE_OFF")
        layout.operator(
            "pose.hide", text="Hide Selected", icon="HIDE_ON"
        ).unselected = False
        layout.operator(
            "pose.hide", text="Hide Unselected", icon="HIDE_UNSELECTED"
        ).unselected = True


class VIEW3D_MT_pose_apply(Menu):
    bl_label = "Apply"

    def draw(self, _context):
        layout = self.layout

        layout.operator("pose.armature_apply", icon="MOD_ARMATURE")
        layout.operator(
            "pose.armature_apply",
            text="Apply Selected as Rest Pose",
            icon="MOD_ARMATURE_SELECTED",
        ).selected = True
        layout.operator("pose.visual_transform_apply", icon="APPLYMOVE")

        layout.separator()

        props = layout.operator("object.assign_property_defaults", icon="ASSIGN")
        props.process_bones = True


class VIEW3D_MT_pose_context_menu(Menu):
    bl_label = "Pose"

    def draw(self, _context):
        layout = self.layout

        layout.operator_context = 'INVOKE_REGION_WIN'

        layout.operator(
            "anim.keyframe_insert", text="Insert Keyframe", icon="KEYFRAMES_INSERT"
        )
        layout.operator(
            "anim.keyframe_insert_menu",
            text="Insert Keyframe with Keying Set",
            icon="KEYFRAMES_INSERT",
        ).always_prompt = True

        layout.separator()

        layout.operator("pose.copy", icon="COPYDOWN")
        layout.operator("pose.paste", icon="PASTEDOWN").flipped = False
        layout.operator(
            "pose.paste", icon="PASTEFLIPDOWN", text="Paste X-Flipped Pose"
        ).flipped = True

        layout.separator()

        props = layout.operator(
            "wm.call_panel", text="Rename Active Bone...", icon="RENAME"
        )
        props.name = "TOPBAR_PT_name"
        props.keep_open = False

        layout.separator()

        layout.operator("pose.push", icon="PUSH_POSE")
        layout.operator("pose.relax", icon="RELAX_POSE")
        layout.operator("pose.breakdown", icon="BREAKDOWNER_POSE")
        layout.operator("pose.blend_to_neighbor", icon="BLEND_TO_NEIGHBOUR")

        layout.separator()

        layout.operator(
            "pose.paths_calculate",
            text="Calculate Motion Paths",
            icon="MOTIONPATHS_CALCULATE",
        )
        layout.operator(
            "pose.paths_clear", text="Clear Motion Paths", icon="MOTIONPATHS_CLEAR"
        )
        layout.operator(
            "pose.paths_update",
            text="Update Armature Motion Paths",
            icon="MOTIONPATHS_UPDATE",
        )

        layout.separator()

        layout.operator(
            "armature.move_to_collection",
            text="Move to Bone Collection",
            icon="GROUP_BONE",
        )  # BFA - added to context menu

        layout.separator()

        layout.operator("pose.reveal", text="Show Hidden", icon="HIDE_OFF")
        layout.operator(
            "pose.hide", text="Hide Selected", icon="HIDE_ON"
        ).unselected = False
        # BFA - added for consistentcy with header
        layout.operator(
            "pose.hide", text="Hide Unselected", icon="HIDE_UNSELECTED"
        ).unselected = True

        layout.separator()

        layout.operator("pose.user_transforms_clear", icon="NODE_TRANSFORM_CLEAR")


class BoneOptions:
    def draw(self, context):
        layout = self.layout

        options = [
            "show_wire",
            "use_deform",
            "use_envelope_multiply",
            "use_inherit_rotation",
        ]

        if context.mode == 'EDIT_ARMATURE':
            bone_props = bpy.types.EditBone.bl_rna.properties
            data_path_iter = "selected_bones"
            opt_suffix = ""
            options.append("lock")
        else:  # pose-mode
            bone_props = bpy.types.Bone.bl_rna.properties
            data_path_iter = "selected_pose_bones"
            opt_suffix = "bone."

        for opt in options:
            props = layout.operator(
                "wm.context_collection_boolean_set",
                text=bone_props[opt].name,
                text_ctxt=i18n_contexts.default,
            )
            props.data_path_iter = data_path_iter
            props.data_path_item = opt_suffix + opt
            props.type = self.type


class VIEW3D_MT_bone_options_toggle(Menu, BoneOptions):
    bl_label = "Toggle Bone Options"
    type = "TOGGLE"


class VIEW3D_MT_bone_options_enable(Menu, BoneOptions):
    bl_label = "Enable Bone Options"
    type = "ENABLE"


class VIEW3D_MT_bone_options_disable(Menu, BoneOptions):
    bl_label = "Disable Bone Options"
    type = "DISABLE"


# ********** Edit Menus, suffix from ob.type **********


class VIEW3D_MT_edit_mesh(Menu):
    bl_label = "Mesh"

    def draw(self, _context):
        layout = self.layout

        with_bullet = bpy.app.build_options.bullet

        layout.menu("VIEW3D_MT_edit_mesh_legacy")  # bfa menu

        layout.menu("VIEW3D_MT_transform")
        layout.menu("VIEW3D_MT_mirror")
        layout.menu("VIEW3D_MT_snap")

        layout.separator()

        layout.operator("mesh.duplicate_move", text="Duplicate", icon="DUPLICATE")
        layout.menu("VIEW3D_MT_edit_mesh_extrude")

        layout.separator()

        layout.menu("VIEW3D_MT_edit_mesh_merge", text="Merge")
        layout.menu("VIEW3D_MT_edit_mesh_split", text="Split")
        layout.operator_menu_enum("mesh.separate", "type")

        layout.separator()

<<<<<<< HEAD
        # layout.operator("mesh.bisect") # BFA - moved to legacy
        layout.operator("mesh.knife_project", icon="KNIFE_PROJECT")
        # layout.operator("mesh.knife_tool") # BFA - moved to legacy
=======
        layout.operator("mesh.bisect")
        layout.operator("mesh.knife_project")
        props = layout.operator("mesh.knife_tool")
        props.use_occlude_geometry = True
        props.only_selected = False
>>>>>>> dfeeaa98

        if with_bullet:
            layout.operator("mesh.convex_hull", icon="CONVEXHULL")

        layout.separator()

        layout.operator("mesh.symmetrize", icon="SYMMETRIZE", text="Symmetrize")
        layout.operator("mesh.symmetry_snap", icon="SNAP_SYMMETRY")

        layout.separator()

        layout.menu("VIEW3D_MT_edit_mesh_normals")
        layout.menu("VIEW3D_MT_edit_mesh_shading")
        layout.menu("VIEW3D_MT_edit_mesh_weights")
        layout.operator("mesh.attribute_set", icon="NODE_ATTRIBUTE")
        layout.menu("VIEW3D_MT_edit_mesh_sort_elements")  # bfa menu
        layout.menu("VIEW3D_MT_subdivision_set")  # bfa menu

        layout.separator()

        layout.menu("VIEW3D_MT_edit_mesh_showhide")
        layout.menu("VIEW3D_MT_edit_mesh_clean")

        layout.separator()

        layout.menu("VIEW3D_MT_edit_mesh_delete")
        layout.menu("VIEW3D_MT_edit_mesh_dissolve")  # bfa menu
        layout.menu("VIEW3D_MT_edit_mesh_select_mode")


# bfa menu
class VIEW3D_MT_edit_mesh_legacy(Menu):
    bl_label = "Legacy"

    def draw(self, context):
        layout = self.layout

        layout.operator("mesh.bisect", text="Bisect", icon="BISECT")
        layout.operator("mesh.knife_tool", text="Knife", icon="KNIFE")


# bfa menu
class VIEW3D_MT_edit_mesh_sort_elements(Menu):
    bl_label = "Sort Elements"

    def draw(self, context):
        layout = self.layout

        layout.operator(
            "mesh.sort_elements", text="View Z Axis", icon="Z_ICON"
        ).type = "VIEW_ZAXIS"
        layout.operator(
            "mesh.sort_elements", text="View X Axis", icon="X_ICON"
        ).type = "VIEW_XAXIS"
        layout.operator(
            "mesh.sort_elements", text="Cursor Distance", icon="CURSOR"
        ).type = "CURSOR_DISTANCE"
        layout.operator(
            "mesh.sort_elements", text="Material", icon="MATERIAL"
        ).type = "MATERIAL"
        layout.operator(
            "mesh.sort_elements", text="Selected", icon="RESTRICT_SELECT_OFF"
        ).type = 'SELECTED'
        layout.operator(
            "mesh.sort_elements", text="Randomize", icon="RANDOMIZE"
        ).type = "RANDOMIZE"
        layout.operator(
            "mesh.sort_elements", text="Reverse", icon="SWITCH_DIRECTION"
        ).type = "REVERSE"

        layout.template_node_operator_asset_menu_items(catalog_path=self.bl_label)


class VIEW3D_MT_edit_mesh_context_menu(Menu):
    bl_label = ""

    def draw(self, context):
        def count_selected_items_for_objects_in_mode():
            selected_verts_len = 0
            selected_edges_len = 0
            selected_faces_len = 0
            for ob in context.objects_in_mode_unique_data:
                v, e, f = ob.data.count_selected_items()
                selected_verts_len += v
                selected_edges_len += e
                selected_faces_len += f
            return (selected_verts_len, selected_edges_len, selected_faces_len)

        is_vert_mode, is_edge_mode, is_face_mode = (
            context.tool_settings.mesh_select_mode
        )
        selected_verts_len, selected_edges_len, selected_faces_len = (
            count_selected_items_for_objects_in_mode()
        )

        del count_selected_items_for_objects_in_mode

        layout = self.layout

        with_freestyle = bpy.app.build_options.freestyle

        layout.operator_context = 'INVOKE_REGION_WIN'

        # If nothing is selected
        # (disabled for now until it can be made more useful).
        """
        # If nothing is selected
        if not (selected_verts_len or selected_edges_len or selected_faces_len):
            layout.menu("VIEW3D_MT_mesh_add", text="Add", text_ctxt=i18n_contexts.operator_default)

            return
        """

        # Else something is selected

        row = layout.row()

        if is_vert_mode:
            col = row.column(align=True)

            col.label(text="Vertex", icon="VERTEXSEL")
            col.separator()

            # Additive Operators
            col.operator("mesh.subdivide", text="Subdivide", icon="SUBDIVIDE_EDGES")

            col.separator()

            col.operator(
                "mesh.extrude_vertices_move",
                text="Extrude Vertices",
                icon="EXTRUDE_REGION",
            )

            col.separator()  # BFA - Seperated Legacy operator to be in own group like in the Legacy Menu, also consistent order

            col.operator(
                "mesh.bevel", text="Bevel Vertices", icon="BEVEL"
            ).affect = "VERTICES"

            col.separator()  # BFA - Seperated Legacy operator to be in own group like in the Legacy Menu, also consistent order

            if selected_verts_len > 1:
                col.separator()
                col.operator(
                    "mesh.edge_face_add", text="Make Edge/Face", icon="MAKE_EDGEFACE"
                )
                col.operator(
                    "mesh.vert_connect_path",
                    text="Connect Vertex Path",
                    icon="VERTEXCONNECTPATH",
                )
                col.operator(
                    "mesh.vert_connect",
                    text="Connect Vertex Pairs",
                    icon="VERTEXCONNECT",
                )

            col.separator()

            # Deform Operators
            col.operator("transform.push_pull", text="Push/Pull", icon="PUSH_PULL")
            col.operator(
                "transform.shrink_fatten", text="Shrink Fatten", icon="SHRINK_FATTEN"
            )
            col.operator("transform.shear", text="Shear", icon="SHEAR")
            col.operator_context = 'EXEC_REGION_WIN'
            col.operator(
                "transform.vertex_random", text="Randomize Vertices", icon="RANDOMIZE"
            )
            col.operator_context = 'INVOKE_REGION_WIN'
            col.operator(
                "mesh.vertices_smooth_laplacian",
                text="Smooth Laplacian",
                icon="SMOOTH_LAPLACIAN",
            )

            col.separator()

            col.menu("VIEW3D_MT_snap", text="Snap Vertices")
            col.operator(
                "transform.mirror", text="Mirror Vertices", icon="TRANSFORM_MIRROR"
            )

            col.separator()

            col.operator("transform.vert_crease", icon="VERTEX_CREASE")

            col.separator()

            # Removal Operators
            if selected_verts_len > 1:
                col.menu("VIEW3D_MT_edit_mesh_merge", text="Merge Vertices")
            col.operator("mesh.split", icon="SPLIT")
            col.operator_menu_enum("mesh.separate", "type")
            col.operator("mesh.dissolve_verts", icon="DISSOLVE_VERTS")
            col.operator(
                "mesh.delete", text="Delete Vertices", icon="DELETE"
            ).type = "VERT"

        if is_edge_mode:
            col = row.column(align=True)
            col.label(text="Edge", icon="EDGESEL")
            col.separator()

            # Additive Operators
            col.operator("mesh.subdivide", text="Subdivide", icon="SUBDIVIDE_EDGES")

            col.separator()

            col.operator(
                "mesh.extrude_edges_move", text="Extrude Edges", icon="EXTRUDE_REGION"
            )

            col.separator()  # BFA-Draise - Seperated Legacy operator to be in own group like in the Legacy Menu, also consistent order

            col.operator(
                "mesh.bevel", text="Bevel Edges", icon="BEVEL"
            ).affect = "EDGES"

            col.separator()  # BFA-Draise - Seperated Legacy operator to be in own group like in the Legacy Menu, also consistent order

            if (
                selected_edges_len >= 1
            ):  # BFA-Draise - Changed order of Make Edge before Bridge Edge Loop for consistency with Vertex Context
                col.operator(
                    "mesh.edge_face_add", text="Make Edge/Face", icon="MAKE_EDGEFACE"
                )
            if selected_edges_len >= 2:
                col.operator("mesh.bridge_edge_loops", icon="BRIDGE_EDGELOOPS")
            if selected_edges_len >= 2:
                col.operator("mesh.fill", icon="FILL")

            col.separator()

            col.operator("mesh.loopcut_slide", icon="LOOP_CUT_AND_SLIDE")
            col.operator("mesh.offset_edge_loops_slide", icon="SLIDE_EDGE")

            col.separator()

            col.operator("mesh.knife_tool", icon="KNIFE")

            col.separator()

            # Deform Operators
            col.operator(
                "mesh.edge_rotate", text="Rotate Edge CW", icon="ROTATECW"
            ).use_ccw = False
            col.operator("mesh.edge_split", icon="SPLITEDGE")

            col.separator()

            # Edge Flags
            col.operator("transform.edge_crease", icon="CREASE")
            col.operator("transform.edge_bevelweight", icon="BEVEL")

            col.separator()

            col.operator("mesh.mark_sharp", icon="MARKSHARPEDGES")
            col.operator(
                "mesh.mark_sharp", text="Clear Sharp", icon="CLEARSHARPEDGES"
            ).clear = True
            col.operator("mesh.set_sharpness_by_angle", icon="MARKSHARPANGLE")

            if with_freestyle:
                col.separator()

                col.operator(
                    "mesh.mark_freestyle_edge", icon="MARK_FS_EDGE"
                ).clear = False
                col.operator(
                    "mesh.mark_freestyle_edge",
                    text="Clear Freestyle Edge",
                    icon="CLEAR_FS_EDGE",
                ).clear = True

            col.separator()

            # Removal Operators
            col.operator("mesh.unsubdivide", icon="UNSUBDIVIDE")
            col.operator("mesh.split", icon="SPLIT")
            col.operator_menu_enum("mesh.separate", "type")
            col.operator("mesh.dissolve_edges", icon="DISSOLVE_EDGES")
            col.operator(
                "mesh.delete", text="Delete Edges", icon="DELETE"
            ).type = "EDGE"

        if is_face_mode:
            col = row.column(align=True)

            col.label(text="Face", icon="FACESEL")
            col.separator()

            # Additive Operators
            col.operator("mesh.subdivide", text="Subdivide", icon="SUBDIVIDE_EDGES")

            col.separator()

            col.operator(
                "view3d.edit_mesh_extrude_move_normal",
                text="Extrude Faces",
                icon="EXTRUDE_REGION",
            )
            col.operator(
                "view3d.edit_mesh_extrude_move_shrink_fatten",
                text="Extrude Faces Along Normals",
                icon="EXTRUDE_REGION",
            )
            col.operator(
                "mesh.extrude_faces_move",
                text="Extrude Individual Faces",
                icon="EXTRUDE_REGION",
            )

            col.separator()  # BFA-Draise - Legacy Operator Group

            # BFA-Draise - Legacy Operator Added to own group with consistent order
            col.operator("mesh.inset", icon="INSET_FACES")

            col.separator()

            col.separator()  # BFA-Draise - Seperated extrude operators to be in own group for consistency

            if selected_faces_len >= 2:
                col.operator(
                    "mesh.bridge_edge_loops",
                    text="Bridge Faces",
                    icon="BRIDGE_EDGELOOPS",
                )

            # BFA-Draise - changed order after "Poke" for consistency to other menus
            col.operator("mesh.poke", icon="POKEFACES")

            # Modify Operators
            col.menu("VIEW3D_MT_uv_map", text="UV Unwrap Faces")

            col.separator()

            props = col.operator("mesh.quads_convert_to_tris", icon="TRIANGULATE")
            props.quad_method = props.ngon_method = "BEAUTY"
            col.operator("mesh.tris_convert_to_quads", icon="TRISTOQUADS")

            col.separator()

            col.operator("mesh.faces_shade_smooth", icon="SHADING_SMOOTH")
            col.operator("mesh.faces_shade_flat", icon="SHADING_FLAT")

            layout.separator()

            # Removal Operators
            col.operator("mesh.unsubdivide", icon="UNSUBDIVIDE")
            col.operator("mesh.split", icon="SPLIT")
            col.operator_menu_enum("mesh.separate", "type")
            col.operator("mesh.dissolve_faces", icon="DISSOLVE_FACES")
            col.operator(
                "mesh.delete", text="Delete Faces", icon="DELETE"
            ).type = "FACE"

        layout.separator()

        layout.menu("VIEW3D_MT_edit_mesh_showhide")  # BFA - added to context menu


class VIEW3D_MT_edit_mesh_select_mode(Menu):
    bl_label = "Mesh Select Mode"

    def draw(self, _context):
        layout = self.layout

        layout.operator_context = 'INVOKE_REGION_WIN'
        layout.operator(
            "mesh.select_mode", text="Vertex", icon="VERTEXSEL"
        ).type = "VERT"
        layout.operator("mesh.select_mode", text="Edge", icon="EDGESEL").type = "EDGE"
        layout.operator("mesh.select_mode", text="Face", icon="FACESEL").type = "FACE"


# bfa operator for separated tooltip
class VIEW3D_MT_edit_mesh_extrude_dupli(bpy.types.Operator):
    """Duplicate or Extrude to Cursor\nCreates a slightly rotated copy of the current mesh selection\nThe tool can also extrude the selected geometry, dependant of the selection\nHotkey tool!"""  # BFA - blender will use this as a tooltip for menu items and buttons.

    bl_idname = "mesh.dupli_extrude_cursor_norotate"  # unique identifier for buttons and menu items to reference.
    bl_label = "Duplicate or Extrude to Cursor"  # display name in the interface.
    bl_options = {"REGISTER", "UNDO"}  # enable undo for the operator.

    def execute(
        self, context
    ):  # execute() is called by blender when running the operator.
        bpy.ops.mesh.dupli_extrude_cursor("INVOKE_DEFAULT", rotate_source=False)
        return {"FINISHED"}


# bfa operator for separated tooltip
class VIEW3D_MT_edit_mesh_extrude_dupli_rotate(bpy.types.Operator):
    """Duplicate or Extrude to Cursor Rotated\nCreates a slightly rotated copy of the current mesh selection, and rotates the source slightly\nThe tool can also extrude the selected geometry, dependant of the selection\nHotkey tool!"""  # BFA-  blender will use this as a tooltip for menu items and buttons.

    bl_idname = "mesh.dupli_extrude_cursor_rotate"  # unique identifier for buttons and menu items to reference.
    bl_label = (
        "Duplicate or Extrude to Cursor Rotated"  # display name in the interface.
    )
    bl_options = {"REGISTER", "UNDO"}  # enable undo for the operator.

    def execute(
        self, context
    ):  # execute() is called by blender when running the operator.
        bpy.ops.mesh.dupli_extrude_cursor("INVOKE_DEFAULT", rotate_source=True)
        return {"FINISHED"}


class VIEW3D_MT_edit_mesh_extrude(Menu):
    bl_label = "Extrude"

    def draw(self, context):
        from math import pi

        layout = self.layout
        layout.operator_context = 'INVOKE_REGION_WIN'

        tool_settings = context.tool_settings
        select_mode = tool_settings.mesh_select_mode
        ob = context.object
        mesh = ob.data

        if mesh.total_face_sel:
            layout.operator(
                "view3d.edit_mesh_extrude_move_normal",
                text="Extrude Faces",
                icon="EXTRUDE_REGION",
            )
            layout.operator(
                "view3d.edit_mesh_extrude_move_shrink_fatten",
                text="Extrude Faces Along Normals",
                icon="EXTRUDE_REGION",
            )
            layout.operator(
                "mesh.extrude_faces_move",
                text="Extrude Individual Faces",
                icon="EXTRUDE_REGION",
            )
            layout.operator(
                "view3d.edit_mesh_extrude_manifold_normal",
                text="Extrude Manifold",
                icon="EXTRUDE_REGION",
            )

        if mesh.total_edge_sel and (select_mode[0] or select_mode[1]):
            layout.operator(
                "mesh.extrude_edges_move", text="Extrude Edges", icon="EXTRUDE_REGION"
            )

        if mesh.total_vert_sel and select_mode[0]:
            layout.operator(
                "mesh.extrude_vertices_move",
                text="Extrude Vertices",
                icon="EXTRUDE_REGION",
            )

        layout.separator()

        layout.operator("mesh.extrude_repeat", icon="REPEAT")
        layout.operator("mesh.spin", icon="SPIN").angle = pi * 2
        layout.template_node_operator_asset_menu_items(catalog_path="Mesh/Extrude")


class VIEW3D_MT_edit_mesh_vertices(Menu):
    bl_label = "Vertex"

    def draw(self, _context):
        layout = self.layout
        layout.operator_context = 'INVOKE_REGION_WIN'

        layout.menu("VIEW3D_MT_edit_mesh_vertices_legacy")  # bfa menu
        layout.operator(
            "mesh.dupli_extrude_cursor", icon="EXTRUDE_REGION"
        ).rotate_source = True

        layout.separator()

        layout.operator(
            "mesh.edge_face_add", text="Make Edge/Face", icon="MAKE_EDGEFACE"
        )
        layout.operator(
            "mesh.vert_connect_path",
            text="Connect Vertex Path",
            icon="VERTEXCONNECTPATH",
        )
        layout.operator(
            "mesh.vert_connect", text="Connect Vertex Pairs", icon="VERTEXCONNECT"
        )

        layout.separator()

        layout.operator_context = 'EXEC_REGION_WIN'
        layout.operator(
            "mesh.vertices_smooth_laplacian",
            text="Smooth Laplacian",
            icon="SMOOTH_LAPLACIAN",
        )
        layout.operator_context = 'INVOKE_REGION_WIN'

        layout.separator()

        layout.operator("transform.vert_crease", icon="VERTEX_CREASE")

        layout.separator()

        layout.operator("mesh.blend_from_shape", icon="BLENDFROMSHAPE")
        layout.operator(
            "mesh.shape_propagate_to_all",
            text="Propagate to Shapes",
            icon="SHAPEPROPAGATE",
        )

        layout.separator()

        layout.menu("VIEW3D_MT_vertex_group")
        layout.menu("VIEW3D_MT_hook")

        layout.separator()

        layout.operator("object.vertex_parent_set", icon="VERTEX_PARENT")


# bfa menu
class VIEW3D_MT_edit_mesh_vertices_legacy(Menu):
    bl_label = "Legacy"

    def draw(self, _context):
        layout = self.layout
        layout.operator_context = 'INVOKE_REGION_WIN'

        layout.operator(
            "mesh.bevel", text="Bevel Vertices", icon="BEVEL"
        ).affect = "VERTICES"

        layout.separator()

        props = layout.operator("mesh.rip_move", text="Rip Vertices", icon="RIP")
        props.MESH_OT_rip.use_fill = False
        props = layout.operator(
            "mesh.rip_move", text="Rip Vertices and Fill", icon="RIP_FILL"
        )
        props.MESH_OT_rip.use_fill = True
        layout.operator(
            "mesh.rip_edge_move", text="Rip Vertices and Extend", icon="EXTEND_VERTICES"
        )

        layout.separator()

        layout.operator(
            "transform.vert_slide", text="Slide Vertices", icon="SLIDE_VERTEX"
        )
        layout.operator_context = 'EXEC_REGION_WIN'
        layout.operator(
            "mesh.vertices_smooth", text="Smooth Vertices", icon="SMOOTH_VERTEX"
        ).factor = 0.5
        layout.operator_context = 'INVOKE_REGION_WIN'

        layout.template_node_operator_asset_menu_items(catalog_path=self.bl_label)


class VIEW3D_MT_edit_mesh_edges(Menu):
    bl_label = "Edge"

    def draw(self, context):
        layout = self.layout

        with_freestyle = bpy.app.build_options.freestyle

        layout.operator_context = 'INVOKE_REGION_WIN'

        layout.menu("VIEW3D_MT_edit_mesh_edges_legacy")  # bfa menu

        layout.operator("mesh.bridge_edge_loops", icon="BRIDGE_EDGELOOPS")
        layout.operator("mesh.screw", icon="MOD_SCREW")

        layout.separator()

        layout.operator("mesh.subdivide", icon="SUBDIVIDE_EDGES")
        layout.operator("mesh.subdivide_edgering", icon="SUBDIV_EDGERING")
        layout.operator("mesh.unsubdivide", icon="UNSUBDIVIDE")

        layout.separator()

        layout.operator(
            "mesh.edge_rotate", text="Rotate Edge CW", icon="ROTATECW"
        ).use_ccw = False
        layout.operator(
            "mesh.edge_rotate", text="Rotate Edge CCW", icon="ROTATECCW"
        ).use_ccw = True

        layout.separator()

        layout.operator("transform.edge_crease", icon="CREASE")
        layout.operator("transform.edge_bevelweight", icon="BEVEL")

        layout.separator()

        layout.operator("mesh.mark_sharp", icon="MARKSHARPEDGES")
        layout.operator(
            "mesh.mark_sharp", text="Clear Sharp", icon="CLEARSHARPEDGES"
        ).clear = True

        layout.operator(
            "mesh.mark_sharp", text="Mark Sharp from Vertices", icon="MARKSHARPVERTS"
        ).use_verts = True
        props = layout.operator(
            "mesh.mark_sharp", text="Clear Sharp from Vertices", icon="CLEARSHARPVERTS"
        )
        props.use_verts = True
        props.clear = True

        layout.operator("mesh.set_sharpness_by_angle", icon="MARKSHARPANGLE")

        if with_freestyle:
            layout.separator()

            layout.operator(
                "mesh.mark_freestyle_edge", icon="MARK_FS_EDGE"
            ).clear = False
            layout.operator(
                "mesh.mark_freestyle_edge",
                text="Clear Freestyle Edge",
                icon="CLEAR_FS_EDGE",
            ).clear = True


# bfa menu
class VIEW3D_MT_edit_mesh_edges_legacy(Menu):
    bl_label = "Legacy"

    def draw(self, _context):
        layout = self.layout

        layout.operator("mesh.bevel", text="Bevel Edges", icon="BEVEL").affect = "EDGES"

        layout.separator()

        layout.operator("transform.edge_slide", icon="SLIDE_EDGE")
        props = layout.operator("mesh.loopcut_slide", icon="LOOP_CUT_AND_SLIDE")
        props.TRANSFORM_OT_edge_slide.release_confirm = False
        layout.operator("mesh.offset_edge_loops_slide", icon="OFFSET_EDGE_SLIDE")

        layout.template_node_operator_asset_menu_items(catalog_path=self.bl_label)


class VIEW3D_MT_edit_mesh_faces_data(Menu):
    bl_label = "Face Data"

    def draw(self, _context):
        layout = self.layout

        with_freestyle = bpy.app.build_options.freestyle

        layout.operator_context = 'INVOKE_REGION_WIN'

        layout.operator("mesh.colors_rotate", icon="ROTATE_COLORS")
        layout.operator("mesh.colors_reverse", icon="REVERSE_COLORS")

        layout.separator()

        layout.operator("mesh.uvs_rotate", icon="ROTATE_UVS")
        layout.operator("mesh.uvs_reverse", icon="REVERSE_UVS")

        layout.separator()

        layout.operator("mesh.flip_quad_tessellation", icon="FLIP")

        if with_freestyle:
            layout.separator()
            layout.operator("mesh.mark_freestyle_face", icon="MARKFSFACE").clear = False
            layout.operator(
                "mesh.mark_freestyle_face",
                text="Clear Freestyle Face",
                icon="CLEARFSFACE",
            ).clear = True
        layout.template_node_operator_asset_menu_items(catalog_path="Face/Face Data")


class VIEW3D_MT_edit_mesh_faces(Menu):
    bl_label = "Face"
    bl_idname = "VIEW3D_MT_edit_mesh_faces"

    def draw(self, context):
        layout = self.layout

        layout.operator_context = 'INVOKE_REGION_WIN'

        layout.menu("VIEW3D_MT_edit_mesh_faces_legacy")  # bfa menu

        layout.operator("mesh.poke", icon="POKEFACES")
        layout.operator(
            "view3d.edit_mesh_extrude_move_normal",
            text="Extrude Faces",
            icon="EXTRUDE_REGION",
        )
        layout.operator(
            "view3d.edit_mesh_extrude_move_shrink_fatten",
            text="Extrude Faces Along Normals",
            icon="EXTRUDE_REGION",
        )
        layout.operator(
            "mesh.extrude_faces_move",
            text="Extrude Individual Faces",
            icon="EXTRUDE_REGION",
        )

        layout.separator()

        props = layout.operator("mesh.quads_convert_to_tris", icon="TRIANGULATE")
        props.quad_method = props.ngon_method = "BEAUTY"
        layout.operator("mesh.tris_convert_to_quads", icon="TRISTOQUADS")
        layout.operator("mesh.solidify", text="Solidify Faces", icon="SOLIDIFY")
        layout.operator("mesh.wireframe", icon="WIREFRAME")

        layout.separator()

        layout.operator("mesh.fill", icon="FILL")
        layout.operator("mesh.fill_grid", icon="GRIDFILL")
        layout.operator("mesh.beautify_fill", icon="BEAUTIFY")

        layout.separator()

        layout.operator("mesh.intersect", icon="INTERSECT")
        layout.operator("mesh.intersect_boolean", icon="BOOLEAN_INTERSECT")

        layout.separator()

        layout.operator("mesh.face_split_by_edges", icon="SPLITBYEDGES")

        layout.separator()

        layout.menu("VIEW3D_MT_edit_mesh_faces_data")

        layout.template_node_operator_asset_menu_items(catalog_path=self.bl_label)


# bfa menu
class VIEW3D_MT_edit_mesh_faces_legacy(Menu):
    bl_label = "Legacy"

    def draw(self, context):
        # bfa - checking if in edit mode and in wich select mode we are.
        # We need to check for all three select modes, or the menu remains empty.
        # See also the specials menu
        def count_selected_items_for_objects_in_mode():
            selected_verts_len = 0
            selected_edges_len = 0
            selected_faces_len = 0
            for ob in context.objects_in_mode_unique_data:
                v, e, f = ob.data.count_selected_items()
                selected_verts_len += v
                selected_edges_len += e
                selected_faces_len += f
            return (selected_verts_len, selected_edges_len, selected_faces_len)

        is_vert_mode, is_edge_mode, is_face_mode = (
            context.tool_settings.mesh_select_mode
        )
        selected_verts_len, selected_edges_len, selected_faces_len = (
            count_selected_items_for_objects_in_mode()
        )

        del count_selected_items_for_objects_in_mode

        layout = self.layout

        layout.operator("mesh.inset", icon="INSET_FACES")

        # bfa - we need the check, or BFA will crash at this operator
        if selected_faces_len >= 2:
            layout.operator(
                "mesh.bridge_edge_loops", text="Bridge Faces", icon="BRIDGE_EDGELOOPS"
            )


class VIEW3D_MT_edit_mesh_normals_select_strength(Menu):
    bl_label = "Select by Face Strength"

    def draw(self, _context):
        layout = self.layout

        props = layout.operator(
            "mesh.mod_weighted_strength", text="Weak", icon="FACESEL"
        )
        props.set = False
        props.face_strength = "WEAK"

        props = layout.operator(
            "mesh.mod_weighted_strength", text="Medium", icon="FACESEL"
        )
        props.set = False
        props.face_strength = "MEDIUM"

        props = layout.operator(
            "mesh.mod_weighted_strength", text="Strong", icon="FACESEL"
        )
        props.set = False
        props.face_strength = "STRONG"


class VIEW3D_MT_edit_mesh_normals_set_strength(Menu):
    bl_label = "Set Face Strength"

    def draw(self, _context):
        layout = self.layout

        props = layout.operator(
            "mesh.mod_weighted_strength", text="Weak", icon="NORMAL_SETSTRENGTH"
        )
        props.set = True
        props.face_strength = "WEAK"

        props = layout.operator(
            "mesh.mod_weighted_strength", text="Medium", icon="NORMAL_SETSTRENGTH"
        )
        props.set = True
        props.face_strength = "MEDIUM"

        props = layout.operator(
            "mesh.mod_weighted_strength", text="Strong", icon="NORMAL_SETSTRENGTH"
        )
        props.set = True
        props.face_strength = "STRONG"


class VIEW3D_MT_edit_mesh_normals_average(Menu):
    bl_label = "Average"

    def draw(self, _context):
        layout = self.layout

        layout.operator(
            "mesh.average_normals", text="Custom Normal", icon="NORMAL_AVERAGE"
        ).average_type = "CUSTOM_NORMAL"
        layout.operator(
            "mesh.average_normals", text="Face Area", icon="NORMAL_AVERAGE"
        ).average_type = "FACE_AREA"
        layout.operator(
            "mesh.average_normals", text="Corner Angle", icon="NORMAL_AVERAGE"
        ).average_type = "CORNER_ANGLE"


class VIEW3D_MT_edit_mesh_normals(Menu):
    bl_label = "Normals"

    def draw(self, _context):
        layout = self.layout

        layout.operator(
            "mesh.normals_make_consistent",
            text="Recalculate Outside",
            icon="RECALC_NORMALS",
        ).inside = False
        layout.operator(
            "mesh.normals_make_consistent",
            text="Recalculate Inside",
            icon="RECALC_NORMALS_INSIDE",
        ).inside = True
        layout.operator("mesh.flip_normals", text="Flip", icon="FLIP_NORMALS")

        layout.separator()

        layout.operator(
            "mesh.set_normals_from_faces", text="Set from Faces", icon="SET_FROM_FACES"
        )

        layout.operator_context = 'INVOKE_REGION_WIN'
        layout.operator("transform.rotate_normal", text="Rotate", icon="NORMAL_ROTATE")
        layout.operator(
            "mesh.point_normals", text="Point normals to target", icon="NORMAL_TARGET"
        )

        layout.operator_context = 'EXEC_REGION_WIN'
        layout.operator("mesh.merge_normals", text="Merge", icon="MERGE")
        layout.operator("mesh.split_normals", text="Split", icon="SPLIT")
        layout.menu(
            "VIEW3D_MT_edit_mesh_normals_average",
            text="Average",
            text_ctxt=i18n_contexts.id_mesh,
        )

        layout.separator()

        layout.operator(
            "mesh.normals_tools", text="Copy Vectors", icon="COPYDOWN"
        ).mode = "COPY"
        layout.operator(
            "mesh.normals_tools", text="Paste Vectors", icon="PASTEDOWN"
        ).mode = "PASTE"

        layout.operator(
            "mesh.smooth_normals", text="Smooth Vectors", icon="NORMAL_SMOOTH"
        )
        layout.operator(
            "mesh.normals_tools", text="Reset Vectors", icon="RESET"
        ).mode = "RESET"

        layout.separator()

        layout.menu("VIEW3D_MT_edit_mesh_normals_select_strength", icon="HAND")
        layout.menu("VIEW3D_MT_edit_mesh_normals_set_strength", icon="MESH_PLANE")
        layout.template_node_operator_asset_menu_items(catalog_path="Mesh/Normals")


class VIEW3D_MT_edit_mesh_shading(Menu):
    bl_label = "Shading"

    def draw(self, _context):
        layout = self.layout

        layout.operator("mesh.faces_shade_smooth", icon="SHADING_SMOOTH")
        layout.operator("mesh.faces_shade_flat", icon="SHADING_FLAT")

        layout.separator()

        layout.operator(
            "mesh.mark_sharp", text="Smooth Edges", icon="SHADING_EDGE_SMOOTH"
        ).clear = True
        layout.operator(
            "mesh.mark_sharp", text="Sharp Edges", icon="SHADING_EDGE_SHARP"
        )

        layout.separator()

        props = layout.operator(
            "mesh.mark_sharp", text="Smooth Vertices", icon="SHADING_VERT_SMOOTH"
        )
        props.use_verts = True
        props.clear = True

        layout.operator(
            "mesh.mark_sharp", text="Sharp Vertices", icon="SHADING_VERT_SHARP"
        ).use_verts = True
        layout.template_node_operator_asset_menu_items(catalog_path="Mesh/Shading")


class VIEW3D_MT_edit_mesh_weights(Menu):
    bl_label = "Weights"

    def draw(self, _context):
        layout = self.layout
        VIEW3D_MT_paint_weight.draw_generic(layout, is_editmode=True)
        layout.template_node_operator_asset_menu_items(catalog_path="Mesh/Weights")


class VIEW3D_MT_edit_mesh_clean(Menu):
    bl_label = "Clean Up"

    def draw(self, _context):
        layout = self.layout

        layout.operator("mesh.delete_loose", icon="DELETE")

        layout.separator()

        layout.operator("mesh.decimate", icon="DECIMATE")
        layout.operator("mesh.dissolve_degenerate", icon="DEGENERATE_DISSOLVE")
        layout.operator("mesh.dissolve_limited", icon="DISSOLVE_LIMITED")
        layout.operator("mesh.face_make_planar", icon="MAKE_PLANAR")

        layout.separator()

        layout.operator("mesh.vert_connect_nonplanar", icon="SPLIT_NONPLANAR")
        layout.operator("mesh.vert_connect_concave", icon="SPLIT_CONCAVE")
        layout.operator("mesh.fill_holes", icon="FILL_HOLE")

        layout.template_node_operator_asset_menu_items(catalog_path="Mesh/Clean Up")


class VIEW3D_MT_edit_mesh_delete(Menu):
    bl_label = "Delete"

    def draw(self, _context):
        layout = self.layout

        layout.operator_enum("mesh.delete", "type")

        layout.separator()

        layout.operator("mesh.delete_edgeloop", text="Edge Loops", icon="DELETE")


# bfa menu
class VIEW3D_MT_edit_mesh_dissolve(Menu):
    bl_label = "Dissolve"

    def draw(self, context):
        layout = self.layout

        layout.operator("mesh.dissolve_verts", icon="DISSOLVE_VERTS")
        layout.operator("mesh.dissolve_edges", icon="DISSOLVE_EDGES")
        layout.operator("mesh.dissolve_faces", icon="DISSOLVE_FACES")

        layout.separator()

        layout.operator("mesh.dissolve_limited", icon="DISSOLVE_LIMITED")
        layout.operator("mesh.dissolve_mode", icon="DISSOLVE_SELECTION")

        layout.separator()

        layout.operator("mesh.edge_collapse", icon="EDGE_COLLAPSE")

        layout.template_node_operator_asset_menu_items(catalog_path="Mesh/Delete")


class VIEW3D_MT_edit_mesh_merge(Menu):
    bl_label = "Merge"

    def draw(self, _context):
        layout = self.layout

        layout.operator_enum("mesh.merge", "type")

        layout.separator()

        layout.operator(
            "mesh.remove_doubles", text="By Distance", icon="REMOVE_DOUBLES"
        )

        layout.template_node_operator_asset_menu_items(catalog_path="Mesh/Merge")


class VIEW3D_MT_edit_mesh_split(Menu):
    bl_label = "Split"

    def draw(self, _context):
        layout = self.layout

        layout.operator("mesh.split", text="Selection", icon="SPLIT")

        layout.separator()

        layout.operator_enum("mesh.edge_split", "type")

        layout.template_node_operator_asset_menu_items(catalog_path="Mesh/Split")


class VIEW3D_MT_edit_mesh_showhide(Menu):
    bl_label = "Show/Hide"

    def draw(self, context):
        layout = self.layout

        layout.operator("mesh.reveal", text="Show Hidden", icon="HIDE_OFF")
        layout.operator(
            "mesh.hide", text="Hide Selected", icon="HIDE_ON"
        ).unselected = False
        layout.operator(
            "mesh.hide", text="Hide Unselected", icon="HIDE_UNSELECTED"
        ).unselected = True


# bfa menu
class VIEW3D_MT_sculpt_grease_pencil_copy(Menu):
    bl_label = "Copy"

    def draw(self, _context):
        layout = self.layout

        layout.operator("gpencil.copy", text="Copy", icon="COPYDOWN")


class VIEW3D_MT_edit_greasepencil_delete(Menu):
    bl_label = "Delete"

    def draw(self, _context):
        layout = self.layout

        layout.operator("grease_pencil.delete", icon="DELETE")

        layout.separator()

        layout.operator(
            "grease_pencil.delete_frame",
            text="Delete Active Keyframe (Active Layer)",
            icon="DELETE",
        ).type = "ACTIVE_FRAME"  # BFA - redundant, in animation menu
        layout.operator(
            "grease_pencil.delete_frame",
            text="Delete Active Keyframes (All Layers)",
            icon="DELETE_ALL",
        ).type = "ALL_FRAMES"  # BFA - redundant, in animation menu


# Edit Curve
# draw_curve is used by VIEW3D_MT_edit_curve and VIEW3D_MT_edit_surface
def draw_curve(self, context):
    layout = self.layout

    edit_object = context.edit_object

    layout.menu("VIEW3D_MT_transform")
    layout.menu("VIEW3D_MT_mirror")
    layout.menu("VIEW3D_MT_snap")

    layout.separator()

    if edit_object.type == "SURFACE":
        layout.operator("curve.spin", icon="SPIN")
    layout.operator("curve.duplicate_move", text="Duplicate", icon="DUPLICATE")

    layout.separator()

    layout.operator("curve.split", icon="SPLIT")
    layout.operator("curve.separate", icon="SEPARATE")

    layout.separator()

    layout.operator("curve.cyclic_toggle", icon="TOGGLE_CYCLIC")
    if edit_object.type == 'CURVE':
        layout.operator("curve.decimate", icon="DECIMATE")
        layout.operator_menu_enum("curve.spline_type_set", "type")

    layout.separator()

    # BFA - redundant operators, located exclusively in VIEW3D_MT_edit_curve_ctrlpoints

    layout.menu("VIEW3D_MT_edit_curve_showhide")

    layout.separator()

    layout.menu("VIEW3D_MT_edit_curve_delete")
    if edit_object.type == 'CURVE':
        layout.operator("curve.dissolve_verts", icon="DISSOLVE_VERTS")


class VIEW3D_MT_edit_curve(Menu):
    bl_label = "Curve"

    draw = draw_curve


class VIEW3D_MT_edit_curve_ctrlpoints(Menu):
    bl_label = "Control Points"

    def draw(self, context):
        layout = self.layout

        edit_object = context.edit_object

        if edit_object.type in {'CURVE', "SURFACE"}:
            layout.operator(
                "curve.extrude_move", text="Extrude Curve", icon="EXTRUDE_REGION"
            )
            layout.operator("curve.vertex_add", icon="EXTRUDE_REGION")

            layout.separator()

            layout.operator("curve.make_segment", icon="MAKE_CURVESEGMENT")

            layout.separator()

            if edit_object.type == 'CURVE':
                layout.operator("transform.tilt", icon="TILT")
                layout.operator("curve.tilt_clear", icon="CLEAR_TILT")

                layout.separator()

                layout.operator("curve.normals_make_consistent", icon="RECALC_NORMALS")

                layout.separator()

            layout.operator("curve.smooth", icon="PARTICLEBRUSH_SMOOTH")
            if edit_object.type == 'CURVE':
                layout.operator("curve.smooth_weight", icon="SMOOTH_WEIGHT")
                layout.operator("curve.smooth_radius", icon="SMOOTH_RADIUS")
                layout.operator("curve.smooth_tilt", icon="SMOOTH_TILT")

            layout.separator()

        layout.menu("VIEW3D_MT_hook")

        layout.separator()

        layout.operator("object.vertex_parent_set", icon="VERTEX_PARENT")


class VIEW3D_MT_edit_curve_segments(Menu):
    bl_label = "Segments"

    def draw(self, _context):
        layout = self.layout

        layout.operator("curve.subdivide", icon="SUBDIVIDE_EDGES")
        layout.operator("curve.switch_direction", icon="SWITCH_DIRECTION")


class VIEW3D_MT_edit_curve_clean(Menu):
    bl_label = "Clean Up"

    def draw(self, _context):
        layout = self.layout

        layout.operator("curve.decimate", icon="DECIMATE")


class VIEW3D_MT_edit_curve_context_menu(Menu):
    bl_label = "Curve"

    def draw(self, _context):
        # TODO(campbell): match mesh vertex menu.

        layout = self.layout

        layout.operator_context = "INVOKE_DEFAULT"

        # Add
        layout.operator("curve.subdivide", icon="SUBDIVIDE_EDGES")
        layout.operator(
            "curve.extrude_move", text="Extrude Curve", icon="EXTRUDE_REGION"
        )
        layout.operator("curve.make_segment", icon="MAKE_CURVESEGMENT")
        layout.operator("curve.duplicate_move", text="Duplicate", icon="DUPLICATE")

        layout.separator()

        # Transform
        layout.operator(
            "transform.transform", text="Radius", icon="SHRINK_FATTEN"
        ).mode = "CURVE_SHRINKFATTEN"
        layout.operator("transform.tilt", icon="TILT")
        layout.operator("curve.tilt_clear", icon="CLEAR_TILT")
        layout.operator("curve.smooth", icon="PARTICLEBRUSH_SMOOTH")
        layout.operator("curve.smooth_tilt", icon="SMOOTH_TILT")
        layout.operator("curve.smooth_radius", icon="SMOOTH_RADIUS")

        layout.separator()

        layout.menu("VIEW3D_MT_mirror")
        layout.menu("VIEW3D_MT_snap")

        layout.separator()

        # Modify
        layout.operator_menu_enum("curve.spline_type_set", "type")
        layout.operator_menu_enum("curve.handle_type_set", "type")
        layout.operator("curve.cyclic_toggle", icon="TOGGLE_CYCLIC")
        layout.operator("curve.switch_direction", icon="SWITCH_DIRECTION")

        layout.separator()

        layout.operator("curve.normals_make_consistent", icon="RECALC_NORMALS")
        layout.operator("curve.spline_weight_set", icon="MOD_VERTEX_WEIGHT")
        layout.operator("curve.radius_set", icon="RADIUS")

        layout.separator()

        # Remove
        layout.operator("curve.split", icon="SPLIT")
        layout.operator("curve.decimate", icon="DECIMATE")
        layout.operator("curve.separate", icon="SEPARATE")
        layout.operator("curve.dissolve_verts", icon="DISSOLVE_VERTS")
        layout.operator(
            "curve.delete", text="Delete Segment", icon="DELETE"
        ).type = 'SEGMENT'
        layout.operator(
            "curve.delete", text="Delete Point", icon="DELETE"
        ).type = "VERT"

        layout.separator()

        layout.menu("VIEW3D_MT_edit_curve_showhide")  # BFA - added to context menu


class VIEW3D_MT_edit_curve_delete(Menu):
    bl_label = "Delete"

    def draw(self, _context):
        layout = self.layout

        layout.operator("curve.delete", text="Vertices", icon="DELETE").type = "VERT"
        layout.operator("curve.delete", text="Segment", icon="DELETE").type = 'SEGMENT'


class VIEW3D_MT_edit_curve_showhide(Menu):
    bl_label = "Show/Hide"

    def draw(self, context):
        layout = self.layout

        layout.operator("curve.reveal", text="Show Hidden", icon="HIDE_OFF")
        layout.operator(
            "curve.hide", text="Hide Selected", icon="HIDE_ON"
        ).unselected = False
        layout.operator(
            "curve.hide", text="Hide Unselected", icon="HIDE_UNSELECTED"
        ).unselected = True


class VIEW3D_MT_edit_surface(Menu):
    bl_label = "Surface"

    draw = draw_curve


class VIEW3D_MT_edit_font_chars(Menu):
    bl_label = "Special Characters"

    def draw(self, _context):
        layout = self.layout

        layout.operator(
            "font.text_insert", text="Copyright \u00a9", icon="COPYRIGHT"
        ).text = "\u00a9"
        layout.operator(
            "font.text_insert", text="Registered Trademark \u00ae", icon="TRADEMARK"
        ).text = "\u00ae"

        layout.separator()

        layout.operator(
            "font.text_insert", text="Degree \u00b0", icon="DEGREE"
        ).text = "\u00b0"
        layout.operator(
            "font.text_insert", text="Multiplication \u00d7", icon="MULTIPLICATION"
        ).text = "\u00d7"
        layout.operator(
            "font.text_insert", text="Circle \u2022", icon="CIRCLE"
        ).text = "\u2022"

        layout.separator()

        layout.operator(
            "font.text_insert", text="Superscript \u00b9", icon="SUPER_ONE"
        ).text = "\u00b9"
        layout.operator(
            "font.text_insert", text="Superscript \u00b2", icon="SUPER_TWO"
        ).text = "\u00b2"
        layout.operator(
            "font.text_insert", text="Superscript \u00b3", icon="SUPER_THREE"
        ).text = "\u00b3"

        layout.separator()

        layout.operator(
            "font.text_insert", text="Guillemet \u00bb", icon="DOUBLE_RIGHT"
        ).text = "\u00bb"
        layout.operator(
            "font.text_insert", text="Guillemet \u00ab", icon="DOUBLE_LEFT"
        ).text = "\u00ab"
        layout.operator(
            "font.text_insert", text="Per Mille \u2030", icon="PROMILLE"
        ).text = "\u2030"

        layout.separator()

        layout.operator(
            "font.text_insert", text="Euro \u20ac", icon="EURO"
        ).text = "\u20ac"
        layout.operator(
            "font.text_insert", text="Florin \u0192", icon="DUTCH_FLORIN"
        ).text = "\u0192"
        layout.operator(
            "font.text_insert", text="Pound \u00a3", icon="POUND"
        ).text = "\u00a3"
        layout.operator(
            "font.text_insert", text="Yen \u00a5", icon="YEN"
        ).text = "\u00a5"

        layout.separator()

        layout.operator(
            "font.text_insert", text="German Eszett \u00df", icon="GERMAN_S"
        ).text = "\u00df"
        layout.operator(
            "font.text_insert",
            text="Inverted Question Mark \u00bf",
            icon="SPANISH_QUESTION",
        ).text = "\u00bf"
        layout.operator(
            "font.text_insert",
            text="Inverted Exclamation Mark \u00a1",
            icon="SPANISH_EXCLAMATION",
        ).text = "\u00a1"


class VIEW3D_MT_edit_font_kerning(Menu):
    bl_label = "Kerning"

    def draw(self, context):
        layout = self.layout

        ob = context.active_object
        text = ob.data
        kerning = text.edit_format.kerning

        layout.operator(
            "font.change_spacing", text="Decrease Kerning", icon="DECREASE_KERNING"
        ).delta = -1.0
        layout.operator(
            "font.change_spacing", text="Increase Kerning", icon="INCREASE_KERNING"
        ).delta = 1.0
        layout.operator(
            "font.change_spacing", text="Reset Kerning", icon="RESET"
        ).delta = -kerning


# bfa menu
class VIEW3D_MT_edit_font_move(Menu):
    bl_label = "Move Cursor"

    def draw(self, _context):
        layout = self.layout

        layout.operator_enum("font.move", "type")


class VIEW3D_MT_edit_font_delete(Menu):
    bl_label = "Delete"

    def draw(self, _context):
        layout = self.layout

        layout.operator(
            "font.delete", text="Previous Character", icon="DELETE"
        ).type = "PREVIOUS_CHARACTER"
        layout.operator(
            "font.delete", text="Next Character", icon="DELETE"
        ).type = "NEXT_CHARACTER"
        layout.operator(
            "font.delete", text="Previous Word", icon="DELETE"
        ).type = "PREVIOUS_WORD"
        layout.operator(
            "font.delete", text="Next Word", icon="DELETE"
        ).type = "NEXT_WORD"


class VIEW3D_MT_edit_font(Menu):
    bl_label = "Text"

    def draw(self, _context):
        layout = self.layout

        layout.operator("font.text_cut", text="Cut", icon="CUT")
        layout.operator("font.text_copy", text="Copy", icon="COPYDOWN")
        layout.operator("font.text_paste", text="Paste", icon="PASTEDOWN")

        layout.separator()

        layout.operator("font.text_paste_from_file", icon="PASTEDOWN")

        layout.separator()

        layout.operator(
            "font.case_set", text="To Uppercase", icon="SET_UPPERCASE"
        ).case = "UPPER"
        layout.operator(
            "font.case_set", text="To Lowercase", icon="SET_LOWERCASE"
        ).case = "LOWER"

        layout.separator()

        layout.operator("FONT_OT_text_insert_unicode", icon="UNICODE")
        layout.menu("VIEW3D_MT_edit_font_chars")
        layout.menu("VIEW3D_MT_edit_font_move")  # bfa menu

        layout.separator()

        layout.operator(
            "font.style_toggle", text="Toggle Bold", icon="BOLD"
        ).style = "BOLD"
        layout.operator(
            "font.style_toggle", text="Toggle Italic", icon="ITALIC"
        ).style = "ITALIC"
        layout.operator(
            "font.style_toggle", text="Toggle Underline", icon="UNDERLINE"
        ).style = "UNDERLINE"
        layout.operator(
            "font.style_toggle", text="Toggle Small Caps", icon="SMALL_CAPS"
        ).style = "SMALL_CAPS"

        layout.menu("VIEW3D_MT_edit_font_kerning")

        layout.separator()

        layout.menu("VIEW3D_MT_edit_font_delete")


class VIEW3D_MT_edit_font_context_menu(Menu):
    bl_label = "Text"

    def draw(self, _context):
        layout = self.layout

        layout.operator_context = "INVOKE_DEFAULT"

        layout.operator("font.text_cut", text="Cut", icon="CUT")
        layout.operator("font.text_copy", text="Copy", icon="COPYDOWN")
        layout.operator("font.text_paste", text="Paste", icon="PASTEDOWN")

        layout.separator()

        layout.operator("font.select_all", icon="SELECT_ALL")

        layout.separator()

        layout.menu("VIEW3D_MT_edit_font")


class VIEW3D_MT_edit_meta(Menu):
    bl_label = "Metaball"

    def draw(self, _context):
        layout = self.layout

        layout.menu("VIEW3D_MT_transform")
        layout.menu("VIEW3D_MT_mirror")
        layout.menu("VIEW3D_MT_snap")

        layout.separator()

        layout.operator("mball.duplicate_metaelems", text="Duplicate", icon="DUPLICATE")

        layout.separator()

        layout.menu("VIEW3D_MT_edit_meta_showhide")

        layout.operator_context = 'EXEC_REGION_WIN'
        layout.operator("mball.delete_metaelems", text="Delete", icon="DELETE")


class VIEW3D_MT_edit_meta_showhide(Menu):
    bl_label = "Show/Hide"

    def draw(self, _context):
        layout = self.layout

        layout.operator("mball.reveal_metaelems", text="Show Hidden", icon="HIDE_OFF")
        layout.operator(
            "mball.hide_metaelems", text="Hide Selected", icon="HIDE_ON"
        ).unselected = False
        layout.operator(
            "mball.hide_metaelems", text="Hide Unselected", icon="HIDE_UNSELECTED"
        ).unselected = True


class VIEW3D_MT_edit_lattice(Menu):
    bl_label = "Lattice"

    def draw(self, _context):
        layout = self.layout

        layout.menu("VIEW3D_MT_transform")
        layout.menu("VIEW3D_MT_mirror")
        layout.menu("VIEW3D_MT_snap")
        layout.menu("VIEW3D_MT_edit_lattice_flip")  # bfa menu - blender uses enum

        layout.separator()

        layout.operator("lattice.make_regular", icon="MAKE_REGULAR")

        layout.menu("VIEW3D_MT_hook")

        layout.separator()

        layout.operator("object.vertex_parent_set", icon="VERTEX_PARENT")


# bfa menu - blender uses enum
class VIEW3D_MT_edit_lattice_flip(Menu):
    bl_label = "Flip"

    def draw(self, context):
        layout = self.layout

        layout.operator("lattice.flip", text=" U (X) axis", icon="FLIP_X").axis = "U"
        layout.operator("lattice.flip", text=" V (Y) axis", icon="FLIP_Y").axis = "V"
        layout.operator("lattice.flip", text=" W (Z) axis", icon="FLIP_Z").axis = "W"


class VIEW3D_MT_edit_armature(Menu):
    bl_label = "Armature"

    def draw(self, context):
        layout = self.layout

        edit_object = context.edit_object
        arm = edit_object.data

        layout.menu("VIEW3D_MT_transform_armature")
        layout.menu("VIEW3D_MT_mirror")
        layout.menu("VIEW3D_MT_snap")

        layout.separator()

        layout.menu("VIEW3D_MT_edit_armature_roll")

        layout.operator(
            "transform.transform", text="Set Bone Roll", icon="SET_ROLL"
        ).mode = "BONE_ROLL"
        layout.operator(
            "armature.roll_clear", text="Clear Bone Roll", icon="CLEAR_ROLL"
        )

        layout.separator()

        layout.operator("armature.extrude_move", icon="EXTRUDE_REGION")
        layout.operator("armature.click_extrude", icon="EXTRUDE_REGION")

        if arm.use_mirror_x:
            layout.operator("armature.extrude_forked", icon="EXTRUDE_REGION")

        layout.operator("armature.duplicate_move", icon="DUPLICATE")
        layout.operator("armature.fill", icon="FILLBETWEEN")

        layout.separator()

        layout.operator("armature.split", icon="SPLIT")
        layout.operator("armature.separate", icon="SEPARATE")
        layout.operator("armature.symmetrize", icon="SYMMETRIZE")

        layout.separator()

        layout.operator("armature.subdivide", text="Subdivide", icon="SUBDIVIDE_EDGES")
        layout.operator(
            "armature.switch_direction",
            text="Switch Direction",
            icon="SWITCH_DIRECTION",
        )

        layout.separator()

        layout.menu("VIEW3D_MT_edit_armature_names")

        layout.separator()

        layout.operator_context = "INVOKE_DEFAULT"
        layout.operator(
            "armature.move_to_collection",
            text="Move to Bone Collection",
            icon="GROUP_BONE",
        )
        layout.menu("VIEW3D_MT_bone_collections")

        layout.separator()

        layout.operator_context = 'EXEC_REGION_WIN'
        layout.operator("armature.parent_set", text="Make Parent", icon="PARENT_SET")
        layout.operator(
            "armature.parent_clear", text="Clear Parent", icon="PARENT_CLEAR"
        )

        layout.separator()

        layout.menu("VIEW3D_MT_bone_options_toggle", text="Bone Settings")
        layout.menu(
            "VIEW3D_MT_armature_showhide"
        )  # bfa - the new show hide menu with split tooltip

        layout.separator()

        layout.operator("armature.delete", icon="DELETE")
        layout.operator("armature.dissolve", icon="DELETE")


# BFA menu
class VIEW3D_MT_armature_showhide(Menu):
    bl_label = "Show/Hide"

    def draw(self, context):
        layout = self.layout

        layout.operator("armature.reveal", text="Show Hidden", icon="HIDE_OFF")
        layout.operator(
            "armature.hide", text="Hide Selected", icon="HIDE_ON"
        ).unselected = False
        layout.operator(
            "armature.hide", text="Hide Unselected", icon="HIDE_UNSELECTED"
        ).unselected = True


class VIEW3D_MT_armature_context_menu(Menu):
    bl_label = "Armature"

    def draw(self, context):
        layout = self.layout

        edit_object = context.edit_object
        arm = edit_object.data

        layout.operator_context = 'INVOKE_REGION_WIN'

        # Add
        layout.operator("armature.subdivide", text="Subdivide", icon="SUBDIVIDE_EDGES")
        layout.operator("armature.duplicate_move", text="Duplicate", icon="DUPLICATE")
        layout.operator("armature.extrude_move", icon="EXTRUDE_REGION")
        if arm.use_mirror_x:
            layout.operator("armature.extrude_forked", icon="EXTRUDE_REGION")

        layout.separator()

        layout.operator("armature.fill", icon="FILLBETWEEN")

        layout.separator()

        # Modify
        layout.menu("VIEW3D_MT_mirror")
        layout.menu("VIEW3D_MT_snap")
        layout.operator(
            "armature.switch_direction",
            text="Switch Direction",
            icon="SWITCH_DIRECTION",
        )
        layout.operator("armature.symmetrize", icon="SYMMETRIZE")
        layout.menu("VIEW3D_MT_edit_armature_names")

        layout.separator()

        layout.operator("armature.parent_set", text="Make Parent", icon="PARENT_SET")
        layout.operator(
            "armature.parent_clear", text="Clear Parent", icon="PARENT_CLEAR"
        )

        layout.separator()

        # Remove
        layout.operator("armature.split", icon="SPLIT")
        layout.operator("armature.separate", icon="SEPARATE")

        layout.separator()

        layout.operator(
            "armature.move_to_collection",
            text="Move to Bone Collection",
            icon="GROUP_BONE",
        )  # BFA - added to context menu

        layout.separator()

        layout.menu("VIEW3D_MT_armature_showhide")  # BFA - added to context menu

        layout.separator()

        layout.operator("armature.dissolve", icon="DELETE")
        layout.operator("armature.delete", icon="DELETE")


class VIEW3D_MT_edit_armature_names(Menu):
    bl_label = "Names"

    def draw(self, _context):
        layout = self.layout

        layout.operator_context = 'EXEC_REGION_WIN'
        layout.operator(
            "armature.autoside_names", text="Auto-Name Left/Right", icon="RENAME_X"
        ).type = "XAXIS"
        layout.operator(
            "armature.autoside_names", text="Auto-Name Front/Back", icon="RENAME_Y"
        ).type = "YAXIS"
        layout.operator(
            "armature.autoside_names", text="Auto-Name Top/Bottom", icon="RENAME_Z"
        ).type = "ZAXIS"
        layout.operator("armature.flip_names", text="Flip Names", icon="FLIP")


class VIEW3D_MT_edit_armature_parent(Menu):
    bl_label = "Parent"
    bl_translation_context = i18n_contexts.operator_default

    def draw(self, _context):
        layout = self.layout

        layout.operator("armature.parent_set", text="Make", icon="PARENT_SET")
        layout.operator("armature.parent_clear", text="Clear", icon="PARENT_CLEAR")


class VIEW3D_MT_edit_armature_roll(Menu):
    bl_label = "Recalculate Bone Roll"

    def draw(self, _context):
        layout = self.layout

        layout.label(text="- Positive: -")
        layout.operator(
            "armature.calculate_roll", text="Local + X Tangent", icon="ROLL_X_TANG_POS"
        ).type = "POS_X"
        layout.operator(
            "armature.calculate_roll", text="Local + Z Tangent", icon="ROLL_Z_TANG_POS"
        ).type = "POS_Z"
        layout.operator(
            "armature.calculate_roll", text="Global + X Axis", icon="ROLL_X_POS"
        ).type = "GLOBAL_POS_X"
        layout.operator(
            "armature.calculate_roll", text="Global + Y Axis", icon="ROLL_Y_POS"
        ).type = "GLOBAL_POS_Y"
        layout.operator(
            "armature.calculate_roll", text="Global + Z Axis", icon="ROLL_Z_POS"
        ).type = "GLOBAL_POS_Z"
        layout.label(text="- Negative: -")
        layout.operator(
            "armature.calculate_roll", text="Local - X Tangent", icon="ROLL_X_TANG_NEG"
        ).type = "NEG_X"
        layout.operator(
            "armature.calculate_roll", text="Local - Z Tangent", icon="ROLL_Z_TANG_NEG"
        ).type = "NEG_Z"
        layout.operator(
            "armature.calculate_roll", text="Global - X Axis", icon="ROLL_X_NEG"
        ).type = "GLOBAL_NEG_X"
        layout.operator(
            "armature.calculate_roll", text="Global - Y Axis", icon="ROLL_Y_NEG"
        ).type = "GLOBAL_NEG_Y"
        layout.operator(
            "armature.calculate_roll", text="Global - Z Axis", icon="ROLL_Z_NEG"
        ).type = "GLOBAL_NEG_Z"
        layout.label(text="- Other: -")
        layout.operator(
            "armature.calculate_roll", text="Active Bone", icon="BONE_DATA"
        ).type = 'ACTIVE'
        layout.operator(
            "armature.calculate_roll", text="View Axis", icon="MANIPUL"
        ).type = "VIEW"
        layout.operator(
            "armature.calculate_roll", text="Cursor", icon="CURSOR"
        ).type = "CURSOR"


class VIEW3D_MT_edit_armature_delete(Menu):
    bl_label = "Delete"

    def draw(self, _context):
        layout = self.layout
        layout.operator_context = "EXEC_AREA"

        layout.operator("armature.delete", text="Bones", icon="DELETE")

        layout.separator()

        layout.operator("armature.dissolve", text="Dissolve Bones", icon="DELETE")


# BFA - menu
class VIEW3D_MT_edit_grease_pencil_arrange_strokes(Menu):
    bl_label = "Arrange Strokes"

    def draw(self, context):
        layout = self.layout

        layout.operator(
            "grease_pencil.reorder", text="Bring Forward", icon="MOVE_UP"
        ).direction = "UP"
        layout.operator(
            "grease_pencil.reorder", text="Send Backward", icon="MOVE_DOWN"
        ).direction = "DOWN"
        layout.operator(
            "grease_pencil.reorder", text="Bring to Front", icon="MOVE_TO_TOP"
        ).direction = "TOP"
        layout.operator(
            "grease_pencil.reorder", text="Send to Back", icon="MOVE_TO_BOTTOM"
        ).direction = "BOTTOM"


class VIEW3D_MT_weight_grease_pencil(Menu):
    bl_label = "Weights"

    def draw(self, _context):
        layout = self.layout

        layout.operator(
            "grease_pencil.vertex_group_normalize_all",
            text="Normalize All",
            icon="WEIGHT_NORMALIZE_ALL",
        )
        layout.operator(
            "grease_pencil.vertex_group_normalize",
            text="Normalize",
            icon="WEIGHT_NORMALIZE",
        )

        layout.separator()

        layout.operator(
            "grease_pencil.weight_invert", text="Invert Weight", icon="WEIGHT_INVERT"
        )
        layout.operator(
            "grease_pencil.vertex_group_smooth", text="Smooth", icon="WEIGHT_SMOOTH"
        )

        layout.separator()

        layout.operator(
            "grease_pencil.weight_sample", text="Sample Weight", icon="EYEDROPPER"
        )


class VIEW3D_MT_edit_greasepencil_animation(Menu):
    bl_label = "Animation"

    def draw(self, context):
        layout = self.layout
        layout.operator(
            "grease_pencil.insert_blank_frame",
            text="Insert Blank Keyframe (Active Layer)",
            icon="ADD",
        )
        layout.operator(
            "grease_pencil.insert_blank_frame",
            text="Insert Blank Keyframe (All Layers)",
            icon="ADD_ALL",
        ).all_layers = True

        layout.separator()
        layout.operator(
            "grease_pencil.frame_duplicate",
            text="Duplicate Active Keyframe (Active Layer)",
            icon="DUPLICATE",
        ).all = False
        layout.operator(
            "grease_pencil.frame_duplicate",
            text="Duplicate Active Keyframe (All Layers)",
            icon="DUPLICATE_ALL",
        ).all = True

        layout.separator()
        layout.operator(
            "grease_pencil.active_frame_delete",
            text="Delete Active Keyframe (Active Layer)",
            icon="DELETE",
        ).all = False
        layout.operator(
            "grease_pencil.active_frame_delete",
            text="Delete Active Keyframe (All Layers)",
            icon="DELETE_ALL",
        ).all = True


class VIEW3D_MT_edit_greasepencil_showhide(Menu):
    bl_label = "Show/Hide"

    def draw(self, _context):
        layout = self.layout

        layout.operator(
            "grease_pencil.layer_reveal", text="Show All Layers", icon="HIDE_OFF"
        )

        layout.separator()

        layout.operator(
            "grease_pencil.layer_hide", text="Hide Active Layer", icon="HIDE_ON"
        ).unselected = False
        layout.operator(
            "grease_pencil.layer_hide",
            text="Hide Inactive Layers",
            icon="HIDE_UNSELECTED",
        ).unselected = True


class VIEW3D_MT_edit_greasepencil_cleanup(Menu):
    bl_label = "Clean Up"

    def draw(self, context):
        ob = context.object

        layout = self.layout

        layout.operator("grease_pencil.clean_loose", icon="DELETE_LOOSE")
        layout.operator("grease_pencil.frame_clean_duplicate", icon="DELETE_DUPLICATE")

        if ob.mode == "EDIT":
            layout.operator("grease_pencil.stroke_merge_by_distance", text="Merge by Distance", icon="REMOVE_DOUBLES")

        layout.operator("grease_pencil.reproject", icon="REPROJECT")
        layout.operator("grease_pencil.remove_fill_guides", icon="REMOVE_GUIDES")


class VIEW3D_MT_edit_greasepencil(Menu):
    bl_label = "Grease Pencil"

    def draw(self, _context):
        layout = self.layout
        layout.menu("VIEW3D_MT_transform")
        layout.menu("VIEW3D_MT_mirror")
        layout.menu("GREASE_PENCIL_MT_snap")

        layout.separator()

        layout.menu("GREASE_PENCIL_MT_layer_active", text="Active Layer")

        layout.separator()

        layout.menu("VIEW3D_MT_edit_greasepencil_animation", text="Animation")
        layout.operator(
            "grease_pencil.interpolate_sequence",
            text="Interpolate Sequence",
            icon="SEQUENCE",
        ).use_selection = True
        layout.operator(
            "grease_pencil.duplicate_move", text="Duplicate", icon="DUPLICATE"
        )

        layout.separator()
        layout.operator("grease_pencil.stroke_split", text="Split", icon="SPLIT")
        layout.separator()
        layout.operator("grease_pencil.copy", text="Copy", icon="COPYDOWN")
        layout.operator(
            "grease_pencil.paste", text="Paste", icon="PASTEDOWN"
        ).type = 'ACTIVE'
        layout.operator("grease_pencil.paste", text="Paste by Layer", icon="PASTEDOWN").type = "LAYER"

        layout.operator_menu_enum("grease_pencil.dissolve", "type")
        layout.menu("VIEW3D_MT_edit_greasepencil_delete")

        layout.separator()

        layout.menu("VIEW3D_MT_edit_greasepencil_cleanup")
        layout.menu("VIEW3D_MT_edit_greasepencil_showhide")

        layout.separator()
        layout.operator_menu_enum("grease_pencil.separate", "mode", text="Separate")

        layout.template_node_operator_asset_menu_items(catalog_path=self.bl_label)


class VIEW3D_MT_edit_greasepencil_stroke_simplify(Menu):
    bl_label = "Simplify Strokes"

    def draw(self, context):
        layout = self.layout

        layout.operator("grease_pencil.stroke_simplify", text="Fixed", icon="MOD_SIMPLIFY").mode = "FIXED"
        layout.operator("grease_pencil.stroke_simplify", text="Adaptive", icon="SIMPLIFY_ADAPTIVE").mode = "ADAPTIVE"
        layout.operator("grease_pencil.stroke_simplify", text="Sample", icon="SIMPLIFY_SAMPLE").mode = "SAMPLE"
        layout.operator("grease_pencil.stroke_simplify", text="Merge", icon="MERGE").mode = "MERGE"


class VIEW3D_MT_edit_greasepencil_stroke(Menu):
    bl_label = "Stroke"

    def draw(self, context):
        layout = self.layout

        tool_settings = context.tool_settings
        settings = tool_settings.gpencil_sculpt
        mode = (
            tool_settings.gpencil_selectmode_edit
        )  # bfa - the select mode for grease pencils

        layout.operator(
            "grease_pencil.stroke_subdivide", text="Subdivide", icon="SUBDIVIDE_EDGES"
        )
        layout.operator(
            "grease_pencil.stroke_subdivide_smooth",
            text="Subdivide and Smooth",
            icon="SUBDIVIDE_EDGES",
        )
        # bfa - not in stroke mode. It is greyed out for this mode, so hide.
        if mode != 'STROKE':
            layout.menu("VIEW3D_MT_edit_greasepencil_stroke_simplify")
        layout.separator()

        layout.operator_menu_enum("grease_pencil.join_selection", "type", text="Join")

        layout.separator()
        layout.operator("grease_pencil.outline", text="Outline", icon = "MOD_OUTLINE")
        layout.separator()

        layout.menu("GREASE_PENCIL_MT_move_to_layer")
        layout.menu("VIEW3D_MT_grease_pencil_assign_material")
        layout.operator("grease_pencil.set_active_material", icon="MATERIAL")
        layout.menu("VIEW3D_MT_edit_grease_pencil_arrange_strokes")  # BFA - menu

        layout.separator()

        layout.operator(
            "grease_pencil.cyclical_set", text="Close", icon="TOGGLE_CLOSE"
        ).type = "CLOSE"
        layout.operator(
            "grease_pencil.cyclical_set", text="Toggle Cyclic", icon="TOGGLE_CYCLIC"
        ).type = "TOGGLE"
        layout.operator_menu_enum(
            "grease_pencil.caps_set", text="Set Caps", property="type"
        )
        layout.operator("grease_pencil.stroke_switch_direction", icon="FLIP")
        if mode != 'STROKE':
            layout.operator(
                "grease_pencil.set_start_point", text="Set Start Point", icon="STARTPOINT"
            )

        layout.separator()

        layout.operator(
            "grease_pencil.set_uniform_thickness",
            text="Normalize Thickness",
            icon="MOD_THICKNESS",
        )
        layout.operator(
            "grease_pencil.set_uniform_opacity",
            text="Normalize Opacity",
            icon="MOD_OPACITY",
        )

        layout.separator()

        layout.operator_menu_enum("grease_pencil.convert_curve_type", text="Convert Type", property="type")
        layout.operator("grease_pencil.set_curve_resolution", icon="SPLINE_RESOLUTION")

        layout.separator()

        layout.operator("grease_pencil.reset_uvs", icon="RESET")

        layout.template_node_operator_asset_menu_items(catalog_path=self.bl_label)


class VIEW3D_MT_edit_greasepencil_point(Menu):
    bl_label = "Point"

    def draw(self, _context):
        layout = self.layout

        context = bpy.context

        if context.scene.tool_settings.gpencil_selectmode_edit != 'STROKE':
            layout.operator(
                "grease_pencil.extrude_move", text="Extrude", icon="EXTRUDE_REGION"
            )

        layout.separator()

        layout.operator(
            "grease_pencil.stroke_smooth", text="Smooth", icon="PARTICLEBRUSH_SMOOTH"
        )

        layout.separator()

        layout.menu("VIEW3D_MT_greasepencil_vertex_group")

        layout.separator()

        layout.operator_menu_enum("grease_pencil.set_handle_type", property="type")

        layout.template_node_operator_asset_menu_items(catalog_path=self.bl_label)


class VIEW3D_MT_edit_curves_add(Menu):
    bl_label = "Add"
    bl_translation_context = i18n_contexts.operator_default

    def draw(self, _context):
        layout = self.layout

        layout.operator("curves.add_bezier", text="Bezier", icon="CURVE_BEZCURVE")
        layout.operator("curves.add_circle", text="Circle", icon="CURVE_BEZCIRCLE")


class VIEW3D_MT_edit_curves(Menu):
    bl_label = "Curves"

    def draw(self, _context):
        layout = self.layout

        layout.menu("VIEW3D_MT_transform")
        layout.menu("VIEW3D_MT_mirror")
        layout.menu("VIEW3D_MT_snap")

        layout.separator()
        layout.operator("curves.duplicate_move", icon="DUPLICATE")
        layout.operator("curves.extrude_move")

        layout.separator()
        layout.operator("curves.attribute_set", icon="NODE_ATTRIBUTE")
        layout.operator_menu_enum("curves.curve_type_set", "type")
        layout.operator("curves.cyclic_toggle", icon="TOGGLE_CYCLIC")
        layout.template_node_operator_asset_menu_items(catalog_path=self.bl_label)

        layout.separator()

        layout.operator("curves.separate")
        layout.operator("curves.delete", icon="DELETE")


class VIEW3D_MT_edit_curves_control_points(Menu):
    bl_label = "Control Points"

    def draw(self, _context):
        layout = self.layout

        layout.operator("curves.extrude_move", icon="EXTRUDE_REGION")
        layout.operator_menu_enum("curves.handle_type_set", "type")


class VIEW3D_MT_edit_curves_segments(Menu):
    bl_label = "Segments"

    def draw(self, _context):
        layout = self.layout

        layout.operator("curves.subdivide", icon="SUBDIVIDE_EDGES")
        layout.operator("curves.switch_direction", icon="SWITCH_DIRECTION")


class VIEW3D_MT_edit_curves_context_menu(Menu):
    bl_label = "Curves"

    def draw(self, _context):
        layout = self.layout

        layout.operator_context = "INVOKE_DEFAULT"

        # Additive Operators
        layout.operator("curves.subdivide", icon="SUBDIVIDE_EDGES")

        layout.separator()

        layout.operator("curves.extrude_move", icon="EXTRUDE_REGION")

        layout.separator()

        # Deform Operators
        layout.menu("VIEW3D_MT_mirror")
        layout.menu("VIEW3D_MT_snap")

        layout.separator()

        # Modify Flags
        layout.operator_menu_enum("curves.curve_type_set", "type")
        layout.operator_menu_enum("curves.handle_type_set", "type")
        layout.operator("curves.cyclic_toggle")
        layout.operator("curves.switch_direction")

        layout.separator()

        # Removal Operators
        layout.operator("curves.separate")
        layout.operator("curves.delete")

        layout.separator()

        layout.operator("curves.split")


class VIEW3D_MT_edit_pointcloud(Menu):
    bl_label = "Point Cloud"

    def draw(self, context):
        layout = self.layout
        layout.menu("VIEW3D_MT_transform")
        layout.separator()
        layout.operator("pointcloud.duplicate_move", icon="DUPLICATE")
        layout.separator()
        layout.operator("pointcloud.attribute_set", icon="NODE_ATTRIBUTE")
        layout.operator("pointcloud.delete", icon = "DELETE")
        layout.operator("pointcloud.separate", icon="SEPARATE")
        layout.template_node_operator_asset_menu_items(catalog_path=self.bl_label)


class VIEW3D_MT_object_mode_pie(Menu):
    bl_label = "Mode"

    def draw(self, _context):
        layout = self.layout

        pie = layout.menu_pie()
        pie.operator_enum("object.mode_set", "mode")


class VIEW3D_MT_view_pie(Menu):
    bl_label = "View"
    bl_idname = "VIEW3D_MT_view_pie"

    def draw(self, _context):
        layout = self.layout

        pie = layout.menu_pie()
        # pie.operator_enum("view3d.view_axis", "type") #BFA - Opted to the
        # operators that contain consistenty iconography

        # 4 - LEFT
        pie.operator(
            "view3d.view_axis", text="Left", icon="VIEW_LEFT"
        ).type = 'LEFT'  # BFA - Icon changed
        # 6 - RIGHT
        pie.operator(
            "view3d.view_axis", text="Right", icon="VIEW_RIGHT"
        ).type = "RIGHT"  # BFA - Icon changed
        # 2 - BOTTOM
        pie.operator(
            "view3d.view_axis", text="Bottom", icon="VIEW_BOTTOM"
        ).type = "BOTTOM"  # BFA - Icon changed
        # 8 - TOP
        pie.operator(
            "view3d.view_axis", text="Top", icon="VIEW_TOP"
        ).type = "TOP"  # BFA - Icon changed
        # 7 - TOP - LEFT
        pie.operator(
            "view3d.view_axis", text="Back", icon="VIEW_BACK"
        ).type = "BACK"  # BFA - Icon Added
        # 9 - TOP - RIGHT
        pie.operator(
            "view3d.view_axis", text="Front", icon="VIEW_FRONT"
        ).type = "FRONT"  # BFA - Icon Added

        # 1 - BOTTOM - LEFT
        pie.operator("view3d.view_camera", text="View Camera", icon="CAMERA_DATA")
        # 3 - BOTTOM - RIGHT
        pie.operator("view3d.view_selected", text="View Selected", icon="VIEW_SELECTED")


class VIEW3D_MT_transform_gizmo_pie(Menu):
    bl_label = "View"

    def draw(self, context):
        layout = self.layout

        pie = layout.menu_pie()
        # 1: Left
        pie.operator(
            "view3d.transform_gizmo_set", text="Move", icon="TRANSFORM_MOVE"
        ).type = {"TRANSLATE"}
        # 2: Right
        pie.operator(
            "view3d.transform_gizmo_set", text="Rotate", icon="TRANSFORM_ROTATE"
        ).type = {"ROTATE"}
        # 3: Down
        pie.operator(
            "view3d.transform_gizmo_set", text="Scale", icon="TRANSFORM_SCALE"
        ).type = {"SCALE"}
        # 4: Up
        pie.prop(context.space_data, "show_gizmo", text="Show Gizmos", icon="GIZMO")
        # 5: Up/Left
        pie.operator("view3d.transform_gizmo_set", text="All", icon="GIZMO").type = {
            'TRANSLATE',
            'ROTATE',
            'SCALE',
        }


class VIEW3D_MT_shading_pie(Menu):
    bl_label = "Shading"

    def draw(self, context):
        layout = self.layout
        pie = layout.menu_pie()

        view = context.space_data

        pie.prop(view.shading, "type", expand=True)


class VIEW3D_MT_shading_ex_pie(Menu):
    bl_label = "Shading"

    def draw(self, context):
        layout = self.layout
        pie = layout.menu_pie()

        view = context.space_data

        pie.prop_enum(view.shading, "type", value='WIREFRAME')
        pie.prop_enum(view.shading, "type", value='SOLID')

        # Note this duplicates "view3d.toggle_xray" logic, so we can see the active item: #58661.
        if context.pose_object:
            pie.prop(view.overlay, "show_xray_bone", icon="XRAY")
        else:
            xray_active = (context.mode == "EDIT_MESH") or (
                view.shading.type in {'SOLID', 'WIREFRAME'}
            )
            if xray_active:
                sub = pie
            else:
                sub = pie.row()
                sub.active = False
            sub.prop(
                view.shading,
                "show_xray_wireframe"
                if (view.shading.type == 'WIREFRAME')
                else "show_xray",
                text="Toggle X-Ray",
                icon="XRAY",
            )

        pie.prop(view.overlay, "show_overlays", text="Toggle Overlays", icon="OVERLAY")

        pie.prop_enum(view.shading, "type", value="MATERIAL")
        pie.prop_enum(view.shading, "type", value="RENDERED")


class VIEW3D_MT_pivot_pie(Menu):
    bl_label = "Pivot Point"

    def draw(self, context):
        layout = self.layout
        pie = layout.menu_pie()

        tool_settings = context.tool_settings
        obj = context.active_object
        mode = context.mode

        pie.prop_enum(
            tool_settings, "transform_pivot_point", value="BOUNDING_BOX_CENTER"
        )
        pie.prop_enum(tool_settings, "transform_pivot_point", value="CURSOR")
        pie.prop_enum(
            tool_settings, "transform_pivot_point", value="INDIVIDUAL_ORIGINS"
        )
        pie.prop_enum(tool_settings, "transform_pivot_point", value="MEDIAN_POINT")
        pie.prop_enum(tool_settings, "transform_pivot_point", value="ACTIVE_ELEMENT")
        if (obj is None) or (mode in {"OBJECT", "POSE", 'WEIGHT_PAINT'}):
            pie.prop(tool_settings, "use_transform_pivot_point_align")
        if mode in {"EDIT_GPENCIL", 'EDIT_GREASE_PENCIL'}:
            pie.prop(tool_settings.gpencil_sculpt, "use_scale_thickness")


class VIEW3D_MT_orientations_pie(Menu):
    bl_label = "Orientation"

    def draw(self, context):
        layout = self.layout
        pie = layout.menu_pie()
        scene = context.scene

        pie.prop(scene.transform_orientation_slots[0], "type", expand=True)


class VIEW3D_MT_snap_pie(Menu):
    bl_label = "Snap"

    def draw(self, _context):
        layout = self.layout
        pie = layout.menu_pie()

        pie.operator(
            "view3d.snap_cursor_to_grid", text="Cursor to Grid", icon="CURSORTOGRID"
        )
        pie.operator(
            "view3d.snap_selected_to_grid",
            text="Selection to Grid",
            icon="SELECTIONTOGRID",
        )
        pie.operator(
            "view3d.snap_cursor_to_selected",
            text="Cursor to Selected",
            icon="CURSORTOSELECTION",
        )
        pie.operator(
            "view3d.snap_selected_to_cursor",
            text="Selection to Cursor",
            icon="SELECTIONTOCURSOR",
        ).use_offset = False
        pie.operator(
            "view3d.snap_selected_to_cursor",
            text="Selection to Cursor (Keep Offset)",
            icon="SELECTIONTOCURSOROFFSET",
        ).use_offset = True
        pie.operator(
            "view3d.snap_selected_to_active",
            text="Selection to Active",
            icon="SELECTIONTOACTIVE",
        )
        pie.operator(
            "view3d.snap_cursor_to_center",
            text="Cursor to World Origin",
            icon="CURSORTOCENTER",
        )
        pie.operator(
            "view3d.snap_cursor_to_active",
            text="Cursor to Active",
            icon="CURSORTOACTIVE",
        )


class VIEW3D_MT_proportional_editing_falloff_pie(Menu):
    bl_label = "Proportional Editing Falloff"

    def draw(self, context):
        layout = self.layout
        pie = layout.menu_pie()

        tool_settings = context.scene.tool_settings

        pie.prop(tool_settings, "proportional_edit_falloff", expand=True)


class VIEW3D_MT_sculpt_mask_edit_pie(Menu):
    bl_label = "Mask Edit"

    def draw(self, _context):
        layout = self.layout
        pie = layout.menu_pie()

        props = pie.operator(
            "paint.mask_flood_fill", text="Invert Mask", icon="INVERT_MASK"
        )  # BFA - icon
        props.mode = 'INVERT'
        props = pie.operator(
            "paint.mask_flood_fill", text="Clear Mask", icon="CLEAR_MASK"
        )  # BFA - icon
        props.mode = 'VALUE'
        props.value = 0.0
        props = pie.operator(
            "sculpt.mask_filter", text="Smooth Mask", icon="PARTICLEBRUSH_SMOOTH"
        )  # BFA - icon
        props.filter_type = "SMOOTH"
        props = pie.operator(
            "sculpt.mask_filter", text="Sharpen Mask", icon="SHARPEN"
        )  # BFA - icon
        props.filter_type = "SHARPEN"
        props = pie.operator(
            "sculpt.mask_filter", text="Grow Mask", icon="SELECTMORE"
        )  # BFA - icon
        props.filter_type = "GROW"
        props = pie.operator(
            "sculpt.mask_filter", text="Shrink Mask", icon="SELECTLESS"
        )  # BFA - icon
        props.filter_type = "SHRINK"
        props = pie.operator(
            "sculpt.mask_filter", text="Increase Contrast", icon="INC_CONTRAST"
        )  # BFA - icon
        props.filter_type = "CONTRAST_INCREASE"
        props.auto_iteration_count = False
        props = pie.operator(
            "sculpt.mask_filter", text="Decrease Contrast", icon="DEC_CONTRAST"
        )  # BFA - icon
        props.filter_type = "CONTRAST_DECREASE"
        props.auto_iteration_count = False


class VIEW3D_MT_sculpt_automasking_pie(Menu):
    bl_label = "Automasking"

    def draw(self, context):
        layout = self.layout
        pie = layout.menu_pie()

        tool_settings = context.tool_settings
        sculpt = tool_settings.sculpt

        pie.prop(sculpt, "use_automasking_topology", text="Topology")
        pie.prop(sculpt, "use_automasking_face_sets", text="Face Sets")
        pie.prop(sculpt, "use_automasking_boundary_edges", text="Mesh Boundary")
        pie.prop(sculpt, "use_automasking_boundary_face_sets", text="Face Sets Boundary")
        pie.prop(sculpt, "use_automasking_cavity", text="Cavity")
        pie.prop(sculpt, "use_automasking_cavity_inverted", text="Cavity (Inverted)")
        pie.prop(sculpt, "use_automasking_start_normal", text="Area Normal")
        pie.prop(sculpt, "use_automasking_view_normal", text="View Normal")


class VIEW3D_MT_grease_pencil_sculpt_automasking_pie(Menu):
    bl_label = "Automasking"

    def draw(self, context):
        layout = self.layout
        pie = layout.menu_pie()

        tool_settings = context.tool_settings
        sculpt = tool_settings.gpencil_sculpt

        pie.prop(sculpt, "use_automasking_stroke", text="Stroke")
        pie.prop(sculpt, "use_automasking_layer_stroke", text="Layer")
        pie.prop(sculpt, "use_automasking_material_stroke", text="Material")
        pie.prop(sculpt, "use_automasking_layer_active", text="Active Layer")
        pie.prop(sculpt, "use_automasking_material_active", text="Active Material")


class VIEW3D_MT_sculpt_face_sets_edit_pie(Menu):

    bl_label = "Face Sets Edit"

    def draw(self, _context):
        layout = self.layout
        pie = layout.menu_pie()

        props = pie.operator(
            "sculpt.face_sets_create", text="Face Set from Masked", icon="MOD_MASK"
        )  # BFA - Icon
        props.mode = "MASKED"

        props = pie.operator(
            "sculpt.face_sets_create", text="Face Set from Visible", icon="FILL_MASK"
        )  # BFA - Icon
        props.mode = "VISIBLE"

        pie.operator(
            "paint.visibility_invert", text="Invert Visible", icon="INVERT_MASK"
        )  # BFA - Icon

        props = pie.operator("paint.hide_show_all", icon="HIDE_OFF")  # BFA - Icon
        props.action = "SHOW"


class VIEW3D_MT_wpaint_vgroup_lock_pie(Menu):
    bl_label = "Vertex Group Locks"

    def draw(self, _context):
        layout = self.layout
        pie = layout.menu_pie()

        # 1: Left
        props = pie.operator("object.vertex_group_lock", icon="LOCKED", text="Lock All")
        props.action, props.mask = 'LOCK', 'ALL'
        # 2: Right
        props = pie.operator(
            "object.vertex_group_lock", icon="UNLOCKED", text="Unlock All"
        )
        props.action, props.mask = 'UNLOCK', 'ALL'
        # 3: Down
        props = pie.operator(
            "object.vertex_group_lock", icon="UNLOCKED", text="Unlock Selected"
        )
        props.action, props.mask = 'UNLOCK', 'SELECTED'
        # 4: Up
        props = pie.operator(
            "object.vertex_group_lock", icon="LOCKED", text="Lock Selected"
        )
        props.action, props.mask = 'LOCK', 'SELECTED'
        # 5: Up/Left
        props = pie.operator(
            "object.vertex_group_lock", icon="LOCKED", text="Lock Unselected"
        )
        props.action, props.mask = 'LOCK', "UNSELECTED"
        # 6: Up/Right
        props = pie.operator(
            "object.vertex_group_lock",
            text="Lock Only Selected",
            icon="RESTRICT_SELECT_OFF",
        )
        props.action, props.mask = 'LOCK', "INVERT_UNSELECTED"
        # 7: Down/Left
        props = pie.operator(
            "object.vertex_group_lock",
            text="Lock Only Unselected",
            icon="RESTRICT_SELECT_ON",
        )
        props.action, props.mask = 'UNLOCK', "INVERT_UNSELECTED"
        # 8: Down/Right
        props = pie.operator(
            "object.vertex_group_lock", text="Invert Locks", icon="INVERSE"
        )
        props.action, props.mask = 'INVERT', 'ALL'


# ********** Panel **********


class VIEW3D_PT_active_tool(Panel, ToolActivePanelHelper):
    bl_space_type = 'VIEW_3D'
    bl_region_type = 'UI'
    bl_category = "Tool"
    # See comment below.
    # bl_options = {'HIDE_HEADER'}

    # Don't show in properties editor.
    @classmethod
    def poll(cls, context):
        return context.area.type == 'VIEW_3D'


# FIXME(campbell): remove this second panel once 'HIDE_HEADER' works with category tabs,
# Currently pinning allows ordering headerless panels below panels with headers.
class VIEW3D_PT_active_tool_duplicate(Panel, ToolActivePanelHelper):
    bl_space_type = 'VIEW_3D'
    bl_region_type = 'UI'
    bl_category = "Tool"
    bl_options = {"HIDE_HEADER"}

    # Only show in properties editor.
    @classmethod
    def poll(cls, context):
        return context.area.type != 'VIEW_3D'


# BFA - heavily modified, careful
class VIEW3D_PT_view3d_properties(Panel):
    bl_space_type = 'VIEW_3D'
    bl_region_type = 'UI'
    bl_category = "View"
    bl_label = "View"
    bl_options = {'DEFAULT_CLOSED'}

    def draw(self, context):
        layout = self.layout

        view = context.space_data

        layout.use_property_split = True
        layout.use_property_decorate = False  # No animation.

        col = layout.column()

        subcol = col.column()
        subcol.active = bool(
            view.region_3d.view_perspective != "CAMERA" or view.region_quadviews
        )
        subcol.prop(view, "lens", text="Focal Length")

        subcol = col.column(align=True)
        subcol.prop(view, "clip_start", text="Clip Near")
        subcol.prop(
            view, "clip_end", text="Clip Far", text_ctxt=i18n_contexts.id_camera
        )

        subcol.separator()

        col = layout.column()

        subcol = col.column()
        subcol.use_property_split = False
        row = subcol.row()
        split = row.split(factor=0.65)
        split.prop(view, "use_local_camera")
        if view.use_local_camera:
            split.label(icon="DISCLOSURE_TRI_DOWN")
        else:
            split.label(icon="DISCLOSURE_TRI_RIGHT")

        if view.use_local_camera:
            row = subcol.row()
            row.use_property_split = True
            row.prop(view, "camera", text="")

        row = subcol.row(align=True)
        if view.region_3d.view_perspective == "CAMERA":
            row = subcol.row()
            subcol.prop(view.overlay, "show_camera_passepartout", text="Passepartout")

        subcol.use_property_split = False
        subcol.prop(view, "use_render_border")


# BFA - not used
# class VIEW3D_PT_view3d_lock(Panel):


# bfa panel
class VIEW3D_PT_view3d_properties_edit(Panel):
    bl_space_type = 'VIEW_3D'
    bl_region_type = 'UI'
    bl_category = "View"
    bl_label = "Edit"
    bl_options = {'DEFAULT_CLOSED'}

    def draw(self, context):
        layout = self.layout

        tool_settings = context.tool_settings
        layout.prop(tool_settings, "lock_object_mode")


# bfa panel
class VIEW3D_PT_view3d_camera_lock(Panel):
    bl_space_type = 'VIEW_3D'
    bl_region_type = 'UI'
    bl_category = "View"
    bl_label = "Camera Lock"
    bl_parent_id = "VIEW3D_PT_view3d_properties"

    def draw(self, context):
        layout = self.layout

        layout.use_property_split = True
        layout.use_property_decorate = False  # No animation.

        view = context.space_data

        col = layout.column(align=True)
        sub = col.column()
        sub.active = bool(
            view.region_3d.view_perspective != "CAMERA" or view.region_quadviews
        )

        sub.prop(view, "lock_object")
        lock_object = view.lock_object
        if lock_object:
            if lock_object.type == 'ARMATURE':
                sub.prop_search(
                    view,
                    "lock_bone",
                    lock_object.data,
                    "edit_bones" if lock_object.mode == "EDIT" else "bones",
                    text="Bone",
                )
        else:
            col = layout.column(align=True)
            col.use_property_split = False
            col.prop(view, "lock_cursor", text="Lock To 3D Cursor")

        col.use_property_split = False
        col.prop(view, "lock_camera", text="Camera to View")
        col.prop(view.region_3d, "lock_rotation", text="Lock View Rotation")


class VIEW3D_PT_view3d_cursor(Panel):
    bl_space_type = 'VIEW_3D'
    bl_region_type = 'UI'
    bl_category = "View"
    bl_label = "3D Cursor"
    bl_options = {'DEFAULT_CLOSED'}

    def draw(self, context):
        layout = self.layout

        cursor = context.scene.cursor

        layout.use_property_split = True
        layout.use_property_decorate = False

        layout.column().prop(cursor, "location", text="Location")
        rotation_mode = cursor.rotation_mode
        if rotation_mode == 'QUATERNION':
            layout.column().prop(cursor, "rotation_quaternion", text="Rotation")
        elif rotation_mode == "AXIS_ANGLE":
            layout.column().prop(cursor, "rotation_axis_angle", text="Rotation")
        else:
            layout.column().prop(cursor, "rotation_euler", text="Rotation")
        layout.prop(cursor, "rotation_mode", text="")


class VIEW3D_PT_collections(Panel):
    bl_space_type = 'VIEW_3D'
    bl_region_type = 'UI'
    bl_category = "View"
    bl_label = "Collections"
    bl_options = {'DEFAULT_CLOSED'}

    def _draw_collection(
        self, layout, view_layer, use_local_collections, collection, index
    ):
        need_separator = index
        for child in collection.children:
            index += 1

            if child.exclude:
                continue

            if child.collection.hide_viewport:
                continue

            if need_separator:
                layout.separator()
                need_separator = False

            icon = "BLANK1"
            # has_objects = True
            if child.has_selected_objects(view_layer):
                icon = "LAYER_ACTIVE"
            elif child.has_objects():
                icon = "LAYER_USED"
            else:
                # has_objects = False
                pass

            row = layout.row()
            row.use_property_decorate = False
            sub = row.split(factor=0.98)
            subrow = sub.row()
            subrow.alignment = 'LEFT'
            subrow.operator(
                "object.hide_collection",
                text=child.name,
                icon=icon,
                emboss=False,
            ).collection_index = index

            sub = row.split()
            subrow = sub.row(align=True)
            subrow.alignment = "RIGHT"
            if not use_local_collections:
                subrow.active = (
                    collection.is_visible
                )  # Parent collection runtime visibility
                subrow.prop(child, "hide_viewport", text="", emboss=False)
            else:
                subrow.active = (
                    collection.visible_get()
                )  # Parent collection runtime visibility
                icon = "HIDE_OFF" if child.visible_get() else "HIDE_ON"
                props = subrow.operator(
                    "object.hide_collection", text="", icon=icon, emboss=False
                )
                props.collection_index = index
                props.toggle = True

        for child in collection.children:
            index = self._draw_collection(
                layout, view_layer, use_local_collections, child, index
            )

        return index

    def draw(self, context):
        layout = self.layout
        layout.use_property_split = False

        view = context.space_data
        view_layer = context.view_layer

        layout.use_property_split = False
        layout.prop(view, "use_local_collections")
        layout.separator()

        # We pass index 0 here because the index is increased
        # so the first real index is 1
        # And we start with index as 1 because we skip the master collection
        self._draw_collection(
            layout,
            view_layer,
            view.use_local_collections,
            view_layer.layer_collection,
            0,
        )


class VIEW3D_PT_object_type_visibility(Panel):
    bl_space_type = 'VIEW_3D'
    bl_region_type = 'HEADER'
    bl_label = "Selectability & Visibility"
    bl_ui_units_x = 8

    # Allows derived classes to pass view data other than context.space_data.
    # This is used by the official VR add-on, which passes XrSessionSettings
    # since VR has a 3D view that only exists for the duration of the VR session.
    def draw_ex(self, _context, view, show_select):
        layout = self.layout
        layout.use_property_split = True
        layout.use_property_decorate = False

        layout.label(text="Selectability & Visibility")
        layout.separator()
        col = layout.column(align=True)

        attr_object_types = (
            ("mesh", "Mesh", 'OUTLINER_OB_MESH'),
            ("curve", "Curve", 'OUTLINER_OB_CURVE'),
            ("surf", "Surface", 'OUTLINER_OB_SURFACE'),
            ("meta", "Meta", 'OUTLINER_OB_META'),
            ("font", "Text", 'OUTLINER_OB_FONT'),
            (None, None, None),
            ("curves", "Hair Curves", 'HAIR_DATA'),
            ("pointcloud", "Point Cloud", 'OUTLINER_OB_POINTCLOUD'),
            ("volume", "Volume", 'OUTLINER_OB_VOLUME'),
            ("grease_pencil", "Grease Pencil", 'OUTLINER_OB_GREASEPENCIL'),
            ("armature", "Armature", 'OUTLINER_OB_ARMATURE'),
            (None, None, None),
            ("lattice", "Lattice", 'OUTLINER_OB_LATTICE'),
            ("empty", "Empty", 'OUTLINER_OB_EMPTY'),
            ("light", "Light", 'OUTLINER_OB_LIGHT'),
            ("light_probe", "Light Probe", 'OUTLINER_OB_LIGHTPROBE'),
            ("camera", "Camera", 'OUTLINER_OB_CAMERA'),
            ("speaker", "Speaker", 'OUTLINER_OB_SPEAKER'),
        )

        for attr, attr_name, attr_icon in attr_object_types:
            if attr is None:
                col.separator()
                continue

            attr_v = "show_object_viewport_" + attr
            icon_v = 'HIDE_OFF' if getattr(view, attr_v) else 'HIDE_ON'

            row = col.row(align=True)
            row.label(text=attr_name, icon=attr_icon)

            if show_select:
                attr_s = "show_object_select_" + attr
                icon_s = 'RESTRICT_SELECT_OFF' if getattr(view, attr_s) else 'RESTRICT_SELECT_ON'

                rowsub = row.row(align=True)
                rowsub.active = getattr(view, attr_v)
                rowsub.prop(view, attr_s, text="", icon=icon_s, emboss=False)

            row.prop(view, attr_v, text="", icon=icon_v, emboss=False)

    def draw(self, context):
        view = context.space_data
        self.draw_ex(context, view, True)


class VIEW3D_PT_shading(Panel):
    bl_space_type = 'VIEW_3D'
    bl_region_type = 'HEADER'
    bl_label = "Shading"
    bl_ui_units_x = 12

    @classmethod
    def get_shading(cls, context):
        # Get settings from 3D viewport or OpenGL render engine
        view = context.space_data
        if view.type == 'VIEW_3D':
            return view.shading
        else:
            return context.scene.display.shading

    def draw(self, _context):
        layout = self.layout
        layout.label(text="Viewport Shading")


class VIEW3D_PT_shading_lighting(Panel):
    bl_space_type = 'VIEW_3D'
    bl_region_type = 'HEADER'
    bl_label = "Lighting"
    bl_parent_id = "VIEW3D_PT_shading"

    @classmethod
    def poll(cls, context):
        shading = VIEW3D_PT_shading.get_shading(context)
        if shading.type in {'SOLID', 'MATERIAL'}:
            return True
        if shading.type == 'RENDERED':
            engine = context.scene.render.engine
            if engine == 'BLENDER_EEVEE':
                return True
        return False

    def draw(self, context):
        layout = self.layout
        shading = VIEW3D_PT_shading.get_shading(context)

        col = layout.column()
        split = col.split(factor=0.95)

        if shading.type == 'SOLID':
            row = split.row()
            row.separator()
            row.prop(shading, "light", expand=True)
            col = split.column()

            split = layout.split(factor=0.95)
            col = split.column()
            sub = col.row()

            if shading.light == 'STUDIO':
                prefs = context.preferences
                system = prefs.system

                if not system.use_studio_light_edit:
                    sub.scale_y = 0.6  # Smaller studio-light preview.
                    row = sub.row()
                    row.separator()
                    row.template_icon_view(shading, "studio_light", scale_popup=3.0)
                else:
                    row = sub.row()
                    row.separator()
                    row.prop(
                        system,
                        "use_studio_light_edit",
                        text="Disable Studio Light Edit",
                        icon="NONE",
                        toggle=True,
                    )

                col = split.column()
                col.operator(
                    "screen.userpref_show", emboss=False, text="", icon="PREFERENCES"
                ).section = "LIGHTS"

                split = layout.split(factor=0.95)
                col = split.column()

                row = col.row()
                row.separator()
                row.prop(
                    shading,
                    "use_world_space_lighting",
                    text="",
                    icon="WORLD",
                    toggle=True,
                )
                row = row.row()
                if shading.use_world_space_lighting:
                    row.prop(shading, "studiolight_rotate_z", text="Rotation")
                    col = split.column()  # to align properly with above

            elif shading.light == "MATCAP":
                sub.scale_y = 0.6  # smaller matcap preview
                row = sub.row()
                row.separator()
                row.template_icon_view(shading, "studio_light", scale_popup=3.0)

                col = split.column()
                col.operator(
                    "screen.userpref_show", emboss=False, text="", icon="PREFERENCES"
                ).section = "LIGHTS"
                col.operator(
                    "view3d.toggle_matcap_flip",
                    emboss=False,
                    text="",
                    icon="ARROW_LEFTRIGHT",
                )

        elif shading.type == "MATERIAL":
            row = col.row()
            row.separator()
            row.prop(shading, "use_scene_lights")
            row = col.row()
            row.separator()
            row.prop(shading, "use_scene_world")
            col = layout.column()
            split = col.split(factor=0.95)

            if not shading.use_scene_world:
                col = split.column()
                sub = col.row()
                sub.scale_y = 0.6
                row = sub.row()
                row.separator()
                row.template_icon_view(shading, "studio_light", scale_popup=3)

                col = split.column()
                col.operator(
                    "screen.userpref_show", emboss=False, text="", icon="PREFERENCES"
                ).section = "LIGHTS"

                split = layout.split(factor=0.95)
                col = split.column()

                engine = context.scene.render.engine
                row = col.row()
                if engine == "BLENDER_WORKBENCH":
                    row.separator()
                    row.prop(
                        shading,
                        "use_studiolight_view_rotation",
                        text="",
                        icon="WORLD",
                        toggle=True,
                    )
                row = row.row()
                row.prop(shading, "studiolight_rotate_z", text="Rotation")

                row = col.row()
                row.separator()
                row.prop(shading, "studiolight_intensity")
                row = col.row()
                row.separator()
                row.prop(shading, "studiolight_background_alpha")
                row = col.row()
                row.separator()
                row.prop(shading, "studiolight_background_blur")
                col = split.column()  # to align properly with above

        elif shading.type == "RENDERED":
            row = col.row()
            row.separator()
            row.prop(shading, "use_scene_lights_render")
            row = col.row()
            row.separator()
            row.prop(shading, "use_scene_world_render")

            if not shading.use_scene_world_render:
                col = layout.column()
                split = col.split(factor=0.95)

                col = split.column()
                sub = col.row()
                sub.scale_y = 0.6
                row = sub.row()
                row.separator()
                row.template_icon_view(shading, "studio_light", scale_popup=3)

                col = split.column()
                col.operator(
                    "screen.userpref_show", emboss=False, text="", icon="PREFERENCES"
                ).section = "LIGHTS"

                split = layout.split(factor=0.95)
                col = split.column()
                row = col.row()
                row.separator()
                row.prop(shading, "studiolight_rotate_z", text="Rotation")
                row = col.row()
                row.separator()
                row.prop(shading, "studiolight_intensity")
                row = col.row()
                row.separator()
                row.prop(shading, "studiolight_background_alpha")
                row = col.row()
                row.separator()
                row.prop(shading, "studiolight_background_blur")
                col = split.column()  # to align properly with above
            else:
                row = col.row()
                row.separator()
                row.label(icon="DISCLOSURE_TRI_RIGHT")


class VIEW3D_PT_shading_color(Panel):
    bl_space_type = 'VIEW_3D'
    bl_region_type = 'HEADER'
    bl_label = "Wireframe Color"
    bl_parent_id = "VIEW3D_PT_shading"

    def _draw_color_type(self, context):
        layout = self.layout
        shading = VIEW3D_PT_shading.get_shading(context)

        layout.grid_flow(row_major=True, columns=3, align=True).prop(shading, "color_type", expand=True)
        if shading.color_type == 'SINGLE':
            layout.row().prop(shading, "single_color", text="")

    def _draw_background_color(self, context):
        layout = self.layout
        shading = VIEW3D_PT_shading.get_shading(context)

        layout.row().label(text="Background")
        layout.row().prop(shading, "background_type", expand=True)
        if shading.background_type == 'VIEWPORT':
            layout.row().prop(shading, "background_color", text="")

    def draw(self, context):
        layout = self.layout
        shading = VIEW3D_PT_shading.get_shading(context)

        self.layout.row().prop(shading, "wireframe_color_type", expand=True)
        self.layout.separator()

        if shading.type == 'SOLID':
            layout.row().label(text="Object Color")
            self._draw_color_type(context)
            self.layout.separator()
            self._draw_background_color(context)
        elif shading.type == 'WIREFRAME':
            self._draw_background_color(context)


class VIEW3D_PT_shading_options(Panel):
    bl_space_type = 'VIEW_3D'
    bl_region_type = 'HEADER'
    bl_label = "Options"
    bl_parent_id = "VIEW3D_PT_shading"

    @classmethod
    def poll(cls, context):
        shading = VIEW3D_PT_shading.get_shading(context)
        return shading.type in {'WIREFRAME', 'SOLID'}

    def draw(self, context):
        layout = self.layout

        shading = VIEW3D_PT_shading.get_shading(context)

        col = layout.column()

        if shading.type == 'SOLID':
            row = col.row()
            row.separator()
            row.prop(shading, "show_backface_culling")

        row = col.row()

        if shading.type == 'WIREFRAME':
            split = layout.split()
            col = split.column()
            row = col.row()
            row.separator()
            row.prop(shading, "show_xray_wireframe")
            col = split.column()
            if shading.show_xray_wireframe:
                col.prop(shading, "xray_alpha_wireframe", text="")
            else:
                col.label(icon="DISCLOSURE_TRI_RIGHT")
        elif shading.type == 'SOLID':
            xray_active = shading.show_xray and shading.xray_alpha != 1

            split = layout.split()
            col = split.column()
            col.use_property_split = False
            row = col.row()
            row.separator()
            row.prop(shading, "show_xray")
            col = split.column()
            if shading.show_xray:
                col.use_property_split = False
                col.prop(shading, "xray_alpha", text="")
            else:
                col.label(icon="DISCLOSURE_TRI_RIGHT")

            split = layout.split()
            split.active = not xray_active
            col = split.column()
            col.use_property_split = False
            row = col.row()
            row.separator()
            row.prop(shading, "show_shadows")
            col = split.column()
            if shading.show_shadows:
                col.use_property_split = False
                row = col.row(align=True)
                row.prop(shading, "shadow_intensity", text="")
                row.popover(
                    panel="VIEW3D_PT_shading_options_shadow",
                    icon="PREFERENCES",
                    text="",
                )
            else:
                col.label(icon="DISCLOSURE_TRI_RIGHT")

            split = layout.split()
            col = split.column()
            col.use_property_split = False
            row = col.row()
            if not xray_active:
                row.separator()
                row.prop(shading, "show_cavity")
                col = split.column()
                if shading.show_cavity:
                    col.prop(shading, "cavity_type", text="Type")
                else:
                    col.label(icon="DISCLOSURE_TRI_RIGHT")

            col = layout.column()

            if shading.show_cavity and not xray_active:
                if shading.cavity_type in {'WORLD', 'BOTH'}:
                    row = col.row()
                    row.separator()
                    row.separator()
                    row.label(text="World Space")
                    row = col.row()
                    row.separator()
                    row.separator()
                    row.separator()
                    row.use_property_split = True
                    row.prop(shading, "cavity_ridge_factor", text="Ridge")
                    row = col.row()
                    row.separator()
                    row.separator()
                    row.separator()
                    row.use_property_split = True
                    row.prop(shading, "cavity_valley_factor", text="Valley")
                    row.popover(
                        panel="VIEW3D_PT_shading_options_ssao",
                        icon="PREFERENCES",
                        text="",
                    )

                if shading.cavity_type in {'SCREEN', 'BOTH'}:
                    row = col.row()
                    row.separator()
                    row.separator()
                    row.label(text="Screen Space")
                    row = col.row()
                    row.separator()
                    row.separator()
                    row.separator()
                    row.use_property_split = True
                    row.prop(shading, "curvature_ridge_factor", text="Ridge")
                    row = col.row()
                    row.separator()
                    row.separator()
                    row.separator()
                    row.use_property_split = True
                    row.prop(shading, "curvature_valley_factor", text="Valley")

            row = col.row()
            if not xray_active:
                row.separator()
                row.prop(shading, "use_dof", text="Depth of Field")

        if shading.type in {'WIREFRAME', 'SOLID'}:
            split = layout.split()
            col = split.column()
            row = col.row()
            row.separator()
            row.prop(shading, "show_object_outline")
            col = split.column()
            if shading.show_object_outline:
                col.prop(shading, "object_outline_color", text="")
            else:
                col.label(icon="DISCLOSURE_TRI_RIGHT")

        if shading.type == 'SOLID':
            col = col.column()
            if shading.light in {'STUDIO', "MATCAP"}:
                studio_light = shading.selected_studio_light
                if (
                    studio_light is not None
                ) and studio_light.has_specular_highlight_pass:
                    row = layout.row()
                    row.separator()
                    row.prop(
                        shading, "show_specular_highlight", text="Specular Lighting"
                    )


class VIEW3D_PT_shading_options_shadow(Panel):
    bl_label = "Shadow Settings"
    bl_space_type = 'VIEW_3D'
    bl_region_type = 'HEADER'
    bl_ui_units_x = 12

    def draw(self, context):
        layout = self.layout
        layout.use_property_split = True
        scene = context.scene

        col = layout.column()
        col.prop(scene.display, "light_direction", text="Direction")
        col.prop(scene.display, "shadow_shift", text="Offset")
        col.prop(scene.display, "shadow_focus", text="Focus")


class VIEW3D_PT_shading_options_ssao(Panel):
    bl_label = "SSAO Settings"
    bl_space_type = 'VIEW_3D'
    bl_region_type = 'HEADER'

    def draw(self, context):
        layout = self.layout
        layout.use_property_split = True
        scene = context.scene

        col = layout.column(align=True)
        col.prop(scene.display, "matcap_ssao_samples")
        col.prop(scene.display, "matcap_ssao_distance")
        col.prop(scene.display, "matcap_ssao_attenuation")


class VIEW3D_PT_shading_render_pass(Panel):
    bl_space_type = 'VIEW_3D'
    bl_region_type = 'HEADER'
    bl_label = "Render Pass"
    bl_parent_id = "VIEW3D_PT_shading"
    COMPAT_ENGINES = {'BLENDER_EEVEE'}

    @classmethod
    def poll(cls, context):
        return (
            (context.space_data.shading.type == 'MATERIAL') or
            (context.engine in cls.COMPAT_ENGINES and context.space_data.shading.type == 'RENDERED')
        )

    def draw(self, context):
        shading = context.space_data.shading

        layout = self.layout
        row = layout.row()
        row.separator()
        row.prop(shading, "render_pass", text="")


class VIEW3D_PT_shading_compositor(Panel):
    bl_space_type = 'VIEW_3D'
    bl_region_type = 'HEADER'
    bl_label = "Compositor"
    bl_parent_id = "VIEW3D_PT_shading"
    bl_order = 10

    @classmethod
    def poll(cls, context):
        return context.space_data.shading.type in {'MATERIAL', 'RENDERED'}

    def draw(self, context):
        shading = context.space_data.shading
        row = self.layout.row()
        row.prop(shading, "use_compositor", expand=True)


class VIEW3D_PT_gizmo_display(Panel):
    bl_space_type = 'VIEW_3D'
    bl_region_type = 'HEADER'
    bl_label = "Gizmos"
    bl_ui_units_x = 12  # BFA - wider

    def draw(self, context):
        layout = self.layout

        scene = context.scene
        view = context.space_data

        prefs = context.preferences
        prefsview = prefs.view

        col = layout.column()
        col.label(text="Viewport Gizmos")
        col.separator()

        col.active = view.show_gizmo
        colsub = col.column()
        # BFA - these are shown below to float left under a label
        # colsub.prop(view, "show_gizmo_navigate", text="Navigate")
        # colsub.prop(view, "show_gizmo_tool", text="Active Tools")
        # colsub.prop(view, "show_gizmo_modifier", text="Active Modifier")
        # colsub.prop(view, "show_gizmo_context", text="Active Object")

        row = colsub.row()
        row.separator()
        row.prop(view, "show_gizmo_navigate", text="Navigate")

        # BFA - these are shown below with a conditional display
        # col = layout.column()
        # col.active = view.show_gizmo and view.show_gizmo_context
        # col.label(text="Object Gizmos")
        # col.prop(scene.transform_orientation_slots[1], "type", text="")
        # col.prop(view, "show_gizmo_object_translate", text="Move", text_ctxt=i18n_contexts.operator_default)
        # col.prop(view, "show_gizmo_object_rotate", text="Rotate", text_ctxt=i18n_contexts.operator_default)
        # col.prop(view, "show_gizmo_object_scale", text="Scale", text_ctxt=i18n_contexts.operator_default)

        row = colsub.row()
        row.separator()
        row.prop(view, "show_gizmo_tool", text="Active Tools")
        row = colsub.row()
        row.separator()
        row.prop(view, "show_gizmo_modifier", text="Active Modifier")

        split = col.split()
        row = split.row()
        row.separator()
        row.prop(view, "show_gizmo_context", text="Active Object")

        row = split.row(align=True)
        if not view.show_gizmo_context:
            row.label(icon="DISCLOSURE_TRI_RIGHT")
        else:
            row.label(icon="DISCLOSURE_TRI_DOWN")
            split = col.split()
            row = split.row()
            row.separator()

            col = layout.column(align=True)
            if view.show_gizmo and view.show_gizmo_context:
                col.label(text="Object Gizmos")
                row = col.row()
                row.separator()
                row.prop(scene.transform_orientation_slots[1], "type", text="")
                row = col.row()
                row.separator()
                row.prop(
                    view,
                    "show_gizmo_object_translate",
                    text="Move",
                    text_ctxt=i18n_contexts.operator_default,
                )  # BFA
                row = col.row()
                row.separator()
                row.prop(
                    view,
                    "show_gizmo_object_rotate",
                    text="Rotate",
                    text_ctxt=i18n_contexts.operator_default,
                )  # BFA
                row = col.row()
                row.separator()
                row.prop(
                    view,
                    "show_gizmo_object_scale",
                    text="Scale",
                    text_ctxt=i18n_contexts.operator_default,
                )  # BFA

        # Match order of object type visibility
        col = layout.column(align=True)
        col.active = view.show_gizmo
        col.label(text="Empty")
        row = col.row()
        row.separator()
        row.prop(view, "show_gizmo_empty_image", text="Image")
        row = col.row()
        row.separator()
        row.prop(view, "show_gizmo_empty_force_field", text="Force Field")

        col.label(text="Light")
        row = col.row()
        row.separator()
        row.prop(view, "show_gizmo_light_size", text="Size")
        row = col.row()
        row.separator()
        row.prop(view, "show_gizmo_light_look_at", text="Look At")

        col.label(text="Camera")
        row = col.row()
        row.separator()
        row.prop(view, "show_gizmo_camera_lens", text="Lens")
        row = col.row()
        row.separator()
        row.prop(view, "show_gizmo_camera_dof_distance", text="Focus Distance")


class VIEW3D_PT_overlay(Panel):
    bl_space_type = 'VIEW_3D'
    bl_region_type = 'HEADER'
    bl_label = "Overlays"
    bl_ui_units_x = 14

    def draw(self, _context):
        layout = self.layout
        layout.label(text="Viewport Overlays")


class VIEW3D_PT_overlay_guides(Panel):
    bl_space_type = 'VIEW_3D'
    bl_region_type = 'HEADER'
    bl_parent_id = "VIEW3D_PT_overlay"
    bl_label = "Guides"

    def draw(self, context):
        layout = self.layout

        view = context.space_data
        scene = context.scene

        overlay = view.overlay
        shading = view.shading
        display_all = overlay.show_overlays

        col = layout.column()
        col.active = display_all

        split = col.split()
        sub = split.column()

        split = col.split()
        col = split.column()
        col.use_property_split = False
        col.prop(overlay, "show_ortho_grid")
        col = split.column()

        if overlay.show_ortho_grid:
            col.prop(
                overlay,
                "show_floor",
                text="Floor",
                text_ctxt=i18n_contexts.editor_view3d,
            )
        else:
            col.label(icon="DISCLOSURE_TRI_RIGHT")

        if overlay.show_ortho_grid:
            col = layout.column(heading="Axes", align=False)

            row = col.row()
            row.use_property_split = True
            row.use_property_decorate = False
            row.separator()
            row.prop(overlay, "show_axis_x", text="X", toggle=True)
            row.prop(overlay, "show_axis_y", text="Y", toggle=True)
            row.prop(overlay, "show_axis_z", text="Z", toggle=True)

            if overlay.show_floor:
                col = layout.column()
                col.use_property_split = True
                col.use_property_decorate = False
                row = col.row()
                row.separator()
                row.prop(overlay, "grid_scale", text="Grid Scale")
                if scene.unit_settings.system == "NONE":
                    col = layout.column()
                    col.use_property_split = True
                    col.use_property_decorate = False
                    row = col.row()
                    row.separator()
                    row.prop(overlay, "grid_subdivisions", text="Subdivisions")

        layout.separator()

        layout.label(text="Options")

        # bfa - indent the Options group, matching other panels.
        col = layout.column(align=True)
        col.active = display_all
        split = col.split()
        sub = split.column(align=True)

        row = sub.row()
        row.separator()
        row.prop(overlay, "show_cursor", text="3D Cursor")
        row.prop(overlay, "show_annotation", text="Annotations")

        row = sub.row()
        row.separator()
        row.prop(overlay, "show_stats", text="Statistics")
        row.prop(overlay, "show_text", text="Text Info")

        # bfa - Camera and HDRi Preview options placed at the bottom,
        # since they're only relevant in specific view modes.
        if view.region_3d.view_perspective == "CAMERA" or shading.type == "MATERIAL":
            row = sub.row()
            row.separator()

        if view.region_3d.view_perspective == "CAMERA":
            row.prop(overlay, "show_camera_guides", text="Camera Guides")

        if shading.type == "MATERIAL":
                row = row if view.region_3d.view_perspective != "CAMERA" else row.row()
                row.active = shading.render_pass == "COMBINED"
                row.prop(overlay, "show_look_dev")


class VIEW3D_PT_overlay_object(Panel):
    bl_space_type = 'VIEW_3D'
    bl_region_type = 'HEADER'
    bl_parent_id = "VIEW3D_PT_overlay"
    bl_label = "Objects"

    def draw(self, context):
        layout = self.layout
        view = context.space_data
        overlay = view.overlay
        display_all = overlay.show_overlays
        shading = view.shading

        col = layout.column(align=True)
        col.active = display_all

        split = col.split()

        sub = split.column(align=True)
        row = sub.row()
        row.separator()
        row.prop(overlay, "show_extras", text="Extras")

        row = sub.row()
        row.separator()
        row.active = overlay.show_extras
        row.prop(overlay, "show_light_colors")

        row = sub.row()
        row.separator()
        row.prop(overlay, "show_relationship_lines")
        row = sub.row()
        row.separator()
        row.prop(overlay, "show_outline_selected")

        sub = split.column(align=True)
        sub.prop(overlay, "show_bones", text="Bones")
        sub.prop(overlay, "show_motion_paths")

        split = col.split()
        col = split.column()
        col.use_property_split = False
        row = col.row()
        row.separator()
        row.prop(overlay, "show_object_origins", text="Origins")
        col = split.column()
        if overlay.show_object_origins:
            col.prop(overlay, "show_object_origins_all", text="Origins (All)")
        else:
            col.label(icon="DISCLOSURE_TRI_RIGHT")

        if shading.type == "WIREFRAME" or shading.show_xray:
            layout.separator()
            layout.prop(overlay, "bone_wire_alpha")


class VIEW3D_PT_overlay_geometry(Panel):
    bl_space_type = 'VIEW_3D'
    bl_region_type = 'HEADER'
    bl_parent_id = "VIEW3D_PT_overlay"
    bl_label = "Geometry"

    def draw(self, context):
        layout = self.layout
        view = context.space_data
        overlay = view.overlay
        display_all = overlay.show_overlays
        is_wireframes = view.shading.type == "WIREFRAME"

        col = layout.column(align=True)
        col.active = display_all
        split = col.split()
        row = split.row()
        row.separator()
        row.prop(overlay, "show_wireframes")

        row = split.row(align=True)
        if overlay.show_wireframes or is_wireframes:
            row.prop(overlay, "wireframe_threshold", text="")
            row.prop(overlay, "wireframe_opacity", text="Opacity")
        else:
            row.label(icon="DISCLOSURE_TRI_RIGHT")

        row = col.row()
        row.separator()
        row.prop(overlay, "show_face_orientation")

        # These properties should be always available in the UI for all modes
        # other than Object.
        # Even when the Fade Inactive Geometry overlay is not affecting the
        # current active object depending on its mode, it will always affect
        # the rest of the scene.
        if context.mode != "OBJECT":
            col = layout.column(align=True)
            col.active = display_all
            split = col.split()
            row = split.row()
            row.separator()
            row.prop(overlay, "show_fade_inactive")

            row = split.row(align=True)
            if overlay.show_fade_inactive:
                row.prop(overlay, "fade_inactive_alpha", text="")
            else:
                row.label(icon="DISCLOSURE_TRI_RIGHT")

        # sub.prop(overlay, "show_onion_skins")


class VIEW3D_PT_overlay_viewer_node(Panel):
    bl_space_type = 'VIEW_3D'
    bl_region_type = 'HEADER'
    bl_parent_id = "VIEW3D_PT_overlay"
    bl_label = "Viewer Node"

    # BFA - We modified this method
    def draw(self, context):
        layout = self.layout
        view = context.space_data
        if not view.show_viewer:
            layout.label(text="Viewer Nodes Overlay Is Disabled", icon="ERROR")
            return

        overlay = view.overlay
        display_all = overlay.show_overlays
        col = layout.column(align=True)
        col.active = display_all
        split = col.split()
        row = split.row()
        row.separator()
        row.prop(overlay, "show_viewer_attribute", text="Color Overlay")

        row = split.row(align=True)
        if not overlay.show_viewer_attribute:
            row.label(icon="DISCLOSURE_TRI_RIGHT")
        else:
            row.label(icon="DISCLOSURE_TRI_DOWN")
            split = col.split()
            row = split.row()
            row.separator()
            col2 = row.column()
            split = col2.split()
            row = split.row()
            row.separator()
            row.use_property_split = True
            row.prop(overlay, "viewer_attribute_opacity", text="Opacity")

        split = col.split()
        row = split.row()
        row.separator()
        row.prop(overlay, "show_viewer_text", text="Text Overlay")


class VIEW3D_PT_overlay_motion_tracking(Panel):
    bl_space_type = 'VIEW_3D'
    bl_region_type = 'HEADER'
    bl_parent_id = "VIEW3D_PT_overlay"
    bl_label = "Motion Tracking"

    def draw_header(self, context):
        layout = self.layout
        view = context.space_data
        overlay = view.overlay
        display_all = overlay.show_overlays
        layout.active = display_all

        row = layout.row()
        split = row.split()
        split.prop(view, "show_reconstruction", text=self.bl_label)
        if view.show_reconstruction:
            split.label(icon="DISCLOSURE_TRI_DOWN")
        else:
            split.label(icon="DISCLOSURE_TRI_RIGHT")

    def draw(self, context):
        layout = self.layout
        view = context.space_data
        overlay = view.overlay
        display_all = overlay.show_overlays

        col = layout.column()
        col.active = display_all

        if view.show_reconstruction:
            split = col.split()

            sub = split.column(align=True)
            row = sub.row()
            row.separator()
            row.prop(view, "show_camera_path", text="Camera Path")

            sub = split.column()
            sub.prop(view, "show_bundle_names", text="Marker Names")

            col = layout.column()
            col.active = display_all
            col.label(text="Tracks")
            row = col.row(align=True)
            row.separator()
            row.prop(view, "tracks_display_type", text="")
            row.prop(view, "tracks_display_size", text="Size")


class VIEW3D_PT_overlay_edit_mesh(Panel):
    bl_space_type = 'VIEW_3D'
    bl_region_type = 'HEADER'
    bl_label = "Mesh Edit Mode"
    bl_ui_units_x = 12

    @classmethod
    def poll(cls, context):
        return context.mode == "EDIT_MESH"

    def draw(self, context):
        layout = self.layout
        layout.label(text="Mesh Edit Mode Overlays")

        view = context.space_data
        shading = view.shading
        overlay = view.overlay
        display_all = overlay.show_overlays

        is_any_solid_shading = not (shading.show_xray or (shading.type == "WIREFRAME"))

        col = layout.column()
        col.active = display_all

        split = col.split()

        sub = split.column()
        row = sub.row()
        row.separator()
        row.prop(overlay, "show_faces", text="Faces")
        sub = split.column()
        sub.active = is_any_solid_shading
        sub.prop(overlay, "show_face_center", text="Center")

        row = col.row(align=True)
        row.separator()
        row.prop(overlay, "show_edge_crease", text="Creases", toggle=True)
        row.prop(
            overlay,
            "show_edge_sharp",
            text="Sharp",
            text_ctxt=i18n_contexts.plural,
            toggle=True,
        )
        row.prop(overlay, "show_edge_bevel_weight", text="Bevel", toggle=True)
        row.prop(overlay, "show_edge_seams", text="Seams", toggle=True)

        if context.preferences.view.show_developer_ui:
            col.label(text="Developer")
            row = col.row()
            row.separator()
            row.prop(overlay, "show_extra_indices", text="Indices")


class VIEW3D_PT_overlay_edit_mesh_shading(Panel):
    bl_space_type = 'VIEW_3D'
    bl_region_type = 'HEADER'
    bl_parent_id = "VIEW3D_PT_overlay_edit_mesh"
    bl_label = "Shading"

    @classmethod
    def poll(cls, context):
        return context.mode == "EDIT_MESH"

    def draw(self, context):
        layout = self.layout

        view = context.space_data
        shading = view.shading
        overlay = view.overlay
        tool_settings = context.tool_settings
        display_all = overlay.show_overlays
        statvis = tool_settings.statvis

        col = layout.column()
        col.active = display_all

        row = col.row()
        row.separator()
        split = row.split(factor=0.55)
        split.prop(overlay, "show_retopology", text="Retopology")
        if overlay.show_retopology:
            split.prop(overlay, "retopology_offset", text="")
        else:
            split.label(icon="DISCLOSURE_TRI_RIGHT")

        row = col.row()
        row.separator()
        split = row.split(factor=0.55)
        split.prop(overlay, "show_weight", text="Vertex Group Weights")
        if overlay.show_weight:
            split.label(icon="DISCLOSURE_TRI_DOWN")
        else:
            split.label(icon="DISCLOSURE_TRI_RIGHT")

        if overlay.show_weight:
            row = col.row()
            row.separator()
            row.separator()
            row.use_property_split = True
            row.prop(
                tool_settings, "vertex_group_user", text="Zero Weights", expand=True
            )

        if shading.type == "WIREFRAME":
            xray = shading.show_xray_wireframe and shading.xray_alpha_wireframe < 1.0
        elif shading.type == 'SOLID':
            xray = shading.show_xray and shading.xray_alpha < 1.0
        else:
            xray = False
        statvis_active = not xray
        row = col.row()
        row.active = statvis_active
        row.separator()
        split = row.split(factor=0.55)
        split.prop(overlay, "show_statvis", text="Mesh Analysis")
        if overlay.show_statvis:
            split.label(icon="DISCLOSURE_TRI_DOWN")
        else:
            split.label(icon="DISCLOSURE_TRI_RIGHT")

        if overlay.show_statvis:
            col = col.column()
            col.active = statvis_active

            sub = col.split()
            row = sub.row()
            row.separator()
            row.separator()
            row.use_property_split = True
            row.prop(statvis, "type", text="Type")

            statvis_type = statvis.type
            if statvis_type == "OVERHANG":
                row = col.row(align=True)
                row.separator()
                row.prop(statvis, "overhang_min", text="Minimum")
                row.prop(statvis, "overhang_max", text="Maximum")
                row = col.row(align=True)
                row.separator()
                row.row().prop(statvis, "overhang_axis", expand=True)
            elif statvis_type == "THICKNESS":
                row = col.row(align=True)
                row.separator()
                row.prop(statvis, "thickness_min", text="Minimum")
                row.prop(statvis, "thickness_max", text="Maximum")
                col.prop(statvis, "thickness_samples")
            elif statvis_type == "INTERSECT":
                pass
            elif statvis_type == "DISTORT":
                row = col.row(align=True)
                row.separator()
                row.prop(statvis, "distort_min", text="Minimum")
                row.prop(statvis, "distort_max", text="Maximum")
            elif statvis_type == "SHARP":
                row = col.row(align=True)
                row.separator()
                row.prop(statvis, "sharp_min", text="Minimum")
                row.prop(statvis, "sharp_max", text="Maximum")


class VIEW3D_PT_overlay_edit_mesh_measurement(Panel):
    bl_space_type = 'VIEW_3D'
    bl_region_type = 'HEADER'
    bl_parent_id = "VIEW3D_PT_overlay_edit_mesh"
    bl_label = "Measurement"

    @classmethod
    def poll(cls, context):
        return context.mode == "EDIT_MESH"

    def draw(self, context):
        layout = self.layout

        view = context.space_data
        overlay = view.overlay
        display_all = overlay.show_overlays

        col = layout.column()
        col.active = display_all

        split = col.split()

        sub = split.column()
        row = sub.row()
        row.separator()
        row.prop(overlay, "show_extra_edge_length", text="Edge Length")
        row = sub.row()
        row.separator()
        row.prop(overlay, "show_extra_edge_angle", text="Edge Angle")

        sub = split.column()
        sub.prop(overlay, "show_extra_face_area", text="Face Area")
        sub.prop(overlay, "show_extra_face_angle", text="Face Angle")


class VIEW3D_PT_overlay_edit_mesh_normals(Panel):
    bl_space_type = 'VIEW_3D'
    bl_region_type = 'HEADER'
    bl_parent_id = "VIEW3D_PT_overlay_edit_mesh"
    bl_label = "Normals"

    @classmethod
    def poll(cls, context):
        return context.mode == "EDIT_MESH"

    def draw(self, context):
        layout = self.layout

        view = context.space_data
        overlay = view.overlay
        display_all = overlay.show_overlays

        col = layout.column()
        col.active = display_all
        split = col.split()

        row = split.row(align=True)
        row.separator()
        row.separator()
        row.prop(overlay, "show_vertex_normals", text="", icon="NORMALS_VERTEX")
        row.prop(overlay, "show_split_normals", text="", icon="NORMALS_VERTEX_FACE")
        row.prop(overlay, "show_face_normals", text="", icon="NORMALS_FACE")

        sub = split.row(align=True)
        if (
            overlay.show_vertex_normals
            or overlay.show_face_normals
            or overlay.show_split_normals
        ):
            sub.use_property_split = True
            if overlay.use_normals_constant_screen_size:
                sub.prop(overlay, "normals_constant_screen_size", text="Size")
            else:
                sub.prop(overlay, "normals_length", text="Size")
        else:
            sub.label(icon="DISCLOSURE_TRI_RIGHT")

        row.prop(
            overlay, "use_normals_constant_screen_size", text="", icon="FIXED_SIZE"
        )


class VIEW3D_PT_overlay_edit_mesh_freestyle(Panel):
    bl_space_type = 'VIEW_3D'
    bl_region_type = 'HEADER'
    bl_parent_id = "VIEW3D_PT_overlay_edit_mesh"
    bl_label = "Freestyle"

    @classmethod
    def poll(cls, context):
        return context.mode == "EDIT_MESH" and bpy.app.build_options.freestyle

    def draw(self, context):
        layout = self.layout

        view = context.space_data
        overlay = view.overlay
        display_all = overlay.show_overlays

        col = layout.column()
        col.active = display_all

        row = col.row()
        row.separator()
        row.prop(overlay, "show_freestyle_edge_marks", text="Edge Marks")
        row.prop(overlay, "show_freestyle_face_marks", text="Face Marks")


class VIEW3D_PT_overlay_edit_curve(Panel):
    bl_space_type = 'VIEW_3D'
    bl_region_type = 'HEADER'
    bl_label = "Curve Edit Mode"

    @classmethod
    def poll(cls, context):
        return context.mode == "EDIT_CURVE"

    def draw(self, context):
        layout = self.layout
        view = context.space_data
        overlay = view.overlay
        display_all = overlay.show_overlays

        layout.label(text="Curve Edit Mode Overlays")

        col = layout.column()
        col.active = display_all

        row = col.row()
        row.prop(overlay, "display_handle", text="Handles")

        col = layout.column(align=True)
        col.active = display_all
        split = col.split()
        row = split.row(align=True)
        # row.separator()
        # row.separator()
        row.prop(overlay, "show_curve_normals")

        row = split.row(align=True)
        if overlay.show_curve_normals:
            row.prop(overlay, "normals_length", text="")
        else:
            row.label(icon="DISCLOSURE_TRI_RIGHT")


class VIEW3D_PT_overlay_edit_curves(Panel):
    bl_space_type = 'VIEW_3D'
    bl_region_type = 'HEADER'
    bl_label = "Curves Edit Mode"

    @classmethod
    def poll(cls, context):
        return context.mode == "EDIT_CURVES"

    def draw(self, context):
        layout = self.layout
        view = context.space_data
        overlay = view.overlay
        display_all = overlay.show_overlays

        layout.label(text="Curves Edit Mode Overlays")

        col = layout.column()
        col.active = display_all

        row = col.row()
        row.prop(overlay, "display_handle", text="Handles")


class VIEW3D_PT_overlay_sculpt(Panel):
    bl_space_type = 'VIEW_3D'
    bl_context = ".sculpt_mode"
    bl_region_type = 'HEADER'
    bl_label = "Sculpt"
    bl_ui_units_x = 13

    @classmethod
    def poll(cls, context):
        return context.mode == 'SCULPT'

    def draw(self, context):
        layout = self.layout

        view = context.space_data
        overlay = view.overlay
        display_all = overlay.show_overlays

        layout.label(text="Sculpt Mode Overlays")

        col = layout.column(align=True)
        col.active = display_all
        split = col.split()
        row = split.row()
        row.separator()
        row.prop(overlay, "show_sculpt_mask", text="Show Mask")

        row = split.row(align=True)
        if overlay.show_sculpt_mask:
            row.prop(overlay, "sculpt_mode_mask_opacity", text="")
        else:
            row.label(icon="DISCLOSURE_TRI_RIGHT")

        col = layout.column(align=True)
        col.active = display_all
        split = col.split()
        row = split.row()
        row.separator()
        row.prop(overlay, "show_sculpt_face_sets", text="Show Face Sets")

        row = split.row(align=True)
        if overlay.show_sculpt_face_sets:
            row.prop(overlay, "sculpt_mode_face_sets_opacity", text="")
        else:
            row.label(icon="DISCLOSURE_TRI_RIGHT")


class VIEW3D_PT_overlay_sculpt_curves(Panel):
    bl_space_type = 'VIEW_3D'
    bl_context = ".curves_sculpt"
    bl_region_type = 'HEADER'
    bl_label = "Sculpt"
    bl_ui_units_x = 13

    @classmethod
    def poll(cls, context):
        return context.mode == 'SCULPT_CURVES'

    def draw(self, context):
        layout = self.layout

        view = context.space_data
        overlay = view.overlay

        layout.label(text="Curve Sculpt Overlays")

        row = layout.row(align=True)
        row.active = overlay.show_overlays
        row.use_property_decorate = False
        row.separator(factor=3)
        row.use_property_split = True
        row.prop(overlay, "sculpt_mode_mask_opacity", text="Selection Opacity")

        col = layout.column()
        split = col.split()
        row = split.row()
        row.active = overlay.show_overlays
        row.separator()
        row.prop(overlay, "show_sculpt_curves_cage", text="Curves Cage")

        row = split.row(align=True)
        row.active = overlay.show_overlays
        if overlay.show_sculpt_curves_cage:
            row.prop(overlay, "sculpt_curves_cage_opacity", text="")
        else:
            row.label(icon="DISCLOSURE_TRI_RIGHT")


class VIEW3D_PT_overlay_bones(Panel):
    bl_space_type = 'VIEW_3D'
    bl_region_type = 'HEADER'
    bl_label = "Bones"
    bl_ui_units_x = 14

    @staticmethod
    def is_using_wireframe(context):
        mode = context.mode

        if mode in {"POSE", 'PAINT_WEIGHT'}:
            armature = context.pose_object
        elif mode == 'EDIT_ARMATURE':
            armature = context.edit_object
        else:
            return False

        return armature and armature.display_type == "WIRE"

    @classmethod
    def poll(cls, context):
        mode = context.mode
        return (
            (mode == "POSE")
            or (mode == 'PAINT_WEIGHT' and context.pose_object)
            or (
                mode == "EDIT_ARMATURE"
                and VIEW3D_PT_overlay_bones.is_using_wireframe(context)
            )
        )

    def draw(self, context):
        layout = self.layout
        shading = VIEW3D_PT_shading.get_shading(context)
        view = context.space_data
        mode = context.mode
        overlay = view.overlay
        display_all = overlay.show_overlays

        layout.label(text="Armature Overlays")

        col = layout.column()
        col.active = display_all

        if mode == 'POSE':
            col = layout.column(align=True)
            col.active = display_all
            split = col.split()
            row = split.row(align=True)
            row.separator()
            row.separator()
            row.prop(overlay, "show_xray_bone")

            row = split.row(align=True)
            if display_all and overlay.show_xray_bone:
                row.prop(overlay, "xray_alpha_bone", text="")
            else:
                row.label(icon="DISCLOSURE_TRI_RIGHT")

        elif mode == 'PAINT_WEIGHT':
            row = col.row()
            row.separator()
            row.prop(overlay, "show_xray_bone")
            row = col.row()
            row.active = shading.type == 'WIREFRAME'
            row.prop(overlay, "bone_wire_alpha")


class VIEW3D_PT_overlay_texture_paint(Panel):
    bl_space_type = 'VIEW_3D'
    bl_region_type = 'HEADER'
    bl_label = "Texture Paint"
    bl_ui_units_x = 13

    @classmethod
    def poll(cls, context):
        return context.mode == 'PAINT_TEXTURE'

    def draw(self, context):
        layout = self.layout
        view = context.space_data
        overlay = view.overlay
        display_all = overlay.show_overlays

        layout.label(text="Texture Paint Overlays")

        col = layout.column()
        col.active = display_all
        row = col.row()
        row.separator()
        row.label(text="Stencil Mask Opacity")
        row.prop(overlay, "texture_paint_mode_opacity", text="")


class VIEW3D_PT_overlay_vertex_paint(Panel):
    bl_space_type = 'VIEW_3D'
    bl_region_type = 'HEADER'
    bl_label = "Vertex Paint"

    @classmethod
    def poll(cls, context):
        return context.mode == 'PAINT_VERTEX'

    def draw(self, context):
        layout = self.layout
        view = context.space_data
        overlay = view.overlay
        display_all = overlay.show_overlays

        layout.label(text="Vertex Paint Overlays")

        col = layout.column()
        col.active = display_all
        row = col.row()
        row.separator()
        row.label(text="Stencil Mask Opacity")
        row.prop(overlay, "vertex_paint_mode_opacity", text="")
        row = col.row()
        row.separator()
        row.prop(overlay, "show_paint_wire")


class VIEW3D_PT_overlay_weight_paint(Panel):
    bl_space_type = 'VIEW_3D'
    bl_region_type = 'HEADER'
    bl_label = "Weight Paint"
    bl_ui_units_x = 13

    @classmethod
    def poll(cls, context):
        return context.mode == 'PAINT_WEIGHT'

    def draw(self, context):
        layout = self.layout
        view = context.space_data
        overlay = view.overlay
        display_all = overlay.show_overlays
        tool_settings = context.tool_settings

        layout.label(text="Weight Paint Overlays")

        col = layout.column()
        col.active = display_all

        row = col.row()
        row.separator()
        row.label(text="Opacity")
        row.prop(overlay, "weight_paint_mode_opacity", text="")
        row = col.split(factor=0.36)
        row.label(text="     Zero Weights")
        sub = row.row()
        sub.prop(tool_settings, "vertex_group_user", expand=True)

        row = col.row()
        row.separator()
        row.prop(overlay, "show_wpaint_contours")
        row = col.row()
        row.separator()
        row.prop(overlay, "show_paint_wire")


class VIEW3D_PT_snapping(Panel):
    bl_space_type = 'VIEW_3D'
    bl_region_type = 'HEADER'
    bl_label = "Snapping"

    def draw(self, context):
        tool_settings = context.tool_settings
        obj = context.active_object
        object_mode = "OBJECT" if obj is None else obj.mode

        layout = self.layout
        col = layout.column()

        col.label(text="Snap Target")
        row = col.row(align=True)
        row.prop(tool_settings, "snap_target", expand=True)

        col.label(text="Snap Base")
        col.prop(tool_settings, "snap_elements_base", expand=True)

        col.label(text="Snap Target for Individual Elements")
        col.prop(tool_settings, "snap_elements_individual", expand=True)

        col.separator()

        if "INCREMENT" in tool_settings.snap_elements:
            col.prop(tool_settings, "use_snap_grid_absolute")

        if "VOLUME" in tool_settings.snap_elements:
            col.prop(tool_settings, "use_snap_peel_object")

        if "FACE_NEAREST" in tool_settings.snap_elements:
            col.prop(tool_settings, "use_snap_to_same_target")
            if object_mode == "EDIT":
                col.prop(tool_settings, "snap_face_nearest_steps")

        col.separator()

        col.prop(tool_settings, "use_snap_align_rotation")
        col.prop(tool_settings, "use_snap_backface_culling")

        col.separator()

        if obj:
            col.label(text="Target Selection")
            col_targetsel = col.column(align=True)
            if object_mode == "EDIT" and obj.type not in {"LATTICE", "META", "FONT"}:
                col_targetsel.prop(
                    tool_settings,
                    "use_snap_self",
                    text="Include Active",
                    icon="EDITMODE_HLT",
                )
                col_targetsel.prop(
                    tool_settings,
                    "use_snap_edit",
                    text="Include Edited",
                    icon="OUTLINER_DATA_MESH",
                )
                col_targetsel.prop(
                    tool_settings,
                    "use_snap_nonedit",
                    text="Include Non-Edited",
                    icon="OUTLINER_OB_MESH",
                )
            col_targetsel.prop(
                tool_settings,
                "use_snap_selectable",
                text="Exclude Non-Selectable",
                icon="RESTRICT_SELECT_OFF",
            )

        col.label(text="Affect")
        row = col.row(align=True)
        row.prop(
            tool_settings,
            "use_snap_translate",
            text="Move",
            text_ctxt=i18n_contexts.operator_default,
            toggle=True,
        )
        row.prop(
            tool_settings,
            "use_snap_rotate",
            text="Rotate",
            text_ctxt=i18n_contexts.operator_default,
            toggle=True,
        )
        row.prop(
            tool_settings,
            "use_snap_scale",
            text="Scale",
            text_ctxt=i18n_contexts.operator_default,
            toggle=True,
        )
        col.label(text="Rotation Increment")
        row = col.row(align=True)
        row.prop(tool_settings, "snap_angle_increment_3d", text="")
        row.prop(tool_settings, "snap_angle_increment_3d_precision", text="")


class VIEW3D_PT_sculpt_snapping(Panel):
    bl_space_type = 'VIEW_3D'
    bl_region_type = 'HEADER'
    bl_label = "Snapping"

    def draw(self, context):
        layout = self.layout
        tool_settings = context.tool_settings
        col = layout.column()

        col.label(text="Rotation Increment")
        row = col.row(align=True)
        row.prop(tool_settings, "snap_angle_increment_3d", text="")


class VIEW3D_PT_proportional_edit(Panel):
    bl_space_type = 'VIEW_3D'
    bl_region_type = 'HEADER'
    bl_label = "Proportional Editing"
    bl_ui_units_x = 8

    def draw(self, context):
        layout = self.layout
        tool_settings = context.tool_settings
        col = layout.column()
        col.active = (
            tool_settings.use_proportional_edit_objects
            if context.mode == "OBJECT"
            else tool_settings.use_proportional_edit
        )

        if context.mode != "OBJECT":
            col.prop(tool_settings, "use_proportional_connected")
            sub = col.column()
            sub.active = not tool_settings.use_proportional_connected
            sub.prop(tool_settings, "use_proportional_projected")
            col.separator()

        col.prop(tool_settings, "proportional_edit_falloff", expand=True)
        col.prop(tool_settings, "proportional_distance")


class VIEW3D_PT_transform_orientations(Panel):
    bl_space_type = 'VIEW_3D'
    bl_region_type = 'HEADER'
    bl_label = "Transform Orientations"
    bl_ui_units_x = 8

    def draw(self, context):
        layout = self.layout
        layout.label(text="Transform Orientations")

        scene = context.scene
        orient_slot = scene.transform_orientation_slots[0]
        orientation = orient_slot.custom_orientation

        row = layout.row()
        col = row.column()
        col.prop(orient_slot, "type", expand=True)
        row.operator(
            "transform.create_orientation", text="", icon="ADD", emboss=False
        ).use = True

        if orientation:
            row = layout.row(align=False)
            row.prop(orientation, "name", text="", icon="OBJECT_ORIGIN")
            row.operator(
                "transform.delete_orientation", text="", icon="X", emboss=False
            )


class VIEW3D_PT_grease_pencil_origin(Panel):
    bl_space_type = 'VIEW_3D'
    bl_region_type = 'HEADER'
    bl_label = "Stroke Placement"

    def draw(self, context):
        layout = self.layout
        tool_settings = context.tool_settings

        layout.label(text="Stroke Placement")

        row = layout.row()
        col = row.column()
        col.prop(tool_settings, "gpencil_stroke_placement_view3d", expand=True)

        if tool_settings.gpencil_stroke_placement_view3d == "SURFACE":
            row = layout.row()
            row.label(text="Offset")
            row = layout.row()
            row.prop(tool_settings, "gpencil_surface_offset", text="")
            row = layout.row()
            row.prop(tool_settings, "use_gpencil_project_only_selected")

        if tool_settings.gpencil_stroke_placement_view3d == 'STROKE':
            row = layout.row()
            row.label(text="Target")
            row = layout.row()
            row.prop(tool_settings, "gpencil_stroke_snap_mode", expand=True)


class VIEW3D_PT_grease_pencil_lock(Panel):
    bl_space_type = 'VIEW_3D'
    bl_region_type = 'HEADER'
    bl_label = "Drawing Plane"

    def draw(self, context):
        layout = self.layout
        tool_settings = context.tool_settings

        layout.label(text="Drawing Plane")

        row = layout.row()
        col = row.column()
        col.prop(tool_settings.gpencil_sculpt, "lock_axis", expand=True)


class VIEW3D_PT_grease_pencil_guide(Panel):
    bl_space_type = 'VIEW_3D'
    bl_region_type = 'HEADER'
    bl_label = "Guides"

    def draw(self, context):
        settings = context.tool_settings.gpencil_sculpt.guide

        layout = self.layout
        layout.label(text="Guides")

        col = layout.column()
        col.active = settings.use_guide
        col.prop(settings, "type", expand=True)

        if settings.type in {"ISO", "PARALLEL", 'RADIAL'}:
            col.prop(settings, "angle")
            row = col.row(align=True)

        col.prop(settings, "use_snapping")
        if settings.use_snapping:
            if settings.type == 'RADIAL':
                col.prop(settings, "angle_snap")
            else:
                col.prop(settings, "spacing")

        if settings.type in {"CIRCULAR", 'RADIAL'} or settings.use_snapping:
            col.label(text="Reference Point")
            row = col.row(align=True)
            row.prop(settings, "reference_point", expand=True)
            if settings.reference_point == "CUSTOM":
                col.prop(settings, "location", text="Custom Location")
            elif settings.reference_point == "OBJECT":
                col.prop(settings, "reference_object", text="Object Location")
                if not settings.reference_object:
                    col.label(text="No object selected, using cursor")


class VIEW3D_PT_overlay_grease_pencil_options(Panel):
    bl_space_type = 'VIEW_3D'
    bl_region_type = 'HEADER'
    bl_label = "Grease Pencil Options"
    bl_ui_units_x = 13

    @classmethod
    def poll(cls, context):
        ob = context.object
        return ob and ob.type == "GREASEPENCIL"

    def draw(self, context):
        layout = self.layout
        view = context.space_data
        overlay = view.overlay

        ob = context.object

        layout.label(
            text={
                'PAINT_GREASE_PENCIL': iface_("Draw Grease Pencil"),
                'EDIT_GREASE_PENCIL': iface_("Edit Grease Pencil"),
                'WEIGHT_GREASE_PENCIL': iface_("Weight Grease Pencil"),
                "OBJECT": iface_("Grease Pencil"),
                'SCULPT_GREASE_PENCIL': iface_("Sculpt Grease Pencil"),
                'VERTEX_GREASE_PENCIL': iface_("Vertex Grease Pencil"),
            }[context.mode],
            translate=False,
        )

        layout.prop(overlay, "use_gpencil_onion_skin", text="Onion Skin")

        col = layout.column()
        row = col.row()
        row.separator()
        row.prop(overlay, "use_gpencil_onion_skin", text="Onion Skin")

        row = col.row()
        row.use_property_split = False
        split = row.split(factor=0.5)
        row = split.row()
        row.separator()
        row.prop(overlay, "use_gpencil_fade_layers")
        row = split.row()
        if overlay.use_gpencil_fade_layers:
            row.prop(overlay, "gpencil_fade_layer", text="", slider=True)
        else:
            row.label(icon="DISCLOSURE_TRI_RIGHT")

<<<<<<< HEAD
        row = col.row()
        row.use_property_split = False
        split = row.split(factor=0.5)
        row = split.row()
        row.separator()
        row.prop(overlay, "use_gpencil_fade_objects")
        row = split.row(align=True)
        if overlay.use_gpencil_fade_objects:
            row.prop(overlay, "gpencil_fade_objects", text="", slider=True)
            row.prop(
                overlay,
                "use_gpencil_fade_gp_objects",
                text="",
                icon="OUTLINER_OB_GREASEPENCIL",
            )
        else:
            row.label(icon="DISCLOSURE_TRI_RIGHT")
=======
        if ob.mode in {'EDIT', 'SCULPT_GREASE_PENCIL', 'WEIGHT_GREASE_PENCIL', 'VERTEX_GREASE_PENCIL'}:
            split = layout.split()
            col = split.column()
            col.prop(overlay, "use_gpencil_edit_lines", text="Edit Lines")
            col = split.column()
            col.prop(overlay, "use_gpencil_multiedit_line_only", text="Only in Multiframe")
            row = layout.row()
            row.prop(overlay, "display_handle", text="Handles")
>>>>>>> dfeeaa98

        if ob.mode in {
            "EDIT",
            'SCULPT_GREASE_PENCIL',
            'WEIGHT_GREASE_PENCIL',
            'VERTEX_GREASE_PENCIL',
        }:
            col = layout.column(align=True)
            row = col.row()
            row.separator()
            row.prop(overlay, "use_gpencil_edit_lines", text="Edit Lines")
            row = col.row()
            row.separator()
            row.prop(
                overlay, "use_gpencil_multiedit_line_only", text="Only in Multiframe"
            )

        if ob.mode == "EDIT":
            col = layout.column(align=True)
            row = col.row()
            row.separator()
            row.prop(overlay, "use_gpencil_show_directions")
            row = col.row()
            row.separator()
            row.prop(overlay, "use_gpencil_show_material_name", text="Material Name")

        if ob.mode in {'PAINT_GREASE_PENCIL', 'VERTEX_GREASE_PENCIL'}:
            layout.label(text="Vertex Paint")
            row = layout.row()
            shading = VIEW3D_PT_shading.get_shading(context)
            row.enabled = shading.type not in {"WIREFRAME", "RENDERED"}
            row.separator()
            row.prop(
                overlay, "gpencil_vertex_paint_opacity", text="Opacity", slider=True
            )


class VIEW3D_PT_overlay_grease_pencil_canvas_options(Panel):
    bl_space_type = 'VIEW_3D'
    bl_region_type = 'HEADER'
    bl_parent_id = "VIEW3D_PT_overlay_grease_pencil_options"
    bl_label = "Canvas"
    bl_ui_units_x = 13

    @classmethod
    def poll(cls, context):
        ob = context.object
        return ob and ob.type == "GREASEPENCIL"

    def draw(self, context):
        layout = self.layout
        view = context.space_data
        overlay = view.overlay

        layout.use_property_decorate = False  # No animation.

        col = layout.column()
        row = col.row()
        row.use_property_split = False
        split = row.split(factor=0.5)
        row = split.row()
        row.separator()
        row.prop(overlay, "use_gpencil_grid")
        row = split.row()
        if overlay.use_gpencil_grid:
            row.label(icon="DISCLOSURE_TRI_DOWN")
        else:
            row.label(icon="DISCLOSURE_TRI_RIGHT")

        if overlay.use_gpencil_grid:
            row = col.row()
            row.separator(factor=2.0)
            row.use_property_split = True
            row.prop(overlay, "gpencil_grid_opacity", text="Opacity", slider=True)
            row.prop(overlay, "use_gpencil_canvas_xray", text="", icon="XRAY")

            col = col.column(align=True)
            col.use_property_split = True
            row = col.row(align=True)
            row.separator(factor=3.5)
            row.prop(overlay, "gpencil_grid_subdivisions")
            row = col.row(align=True)
            row.separator(factor=3.5)
            row.prop(overlay, "gpencil_grid_color", text="Grid Color")

            col = col.column(align=True)
            row = col.row()
            row.separator(factor=2.0)
            row.prop(overlay, "gpencil_grid_scale", text="Scale", expand=True)
            row = col.row()
            row.separator(factor=2.0)
            row.prop(overlay, "gpencil_grid_offset", text="Offset", expand=True)


class VIEW3D_PT_quad_view(Panel):
    bl_space_type = 'VIEW_3D'
    bl_region_type = 'UI'
    bl_category = "View"
    bl_label = "Quad View"
    bl_options = {'DEFAULT_CLOSED'}

    @classmethod
    def poll(cls, context):
        view = context.space_data
        return view.region_quadviews

    def draw(self, context):
        layout = self.layout

        view = context.space_data

        region = view.region_quadviews[2]
        col = layout.column()
        col.prop(region, "lock_rotation")
        row = col.row()
        row.enabled = region.lock_rotation
        row.prop(region, "show_sync_view")
        row = col.row()
        row.enabled = region.lock_rotation and region.show_sync_view
        row.prop(region, "use_box_clip")


# Annotation properties
class VIEW3D_PT_grease_pencil(AnnotationDataPanel, Panel):
    bl_space_type = 'VIEW_3D'
    bl_region_type = 'UI'
    bl_category = "View"

    # NOTE: this is just a wrapper around the generic GP Panel


class VIEW3D_PT_annotation_onion(AnnotationOnionSkin, Panel):
    bl_space_type = 'VIEW_3D'
    bl_region_type = 'UI'
    bl_category = "View"
    bl_parent_id = "VIEW3D_PT_grease_pencil"

    # NOTE: this is just a wrapper around the generic GP Panel


class TOPBAR_PT_annotation_layers(Panel, AnnotationDataPanel):
    bl_space_type = 'VIEW_3D'
    bl_region_type = 'HEADER'
    bl_label = "Layers"
    bl_ui_units_x = 14


class VIEW3D_PT_view3d_stereo(Panel):
    bl_space_type = 'VIEW_3D'
    bl_region_type = 'UI'
    bl_category = "View"
    bl_label = "Stereoscopy"
    bl_options = {'DEFAULT_CLOSED'}

    @classmethod
    def poll(cls, context):
        scene = context.scene

        multiview = scene.render.use_multiview
        return multiview

    def draw(self, context):
        layout = self.layout
        view = context.space_data

        basic_stereo = context.scene.render.views_format == 'STEREO_3D'

        col = layout.column()
        col.row().prop(view, "stereo_3d_camera", expand=True)

        col.label(text="Display")
        row = col.row()
        row.active = basic_stereo
        row.prop(view, "show_stereo_3d_cameras")
        row = col.row()
        row.active = basic_stereo
        split = row.split()
        split.prop(view, "show_stereo_3d_convergence_plane")
        split = row.split()
        split.prop(view, "stereo_3d_convergence_plane_alpha", text="Alpha")
        split.active = view.show_stereo_3d_convergence_plane
        row = col.row()
        split = row.split()
        split.prop(view, "show_stereo_3d_volume")
        split = row.split()
        split.prop(view, "stereo_3d_volume_alpha", text="Alpha")

        if context.scene.render.use_multiview:
            layout.separator()
            layout.operator("wm.set_stereo_3d", icon="CAMERA_STEREO")


class VIEW3D_PT_context_properties(Panel):
    bl_space_type = 'VIEW_3D'
    bl_region_type = 'UI'
    bl_category = "Item"
    bl_label = "Properties"
    bl_options = {'DEFAULT_CLOSED'}

    @staticmethod
    def _active_context_member(context):
        obj = context.object
        if obj:
            object_mode = obj.mode
            if object_mode == 'POSE':
                return "active_pose_bone"
            elif object_mode == "EDIT" and obj.type == 'ARMATURE':
                return "active_bone"
            else:
                return "object"

        return ""

    @classmethod
    def poll(cls, context):
        import rna_prop_ui

        member = cls._active_context_member(context)

        if member:
            context_member, member = rna_prop_ui.rna_idprop_context_value(
                context, member, object
            )
            return context_member and rna_prop_ui.rna_idprop_has_properties(
                context_member
            )

        return False

    def draw(self, context):
        import rna_prop_ui

        member = VIEW3D_PT_context_properties._active_context_member(context)

        if member:
            # Draw with no edit button
            rna_prop_ui.draw(self.layout, context, member, object, use_edit=False)


class VIEW3D_PT_active_spline(Panel):
    bl_space_type = 'VIEW_3D'
    bl_region_type = 'UI'
    bl_category = "Item"
    bl_label = "Active Spline"

    @classmethod
    def poll(cls, context):
        ob = context.object
        if ob is None or ob.type not in {'CURVE', 'SURFACE'} or ob.mode != 'EDIT':
            return False
        curve = ob.data
        return curve.splines.active is not None

    def draw(self, context):
        layout = self.layout
        layout.use_property_split = True

        curve = context.object.data
        act_spline = curve.splines.active
        is_surf = type(curve) is SurfaceCurve
        is_poly = (act_spline.type == 'POLY')

        col = layout.column(align = True)

        if is_poly:
            # These settings are below but its easier to have
            # polys set aside since they use so few settings

            col.use_property_split = False

            col.prop(act_spline, "use_cyclic_u")
            row = col.row()
            row.prop(act_spline, "use_smooth")
            row.prop_decorator(act_spline, "use_smooth")
        else:

            sub = col.column(align = True)
            sub.label(text = "Cyclic")
            sub.use_property_split = False
            row = sub.row()
            row.separator()
            row.prop(act_spline, "use_cyclic_u", text="U")

            if is_surf:
                row = sub.row()
                row.separator()
                row.prop(act_spline, "use_cyclic_v", text="V")

            if act_spline.type == 'NURBS':
                sub = col.column(align = True)
                sub.label(text = "Bézier")
                sub.use_property_split = False
                row = sub.row()
                row.separator()
                row.prop(act_spline, "use_bezier_u", text="U")

                if is_surf:
                    subsub = sub.column()
                    row = subsub.row()
                    row.separator()
                    row.prop(act_spline, "use_bezier_v", text="V")

                sub = col.column(align = True)
                sub.label(text = "Endpoint")
                sub.use_property_split = False
                row = sub.row()
                row.separator()
                row.prop(act_spline, "use_endpoint_u", text="U")

                if is_surf:
                    subsub = sub.column()
                    row = subsub.row()
                    row.separator()
                    row.prop(act_spline, "use_endpoint_v", text="V")

                sub = col.column(align=True)
                sub.prop(act_spline, "order_u", text="Order U")

                if is_surf:
                    sub.prop(act_spline, "order_v", text="V")

            sub = col.column(align=True)
            sub.prop(act_spline, "resolution_u", text="Resolution U")
            if is_surf:
                sub.prop(act_spline, "resolution_v", text="V")

            if act_spline.type == 'BEZIER':

                col.separator()

                sub = col.column()
                sub.active = (curve.dimensions == '3D')
                sub.prop(act_spline, "tilt_interpolation", text="Interpolation Tilt")

                col.prop(act_spline, "radius_interpolation", text="Radius")

            row = layout.row()
            row.use_property_split = False
            row.prop(act_spline, "use_smooth")
            row.prop_decorator(act_spline, "use_smooth")

            if act_spline.type == 'NURBS':
                col = None
                for direction in range(2):
                    message = act_spline.valid_message(direction)
                    if not message:
                        continue
                    if col is None:
                        layout.separator()
                        col = layout.column(align=True)
                    col.label(text=message, icon='INFO')
                del col


class VIEW3D_PT_grease_pencil_multi_frame(Panel):
    bl_space_type = 'VIEW_3D'
    bl_region_type = 'HEADER'
    bl_label = "Multi Frame"

    def draw(self, context):
        layout = self.layout
        tool_settings = context.tool_settings

        settings = tool_settings.gpencil_sculpt

        col = layout.column(align=True)
        col.prop(settings, "use_multiframe_falloff")

        # Falloff curve
        if settings.use_multiframe_falloff:
            layout.template_curve_mapping(
                settings, "multiframe_falloff_curve", brush=True
            )


class VIEW3D_MT_greasepencil_material_active(Menu):
    bl_label = "Active Material"

    @classmethod
    def poll(cls, context):
        ob = context.active_object
        if ob is None or len(ob.material_slots) == 0:
            return False

        return True

    def draw(self, context):
        layout = self.layout
        layout.operator_context = 'INVOKE_REGION_WIN'
        ob = context.active_object

        for slot in ob.material_slots:
            mat = slot.material
            if not mat:
                continue
            mat.id_data.preview_ensure()
            if mat and mat.id_data and mat.id_data.preview:
                icon = mat.id_data.preview.icon_id
                layout.operator(
                    "grease_pencil.set_material", text=mat.name, icon_value=icon
                ).slot = mat.name


class VIEW3D_MT_grease_pencil_assign_material(Menu):
    bl_label = "Assign Material"

    def draw(self, context):
        layout = self.layout
        ob = context.active_object
        mat_active = ob.active_material

        if len(ob.material_slots) == 0:
            row = layout.row()
            row.label(text="No Materials", icon="INFO")  # BFA - icon added
            row.enabled = False
            return

        for slot in ob.material_slots:
            mat = slot.material
            if mat:
                layout.operator(
                    "grease_pencil.stroke_material_set",
                    text=mat.name,
                    icon="LAYER_ACTIVE" if mat == mat_active else "BLANK1",
                ).material = mat.name


class VIEW3D_MT_greasepencil_edit_context_menu(Menu):
    bl_label = ""

    def draw(self, context):
        layout = self.layout
        tool_settings = context.tool_settings
        mode = (
            tool_settings.gpencil_selectmode_edit
        )  # bfa - the select mode for grease pencils

        is_stroke_mode = tool_settings.gpencil_selectmode_edit in {
            'STROKE',
            'SEGMENT',
        }  # BFA - added segment mode to show context menu

        layout.operator_context = 'INVOKE_REGION_WIN'

        row = layout.row()

        if is_stroke_mode:
            col = row.column(align=True)
            col.label(text="Stroke", icon="GP_SELECT_STROKES")

            col.separator()

            # Main Strokes Operators
            col.operator(
                "grease_pencil.stroke_subdivide",
                text="Subdivide",
                icon="SUBDIVIDE_EDGES",
            )
            col.operator(
                "grease_pencil.stroke_subdivide_smooth",
                text="Subdivide and Smooth",
                icon="SUBDIVIDE_EDGES",
            )

            # Deform Operators
            col.operator(
                "grease_pencil.stroke_smooth", text="Smooth", icon="SMOOTH_VERTEX"
            )
            col.operator(
                "transform.transform", text="Radius", icon="RADIUS"
            ).mode = "CURVE_SHRINKFATTEN"

            col.separator()

            col.menu("GREASE_PENCIL_MT_move_to_layer")
            col.menu("VIEW3D_MT_grease_pencil_assign_material")
            col.operator(
                "grease_pencil.set_active_material",
                text="Set as Active Material",
                icon="MATERIAL_DATA",
            )
            col.menu(
                "VIEW3D_MT_edit_grease_pencil_arrange_strokes"
            )  # BFA - menu alternative

            col.separator()

            col.menu("VIEW3D_MT_mirror")
            col.menu("GREASE_PENCIL_MT_snap", text="Snap")

            col.separator()

            # Copy/paste
            col.operator("grease_pencil.duplicate_move", text="Duplicate", icon="DUPLICATE")
            col.operator("grease_pencil.copy", text="Copy", icon="COPYDOWN")
            col.operator("grease_pencil.paste", text="Paste", icon="PASTEDOWN").type = 'ACTIVE'
            col.operator("grease_pencil.paste", text="Paste by Layer", icon="PASTEDOWN").type = "LAYER"

            col.separator()

            col.operator("grease_pencil.outline", text="Outline", icon = "MOD_OUTLINE")

            col.operator("grease_pencil.stroke_split", text="Split", icon="SPLIT")
            col.operator("grease_pencil.separate", text="Separate", icon="SEPARATE").mode = 'SELECTED'

        else:
            col = row.column(align=True)
            col.label(text="Point", icon="GP_SELECT_POINTS")

            col.separator()

            col.operator(
                "grease_pencil.extrude_move", text="Extrude", icon="EXTRUDE_REGION"
            )

            col.separator()

            col.operator(
                "grease_pencil.stroke_subdivide",
                text="Subdivide",
                icon="SUBDIVIDE_EDGES",
            )
            col.operator(
                "grease_pencil.stroke_subdivide_smooth",
                text="Subdivide and Smooth",
                icon="SUBDIVIDE_EDGES",
            )

            col.separator()

            col.operator(
                "grease_pencil.stroke_smooth",
                text="Smooth Points",
                icon="SMOOTH_VERTEX",
            )
            col.operator("grease_pencil.set_start_point", text="Set Start Point", icon="STARTPOINT")

            col.separator()

            col.menu("VIEW3D_MT_mirror", text="Mirror", text_ctxt=i18n_contexts.operator_default)
            col.menu("GREASE_PENCIL_MT_snap", text="Snap")

            col.separator()

            # Copy/paste
            col.operator(
                "grease_pencil.duplicate_move", text="Duplicate", icon="DUPLICATE"
            )
            col.operator("grease_pencil.copy", text="Copy", icon="COPYDOWN")
            col.operator("grease_pencil.paste", text="Paste", icon="PASTEDOWN")

            col.separator()

            # Removal Operators
            col.operator("grease_pencil.stroke_merge_by_distance", icon="REMOVE_DOUBLES").use_unselected = False
            col.operator_enum("grease_pencil.dissolve", "type")

            col.separator()

            col.menu("VIEW3D_MT_edit_greasepencil_stroke_simplify")

            col.separator()
            col.operator("grease_pencil.outline", text="Outline", icon = "MOD_OUTLINE")

            col.separator()

            col.operator(
                "grease_pencil.separate", text="Separate", icon="SEPARATE"
            ).mode = 'SELECTED'

            col.separator()
            col.operator_menu_enum("grease_pencil.convert_curve_type", text="Convert Type", property="type")


class GREASE_PENCIL_MT_Layers(Menu):
    bl_label = "Layers"

    def draw(self, context):
        layout = self.layout
        grease_pencil = context.active_object.data

        layout.operator("grease_pencil.layer_add", text="New Layer", icon="ADD")

        if not grease_pencil.layers:
            return

        layout.separator()

        # Display layers in layer stack order. The last layer is the top most layer.
        for i in range(len(grease_pencil.layers) - 1, -1, -1):
            layer = grease_pencil.layers[i]
            if layer == grease_pencil.layers.active:
                icon = "DOT"
            else:
                icon = "NONE"
            layout.operator(
                "grease_pencil.layer_active", text=layer.name, icon=icon
            ).layer = i


class VIEW3D_PT_greasepencil_draw_context_menu(Panel):
    bl_space_type = 'VIEW_3D'
    bl_region_type = "WINDOW"
    bl_label = "Draw"
    bl_ui_units_x = 12

    def draw(self, context):
        layout = self.layout
        tool_settings = context.tool_settings
        settings = tool_settings.gpencil_paint
        brush = settings.brush
        gp_settings = brush.gpencil_settings

        is_pin_vertex = gp_settings.brush_draw_mode == 'VERTEXCOLOR'
        is_vertex = settings.color_mode == 'VERTEXCOLOR' or brush.gpencil_brush_type == 'TINT' or is_pin_vertex

        if brush.gpencil_brush_type not in {'ERASE', 'CUTTER', 'EYEDROPPER'} and is_vertex:
            split = layout.split(factor=0.1)
            split.prop(brush, "color", text="")
            split.template_color_picker(brush, "color", value_slider=True)

            col = layout.column()
            col.separator()
            col.prop_menu_enum(gp_settings, "vertex_mode", text="Mode")
            col.separator()

        if brush.gpencil_brush_type not in {'FILL', 'CUTTER', 'ERASE'}:
            if brush.use_locked_size == 'VIEW':
                row = layout.row(align=True)
                row.prop(brush, "size", slider=True)
                row.prop(brush, "use_pressure_size", text="", icon='STYLUS_PRESSURE')
            else:
                row = layout.row(align=True)
                row.prop(brush, "unprojected_radius", text="Size", slider=True)
                row.prop(brush, "use_pressure_size", text="", icon='STYLUS_PRESSURE')
        if brush.gpencil_brush_type == 'ERASE':
            row = layout.row(align=True)
            row.prop(brush, "size", slider=True)
            row.prop(brush, "use_pressure_size", text="", icon='STYLUS_PRESSURE')
        if brush.gpencil_brush_type not in {'ERASE', 'FILL', 'CUTTER'}:
            row = layout.row(align=True)
            row.prop(brush, "strength", slider=True)
            row.prop(brush, "use_pressure_strength", text="", icon='STYLUS_PRESSURE')

        layer = context.object.data.layers.active

        if layer:
            layout.label(text="Active Layer")
            row = layout.row(align=True)
            row.operator_context = 'EXEC_REGION_WIN'
            row.menu("GREASE_PENCIL_MT_Layers", text="", icon="OUTLINER_DATA_GP_LAYER")
            row.prop(layer, "name", text="")
            row.operator("grease_pencil.layer_remove", text="", icon="X")

        layout.label(text="Active Material")
        row = layout.row(align=True)
        row.menu("VIEW3D_MT_greasepencil_material_active", text="", icon="MATERIAL")
        ob = context.active_object
        if ob.active_material:
            row.prop(ob.active_material, "name", text="")


class VIEW3D_PT_greasepencil_sculpt_context_menu(Panel):
    bl_space_type = 'VIEW_3D'
    bl_region_type = "WINDOW"
    bl_label = "Sculpt"
    bl_ui_units_x = 12

    def draw(self, context):
        tool_settings = context.tool_settings
        paint = tool_settings.gpencil_sculpt_paint
        brush = paint.brush
        layout = self.layout

        ups = paint.unified_paint_settings
        size_owner = ups if ups.use_unified_size else brush
        strength_owner = ups if ups.use_unified_strength else brush
        row = layout.row(align=True)
        row.prop(size_owner, "size", text="")
        row.prop(brush, "use_pressure_size", text="", icon='STYLUS_PRESSURE')
        row.prop(ups, "use_unified_size", text="", icon='BRUSHES_ALL')
        row = layout.row(align=True)
        row.prop(strength_owner, "strength", text="")
        row.prop(brush, "use_pressure_strength", text="", icon='STYLUS_PRESSURE')
        row.prop(ups, "use_unified_strength", text="", icon='BRUSHES_ALL')

        layer = context.object.data.layers.active

        if layer:
            layout.label(text="Active Layer")
            row = layout.row(align=True)
            row.operator_context = 'EXEC_REGION_WIN'
            row.menu("GREASE_PENCIL_MT_Layers", text="", icon="OUTLINER_DATA_GP_LAYER")
            row.prop(layer, "name", text="")
            row.operator("grease_pencil.layer_remove", text="", icon="X")


class VIEW3D_PT_greasepencil_vertex_paint_context_menu(Panel):
    bl_space_type = 'VIEW_3D'
    bl_region_type = "WINDOW"
    bl_label = "Vertex Paint"
    bl_ui_units_x = 12

    def draw(self, context):
        layout = self.layout
        tool_settings = context.tool_settings
        settings = tool_settings.gpencil_vertex_paint
        brush = settings.brush
        gp_settings = brush.gpencil_settings

        col = layout.column()

        if brush.gpencil_vertex_brush_type in {'DRAW', 'REPLACE'}:
            split = layout.split(factor=0.1)
            split.prop(settings.unified_paint_settings, "color", text="")
            split.template_color_picker(
                settings.unified_paint_settings, "color", value_slider=True
            )

            col = layout.column()
            col.separator()
            col.prop(gp_settings, "vertex_mode", text="")
            col.separator()

        row = col.row(align=True)
        row.prop(settings.unified_paint_settings, "size", text="Radius")
        row.prop(brush, "use_pressure_size", text="", icon="STYLUS_PRESSURE")

        if brush.gpencil_vertex_brush_type in {'DRAW', 'BLUR', 'SMEAR'}:
            ups = tool_settings.unified_paint_settings
            strength_owner = ups if ups.use_unified_strength else brush
            row = layout.row(align=True)
            row.prop(strength_owner, "strength", text="")
            row.prop(brush, "use_pressure_strength", text="", icon='STYLUS_PRESSURE')
            row.prop(ups, "use_unified_strength", text="", icon='BRUSHES_ALL')

        layer = context.object.data.layers.active

        if layer:
            layout.label(text="Active Layer")
            row = layout.row(align=True)
            row.operator_context = 'EXEC_REGION_WIN'
            row.menu("GREASE_PENCIL_MT_Layers", text="", icon="OUTLINER_DATA_GP_LAYER")
            row.prop(layer, "name", text="")
            row.operator("grease_pencil.layer_remove", text="", icon="X")


class VIEW3D_PT_greasepencil_weight_context_menu(Panel):
    bl_space_type = 'VIEW_3D'
    bl_region_type = "WINDOW"
    bl_label = "Weight Paint"
    bl_ui_units_x = 12

    def draw(self, context):
        tool_settings = context.tool_settings
        settings = tool_settings.gpencil_weight_paint
        brush = settings.brush
        layout = self.layout

        # Weight settings
        brush_basic_grease_pencil_weight_settings(layout, context, brush)


class VIEW3D_PT_grease_pencil_sculpt_automasking(Panel):
    bl_space_type = 'VIEW_3D'
    bl_region_type = 'HEADER'
    bl_label = "Auto-Masking"
    bl_ui_units_x = 10

    def draw(self, context):
        layout = self.layout
        tool_settings = context.scene.tool_settings

        layout.label(text="Auto-Masking")

        col = layout.column(align=True)
        col.prop(tool_settings.gpencil_sculpt, "use_automasking_stroke", text="Stroke")
        col.prop(
            tool_settings.gpencil_sculpt, "use_automasking_layer_stroke", text="Layer"
        )
        col.prop(
            tool_settings.gpencil_sculpt,
            "use_automasking_material_stroke",
            text="Material",
        )
        col.separator()
        col.prop(
            tool_settings.gpencil_sculpt,
            "use_automasking_layer_active",
            text="Active Layer",
        )
        col.prop(
            tool_settings.gpencil_sculpt,
            "use_automasking_material_active",
            text="Active Material",
        )


class VIEW3D_PT_paint_vertex_context_menu(Panel):
    # Only for popover, these are dummy values.
    bl_space_type = 'VIEW_3D'
    bl_region_type = "WINDOW"
    bl_label = "Vertex Paint"

    def draw(self, context):
        layout = self.layout

        brush = context.tool_settings.vertex_paint.brush
        capabilities = brush.vertex_paint_capabilities

        if capabilities.has_color:
            split = layout.split(factor=0.1)
            UnifiedPaintPanel.prop_unified_color(
                split, context, brush, "color", text=""
            )
            UnifiedPaintPanel.prop_unified_color_picker(
                split, context, brush, "color", value_slider=True
            )
            layout.prop(brush, "blend", text="")

        UnifiedPaintPanel.prop_unified(
            layout,
            context,
            brush,
            "size",
            unified_name="use_unified_size",
            pressure_name="use_pressure_size",
            slider=True,
        )
        UnifiedPaintPanel.prop_unified(
            layout,
            context,
            brush,
            "strength",
            unified_name="use_unified_strength",
            pressure_name="use_pressure_strength",
            slider=True,
        )


class VIEW3D_PT_paint_texture_context_menu(Panel):
    # Only for popover, these are dummy values.
    bl_space_type = 'VIEW_3D'
    bl_region_type = "WINDOW"
    bl_label = "Texture Paint"

    def draw(self, context):
        layout = self.layout

        brush = context.tool_settings.image_paint.brush
        capabilities = brush.image_paint_capabilities

        if capabilities.has_color:
            split = layout.split(factor=0.1)
            UnifiedPaintPanel.prop_unified_color(
                split, context, brush, "color", text=""
            )
            UnifiedPaintPanel.prop_unified_color_picker(
                split, context, brush, "color", value_slider=True
            )
            layout.prop(brush, "blend", text="")

        if capabilities.has_radius:
            UnifiedPaintPanel.prop_unified(
                layout,
                context,
                brush,
                "size",
                unified_name="use_unified_size",
                pressure_name="use_pressure_size",
                slider=True,
            )
            UnifiedPaintPanel.prop_unified(
                layout,
                context,
                brush,
                "strength",
                unified_name="use_unified_strength",
                pressure_name="use_pressure_strength",
                slider=True,
            )


class VIEW3D_PT_paint_weight_context_menu(Panel):
    # Only for popover, these are dummy values.
    bl_space_type = 'VIEW_3D'
    bl_region_type = "WINDOW"
    bl_label = "Weights"

    def draw(self, context):
        layout = self.layout

        brush = context.tool_settings.weight_paint.brush
        UnifiedPaintPanel.prop_unified(
            layout,
            context,
            brush,
            "weight",
            unified_name="use_unified_weight",
            slider=True,
        )
        UnifiedPaintPanel.prop_unified(
            layout,
            context,
            brush,
            "size",
            unified_name="use_unified_size",
            pressure_name="use_pressure_size",
            slider=True,
        )
        UnifiedPaintPanel.prop_unified(
            layout,
            context,
            brush,
            "strength",
            unified_name="use_unified_strength",
            pressure_name="use_pressure_strength",
            slider=True,
        )


# BFA - these are made consistent with the Sidebar>Tool>Brush Settings>Advanced Automasking panel, heavily changed
class VIEW3D_PT_sculpt_automasking(Panel):
    bl_space_type = 'VIEW_3D'
    bl_region_type = 'HEADER'
    bl_label = "Global Auto Masking"
    bl_ui_units_x = 10

    def draw(self, context):
        layout = self.layout

        tool_settings = context.tool_settings
        sculpt = tool_settings.sculpt
        layout.label(text="Global Auto Masking")
        layout.label(text="Overrides brush settings", icon="QUESTION")

        col = layout.column(align=True)

        # topology automasking
        col.use_property_split = False
        row = col.row()
        row.separator()
        row.prop(sculpt, "use_automasking_topology")

        # face masks automasking
        row = col.row()
        row.separator()
        row.prop(sculpt, "use_automasking_face_sets")

        col = layout.column(align=True)
        col.use_property_split = False

        col = layout.column()
        split = col.split(factor=0.9)
        split.use_property_split = False
        row = split.row()
        row.separator()
        row.prop(sculpt, "use_automasking_boundary_edges", text="Mesh Boundary")

        if (
            sculpt.use_automasking_boundary_edges
            or sculpt.use_automasking_boundary_face_sets
        ):
            split.label(icon="DISCLOSURE_TRI_DOWN")
        else:
            split.label(icon="DISCLOSURE_TRI_RIGHT")

        # col = layout.column()
        split = col.split(factor=0.9)
        split.use_property_split = False
        row = split.row()
        row.separator()
        row.prop(
            sculpt, "use_automasking_boundary_face_sets", text="Face Sets Boundary"
        )

        if (
            sculpt.use_automasking_boundary_edges
            or sculpt.use_automasking_boundary_face_sets
        ):
            split.label(icon="DISCLOSURE_TRI_DOWN")
        else:
            split.label(icon="DISCLOSURE_TRI_RIGHT")

        if (
            sculpt.use_automasking_boundary_edges
            or sculpt.use_automasking_boundary_face_sets
        ):
            col = layout.column()
            col.use_property_split = True
            row = col.row()
            row.separator(factor=3.5)
            row.prop(
                sculpt, "automasking_boundary_edges_propagation_steps", text="Steps"
            )

        col = layout.column()
        split = col.split(factor=0.9)
        split.use_property_split = False
        row = split.row()
        row.separator()
        row.prop(sculpt, "use_automasking_cavity", text="Cavity")

        is_cavity_active = (
            sculpt.use_automasking_cavity or sculpt.use_automasking_cavity_inverted
        )

        if is_cavity_active:
            props = row.operator("sculpt.mask_from_cavity", text="Create Mask")
            props.settings_source = "SCENE"
            split.label(icon="DISCLOSURE_TRI_DOWN")
        else:
            split.label(icon="DISCLOSURE_TRI_RIGHT")

        split = col.split(factor=0.9)
        split.use_property_split = False
        row = split.row()
        row.separator()
        row.prop(sculpt, "use_automasking_cavity_inverted", text="Cavity (inverted)")

        is_cavity_active = (
            sculpt.use_automasking_cavity or sculpt.use_automasking_cavity_inverted
        )

        if is_cavity_active:
            split.label(icon="DISCLOSURE_TRI_DOWN")
        else:
            split.label(icon="DISCLOSURE_TRI_RIGHT")

        if is_cavity_active:
            col = layout.column(align=True)
            row = col.row()
            row.separator(factor=3.5)
            props = row.operator("sculpt.mask_from_cavity", text="Create Mask")
            props.settings_source = "SCENE"
            row = col.row()
            row.separator(factor=3.5)
            row.prop(sculpt, "automasking_cavity_factor", text="Factor")
            row = col.row()
            row.separator(factor=3.5)
            row.prop(sculpt, "automasking_cavity_blur_steps", text="Blur")

            col = layout.column()
            col.use_property_split = False
            row = col.row()
            row.separator(factor=3.5)
            row.prop(sculpt, "use_automasking_custom_cavity_curve", text="Custom Curve")

            if sculpt.use_automasking_custom_cavity_curve:
                col.template_curve_mapping(sculpt, "automasking_cavity_curve")

        col = layout.column()
        split = col.split(factor=0.9)
        split.use_property_split = False
        row = split.row()
        row.separator()
        row.prop(sculpt, "use_automasking_view_normal", text="View Normal")

        if sculpt.use_automasking_view_normal:
            split.label(icon="DISCLOSURE_TRI_DOWN")
        else:
            split.label(icon="DISCLOSURE_TRI_RIGHT")

        if sculpt.use_automasking_view_normal:
            row = col.row()
            row.use_property_split = False
            row.separator(factor=3.5)
            row.prop(sculpt, "use_automasking_view_occlusion", text="Occlusion")
            subcol = col.column(align=True)
            if not sculpt.use_automasking_view_occlusion:
                subcol.use_property_split = True
                row = subcol.row()
                row.separator(factor=3.5)
                row.prop(sculpt, "automasking_view_normal_limit", text="Limit")
                row = subcol.row()
                row.separator(factor=3.5)
                row.prop(sculpt, "automasking_view_normal_falloff", text="Falloff")

        # col = layout.column()
        split = col.split(factor=0.9)
        split.use_property_split = False
        row = split.row()
        row.separator()
        row.prop(sculpt, "use_automasking_start_normal", text="Area Normal")

        if sculpt.use_automasking_start_normal:
            split.label(icon="DISCLOSURE_TRI_DOWN")
        else:
            split.label(icon="DISCLOSURE_TRI_RIGHT")

        if sculpt.use_automasking_start_normal:
            col = layout.column(align=True)
            row = col.row()
            row.use_property_split = True  # BFA - label outside
            row.separator(factor=3.5)
            row.prop(sculpt, "automasking_start_normal_limit", text="Limit")
            row = col.row()
            row.use_property_split = True  # BFA - label outside
            row.separator(factor=3.5)
            row.prop(sculpt, "automasking_start_normal_falloff", text="Falloff")
            col.separator()


class VIEW3D_PT_sculpt_context_menu(Panel):
    # Only for popover, these are dummy values.
    bl_space_type = 'VIEW_3D'
    bl_region_type = "WINDOW"
    bl_label = "Sculpt"

    def draw(self, context):
        layout = self.layout

        paint = context.tool_settings.sculpt
        brush = paint.brush
        capabilities = brush.sculpt_capabilities

        if capabilities.has_color:
            split = layout.split(factor=0.1)
            UnifiedPaintPanel.prop_unified_color(
                split, context, brush, "color", text=""
            )
            UnifiedPaintPanel.prop_unified_color_picker(
                split, context, brush, "color", value_slider=True
            )
            layout.prop(brush, "blend", text="")

        ups = paint.unified_paint_settings
        size = "size"
        size_owner = ups if ups.use_unified_size else brush
        if size_owner.use_locked_size == "SCENE":
            size = "unprojected_radius"

        UnifiedPaintPanel.prop_unified(
            layout,
            context,
            brush,
            size,
            unified_name="use_unified_size",
            pressure_name="use_pressure_size",
            text="Radius",
            slider=True,
        )
        UnifiedPaintPanel.prop_unified(
            layout,
            context,
            brush,
            "strength",
            unified_name="use_unified_strength",
            pressure_name="use_pressure_strength",
            slider=True,
        )

        if capabilities.has_auto_smooth:
            layout.prop(brush, "auto_smooth_factor", slider=True)

        if capabilities.has_normal_weight:
            layout.prop(brush, "normal_weight", slider=True)

        if capabilities.has_pinch_factor:
            text = "Pinch"
            if brush.sculpt_brush_type in {'BLOB', 'SNAKE_HOOK'}:
                text = "Magnify"
            layout.prop(brush, "crease_pinch_factor", slider=True, text=text)

        if capabilities.has_rake_factor:
            layout.prop(brush, "rake_factor", slider=True)

        if capabilities.has_plane_offset:
            layout.prop(brush, "plane_offset", slider=True)
            layout.prop(brush, "plane_trim", slider=True, text="Distance")

        if capabilities.has_height:
            layout.prop(brush, "height", slider=True, text="Height")


class TOPBAR_PT_grease_pencil_materials(GreasePencilMaterialsPanel, Panel):
    bl_space_type = 'VIEW_3D'
    bl_region_type = 'HEADER'
    bl_label = "Materials"
    bl_ui_units_x = 14

    @classmethod
    def poll(cls, context):
        ob = context.object
        return ob and ob.type == "GREASEPENCIL"


class TOPBAR_PT_grease_pencil_vertex_color(Panel):
    bl_space_type = 'VIEW_3D'
    bl_region_type = 'HEADER'
    bl_label = "Color Attribute"
    bl_ui_units_x = 10

    @classmethod
    def poll(cls, context):
        ob = context.object
        return ob and ob.type == "GREASEPENCIL"

    def draw(self, context):
        layout = self.layout
        layout.use_property_split = True
        layout.use_property_decorate = False

        ob = context.object
        if ob.mode == 'PAINT_GREASE_PENCIL':
            paint = context.scene.tool_settings.gpencil_paint
        elif ob.mode == 'VERTEX_GREASE_PENCIL':
            paint = context.scene.tool_settings.gpencil_vertex_paint
        use_unified_paint = ob.mode != 'PAINT_GREASE_PENCIL'

        ups = paint.unified_paint_settings
        brush = paint.brush
        prop_owner = ups if use_unified_paint and ups.use_unified_color else brush

        col = layout.column()
        col.template_color_picker(prop_owner, "color", value_slider=True)

        sub_row = layout.row(align=True)
        if use_unified_paint:
            UnifiedPaintPanel.prop_unified_color(
                sub_row, context, brush, "color", text=""
            )
            UnifiedPaintPanel.prop_unified_color(
                sub_row, context, brush, "secondary_color", text=""
            )
        else:
            sub_row.prop(brush, "color", text="")
            sub_row.prop(brush, "secondary_color", text="")

        sub_row.operator("paint.brush_colors_flip", icon="FILE_REFRESH", text="")

        row = layout.row(align=True)
        row.template_ID(paint, "palette", new="palette.new")
        if paint.palette:
            layout.template_palette(paint, "palette", color=True)

        gp_settings = brush.gpencil_settings
        if brush.gpencil_brush_type in {'DRAW', 'FILL'}:
            row = layout.row(align=True)
            row.prop(gp_settings, "vertex_mode", text="Mode")
            row = layout.row(align=True)
            row.prop(gp_settings, "vertex_color_factor", slider=True, text="Mix Factor")


class VIEW3D_PT_curves_sculpt_add_shape(Panel):
    # Only for popover, these are dummy values.
    bl_space_type = 'VIEW_3D'
    bl_region_type = 'WINDOW'
    bl_label = "Curves Sculpt Add Curve Options"

    def draw(self, context):
        layout = self.layout

        layout.use_property_split = False  # BFA - set to False
        layout.use_property_decorate = False  # No animation.

        settings = UnifiedPaintPanel.paint_settings(context)
        brush = settings.brush

        col = layout.column(align=True)
        col.label(text="Interpolate")

        row = col.row()
        row.separator()
        row.prop(brush.curves_sculpt_settings, "use_length_interpolate", text="Length")
        row = col.row()
        row.separator()
        row.prop(brush.curves_sculpt_settings, "use_radius_interpolate", text="Radius")
        row = col.row()
        row.separator()
        row.prop(brush.curves_sculpt_settings, "use_shape_interpolate", text="Shape")
        row = col.row()
        row.separator()
        row.prop(
            brush.curves_sculpt_settings,
            "use_point_count_interpolate",
            text="Point Count",
        )

        layout.use_property_split = True

        col = layout.column()
        col.active = not brush.curves_sculpt_settings.use_length_interpolate
        col.prop(brush.curves_sculpt_settings, "curve_length", text="Length")

        col = layout.column()
        col.active = not brush.curves_sculpt_settings.use_radius_interpolate
        col.prop(brush.curves_sculpt_settings, "curve_radius", text="Radius")

        col = layout.column()
        col.active = not brush.curves_sculpt_settings.use_point_count_interpolate
        col.prop(brush.curves_sculpt_settings, "points_per_curve", text="Points")


class VIEW3D_PT_curves_sculpt_parameter_falloff(Panel):
    # Only for popover, these are dummy values.
    bl_space_type = 'VIEW_3D'
    bl_region_type = "WINDOW"
    bl_label = "Curves Sculpt Parameter Falloff"

    def draw(self, context):
        layout = self.layout

        settings = UnifiedPaintPanel.paint_settings(context)
        brush = settings.brush

        layout.template_curve_mapping(
            brush.curves_sculpt_settings, "curve_parameter_falloff"
        )
        row = layout.row(align=True)
        row.operator(
            "brush.sculpt_curves_falloff_preset", icon="SMOOTHCURVE", text=""
        ).shape = "SMOOTH"
        row.operator(
            "brush.sculpt_curves_falloff_preset", icon="SPHERECURVE", text=""
        ).shape = "ROUND"
        row.operator(
            "brush.sculpt_curves_falloff_preset", icon="ROOTCURVE", text=""
        ).shape = "ROOT"
        row.operator(
            "brush.sculpt_curves_falloff_preset", icon="SHARPCURVE", text=""
        ).shape = "SHARP"
        row.operator(
            "brush.sculpt_curves_falloff_preset", icon="LINCURVE", text=""
        ).shape = "LINE"
        row.operator(
            "brush.sculpt_curves_falloff_preset", icon="NOCURVE", text=""
        ).shape = "MAX"


class VIEW3D_PT_curves_sculpt_grow_shrink_scaling(Panel):
    # Only for popover, these are dummy values.
    bl_space_type = 'VIEW_3D'
    bl_region_type = "WINDOW"
    bl_label = "Curves Grow/Shrink Scaling"
    bl_ui_units_x = 12

    def draw(self, context):
        layout = self.layout

        layout.use_property_split = True
        layout.use_property_decorate = False  # No animation.

        settings = UnifiedPaintPanel.paint_settings(context)
        brush = settings.brush

        layout.prop(brush.curves_sculpt_settings, "use_uniform_scale")
        layout.prop(brush.curves_sculpt_settings, "minimum_length")


class VIEW3D_PT_viewport_debug(Panel):
    bl_space_type = 'VIEW_3D'
    bl_region_type = 'HEADER'
    bl_parent_id = "VIEW3D_PT_overlay"
    bl_label = "Viewport Debug"

    @classmethod
    def poll(cls, context):
        prefs = context.preferences
        return prefs.experimental.use_viewport_debug

    def draw(self, context):
        layout = self.layout
        view = context.space_data
        overlay = view.overlay

        layout.prop(overlay, "use_debug_freeze_view_culling")


class View3DAssetShelf(BrushAssetShelf):
    bl_space_type = 'VIEW_3D'


class AssetShelfHiddenByDefault:
    # Take #BrushAssetShelf.bl_options but remove the 'DEFAULT_VISIBLE' flag.
    bl_options = {
        option for option in BrushAssetShelf.bl_options if option != "DEFAULT_VISIBLE"
    }


class VIEW3D_AST_brush_sculpt(View3DAssetShelf, bpy.types.AssetShelf):
    mode = 'SCULPT'
    mode_prop = "use_paint_sculpt"
    brush_type_prop = "sculpt_brush_type"


class VIEW3D_AST_brush_sculpt_curves(View3DAssetShelf, bpy.types.AssetShelf):
    mode = 'SCULPT_CURVES'
    mode_prop = "use_paint_sculpt_curves"
    brush_type_prop = "curves_sculpt_brush_type"


class VIEW3D_AST_brush_vertex_paint(View3DAssetShelf, bpy.types.AssetShelf):
    mode = 'VERTEX_PAINT'
    mode_prop = "use_paint_vertex"
    brush_type_prop = "vertex_brush_type"


class VIEW3D_AST_brush_weight_paint(AssetShelfHiddenByDefault, View3DAssetShelf, bpy.types.AssetShelf):
    mode = 'WEIGHT_PAINT'
    mode_prop = "use_paint_weight"
    brush_type_prop = "weight_brush_type"


class VIEW3D_AST_brush_texture_paint(View3DAssetShelf, bpy.types.AssetShelf):
    mode = 'TEXTURE_PAINT'
    mode_prop = "use_paint_image"
    brush_type_prop = "image_brush_type"


class VIEW3D_AST_brush_gpencil_paint(View3DAssetShelf, bpy.types.AssetShelf):
    mode = 'PAINT_GREASE_PENCIL'
    mode_prop = "use_paint_grease_pencil"
    brush_type_prop = "gpencil_brush_type"


class VIEW3D_AST_brush_gpencil_sculpt(View3DAssetShelf, bpy.types.AssetShelf):
    mode = 'SCULPT_GREASE_PENCIL'
    mode_prop = "use_sculpt_grease_pencil"
    brush_type_prop = "gpencil_sculpt_brush_type"


class VIEW3D_AST_brush_gpencil_vertex(AssetShelfHiddenByDefault, View3DAssetShelf, bpy.types.AssetShelf):
    mode = 'VERTEX_GREASE_PENCIL'
    mode_prop = "use_vertex_grease_pencil"
    brush_type_prop = "gpencil_vertex_brush_type"


class VIEW3D_AST_brush_gpencil_weight(AssetShelfHiddenByDefault, View3DAssetShelf, bpy.types.AssetShelf):
    mode = 'WEIGHT_GREASE_PENCIL'
    mode_prop = "use_weight_grease_pencil"
    brush_type_prop = "gpencil_weight_brush_type"


# BFA - material object collection asset shelf
class VIEW3D_AST_object(bpy.types.AssetShelf):
    bl_space_type = 'VIEW_3D'
    bl_options = {"STORE_ENABLED_CATALOGS_IN_PREFERENCES"}
    mode = "OBJECT"

    @classmethod
    def asset_poll(cls, asset):
        if (
            asset.id_type == 'NODETREE'
            and "Geometry Nodes" in asset.metadata.tags
            and "3D View" in asset.metadata.tags
        ):
            return True
        return asset.id_type in {'MATERIAL', 'OBJECT', 'COLLECTION', 'WORLD'}

    @classmethod
    def poll(cls, context):
        return context.mode == "OBJECT"


classes = (
    VIEW3D_HT_header,
    VIEW3D_HT_tool_header,
    ALL_MT_editormenu_view3d,  # bfa menu
    VIEW3D_MT_editor_menus,
    VIEW3D_MT_transform,
    VIEW3D_MT_transform_object,
    VIEW3D_MT_transform_armature,
    VIEW3D_MT_mirror,
    VIEW3D_MT_snap,
    VIEW3D_MT_uv_map_clear_seam,  # bfa - Tooltip and operator for Clear Seam.
    VIEW3D_MT_uv_map,
    VIEW3D_MT_switchactivecamto,  # bfa - set active camera does not exist in blender
    VIEW3D_MT_view_legacy,  # bfa menu
    VIEW3D_MT_view_annotations,  # bfa menu
    VIEW3D_MT_view,
    VIEW3D_MT_view_local,
    VIEW3D_MT_view_cameras,
    VIEW3D_MT_view_pie_menus,  # bfa menu
    VIEW3D_MT_view_navigation_legacy,  # bfa menu
    VIEW3D_MT_view_navigation,
    VIEW3D_MT_view_align,
    VIEW3D_MT_view_align_selected,
    VIEW3D_MT_view_viewpoint,
    VIEW3D_MT_view_regions,
    VIEW3D_MT_select_object,
    VIEW3D_MT_select_object_legacy,  # bfa menu
    VIEW3D_MT_select_by_type,  # bfa menu
    VIEW3D_MT_select_grouped,  # bfa menu
    VIEW3D_MT_select_linked,  # bfa menu
    VIEW3D_MT_select_object_more_less, # bfa menu
    VIEW3D_MT_select_pose,
    VIEW3D_MT_select_pose_more_less, # bfa menu
    VIEW3D_MT_select_particle_more_less, # bfa menu
    VIEW3D_MT_select_particle,
    VIEW3D_MT_edit_mesh,
    VIEW3D_MT_edit_mesh_legacy,  # bfa menu
    VIEW3D_MT_edit_mesh_sort_elements,  # bfa menu
    VIEW3D_MT_edit_mesh_select_similar,
    VIEW3D_MT_edit_mesh_select_by_trait,
    VIEW3D_MT_edit_mesh_select_more_less, # bfa menu
    VIEW3D_MT_select_edit_mesh,
    VIEW3D_MT_select_edit_curve_more_less, # bfa menu
    VIEW3D_MT_select_edit_curve,
    VIEW3D_MT_select_edit_curve_select_similar,  # bfa menu
    VIEW3D_MT_select_edit_surface_more_less, # bfa menu
    VIEW3D_MT_select_edit_surface,
    VIEW3D_MT_select_edit_text,
    VIEW3D_MT_select_edit_metaball,
    VIEW3D_MT_edit_lattice_context_menu,
    VIEW3D_MT_select_edit_metaball_select_similar,  # bfa menu
    VIEW3D_MT_select_edit_lattice_more_less,  # bfa menu
    VIEW3D_MT_select_edit_lattice,
    VIEW3D_MT_select_edit_armature_more_less,  # BFA - menu
    VIEW3D_MT_select_edit_armature,
    VIEW3D_PT_greasepencil_edit_options,  # BFA - menu
    VIEW3D_MT_select_greasepencil_legacy,  # BFA - legacy menu
    VIEW3D_MT_select_edit_grease_pencil_more_less,  # BFA - menu
    VIEW3D_MT_select_edit_grease_pencil,
    VIEW3D_MT_select_paint_mask,
    VIEW3D_MT_select_paint_mask_legacy, # BFA menu
    VIEW3D_MT_select_paint_mask_face_more_less,  # bfa menu
    VIEW3D_MT_select_paint_mask_vertex,
    VIEW3D_MT_select_paint_mask_vertex_more_less,  # bfa menu
    VIEW3D_MT_select_edit_pointcloud,
    VIEW3D_MT_edit_curves_select_more_less, # bfa menu
    VIEW3D_MT_select_edit_curves,
    VIEW3D_MT_select_sculpt_curves,
    VIEW3D_MT_mesh_add,
    VIEW3D_MT_curve_add,
    VIEW3D_MT_surface_add,
    VIEW3D_MT_edit_metaball_context_menu,
    VIEW3D_MT_metaball_add,
    TOPBAR_MT_edit_curve_add,
    TOPBAR_MT_edit_armature_add,
    VIEW3D_MT_armature_add,
    VIEW3D_MT_light_add,
    VIEW3D_MT_lightprobe_add,
    VIEW3D_MT_camera_add,
    VIEW3D_MT_volume_add,
    VIEW3D_MT_grease_pencil_add,
    VIEW3D_MT_empty_add,
    VIEW3D_MT_add,
    VIEW3D_MT_image_add,
    VIEW3D_MT_origin_set,  # bfa menu
    VIEW3D_MT_object,
    VIEW3D_MT_object_animation,
    VIEW3D_MT_object_asset,
    VIEW3D_MT_object_rigid_body,
    VIEW3D_MT_object_clear,
    VIEW3D_MT_object_context_menu,
    VIEW3D_MT_object_convert,
    VIEW3D_MT_object_shading,
    VIEW3D_MT_object_apply,
    VIEW3D_MT_object_relations,
    VIEW3D_MT_object_liboverride,
    VIEW3D_MT_object_parent,
    VIEW3D_MT_object_track,
    VIEW3D_MT_object_collection,
    VIEW3D_MT_object_constraints,
    # VIEW3D_MT_object_modifiers, # bfa - renamed and moved to properties editor
    VIEW3D_MT_object_quick_effects,
    VIEW3D_MT_object_showhide,
    VIEW3D_MT_object_cleanup,
    VIEW3D_MT_make_single_user,
    VIEW3D_MT_make_links,
    VIEW3D_MT_brush_paint_modes,  # BFA wip menu, removed?
    VIEW3D_MT_brush,  # BFA - menu
    VIEW3D_MT_facemask_showhide,  # BFA - menu
    VIEW3D_MT_paint_vertex,
    VIEW3D_MT_hook,
    VIEW3D_MT_vertex_group,
    VIEW3D_MT_greasepencil_vertex_group,
    VIEW3D_MT_paint_weight,
    VIEW3D_MT_paint_weight_legacy,  # BFA - menu
    VIEW3D_MT_paint_weight_lock,
    VIEW3D_MT_subdivision_set,  # BFA - menu
    VIEW3D_MT_sculpt,
    VIEW3D_MT_sculpt_legacy,  # BFA - menu
    VIEW3D_MT_bfa_sculpt_transform,  # BFA - menu
    VIEW3D_MT_bfa_sculpt_showhide,  # BFA - menu
    VIEW3D_MT_sculpt_set_pivot,
    VIEW3D_MT_sculpt_transform,  # BFA - not used
    VIEW3D_MT_sculpt_showhide,  # BFA - menu
    VIEW3D_MT_sculpt_trim,  # BFA - not used
    VIEW3D_MT_mask,
    VIEW3D_MT_mask_legacy,  # BFA - menu
    VIEW3D_MT_face_sets_showhide,  # BFA - menu
    VIEW3D_MT_face_sets,
    VIEW3D_MT_face_sets_init,
    VIEW3D_MT_random_mask,
    VIEW3D_MT_particle,
    VIEW3D_MT_particle_context_menu_more_less, # BFA - menu
    VIEW3D_MT_particle_context_menu,
    VIEW3D_MT_particle_showhide,
    VIEW3D_MT_pose,
    VIEW3D_MT_pose_transform,
    VIEW3D_MT_pose_slide,
    VIEW3D_MT_pose_propagate,
    VIEW3D_MT_pose_motion,
    VIEW3D_MT_bone_collections,
    VIEW3D_MT_pose_ik,
    VIEW3D_MT_pose_constraints,
    VIEW3D_MT_pose_names,
    VIEW3D_MT_pose_showhide,
    VIEW3D_MT_pose_apply,
    VIEW3D_MT_pose_context_menu,
    VIEW3D_MT_bone_options_toggle,
    VIEW3D_MT_bone_options_enable,
    VIEW3D_MT_bone_options_disable,
    VIEW3D_MT_edit_mesh_context_menu,
    VIEW3D_MT_edit_mesh_select_mode,
    VIEW3D_MT_edit_mesh_select_linked,
    VIEW3D_MT_edit_mesh_select_loops,
    VIEW3D_MT_edit_mesh_extrude_dupli,  # bfa operator for separated tooltip
    VIEW3D_MT_edit_mesh_extrude_dupli_rotate,  # bfa operator for separated tooltip
    VIEW3D_MT_edit_mesh_extrude,
    VIEW3D_MT_edit_mesh_vertices,
    VIEW3D_MT_edit_mesh_vertices_legacy,  # BFA - menu
    VIEW3D_MT_edit_mesh_edges,
    VIEW3D_MT_edit_mesh_edges_legacy,  # BFA - menu
    VIEW3D_MT_edit_mesh_faces,
    VIEW3D_MT_edit_mesh_faces_legacy,  # BFA - menu
    VIEW3D_MT_edit_mesh_faces_data,
    VIEW3D_MT_edit_mesh_normals,
    VIEW3D_MT_edit_mesh_normals_select_strength,
    VIEW3D_MT_edit_mesh_normals_set_strength,
    VIEW3D_MT_edit_mesh_normals_average,
    VIEW3D_MT_edit_mesh_shading,
    VIEW3D_MT_edit_mesh_weights,
    VIEW3D_MT_edit_mesh_clean,
    VIEW3D_MT_edit_mesh_delete,
    VIEW3D_MT_edit_mesh_merge,
    VIEW3D_MT_edit_mesh_split,
    VIEW3D_MT_edit_mesh_dissolve,  # BFA - menu
    VIEW3D_MT_edit_mesh_showhide,
    VIEW3D_MT_greasepencil_material_active,
    VIEW3D_MT_paint_grease_pencil,
    VIEW3D_MT_paint_vertex_grease_pencil,
    VIEW3D_MT_edit_grease_pencil_arrange_strokes,  # BFA - menu
    VIEW3D_MT_sculpt_grease_pencil_copy,  # BFA - menu
    VIEW3D_MT_edit_greasepencil_showhide,
    VIEW3D_MT_edit_greasepencil_cleanup,
    VIEW3D_MT_weight_grease_pencil,
    VIEW3D_MT_greasepencil_edit_context_menu,
    VIEW3D_MT_grease_pencil_assign_material,
    VIEW3D_MT_edit_greasepencil,
    VIEW3D_MT_edit_greasepencil_delete,  # BFA - not used
    VIEW3D_MT_edit_greasepencil_stroke_simplify,  # BFA - menu
    VIEW3D_MT_edit_greasepencil_stroke,
    VIEW3D_MT_edit_greasepencil_point,
    VIEW3D_MT_edit_greasepencil_animation,
    VIEW3D_MT_edit_curve,
    VIEW3D_MT_edit_curve_ctrlpoints,
    VIEW3D_MT_edit_curve_segments,
    VIEW3D_MT_edit_curve_clean,
    VIEW3D_MT_edit_curve_context_menu,
    VIEW3D_MT_edit_curve_delete,
    VIEW3D_MT_edit_curve_showhide,
    VIEW3D_MT_edit_surface,
    VIEW3D_MT_edit_font,
    VIEW3D_MT_edit_font_chars,
    VIEW3D_MT_edit_font_kerning,
    VIEW3D_MT_edit_font_move,  # BFA - menu
    VIEW3D_MT_edit_font_delete,
    VIEW3D_MT_edit_font_context_menu,
    VIEW3D_MT_edit_meta,
    VIEW3D_MT_edit_meta_showhide,
    VIEW3D_MT_edit_lattice,
    VIEW3D_MT_edit_lattice_flip,  # BFA - menu - blender uses enum
    VIEW3D_MT_edit_armature,
    VIEW3D_MT_armature_showhide,  # BFA - menu
    VIEW3D_MT_armature_context_menu,
    VIEW3D_MT_edit_armature_parent,
    VIEW3D_MT_edit_armature_roll,
    VIEW3D_MT_edit_armature_names,
    VIEW3D_MT_edit_armature_delete,
    VIEW3D_MT_edit_curves,
    VIEW3D_MT_edit_curves_add,
    VIEW3D_MT_edit_curves_segments,
    VIEW3D_MT_edit_curves_control_points,
    VIEW3D_MT_edit_curves_context_menu,
    VIEW3D_MT_edit_pointcloud,
    VIEW3D_MT_object_mode_pie,
    VIEW3D_MT_view_pie,
    VIEW3D_MT_transform_gizmo_pie,
    VIEW3D_MT_shading_pie,
    VIEW3D_MT_shading_ex_pie,
    VIEW3D_MT_pivot_pie,
    VIEW3D_MT_snap_pie,
    VIEW3D_MT_orientations_pie,
    VIEW3D_MT_proportional_editing_falloff_pie,
    VIEW3D_MT_sculpt_mask_edit_pie,
    VIEW3D_MT_sculpt_automasking_pie,
    VIEW3D_MT_grease_pencil_sculpt_automasking_pie,
    VIEW3D_MT_wpaint_vgroup_lock_pie,
    VIEW3D_MT_sculpt_face_sets_edit_pie,
    VIEW3D_MT_sculpt_curves,
    VIEW3D_PT_active_tool,
    VIEW3D_PT_active_tool_duplicate,
    VIEW3D_PT_view3d_properties,
    VIEW3D_PT_view3d_properties_edit,  # bfa panel
    # VIEW3D_PT_view3d_lock, # BFA - not used, and Blender hotkeys doesn't call this, so ommitted
    VIEW3D_PT_view3d_camera_lock,  # bfa panel
    VIEW3D_PT_view3d_cursor,
    VIEW3D_PT_collections,
    VIEW3D_PT_object_type_visibility,
    VIEW3D_PT_grease_pencil,
    VIEW3D_PT_annotation_onion,
    VIEW3D_PT_grease_pencil_multi_frame,
    VIEW3D_PT_grease_pencil_sculpt_automasking,
    VIEW3D_PT_quad_view,
    VIEW3D_PT_view3d_stereo,
    VIEW3D_PT_shading,
    VIEW3D_PT_shading_lighting,
    VIEW3D_PT_shading_color,
    VIEW3D_PT_shading_options,
    VIEW3D_PT_shading_options_shadow,
    VIEW3D_PT_shading_options_ssao,
    VIEW3D_PT_shading_render_pass,
    VIEW3D_PT_shading_compositor,
    VIEW3D_PT_gizmo_display,
    VIEW3D_PT_overlay,
    VIEW3D_PT_overlay_guides,
    VIEW3D_PT_overlay_object,
    VIEW3D_PT_overlay_geometry,
    VIEW3D_PT_overlay_viewer_node,
    VIEW3D_PT_overlay_motion_tracking,
    VIEW3D_PT_overlay_edit_mesh,
    VIEW3D_PT_overlay_edit_mesh_shading,
    VIEW3D_PT_overlay_edit_mesh_measurement,
    VIEW3D_PT_overlay_edit_mesh_normals,
    VIEW3D_PT_overlay_edit_mesh_freestyle,
    VIEW3D_PT_overlay_edit_curve,
    VIEW3D_PT_overlay_edit_curves,
    VIEW3D_PT_overlay_texture_paint,
    VIEW3D_PT_overlay_vertex_paint,
    VIEW3D_PT_overlay_weight_paint,
    VIEW3D_PT_overlay_bones,
    VIEW3D_PT_overlay_sculpt,
    VIEW3D_PT_overlay_sculpt_curves,
    VIEW3D_PT_snapping,
    VIEW3D_PT_sculpt_snapping,
    VIEW3D_PT_proportional_edit,
    VIEW3D_PT_grease_pencil_origin,
    VIEW3D_PT_grease_pencil_lock,
    VIEW3D_PT_grease_pencil_guide,
    VIEW3D_PT_transform_orientations,
    VIEW3D_PT_overlay_grease_pencil_options,
    VIEW3D_PT_overlay_grease_pencil_canvas_options,
    VIEW3D_PT_context_properties,
    VIEW3D_PT_paint_vertex_context_menu,
    VIEW3D_PT_paint_texture_context_menu,
    VIEW3D_PT_paint_weight_context_menu,
    VIEW3D_PT_sculpt_automasking,
    VIEW3D_PT_sculpt_context_menu,
    TOPBAR_PT_grease_pencil_materials,
    TOPBAR_PT_grease_pencil_vertex_color,
    TOPBAR_PT_annotation_layers,
    VIEW3D_PT_curves_sculpt_add_shape,
    VIEW3D_PT_curves_sculpt_parameter_falloff,
    VIEW3D_PT_curves_sculpt_grow_shrink_scaling,
    VIEW3D_PT_viewport_debug,
    VIEW3D_PT_active_spline,
    VIEW3D_AST_brush_sculpt,
    VIEW3D_AST_brush_sculpt_curves,
    VIEW3D_AST_brush_vertex_paint,
    VIEW3D_AST_brush_weight_paint,
    VIEW3D_AST_brush_texture_paint,
    VIEW3D_AST_brush_gpencil_paint,
    VIEW3D_AST_brush_gpencil_sculpt,
    VIEW3D_AST_brush_gpencil_vertex,
    VIEW3D_AST_brush_gpencil_weight,
    VIEW3D_AST_object,  # bfa assetshelf
    GREASE_PENCIL_MT_Layers,
    VIEW3D_PT_greasepencil_draw_context_menu,
    VIEW3D_PT_greasepencil_sculpt_context_menu,
    VIEW3D_PT_greasepencil_vertex_paint_context_menu,
    VIEW3D_PT_greasepencil_weight_context_menu,
)


if __name__ == "__main__":  # only for live edit.
    from bpy.utils import register_class
    for cls in classes:
        register_class(cls)<|MERGE_RESOLUTION|>--- conflicted
+++ resolved
@@ -6827,17 +6827,9 @@
 
         layout.separator()
 
-<<<<<<< HEAD
         # layout.operator("mesh.bisect") # BFA - moved to legacy
         layout.operator("mesh.knife_project", icon="KNIFE_PROJECT")
         # layout.operator("mesh.knife_tool") # BFA - moved to legacy
-=======
-        layout.operator("mesh.bisect")
-        layout.operator("mesh.knife_project")
-        props = layout.operator("mesh.knife_tool")
-        props.use_occlude_geometry = True
-        props.only_selected = False
->>>>>>> dfeeaa98
 
         if with_bullet:
             layout.operator("mesh.convex_hull", icon="CONVEXHULL")
@@ -6876,7 +6868,9 @@
         layout = self.layout
 
         layout.operator("mesh.bisect", text="Bisect", icon="BISECT")
-        layout.operator("mesh.knife_tool", text="Knife", icon="KNIFE")
+        props = layout.operator("mesh.knife_tool", text="Knife", icon="KNIFE")
+        props.use_occlude_geometry = True
+        props.only_selected = False
 
 
 # bfa menu
@@ -11606,7 +11600,6 @@
         else:
             row.label(icon="DISCLOSURE_TRI_RIGHT")
 
-<<<<<<< HEAD
         row = col.row()
         row.use_property_split = False
         split = row.split(factor=0.5)
@@ -11624,16 +11617,6 @@
             )
         else:
             row.label(icon="DISCLOSURE_TRI_RIGHT")
-=======
-        if ob.mode in {'EDIT', 'SCULPT_GREASE_PENCIL', 'WEIGHT_GREASE_PENCIL', 'VERTEX_GREASE_PENCIL'}:
-            split = layout.split()
-            col = split.column()
-            col.prop(overlay, "use_gpencil_edit_lines", text="Edit Lines")
-            col = split.column()
-            col.prop(overlay, "use_gpencil_multiedit_line_only", text="Only in Multiframe")
-            row = layout.row()
-            row.prop(overlay, "display_handle", text="Handles")
->>>>>>> dfeeaa98
 
         if ob.mode in {
             "EDIT",
@@ -11650,6 +11633,9 @@
             row.prop(
                 overlay, "use_gpencil_multiedit_line_only", text="Only in Multiframe"
             )
+            row = col.row()
+            row.separator()
+            row.prop(overlay, "display_handle", text="Handles")
 
         if ob.mode == "EDIT":
             col = layout.column(align=True)
