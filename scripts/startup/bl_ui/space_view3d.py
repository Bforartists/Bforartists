--- conflicted
+++ resolved
@@ -1,6 +1,5 @@
 # SPDX-License-Identifier: GPL-2.0-or-later
 import bpy
-<<<<<<< HEAD
 from bl_ui.properties_grease_pencil_common import (AnnotationDataPanel, AnnotationOnionSkin, GreasePencilMaterialsPanel,
                                                    GreasePencilVertexcolorPanel)
 from bl_ui.properties_paint_common import UnifiedPaintPanel, brush_basic_texpaint_settings
@@ -344,32 +343,6 @@
 
         # sub.enabled = shading.type != 'RENDERED'
         sub.popover(panel="VIEW3D_PT_shading", text="")
-=======
-from bpy.types import (
-    Header,
-    Menu,
-    Panel,
-)
-from bl_ui.properties_paint_common import (
-    UnifiedPaintPanel,
-    brush_basic_texpaint_settings,
-    brush_basic_gpencil_weight_settings,
-)
-from bl_ui.properties_grease_pencil_common import (
-    AnnotationDataPanel,
-    AnnotationOnionSkin,
-    GreasePencilMaterialsPanel,
-    GreasePencilVertexcolorPanel,
-)
-from bl_ui.space_toolsystem_common import (
-    ToolActivePanelHelper,
-)
-from bpy.app.translations import (
-    pgettext_iface as iface_,
-    pgettext_tip as tip_,
-    contexts as i18n_contexts,
-)
->>>>>>> ab93504d
 
 
 class VIEW3D_HT_tool_header(Header):
@@ -645,20 +618,6 @@
     def PAINT_VERTEX(context, layout, tool):
         if (tool is None) or (not tool.has_datablock):
             return False
-<<<<<<< HEAD
-=======
-        paint = context.tool_settings.gpencil_weight_paint
-        brush = paint.brush
-
-        layout.template_ID_preview(paint, "brush", rows=3, cols=8, hide_buttons=True)
-
-        brush_basic_gpencil_weight_settings(layout, context, brush, compact=True)
-
-        layout.popover("VIEW3D_PT_tools_grease_pencil_weight_options", text="Options")
-        layout.popover("VIEW3D_PT_tools_grease_pencil_brush_weight_falloff", text="Falloff")
-
-        return True
->>>>>>> ab93504d
 
         paint = context.tool_settings.vertex_paint
         layout.template_ID_preview(paint, "brush", rows=3, cols=8, hide_buttons=True)
@@ -774,7 +733,12 @@
         brush = paint.brush
 
         from bl_ui.properties_paint_common import brush_basic_gpencil_weight_settings
+        layout.template_ID_preview(paint, "brush", rows=3, cols=8, hide_buttons=True)
+
         brush_basic_gpencil_weight_settings(layout, context, brush, compact=True)
+
+        layout.popover("VIEW3D_PT_tools_grease_pencil_weight_options", text="Options")
+        layout.popover("VIEW3D_PT_tools_grease_pencil_brush_weight_falloff", text="Falloff")
 
         return True
 
@@ -2014,10 +1978,11 @@
 
         layout.separator()
 
-<<<<<<< HEAD
         layout.operator("font.move_select", text="Line End", icon="HAND").type = 'LINE_END'
         layout.operator("font.move_select", text="Line Begin", icon="HAND").type = 'LINE_BEGIN'
-=======
+
+        layout.separator()
+
         layout.operator("font.move_select", text="Top").type = 'TEXT_BEGIN'
         layout.operator("font.move_select", text="Bottom").type = 'TEXT_END'
 
@@ -2025,7 +1990,6 @@
 
         layout.operator("font.move_select", text="Previous Block").type = 'PREVIOUS_PAGE'
         layout.operator("font.move_select", text="Next Block").type = 'NEXT_PAGE'
->>>>>>> ab93504d
 
         layout.separator()
 
@@ -3876,17 +3840,20 @@
         layout.menu("VIEW3D_MT_sculpt_legacy")
         layout.menu("VIEW3D_MT_sculpt_transform")
 
-<<<<<<< HEAD
-        layout.separator()
-=======
-        layout.operator("sculpt.face_set_invert_visibility", text="Invert Visible")
->>>>>>> ab93504d
+        layout.separator()
 
         props = layout.operator("paint.hide_show", text="Box Hide", icon="BOX_HIDE")
         props.action = 'HIDE'
 
         props = layout.operator("paint.hide_show", text="Box Show", icon="BOX_SHOW")
         props.action = 'SHOW'
+        props.area = 'ALL'
+
+        layout.operator("sculpt.face_set_invert_visibility", text="Invert Visible")
+
+        props = layout.operator("paint.hide_show", text="Hide Masked")
+        props.action = 'HIDE'
+        props.area = 'MASKED'
 
         layout.separator()
 
@@ -3988,8 +3955,7 @@
         props.action = 'SHOW'
         props.area = 'ALL'
 
-        props = layout.operator("sculpt.face_set_change_visibility", text="Invert Visible", icon="HIDE_ON")
-        props.mode = 'INVERT'
+        props = layout.operator("sculpt.face_set_invert_visibility", text="Invert Visible", icon="HIDE_ON")
 
         props = layout.operator("paint.hide_show", text="Hide Masked", icon="MOD_MASK_OFF")
         props.action = 'HIDE'
@@ -4119,10 +4085,8 @@
 
         layout.separator()
 
-<<<<<<< HEAD
         layout.operator("sculpt.face_set_edit", text="Grow Face Set", icon='SELECTMORE').mode = 'GROW'
         layout.operator("sculpt.face_set_edit", text="Shrink Face Set", icon='SELECTLESS').mode = 'SHRINK'
-=======
         props = layout.operator("sculpt.expand", text="Expand Face Set by Topology")
         props.target = 'FACE_SETS'
         props.falloff_type = 'GEODESIC'
@@ -4136,7 +4100,6 @@
         props.invert = False
         props.use_mask_preserve = False
         props.use_modify_active = True
->>>>>>> ab93504d
 
         layout.separator()
 
@@ -4144,14 +4107,8 @@
 
         layout.separator()
 
-<<<<<<< HEAD
-        layout.operator("sculpt.face_set_change_visibility", text="Invert Visible Face Sets", icon="INVERT_MASK").mode = 'INVERT'
+        layout.operator("sculpt.face_set_invert_visibility", text="Invert Visible Face Sets", icon="INVERT_MASK")
         layout.operator("sculpt.reveal_all", text = "Show All Face Sets", icon = "HIDE_OFF")
-=======
-        layout.operator("sculpt.face_set_invert_visibility", text="Invert Visible Face Sets")
-
-        props = layout.operator("sculpt.reveal_all", text="Show All Face Sets")
->>>>>>> ab93504d
 
         layout.separator()
 
@@ -5376,18 +5333,10 @@
 
         layout.separator()
 
-<<<<<<< HEAD
         layout.operator("mesh.normals_tools", text="Copy Vectors", icon="COPYDOWN").mode = 'COPY'
         layout.operator("mesh.normals_tools", text="Paste Vectors", icon="PASTEDOWN").mode = 'PASTE'
         layout.operator("mesh.smooth_normals", text="Smooth Vectors", icon="NORMAL_SMOOTH")
         layout.operator("mesh.normals_tools", text="Reset Vectors", icon="RESET").mode = 'RESET'
-=======
-        layout.operator("mesh.normals_tools", text="Copy Vector").mode = 'COPY'
-        layout.operator("mesh.normals_tools", text="Paste Vector").mode = 'PASTE'
-
-        layout.operator("mesh.smooth_normals", text="Smooth Vectors")
-        layout.operator("mesh.normals_tools", text="Reset Vectors").mode = 'RESET'
->>>>>>> ab93504d
 
         layout.separator()
 
@@ -9034,94 +8983,7 @@
 
             col.separator()
 
-<<<<<<< HEAD
             col.operator("gpencil.reproject", text="Reproject", icon="REPROJECT")
-=======
-            col.operator("gpencil.reproject", text="Reproject")
-
-
-def draw_gpencil_layer_active(context, layout):
-    gpl = context.active_gpencil_layer
-    if gpl:
-        layout.label(text="Active Layer")
-        row = layout.row(align=True)
-        row.operator_context = 'EXEC_REGION_WIN'
-        row.operator_menu_enum("gpencil.layer_change", "layer", text="", icon='GREASEPENCIL')
-        row.prop(gpl, "info", text="")
-        row.operator("gpencil.layer_remove", text="", icon='X')
-
-
-def draw_gpencil_material_active(context, layout):
-    ob = context.active_object
-    if ob and len(ob.material_slots) > 0 and ob.active_material_index >= 0:
-        ma = ob.material_slots[ob.active_material_index].material
-        if ma:
-            layout.label(text="Active Material")
-            row = layout.row(align=True)
-            row.operator_context = 'EXEC_REGION_WIN'
-            row.operator_menu_enum("gpencil.material_set", "slot", text="", icon='MATERIAL')
-            row.prop(ma, "name", text="")
-
-
-class VIEW3D_PT_gpencil_sculpt_automasking(Panel):
-    bl_space_type = 'VIEW_3D'
-    bl_region_type = 'HEADER'
-    bl_label = "Auto-masking"
-    bl_ui_units_x = 10
-
-    def draw(self, context):
-        layout = self.layout
-        tool_settings = context.scene.tool_settings
-
-        layout.label(text="Auto-masking")
-
-        col = layout.column(align=True)
-        col.prop(tool_settings.gpencil_sculpt, "use_automasking_stroke", text="Stroke")
-        col.prop(tool_settings.gpencil_sculpt, "use_automasking_layer_stroke", text="Layer")
-        col.prop(tool_settings.gpencil_sculpt, "use_automasking_material_stroke", text="Material")
-        col.separator()
-        col.prop(tool_settings.gpencil_sculpt, "use_automasking_layer_active", text="Active Layer")
-        col.prop(tool_settings.gpencil_sculpt, "use_automasking_material_active", text="Active Material")
-
-
-class VIEW3D_PT_gpencil_sculpt_context_menu(Panel):
-    bl_space_type = 'VIEW_3D'
-    bl_region_type = 'WINDOW'
-    bl_label = "Sculpt Context Menu"
-    bl_ui_units_x = 12
-
-    def draw(self, context):
-        layout = self.layout
-        tool_settings = context.tool_settings
-
-        settings = tool_settings.gpencil_sculpt_paint
-        brush = settings.brush
-
-        layout.prop(brush, "size", slider=True)
-        layout.prop(brush, "strength")
-
-        # Layers
-        draw_gpencil_layer_active(context, layout)
-
-
-class VIEW3D_PT_gpencil_weight_context_menu(Panel):
-    bl_space_type = 'VIEW_3D'
-    bl_region_type = 'WINDOW'
-    bl_label = "Weight Paint Context Menu"
-    bl_ui_units_x = 12
-
-    def draw(self, context):
-        tool_settings = context.tool_settings
-        settings = tool_settings.gpencil_weight_paint
-        brush = settings.brush
-        layout = self.layout
-
-        # Weight settings
-        brush_basic_gpencil_weight_settings(layout, context, brush)
-
-        # Layers
-        draw_gpencil_layer_active(context, layout)
->>>>>>> ab93504d
 
 
 class VIEW3D_PT_gpencil_draw_context_menu(Panel):
