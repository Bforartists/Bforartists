--- conflicted
+++ resolved
@@ -1269,17 +1269,10 @@
         # generic
         layout = self.layout
         if context.mode == 'EDIT_MESH':
-<<<<<<< HEAD
             layout.operator("transform.shrink_fatten", text="Shrink/Fatten", icon='SHRINK_FATTEN').alt_navigation = alt_navigation
             layout.operator("transform.skin_resize", icon="MOD_SKIN")
-        elif context.mode in ['EDIT_CURVE', 'EDIT_GREASE_PENCIL']:
+        elif context.mode in ['EDIT_CURVE', 'EDIT_GREASE_PENCIL', 'EDIT_CURVES']:
             layout.operator("transform.transform", text="Radius", icon='SHRINK_FATTEN').mode = 'CURVE_SHRINKFATTEN'
-=======
-            layout.operator("transform.shrink_fatten", text="Shrink/Fatten").alt_navigation = alt_navigation
-            layout.operator("transform.skin_resize")
-        elif context.mode in ['EDIT_CURVE', 'EDIT_GREASE_PENCIL', 'EDIT_CURVES']:
-            layout.operator("transform.transform", text="Radius").mode = 'CURVE_SHRINKFATTEN'
->>>>>>> b0489114
 
         if context.mode != 'EDIT_CURVES' and context.mode != 'EDIT_GREASE_PENCIL':
             layout.separator()
@@ -8472,14 +8465,11 @@
         split = col.split()
 
         sub = split.column()
-<<<<<<< HEAD
         sub.active = is_any_solid_shading
         row = sub.row()
         row.separator()
         row.prop(overlay, "show_edges", text="Edges")
         sub = split.column()
-=======
->>>>>>> b0489114
         sub.prop(overlay, "show_faces", text="Faces")
         sub = split.column()
         sub.active = is_any_solid_shading
