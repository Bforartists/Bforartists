# SPDX-License-Identifier: GPL-2.0-or-later
# BFA NOTE: For this document in merges, it is best to preserve the Bforartists one and compare the old Blender version with the new to see what changed.
import bpy
from bpy.types import (
    Header,
    Menu,
    Panel,
)
from bl_ui.properties_paint_common import (
    UnifiedPaintPanel,
    brush_basic_texpaint_settings,
    brush_basic_gpencil_weight_settings,
)
from bl_ui.properties_grease_pencil_common import (
    AnnotationDataPanel,
    AnnotationOnionSkin,
    GreasePencilMaterialsPanel,
    GreasePencilVertexcolorPanel,
)
from bl_ui.space_toolsystem_common import (
    ToolActivePanelHelper,
)
from bpy.app.translations import (
    pgettext_iface as iface_,
    pgettext_tip as tip_,
    contexts as i18n_contexts,
)
class VIEW3D_HT_header(Header):
    bl_space_type = 'VIEW_3D'

    @staticmethod
    def draw_xform_template(layout, context):
        obj = context.active_object
        object_mode = 'OBJECT' if obj is None else obj.mode
        has_pose_mode = (
            (object_mode == 'POSE') or
            (object_mode == 'WEIGHT_PAINT' and context.pose_object is not None)
        )
        gpd = context.gpencil_data

        tool_settings = context.tool_settings

        # Mode & Transform Settings
        scene = context.scene

        # Orientation
        if object_mode in {'OBJECT', 'EDIT', 'EDIT_GPENCIL'} or has_pose_mode:
            orient_slot = scene.transform_orientation_slots[0]

            if gpd is not None and gpd.use_curve_edit:
                row = layout.row(align=True)
                row.operator_menu_enum("gpencil.stroke_editcurve_set_handle_type", "type", text="", icon="HANDLE_AUTO")

            row = layout.row(align=True)
            row.prop_with_popover(orient_slot, "type", text="", panel="VIEW3D_PT_transform_orientations",)

        # Pivot
        if object_mode in {'OBJECT', 'EDIT', 'EDIT_GPENCIL', 'SCULPT_GPENCIL'} or has_pose_mode:
            layout.prop(tool_settings, "transform_pivot_point", text="", icon_only=True)

        # Snap
        show_snap = False
        if obj is None:
            show_snap = True
        else:
            if (object_mode not in {
                    'SCULPT', 'VERTEX_PAINT', 'WEIGHT_PAINT', 'TEXTURE_PAINT',
                    'PAINT_GPENCIL', 'SCULPT_GPENCIL', 'WEIGHT_GPENCIL', 'VERTEX_GPENCIL'
            }) or has_pose_mode:
                show_snap = True
            else:

                paint_settings = UnifiedPaintPanel.paint_settings(context)

                if paint_settings:
                    brush = paint_settings.brush
                    if brush and hasattr(brush, "stroke_method") and brush.stroke_method == 'CURVE':
                        show_snap = True
        if show_snap:
            snap_items = bpy.types.ToolSettings.bl_rna.properties["snap_elements"].enum_items
            snap_elements = tool_settings.snap_elements
            if len(snap_elements) == 1:
                text = ""
                for elem in snap_elements:
                    icon = snap_items[elem].icon
                    break
            else:
                text = "Mix"
                icon = 'NONE'
            del snap_items, snap_elements

            row = layout.row(align=True)
            row.prop(tool_settings, "use_snap", text="")

            sub = row.row(align=True)
            sub.popover(
                panel="VIEW3D_PT_snapping",
                icon=icon,
                text=text,
            )

        # Proportional editing
        if object_mode in {'EDIT', 'PARTICLE_EDIT', 'SCULPT_GPENCIL', 'EDIT_GPENCIL', 'OBJECT'}:
            row = layout.row(align=True)
            kw = {}
            if object_mode == 'OBJECT':
                attr = "use_proportional_edit_objects"
            else:
                attr = "use_proportional_edit"

                if tool_settings.use_proportional_edit:
                    if tool_settings.use_proportional_connected:
                        kw["icon"] = 'PROP_CON'
                    elif tool_settings.use_proportional_projected:
                        kw["icon"] = 'PROP_PROJECTED'
                    else:
                        kw["icon"] = 'PROP_ON'
                else:
                    kw["icon"] = 'PROP_OFF'

            row.prop(tool_settings, attr, icon_only=True, **kw)  # proportional editing button

            # We can have the proportional editing on in the editing modes but off in object mode and vice versa.
            # So two separated lines to display the settings, just when it is on.

            # proportional editing settings, editing modes
            if object_mode != 'OBJECT' and tool_settings.use_proportional_edit is True:
                sub = row.row(align=True)
                sub.prop_with_popover(tool_settings, "proportional_edit_falloff", text="",
                                      icon_only=True, panel="VIEW3D_PT_proportional_edit")

            # proportional editing settings, just in object mode
            if object_mode == 'OBJECT' and tool_settings.use_proportional_edit_objects is True:
                sub = row.row(align=True)
                sub.prop_with_popover(tool_settings, "proportional_edit_falloff", text="",
                                      icon_only=True, panel="VIEW3D_PT_proportional_edit")

    def draw(self, context):
        layout = self.layout

        view = context.space_data
        shading = view.shading
        overlay = view.overlay
        tool_settings = context.tool_settings

        ALL_MT_editormenu.draw_hidden(context, layout)  # bfa - show hide the editormenu

        obj = context.active_object
        # mode_string = context.mode
        object_mode = 'OBJECT' if obj is None else obj.mode
        has_pose_mode = (
            (object_mode == 'POSE') or
            (object_mode == 'WEIGHT_PAINT' and context.pose_object is not None)
        )

        # Note: This is actually deadly in case enum_items have to be dynamically generated
        #       (because internal RNA array iterator will free everything immediately...).
        # XXX This is an RNA internal issue, not sure how to fix it.
        # Note: Tried to add an accessor to get translated UI strings instead of manual call
        #       to pgettext_iface below, but this fails because translated enumitems
        #       are always dynamically allocated.
        act_mode_item = bpy.types.Object.bl_rna.properties["mode"].enum_items[object_mode]
        act_mode_i18n_context = bpy.types.Object.bl_rna.properties["mode"].translation_context

        row = layout.row(align=True)
        row.separator()

        sub = row.row()
        # sub.ui_units_x = 5.5 # width of mode edit box
        sub.operator_menu_enum("object.mode_set", "mode", text=iface_(act_mode_item.name, act_mode_i18n_context), icon=act_mode_item.icon)
        del act_mode_item

        layout.template_header_3D_mode()

        # Contains buttons like Mode, Pivot, Layer, Mesh Select Mode...
        if obj:
            # Particle edit
            if object_mode == 'PARTICLE_EDIT':
                row = layout.row()
                row.prop(tool_settings.particle_edit, "select_mode", text="", expand=True)
            elif object_mode in {'EDIT', 'SCULPT_CURVES'} and obj.type == 'CURVES':
                curves = obj.data

                row = layout.row(align=True)

                # Combine the "use selection" toggle with the "set domain" operators
                # to allow turning selection off directly.
                domain = curves.selection_domain

                row.operator("curves.set_selection_domain", text="", icon='CURVE_BEZCIRCLE', depress=(domain == 'POINT')).domain = 'POINT'
                row.operator("curves.set_selection_domain", text="", icon='CURVE_PATH', depress=(domain == 'CURVE')).domain = 'CURVE'

        # Grease Pencil
        if obj and obj.type == 'GREASEPENCIL':
            # Select mode for Editing
            if object_mode == 'EDIT':
                row = layout.row(align=True)
                row.operator(
                    "grease_pencil.set_selection_mode",
                    text="",
                    icon="GP_SELECT_POINTS",
                    depress=(tool_settings.gpencil_selectmode_edit == 'POINT'),
                ).mode = 'POINT'
                row.operator(
                    "grease_pencil.set_selection_mode",
                    text="",
                    icon="GP_SELECT_STROKES",
                    depress=(tool_settings.gpencil_selectmode_edit == 'STROKE'),
                ).mode = 'STROKE'

        # Grease Pencil (legacy)
        if obj and obj.type == 'GPENCIL' and context.gpencil_data:
            gpd = context.gpencil_data

            # Select mode for Editing
            if gpd.use_stroke_edit_mode:
                row = layout.row(align=True)
                row.prop_enum(tool_settings, "gpencil_selectmode_edit", text="", value='POINT')
                row.prop_enum(tool_settings, "gpencil_selectmode_edit", text="", value='STROKE')

                subrow = row.row(align=True)
                subrow.enabled = not gpd.use_curve_edit
                subrow.prop_enum(tool_settings, "gpencil_selectmode_edit", text="", value='SEGMENT')

                # Curve edit submode
                row = layout.row(align=True)
                row.prop(gpd, "use_curve_edit", text="",
                         icon='IPO_BEZIER')
                sub = row.row(align=True)
                if gpd.use_curve_edit:
                    sub.popover(panel="VIEW3D_PT_gpencil_curve_edit", text="",)

            # Select mode for Sculpt
            if gpd.is_stroke_sculpt_mode:
                row = layout.row(align=True)
                row.prop(tool_settings, "use_gpencil_select_mask_point", text="")
                row.prop(tool_settings, "use_gpencil_select_mask_stroke", text="")
                row.prop(tool_settings, "use_gpencil_select_mask_segment", text="")

            # Select mode for Vertex Paint
            if gpd.is_stroke_vertex_mode:
                row = layout.row(align=True)
                row.prop(tool_settings, "use_gpencil_vertex_select_mask_point", text="")
                row.prop(tool_settings, "use_gpencil_vertex_select_mask_stroke", text="")
                row.prop(tool_settings, "use_gpencil_vertex_select_mask_segment", text="")

            if gpd.is_stroke_paint_mode:
                row = layout.row(align=True)
                row.prop(gpd, "use_multiedit", text="", icon='GP_MULTIFRAME_EDITING')

            if (
                    gpd.use_stroke_edit_mode or
                    gpd.is_stroke_sculpt_mode or
                    gpd.is_stroke_weight_mode or
                    gpd.is_stroke_vertex_mode
            ):
                row = layout.row(align=True)

                row.prop(gpd, "use_multiedit", text="", icon='GP_MULTIFRAME_EDITING')

                if gpd.use_multiedit:
                    sub = row.row(align=True)
                    sub.popover(panel="VIEW3D_PT_gpencil_multi_frame", text="")

        VIEW3D_MT_editor_menus.draw_collapsible(context, layout)

        layout.separator_spacer()

        if object_mode in {'PAINT_GPENCIL', 'SCULPT_GPENCIL'}:
            # Grease pencil
            if object_mode == 'PAINT_GPENCIL':
                layout.prop_with_popover(
                    tool_settings,
                    "gpencil_stroke_placement_view3d",
                    text="",
                    panel="VIEW3D_PT_gpencil_origin",
                )

            if object_mode in {'PAINT_GPENCIL', 'SCULPT_GPENCIL'}:
                layout.prop_with_popover(
                    tool_settings.gpencil_sculpt,
                    "lock_axis",
                    text="",
                    panel="VIEW3D_PT_gpencil_lock",
                )

            if object_mode == 'PAINT_GPENCIL':
                # FIXME: this is bad practice!
                # Tool options are to be displayed in the topbar.
                if context.workspace.tools.from_space_view3d_mode(object_mode).idname == "builtin_brush.Draw":
                    settings = tool_settings.gpencil_sculpt.guide
                    row = layout.row(align=True)
                    row.prop(settings, "use_guide", text="", icon='GRID')
                    sub = row.row(align=True)
                    if settings.use_guide:
                        sub.popover(panel="VIEW3D_PT_gpencil_guide", text="Guides")

              # Grease Pencil
                if obj and obj.type == 'GPENCIL' and context.gpencil_data:
                    gpd = context.gpencil_data

                    if gpd.is_stroke_paint_mode:
                        row = layout.row()
                        sub = row.row(align=True)
                        sub.prop(tool_settings, "use_gpencil_draw_onback", text="", icon='MOD_OPACITY')
                        sub.separator(factor=0.4)
                        sub.prop(tool_settings, "use_gpencil_automerge_strokes", text="")
                        sub.separator(factor=0.4)
                        sub.prop(tool_settings, "use_gpencil_weight_data_add", text="", icon='WPAINT_HLT')
                        sub.separator(factor=0.4)
                        sub.prop(tool_settings, "use_gpencil_draw_additive", text="", icon='FREEZE')

            if object_mode == 'SCULPT_GPENCIL':
                layout.popover(panel="VIEW3D_PT_gpencil_sculpt_automasking", text="", icon="MOD_MASK")

        elif object_mode == 'SCULPT':
            layout.popover(panel="VIEW3D_PT_sculpt_automasking", text="", icon="MOD_MASK")

        else:
            # Transform settings depending on tool header visibility
            VIEW3D_HT_header.draw_xform_template(layout, context)

        # Mode & Transform Settings
        scene = context.scene

        # Collection Visibility
        # layout.popover(panel="VIEW3D_PT_collections", icon='GROUP', text="")

        # Viewport Settings
        layout.popover(
            panel="VIEW3D_PT_object_type_visibility",
            icon_value=view.icon_from_show_object_viewport,
            text="")

        # Gizmo toggle & popover.
        row = layout.row(align=True)
        # FIXME: place-holder icon.
        row.prop(view, "show_gizmo", text="", toggle=True, icon='GIZMO')
        sub = row.row(align=True)
        sub.active = view.show_gizmo
        sub.popover(
            panel="VIEW3D_PT_gizmo_display",
            text="",
        )

        # Overlay toggle & popover.
        row = layout.row(align=True)
        row.prop(overlay, "show_overlays", icon='OVERLAY', text="")
        sub = row.row(align=True)
        sub.active = overlay.show_overlays
        sub.popover(panel="VIEW3D_PT_overlay", text="")

        row = layout.row()
        row.active = (object_mode == 'EDIT') or (shading.type in {'WIREFRAME', 'SOLID'})

        # While exposing `shading.show_xray(_wireframe)` is correct.
        # this hides the key shortcut from users: T70433.
        if has_pose_mode:
            draw_depressed = overlay.show_xray_bone
        elif shading.type == 'WIREFRAME':
            draw_depressed = shading.show_xray_wireframe
        else:
            draw_depressed = shading.show_xray
        row.operator(
            "view3d.toggle_xray",
            text="",
            icon='XRAY',
            depress=draw_depressed,
        )

        row = layout.row(align=True)
        row.prop(shading, "type", text="", expand=True)
        sub = row.row(align=True)
        # TODO, currently render shading type ignores mesh two-side, until it's supported
        # show the shading popover which shows double-sided option.

        # sub.enabled = shading.type != 'RENDERED'
        sub.popover(panel="VIEW3D_PT_shading", text="")


class VIEW3D_HT_tool_header(Header):
    bl_space_type = 'VIEW_3D'
    bl_region_type = 'TOOL_HEADER'

    def draw(self, context):
        layout = self.layout

        # mode_string = context.mode
        obj = context.active_object
        tool_settings = context.tool_settings

        self.draw_tool_settings(context)

        layout.separator_spacer()

        self.draw_mode_settings(context)

    def draw_tool_settings(self, context):
        layout = self.layout
        tool_mode = context.mode

        # Active Tool
        # -----------
        from bl_ui.space_toolsystem_common import ToolSelectPanelHelper
        tool = ToolSelectPanelHelper.draw_active_tool_header(
            context, layout,
            tool_key=('VIEW_3D', tool_mode),
        )

        # Object Mode Options
        # -------------------

        # Example of how tool_settings can be accessed as pop-overs.

        # TODO(campbell): editing options should be after active tool options
        # (obviously separated for from the users POV)
        draw_fn = getattr(_draw_tool_settings_context_mode, tool_mode, None)
        if draw_fn is not None:
            is_valid_context = draw_fn(context, layout, tool)

        def draw_3d_brush_settings(layout, tool_mode):
            layout.popover("VIEW3D_PT_tools_brush_settings_advanced", text="Brush")
            if tool_mode != 'PAINT_WEIGHT':
                layout.popover("VIEW3D_PT_tools_brush_texture")
            if tool_mode == 'PAINT_TEXTURE':
                layout.popover("VIEW3D_PT_tools_mask_texture")
            layout.popover("VIEW3D_PT_tools_brush_stroke")
            layout.popover("VIEW3D_PT_tools_brush_falloff")
            layout.popover("VIEW3D_PT_tools_brush_display")

        # NOTE: general mode options should be added to 'draw_mode_settings'.
        if tool_mode == 'SCULPT':
            if is_valid_context:
                draw_3d_brush_settings(layout, tool_mode)
        elif tool_mode == 'PAINT_VERTEX':
            if is_valid_context:
                draw_3d_brush_settings(layout, tool_mode)
        elif tool_mode == 'PAINT_WEIGHT':
            if is_valid_context:
                draw_3d_brush_settings(layout, tool_mode)
        elif tool_mode == 'PAINT_TEXTURE':
            if is_valid_context:
                draw_3d_brush_settings(layout, tool_mode)
        elif tool_mode == 'EDIT_ARMATURE':
            pass
        elif tool_mode == 'EDIT_CURVE':
            pass
        elif tool_mode == 'EDIT_MESH':
            pass
        elif tool_mode == 'POSE':
            pass
        elif tool_mode == 'PARTICLE':
            # Disable, only shows "Brush" panel, which is already in the top-bar.
            # if tool.has_datablock:
            #     layout.popover_group(context=".paint_common", **popover_kw)
            pass
        elif tool_mode == 'PAINT_GPENCIL':
            if is_valid_context:
                brush = context.tool_settings.gpencil_paint.brush
                if brush:
                    if brush.gpencil_tool != 'ERASE':
                        if brush.gpencil_tool != 'TINT':
                            layout.popover("VIEW3D_PT_tools_grease_pencil_brush_advanced")

                        if brush.gpencil_tool not in {'FILL', 'TINT'}:
                            layout.popover("VIEW3D_PT_tools_grease_pencil_brush_stroke")

                    layout.popover("VIEW3D_PT_tools_grease_pencil_paint_appearance")
        elif tool_mode == 'SCULPT_GPENCIL':
            if is_valid_context:
                brush = context.tool_settings.gpencil_sculpt_paint.brush
                if brush:
                    tool = brush.gpencil_sculpt_tool
                    if tool in {'SMOOTH', 'RANDOMIZE'}:
                        layout.popover("VIEW3D_PT_tools_grease_pencil_sculpt_brush_popover")
                    layout.popover("VIEW3D_PT_tools_grease_pencil_sculpt_appearance")
        elif tool_mode == 'WEIGHT_GPENCIL':
            if is_valid_context:
                layout.popover("VIEW3D_PT_tools_grease_pencil_weight_appearance")
        elif tool_mode == 'VERTEX_GPENCIL':
            if is_valid_context:
                layout.popover("VIEW3D_PT_tools_grease_pencil_vertex_appearance")

    def draw_mode_settings(self, context):
        layout = self.layout
        mode_string = context.mode

        def row_for_mirror():
            row = layout.row(align=True)
            sub = row.row(align=True)
            return row, sub

        if mode_string == 'EDIT_ARMATURE':
            _row, sub = row_for_mirror()
            sub.prop(context.object.data, "use_mirror_x", icon='MIRROR_X', toggle=True, icon_only=True)
        elif mode_string == 'POSE':
            _row, sub = row_for_mirror()
            sub.prop(context.object.pose, "use_mirror_x", icon='MIRROR_X', toggle=True, icon_only=True)
        elif mode_string in {'EDIT_MESH', 'PAINT_WEIGHT', 'SCULPT', 'PAINT_VERTEX', 'PAINT_TEXTURE'}:
            # Mesh Modes, Use Mesh Symmetry
            row, sub = row_for_mirror()
            sub.prop(context.object, "use_mesh_mirror_x", icon='MIRROR_X', toggle=True, icon_only=True)
            sub.prop(context.object, "use_mesh_mirror_y", icon='MIRROR_Y', toggle=True, icon_only=True)
            sub.prop(context.object, "use_mesh_mirror_z", icon='MIRROR_Z', toggle=True, icon_only=True)
            if mode_string == 'EDIT_MESH':
                tool_settings = context.tool_settings
                layout.prop(tool_settings, "use_mesh_automerge", text="")
            elif mode_string == 'PAINT_WEIGHT':
                row.popover(panel="VIEW3D_PT_tools_weightpaint_symmetry_for_topbar", text="")
            elif mode_string == 'SCULPT':
                row.popover(panel="VIEW3D_PT_sculpt_symmetry_for_topbar", text="")
            elif mode_string == 'PAINT_VERTEX':
                row.popover(panel="VIEW3D_PT_tools_vertexpaint_symmetry_for_topbar", text="")
        elif mode_string == 'SCULPT_CURVES':
            _row, sub = row_for_mirror()
            sub.prop(context.object.data, "use_mirror_x", text="X", toggle=True)
            sub.prop(context.object.data, "use_mirror_y", text="Y", toggle=True)
            sub.prop(context.object.data, "use_mirror_z", text="Z", toggle=True)

            layout.prop(context.object.data, "use_sculpt_collision", icon='MOD_PHYSICS', icon_only=True, toggle=True)

        # Expand panels from the side-bar as popovers.
        popover_kw = {"space_type": 'VIEW_3D', "region_type": 'UI', "category": "Tool"}

        if mode_string == 'SCULPT':
            layout.popover_group(context=".sculpt_mode", **popover_kw)
        elif mode_string == 'PAINT_VERTEX':
            layout.popover_group(context=".vertexpaint", **popover_kw)
        elif mode_string == 'PAINT_WEIGHT':
            layout.popover_group(context=".weightpaint", **popover_kw)
        elif mode_string == 'PAINT_TEXTURE':
            layout.popover_group(context=".imagepaint", **popover_kw)
        elif mode_string == 'EDIT_TEXT':
            layout.popover_group(context=".text_edit", **popover_kw)
        elif mode_string == 'EDIT_ARMATURE':
            layout.popover_group(context=".armature_edit", **popover_kw)
        elif mode_string == 'EDIT_METABALL':
            layout.popover_group(context=".mball_edit", **popover_kw)
        elif mode_string == 'EDIT_LATTICE':
            layout.popover_group(context=".lattice_edit", **popover_kw)
        elif mode_string == 'EDIT_CURVE':
            layout.popover_group(context=".curve_edit", **popover_kw)
        elif mode_string == 'EDIT_MESH':
            layout.popover_group(context=".mesh_edit", **popover_kw)
        elif mode_string == 'POSE':
            layout.popover_group(context=".posemode", **popover_kw)
        elif mode_string == 'PARTICLE':
            layout.popover_group(context=".particlemode", **popover_kw)
        elif mode_string == 'OBJECT':
            layout.popover_group(context=".objectmode", **popover_kw)
        elif mode_string in {'PAINT_GPENCIL', 'EDIT_GPENCIL', 'SCULPT_GPENCIL', 'WEIGHT_GPENCIL'}:
            # Grease pencil layer.
            gpl = context.active_gpencil_layer
            if gpl and gpl.info is not None:
                text = gpl.info
                maxw = 25
                if len(text) > maxw:
                    text = text[:maxw - 5] + '..' + text[-3:]
            else:
                text = ""

            sub = layout.row()
            sub.ui_units_x = 8
            sub.popover(
                panel="TOPBAR_PT_gpencil_layers",
                text="Layer: " + text,
            )
            if mode_string == 'EDIT_GPENCIL':
                sub.popover(panel="VIEW3D_PT_gpencil_edit_options", text="Options")


class _draw_tool_settings_context_mode:
    @staticmethod
    def SCULPT(context, layout, tool):
        if (tool is None) or (not tool.has_datablock):
            return False

        paint = context.tool_settings.sculpt
        layout.template_ID_preview(paint, "brush", rows=3, cols=8, hide_buttons=True)

        brush = paint.brush
        if brush is None:
            return False

        tool_settings = context.tool_settings
        capabilities = brush.sculpt_capabilities

        ups = tool_settings.unified_paint_settings

        if capabilities.has_color:
            row = layout.row(align=True)
            row.ui_units_x = 4
            UnifiedPaintPanel.prop_unified_color(row, context, brush, "color", text="")
            UnifiedPaintPanel.prop_unified_color(row, context, brush, "secondary_color", text="")
            row.separator()
            layout.prop(brush, "blend", text="", expand=False)

        size = "size"
        size_owner = ups if ups.use_unified_size else brush
        if size_owner.use_locked_size == 'SCENE':
            size = "unprojected_radius"

        UnifiedPaintPanel.prop_unified(
            layout,
            context,
            brush,
            size,
            pressure_name="use_pressure_size",
            unified_name="use_unified_size",
            text="Radius",
            slider=True,
            header=True,
        )

        # strength, use_strength_pressure
        pressure_name = "use_pressure_strength" if capabilities.has_strength_pressure else None
        UnifiedPaintPanel.prop_unified(
            layout,
            context,
            brush,
            "strength",
            pressure_name=pressure_name,
            unified_name="use_unified_strength",
            text="Strength",
            header=True,
        )

        # direction
        if not capabilities.has_direction:
            layout.row().prop(brush, "direction", expand=True, text="")

        return True

    @staticmethod
    def PAINT_TEXTURE(context, layout, tool):
        if (tool is None) or (not tool.has_datablock):
            return False

        paint = context.tool_settings.image_paint
        layout.template_ID_preview(paint, "brush", rows=3, cols=8, hide_buttons=True)

        brush = paint.brush
        if brush is None:
            return False

        brush_basic_texpaint_settings(layout, context, brush, compact=True)

        return True

    @staticmethod
    def PAINT_VERTEX(context, layout, tool):
        if (tool is None) or (not tool.has_datablock):
            return False

        paint = context.tool_settings.vertex_paint
        layout.template_ID_preview(paint, "brush", rows=3, cols=8, hide_buttons=True)

        brush = paint.brush
        if brush is None:
            return False

        brush_basic_texpaint_settings(layout, context, brush, compact=True)

        return True

    @staticmethod
    def PAINT_WEIGHT(context, layout, tool):
        if (tool is None) or (not tool.has_datablock):
            return False

        paint = context.tool_settings.weight_paint
        layout.template_ID_preview(paint, "brush", rows=3, cols=8, hide_buttons=True)
        brush = paint.brush
        if brush is None:
            return False

        capabilities = brush.weight_paint_capabilities
        if capabilities.has_weight:
            UnifiedPaintPanel.prop_unified(
                layout,
                context,
                brush,
                "weight",
                unified_name="use_unified_weight",
                slider=True,
                header=True,
            )

        UnifiedPaintPanel.prop_unified(
            layout,
            context,
            brush,
            "size",
            pressure_name="use_pressure_size",
            unified_name="use_unified_size",
            slider=True,
            text="Radius",
            header=True,
        )
        UnifiedPaintPanel.prop_unified(
            layout,
            context,
            brush,
            "strength",
            pressure_name="use_pressure_strength",
            unified_name="use_unified_strength",
            header=True,
        )

        return True

    @staticmethod
    def PAINT_GPENCIL(context, layout, tool):
        if tool is None:
            return False

        if tool.idname == "builtin.cutter":
            row = layout.row(align=True)
            row.prop(context.tool_settings.gpencil_sculpt, "intersection_threshold")
            return False
        elif not tool.has_datablock:
            return False

        paint = context.tool_settings.gpencil_paint
        brush = paint.brush
        if brush is None:
            return False

        gp_settings = brush.gpencil_settings

        row = layout.row(align=True)
        tool_settings = context.scene.tool_settings
        settings = tool_settings.gpencil_paint
        row.template_ID_preview(settings, "brush", rows=3, cols=8, hide_buttons=True)

        if context.object and brush.gpencil_tool in {'FILL', 'DRAW'}:
            from bl_ui.properties_paint_common import brush_basic__draw_color_selector
            brush_basic__draw_color_selector(context, layout, brush, gp_settings, None)

        if context.object and brush.gpencil_tool == 'TINT':
            row.separator(factor=0.4)
            row.prop_with_popover(brush, "color", text="", panel="TOPBAR_PT_gpencil_vertexcolor")

        from bl_ui.properties_paint_common import brush_basic_gpencil_paint_settings
        brush_basic_gpencil_paint_settings(layout, context, brush, compact=True)

        return True

    @staticmethod
    def SCULPT_GPENCIL(context, layout, tool):
        if (tool is None) or (not tool.has_datablock):
            return False
        paint = context.tool_settings.gpencil_sculpt_paint
        brush = paint.brush

        from bl_ui.properties_paint_common import brush_basic_gpencil_sculpt_settings
        brush_basic_gpencil_sculpt_settings(layout, context, brush, compact=True)

        return True

    @staticmethod
    def WEIGHT_GPENCIL(context, layout, tool):
        if (tool is None) or (not tool.has_datablock):
            return False
        paint = context.tool_settings.gpencil_weight_paint
        brush = paint.brush

        from bl_ui.properties_paint_common import brush_basic_gpencil_weight_settings
        layout.template_ID_preview(paint, "brush", rows=3, cols=8, hide_buttons=True)

        brush_basic_gpencil_weight_settings(layout, context, brush, compact=True)

        layout.popover("VIEW3D_PT_tools_grease_pencil_weight_options", text="Options")
        layout.popover("VIEW3D_PT_tools_grease_pencil_brush_weight_falloff", text="Falloff")

        return True

    @staticmethod
    def VERTEX_GPENCIL(context, layout, tool):
        if (tool is None) or (not tool.has_datablock):
            return False

        paint = context.tool_settings.gpencil_vertex_paint
        brush = paint.brush

        row = layout.row(align=True)
        tool_settings = context.scene.tool_settings
        settings = tool_settings.gpencil_vertex_paint
        row.template_ID_preview(settings, "brush", rows=3, cols=8, hide_buttons=True)

        if brush.gpencil_vertex_tool not in {'BLUR', 'AVERAGE', 'SMEAR'}:
            row.separator(factor=0.4)
            sub = row.row(align=True)
            sub.scale_x = 0.33
            sub.prop_with_popover(brush, "color", text="", panel="TOPBAR_PT_gpencil_vertexcolor")
            sub.prop(brush, "secondary_color", text="")
            row.operator("gpencil.tint_flip", icon='FILE_REFRESH', text="")

        from bl_ui.properties_paint_common import brush_basic_gpencil_vertex_settings

        brush_basic_gpencil_vertex_settings(layout, context, brush, compact=True)

        return True

    @staticmethod
    def PARTICLE(context, layout, tool):
        if (tool is None) or (not tool.has_datablock):
            return False

        # See: 'VIEW3D_PT_tools_brush', basically a duplicate
        settings = context.tool_settings.particle_edit
        brush = settings.brush
        tool = settings.tool
        if tool == 'NONE':
            return False

        layout.prop(brush, "size", slider=True)
        if tool == 'ADD':
            layout.prop(brush, "count")

            layout.prop(settings, "use_default_interpolate")
            layout.prop(brush, "steps", slider=True)
            layout.prop(settings, "default_key_count", slider=True)
        else:
            layout.prop(brush, "strength", slider=True)

            if tool == 'LENGTH':
                layout.row().prop(brush, "length_mode", expand=True)
            elif tool == 'PUFF':
                layout.row().prop(brush, "puff_mode", expand=True)
                layout.prop(brush, "use_puff_volume")
            elif tool == 'COMB':
                row = layout.row()
                row.active = settings.is_editable
                row.prop(settings, "use_emitter_deflect", text="Deflect Emitter")
                sub = row.row(align=True)
                sub.active = settings.use_emitter_deflect
                sub.prop(settings, "emitter_distance", text="Distance")

        return True

    @staticmethod
    def SCULPT_CURVES(context, layout, tool):
        if (tool is None) or (not tool.has_datablock):
            return False

        tool_settings = context.tool_settings
        paint = tool_settings.curves_sculpt

        brush = paint.brush
        if brush is None:
            return False

        UnifiedPaintPanel.prop_unified(
            layout,
            context,
            brush,
            "size",
            unified_name="use_unified_size",
            pressure_name="use_pressure_size",
            text="Radius",
            slider=True,
            header=True,
        )

        if brush.curves_sculpt_tool not in {'ADD', 'DELETE'}:
            UnifiedPaintPanel.prop_unified(
                layout,
                context,
                brush,
                "strength",
                unified_name="use_unified_strength",
                pressure_name="use_pressure_strength",
                header=True,
            )

        curves_tool = brush.curves_sculpt_tool

        if curves_tool == 'COMB':
            layout.prop(brush, "falloff_shape", expand=True)
            layout.popover("VIEW3D_PT_tools_brush_falloff", text="Brush Falloff")
            layout.popover("VIEW3D_PT_curves_sculpt_parameter_falloff", text="Curve Falloff")
        elif curves_tool == 'ADD':
            layout.prop(brush, "falloff_shape", expand=True)
            layout.prop(brush.curves_sculpt_settings, "add_amount")
            layout.popover("VIEW3D_PT_curves_sculpt_add_shape", text="Curve Shape")
            layout.prop(brush, "use_frontface", text="Front Faces Only")
        elif curves_tool == 'GROW_SHRINK':
            layout.prop(brush, "direction", expand=True, text="")
            layout.prop(brush, "falloff_shape", expand=True)
            layout.popover("VIEW3D_PT_curves_sculpt_grow_shrink_scaling", text="Scaling")
            layout.popover("VIEW3D_PT_tools_brush_falloff")
        elif curves_tool == 'SNAKE_HOOK':
            layout.prop(brush, "falloff_shape", expand=True)
            layout.popover("VIEW3D_PT_tools_brush_falloff")
        elif curves_tool == 'DELETE':
            layout.prop(brush, "falloff_shape", expand=True)
        elif curves_tool == 'SELECTION_PAINT':
            layout.prop(brush, "direction", expand=True, text="")
            layout.prop(brush, "falloff_shape", expand=True)
            layout.popover("VIEW3D_PT_tools_brush_falloff")
        elif curves_tool == 'PINCH':
            layout.prop(brush, "direction", expand=True, text="")
            layout.prop(brush, "falloff_shape", expand=True)
            layout.popover("VIEW3D_PT_tools_brush_falloff")
        elif curves_tool == 'SMOOTH':
            layout.prop(brush, "falloff_shape", expand=True)
            layout.popover("VIEW3D_PT_tools_brush_falloff")
        elif curves_tool == 'PUFF':
            layout.prop(brush, "falloff_shape", expand=True)
            layout.popover("VIEW3D_PT_tools_brush_falloff")
        elif curves_tool == 'DENSITY':
            layout.prop(brush, "falloff_shape", expand=True)
            row = layout.row(align=True)
            row.prop(brush.curves_sculpt_settings, "density_mode", text="", expand=True)
            row = layout.row(align=True)
            row.prop(brush.curves_sculpt_settings, "minimum_distance", text="Distance Min")
            row.operator_context = 'INVOKE_REGION_WIN'
            row.operator("sculpt_curves.min_distance_edit", text="", icon='DRIVER_DISTANCE')
            row = layout.row(align=True)
            row.enabled = brush.curves_sculpt_settings.density_mode != 'REMOVE'
            row.prop(brush.curves_sculpt_settings, "density_add_attempts", text="Count Max")
            layout.popover("VIEW3D_PT_tools_brush_falloff")
            layout.popover("VIEW3D_PT_curves_sculpt_add_shape", text="Curve Shape")
        elif curves_tool == 'SLIDE':
            layout.popover("VIEW3D_PT_tools_brush_falloff")

        return True


# bfa - show hide the editormenu
class ALL_MT_editormenu(Menu):
    bl_label = ""

    def draw(self, context):
        layout = self.layout

        tool_settings = context.tool_settings
        view = context.space_data
        shading = view.shading

        layout.row(align=True).template_header()

        row = layout.row(align=True)
        obj = context.active_object
        # mode_string = context.mode
        object_mode = 'OBJECT' if obj is None else obj.mode
        has_pose_mode = (
            (object_mode == 'POSE') or
            (object_mode == 'WEIGHT_PAINT' and context.pose_object is not None)
        )

        # Note: This is actually deadly in case enum_items have to be dynamically generated
        #       (because internal RNA array iterator will free everything immediately...).
        # XXX This is an RNA internal issue, not sure how to fix it.
        # Note: Tried to add an accessor to get translated UI strings instead of manual call
        #       to pgettext_iface below, but this fails because translated enumitems
        #       are always dynamically allocated.
        act_mode_item = bpy.types.Object.bl_rna.properties["mode"].enum_items[object_mode]
        act_mode_i18n_context = bpy.types.Object.bl_rna.properties["mode"].translation_context

        sub = row.row(align=True)
        sub.ui_units_x = 5.5
        sub.operator_menu_enum(
            "object.mode_set", "mode",
            text=iface_(act_mode_item.name, act_mode_i18n_context),
            icon=act_mode_item.icon,
        )
        del act_mode_item

        layout.template_header_3D_mode()

        # Contains buttons like Mode, Pivot, Layer, Mesh Select Mode...
        if obj:
            # Particle edit
            if object_mode == 'PARTICLE_EDIT':
                row = layout.row()
                row.prop(tool_settings.particle_edit, "select_mode", text="", expand=True)
            elif object_mode in {'EDIT', 'SCULPT_CURVES'} and obj.type == 'CURVES':
                curves = obj.data

                row = layout.row(align=True)
                domain = curves.selection_domain
                row.operator(
                    "curves.set_selection_domain",
                    text="",
                    icon='CURVE_BEZCIRCLE',
                    depress=(domain == 'POINT'),
                ).domain = 'POINT'
                row.operator(
                    "curves.set_selection_domain",
                    text="",
                    icon='CURVE_PATH',
                    depress=(domain == 'CURVE'),
                ).domain = 'CURVE'

        # Grease Pencil
        if obj and obj.type == 'GREASEPENCIL':
            # Select mode for Editing
            if object_mode == 'EDIT':
                row = layout.row(align=True)
                row.prop_enum(tool_settings, "gpencil_selectmode_edit", text="", value='POINT')
                row.prop_enum(tool_settings, "gpencil_selectmode_edit", text="", value='STROKE')

        # Grease Pencil (legacy)
        if obj and obj.type == 'GPENCIL' and context.gpencil_data:
            gpd = context.gpencil_data

            if gpd.is_stroke_paint_mode:
                row = layout.row()
                sub = row.row(align=True)
                sub.prop(tool_settings, "use_gpencil_draw_onback", text="", icon='MOD_OPACITY')
                sub.separator(factor=0.4)
                sub.prop(tool_settings, "use_gpencil_automerge_strokes", text="")
                sub.separator(factor=0.4)
                sub.prop(tool_settings, "use_gpencil_weight_data_add", text="", icon='WPAINT_HLT')
                sub.separator(factor=0.4)
                sub.prop(tool_settings, "use_gpencil_draw_additive", text="", icon='FREEZE')

            # Select mode for Editing
            if gpd.use_stroke_edit_mode:
                row = layout.row(align=True)
                row.prop_enum(tool_settings, "gpencil_selectmode_edit", text="", value='POINT')
                row.prop_enum(tool_settings, "gpencil_selectmode_edit", text="", value='STROKE')

                subrow = row.row(align=True)
                subrow.enabled = not gpd.use_curve_edit
                subrow.prop_enum(tool_settings, "gpencil_selectmode_edit", text="", value='SEGMENT')

                # Curve edit submode
                row = layout.row(align=True)
                row.prop(gpd, "use_curve_edit", text="",
                         icon='IPO_BEZIER')
                sub = row.row(align=True)
                sub.active = gpd.use_curve_edit
                sub.popover(
                    panel="VIEW3D_PT_gpencil_curve_edit",
                    text="Curve Editing",
                )

            # Select mode for Sculpt
            if gpd.is_stroke_sculpt_mode:
                row = layout.row(align=True)
                row.prop(tool_settings, "use_gpencil_select_mask_point", text="")
                row.prop(tool_settings, "use_gpencil_select_mask_stroke", text="")
                row.prop(tool_settings, "use_gpencil_select_mask_segment", text="")

    @staticmethod
    def draw_menus(layout, context):

        row = layout.row(align=True)
        row.template_header()  # editor type menus


class VIEW3D_MT_editor_menus(Menu):
    bl_label = ""

    def draw(self, context):
        layout = self.layout
        obj = context.active_object
        mode_string = context.mode
        edit_object = context.edit_object
        gp_edit = obj and obj.mode in {'EDIT_GPENCIL', 'PAINT_GPENCIL', 'SCULPT_GPENCIL',
                                       'WEIGHT_GPENCIL', 'VERTEX_GPENCIL'}
        tool_settings = context.scene.tool_settings

        layout.menu("SCREEN_MT_user_menu", text="Quick")  # Quick favourites menu
        layout.menu("VIEW3D_MT_view")
        layout.menu("VIEW3D_MT_view_navigation")

        # Select Menu
        if gp_edit:
            if mode_string not in {'PAINT_GPENCIL', 'WEIGHT_GPENCIL'}:
                if (
                        mode_string == 'SCULPT_GPENCIL' and
                        (tool_settings.use_gpencil_select_mask_point or
                         tool_settings.use_gpencil_select_mask_stroke or
                         tool_settings.use_gpencil_select_mask_segment)
                ):
                    layout.menu("VIEW3D_MT_select_gpencil")
                    layout.menu("VIEW3D_MT_sculpt_gpencil_copy")
                    layout.menu("VIEW3D_MT_select_edit_gpencil")
                elif mode_string == 'EDIT_GPENCIL':
                    layout.menu("VIEW3D_MT_select_edit_gpencil")
                elif mode_string == 'VERTEX_GPENCIL':
                    layout.menu("VIEW3D_MT_select_gpencil")
                    layout.menu("VIEW3D_MT_gpencil_animation")
                    layout.menu("GPENCIL_MT_layer_active", text="Active Layer")
                    layout.menu("VIEW3D_MT_select_edit_gpencil")
        elif mode_string in {'PAINT_WEIGHT', 'PAINT_VERTEX', 'PAINT_TEXTURE'}:
            mesh = obj.data
            if mesh.use_paint_mask:
                layout.menu("VIEW3D_MT_select_paint_mask")
            elif mesh.use_paint_mask_vertex and mode_string in {'PAINT_WEIGHT', 'PAINT_VERTEX'}:
                layout.menu("VIEW3D_MT_select_paint_mask_vertex")
        elif mode_string not in {'SCULPT', 'SCULPT_CURVES', 'PAINT_GREASE_PENCIL'}:
            layout.menu("VIEW3D_MT_select_%s" % mode_string.lower())

        if gp_edit:
            pass
        elif mode_string == 'OBJECT':
            layout.menu("VIEW3D_MT_add", text="Add", text_ctxt=i18n_contexts.operator_default)
        elif mode_string == 'EDIT_MESH':
            layout.menu("VIEW3D_MT_mesh_add", text="Add", text_ctxt=i18n_contexts.operator_default)
        elif mode_string == 'EDIT_CURVE':
            layout.menu("VIEW3D_MT_curve_add", text="Add", text_ctxt=i18n_contexts.operator_default)
        elif mode_string == 'EDIT_SURFACE':
            layout.menu("VIEW3D_MT_surface_add", text="Add", text_ctxt=i18n_contexts.operator_default)
        elif mode_string == 'EDIT_METABALL':
            layout.menu("VIEW3D_MT_metaball_add", text="Add", text_ctxt=i18n_contexts.operator_default)
        elif mode_string == 'EDIT_ARMATURE':
            layout.menu("TOPBAR_MT_edit_armature_add", text="Add", text_ctxt=i18n_contexts.operator_default)

        if gp_edit:
            if obj and obj.mode == 'PAINT_GPENCIL':
                layout.menu("VIEW3D_MT_draw_gpencil")
            elif obj and obj.mode == 'EDIT_GPENCIL':
                layout.menu("VIEW3D_MT_edit_gpencil")
                layout.menu("VIEW3D_MT_edit_gpencil_stroke")
                layout.menu("VIEW3D_MT_edit_gpencil_point")
            elif obj and obj.mode == 'WEIGHT_GPENCIL':
                layout.menu("VIEW3D_MT_weight_gpencil")
            if obj and obj.mode == 'VERTEX_GPENCIL':
                layout.menu("VIEW3D_MT_paint_gpencil")

        elif edit_object:
            layout.menu("VIEW3D_MT_edit_%s" % edit_object.type.lower())

            if mode_string == 'EDIT_MESH':
                layout.menu("VIEW3D_MT_edit_mesh_vertices")
                layout.menu("VIEW3D_MT_edit_mesh_edges")
                layout.menu("VIEW3D_MT_edit_mesh_faces")
                layout.menu("VIEW3D_MT_uv_map", text="UV")
            elif mode_string in {'EDIT_CURVE', 'EDIT_SURFACE'}:
                layout.menu("VIEW3D_MT_edit_curve_ctrlpoints")
                layout.menu("VIEW3D_MT_edit_curve_segments")
            elif mode_string == 'EDIT_GREASE_PENCIL':
                layout.menu("VIEW3D_MT_edit_greasepencil_stroke")

        elif obj:
            if mode_string not in {'PAINT_TEXTURE', 'SCULPT_CURVES'}:
                layout.menu("VIEW3D_MT_%s" % mode_string.lower())
            if mode_string in {'SCULPT', 'PAINT_VERTEX', 'PAINT_TEXTURE'}:
                layout.menu("VIEW3D_MT_brush")
            if mode_string == 'SCULPT':
                layout.menu("VIEW3D_MT_mask")
                layout.menu("VIEW3D_MT_face_sets")
            if mode_string == 'SCULPT_CURVES':
                layout.menu("VIEW3D_MT_select_sculpt_curves")
                layout.menu("VIEW3D_MT_sculpt_curves")
                layout.template_node_operator_asset_root_items()

        else:
            layout.menu("VIEW3D_MT_object")


# ********** Menu **********


# ********** Utilities **********


class ShowHideMenu:
    bl_label = "Show/Hide"
    _operator_name = ""

    def draw(self, _context):
        layout = self.layout

        layout.operator("%s.reveal" % self._operator_name, text="Show Hidden", icon="HIDE_OFF")
        layout.operator("%s.hide" % self._operator_name, text="Hide Selected", icon="HIDE_ON").unselected = False
        layout.operator(
            "%s.hide" %
            self._operator_name,
            text="Hide Unselected",
            icon="HIDE_UNSELECTED").unselected = True


# Standard transforms which apply to all cases (mix-in class, not used directly).
class VIEW3D_MT_transform_base:
    bl_label = "Transform"
    bl_category = "View"

    # TODO: get rid of the custom text strings?
    def draw(self, context):
        layout = self.layout
        alt_navigation = getattr(
            context.window_manager.keyconfigs.active.preferences,
            "use_alt_navigation",
            False)

        layout.operator("transform.translate").alt_navigation = alt_navigation
        layout.operator("transform.rotate").alt_navigation = alt_navigation
        layout.operator("transform.resize", text="Scale").alt_navigation = alt_navigation

        layout.operator("transform.tosphere", text="To Sphere", icon="TOSPHERE")
        layout.operator("transform.shear", text="Shear", icon="SHEAR")
        layout.operator("transform.bend", text="Bend", icon="BEND")
        layout.operator("transform.push_pull", text="Push/Pull", icon='PUSH_PULL')

        if context.mode in {'EDIT_MESH', 'EDIT_ARMATURE', 'EDIT_SURFACE', 'EDIT_CURVE',
                            'EDIT_LATTICE', 'EDIT_METABALL'}:
            layout.operator("transform.vertex_warp", text="Warp", icon="MOD_WARP")
            layout.operator_context = 'EXEC_REGION_WIN'
            layout.operator("transform.vertex_random", text="Randomize", icon='RANDOMIZE').offset = 0.1
            layout.operator_context = 'INVOKE_REGION_WIN'


# Generic transform menu - geometry types
class VIEW3D_MT_transform(VIEW3D_MT_transform_base, Menu):
    def draw(self, context):
        alt_navigation = getattr(
            context.window_manager.keyconfigs.active.preferences,
            "use_alt_navigation",
            False)

        # base menu
        VIEW3D_MT_transform_base.draw(self, context)

        obj = context.object

        # generic
        layout = self.layout
        if context.mode == 'EDIT_MESH':
<<<<<<< HEAD
            layout.operator("transform.shrink_fatten", text="Shrink/Fatten", icon='SHRINK_FATTEN').allow_navigation = allow_navigation
            layout.operator("transform.skin_resize", icon="MOD_SKIN")
=======
            layout.operator("transform.shrink_fatten", text="Shrink/Fatten").alt_navigation = alt_navigation
            layout.operator("transform.skin_resize")
>>>>>>> a14c747f
        elif context.mode == 'EDIT_CURVE':
            layout.operator("transform.transform", text="Radius", icon='SHRINK_FATTEN').mode = 'CURVE_SHRINKFATTEN'

        if context.mode != 'EDIT_CURVES':
            layout.separator()
            props = layout.operator("transform.translate", text="Move Texture Space", icon="MOVE_TEXTURESPACE")
            props.texture_space = True
<<<<<<< HEAD
            props.allow_navigation = allow_navigation
            props = layout.operator("transform.resize", text="Scale Texture Space", icon="SCALE_TEXTURESPACE")
=======
            props.alt_navigation = alt_navigation
            props = layout.operator("transform.resize", text="Scale Texture Space")
>>>>>>> a14c747f
            props.texture_space = True
            props.alt_navigation = alt_navigation


# Object-specific extensions to Transform menu
class VIEW3D_MT_transform_object(VIEW3D_MT_transform_base, Menu):
    def draw(self, context):
        layout = self.layout

        # base menu
        VIEW3D_MT_transform_base.draw(self, context)

        # object-specific option follow
        layout.separator()

        layout.operator("transform.translate", text="Move Texture Space", icon="MOVE_TEXTURESPACE").texture_space = True
        layout.operator("transform.resize", text="Scale Texture Space", icon="SCALE_TEXTURESPACE").texture_space = True

        layout.separator()

        layout.operator_context = 'EXEC_REGION_WIN'
        # XXX see alignmenu() in edit.c of b2.4x to get this working
        layout.operator(
            "transform.transform",
            text="Align to Transform Orientation",
            icon="ALIGN_TRANSFORM").mode = 'ALIGN'

        layout.separator()

        layout.operator("object.randomize_transform", icon="RANDOMIZE_TRANSFORM")
        layout.operator("object.align", icon="ALIGN")

        # TODO: there is a strange context bug here.
        """
        layout.operator_context = 'INVOKE_REGION_WIN'
        layout.operator("object.transform_axis_target")
        """


# Armature EditMode extensions to Transform menu
class VIEW3D_MT_transform_armature(VIEW3D_MT_transform_base, Menu):
    def draw(self, context):
        layout = self.layout

        # base menu
        VIEW3D_MT_transform_base.draw(self, context)

        # armature specific extensions follow
        obj = context.object
        if obj.type == 'ARMATURE' and obj.mode in {'EDIT', 'POSE'}:
            if obj.data.display_type == 'BBONE':
                layout.separator()

                layout.operator("transform.transform", text="Scale BBone", icon='TRANSFORM_SCALE').mode = 'BONE_SIZE'
            elif obj.data.display_type == 'ENVELOPE':
                layout.separator()

                layout.operator(
                    "transform.transform",
                    text="Scale Envelope Distance",
                    icon='TRANSFORM_SCALE').mode = 'BONE_SIZE'
                layout.operator("transform.transform", text="Scale Radius",
                                icon='TRANSFORM_SCALE').mode = 'BONE_ENVELOPE'

        if context.edit_object and context.edit_object.type == 'ARMATURE':
            layout.separator()

            layout.operator("armature.align", icon="ALIGN")


class VIEW3D_MT_mirror(Menu):
    bl_label = "Mirror"

    def draw(self, _context):
        layout = self.layout

        layout.operator("transform.mirror", text="Interactive Mirror", icon='TRANSFORM_MIRROR')

        layout.separator()

        layout.operator_context = 'EXEC_REGION_WIN'

        props = layout.operator("transform.mirror", text="X Global", icon="MIRROR_X")
        props.constraint_axis = (True, False, False)
        props.orient_type = 'GLOBAL'
        props = layout.operator("transform.mirror", text="Y Global", icon="MIRROR_Y")
        props.constraint_axis = (False, True, False)
        props.orient_type = 'GLOBAL'
        props = layout.operator("transform.mirror", text="Z Global", icon="MIRROR_Z")
        props.constraint_axis = (False, False, True)
        props.orient_type = 'GLOBAL'

        layout.separator()

        props = layout.operator("transform.mirror", text="X Local", icon="MIRROR_X")
        props.constraint_axis = (True, False, False)
        props.orient_type = 'LOCAL'
        props = layout.operator("transform.mirror", text="Y Local", icon="MIRROR_Y")
        props.constraint_axis = (False, True, False)
        props.orient_type = 'LOCAL'
        props = layout.operator("transform.mirror", text="Z Local", icon="MIRROR_Z")
        props.constraint_axis = (False, False, True)
        props.orient_type = 'LOCAL'

        if _context.edit_object and _context.edit_object.type in {'MESH', 'SURFACE'}:

            layout.separator()

            layout.operator("object.vertex_group_mirror", icon="MIRROR_VERTEXGROUP")


class VIEW3D_MT_snap(Menu):
    bl_label = "Snap"

    def draw(self, _context):
        layout = self.layout

        layout.operator(
            "view3d.snap_selected_to_cursor",
            text="Selection to Cursor",
            icon="SELECTIONTOCURSOR").use_offset = False
        layout.operator(
            "view3d.snap_selected_to_cursor",
            text="Selection to Cursor (Keep Offset)",
            icon="SELECTIONTOCURSOROFFSET").use_offset = True
        layout.operator("view3d.snap_selected_to_active", text="Selection to Active", icon="SELECTIONTOACTIVE")
        layout.operator("view3d.snap_selected_to_grid", text="Selection to Grid", icon="SELECTIONTOGRID")

        layout.separator()

        layout.operator("view3d.snap_cursor_to_selected", text="Cursor to Selected", icon="CURSORTOSELECTION")
        layout.operator("view3d.snap_cursor_to_center", text="Cursor to World Origin", icon="CURSORTOCENTER")
        layout.operator("view3d.snap_cursor_to_active", text="Cursor to Active", icon="CURSORTOACTIVE")
        layout.operator("view3d.snap_cursor_to_grid", text="Cursor to Grid", icon="CURSORTOGRID")


# Tooltip and operator for Clear Seam.
class VIEW3D_MT_uv_map_clear_seam(bpy.types.Operator):
    """Clears the UV Seam for selected edges"""      # blender will use this as a tooltip for menu items and buttons.
    bl_idname = "mesh.clear_seam"        # unique identifier for buttons and menu items to reference.
    bl_label = "Clear seam"         # display name in the interface.
    bl_options = {'REGISTER', 'UNDO'}  # enable undo for the operator.

    def execute(self, context):        # execute() is called by blender when running the operator.
        bpy.ops.mesh.mark_seam(clear=True)
        return {'FINISHED'}


class VIEW3D_MT_uv_map(Menu):
    bl_label = "UV Mapping"

    def draw(self, _context):
        layout = self.layout

        layout.operator("uv.unwrap", text="Unwrap ABF", icon='UNWRAP_ABF').method = 'ANGLE_BASED'
        layout.operator("uv.unwrap", text="Unwrap Conformal", icon='UNWRAP_LSCM').method = 'CONFORMAL'

        layout.separator()

        layout.operator_context = 'INVOKE_DEFAULT'
        layout.operator("uv.smart_project", icon="MOD_UVPROJECT")
        layout.operator("uv.lightmap_pack", icon="LIGHTMAPPACK")
        layout.operator("uv.follow_active_quads", icon="FOLLOWQUADS")

        layout.separator()

        layout.operator_context = 'EXEC_REGION_WIN'
        layout.operator("uv.cube_project", icon="CUBEPROJECT")
        layout.operator("uv.cylinder_project", icon="CYLINDERPROJECT")
        layout.operator("uv.sphere_project", icon="SPHEREPROJECT")

        layout.separator()

        layout.operator_context = 'INVOKE_REGION_WIN'
        layout.operator("uv.project_from_view", icon="PROJECTFROMVIEW").scale_to_bounds = False
        layout.operator("uv.project_from_view", text="Project from View (Bounds)",
                        icon="PROJECTFROMVIEW_BOUNDS").scale_to_bounds = True

        layout.separator()

        layout.operator("mesh.mark_seam", icon="MARK_SEAM").clear = False
        layout.operator("mesh.clear_seam", text="Clear Seam", icon='CLEAR_SEAM')

        layout.separator()

        layout.operator("uv.reset", icon="RESET")


# ********** View menus **********

# bfa - set active camera does not exist in blender
class VIEW3D_MT_switchactivecamto(bpy.types.Operator):
    """Sets the current selected camera as the active camera to render from\nYou need to have a camera object selected"""
    bl_idname = "view3d.switchactivecamto"
    bl_label = "Set active Camera"
    bl_options = {'REGISTER', 'UNDO'}

    def execute(self, context):

        context = bpy.context
        scene = context.scene
        if context.active_object is not None:
            currentCameraObj = bpy.data.objects[bpy.context.active_object.name]
            scene.camera = currentCameraObj
        return {'FINISHED'}


class VIEW3D_MT_view_legacy(Menu):
    bl_label = "Legacy"

    def draw(self, context):
        layout = self.layout

        layout.operator("view3d.cursor3d", text="Set 3D Cursor", icon='CURSOR')


class VIEW3D_MT_view(Menu):
    bl_label = "View"

    def draw(self, context):
        layout = self.layout
        view = context.space_data
        overlay = view.overlay
        engine = context.engine

        layout.prop(view, "show_region_toolbar")
        layout.prop(view, "show_region_ui")
        layout.prop(view, "show_region_tool_header")
        layout.prop(view, "show_region_hud")
        layout.prop(overlay, "show_toolshelf_tabs", text="Tool Shelf Tabs")  # bfa - the toolshelf tabs.

        layout.separator()

        layout.menu("VIEW3D_MT_view_legacy")

        layout.separator()

        layout.operator("render.opengl", text="OpenGL Render Image", icon='RENDER_STILL')
        layout.operator("render.opengl", text="OpenGL Render Animation", icon='RENDER_ANIMATION').animation = True
        props = layout.operator("render.opengl", text="Viewport Render Keyframes", icon='RENDER_ANIMATION')
        props.animation = True
        props.render_keyed_only = True

        layout.separator()

        layout.operator_context = 'INVOKE_REGION_WIN'
        layout.operator("view3d.clip_border", text="Clipping Border", icon="CLIPPINGBORDER")

        if engine == 'CYCLES':
            layout.operator("view3d.render_border", icon="RENDERBORDER")
            layout.operator("view3d.clear_render_border", icon="RENDERBORDER_CLEAR")

        layout.prop(view, "show_viewer", text="Viewer Node")

        layout.separator()

        layout.menu("VIEW3D_MT_view_cameras", text="Cameras")

        layout.separator()

        layout.menu("VIEW3D_MT_view_align")
        layout.menu("VIEW3D_MT_view_align_selected")

        layout.separator()

        layout.operator("view3d.localview", text="Toggle Local View", icon="VIEW_GLOBAL_LOCAL")
        layout.operator("view3d.localview_remove_from", icon="VIEW_REMOVE_LOCAL")

        layout.separator()

        layout.operator("view3d.view_selected", text="Frame Selected", icon="VIEW_SELECTED").use_all_regions = False
        if view.region_quadviews:
            layout.operator(
                "view3d.view_selected",
                text="Frame Selected (Quad View)",
                icon="ALIGNCAMERA_ACTIVE").use_all_regions = True
        layout.operator("view3d.view_all", text="Frame All", icon="VIEWALL").center = False
        if view.region_quadviews:
            layout.operator("view3d.view_all", text="Frame All (Quad View)", icon="VIEWALL").use_all_regions = True
        layout.operator("view3d.view_all", text="Center Cursor and Frame All", icon="VIEWALL_RESETCURSOR").center = True

        layout.separator()

        layout.operator("screen.region_quadview", icon="QUADVIEW")

        layout.separator()

        layout.menu("INFO_MT_area")
        layout.menu("VIEW3D_MT_view_pie_menus")


class VIEW3D_MT_view_pie_menus(Menu):
    bl_label = "Pie menus"

    def draw(self, _context):
        layout = self.layout

        layout.operator("wm.call_menu_pie", text="Object Mode", icon="MENU_PANEL").name = 'VIEW3D_MT_object_mode_pie'
        layout.operator("wm.call_menu_pie", text="View", icon="MENU_PANEL").name = 'VIEW3D_MT_view_pie'
        layout.operator("wm.call_menu_pie", text="Transform", icon="MENU_PANEL").name = 'VIEW3D_MT_transform_gizmo_pie'
        layout.operator("wm.call_menu_pie", text="Shading", icon="MENU_PANEL").name = 'VIEW3D_MT_shading_pie'
        layout.operator("wm.call_menu_pie", text="Pivot", icon="MENU_PANEL").name = 'VIEW3D_MT_pivot_pie'
        layout.operator("wm.call_menu_pie", text="Snap", icon="MENU_PANEL").name = 'VIEW3D_MT_snap_pie'
        layout.operator("wm.call_menu_pie", text="Orientations", icon="MENU_PANEL").name = 'VIEW3D_MT_orientations_pie'
        layout.operator("wm.call_menu_pie", text="Proportional Editing Falloff",
                        icon="MENU_PANEL").name = 'VIEW3D_MT_proportional_editing_falloff_pie'
        layout.operator("wm.call_menu_pie", text="Sculpt Mask Edit",
                        icon="MENU_PANEL").name = 'VIEW3D_MT_sculpt_mask_edit_pie'
        layout.operator("wm.call_menu_pie", text="Sculpt Faces Sets Edit",
                        icon="MENU_PANEL").name = 'VIEW3D_MT_sculpt_face_sets_edit_pie'
        layout.operator(
            "wm.call_menu_pie",
            text="Automasking",
            icon="MENU_PANEL").name = 'VIEW3D_MT_sculpt_automasking_pie'
        layout.operator("wm.call_menu_pie", text="Weightpaint Vertexgroup Lock",
                        icon="MENU_PANEL").name = 'VIEW3D_MT_wpaint_vgroup_lock_pie'

        layout.separator()

        layout.operator("wm.call_menu_pie", text="Greasepencil Snap", icon="MENU_PANEL").name = 'GPENCIL_MT_snap_pie'
        layout.operator("wm.call_menu_pie", text="Automasking", icon="MENU_PANEL").name = 'VIEW3D_MT_sculpt_gpencil_automasking_pie'

        layout.separator()

        layout.operator("wm.toolbar_fallback_pie", text="Fallback Tool", icon="MENU_PANEL")
        layout.operator("view3d.object_mode_pie_or_toggle", text="Modes", icon="MENU_PANEL")


class VIEW3D_MT_view_cameras(Menu):
    bl_label = "Cameras"

    def draw(self, _context):
        layout = self.layout

        layout.operator("view3d.object_as_camera", icon='VIEW_SWITCHACTIVECAM')
        layout.operator("view3d.switchactivecamto", text="Set Active Camera", icon="VIEW_SWITCHACTIVECAM")
        layout.operator("view3d.view_camera", text="Active Camera", icon='VIEW_SWITCHTOCAM')
        layout.operator("view3d.view_center_camera", icon="VIEWCAMERACENTER")


class VIEW3D_MT_view_navigation_legacy(Menu):
    bl_label = "Legacy"

    def draw(self, _context):
        layout = self.layout

        layout.operator_context = 'EXEC_REGION_WIN'

        layout.operator("transform.translate", text="Move", icon="TRANSFORM_MOVE")
        layout.operator("transform.rotate", text="Rotate", icon="TRANSFORM_ROTATE")
        layout.operator("transform.resize", text="Scale", icon="TRANSFORM_SCALE")


class VIEW3D_MT_view_navigation(Menu):
    bl_label = "Navi"

    def draw(self, _context):
        from math import pi
        layout = self.layout

        layout.menu('VIEW3D_MT_view_navigation_legacy')

        layout.operator("view3d.view_orbit", text="Orbit Down", icon="ORBIT_DOWN").type = 'ORBITDOWN'
        layout.operator("view3d.view_orbit", text="Orbit Up", icon="ORBIT_UP").type = 'ORBITUP'
        layout.operator("view3d.view_orbit", text="Orbit Right", icon="ORBIT_RIGHT").type = 'ORBITRIGHT'
        layout.operator("view3d.view_orbit", text="Orbit Left", icon="ORBIT_LEFT").type = 'ORBITLEFT'
        props = layout.operator("view3d.view_orbit", text="Orbit Opposite", icon="ORBIT_OPPOSITE")
        props.type = 'ORBITRIGHT'
        props.angle = pi

        layout.separator()

        layout.operator("view3d.view_roll", text="Roll Left", icon="ROLL_LEFT").angle = pi / -12.0
        layout.operator("view3d.view_roll", text="Roll Right", icon="ROLL_RIGHT").angle = pi / 12.0

        layout.separator()

        layout.operator("view3d.view_pan", text="Pan Down", icon="PAN_DOWN").type = 'PANDOWN'
        layout.operator("view3d.view_pan", text="Pan Up", icon="PAN_UP").type = 'PANUP'
        layout.operator("view3d.view_pan", text="Pan Right", icon="PAN_RIGHT").type = 'PANRIGHT'
        layout.operator("view3d.view_pan", text="Pan Left", icon="PAN_LEFT").type = 'PANLEFT'

        layout.separator()

        layout.operator("view3d.zoom_border", text="Zoom Border", icon="ZOOM_BORDER")
        layout.operator("view3d.zoom", text="Zoom In", icon="ZOOM_IN").delta = 1
        layout.operator("view3d.zoom", text="Zoom Out", icon="ZOOM_OUT").delta = -1
        layout.operator("view3d.zoom_camera_1_to_1", text="Zoom Camera 1:1", icon="ZOOM_CAMERA")
        layout.operator("view3d.dolly", text="Dolly View", icon="DOLLY")
        layout.operator("view3d.view_center_pick", icon="CENTERTOMOUSE")

        layout.separator()

        layout.operator("view3d.fly", icon="FLY_NAVIGATION")
        layout.operator("view3d.walk", icon="WALK_NAVIGATION")
        layout.operator("view3d.navigate", icon="VIEW_NAVIGATION")

        layout.separator()

        layout.operator("screen.animation_play", text="Playback Animation", icon="TRIA_RIGHT")


class VIEW3D_MT_view_align(Menu):
    bl_label = "Align View"

    def draw(self, _context):
        layout = self.layout
        i18n_text_ctxt = bpy.app.translations.contexts_C_to_py['BLT_I18NCONTEXT_EDITOR_VIEW3D']

        layout.operator("view3d.camera_to_view", text="Align Active Camera to View", icon="ALIGNCAMERA_VIEW")
        layout.operator(
            "view3d.camera_to_view_selected",
            text="Align Active Camera to Selected",
            icon="ALIGNCAMERA_ACTIVE")
        layout.operator("view3d.view_center_cursor", icon="CENTERTOCURSOR")

        layout.separator()

        layout.operator("view3d.view_lock_to_active", icon="LOCKTOACTIVE")
        layout.operator("view3d.view_center_lock", icon="LOCKTOCENTER")
        layout.operator("view3d.view_lock_clear", icon="LOCK_CLEAR")

        layout.separator()

        layout.operator("view3d.view_persportho", text="Perspective/Orthographic", icon="PERSP_ORTHO")

        layout.separator()

        layout.operator("view3d.view_axis", text="Top", icon="VIEW_TOP", text_ctxt=i18n_text_ctxt).type = 'TOP'
        layout.operator("view3d.view_axis", text="Bottom", icon="VIEW_BOTTOM", text_ctxt=i18n_text_ctxt).type = 'BOTTOM'
        layout.operator("view3d.view_axis", text="Front", icon="VIEW_FRONT", text_ctxt=i18n_text_ctxt).type = 'FRONT'
        layout.operator("view3d.view_axis", text="Back", icon="VIEW_BACK", text_ctxt=i18n_text_ctxt).type = 'BACK'
        layout.operator("view3d.view_axis", text="Right", icon="VIEW_RIGHT", text_ctxt=i18n_text_ctxt).type = 'RIGHT'
        layout.operator("view3d.view_axis", text="Left", icon="VIEW_LEFT", text_ctxt=i18n_text_ctxt).type = 'LEFT'


class VIEW3D_MT_view_align_selected(Menu):
    bl_label = "Align View to Active"

    def draw(self, _context):
        layout = self.layout
        i18n_text_ctxt = bpy.app.translations.contexts_C_to_py['BLT_I18NCONTEXT_EDITOR_VIEW3D']
        props = layout.operator("view3d.view_axis", text="Top", icon="VIEW_ACTIVE_TOP", text_ctxt=i18n_text_ctxt)
        props.align_active = True
        props.type = 'TOP'

        props = layout.operator("view3d.view_axis", text="Bottom", icon="VIEW_ACTIVE_BOTTOM", text_ctxt=i18n_text_ctxt)
        props.align_active = True
        props.type = 'BOTTOM'

        props = layout.operator("view3d.view_axis", text="Front", icon="VIEW_ACTIVE_FRONT", text_ctxt=i18n_text_ctxt)
        props.align_active = True
        props.type = 'FRONT'

        props = layout.operator("view3d.view_axis", text="Back", icon="VIEW_ACTIVE_BACK", text_ctxt=i18n_text_ctxt)
        props.align_active = True
        props.type = 'BACK'

        props = layout.operator("view3d.view_axis", text="Right", icon="VIEW_ACTIVE_RIGHT", text_ctxt=i18n_text_ctxt)
        props.align_active = True
        props.type = 'RIGHT'

        props = layout.operator("view3d.view_axis", text="Left", icon="VIEW_ACTIVE_LEFT", text_ctxt=i18n_text_ctxt)
        props.align_active = True
        props.type = 'LEFT'


# ********** Select menus, suffix from context.mode **********

class VIEW3D_MT_select_object_more_less(Menu):
    bl_label = "More/Less"

    def draw(self, _context):
        layout = self.layout

        layout.operator("object.select_more", text="More", icon="SELECTMORE")
        layout.operator("object.select_less", text="Less", icon="SELECTLESS")

        layout.separator()

        props = layout.operator("object.select_hierarchy", text="Parent", icon="PARENT")
        props.extend = False
        props.direction = 'PARENT'

        props = layout.operator("object.select_hierarchy", text="Child", icon="CHILD")
        props.extend = False
        props.direction = 'CHILD'

        layout.separator()

        props = layout.operator("object.select_hierarchy", text="Extend Parent", icon="PARENT")
        props.extend = True
        props.direction = 'PARENT'

        props = layout.operator("object.select_hierarchy", text="Extend Child", icon="CHILD")
        props.extend = True
        props.direction = 'CHILD'


class VIEW3D_MT_select_object(Menu):
    bl_label = "Select"

    def draw(self, _context):
        layout = self.layout

        layout.menu("VIEW3D_MT_select_object_legacy")
        layout.operator_menu_enum("view3d.select_lasso", "mode")

        layout.separator()

        layout.operator("object.select_all", text="All", icon='SELECT_ALL').action = 'SELECT'
        layout.operator("object.select_all", text="None", icon='SELECT_NONE').action = 'DESELECT'
        layout.operator("object.select_all", text="Invert", icon='INVERSE').action = 'INVERT'

        layout.separator()

        layout.menu("VIEW3D_MT_select_grouped")
        layout.menu("VIEW3D_MT_select_linked")
        layout.menu("VIEW3D_MT_select_by_type")

        layout.separator()
        layout.operator("object.select_random", text="Random", icon="RANDOMIZE")
        layout.operator("object.select_mirror", text="Mirror Selection", icon="TRANSFORM_MIRROR")

        layout.operator("object.select_pattern", text="By Pattern", icon="PATTERN")
        layout.operator("object.select_camera", text="Active Camera", icon="CAMERA_DATA")

        layout.separator()

        layout.menu("VIEW3D_MT_select_object_more_less")


class VIEW3D_MT_select_object_legacy(Menu):
    bl_label = "Legacy"

    def draw(self, _context):
        layout = self.layout

        layout.operator("view3d.select_box", icon="BOX_MASK")
        layout.operator("view3d.select_circle", icon="CIRCLE_SELECT")


class VIEW3D_MT_select_by_type(Menu):
    bl_label = "All by Type"

    def draw(self, context):
        layout = self.layout

        layout.operator("object.select_by_type", text="Mesh", icon="OUTLINER_OB_MESH").type = 'MESH'
        layout.operator("object.select_by_type", text="Curve", icon="OUTLINER_OB_CURVE").type = 'CURVE'
        layout.operator("object.select_by_type", text="Surface", icon="OUTLINER_OB_SURFACE").type = 'SURFACE'
        layout.operator("object.select_by_type", text="Meta", icon="OUTLINER_OB_META").type = 'META'
        layout.operator("object.select_by_type", text="Font", icon="OUTLINER_OB_FONT").type = 'FONT'

        layout.separator()

        layout.operator("object.select_by_type", text="Armature", icon="OUTLINER_OB_ARMATURE").type = 'ARMATURE'
        layout.operator("object.select_by_type", text="Lattice", icon="OUTLINER_OB_LATTICE").type = 'LATTICE'
        layout.operator("object.select_by_type", text="Empty", icon="OUTLINER_OB_EMPTY").type = 'EMPTY'
        layout.operator("object.select_by_type", text="GPencil", icon="GREASEPENCIL").type = 'GPENCIL'

        layout.separator()

        layout.operator("object.select_by_type", text="Camera", icon="OUTLINER_OB_CAMERA").type = 'CAMERA'
        layout.operator("object.select_by_type", text="Light", icon="OUTLINER_OB_LIGHT").type = 'LIGHT'
        layout.operator("object.select_by_type", text="Speaker", icon="OUTLINER_OB_SPEAKER").type = 'SPEAKER'
        layout.operator("object.select_by_type", text="Probe", icon="OUTLINER_OB_LIGHTPROBE").type = 'LIGHT_PROBE'


class VIEW3D_MT_select_grouped(Menu):
    bl_label = "Grouped"

    def draw(self, context):
        layout = self.layout

        layout.operator("object.select_grouped", text="Siblings", icon="SIBLINGS").type = 'SIBLINGS'
        layout.operator("object.select_grouped", text="Parent", icon="PARENT").type = 'PARENT'
        layout.operator("object.select_grouped", text="Children", icon="CHILD_RECURSIVE").type = 'CHILDREN_RECURSIVE'
        layout.operator("object.select_grouped", text="Immediate Children", icon="CHILD").type = 'CHILDREN'

        layout.separator()

        layout.operator("object.select_grouped", text="Type", icon="TYPE").type = 'TYPE'
        layout.operator("object.select_grouped", text="Collection", icon="GROUP").type = 'COLLECTION'
        layout.operator("object.select_grouped", text="Hook", icon="HOOK").type = 'HOOK'

        layout.separator()

        layout.operator("object.select_grouped", text="Pass", icon="PASS").type = 'PASS'
        layout.operator("object.select_grouped", text="Color", icon="COLOR").type = 'COLOR'
        layout.operator("object.select_grouped", text="Keying Set", icon="KEYINGSET").type = 'KEYINGSET'
        layout.operator("object.select_grouped", text="Light Type", icon="LIGHT").type = 'LIGHT_TYPE'


class VIEW3D_MT_select_linked(Menu):
    bl_label = "Linked"

    def draw(self, context):
        layout = self.layout

        layout.operator("object.select_linked", text="Object Data", icon="OBJECT_DATA").type = 'OBDATA'
        layout.operator("object.select_linked", text="Material", icon="MATERIAL_DATA").type = 'MATERIAL'
        layout.operator("object.select_linked", text="Instanced Collection", icon="GROUP").type = 'DUPGROUP'
        layout.operator("object.select_linked", text="Particle System", icon="PARTICLES").type = 'PARTICLE'
        layout.operator("object.select_linked", text="Library", icon="LIBRARY").type = 'LIBRARY'
        layout.operator(
            "object.select_linked",
            text="Library (Object Data)",
            icon="LIBRARY_OBJECT").type = 'LIBRARY_OBDATA'


class VIEW3D_MT_select_pose(Menu):
    bl_label = "Select"

    def draw(self, _context):
        layout = self.layout

        layout.menu("VIEW3D_MT_select_object_legacy")
        layout.operator_menu_enum("view3d.select_lasso", "mode")

        layout.separator()

        layout.operator("pose.select_all", text="All", icon='SELECT_ALL').action = 'SELECT'
        layout.operator("pose.select_all", text="None", icon='SELECT_NONE').action = 'DESELECT'
        layout.operator("pose.select_all", text="Invert", icon='INVERSE').action = 'INVERT'

        layout.separator()

        layout.operator_menu_enum("pose.select_grouped", "type", text="Grouped")
        layout.operator("pose.select_linked", text="Linked", icon="LINKED")
        layout.operator("pose.select_constraint_target", text="Constraint Target", icon="CONSTRAINT_BONE")

        layout.separator()

        layout.operator("object.select_pattern", text="By Pattern", icon="PATTERN")

        layout.separator()

        layout.operator("pose.select_mirror", text="Flip Active", icon="FLIP")

        layout.separator()

        props = layout.operator("pose.select_hierarchy", text="Parent", icon="PARENT")
        props.extend = False
        props.direction = 'PARENT'

        props = layout.operator("pose.select_hierarchy", text="Child", icon="CHILD")
        props.extend = False
        props.direction = 'CHILD'

        layout.separator()

        props = layout.operator("pose.select_hierarchy", text="Extend Parent", icon="PARENT")
        props.extend = True
        props.direction = 'PARENT'

        props = layout.operator("pose.select_hierarchy", text="Extend Child", icon="CHILD")
        props.extend = True
        props.direction = 'CHILD'


class VIEW3D_MT_select_particle(Menu):
    bl_label = "Select"

    def draw(self, _context):
        layout = self.layout

        layout.menu("VIEW3D_MT_select_object_legacy")
        layout.operator_menu_enum("view3d.select_lasso", "mode")

        layout.separator()

        layout.operator("particle.select_all", text="All", icon='SELECT_ALL').action = 'SELECT'
        layout.operator("particle.select_all", text="None", icon='SELECT_NONE').action = 'DESELECT'
        layout.operator("particle.select_all", text="Invert", icon='INVERSE').action = 'INVERT'

        layout.separator()

        layout.operator("particle.select_more", text="More", icon="SELECTMORE")
        layout.operator("particle.select_less", text="Less", icon="SELECTLESS")

        layout.separator()

        layout.operator("particle.select_linked", text="Linked", icon="LINKED")

        layout.separator()

        layout.operator("particle.select_random", text="Random", icon="RANDOMIZE")

        layout.separator()

        layout.operator("particle.select_roots", text="Roots", icon="SELECT_ROOT")
        layout.operator("particle.select_tips", text="Tips", icon="SELECT_TIP")


class VIEW3D_MT_edit_mesh_select_similar(Menu):
    bl_label = "Select Similar"

    def draw(self, _context):
        layout = self.layout

        layout.operator_enum("mesh.select_similar", "type")

        layout.separator()

        layout.operator("mesh.select_similar_region", text="Face Regions", icon="FACEREGIONS")


class VIEW3D_MT_edit_mesh_select_by_trait(Menu):
    bl_label = "Select All by Trait"

    def draw(self, context):
        layout = self.layout
        tool_settings = context.tool_settings

        if tool_settings.mesh_select_mode[2] is False:
            layout.operator("mesh.select_non_manifold", text="Non Manifold", icon="SELECT_NONMANIFOLD")
        layout.operator("mesh.select_loose", text="Loose Geometry", icon="SELECT_LOOSE")
        layout.operator("mesh.select_interior_faces", text="Interior Faces", icon="SELECT_INTERIOR")
        layout.operator("mesh.select_face_by_sides", text="Faces by Sides", icon="SELECT_FACES_BY_SIDE")

        layout.separator()

        layout.operator("mesh.select_ungrouped", text="Ungrouped Vertices", icon="SELECT_UNGROUPED_VERTS")


class VIEW3D_MT_edit_mesh_select_more_less(Menu):
    bl_label = "More/Less"

    def draw(self, _context):
        layout = self.layout

        layout.operator("mesh.select_more", text="More", icon="SELECTMORE")
        layout.operator("mesh.select_less", text="Less", icon="SELECTLESS")

        layout.separator()

        layout.operator("mesh.select_next_item", text="Next Active", icon="NEXTACTIVE")
        layout.operator("mesh.select_prev_item", text="Previous Active", icon="PREVIOUSACTIVE")


class VIEW3D_MT_select_edit_mesh(Menu):
    bl_label = "Select"

    def draw(self, _context):
        layout = self.layout

        layout.menu("VIEW3D_MT_select_object_legacy")

        layout.operator_menu_enum("view3d.select_lasso", "mode")

        layout.separator()

        # primitive
        layout.operator("mesh.select_all", text="All", icon='SELECT_ALL').action = 'SELECT'
        layout.operator("mesh.select_all", text="None", icon='SELECT_NONE').action = 'DESELECT'
        layout.operator("mesh.select_all", text="Invert", icon='INVERSE').action = 'INVERT'

        layout.separator()

        layout.operator("mesh.select_linked", text="Linked", icon="LINKED")
        layout.operator("mesh.faces_select_linked_flat", text="Linked Flat Faces", icon="LINKED")
        layout.operator("mesh.select_linked_pick", text="Linked Pick Select", icon="LINKED").deselect = False
        layout.operator("mesh.select_linked_pick", text="Linked Pick Deselect", icon="LINKED").deselect = True

        layout.separator()

        # other
        layout.menu("VIEW3D_MT_edit_mesh_select_similar")

        layout.separator()

        # numeric
        layout.operator("mesh.select_random", text="Random", icon="RANDOMIZE")
        layout.operator("mesh.select_nth", icon="CHECKER_DESELECT")

        layout.separator()

        layout.operator("mesh.select_mirror", text="Mirror Selection", icon="TRANSFORM_MIRROR")
        layout.operator("mesh.select_axis", text="Side of Active", icon="SELECT_SIDEOFACTIVE")
        layout.operator("mesh.shortest_path_select", text="Shortest Path", icon="SELECT_SHORTESTPATH")

        layout.separator()

        # geometric
        layout.operator("mesh.edges_select_sharp", text="Sharp Edges", icon="SELECT_SHARPEDGES")

        layout.separator()

        # loops
        layout.operator("mesh.loop_multi_select", text="Edge Loops", icon="SELECT_EDGELOOP").ring = False
        layout.operator("mesh.loop_multi_select", text="Edge Rings", icon="SELECT_EDGERING").ring = True
        layout.operator("mesh.loop_to_region", text="Loop Inner Region", icon="SELECT_LOOPINNER")
        layout.operator("mesh.region_to_loop", text="Boundary Loop", icon="SELECT_BOUNDARY")

        layout.separator()

        layout.menu("VIEW3D_MT_edit_mesh_select_by_trait")

        layout.separator()

        layout.menu("VIEW3D_MT_edit_mesh_select_more_less")


class VIEW3D_MT_select_edit_curve(Menu):
    bl_label = "Select"

    def draw(self, _context):
        layout = self.layout

        layout.menu("VIEW3D_MT_select_object_legacy")

        layout.operator_menu_enum("view3d.select_lasso", "mode")

        layout.separator()

        layout.operator("curve.select_all", text="All", icon='SELECT_ALL').action = 'SELECT'
        layout.operator("curve.select_all", text="None", icon='SELECT_NONE').action = 'DESELECT'
        layout.operator("curve.select_all", text="Invert", icon='INVERSE').action = 'INVERT'

        layout.separator()

        layout.operator("curve.select_linked", text="Linked", icon="LINKED")
        layout.operator("curve.select_linked_pick", text="Linked Pick Select", icon="LINKED").deselect = False
        layout.operator("curve.select_linked_pick", text="Linked Pick Deselect", icon="LINKED").deselect = True

        layout.separator()

        layout.menu("VIEW3D_MT_select_edit_curve_select_similar")

        layout.separator()

        layout.operator("curve.select_random", text="Random", icon="RANDOMIZE")
        layout.operator("curve.select_nth", icon="CHECKER_DESELECT")

        layout.separator()

        layout.operator("curve.de_select_first", icon="SELECT_FIRST")
        layout.operator("curve.de_select_last", icon="SELECT_LAST")
        layout.operator("curve.select_next", text="Next", icon="NEXTACTIVE")
        layout.operator("curve.select_previous", text="Previous", icon="PREVIOUSACTIVE")

        layout.separator()

        layout.operator("curve.select_more", text="More", icon="SELECTMORE")
        layout.operator("curve.select_less", text="Less", icon="SELECTLESS")


class VIEW3D_MT_select_edit_curve_select_similar(Menu):
    bl_label = "Similar"

    def draw(self, context):
        layout = self.layout

        layout.operator("curve.select_similar", text="Type", icon="TYPE").type = 'TYPE'
        layout.operator("curve.select_similar", text="Radius", icon="RADIUS").type = 'RADIUS'
        layout.operator("curve.select_similar", text="Weight", icon="MOD_VERTEX_WEIGHT").type = 'WEIGHT'
        layout.operator("curve.select_similar", text="Direction", icon="SWITCH_DIRECTION").type = 'DIRECTION'


class VIEW3D_MT_select_edit_surface(Menu):
    bl_label = "Select"

    def draw(self, _context):
        layout = self.layout

        layout.menu("VIEW3D_MT_select_object_legacy")
        layout.operator_menu_enum("view3d.select_lasso", "mode")

        layout.separator()

        layout.operator("curve.select_all", text="All", icon='SELECT_ALL').action = 'SELECT'
        layout.operator("curve.select_all", text="None", icon='SELECT_NONE').action = 'DESELECT'
        layout.operator("curve.select_all", text="Invert", icon='INVERSE').action = 'INVERT'

        layout.separator()

        layout.operator("curve.select_linked", text="Linked", icon="LINKED")
        layout.menu("VIEW3D_MT_select_edit_curve_select_similar")

        layout.separator()

        layout.operator("curve.select_random", text="Random", icon="RANDOMIZE")
        layout.operator("curve.select_nth", icon="CHECKER_DESELECT")

        layout.separator()

        layout.operator("curve.select_row", text="Control Point row", icon="CONTROLPOINTROW")

        layout.separator()

        layout.operator("curve.select_more", text="More", icon="SELECTMORE")
        layout.operator("curve.select_less", text="Less", icon="SELECTLESS")


class VIEW3D_MT_select_edit_text(Menu):
    bl_label = "Select"

    def draw(self, _context):
        layout = self.layout

        layout.operator("font.select_all", text="All", icon="SELECT_ALL")

        layout.separator()

        layout.operator("font.move_select", text="Line End", icon="HAND").type = 'LINE_END'
        layout.operator("font.move_select", text="Line Begin", icon="HAND").type = 'LINE_BEGIN'

        layout.separator()

        layout.operator("font.move_select", text="Top", icon="HAND").type = 'TEXT_BEGIN'
        layout.operator("font.move_select", text="Bottom", icon="HAND").type = 'TEXT_END'

        layout.separator()

        layout.operator("font.move_select", text="Previous Block", icon="HAND").type = 'PREVIOUS_PAGE'
        layout.operator("font.move_select", text="Next Block", icon="HAND").type = 'NEXT_PAGE'

        layout.separator()

        layout.operator("font.move_select", text="Previous Character", icon="HAND").type = 'PREVIOUS_CHARACTER'
        layout.operator("font.move_select", text="Next Character", icon="HAND").type = 'NEXT_CHARACTER'

        layout.separator()

        layout.operator("font.move_select", text="Previous Word", icon="HAND").type = 'PREVIOUS_WORD'
        layout.operator("font.move_select", text="Next Word", icon="HAND").type = 'NEXT_WORD'

        layout.separator()

        layout.operator("font.move_select", text="Previous Line", icon="HAND").type = 'PREVIOUS_LINE'
        layout.operator("font.move_select", text="Next Line", icon="HAND").type = 'NEXT_LINE'


class VIEW3D_MT_select_edit_metaball(Menu):
    bl_label = "Select"

    def draw(self, _context):
        layout = self.layout

        layout.menu("VIEW3D_MT_select_object_legacy")
        layout.operator_menu_enum("view3d.select_lasso", "mode")

        layout.separator()

        layout.operator("mball.select_all", text="All", icon='SELECT_ALL').action = 'SELECT'
        layout.operator("mball.select_all", text="None", icon='SELECT_NONE').action = 'DESELECT'
        layout.operator("mball.select_all", text="Invert", icon='INVERSE').action = 'INVERT'

        layout.separator()

        layout.menu("VIEW3D_MT_select_edit_metaball_select_similar")

        layout.separator()

        layout.operator("mball.select_random_metaelems", text="Random", icon="RANDOMIZE")


class VIEW3D_MT_select_edit_metaball_select_similar(Menu):
    bl_label = "Similar"

    def draw(self, context):
        layout = self.layout

        layout.operator("mball.select_similar", text="Type", icon="TYPE").type = 'TYPE'
        layout.operator("mball.select_similar", text="Radius", icon="RADIUS").type = 'RADIUS'
        layout.operator("mball.select_similar", text="Stiffness", icon="BEND").type = 'STIFFNESS'
        layout.operator("mball.select_similar", text="Rotation", icon="ROTATE").type = 'ROTATION'


class VIEW3D_MT_edit_lattice_context_menu(Menu):
    bl_label = "Lattice Context Menu"

    def draw(self, context):
        layout = self.layout

        layout.menu("VIEW3D_MT_mirror")
        layout.menu("VIEW3D_MT_edit_lattice_flip")
        layout.menu("VIEW3D_MT_snap")

        layout.separator()

        layout.operator("lattice.make_regular", icon='MAKE_REGULAR')


class VIEW3D_MT_select_edit_lattice(Menu):
    bl_label = "Select"

    def draw(self, _context):
        layout = self.layout

        layout.menu("VIEW3D_MT_select_object_legacy")
        layout.operator_menu_enum("view3d.select_lasso", "mode")

        layout.separator()

        layout.operator("lattice.select_all", text="All", icon='SELECT_ALL').action = 'SELECT'
        layout.operator("lattice.select_all", text="None", icon='SELECT_NONE').action = 'DESELECT'
        layout.operator("lattice.select_all", text="Invert", icon='INVERSE').action = 'INVERT'

        layout.separator()

        layout.operator("lattice.select_mirror", text="Mirror", icon="TRANSFORM_MIRROR")
        layout.operator("lattice.select_random", text="Random", icon="RANDOMIZE")

        layout.separator()

        layout.operator("lattice.select_ungrouped", text="Ungrouped Vertices", icon="SELECT_UNGROUPED_VERTS")

        layout.separator()

        layout.operator("lattice.select_more", text="More", icon="SELECTMORE")
        layout.operator("lattice.select_less", text="Less", icon="SELECTLESS")


class VIEW3D_MT_select_edit_armature(Menu):
    bl_label = "Select"

    def draw(self, _context):
        layout = self.layout

        layout.menu("VIEW3D_MT_select_object_legacy")
        layout.operator_menu_enum("view3d.select_lasso", "mode")

        layout.separator()

        layout.operator("armature.select_all", text="All", icon='SELECT_ALL').action = 'SELECT'
        layout.operator("armature.select_all", text="None", icon='SELECT_NONE').action = 'DESELECT'
        layout.operator("armature.select_all", text="Invert", icon='INVERSE').action = 'INVERT'

        layout.separator()

        layout.operator_menu_enum("armature.select_similar", "type", text="Similar")

        layout.separator()

        layout.operator("armature.select_mirror", text="Mirror Selection", icon="TRANSFORM_MIRROR").extend = False
        layout.operator("object.select_pattern", text="By Pattern", icon="PATTERN")

        layout.separator()

        layout.operator("armature.select_linked", text="Linked", icon="LINKED")

        layout.separator()

        props = layout.operator("armature.select_hierarchy", text="Parent", icon="PARENT")
        props.extend = False
        props.direction = 'PARENT'

        props = layout.operator("armature.select_hierarchy", text="Child", icon="CHILD")
        props.extend = False
        props.direction = 'CHILD'

        layout.separator()

        props = layout.operator("armature.select_hierarchy", text="Extend Parent", icon="PARENT")
        props.extend = True
        props.direction = 'PARENT'

        props = layout.operator("armature.select_hierarchy", text="Extend Child", icon="CHILD")
        props.extend = True
        props.direction = 'CHILD'

        layout.separator()

        layout.operator("armature.select_more", text="More", icon="SELECTMORE")
        layout.operator("armature.select_less", text="Less", icon="SELECTLESS")


class VIEW3D_MT_select_edit_grease_pencil(Menu):
    bl_label = "Select"

    def draw(self, context):
        layout = self.layout

        layout.operator("grease_pencil.select_all", text="All").action = 'SELECT'
        layout.operator("grease_pencil.select_all", text="None").action = 'DESELECT'
        layout.operator("grease_pencil.select_all", text="Invert").action = 'INVERT'

        layout.separator()

        layout.operator("grease_pencil.select_linked", text="Linked")
        layout.operator("grease_pencil.select_alternate", text="Alternated")
        layout.operator("grease_pencil.select_random", text="Random")

        layout.separator()

        props = layout.operator("grease_pencil.select_ends", text="First")
        props.amount_start = 1
        props.amount_end = 0
        props = layout.operator("grease_pencil.select_ends", text="Last")
        props.amount_start = 0
        props.amount_end = 1

        layout.separator()

        layout.operator("grease_pencil.select_more")
        layout.operator("grease_pencil.select_less")


class VIEW3D_MT_paint_grease_pencil(Menu):
    bl_label = "Paint"

    def draw(self, _context):
        pass


class VIEW3D_MT_paint_gpencil(Menu):
    bl_label = "Paint"

    def draw(self, _context):
        layout = self.layout

        layout.operator("gpencil.vertex_color_set", text="Set Color Attribute", icon="NODE_VERTEX_COLOR")
        layout.operator("gpencil.stroke_reset_vertex_color", icon="RESET")
        layout.separator()
        layout.operator("gpencil.vertex_color_invert", text="Invert", icon="NODE_INVERT")
        layout.operator("gpencil.vertex_color_levels", text="Levels", icon="LEVELS")
        layout.operator("gpencil.vertex_color_hsv", text="Hue/Saturation/Value", icon="HUESATVAL")
        layout.operator("gpencil.vertex_color_brightness_contrast", text="Brightness/Contrast", icon="BRIGHTNESS_CONTRAST")


class VIEW3D_MT_select_edit_gpencil(Menu):
    bl_label = "Select"

    def draw(self, context):
        layout = self.layout

        layout.menu("VIEW3D_MT_select_gpencil_legacy")
        layout.operator_menu_enum("gpencil.select_lasso", "mode")

        layout.separator()

        layout.operator("gpencil.select_all", text="All", icon='SELECT_ALL').action = 'SELECT'
        layout.operator("gpencil.select_all", text="None", icon='SELECT_NONE').action = 'DESELECT'
        layout.operator("gpencil.select_all", text="Invert", icon='INVERSE').action = 'INVERT'

        layout.separator()

        layout.operator("gpencil.select_linked", text="Linked", icon="LINKED")
        layout.operator("gpencil.select_alternate", icon="ALTERNATED")
        layout.operator("gpencil.select_random", icon="RANDOMIZE")
        layout.menu("VIEW3D_MT_select_gpencil_grouped", text="Grouped")

        if context.mode == 'VERTEX_GPENCIL':
            layout.operator("gpencil.select_vertex_color", text="Color Attribute")

        layout.separator()

        layout.operator("gpencil.select_first", text="First", icon="SELECT_FIRST")
        layout.operator("gpencil.select_last", text="Last", icon="SELECT_LAST")

        layout.separator()

        layout.operator("gpencil.select_more", text="More", icon="SELECTMORE")
        layout.operator("gpencil.select_less", text="Less", icon="SELECTLESS")


class VIEW3D_MT_select_gpencil_legacy(Menu):
    bl_label = "Legacy"

    def draw(self, _context):
        layout = self.layout

        layout.operator("gpencil.select_box", icon="BORDER_RECT")
        layout.operator("gpencil.select_circle", icon="CIRCLE_SELECT")


class VIEW3D_MT_select_gpencil_grouped(Menu):
    bl_label = "Grouped"

    def draw(self, context):
        layout = self.layout

        layout.operator("gpencil.select_grouped", text="Layer", icon="LAYER").type = 'LAYER'
        layout.operator("gpencil.select_grouped", text="Color", icon="COLOR").type = 'MATERIAL'


class VIEW3D_MT_select_paint_mask(Menu):
    bl_label = "Select"

    def draw(self, _context):
        layout = self.layout

        layout.menu("VIEW3D_MT_select_object_legacy")
        layout.operator_menu_enum("view3d.select_lasso", "mode")

        layout.separator()

        layout.operator("paint.face_select_all", text="All", icon='SELECT_ALL').action = 'SELECT'
        layout.operator("paint.face_select_all", text="None", icon='SELECT_NONE').action = 'DESELECT'
        layout.operator("paint.face_select_all", text="Invert", icon='INVERSE').action = 'INVERT'

        layout.separator()

        layout.operator("paint.face_select_linked", text="Linked", icon="LINKED")
        layout.operator("paint.face_select_linked_pick", text="Linked Pick Select", icon="LINKED").deselect = False
        layout.operator("paint.face_select_linked_pick", text="Linked Pick Deselect", icon="LINKED").deselect = True

        layout.separator()

        if _context.mode == 'PAINT_TEXTURE':

            myvar = layout.operator("paint.face_select_loop", text="Select Loop", icon="SELECT_EDGERING")

            myvar = layout.operator("paint.face_select_loop", text="Add Loop to Selection", icon="SELECT_EDGERING")
            myvar.extend = True

            myvar = layout.operator("paint.face_select_loop", text="Remove Loop from Selection", icon="SELECT_EDGERING")
            myvar.select = False
            myvar.extend = True

            layout.separator()

        layout.menu("VIEW3D_MT_select_paint_mask_face_more_less")


class VIEW3D_MT_select_paint_mask_face_more_less(Menu):
    bl_label = "More/Less"

    def draw(self, _context):
        layout = self.layout

        layout = self.layout

        layout.operator("paint.face_select_more", text="More", icon="SELECTMORE")
        layout.operator("paint.face_select_less", text="Less", icon="SELECTLESS")


class VIEW3D_MT_select_paint_mask_vertex(Menu):
    bl_label = "Select"

    def draw(self, _context):
        layout = self.layout

        layout.menu("VIEW3D_MT_select_object_legacy")
        layout.operator_menu_enum("view3d.select_lasso", "mode")

        layout.separator()

        layout.operator("paint.vert_select_all", text="All", icon='SELECT_ALL').action = 'SELECT'
        layout.operator("paint.vert_select_all", text="None", icon='SELECT_NONE').action = 'DESELECT'
        layout.operator("paint.vert_select_all", text="Invert", icon='INVERSE').action = 'INVERT'

        layout.separator()

        layout.operator("paint.vert_select_ungrouped", text="Ungrouped Vertices", icon="SELECT_UNGROUPED_VERTS")
        layout.operator("paint.vert_select_linked", text="Select Linked", icon = 'LINKED')

        layout.separator()

        layout.menu("VIEW3D_MT_select_paint_mask_vertex_more_less")


class VIEW3D_MT_select_paint_mask_vertex_more_less(Menu):
    bl_label = "More/Less"

    def draw(self, _context):
        layout = self.layout

        layout = self.layout

        layout.operator("paint.vert_select_more", text="More", icon="SELECTMORE")
        layout.operator("paint.vert_select_less", text="Less", icon="SELECTLESS")


class VIEW3D_MT_select_edit_point_cloud(Menu):
    bl_label = "Select"

    def draw(_self, _context):
        pass


class VIEW3D_MT_edit_curves_select_more_less(Menu):
    bl_label = "Select More/Less"

    def draw(self, _context):
        layout = self.layout

        layout.operator("curves.select_more", text="More", icon="SELECTMORE")
        layout.operator("curves.select_less", text="Less", icon="SELECTLESS")


class VIEW3D_MT_select_edit_curves(Menu):
    bl_label = "Select"

    def draw(self, _context):
        layout = self.layout

        layout.operator("curves.select_all", text="All", icon='SELECT_ALL').action = 'SELECT'
        layout.operator("curves.select_all", text="None", icon='SELECT_NONE').action = 'DESELECT'
        layout.operator("curves.select_all", text="Invert", icon='INVERSE').action = 'INVERT'
        layout.operator("curves.select_random", text="Random", icon = "RANDOMIZE")
        layout.operator("curves.select_ends", text="Endpoints", icon = "SELECT_TIP")
        layout.operator("curves.select_linked", text="Linked", icon="LINKED")

        layout.separator()

        layout.menu("VIEW3D_MT_edit_curves_select_more_less")


class VIEW3D_MT_select_sculpt_curves(Menu):
    bl_label = "Select"

    def draw(self, _context):
        layout = self.layout

        layout.operator("curves.select_all", text="All", icon='SELECT_ALL').action = 'SELECT'
        layout.operator("curves.select_all", text="None", icon='SELECT_NONE').action = 'DESELECT'
        layout.operator("curves.select_all", text="Invert", icon='INVERSE').action = 'INVERT'
        layout.operator("sculpt_curves.select_random", text="Random", icon = "RANDOMIZE")
        layout.operator("curves.select_ends", text="Endpoints", icon = "SELECT_TIP")
        layout.operator("sculpt_curves.select_grow", text="Grow", icon = "SELECTMORE")

        layout.template_node_operator_asset_menu_items(catalog_path="Select")


class VIEW3D_MT_mesh_add(Menu):
    bl_idname = "VIEW3D_MT_mesh_add"
    bl_label = "Mesh"

    def draw(self, _context):
        layout = self.layout

        layout.operator_context = 'INVOKE_REGION_WIN'

        layout.operator("mesh.primitive_plane_add", text="Plane", icon='MESH_PLANE')
        layout.operator("mesh.primitive_cube_add", text="Cube", icon='MESH_CUBE')
        layout.operator("mesh.primitive_circle_add", text="Circle", icon='MESH_CIRCLE')
        layout.operator("mesh.primitive_uv_sphere_add", text="UV Sphere", icon='MESH_UVSPHERE')
        layout.operator("mesh.primitive_ico_sphere_add", text="Ico Sphere", icon='MESH_ICOSPHERE')
        layout.operator("mesh.primitive_cylinder_add", text="Cylinder", icon='MESH_CYLINDER')
        layout.operator("mesh.primitive_cone_add", text="Cone", icon='MESH_CONE')
        layout.operator("mesh.primitive_torus_add", text="Torus", icon='MESH_TORUS')

        layout.separator()

        layout.operator("mesh.primitive_grid_add", text="Grid", icon='MESH_GRID')
        layout.operator("mesh.primitive_monkey_add", text="Monkey", icon='MESH_MONKEY')


class VIEW3D_MT_curve_add(Menu):
    bl_idname = "VIEW3D_MT_curve_add"
    bl_label = "Curve"

    def draw(self, context):
        layout = self.layout

        layout.operator_context = 'INVOKE_REGION_WIN'

        layout.operator("curve.primitive_bezier_curve_add", text="Bezier", icon='CURVE_BEZCURVE')
        layout.operator("curve.primitive_bezier_circle_add", text="Circle", icon='CURVE_BEZCIRCLE')

        layout.separator()

        layout.operator("curve.primitive_nurbs_curve_add", text="Nurbs Curve", icon='CURVE_NCURVE')
        layout.operator("curve.primitive_nurbs_circle_add", text="Nurbs Circle", icon='CURVE_NCIRCLE')
        layout.operator("curve.primitive_nurbs_path_add", text="Path", icon='CURVE_PATH')

        layout.separator()

        layout.operator("object.curves_empty_hair_add", text="Empty Hair", icon='OUTLINER_OB_CURVES')
        layout.operator("object.quick_fur", text="Fur", icon='OUTLINER_OB_CURVES')

        experimental = context.preferences.experimental
        if experimental.use_new_curves_tools:
            layout.operator("object.curves_random_add", text="Random", icon='OUTLINER_OB_CURVES')


class VIEW3D_MT_surface_add(Menu):
    bl_idname = "VIEW3D_MT_surface_add"
    bl_label = "Surface"

    def draw(self, _context):
        layout = self.layout

        layout.operator_context = 'INVOKE_REGION_WIN'

        layout.operator("surface.primitive_nurbs_surface_curve_add", text="Surface Curve", icon='SURFACE_NCURVE')
        layout.operator("surface.primitive_nurbs_surface_circle_add", text="Surface Circle", icon='SURFACE_NCIRCLE')
        layout.operator("surface.primitive_nurbs_surface_surface_add", text="Surface Patch", icon='SURFACE_NSURFACE')
        layout.operator(
            "surface.primitive_nurbs_surface_cylinder_add",
            text="Surface Cylinder",
            icon='SURFACE_NCYLINDER')
        layout.operator("surface.primitive_nurbs_surface_sphere_add", text="Surface Sphere", icon='SURFACE_NSPHERE')
        layout.operator("surface.primitive_nurbs_surface_torus_add", text="Surface Torus", icon='SURFACE_NTORUS')


class VIEW3D_MT_edit_metaball_context_menu(Menu):
    bl_label = "Metaball Context Menu"

    def draw(self, _context):
        layout = self.layout

        layout.operator_context = 'INVOKE_REGION_WIN'

        # Add
        layout.operator("mball.duplicate_move", icon="DUPLICATE")

        layout.separator()

        # Modify
        layout.menu("VIEW3D_MT_mirror")
        layout.menu("VIEW3D_MT_snap")

        layout.separator()

        # Remove
        layout.operator_context = 'EXEC_REGION_WIN'
        layout.operator("mball.delete_metaelems", text="Delete", icon="DELETE")


class VIEW3D_MT_metaball_add(Menu):
    bl_idname = "VIEW3D_MT_metaball_add"
    bl_label = "Metaball"

    def draw(self, _context):
        layout = self.layout

        layout.operator_context = 'INVOKE_REGION_WIN'
        layout.operator_enum("object.metaball_add", "type")


class TOPBAR_MT_edit_curve_add(Menu):
    bl_idname = "TOPBAR_MT_edit_curve_add"
    bl_label = "Add"
    bl_translation_context = i18n_contexts.operator_default

    def draw(self, context):
        layout = self.layout

        is_surf = context.active_object.type == 'SURFACE'

        layout.operator_context = 'EXEC_REGION_WIN'

        if is_surf:
            VIEW3D_MT_surface_add.draw(self, context)
        else:
            VIEW3D_MT_curve_add.draw(self, context)


class TOPBAR_MT_edit_armature_add(Menu):
    bl_idname = "TOPBAR_MT_edit_armature_add"
    bl_label = "Armature"

    def draw(self, _context):
        layout = self.layout

        layout.operator_context = 'EXEC_REGION_WIN'
        layout.operator("armature.bone_primitive_add", text="Single Bone", icon='BONE_DATA')


class VIEW3D_MT_armature_add(Menu):
    bl_idname = "VIEW3D_MT_armature_add"
    bl_label = "Armature"

    def draw(self, _context):
        layout = self.layout

        layout.operator_context = 'EXEC_REGION_WIN'
        layout.operator("object.armature_add", text="Single Bone", icon='BONE_DATA')


class VIEW3D_MT_light_add(Menu):
    bl_idname = "VIEW3D_MT_light_add"
    bl_context = i18n_contexts.id_light
    bl_label = "Light"

    def draw(self, _context):
        layout = self.layout

        layout.operator_context = 'INVOKE_REGION_WIN'
        layout.operator_enum("object.light_add", "type")


class VIEW3D_MT_lightprobe_add(Menu):
    bl_idname = "VIEW3D_MT_lightprobe_add"
    bl_label = "Light Probe"

    def draw(self, _context):
        layout = self.layout

        layout.operator_context = 'INVOKE_REGION_WIN'
        layout.operator_enum("object.lightprobe_add", "type")


class VIEW3D_MT_camera_add(Menu):
    bl_idname = "VIEW3D_MT_camera_add"
    bl_label = "Camera"

    def draw(self, _context):
        layout = self.layout
        layout.operator_context = 'EXEC_REGION_WIN'
        layout.operator("object.camera_add", text="Camera", icon='OUTLINER_OB_CAMERA')


class VIEW3D_MT_volume_add(Menu):
    bl_idname = "VIEW3D_MT_volume_add"
    bl_label = "Volume"
    bl_translation_context = i18n_contexts.id_id

    def draw(self, _context):
        layout = self.layout
        layout.operator("object.volume_import", text="Import OpenVDB", icon='FILE_VOLUME')
        layout.operator("object.volume_add", text="Empty",
                        text_ctxt=i18n_contexts.id_volume, icon='OUTLINER_OB_VOLUME')


class VIEW3D_MT_grease_pencil_add(Menu):
    bl_idname = "VIEW3D_MT_grease_pencil_add"
    bl_label = "Grease Pencil"

    def draw(self, _context):
        layout = self.layout
        layout.operator("object.grease_pencil_add", text="Empty", icon='EMPTY_AXIS').type = 'EMPTY'
        layout.operator("object.grease_pencil_add", text="Stroke", icon='STROKE').type = 'STROKE'
        layout.operator("object.grease_pencil_add", text="Suzanne", icon='MONKEY').type = 'MONKEY'


class VIEW3D_MT_add(Menu):
    bl_label = "Add"
    bl_translation_context = i18n_contexts.operator_default

    def draw(self, context):
        layout = self.layout

        # NOTE: don't use 'EXEC_SCREEN' or operators won't get the `v3d` context.

        # NOTE: was `EXEC_AREA`, but this context does not have the `rv3d`, which prevents
        #       "align_view" to work on first call (see #32719).
        layout.operator_context = 'EXEC_REGION_WIN'

        # layout.operator_menu_enum("object.mesh_add", "type", text="Mesh", icon='OUTLINER_OB_MESH')
        layout.menu("VIEW3D_MT_mesh_add", icon='OUTLINER_OB_MESH')

        # layout.operator_menu_enum("object.curve_add", "type", text="Curve", icon='OUTLINER_OB_CURVE')
        layout.menu("VIEW3D_MT_curve_add", icon='OUTLINER_OB_CURVE')
        # layout.operator_menu_enum("object.surface_add", "type", text="Surface", icon='OUTLINER_OB_SURFACE')
        layout.menu("VIEW3D_MT_surface_add", icon='OUTLINER_OB_SURFACE')
        layout.menu("VIEW3D_MT_metaball_add", text="Metaball", icon='OUTLINER_OB_META')
        layout.operator("object.text_add", text="Text", icon='OUTLINER_OB_FONT')
        if context.preferences.experimental.use_new_point_cloud_type:
            layout.operator("object.pointcloud_add", text="Point Cloud", icon='OUTLINER_OB_POINTCLOUD')
        layout.menu("VIEW3D_MT_volume_add", text="Volume", text_ctxt=i18n_contexts.id_id, icon='OUTLINER_OB_VOLUME')
        if context.preferences.experimental.use_grease_pencil_version3:
            layout.menu("VIEW3D_MT_grease_pencil_add", text="Grease Pencil", icon='OUTLINER_OB_GREASEPENCIL')
        else:
            layout.operator_menu_enum(
                "object.gpencil_add",
                "type",
                text="Grease Pencil",
                icon='OUTLINER_OB_GREASEPENCIL')

        layout.separator()

        if VIEW3D_MT_armature_add.is_extended():
            layout.menu("VIEW3D_MT_armature_add", icon='OUTLINER_OB_ARMATURE')
        else:
            layout.operator("object.armature_add", text="Armature", icon='OUTLINER_OB_ARMATURE')

        layout.operator("object.add", text="Lattice", icon='OUTLINER_OB_LATTICE').type = 'LATTICE'
        layout.operator_menu_enum("object.empty_add", "type", text="Empty",
                                  text_ctxt=i18n_contexts.id_id, icon='OUTLINER_OB_EMPTY')
        layout.menu("VIEW3D_MT_image_add", text="Image", icon='OUTLINER_OB_IMAGE')

        layout.separator()

        layout.operator("object.speaker_add", text="Speaker", icon='OUTLINER_OB_SPEAKER')
        layout.separator()

        if VIEW3D_MT_camera_add.is_extended():
            layout.menu("VIEW3D_MT_camera_add", icon='OUTLINER_OB_CAMERA')
        else:
            VIEW3D_MT_camera_add.draw(self, context)

        layout.menu("VIEW3D_MT_light_add", icon='OUTLINER_OB_LIGHT')

        layout.separator()

        layout.menu("VIEW3D_MT_lightprobe_add", icon='OUTLINER_OB_LIGHTPROBE')

        layout.separator()

        layout.operator_menu_enum("object.effector_add", "type", text="Force Field", icon='OUTLINER_OB_FORCE_FIELD')

        layout.separator()

        has_collections = bool(bpy.data.collections)
        col = layout.column()
        col.enabled = has_collections

        if not has_collections or len(bpy.data.collections) > 10:
            col.operator_context = 'INVOKE_REGION_WIN'
            col.operator(
                "object.collection_instance_add",
                text="Collection Instance" if has_collections else "No Collections to Instance",
                icon='OUTLINER_OB_GROUP_INSTANCE',
            )
        else:
            col.operator_menu_enum(
                "object.collection_instance_add",
                "collection",
                text="Collection Instance",
                icon='OUTLINER_OB_GROUP_INSTANCE',
            )


class VIEW3D_MT_image_add(Menu):
    bl_label = "Add Image"

    def draw(self, _context):
        layout = self.layout
        layout.operator("object.load_reference_image", text="Reference", icon='IMAGE_REFERENCE')
        layout.operator("object.load_background_image", text="Background", icon='IMAGE_BACKGROUND')


class VIEW3D_MT_object_relations(Menu):
    bl_label = "Relations"

    def draw(self, _context):
        layout = self.layout

        ## BFA - removed because it is now redundant
        #layout.operator("object.make_override_library", text="Make Library Override", icon="LIBRARY_DATA_OVERRIDE")
        layout.operator("object.make_dupli_face", icon="MAKEDUPLIFACE")

        layout.separator()

        layout.operator_menu_enum("object.make_local", "type", text="Make Local")
        layout.menu("VIEW3D_MT_make_single_user")


class VIEW3D_MT_origin_set(Menu):
    bl_label = "Set Origin"

    def draw(self, context):
        layout = self.layout

        layout.operator("object.origin_set", icon='GEOMETRY_TO_ORIGIN',
                        text="Geometry to Origin").type = 'GEOMETRY_ORIGIN'
        layout.operator("object.origin_set", icon='ORIGIN_TO_GEOMETRY',
                        text="Origin to Geometry").type = 'ORIGIN_GEOMETRY'
        layout.operator("object.origin_set", icon='ORIGIN_TO_CURSOR', text="Origin to 3D Cursor").type = 'ORIGIN_CURSOR'
        layout.operator("object.origin_set", icon='ORIGIN_TO_CENTEROFMASS',
                        text="Origin to Center of Mass (Surface)").type = 'ORIGIN_CENTER_OF_MASS'
        layout.operator(
            "object.origin_set",
            icon='ORIGIN_TO_VOLUME',
            text="Origin to Center of Mass (Volume)").type = 'ORIGIN_CENTER_OF_VOLUME'


# ********** Object menu **********

class VIEW3D_MT_object_liboverride(Menu):
    bl_label = "Library Override"

    def draw(self, _context):
        layout = self.layout

        layout.operator("object.make_override_library", text="Make", icon = "LIBRARY")
        layout.operator("object.reset_override_library", text="Reset", icon = "RESET")
        layout.operator("object.clear_override_library", text="Clear", icon = "CLEAR")


class VIEW3D_MT_object_liboverride(Menu):
    bl_label = "Library Override"

    def draw(self, _context):
        layout = self.layout

        layout.operator("object.make_override_library", text="Make", icon = "LIBRARY")
        layout.operator("object.reset_override_library", text="Reset", icon = "RESET")
        layout.operator("object.clear_override_library", text="Clear", icon = "CLEAR")


class VIEW3D_MT_object(Menu):
    bl_context = "objectmode"
    bl_label = "Object"

    def draw(self, _context):
        layout = self.layout

        obj = _context.object
        is_eevee = _context.scene.render.engine == 'BLENDER_EEVEE'
        view = _context.space_data

        layout.menu("VIEW3D_MT_transform_object")
        layout.menu("VIEW3D_MT_origin_set")
        layout.menu("VIEW3D_MT_mirror")
        layout.menu("VIEW3D_MT_object_clear")
        layout.menu("VIEW3D_MT_object_apply")
        layout.menu("VIEW3D_MT_snap")

        layout.separator()

        layout.operator("object.duplicate_move", icon="DUPLICATE")
        layout.operator("object.duplicate_move_linked", icon="DUPLICATE")
        layout.operator("object.join", icon='JOIN')

        layout.separator()

        layout.operator_context = 'EXEC_REGION_WIN'
        myvar = layout.operator("object.delete", text="Delete", icon="DELETE")
        myvar.use_global = False
        myvar.confirm = False
        myvar = layout.operator("object.delete", text="Delete Global", icon="DELETE")
        myvar.use_global = True
        myvar.confirm = False

        layout.separator()

        layout.operator("view3d.copybuffer", text="Copy Objects", icon='COPYDOWN')
        layout.operator("view3d.pastebuffer", text="Paste Objects", icon='PASTEDOWN')

        layout.separator()

        layout.menu("VIEW3D_MT_object_asset")
        layout.menu("VIEW3D_MT_object_parent")
        # layout.menu("VIEW3D_MT_object_collection") # bfa, turned off
        layout.menu("VIEW3D_MT_object_relations")
        layout.menu("VIEW3D_MT_object_liboverride")
        layout.menu("VIEW3D_MT_object_constraints")
        layout.menu("VIEW3D_MT_object_track")
        layout.menu("VIEW3D_MT_make_links")

        # shading just for mesh and curve objects
        if obj is None:
            pass

        elif obj.type in {'MESH', 'CURVE', 'SURFACE'}:

            layout.separator()

            layout.operator("object.shade_smooth", icon='SHADING_SMOOTH')
            layout.operator(
                "object.shade_smooth",
                text="Shade Auto Smooth",
                icon='NORMAL_SMOOTH').use_auto_smooth = True
            layout.operator("object.shade_flat", icon='SHADING_FLAT')

        layout.separator()

        layout.menu("VIEW3D_MT_object_animation")
        layout.menu("VIEW3D_MT_object_rigid_body")

        layout.separator()

        layout.menu("VIEW3D_MT_object_quick_effects")
        layout.menu("VIEW3D_MT_subdivision_set")

        layout.separator()

        layout.menu("VIEW3D_MT_object_convert")

        layout.separator()

        layout.menu("VIEW3D_MT_object_showhide")
        layout.menu("VIEW3D_MT_object_cleanup")

        if obj is None:
            pass

        elif obj.type == 'CAMERA':
            layout.operator_context = 'INVOKE_REGION_WIN'

            layout.separator()

            if obj.data.type == 'PERSP':
                props = layout.operator("wm.context_modal_mouse", text="Adjust Focal Length", icon="LENS_ANGLE")
                props.data_path_iter = "selected_editable_objects"
                props.data_path_item = "data.lens"
                props.input_scale = 0.1
                if obj.data.lens_unit == 'MILLIMETERS':
                    props.header_text = "Camera Focal Length: %.1fmm"
                else:
                    props.header_text = "Camera Focal Length: %.1f\u00B0"

            else:
                props = layout.operator("wm.context_modal_mouse", text="Camera Lens Scale", icon="LENS_SCALE")
                props.data_path_iter = "selected_editable_objects"
                props.data_path_item = "data.ortho_scale"
                props.input_scale = 0.01
                props.header_text = "Camera Lens Scale: %.3f"

            if not obj.data.dof.focus_object:
                if view and view.camera == obj and view.region_3d.view_perspective == 'CAMERA':
                    props = layout.operator("ui.eyedropper_depth", text="DOF Distance (Pick)", icon="DOF")
                else:
                    props = layout.operator("wm.context_modal_mouse", text="Adjust Focus Distance", icon="DOF")
                    props.data_path_iter = "selected_editable_objects"
                    props.data_path_item = "data.dof.focus_distance"
                    props.input_scale = 0.02
                    props.header_text = "Focus Distance: %.3f"

        elif obj.type in {'CURVE', 'FONT'}:
            layout.operator_context = 'INVOKE_REGION_WIN'

            layout.separator()

            props = layout.operator("wm.context_modal_mouse", text="Adjust Extrusion", icon="EXTRUDESIZE")
            props.data_path_iter = "selected_editable_objects"
            props.data_path_item = "data.extrude"
            props.input_scale = 0.01
            props.header_text = "Extrude: %.3f"

            props = layout.operator("wm.context_modal_mouse", text="Adjust Offset", icon="WIDTH_SIZE")
            props.data_path_iter = "selected_editable_objects"
            props.data_path_item = "data.offset"
            props.input_scale = 0.01
            props.header_text = "Offset %.3f"

        elif obj.type == 'EMPTY':
            layout.operator_context = 'INVOKE_REGION_WIN'

            layout.separator()

            props = layout.operator("wm.context_modal_mouse", text="Adjust Empty Display Size", icon="DRAWSIZE")
            props.data_path_iter = "selected_editable_objects"
            props.data_path_item = "empty_display_size"
            props.input_scale = 0.01
            props.header_text = "Empty Diosplay Size: %.3f"

        elif obj.type == 'LIGHT':
            light = obj.data

            layout.operator_context = 'INVOKE_REGION_WIN'

            layout.separator()

            props = layout.operator("wm.context_modal_mouse", text="Adjust Light Power", icon="LIGHT_STRENGTH")
            props.data_path_iter = "selected_editable_objects"
            props.data_path_item = "data.energy"
            props.input_scale = 1.0
            props.header_text = "Light Power: %.3f"

            if light.type == 'AREA':
                if light.shape in {'RECTANGLE', 'ELLIPSE'}:
                    props = layout.operator(
                        "wm.context_modal_mouse",
                        text="Adjust Area Light X Size",
                        icon="LIGHT_SIZE")
                    props.data_path_iter = "selected_editable_objects"
                    props.data_path_item = "data.size"
                    props.header_text = "Light Size X: %.3f"

                    props = layout.operator(
                        "wm.context_modal_mouse",
                        text="Adjust Area Light Y Size",
                        icon="LIGHT_SIZE")
                    props.data_path_iter = "selected_editable_objects"
                    props.data_path_item = "data.size_y"
                    props.header_text = "Light Size Y: %.3f"
                else:
                    props = layout.operator("wm.context_modal_mouse", text="Adjust Area Light Size", icon="LIGHT_SIZE")
                    props.data_path_iter = "selected_editable_objects"
                    props.data_path_item = "data.size"
                    props.header_text = "Light Size: %.3f"

            elif light.type in {'SPOT', 'POINT'}:
                props = layout.operator("wm.context_modal_mouse", text="Adjust Light Radius", icon="RADIUS")
                props.data_path_iter = "selected_editable_objects"
                props.data_path_item = "data.shadow_soft_size"
                props.header_text = "Light Radius: %.3f"

            elif light.type == 'SUN':
                props = layout.operator("wm.context_modal_mouse", text="Adjust Sun Light Angle", icon="ANGLE")
                props.data_path_iter = "selected_editable_objects"
                props.data_path_item = "data.angle"
                props.header_text = "Light Angle: %.3f"

            if light.type == 'SPOT':
                layout.separator()

                props = layout.operator("wm.context_modal_mouse", text="Adjust Spot Light Size", icon="LIGHT_SIZE")
                props.data_path_iter = "selected_editable_objects"
                props.data_path_item = "data.spot_size"
                props.input_scale = 0.01
                props.header_text = "Spot Size: %.2f"

                props = layout.operator("wm.context_modal_mouse", text="Adjust Spot Light Blend", icon="SPOT_BLEND")
                props.data_path_iter = "selected_editable_objects"
                props.data_path_item = "data.spot_blend"
                props.input_scale = -0.01
                props.header_text = "Spot Blend: %.2f"

            if light.type in ['SPOT', 'SUN', 'AREA']:
                props = layout.operator(
                    "object.transform_axis_target",
                    text="Interactive Light Track",
                    icon="NODE_LIGHTPATH")


class VIEW3D_MT_object_animation(Menu):
    bl_label = "Animation"

    def draw(self, _context):
        layout = self.layout

        layout.operator("anim.keyframe_insert_menu", text="Insert Keyframe", icon='KEYFRAMES_INSERT')
        layout.operator("anim.keyframe_delete_v3d", text="Delete Keyframes", icon='KEYFRAMES_REMOVE')
        layout.operator("anim.keyframe_clear_v3d", text="Clear Keyframes", icon='KEYFRAMES_CLEAR')
        layout.operator("anim.keying_set_active_set", text="Change Keying Set", icon='KEYINGSET')

        layout.separator()

        layout.operator("nla.bake", text="Bake Action", icon='BAKE_ACTION')
        layout.operator("gpencil.bake_mesh_animation", text="Bake Mesh to Grease Pencil", icon='BAKE_ACTION')
        layout.operator(
            "gpencil.bake_grease_pencil_animation",
            text="Bake Object Transform to Grease Pencil",
            icon='BAKE_ACTION')


class VIEW3D_MT_object_rigid_body(Menu):
    bl_label = "Rigid Body"

    def draw(self, _context):
        layout = self.layout

        layout.operator("rigidbody.objects_add", text="Add Active", icon='RIGID_ADD_ACTIVE').type = 'ACTIVE'
        layout.operator("rigidbody.objects_add", text="Add Passive", icon='RIGID_ADD_PASSIVE').type = 'PASSIVE'

        layout.separator()

        layout.operator("rigidbody.objects_remove", text="Remove", icon='RIGID_REMOVE')

        layout.separator()

        layout.operator("rigidbody.shape_change", text="Change Shape", icon='RIGID_CHANGE_SHAPE')
        layout.operator("rigidbody.mass_calculate", text="Calculate Mass", icon='RIGID_CALCULATE_MASS')
        layout.operator("rigidbody.object_settings_copy", text="Copy from Active", icon='RIGID_COPY_FROM_ACTIVE')
        layout.operator("object.visual_transform_apply", text="Apply Transformation", icon='RIGID_APPLY_TRANS')
        layout.operator("rigidbody.bake_to_keyframes", text="Bake To Keyframes", icon='RIGID_BAKE_TO_KEYFRAME')

        layout.separator()

        layout.operator("rigidbody.connect", text="Connect", icon='RIGID_CONSTRAINTS_CONNECT')


class VIEW3D_MT_object_clear(Menu):
    bl_label = "Clear"

    def draw(self, _context):
        layout = self.layout

        layout.operator("object.location_clear", text="Location", icon="CLEARMOVE").clear_delta = False
        layout.operator("object.rotation_clear", text="Rotation", icon="CLEARROTATE").clear_delta = False
        layout.operator("object.scale_clear", text="Scale", icon="CLEARSCALE").clear_delta = False

        layout.separator()

        layout.operator("object.origin_clear", text="Origin", icon="CLEARORIGIN")


class VIEW3D_MT_object_context_menu(Menu):
    bl_label = "Object Context Menu"

    def draw(self, context):
        layout = self.layout

        view = context.space_data

        obj = context.object

        selected_objects_len = len(context.selected_objects)

        # If nothing is selected
        # (disabled for now until it can be made more useful).
        '''
        if selected_objects_len == 0:

            layout.menu("VIEW3D_MT_add", text="Add", text_ctxt=i18n_contexts.operator_default)
            layout.operator("view3d.pastebuffer", text="Paste Objects", icon='PASTEDOWN')

            return
        '''

        # If something is selected

        # Individual object types.
        if obj is None:
            pass

        elif obj.type == 'CAMERA':
            layout.operator_context = 'INVOKE_REGION_WIN'

            layout.operator("view3d.object_as_camera", text="Set Active Camera", icon="VIEW_SWITCHACTIVECAM")

            if obj.data.type == 'PERSP':
                props = layout.operator("wm.context_modal_mouse", text="Adjust Focal Length", icon="LENS_ANGLE")
                props.data_path_iter = "selected_editable_objects"
                props.data_path_item = "data.lens"
                props.input_scale = 0.1
                if obj.data.lens_unit == 'MILLIMETERS':
                    props.header_text = tip_("Camera Focal Length: %.1fmm")
                else:
                    props.header_text = tip_("Camera Focal Length: %.1f\u00B0")

            else:
                props = layout.operator("wm.context_modal_mouse", text="Camera Lens Scale", icon="LENS_SCALE")
                props.data_path_iter = "selected_editable_objects"
                props.data_path_item = "data.ortho_scale"
                props.input_scale = 0.01
                props.header_text = tip_("Camera Lens Scale: %.3f")

            if not obj.data.dof.focus_object:
                if view and view.camera == obj and view.region_3d.view_perspective == 'CAMERA':
                    props = layout.operator("ui.eyedropper_depth", text="DOF Distance (Pick)", icon="DOF")
                else:
                    props = layout.operator("wm.context_modal_mouse", text="Adjust Focus Distance", icon="DOF")
                    props.data_path_iter = "selected_editable_objects"
                    props.data_path_item = "data.dof.focus_distance"
                    props.input_scale = 0.02
                    props.header_text = tip_("Focus Distance: %.3f")

            layout.separator()

        elif obj.type in {'CURVE', 'FONT'}:
            layout.operator_context = 'INVOKE_REGION_WIN'

            props = layout.operator("wm.context_modal_mouse", text="Adjust Extrusion", icon="EXTRUDESIZE")
            props.data_path_iter = "selected_editable_objects"
            props.data_path_item = "data.extrude"
            props.input_scale = 0.01
            props.header_text = tip_("Extrude: %.3f")

            props = layout.operator("wm.context_modal_mouse", text="Adjust Offset", icon="WIDTH_SIZE")
            props.data_path_iter = "selected_editable_objects"
            props.data_path_item = "data.offset"
            props.input_scale = 0.01
            props.header_text = tip_("Offset: %.3f")

            layout.separator()

        elif obj.type == 'EMPTY':
            layout.operator_context = 'INVOKE_REGION_WIN'

            props = layout.operator("wm.context_modal_mouse", text="Adjust Empty Display Size", icon="DRAWSIZE")
            props.data_path_iter = "selected_editable_objects"
            props.data_path_item = "empty_display_size"
            props.input_scale = 0.01
            props.header_text = tip_("Empty Display Size: %.3f")

            layout.separator()

            if obj.empty_display_type == 'IMAGE':
                layout.operator("gpencil.trace_image", icon="FILE_IMAGE")

                layout.separator()

        elif obj.type == 'LIGHT':
            light = obj.data

            layout.operator_context = 'INVOKE_REGION_WIN'

            props = layout.operator("wm.context_modal_mouse", text="Adjust Light Power", icon="LIGHT_STRENGTH")
            props.data_path_iter = "selected_editable_objects"
            props.data_path_item = "data.energy"
            props.input_scale = 1.0
            props.header_text = tip_("Light Power: %.3f")

            if light.type == 'AREA':
                if light.shape in {'RECTANGLE', 'ELLIPSE'}:
                    props = layout.operator(
                        "wm.context_modal_mouse",
                        text="Adjust Area Light X Size",
                        icon="LIGHT_SIZE")
                    props.data_path_iter = "selected_editable_objects"
                    props.data_path_item = "data.size"
                    props.header_text = tip_("Light Size X: %.3f")

                    props = layout.operator(
                        "wm.context_modal_mouse",
                        text="Adjust Area Light Y Size",
                        icon="LIGHT_SIZE")
                    props.data_path_iter = "selected_editable_objects"
                    props.data_path_item = "data.size_y"
                    props.header_text = tip_("Light Size Y: %.3f")
                else:
                    props = layout.operator("wm.context_modal_mouse", text="Adjust Area Light Size", icon="LIGHT_SIZE")
                    props.data_path_iter = "selected_editable_objects"
                    props.data_path_item = "data.size"
                    props.header_text = tip_("Light Size: %.3f")

            elif light.type in {'SPOT', 'POINT'}:
                props = layout.operator("wm.context_modal_mouse", text="Adjust Light Radius", icon="RADIUS")
                props.data_path_iter = "selected_editable_objects"
                props.data_path_item = "data.shadow_soft_size"
                props.header_text = tip_("Light Radius: %.3f")

            elif light.type == 'SUN':
                props = layout.operator("wm.context_modal_mouse", text="Adjust Sun Light Angle", icon="ANGLE")
                props.data_path_iter = "selected_editable_objects"
                props.data_path_item = "data.angle"
                props.header_text = tip_("Light Angle: %.3f")

            if light.type == 'SPOT':
                layout.separator()

                props = layout.operator("wm.context_modal_mouse", text="Adjust Spot Light Size", icon="LIGHT_SIZE")
                props.data_path_iter = "selected_editable_objects"
                props.data_path_item = "data.spot_size"
                props.input_scale = 0.01
                props.header_text = tip_("Spot Size: %.2f")

                props = layout.operator("wm.context_modal_mouse", text="Adjust Spot Light Blend", icon="SPOT_BLEND")
                props.data_path_iter = "selected_editable_objects"
                props.data_path_item = "data.spot_blend"
                props.input_scale = -0.01
                props.header_text = tip_("Spot Blend: %.2f")

            layout.separator()

        # Shared among some object types.
        if obj is not None:
            if obj.type in {'MESH', 'CURVE', 'SURFACE'}:
                layout.operator("object.shade_smooth", text="Shade Smooth", icon="SHADING_SMOOTH")
                layout.operator(
                    "object.shade_smooth",
                    text="Shade Auto Smooth",
                    icon="NORMAL_SMOOTH").use_auto_smooth = True
                layout.operator("object.shade_flat", text="Shade Flat", icon="SHADING_FLAT")
                layout.separator()

            if obj.type in {'MESH', 'CURVE', 'SURFACE', 'ARMATURE', 'GPENCIL'}:
                if selected_objects_len > 1:
                    layout.operator("object.join")

            if obj.type in {'MESH', 'CURVE', 'CURVES', 'SURFACE', 'POINTCLOUD', 'META', 'FONT'}:
                layout.operator_menu_enum("object.convert", "target")

            if obj.type == 'GPENCIL':
                layout.operator_menu_enum("gpencil.convert", "type", text="Convert To")

            if (obj.type in {
                'MESH', 'CURVE', 'CURVES', 'SURFACE', 'GPENCIL', 'LATTICE', 'ARMATURE', 'META', 'FONT', 'POINTCLOUD',
            } or (obj.type == 'EMPTY' and obj.instance_collection is not None)):
                layout.operator_context = 'INVOKE_REGION_WIN'
                layout.operator_menu_enum("object.origin_set", text="Set Origin", property="type")
                layout.operator_context = 'INVOKE_DEFAULT'

                layout.separator()

        # Shared among all object types
        layout.operator("view3d.copybuffer", text="Copy Objects", icon='COPYDOWN')
        layout.operator("view3d.pastebuffer", text="Paste Objects", icon='PASTEDOWN')

        layout.separator()

        layout.operator("object.duplicate_move", icon='DUPLICATE')
        layout.operator("object.duplicate_move_linked", icon="DUPLICATE")

        layout.separator()

        props = layout.operator("wm.call_panel", text="Rename Active Object", icon='RENAME')
        props.name = "TOPBAR_PT_name"
        props.keep_open = False

        layout.separator()

        layout.menu("VIEW3D_MT_mirror")
        layout.menu("VIEW3D_MT_snap")
        layout.menu("VIEW3D_MT_object_parent")

        layout.operator_context = 'INVOKE_REGION_WIN'

        if view and view.local_view:
            layout.operator("view3d.localview_remove_from", icon='VIEW_REMOVE_LOCAL')
        else:
            layout.operator("object.move_to_collection", icon='GROUP')

        layout.separator()

        layout.operator("anim.keyframe_insert_menu", text="Insert Keyframe", icon='KEYFRAMES_INSERT')

        layout.separator()

        layout.operator_context = 'EXEC_REGION_WIN'
        layout.operator("object.delete", text="Delete", icon="DELETE").use_global = False


class VIEW3D_MT_object_shading(Menu):
    # XXX, this menu is a place to store shading operator in object mode
    bl_label = "Shading"

    def draw(self, _context):
        layout = self.layout
        layout.operator("object.shade_smooth", text="Smooth", icon="SHADING_SMOOTH")
        layout.operator("object.shade_flat", text="Flat", icon="SHADING_FLAT")


class VIEW3D_MT_object_apply(Menu):
    bl_label = "Apply"

    def draw(self, _context):
        layout = self.layout

        # Need invoke for the popup confirming the multi-user data operation
        layout.operator_context = 'INVOKE_DEFAULT'

        props = layout.operator(
            "object.transform_apply",
            text="Location",
            text_ctxt=i18n_contexts.default,
            icon="APPLYMOVE")
        props.location, props.rotation, props.scale = True, False, False

        props = layout.operator(
            "object.transform_apply",
            text="Rotation",
            text_ctxt=i18n_contexts.default,
            icon="APPLYROTATE")
        props.location, props.rotation, props.scale = False, True, False

        props = layout.operator(
            "object.transform_apply",
            text="Scale",
            text_ctxt=i18n_contexts.default,
            icon="APPLYSCALE")
        props.location, props.rotation, props.scale = False, False, True

        props = layout.operator(
            "object.transform_apply",
            text="All Transforms",
            text_ctxt=i18n_contexts.default,
            icon="APPLYALL")
        props.location, props.rotation, props.scale = True, True, True

        props = layout.operator(
            "object.transform_apply",
            text="Rotation & Scale",
            text_ctxt=i18n_contexts.default,
            icon="APPLY_ROTSCALE")
        props.location, props.rotation, props.scale = False, True, True

        layout.separator()

        layout.operator(
            "object.transforms_to_deltas",
            text="Location to Deltas",
            text_ctxt=i18n_contexts.default,
            icon="APPLYMOVEDELTA").mode = 'LOC'
        layout.operator(
            "object.transforms_to_deltas",
            text="Rotation to Deltas",
            text_ctxt=i18n_contexts.default,
            icon="APPLYROTATEDELTA").mode = 'ROT'
        layout.operator(
            "object.transforms_to_deltas",
            text="Scale to Deltas",
            text_ctxt=i18n_contexts.default,
            icon="APPLYSCALEDELTA").mode = 'SCALE'
        layout.operator(
            "object.transforms_to_deltas",
            text="All Transforms to Deltas",
            text_ctxt=i18n_contexts.default,
            icon="APPLYALLDELTA").mode = 'ALL'
        layout.operator("object.anim_transforms_to_deltas", icon="APPLYANIDELTA")

        layout.separator()

        layout.operator(
            "object.visual_transform_apply",
            text="Visual Transform",
            text_ctxt=i18n_contexts.default,
            icon="VISUALTRANSFORM")
        layout.operator("object.duplicates_make_real", icon="MAKEDUPLIREAL")
        layout.operator(
            "object.parent_inverse_apply",
            text="Parent Inverse",
            text_ctxt=i18n_contexts.default,
            icon="APPLY_PARENT_INVERSE")


class VIEW3D_MT_object_parent(Menu):
    bl_label = "Parent"

    def draw(self, _context):
        from bl_ui_utils.layout import operator_context

        layout = self.layout

        layout.operator_enum("object.parent_set", "type")

        layout.separator()

        with operator_context(layout, 'EXEC_REGION_WIN'):
            layout.operator("object.parent_no_inverse_set", icon="PARENT").keep_transform = False
            props = layout.operator("object.parent_no_inverse_set", text="Make Parent without Inverse (Keep Transform)", icon="PARENT")
            props.keep_transform = True

        layout.separator()

        layout.operator_enum("object.parent_clear", "type")


class VIEW3D_MT_object_track(Menu):
    bl_label = "Track"

    def draw(self, _context):
        layout = self.layout

        layout.operator("object.track_set", text="Damped Track Constraint", icon="CONSTRAINT_DATA").type = "DAMPTRACK"
        layout.operator("object.track_set", text="Track to Constraint", icon="CONSTRAINT_DATA").type = "TRACKTO"
        layout.operator("object.track_set", text="Lock Track Constraint", icon="CONSTRAINT_DATA").type = "LOCKTRACK"

        layout.separator()

        layout.operator("object.track_clear", text="Clear Track", icon="CLEAR_TRACK").type = 'CLEAR'
        layout.operator(
            "object.track_clear",
            text="Clear Track - Keep Transformation",
            icon="CLEAR_TRACK").type = 'CLEAR_KEEP_TRANSFORM'


class VIEW3D_MT_object_collection(Menu):
    bl_label = "Collection"

    def draw(self, _context):
        layout = self.layout

        layout.operator("object.move_to_collection", icon='GROUP')
        layout.operator("object.link_to_collection", icon='GROUP')

        layout.separator()

        layout.operator("collection.create", icon='COLLECTION_NEW')
        # layout.operator_menu_enum("collection.objects_remove", "collection")  # BUGGY
        layout.operator("collection.objects_remove", icon="DELETE")
        layout.operator("collection.objects_remove_all", icon="DELETE")

        layout.separator()

        layout.operator("collection.objects_add_active", icon='GROUP')
        layout.operator("collection.objects_remove_active", icon="DELETE")


class VIEW3D_MT_object_constraints(Menu):
    bl_label = "Constraints"

    def draw(self, _context):
        layout = self.layout

        layout.operator("object.constraint_add_with_targets", icon="CONSTRAINT_DATA")
        layout.operator("object.constraints_copy", icon="COPYDOWN")

        layout.separator()

        layout.operator("object.constraints_clear", icon="CLEAR_CONSTRAINT")


class VIEW3D_MT_object_quick_effects(Menu):
    bl_label = "Quick Effects"

    def draw(self, _context):
        layout = self.layout

        layout.operator("object.quick_fur", icon="CURVES")
        layout.operator("object.quick_explode", icon="MOD_EXPLODE")
        layout.operator("object.quick_smoke", icon="MOD_SMOKE")
        layout.operator("object.quick_liquid", icon="MOD_FLUIDSIM")


class VIEW3D_MT_object_showhide(Menu):
    bl_label = "Show/Hide"

    def draw(self, _context):
        layout = self.layout

        layout.operator("object.hide_view_clear", text="Show Hidden", icon="HIDE_OFF")

        layout.separator()

        layout.operator("object.hide_view_set", text="Hide Selected", icon="HIDE_ON").unselected = False
        layout.operator("object.hide_view_set", text="Hide Unselected", icon="HIDE_UNSELECTED").unselected = True


class VIEW3D_MT_object_cleanup(Menu):
    bl_label = "Clean Up"

    def draw(self, _context):
        layout = self.layout

        layout.operator(
            "object.vertex_group_clean",
            text="Clean Vertex Group Weights",
            icon='CLEAN_CHANNELS').group_select_mode = 'ALL'
        layout.operator(
            "object.vertex_group_limit_total",
            text="Limit Total Vertex Groups",
            icon='WEIGHT_LIMIT_TOTAL').group_select_mode = 'ALL'

        layout.separator()

        layout.operator("object.material_slot_remove_unused", text="Remove Unused Material Slots", icon='DELETE')


class VIEW3D_MT_object_asset(Menu):
    bl_label = "Asset"

    def draw(self, _context):
        layout = self.layout

        layout.operator("asset.mark", icon='ASSIGN')
        layout.operator("asset.clear", text="Clear Asset", icon='CLEAR').set_fake_user = False
        layout.operator("asset.clear", text="Clear Asset (Set Fake User)", icon='CLEAR').set_fake_user = True


class VIEW3D_MT_make_single_user(Menu):
    bl_label = "Make Single User"

    def draw(self, _context):
        layout = self.layout
        layout.operator_context = 'EXEC_REGION_WIN'

        props = layout.operator("object.make_single_user", text="Object", icon='MAKE_SINGLE_USER')
        props.object = True
        props.obdata = props.material = props.animation = props.obdata_animation = False

        props = layout.operator("object.make_single_user", text="Object & Data", icon='MAKE_SINGLE_USER')
        props.object = props.obdata = True
        props.material = props.animation = props.obdata_animation = False

        props = layout.operator("object.make_single_user", text="Object & Data & Materials", icon='MAKE_SINGLE_USER')
        props.object = props.obdata = props.material = True
        props.animation = props.obdata_animation = False

        props = layout.operator("object.make_single_user", text="Materials", icon='MAKE_SINGLE_USER')
        props.material = True
        props.object = props.obdata = props.animation = props.obdata_animation = False

        props = layout.operator("object.make_single_user", text="Object Animation", icon='MAKE_SINGLE_USER')
        props.animation = True
        props.object = props.obdata = props.material = props.obdata_animation = False

        props = layout.operator("object.make_single_user", text="Object Data Animation", icon='MAKE_SINGLE_USER')
        props.obdata_animation = props.obdata = True
        props.object = props.material = props.animation = False


class VIEW3D_MT_object_convert(Menu):
    bl_label = "Convert"

    def draw(self, context):
        layout = self.layout
        ob = context.active_object

        if ob and ob.type == 'GPENCIL' and context.gpencil_data and not context.preferences.experimental.use_grease_pencil_version3:
            layout.operator_enum("gpencil.convert", "type")
        else:
            layout.operator_enum("object.convert", "target")

        # Potrace lib dependency.
        if bpy.app.build_options.potrace:
            layout.operator("gpencil.trace_image", icon='OUTLINER_OB_GREASEPENCIL')

        if ob and ob.type == 'CURVES':
            layout.operator("curves.convert_to_particle_system", text="Particle System")


class VIEW3D_MT_make_links(Menu):
    bl_label = "Link/Transfer Data"

    def draw(self, _context):
        layout = self.layout
        operator_context_default = layout.operator_context

        if len(bpy.data.scenes) > 10:
            layout.operator_context = 'INVOKE_REGION_WIN'
            layout.operator("object.make_links_scene", text="Link Objects to Scene", icon='OUTLINER_OB_EMPTY')
        else:
            layout.operator_context = 'EXEC_REGION_WIN'
            layout.operator_menu_enum("object.make_links_scene", "scene", text="Link Objects to Scene")

        layout.separator()

        layout.operator_context = operator_context_default

        layout.operator_enum("object.make_links_data", "type")  # inline

        layout.separator()

        layout.operator("object.join_uvs", text="Copy UV Maps", icon="TRANSFER_UV")

        layout.separator()

        layout.operator("object.data_transfer", icon='TRANSFER_DATA')
        layout.operator("object.datalayout_transfer", icon='TRANSFER_DATA_LAYOUT')


class VIEW3D_MT_brush(Menu):
    bl_label = "Brush"

    def draw(self, context):
        layout = self.layout

        settings = UnifiedPaintPanel.paint_settings(context)
        brush = getattr(settings, "brush", None)
        obj = context.active_object
        mesh = context.object.data  # face selection masking for painting

        # skip if no active brush
        if not brush:
            layout.label(text="No Brush selected. Please select a brush first", icon='INFO')
            return

        tex_slot = brush.texture_slot
        mask_tex_slot = brush.mask_texture_slot

        # brush tool
        if context.sculpt_object:
            layout.operator("brush.reset", icon="BRUSH_RESET")

        if tex_slot.map_mode == 'STENCIL':

            layout.separator()

            layout.operator(
                "brush.stencil_control",
                text='Move Stencil Texture',
                icon='TRANSFORM_MOVE').mode = 'TRANSLATION'
            layout.operator(
                "brush.stencil_control",
                text='Rotate Stencil Texture',
                icon='TRANSFORM_ROTATE').mode = 'ROTATION'
            layout.operator(
                "brush.stencil_control",
                text='Scale Stencil Texture',
                icon='TRANSFORM_SCALE').mode = 'SCALE'
            layout.operator("brush.stencil_reset_transform", text="Reset Stencil Texture position", icon="RESET")

        if mask_tex_slot.map_mode == 'STENCIL':

            layout.separator()

            myvar = layout.operator("brush.stencil_control", text="Move Stencil Mask Texture", icon='TRANSFORM_MOVE')
            myvar.mode = 'TRANSLATION'
            myvar.texmode = 'SECONDARY'
            myvar = layout.operator(
                "brush.stencil_control",
                text="Rotate Stencil Mask Texture",
                icon='TRANSFORM_ROTATE')
            myvar.mode = 'ROTATION'
            myvar.texmode = 'SECONDARY'
            myvar = layout.operator("brush.stencil_control", text="Scale Stencil Mask Texture", icon='TRANSFORM_SCALE')
            myvar.mode = 'SCALE'
            myvar.texmode = 'SECONDARY'
            layout.operator(
                "brush.stencil_reset_transform",
                text="Reset Stencil Mask Texture position",
                icon="RESET").mask = True

        # If face selection masking for painting is active
        if mesh.use_paint_mask:

            layout.separator()

            layout.menu("VIEW3D_MT_facemask_showhide")  # show hide for face mask tool

        # Color picker just in vertex and texture paint
        if obj.mode in {'VERTEX_PAINT', 'TEXTURE_PAINT'}:

            layout.separator()

            layout.operator("paint.sample_color", text="Color Picker", icon='EYEDROPPER')


class VIEW3D_MT_brush_curve_presets(Menu):
    bl_label = "Curve Preset"

    def draw(self, context):
        layout = self.layout

        toolsettings = context.tool_settings.image_paint
        brush = toolsettings.brush

        layout.operator("brush.curve_preset", icon='SHARPCURVE', text="Sharp").shape = 'SHARP'
        layout.operator("brush.curve_preset", icon='SMOOTHCURVE', text="Smooth").shape = 'SMOOTH'
        layout.operator("brush.curve_preset", icon='NOCURVE', text="Max").shape = 'MAX'
        layout.operator("brush.curve_preset", icon='LINCURVE', text="Line").shape = 'LINE'
        layout.operator("brush.curve_preset", icon='ROOTCURVE', text="Root").shape = 'ROOT'
        layout.operator("brush.curve_preset", icon='SPHERECURVE', text="Round").shape = 'ROUND'

# Show hide menu for face selection masking


class VIEW3D_MT_facemask_showhide(Menu):
    bl_label = "Show/Hide"

    def draw(self, context):
        layout = self.layout

        layout.operator("paint.face_select_reveal", text="Show Hidden", icon="HIDE_OFF")
        layout.operator("paint.face_select_hide", text="Hide Selected", icon="HIDE_ON").unselected = False
        layout.operator("paint.face_select_hide", text="Hide Unselected", icon="HIDE_UNSELECTED").unselected = True


class VIEW3D_MT_paint_vertex(Menu):
    bl_label = "Paint"

    def draw(self, _context):
        layout = self.layout

<<<<<<< HEAD
        layout.operator("paint.vertex_color_set", icon="COLOR")
        layout.operator("paint.vertex_color_smooth", icon="PARTICLEBRUSH_SMOOTH")
        layout.operator("paint.vertex_color_dirt", icon="DIRTY_VERTEX")
        layout.operator("paint.vertex_color_from_weight", icon="VERTCOLFROMWEIGHT")

        layout.separator()

        layout.operator("paint.vertex_color_invert", text="Invert", icon="REVERSE_COLORS")
        layout.operator("paint.vertex_color_levels", text="Levels", icon="LEVELS")
        layout.operator("paint.vertex_color_hsv", text="Hue/Saturation/Value", icon="HUESATVAL")
        layout.operator("paint.vertex_color_brightness_contrast", text="Brightness/Contrast", icon="BRIGHTNESS_CONTRAST")


class VIEW3D_MT_paint_vertex_specials(Menu):
    bl_label = "Vertex Paint Context Menu"
=======
        layout.operator("paint.vertex_color_smooth")
        layout.operator("paint.vertex_color_dirt")
        layout.operator("paint.vertex_color_from_weight")
>>>>>>> a14c747f

    def draw(self, context):
        layout = self.layout
        # TODO: populate with useful items.
        layout.operator("paint.vertex_color_set", icon="COLOR")
        layout.separator()
        layout.operator("paint.vertex_color_smooth", icon="PARTICLEBRUSH_SMOOTH")


class VIEW3D_MT_paint_texture_specials(Menu):
    bl_label = "Texture Paint Context Menu"

    def draw(self, context):
        layout = self.layout
        # TODO: populate with useful items.
        layout.operator("image.save_dirty", icon="FILE_TICK")

        layout.separator()

        layout.operator("paint.vertex_color_set")
        layout.operator("paint.sample_color")


class VIEW3D_MT_hook(Menu):
    bl_label = "Hooks"

    def draw(self, context):
        layout = self.layout
        layout.operator_context = 'EXEC_AREA'
        layout.operator("object.hook_add_newob", icon="HOOK_NEW")
        layout.operator("object.hook_add_selob", icon="HOOK_SELECTED").use_bone = False
        layout.operator("object.hook_add_selob", text="Hook to Selected Object Bone", icon="HOOK_BONE").use_bone = True

        if any([mod.type == 'HOOK' for mod in context.active_object.modifiers]):
            layout.separator()

            layout.operator_menu_enum("object.hook_assign", "modifier", icon="HOOK_ASSIGN")
            layout.operator_menu_enum("object.hook_remove", "modifier", icon="HOOK_REMOVE")

            layout.separator()

            layout.operator_menu_enum("object.hook_select", "modifier", icon="HOOK_SELECT")
            layout.operator_menu_enum("object.hook_reset", "modifier", icon="HOOK_RESET")
            layout.operator_menu_enum("object.hook_recenter", "modifier", icon="HOOK_RECENTER")


class VIEW3D_MT_vertex_group(Menu):
    bl_label = "Vertex Groups"

    def draw(self, context):
        layout = self.layout

        layout.operator_context = 'EXEC_AREA'
        layout.operator("object.vertex_group_assign_new", icon="GROUP_VERTEX")

        ob = context.active_object
        if ob.mode == 'EDIT' or (ob.mode == 'WEIGHT_PAINT' and ob.type == 'MESH' and ob.data.use_paint_mask_vertex):
            if ob.vertex_groups.active:
                layout.separator()

                layout.operator("object.vertex_group_assign", text="Assign to Active Group", icon="ADD_TO_ACTIVE")
                layout.operator("object.vertex_group_remove_from", text="Remove from Active Group",
                                icon="REMOVE_SELECTED_FROM_ACTIVE_GROUP").use_all_groups = False
                layout.operator(
                    "object.vertex_group_remove_from",
                    text="Remove from All",
                    icon="REMOVE_FROM_ALL_GROUPS").use_all_groups = True

        if ob.vertex_groups.active:
            layout.separator()

            layout.operator_menu_enum("object.vertex_group_set_active", "group", text="Set Active Group")
            layout.operator(
                "object.vertex_group_remove",
                text="Remove Active Group",
                icon="REMOVE_ACTIVE_GROUP").all = False
            layout.operator("object.vertex_group_remove", text="Remove All Groups", icon="REMOVE_ALL_GROUPS").all = True


class VIEW3D_MT_gpencil_vertex_group(Menu):
    bl_label = "Vertex Groups"

    def draw(self, context):
        layout = self.layout

        layout.operator_context = 'EXEC_AREA'
        ob = context.active_object

        layout.operator("object.vertex_group_add", text="Add New Group", icon="GROUP_VERTEX")
        ob = context.active_object
        if ob.vertex_groups.active:
            layout.separator()

            layout.operator("gpencil.vertex_group_assign", text="Assign", icon="ADD_TO_ACTIVE")
            layout.operator("gpencil.vertex_group_remove_from", text="Remove", icon="REMOVE_SELECTED_FROM_ACTIVE_GROUP")

            layout.operator("gpencil.vertex_group_select", text="Select", icon="SELECT_ALL")
            layout.operator("gpencil.vertex_group_deselect", text="Deselect", icon="SELECT_NONE")


class VIEW3D_MT_paint_weight_lock(Menu):
    bl_label = "Vertex Group Locks"

    def draw(self, _context):
        layout = self.layout

        props = layout.operator("object.vertex_group_lock", text="Lock All", icon='LOCKED')
        props.action, props.mask = 'LOCK', 'ALL'
        props = layout.operator("object.vertex_group_lock", text="Lock Selected", icon='LOCKED')
        props.action, props.mask = 'LOCK', 'SELECTED'
        props = layout.operator("object.vertex_group_lock", text="Lock Unselected", icon='LOCKED')
        props.action, props.mask = 'LOCK', 'UNSELECTED'
        props = layout.operator("object.vertex_group_lock", text="Lock Only Selected", icon='RESTRICT_SELECT_OFF')
        props.action, props.mask = 'LOCK', 'INVERT_UNSELECTED'

        layout.separator()

        props = layout.operator("object.vertex_group_lock", text="Unlock All", icon='UNLOCKED')
        props.action, props.mask = 'UNLOCK', 'ALL'
        props = layout.operator("object.vertex_group_lock", text="Unlock Selected", icon='UNLOCKED')
        props.action, props.mask = 'UNLOCK', 'SELECTED'
        props = layout.operator("object.vertex_group_lock", text="Unlock Unselected", icon='UNLOCKED')
        props.action, props.mask = 'UNLOCK', 'UNSELECTED'
        props = layout.operator("object.vertex_group_lock", text="Lock Only Unselected", icon='RESTRICT_SELECT_ON')
        props.action, props.mask = 'UNLOCK', 'INVERT_UNSELECTED'

        layout.separator()

        props = layout.operator("object.vertex_group_lock", text="Invert Locks", icon='INVERSE')
        props.action, props.mask = 'INVERT', 'ALL'


class VIEW3D_MT_paint_weight(Menu):
    bl_label = "Weights"

    @staticmethod
    def draw_generic(layout, is_editmode=False):

        if not is_editmode:

            layout.operator(
                "paint.weight_from_bones",
                text="Assign Automatic from Bones",
                icon="BONE_DATA").type = 'AUTOMATIC'
            layout.operator(
                "paint.weight_from_bones",
                text="Assign from Bone Envelopes",
                icon="ENVELOPE_MODIFIER").type = 'ENVELOPES'

            layout.separator()

        layout.operator("object.vertex_group_normalize_all", text="Normalize All", icon='WEIGHT_NORMALIZE_ALL')
        layout.operator("object.vertex_group_normalize", text="Normalize", icon='WEIGHT_NORMALIZE')

        layout.separator()

        layout.operator("object.vertex_group_mirror", text="Mirror", icon='WEIGHT_MIRROR')
        layout.operator("object.vertex_group_invert", text="Invert", icon='WEIGHT_INVERT')
        layout.operator("object.vertex_group_clean", text="Clean", icon='WEIGHT_CLEAN')

        layout.separator()

        layout.operator("object.vertex_group_quantize", text="Quantize", icon="WEIGHT_QUANTIZE")
        layout.operator("object.vertex_group_levels", text="Levels", icon='WEIGHT_LEVELS')
        layout.operator("object.vertex_group_smooth", text="Smooth", icon='WEIGHT_SMOOTH')

        if not is_editmode:
            props = layout.operator("object.data_transfer", text="Transfer Weights", icon='WEIGHT_TRANSFER_WEIGHTS')
            props.use_reverse_transfer = True
            props.data_type = 'VGROUP_WEIGHTS'

        layout.operator("object.vertex_group_limit_total", text="Limit Total", icon='WEIGHT_LIMIT_TOTAL')

        if not is_editmode:
            layout.separator()

<<<<<<< HEAD
            layout.operator("paint.weight_set", icon="MOD_VERTEX_WEIGHT")
=======
            # Primarily for shortcut discoverability.
            layout.operator("paint.weight_set")
            layout.operator("paint.weight_sample", text="Sample Weight")
            layout.operator("paint.weight_sample_group", text="Sample Group")

            layout.separator()

            # Primarily for shortcut discoverability.
            layout.operator("paint.weight_gradient", text="Gradient (Linear)").type = 'LINEAR'
            layout.operator("paint.weight_gradient", text="Gradient (Radial)").type = 'RADIAL'

        layout.separator()
>>>>>>> a14c747f

        layout.menu("VIEW3D_MT_paint_weight_lock", text="Locks")

    def draw(self, _context):
        self.draw_generic(self.layout, is_editmode=False)


class VIEW3D_MT_subdivision_set(Menu):
    bl_label = "Subdivide"

    def draw(self, context):
        layout = self.layout

        myvar = layout.operator("object.subdivision_set", text="Level 0", icon="SUBDIVIDE_EDGES")
        myvar.relative = False
        myvar.level = 0
        myvar = layout.operator("object.subdivision_set", text="Level 1", icon="SUBDIVIDE_EDGES")
        myvar.relative = False
        myvar.level = 1
        myvar = layout.operator("object.subdivision_set", text="Level 2", icon="SUBDIVIDE_EDGES")
        myvar.relative = False
        myvar.level = 2
        myvar = layout.operator("object.subdivision_set", text="Level 3", icon="SUBDIVIDE_EDGES")
        myvar.relative = False
        myvar.level = 3
        myvar = layout.operator("object.subdivision_set", text="Level 4", icon="SUBDIVIDE_EDGES")
        myvar.relative = False
        myvar.level = 4
        myvar = layout.operator("object.subdivision_set", text="Level 5", icon="SUBDIVIDE_EDGES")
        myvar.relative = False
        myvar.level = 5


class VIEW3D_MT_paint_weight_specials(Menu):
    bl_label = "Weights Context Menu"

    def draw(self, context):
        layout = self.layout
        # TODO: populate with useful items.
        layout.operator("paint.weight_set")
        layout.separator()
        layout.operator("object.vertex_group_normalize", text="Normalize", icon='WEIGHT_NORMALIZE')
        layout.operator("object.vertex_group_clean", text="Clean", icon='WEIGHT_CLEAN')
        layout.operator("object.vertex_group_smooth", text="Smooth", icon='WEIGHT_SMOOTH')


class VIEW3D_MT_sculpt(Menu):
    bl_label = "Sculpt"

    def draw(self, _context):
        layout = self.layout

        layout.menu("VIEW3D_MT_sculpt_legacy")
        layout.menu("VIEW3D_MT_sculpt_transform")

        layout.separator()

        props = layout.operator("paint.hide_show", text="Box Hide", icon="BOX_HIDE")
        props.action = 'HIDE'

        props = layout.operator("paint.hide_show", text="Box Show", icon="BOX_SHOW")
        props.action = 'SHOW'
        props.area = 'ALL'

        layout.operator("sculpt.face_set_invert_visibility", text="Invert Visible")

        props = layout.operator("paint.hide_show", text="Hide Masked")
        props.action = 'HIDE'
        props.area = 'MASKED'

        layout.separator()

        props = layout.operator("sculpt.trim_box_gesture", text="Box Trim", icon = 'BOX_TRIM')
        props.trim_mode = 'DIFFERENCE'

        props = layout.operator("sculpt.trim_lasso_gesture", text="Lasso Trim", icon = 'LASSO_TRIM')
        props.trim_mode = 'DIFFERENCE'

        props = layout.operator("sculpt.trim_box_gesture", text="Box Add", icon = 'BOX_ADD')
        props.trim_mode = 'JOIN'

        props = layout.operator("sculpt.trim_lasso_gesture", text="Lasso Add", icon = 'LASSO_ADD')
        props.trim_mode = 'JOIN'

        layout.separator()

        layout.operator("sculpt.project_line_gesture", text="Line Project", icon = 'LINE_PROJECT')

        # Fair Positions
        props = layout.operator("sculpt.face_set_edit", text="Fair Positions", icon = 'POSITION')
        props.mode = 'FAIR_POSITIONS'

        # Fair Tangency
        props = layout.operator("sculpt.face_set_edit", text="Fair Tangency", icon = 'NODE_TANGENT')
        props.mode = 'FAIR_TANGENCY'

        layout.separator()

        sculpt_filters_types = [
            ('SMOOTH', "Smooth", 'PARTICLEBRUSH_SMOOTH'),
            ('SURFACE_SMOOTH', "Surface Smooth", 'SURFACE_SMOOTH'),
            ('INFLATE', "Inflate", 'INFLATE'),
            ('RELAX', "Relax Topology", 'RELAX_TOPOLOGY'),
            ('RELAX_FACE_SETS', "Relax Face Sets", 'RELAX_FACE_SETS'),
            ('SHARPEN', "Sharpen", 'SHARPEN'),
            ('ENHANCE_DETAILS', "Enhance Details", 'ENHANCE'),
            ('ERASE_DISCPLACEMENT', "Erase Multires Displacement", 'DELETE'),
            ('RANDOM', "Randomize", 'RANDOMIZE'),
        ]
        #bfa - added icons to the list
        for filter_type, ui_name, icon in sculpt_filters_types:
            props = layout.operator("sculpt.mesh_filter", text=ui_name, icon = icon)
            props.type = filter_type

        layout.separator()

<<<<<<< HEAD
        layout.menu("VIEW3D_MT_subdivision_set") # bfa - add subdivion set menu
=======
        layout.operator("sculpt.sample_color", text="Sample Color")
>>>>>>> a14c747f

        layout.separator()

        layout.menu("VIEW3D_MT_sculpt_set_pivot", text="Set Pivot")
        layout.menu("VIEW3D_MT_sculpt_showhide")

        layout.separator()

        # Rebuild BVH
        layout.operator("sculpt.optimize", icon="FILE_REFRESH")

        layout.separator()

        layout.operator("object.transfer_mode", text="Transfer Sculpt Mode", icon="TRANSFER_SCULPT")


class VIEW3D_MT_sculpt_legacy(Menu):
    bl_label = "Legacy"

    def draw(self, _context):
        layout = self.layout

        layout.operator("transform.translate", icon = 'TRANSFORM_MOVE')
        layout.operator("transform.rotate", icon = 'TRANSFORM_ROTATE')
        layout.operator("transform.resize", text="Scale", icon = 'TRANSFORM_SCALE')


class VIEW3D_MT_sculpt_transform(Menu):
    bl_label = "Transform"

    def draw(self, _context):
        layout = self.layout

        props = layout.operator("sculpt.mesh_filter", text="Sphere", icon = 'SPHERE')
        props.type = 'SPHERE'


class VIEW3D_MT_sculpt_showhide(Menu):
    bl_label = "Show/Hide"

    def draw(self, _context):
        layout = self.layout

        props = layout.operator("sculpt.face_set_change_visibility", text="Toggle Visibility", icon="HIDE_OFF")
        props.mode = 'TOGGLE'

        props = layout.operator("sculpt.face_set_change_visibility", text="Hide Active Face Set", icon="HIDE_ON")
        props.mode = 'HIDE_ACTIVE'

        props = layout.operator("paint.hide_show", text="Show All", icon="HIDE_OFF")
        props.action = 'SHOW'
        props.area = 'ALL'

        props = layout.operator("sculpt.face_set_invert_visibility", text="Invert Visible", icon="HIDE_ON")

        props = layout.operator("paint.hide_show", text="Hide Masked", icon="MOD_MASK_OFF")
        props.action = 'HIDE'
        props.area = 'MASKED'


class VIEW3D_MT_sculpt_curves(Menu):
    bl_label = "Curves"

    def draw(self, _context):
        layout = self.layout

        layout.operator("curves.snap_curves_to_surface", text="Snap to Deformed Surface", icon = "SNAP_SURFACE").attach_mode = 'DEFORM'
        layout.operator("curves.snap_curves_to_surface", text="Snap to Nearest Surface", icon = "SNAP_TO_ADJACENT").attach_mode = 'NEAREST'
        layout.separator()
        layout.operator("curves.convert_to_particle_system", text="Convert to Particle System", icon = "PARTICLES")

        layout.template_node_operator_asset_menu_items(catalog_path="Curves")


class VIEW3D_MT_mask(Menu):
    bl_label = "Mask"

    def draw(self, _context):
        layout = self.layout

        layout.menu("VIEW3D_MT_mask_legacy")

        props = layout.operator("paint.mask_flood_fill", text="Invert Mask", icon="INVERT_MASK")
        props.mode = 'INVERT'

        props = layout.operator("paint.mask_flood_fill", text="Fill Mask", icon="FILL_MASK")
        props.mode = 'VALUE'
        props.value = 1

        props = layout.operator("paint.mask_flood_fill", text="Clear Mask", icon="CLEAR_MASK")
        props.mode = 'VALUE'
        props.value = 0

        layout.separator()

        props = layout.operator("sculpt.mask_filter", text = "Smooth Mask", icon = "PARTICLEBRUSH_SMOOTH")
        props.filter_type = 'SMOOTH'

        props = layout.operator("sculpt.mask_filter", text = "Sharpen Mask", icon = "SHARPEN")
        props.filter_type = 'SHARPEN'

        props = layout.operator("sculpt.mask_filter", text = "Grow Mask", icon = "SELECTMORE")
        props.filter_type = 'GROW'

        props = layout.operator("sculpt.mask_filter", text = "Shrink Mask", icon = "SELECTLESS")
        props.filter_type = 'SHRINK'

        props = layout.operator("sculpt.mask_filter", text = "Increase Contrast", icon = "INC_CONTRAST")
        props.filter_type = 'CONTRAST_INCREASE'
        props.auto_iteration_count = False

        props = layout.operator("sculpt.mask_filter", text = "Decrease Contrast", icon = "DEC_CONTRAST")
        props.filter_type = 'CONTRAST_DECREASE'
        props.auto_iteration_count = False

        layout.separator()

        props = layout.operator("sculpt.expand", text="Expand Mask by Topology", icon="MESH_DATA")
        props.target = 'MASK'
        props.falloff_type = 'GEODESIC'
        props.invert = False
        props.use_auto_mask = False
        props.use_mask_preserve = True

        props = layout.operator("sculpt.expand", text="Expand Mask by Curvature", icon="CURVE_DATA")
        props.target = 'MASK'
        props.falloff_type = 'NORMALS'
        props.invert = False
        props.use_mask_preserve = True

        layout.separator()

        props = layout.operator("mesh.paint_mask_extract", text="Mask Extract", icon="PACKAGE")

        layout.separator()

        props = layout.operator("mesh.paint_mask_slice", text="Mask Slice", icon="MASK_SLICE")
        props.fill_holes = False
        props.new_object = False
        props = layout.operator("mesh.paint_mask_slice", text="Mask Slice and Fill Holes", icon="MASK_SLICE_FILL")
        props.new_object = False
        props = layout.operator("mesh.paint_mask_slice", text="Mask Slice to New Object", icon="MASK_SLICE_NEW")

        layout.separator()

        props = layout.operator("sculpt.mask_from_cavity", text="Mask From Cavity", icon="DIRTY_VERTEX")
        props.settings_source = 'OPERATOR'

        layout.separator()

        layout.menu("VIEW3D_MT_random_mask", text="Random Mask")


class VIEW3D_MT_mask_legacy(Menu):
    bl_label = "Legacy"

    def draw(self, _context):
        layout = self.layout

        props = layout.operator("paint.mask_box_gesture", text="Box Mask", icon="BOX_MASK")
        props.mode = 'VALUE'
        props.value = 0

        props = layout.operator("paint.mask_lasso_gesture", text="Lasso Mask", icon="LASSO_MASK")


class VIEW3D_MT_face_sets(Menu):
    bl_label = "Face Sets"

    def draw(self, _context):
        layout = self.layout

        layout.operator("sculpt.face_sets_create", text="Face Set from Masked", icon="MOD_MASK").mode = 'MASKED'
        layout.operator("sculpt.face_sets_create", text="Face Set from Visible", icon="FILL_MASK").mode = 'VISIBLE'
        layout.operator(
            "sculpt.face_sets_create",
            text='Face Set from Edit Mode Selection',
            icon="EDITMODE_HLT").mode = 'SELECTION'

        layout.separator()

        layout.menu("VIEW3D_MT_face_sets_init", text="Initialize Face Sets")

        layout.separator()

        layout.operator("sculpt.face_set_edit", text="Grow Face Set", icon='SELECTMORE').mode = 'GROW'
        layout.operator("sculpt.face_set_edit", text="Shrink Face Set", icon='SELECTLESS').mode = 'SHRINK'
        props = layout.operator("sculpt.expand", text="Expand Face Set by Topology")
        props.target = 'FACE_SETS'
        props.falloff_type = 'GEODESIC'
        props.invert = False
        props.use_modify_active = False

        props = layout.operator("sculpt.expand", text="Expand Active Face Set")
        props.target = 'FACE_SETS'
        props.falloff_type = 'BOUNDARY_FACE_SET'
        props.invert = False
        props.use_modify_active = True

        layout.separator()

        layout.operator("mesh.face_set_extract", text="Extract Face Set", icon="SEPARATE")

        layout.separator()

        layout.operator("sculpt.face_set_invert_visibility", text="Invert Visible Face Sets", icon="INVERT_MASK")
        layout.operator("sculpt.reveal_all", text = "Show All Face Sets", icon = "HIDE_OFF")

        layout.separator()

        layout.operator("sculpt.face_sets_randomize_colors", text = "Randomize Colors", icon = "COLOR")


class VIEW3D_MT_sculpt_set_pivot(Menu):
    bl_label = "Sculpt Set Pivot"

    def draw(self, _context):
        layout = self.layout

        props = layout.operator("sculpt.set_pivot_position", text="Pivot to Origin", icon="PIVOT_TO_ORIGIN")
        props.mode = 'ORIGIN'

        props = layout.operator("sculpt.set_pivot_position", text="Pivot to Unmasked", icon="PIVOT_TO_UNMASKED")
        props.mode = 'UNMASKED'

        props = layout.operator("sculpt.set_pivot_position", text="Pivot to Mask Border", icon="PIVOT_TO_MASKBORDER")
        props.mode = 'BORDER'

        props = layout.operator("sculpt.set_pivot_position", text="Pivot to Active Vertex", icon="PIVOT_TO_ACTIVE_VERT")
        props.mode = 'ACTIVE'

        props = layout.operator(
            "sculpt.set_pivot_position",
            text="Pivot to Surface Under Cursor",
            icon="PIVOT_TO_SURFACE")
        props.mode = 'SURFACE'


class VIEW3D_MT_sculpt_specials(Menu):
    bl_label = "Sculpt Context Menu"

    def draw(self, context):
        layout = self.layout
        # TODO: populate with useful items.
        layout.operator("object.shade_smooth", icon='SHADING_SMOOTH')
        layout.operator("object.shade_flat", icon='SHADING_FLAT')


class VIEW3D_MT_hide_mask(Menu):
    bl_label = "Hide/Mask"

    def draw(self, _context):
        layout = self.layout

        props = layout.operator("paint.hide_show", text="Show All", icon="HIDE_OFF")
        props.action = 'SHOW'
        props.area = 'ALL'

        props = layout.operator("paint.hide_show", text="Hide Bounding Box", icon="HIDE_ON")
        props.action = 'HIDE'
        props.area = 'INSIDE'

        props = layout.operator("paint.hide_show", text="Show Bounding Box", icon="HIDE_OFF")
        props.action = 'SHOW'
        props.area = 'INSIDE'

        props = layout.operator("paint.hide_show", text="Hide Masked", icon="HIDE_ON")
        props.area = 'MASKED'
        props.action = 'HIDE'

        layout.separator()

        props = layout.operator("paint.mask_flood_fill", text="Invert Mask", icon="INVERT_MASK")
        props.mode = 'INVERT'

        props = layout.operator("paint.mask_flood_fill", text="Fill Mask", icon="FILL_MASK")
        props.mode = 'VALUE'
        props.value = 1

        props = layout.operator("paint.mask_flood_fill", text="Clear Mask", icon="CLEAR_MASK")
        props.mode = 'VALUE'
        props.value = 0

        props = layout.operator("view3d.select_box", text="Box Mask", icon="BOX_MASK")
        props = layout.operator("paint.mask_lasso_gesture", text="Lasso Mask", icon="LASSO_MASK")


class VIEW3D_MT_face_sets_init(Menu):
    bl_label = "Face Sets Init"

    def draw(self, _context):
        layout = self.layout

        layout.operator("sculpt.face_sets_init", text="By Loose Parts", icon="SELECT_LOOSE").mode = 'LOOSE_PARTS'
        layout.operator("sculpt.face_sets_init", text="By Face Set Boundaries", icon="SELECT_BOUNDARY").mode = 'FACE_SET_BOUNDARIES'
        layout.operator("sculpt.face_sets_init", text="By Materials", icon="MATERIAL_DATA").mode = 'MATERIALS'
        layout.operator("sculpt.face_sets_init", text="By Normals", icon="RECALC_NORMALS").mode = 'NORMALS'
        layout.operator("sculpt.face_sets_init", text="By UV Seams", icon="MARK_SEAM").mode = 'UV_SEAMS'
        layout.operator("sculpt.face_sets_init", text="By Edge Creases", icon="CREASE").mode = 'CREASES'
        layout.operator("sculpt.face_sets_init", text="By Edge Bevel Weight", icon="BEVEL").mode = 'BEVEL_WEIGHT'
        layout.operator("sculpt.face_sets_init", text="By Sharp Edges", icon="SELECT_SHARPEDGES").mode = 'SHARP_EDGES'


class VIEW3D_MT_random_mask(Menu):
    bl_label = "Random Mask"

    def draw(self, _context):
        layout = self.layout

        layout.operator("sculpt.mask_init", text="Per Vertex", icon="SELECT_UNGROUPED_VERTS").mode = 'RANDOM_PER_VERTEX'
        layout.operator("sculpt.mask_init", text="Per Face Set", icon="FACESEL").mode = 'RANDOM_PER_FACE_SET'
        layout.operator("sculpt.mask_init", text="Per Loose Part", icon="SELECT_LOOSE").mode = 'RANDOM_PER_LOOSE_PART'


class VIEW3D_MT_particle(Menu):
    bl_label = "Particle"

    def draw(self, context):
        layout = self.layout
        tool_settings = context.tool_settings

        particle_edit = tool_settings.particle_edit

        layout.operator("particle.mirror", icon="TRANSFORM_MIRROR")

        layout.operator("particle.remove_doubles", icon='REMOVE_DOUBLES')

        layout.separator()

        if particle_edit.select_mode == 'POINT':
            layout.operator("particle.subdivide", icon="SUBDIVIDE_EDGES")

        layout.operator("particle.unify_length", icon="RULER")
        layout.operator("particle.rekey", icon="KEY_HLT")
        layout.operator("particle.weight_set", icon="MOD_VERTEX_WEIGHT")

        layout.separator()

        layout.menu("VIEW3D_MT_particle_showhide")

        layout.separator()

        layout.operator("particle.delete", icon="DELETE")


class VIEW3D_MT_particle_context_menu(Menu):
    bl_label = "Particle Context Menu"

    def draw(self, context):
        layout = self.layout
        tool_settings = context.tool_settings

        particle_edit = tool_settings.particle_edit

        layout.operator("particle.rekey", icon="KEY_HLT")

        layout.separator()

        layout.operator("particle.delete", icon="DELETE")

        layout.separator()

        layout.operator("particle.remove_doubles", icon='REMOVE_DOUBLES')
        layout.operator("particle.unify_length", icon="RULER")

        if particle_edit.select_mode == 'POINT':
            layout.operator("particle.subdivide", icon="SUBDIVIDE_EDGES")

        layout.operator("particle.weight_set", icon="MOD_VERTEX_WEIGHT")

        layout.separator()

        layout.operator("particle.mirror")

        if particle_edit.select_mode == 'POINT':
            layout.separator()

            layout.operator("particle.select_all", text="All", icon='SELECT_ALL').action = 'SELECT'
            layout.operator("particle.select_all", text="None", icon='SELECT_NONE').action = 'DESELECT'
            layout.operator("particle.select_all", text="Invert", icon='INVERSE').action = 'INVERT'

            layout.separator()

            layout.operator("particle.select_roots", icon="SELECT_ROOT")
            layout.operator("particle.select_tips", icon="SELECT_TIP")

            layout.separator()

            layout.operator("particle.select_random", icon="RANDOMIZE")

            layout.separator()

            layout.operator("particle.select_more", icon="SELECTMORE")
            layout.operator("particle.select_less", icon="SELECTLESS")

            layout.operator("particle.select_linked", text="Select Linked", icon="LINKED")


class VIEW3D_MT_particle_showhide(Menu):
    bl_label = "Show/Hide"

    def draw(self, context):
        layout = self.layout

        layout.operator("particle.reveal", text="Show Hidden", icon="HIDE_OFF")
        layout.operator("particle.hide", text="Hide Selected", icon="HIDE_ON").unselected = False
        layout.operator("particle.hide", text="Hide Unselected", icon="HIDE_UNSELECTED").unselected = True


class VIEW3D_MT_pose(Menu):
    bl_label = "Pose"

    def draw(self, _context):
        layout = self.layout

        layout.menu("VIEW3D_MT_transform_armature")

        layout.menu("VIEW3D_MT_pose_transform")
        layout.menu("VIEW3D_MT_pose_apply")

        layout.menu("VIEW3D_MT_snap")

        layout.separator()

        layout.menu("VIEW3D_MT_object_animation")

        layout.separator()

        layout.menu("VIEW3D_MT_pose_slide")
        layout.menu("VIEW3D_MT_pose_propagate")

        layout.separator()

        layout.operator("pose.copy", icon='COPYDOWN')
        layout.operator("pose.paste", icon='PASTEDOWN').flipped = False
        layout.operator("pose.paste", icon='PASTEFLIPDOWN', text="Paste Pose Flipped").flipped = True

        layout.separator()

        layout.menu("VIEW3D_MT_pose_motion")
        layout.menu("VIEW3D_MT_pose_group")

        layout.separator()

        layout.menu("VIEW3D_MT_object_parent")
        layout.menu("VIEW3D_MT_pose_ik")
        layout.menu("VIEW3D_MT_pose_constraints")

        layout.separator()

        layout.menu("VIEW3D_MT_pose_names")
        layout.operator("pose.quaternions_flip", icon="FLIP")

        layout.separator()

        layout.operator_context = 'INVOKE_AREA'
        layout.operator("armature.armature_layers", text="Change Armature Layers", icon="LAYER")
        layout.operator("pose.bone_layers", text="Change Bone Layers", icon="BONE_LAYER")

        layout.separator()

        layout.menu("VIEW3D_MT_pose_showhide")
        layout.menu("VIEW3D_MT_bone_options_toggle", text="Bone Settings")


class VIEW3D_MT_pose_transform(Menu):
    bl_label = "Clear Transform"

    def draw(self, _context):
        layout = self.layout

        layout.operator("pose.transforms_clear", text="All", icon="CLEAR")
        layout.operator("pose.user_transforms_clear", icon="NODE_TRANSFORM_CLEAR")

        layout.separator()

        layout.operator("pose.loc_clear", text="Location", icon="CLEARMOVE")
        layout.operator("pose.rot_clear", text="Rotation", icon="CLEARROTATE")
        layout.operator("pose.scale_clear", text="Scale", icon="CLEARSCALE")

        layout.separator()

        layout.operator("pose.user_transforms_clear", text="Reset Unkeyed", icon="RESET")


class VIEW3D_MT_pose_slide(Menu):
    bl_label = "In-Betweens"

    def draw(self, _context):
        layout = self.layout

        layout.operator("pose.blend_with_rest", icon='PUSH_POSE')
        layout.operator("pose.push", icon='POSE_FROM_BREAKDOWN')
        layout.operator("pose.relax", icon='POSE_RELAX_TO_BREAKDOWN')
        layout.operator("pose.breakdown", icon='BREAKDOWNER_POSE')
        layout.operator("pose.blend_to_neighbor", icon='BLEND_TO_NEIGHBOUR')


class VIEW3D_MT_pose_propagate(Menu):
    bl_label = "Propagate"

    def draw(self, _context):
        layout = self.layout

        layout.operator("pose.propagate", text="To Next Keyframe", icon="PROPAGATE_NEXT").mode = 'NEXT_KEY'
        layout.operator(
            "pose.propagate",
            text="To Last Keyframe (Make Cyclic)",
            icon="PROPAGATE_PREVIOUS").mode = 'LAST_KEY'

        layout.separator()

        layout.operator("pose.propagate", text="On Selected Keyframes",
                        icon="PROPAGATE_SELECTED").mode = 'SELECTED_KEYS'

        layout.separator()

        layout.operator("pose.propagate", text="On Selected Markers", icon="PROPAGATE_MARKER").mode = 'SELECTED_MARKERS'


class VIEW3D_MT_pose_motion(Menu):
    bl_label = "Motion Paths"

    def draw(self, _context):
        layout = self.layout

        layout.operator("pose.paths_calculate", text="Calculate", icon='MOTIONPATHS_CALCULATE')
        layout.operator("pose.paths_clear", text="Clear", icon='MOTIONPATHS_CLEAR')
        layout.operator("pose.paths_update", text="Update Armature Motion Paths", icon="MOTIONPATHS_UPDATE")
        layout.operator("object.paths_update_visible", text="Update All Motion Paths", icon="MOTIONPATHS_UPDATE_ALL")


class VIEW3D_MT_pose_group(Menu):
    bl_label = "Bone Groups"

    def draw(self, context):
        layout = self.layout

        pose = context.active_object.pose

        layout.operator_context = 'EXEC_AREA'
        layout.operator("pose.group_assign", text="Assign to New Group", icon="NEW_GROUP").type = 0

        if pose.bone_groups:
            active_group = pose.bone_groups.active_index + 1
            layout.operator("pose.group_assign", text="Assign to Group", icon="ADD_TO_ACTIVE").type = active_group

            layout.separator()

            # layout.operator_context = 'INVOKE_AREA'
            layout.operator("pose.group_unassign", icon="REMOVE_SELECTED_FROM_ACTIVE_GROUP")
            layout.operator("pose.group_remove", icon="REMOVE_FROM_ALL_GROUPS")


class VIEW3D_MT_pose_ik(Menu):
    bl_label = "Inverse Kinematics"

    def draw(self, _context):
        layout = self.layout

        layout.operator("pose.ik_add", icon="ADD_IK")
        layout.operator("pose.ik_clear", icon="CLEAR_IK")


class VIEW3D_MT_pose_constraints(Menu):
    bl_label = "Constraints"

    def draw(self, _context):
        layout = self.layout

        layout.operator("pose.constraint_add_with_targets", text="Add (with Targets)", icon="CONSTRAINT_DATA")
        layout.operator("pose.constraints_copy", icon="COPYDOWN")
        layout.operator("pose.constraints_clear", icon="CLEAR_CONSTRAINT")


class VIEW3D_MT_pose_names(Menu):
    bl_label = "Names"

    def draw(self, _context):
        layout = self.layout

        layout.operator_context = 'EXEC_REGION_WIN'
        layout.operator("pose.autoside_names", text="Auto-Name Left/Right", icon="RENAME_X").axis = 'XAXIS'
        layout.operator("pose.autoside_names", text="Auto-Name Front/Back", icon="RENAME_Y").axis = 'YAXIS'
        layout.operator("pose.autoside_names", text="Auto-Name Top/Bottom", icon="RENAME_Z").axis = 'ZAXIS'
        layout.operator("pose.flip_names", icon="FLIP")


class VIEW3D_MT_pose_showhide(Menu):
    bl_label = "Show/Hide"

    def draw(self, context):
        layout = self.layout

        layout.operator("pose.reveal", text="Show Hidden", icon="HIDE_OFF")
        layout.operator("pose.hide", text="Hide Selected", icon="HIDE_ON").unselected = False
        layout.operator("pose.hide", text="Hide Unselected", icon="HIDE_UNSELECTED").unselected = True


class VIEW3D_MT_pose_apply(Menu):
    bl_label = "Apply"

    def draw(self, _context):
        layout = self.layout

        layout.operator("pose.armature_apply", icon="MOD_ARMATURE")
        layout.operator(
            "pose.armature_apply",
            text="Apply Selected as Rest Pose",
            icon="MOD_ARMATURE_SELECTED").selected = True
        layout.operator("pose.visual_transform_apply", icon="APPLYMOVE")

        layout.separator()

        props = layout.operator("object.assign_property_defaults", icon="ASSIGN")
        props.process_bones = True


class VIEW3D_MT_pose_context_menu(Menu):
    bl_label = "Pose Context Menu"

    def draw(self, _context):
        layout = self.layout

        layout.operator_context = 'INVOKE_REGION_WIN'

        layout.operator("anim.keyframe_insert_menu", text="Insert Keyframe", icon='KEYFRAMES_INSERT')

        layout.separator()

        layout.operator("pose.copy", icon='COPYDOWN')
        layout.operator("pose.paste", icon='PASTEDOWN').flipped = False
        layout.operator("pose.paste", icon='PASTEFLIPDOWN', text="Paste X-Flipped Pose").flipped = True

        layout.separator()

        props = layout.operator("wm.call_panel", text="Rename Active Bone...", icon='RENAME')
        props.name = "TOPBAR_PT_name"
        props.keep_open = False

        layout.separator()

        layout.operator("pose.push", icon='PUSH_POSE')
        layout.operator("pose.relax", icon='RELAX_POSE')
        layout.operator("pose.breakdown", icon='BREAKDOWNER_POSE')
        layout.operator("pose.blend_to_neighbor", icon="BLEND_TO_NEIGHBOUR")

        layout.separator()

        layout.operator("pose.paths_calculate", text="Calculate Motion Paths", icon='MOTIONPATHS_CALCULATE')
        layout.operator("pose.paths_clear", text="Clear all", icon='MOTIONPATHS_CLEAR')
        layout.operator("pose.paths_update", text="Update Armature Motion Paths", icon="MOTIONPATHS_UPDATE")
        layout.operator("pose.paths_update_visible", text="Update All Motion Paths", icon="MOTIONPATHS_UPDATE")

        layout.separator()

        layout.operator("pose.hide", icon="HIDE_ON").unselected = False
        layout.operator("pose.reveal", icon="HIDE_OFF")

        layout.separator()

        layout.operator("pose.user_transforms_clear", icon="NODE_TRANSFORM_CLEAR")


class BoneOptions:
    def draw(self, context):
        layout = self.layout

        options = [
            "show_wire",
            "use_deform",
            "use_envelope_multiply",
            "use_inherit_rotation",
        ]

        if context.mode == 'EDIT_ARMATURE':
            bone_props = bpy.types.EditBone.bl_rna.properties
            data_path_iter = "selected_bones"
            opt_suffix = ""
            options.append("lock")
        else:  # pose-mode
            bone_props = bpy.types.Bone.bl_rna.properties
            data_path_iter = "selected_pose_bones"
            opt_suffix = "bone."

        for opt in options:
            props = layout.operator("wm.context_collection_boolean_set", text=bone_props[opt].name,
                                    text_ctxt=i18n_contexts.default)
            props.data_path_iter = data_path_iter
            props.data_path_item = opt_suffix + opt
            props.type = self.type


class VIEW3D_MT_bone_options_toggle(Menu, BoneOptions):
    bl_label = "Toggle Bone Options"
    type = 'TOGGLE'


class VIEW3D_MT_bone_options_enable(Menu, BoneOptions):
    bl_label = "Enable Bone Options"
    type = 'ENABLE'


class VIEW3D_MT_bone_options_disable(Menu, BoneOptions):
    bl_label = "Disable Bone Options"
    type = 'DISABLE'


# ********** Edit Menus, suffix from ob.type **********


class VIEW3D_MT_edit_mesh(Menu):
    bl_label = "Mesh"

    def draw(self, _context):
        layout = self.layout

        with_bullet = bpy.app.build_options.bullet

        layout.menu("VIEW3D_MT_edit_mesh_legacy")

        layout.menu("VIEW3D_MT_transform")
        layout.menu("VIEW3D_MT_mirror")
        layout.menu("VIEW3D_MT_snap")

        layout.separator()

        layout.operator("mesh.duplicate_move", text="Duplicate", icon="DUPLICATE")
        layout.menu("VIEW3D_MT_edit_mesh_extrude")

        layout.separator()

        layout.menu("VIEW3D_MT_edit_mesh_merge", text="Merge")
        layout.menu("VIEW3D_MT_edit_mesh_split", text="Split")
        layout.operator_menu_enum("mesh.separate", "type")

        layout.separator()

        layout.operator("mesh.knife_project", icon='KNIFE_PROJECT')

        if with_bullet:
            layout.operator("mesh.convex_hull", icon="CONVEXHULL")

        layout.separator()

        layout.operator("mesh.symmetrize", icon="SYMMETRIZE", text="Symmetrize")
        layout.operator("mesh.symmetry_snap", icon="SNAP_SYMMETRY")

        layout.separator()

        layout.menu("VIEW3D_MT_edit_mesh_normals")
        layout.menu("VIEW3D_MT_edit_mesh_shading")
        layout.menu("VIEW3D_MT_edit_mesh_weights")
        layout.operator("mesh.attribute_set", icon = "NODE_ATTRIBUTE")
        layout.menu("VIEW3D_MT_edit_mesh_sort_elements")
        layout.menu("VIEW3D_MT_subdivision_set")

        layout.separator()

        layout.menu("VIEW3D_MT_edit_mesh_showhide")
        layout.menu("VIEW3D_MT_edit_mesh_clean")

        layout.separator()

        layout.menu("VIEW3D_MT_edit_mesh_delete")
        layout.menu("VIEW3D_MT_edit_mesh_dissolve")
        layout.menu("VIEW3D_MT_edit_mesh_select_mode")


class VIEW3D_MT_edit_mesh_legacy(Menu):
    bl_label = "Legacy"

    def draw(self, context):
        layout = self.layout

        layout.operator("mesh.bisect", text = "Bisect", icon = 'BISECT')
        layout.operator("mesh.knife_tool", text = "Knife", icon = 'KNIFE')


class VIEW3D_MT_edit_mesh_sort_elements(Menu):
    bl_label = "Sort Elements"

    def draw(self, context):
        layout = self.layout

        layout.operator("mesh.sort_elements", text="View Z Axis", icon="Z_ICON").type = 'VIEW_ZAXIS'
        layout.operator("mesh.sort_elements", text="View X Axis", icon="X_ICON").type = 'VIEW_XAXIS'
        layout.operator("mesh.sort_elements", text="Cursor Distance", icon="CURSOR").type = 'CURSOR_DISTANCE'
        layout.operator("mesh.sort_elements", text="Material", icon="MATERIAL").type = 'MATERIAL'
        layout.operator("mesh.sort_elements", text="Selected", icon="RESTRICT_SELECT_OFF").type = 'SELECTED'
        layout.operator("mesh.sort_elements", text="Randomize", icon="RANDOMIZE").type = 'RANDOMIZE'
        layout.operator("mesh.sort_elements", text="Reverse", icon="SWITCH_DIRECTION").type = 'REVERSE'


class VIEW3D_MT_edit_mesh_context_menu(Menu):
    bl_label = ""

    def draw(self, context):

        def count_selected_items_for_objects_in_mode():
            selected_verts_len = 0
            selected_edges_len = 0
            selected_faces_len = 0
            for ob in context.objects_in_mode_unique_data:
                v, e, f = ob.data.count_selected_items()
                selected_verts_len += v
                selected_edges_len += e
                selected_faces_len += f
            return (selected_verts_len, selected_edges_len, selected_faces_len)

        is_vert_mode, is_edge_mode, is_face_mode = context.tool_settings.mesh_select_mode
        selected_verts_len, selected_edges_len, selected_faces_len = count_selected_items_for_objects_in_mode()

        del count_selected_items_for_objects_in_mode

        layout = self.layout

        with_freestyle = bpy.app.build_options.freestyle

        layout.operator_context = 'INVOKE_REGION_WIN'

        # If nothing is selected
        # (disabled for now until it can be made more useful).
        '''
        # If nothing is selected
        if not (selected_verts_len or selected_edges_len or selected_faces_len):
            layout.menu("VIEW3D_MT_mesh_add", text="Add", text_ctxt=i18n_contexts.operator_default)

            return
        '''

        # Else something is selected

        row = layout.row()

        if is_vert_mode:
            col = row.column(align=True)

            col.label(text="Vertex Context Menu", icon='VERTEXSEL')
            col.separator()

            # Additive Operators
            col.operator("mesh.subdivide", text="Subdivide", icon="SUBDIVIDE_EDGES")

            col.separator()

            col.operator("mesh.extrude_vertices_move", text="Extrude Vertices", icon='EXTRUDE_REGION')

            col.separator()  # BFA-Draise - Seperated Legacy operator to be in own group like in the Legacy Menu, also consistent order

            col.operator("mesh.bevel", text="Bevel Vertices", icon='BEVEL').affect = 'VERTICES'

            col.separator()  # BFA-Draise - Seperated Legacy operator to be in own group like in the Legacy Menu, also consistent order

            if selected_verts_len > 1:
                col.separator()
                col.operator("mesh.edge_face_add", text="Make Edge/Face", icon='MAKE_EDGEFACE')
                col.operator("mesh.vert_connect_path", text="Connect Vertex Path", icon="VERTEXCONNECTPATH")
                col.operator("mesh.vert_connect", text="Connect Vertex Pairs", icon="VERTEXCONNECT")

            col.separator()

            # Deform Operators
            col.operator("transform.push_pull", text="Push/Pull", icon='PUSH_PULL')
            col.operator("transform.shrink_fatten", text="Shrink Fatten", icon='SHRINK_FATTEN')
            col.operator("transform.shear", text="Shear", icon="SHEAR")
            col.operator_context = 'EXEC_REGION_WIN'
            col.operator("transform.vertex_random", text="Randomize Vertices", icon='RANDOMIZE')
            col.operator_context = 'INVOKE_REGION_WIN'
            col.operator("mesh.vertices_smooth_laplacian", text="Smooth Laplacian", icon="SMOOTH_LAPLACIAN")

            col.separator()

            col.menu("VIEW3D_MT_snap", text="Snap Vertices")
            col.operator("transform.mirror", text="Mirror Vertices", icon='TRANSFORM_MIRROR')

            col.separator()

            # Removal Operators
            if selected_verts_len > 1:
                col.menu("VIEW3D_MT_edit_mesh_merge", text="Merge Vertices")
            col.operator("mesh.split", icon="SPLIT")
            col.operator_menu_enum("mesh.separate", "type")
            col.operator("mesh.dissolve_verts", icon='DISSOLVE_VERTS')
            col.operator("mesh.delete", text="Delete Vertices", icon="DELETE").type = 'VERT'

        if is_edge_mode:

            col = row.column(align=True)
            col.label(text="Edge Context Menu", icon='EDGESEL')
            col.separator()

            # Additive Operators
            col.operator("mesh.subdivide", text="Subdivide", icon="SUBDIVIDE_EDGES")

            col.separator()

            col.operator("mesh.extrude_edges_move", text="Extrude Edges", icon='EXTRUDE_REGION')

            col.separator()  # BFA-Draise - Seperated Legacy operator to be in own group like in the Legacy Menu, also consistent order

            col.operator("mesh.bevel", text="Bevel Edges", icon="BEVEL").affect = 'EDGES'

            col.separator()  # BFA-Draise - Seperated Legacy operator to be in own group like in the Legacy Menu, also consistent order

            if selected_edges_len >= 1:  # BFA-Draise - Changed order of Make Edge before Bridge Edge Loop for consistency with Vertex Context
                col.operator("mesh.edge_face_add", text="Make Edge/Face", icon='MAKE_EDGEFACE')
            if selected_edges_len >= 2:
                col.operator("mesh.bridge_edge_loops", icon="BRIDGE_EDGELOOPS")
            if selected_edges_len >= 2:
                col.operator("mesh.fill", icon="FILL")

            col.separator()

            col.operator("mesh.loopcut_slide", icon="LOOP_CUT_AND_SLIDE")
            col.operator("mesh.offset_edge_loops_slide", icon="SLIDE_EDGE")

            col.separator()

            col.operator("mesh.knife_tool", icon='KNIFE')

            col.separator()

            # Deform Operators
            col.operator("mesh.edge_rotate", text="Rotate Edge CW", icon="ROTATECW").use_ccw = False
            col.operator("mesh.edge_split", icon="SPLITEDGE")

            col.separator()

            # Edge Flags
            col.operator("transform.edge_crease", icon="CREASE")
            col.operator("transform.edge_bevelweight", icon="BEVEL")

            col.separator()

            col.operator("mesh.mark_sharp", icon="MARKSHARPEDGES")
            col.operator("mesh.mark_sharp", text="Clear Sharp", icon="CLEARSHARPEDGES").clear = True

            if with_freestyle:
                col.separator()

                col.operator("mesh.mark_freestyle_edge", icon="MARK_FS_EDGE").clear = False
                col.operator("mesh.mark_freestyle_edge", text="Clear Freestyle Edge", icon="CLEAR_FS_EDGE").clear = True

            col.separator()

            # Removal Operators
            col.operator("mesh.unsubdivide", icon="UNSUBDIVIDE")
            col.operator("mesh.split", icon="SPLIT")
            col.operator_menu_enum("mesh.separate", "type")
            col.operator("mesh.dissolve_edges", icon='DISSOLVE_EDGES')
            col.operator("mesh.delete", text="Delete Edges", icon="DELETE").type = 'EDGE'

        if is_face_mode:
            alt_navigation = getattr(
                context.window_manager.keyconfigs.active.preferences,
                "use_alt_navigation",
                False)

            col = row.column(align=True)

            col.label(text="Face Context Menu", icon='FACESEL')
            col.separator()

            # Additive Operators
            col.operator("mesh.subdivide", text="Subdivide", icon="SUBDIVIDE_EDGES")

            col.separator()

            col.operator("view3d.edit_mesh_extrude_move_normal",
<<<<<<< HEAD
                         text="Extrude Faces", icon='EXTRUDE_REGION').allow_navigation = allow_navigation
            col.operator("view3d.edit_mesh_extrude_move_shrink_fatten",
                         text="Extrude Faces Along Normals", icon='EXTRUDE_REGION').allow_navigation = allow_navigation
            col.operator("mesh.extrude_faces_move",
                         text="Extrude Individual Faces", icon='EXTRUDE_REGION').TRANSFORM_OT_shrink_fatten.allow_navigation = allow_navigation
=======
                         text="Extrude Faces").alt_navigation = alt_navigation
            col.operator("view3d.edit_mesh_extrude_move_shrink_fatten",
                         text="Extrude Faces Along Normals").alt_navigation = alt_navigation
            col.operator("mesh.extrude_faces_move",
                         text="Extrude Individual Faces").TRANSFORM_OT_shrink_fatten.alt_navigation = alt_navigation
>>>>>>> a14c747f

            col.separator()  # BFA-Draise - Legacy Operator Group

            # BFA-Draise - Legacy Operator Added to own group with consistent order
            col.operator("mesh.inset", icon="INSET_FACES")

            col.separator()

            col.separator()  # BFA-Draise - Seperated extrude operators to be in own group for consistency

            if selected_faces_len >= 2:
                col.operator("mesh.bridge_edge_loops", text="Bridge Faces", icon="BRIDGE_EDGELOOPS")

            # BFA-Draise - changed order after "Poke" for consistency to other menus
            col.operator("mesh.poke", icon="POKEFACES")

            # Modify Operators
            col.menu("VIEW3D_MT_uv_map", text="UV Unwrap Faces")

            col.separator()

            props = col.operator("mesh.quads_convert_to_tris", icon="TRIANGULATE")
            props.quad_method = props.ngon_method = 'BEAUTY'
            col.operator("mesh.tris_convert_to_quads", icon="TRISTOQUADS")

            col.separator()

            col.operator("mesh.faces_shade_smooth", icon='SHADING_SMOOTH')
            col.operator("mesh.faces_shade_flat", icon='SHADING_FLAT')

            col.separator()

            # Removal Operators
            col.operator("mesh.unsubdivide", icon="UNSUBDIVIDE")
            col.operator("mesh.split", icon="SPLIT")
            col.operator_menu_enum("mesh.separate", "type")
            col.operator("mesh.dissolve_faces", icon='DISSOLVE_FACES')
            col.operator("mesh.delete", text="Delete Faces", icon="DELETE").type = 'FACE'


class VIEW3D_MT_edit_mesh_select_mode(Menu):
    bl_label = "Mesh Select Mode"

    def draw(self, context):
        layout = self.layout

        layout.operator_context = 'INVOKE_REGION_WIN'
        layout.operator("mesh.select_mode", text="Vertex", icon='VERTEXSEL').type = 'VERT'
        layout.operator("mesh.select_mode", text="Edge", icon='EDGESEL').type = 'EDGE'
        layout.operator("mesh.select_mode", text="Face", icon='FACESEL').type = 'FACE'


class VIEW3D_MT_edit_mesh_extrude_dupli(bpy.types.Operator):
    """Duplicate or Extrude to Cursor\nCreates a slightly rotated copy of the current mesh selection\nThe tool can also extrude the selected geometry, dependant of the selection\nHotkey tool! """      # blender will use this as a tooltip for menu items and buttons.
    bl_idname = "mesh.dupli_extrude_cursor_norotate"        # unique identifier for buttons and menu items to reference.
    bl_label = "Duplicate or Extrude to Cursor"         # display name in the interface.
    bl_options = {'REGISTER', 'UNDO'}  # enable undo for the operator.

    def execute(self, context):        # execute() is called by blender when running the operator.
        bpy.ops.mesh.dupli_extrude_cursor('INVOKE_DEFAULT', rotate_source=False)
        return {'FINISHED'}


class VIEW3D_MT_edit_mesh_extrude_dupli_rotate(bpy.types.Operator):
    """Duplicate or Extrude to Cursor Rotated\nCreates a slightly rotated copy of the current mesh selection, and rotates the source slightly\nThe tool can also extrude the selected geometry, dependant of the selection\nHotkey tool!"""      # blender will use this as a tooltip for menu items and buttons.
    bl_idname = "mesh.dupli_extrude_cursor_rotate"        # unique identifier for buttons and menu items to reference.
    bl_label = "Duplicate or Extrude to Cursor Rotated"         # display name in the interface.
    bl_options = {'REGISTER', 'UNDO'}  # enable undo for the operator.

    def execute(self, context):        # execute() is called by blender when running the operator.
        bpy.ops.mesh.dupli_extrude_cursor('INVOKE_DEFAULT', rotate_source=True)
        return {'FINISHED'}


class VIEW3D_MT_edit_mesh_extrude(Menu):
    bl_label = "Extrude"

    def draw(self, context):
        from math import pi

        alt_navigation = getattr(
            context.window_manager.keyconfigs.active.preferences,
            "use_alt_navigation",
            False)

        layout = self.layout
        layout.operator_context = 'INVOKE_REGION_WIN'

        tool_settings = context.tool_settings
        select_mode = tool_settings.mesh_select_mode
        mesh = context.object.data

        if mesh.total_face_sel:
            layout.operator("view3d.edit_mesh_extrude_move_normal",
<<<<<<< HEAD
                            text="Extrude Faces", icon='EXTRUDE_REGION').allow_navigation = allow_navigation
            layout.operator("view3d.edit_mesh_extrude_move_shrink_fatten",
                            text="Extrude Faces Along Normals", icon='EXTRUDE_REGION').allow_navigation = allow_navigation
            layout.operator(
                "mesh.extrude_faces_move",
                text="Extrude Individual Faces", icon='EXTRUDE_REGION').TRANSFORM_OT_shrink_fatten.allow_navigation = allow_navigation
            layout.operator("view3d.edit_mesh_extrude_manifold_normal",
                            text="Extrude Manifold", icon='EXTRUDE_REGION').allow_navigation = allow_navigation

        if mesh.total_edge_sel and (select_mode[0] or select_mode[1]):
            layout.operator("mesh.extrude_edges_move",
                            text="Extrude Edges", icon='EXTRUDE_REGION').TRANSFORM_OT_translate.allow_navigation = allow_navigation

        if mesh.total_vert_sel and select_mode[0]:
            layout.operator("mesh.extrude_vertices_move",
                            text="Extrude Vertices", icon='EXTRUDE_REGION').TRANSFORM_OT_translate.allow_navigation = allow_navigation
=======
                            text="Extrude Faces").alt_navigation = alt_navigation
            layout.operator("view3d.edit_mesh_extrude_move_shrink_fatten",
                            text="Extrude Faces Along Normals").alt_navigation = alt_navigation
            layout.operator(
                "mesh.extrude_faces_move",
                text="Extrude Individual Faces").TRANSFORM_OT_shrink_fatten.alt_navigation = alt_navigation
            layout.operator("view3d.edit_mesh_extrude_manifold_normal",
                            text="Extrude Manifold").alt_navigation = alt_navigation

        if mesh.total_edge_sel and (select_mode[0] or select_mode[1]):
            layout.operator("mesh.extrude_edges_move",
                            text="Extrude Edges").TRANSFORM_OT_translate.alt_navigation = alt_navigation

        if mesh.total_vert_sel and select_mode[0]:
            layout.operator("mesh.extrude_vertices_move",
                            text="Extrude Vertices").TRANSFORM_OT_translate.alt_navigation = alt_navigation
>>>>>>> a14c747f

        layout.separator()

        layout.operator("mesh.extrude_repeat", icon="REPEAT")
        layout.operator("mesh.spin", icon="SPIN").angle = pi * 2


class VIEW3D_MT_edit_mesh_vertices(Menu):
    bl_label = "Vertex"

    def draw(self, _context):
        layout = self.layout
        layout.operator_context = 'INVOKE_REGION_WIN'

        layout.menu("VIEW3D_MT_edit_mesh_vertices_legacy")
        layout.operator("mesh.dupli_extrude_cursor", icon="EXTRUDE_REGION").rotate_source = True

        layout.separator()

        layout.operator("mesh.edge_face_add", text="Make Edge/Face", icon='MAKE_EDGEFACE')
        layout.operator("mesh.vert_connect_path", text="Connect Vertex Path", icon="VERTEXCONNECTPATH")
        layout.operator("mesh.vert_connect", text="Connect Vertex Pairs", icon="VERTEXCONNECT")

        layout.separator()

        layout.operator_context = 'EXEC_REGION_WIN'
        layout.operator("mesh.vertices_smooth_laplacian", text="Smooth Laplacian", icon="SMOOTH_LAPLACIAN")
        layout.operator_context = 'INVOKE_REGION_WIN'

        layout.separator()

        layout.operator("transform.vert_crease", icon = "VERTEX_CREASE")

        layout.separator()

        layout.operator("mesh.blend_from_shape", icon="BLENDFROMSHAPE")
        layout.operator("mesh.shape_propagate_to_all", text="Propagate to Shapes", icon="SHAPEPROPAGATE")

        layout.separator()

        layout.menu("VIEW3D_MT_vertex_group")
        layout.menu("VIEW3D_MT_hook")

        layout.separator()

        layout.operator("object.vertex_parent_set", icon="VERTEX_PARENT")


class VIEW3D_MT_edit_mesh_vertices_legacy(Menu):
    bl_label = "Legacy"

    def draw(self, _context):
        layout = self.layout
        layout.operator_context = 'INVOKE_REGION_WIN'

        layout.operator("mesh.bevel", text="Bevel Vertices", icon="BEVEL").affect = 'VERTICES'

        layout.separator()

        props = layout.operator("mesh.rip_move", text="Rip Vertices", icon="RIP")
        props.MESH_OT_rip.use_fill = False
        props = layout.operator("mesh.rip_move", text="Rip Vertices and Fill", icon="RIP_FILL")
        props.MESH_OT_rip.use_fill = True
        layout.operator("mesh.rip_edge_move", text="Rip Vertices and Extend", icon="EXTEND_VERTICES")

        layout.separator()

        layout.operator("transform.vert_slide", text="Slide Vertices", icon="SLIDE_VERTEX")
        layout.operator_context = 'EXEC_REGION_WIN'
        layout.operator("mesh.vertices_smooth", text="Smooth Vertices", icon="SMOOTH_VERTEX").factor = 0.5
        layout.operator_context = 'INVOKE_REGION_WIN'


class VIEW3D_MT_edit_mesh_edges(Menu):
    bl_label = "Edge"

    def draw(self, context):
        layout = self.layout

        with_freestyle = bpy.app.build_options.freestyle

        layout.operator_context = 'INVOKE_REGION_WIN'

        layout.menu("VIEW3D_MT_edit_mesh_edges_legacy")

        layout.operator("mesh.bridge_edge_loops", icon="BRIDGE_EDGELOOPS")
        layout.operator("mesh.screw", icon="MOD_SCREW")

        layout.separator()

        layout.operator("mesh.subdivide", icon='SUBDIVIDE_EDGES')
        layout.operator("mesh.subdivide_edgering", icon="SUBDIV_EDGERING")
        layout.operator("mesh.unsubdivide", icon="UNSUBDIVIDE")

        layout.separator()

        layout.operator("mesh.edge_rotate", text="Rotate Edge CW", icon="ROTATECW").use_ccw = False
        layout.operator("mesh.edge_rotate", text="Rotate Edge CCW", icon="ROTATECCW").use_ccw = True

        layout.separator()

        layout.operator("transform.edge_crease", icon="CREASE")
        layout.operator("transform.edge_bevelweight", icon="BEVEL")

        layout.separator()

        layout.operator("mesh.mark_sharp", icon="MARKSHARPEDGES")
        layout.operator("mesh.mark_sharp", text="Clear Sharp", icon="CLEARSHARPEDGES").clear = True

        layout.operator("mesh.mark_sharp", text="Mark Sharp from Vertices", icon="MARKSHARPVERTS").use_verts = True
        props = layout.operator("mesh.mark_sharp", text="Clear Sharp from Vertices", icon="CLEARSHARPVERTS")
        props.use_verts = True
        props.clear = True

        if with_freestyle:
            layout.separator()

            layout.operator("mesh.mark_freestyle_edge", icon="MARK_FS_EDGE").clear = False
            layout.operator("mesh.mark_freestyle_edge", text="Clear Freestyle Edge", icon="CLEAR_FS_EDGE").clear = True


class VIEW3D_MT_edit_mesh_edges_legacy(Menu):
    bl_label = "Legacy"

    def draw(self, _context):
        layout = self.layout

        layout.operator("mesh.bevel", text="Bevel Edges", icon="BEVEL").affect = 'EDGES'

        layout.separator()

        layout.operator("transform.edge_slide", icon="SLIDE_EDGE")
        props = layout.operator("mesh.loopcut_slide", icon="LOOP_CUT_AND_SLIDE")
        props.TRANSFORM_OT_edge_slide.release_confirm = False
        layout.operator("mesh.offset_edge_loops_slide", icon="OFFSET_EDGE_SLIDE")


class VIEW3D_MT_edit_mesh_faces_data(Menu):
    bl_label = "Face Data"

    def draw(self, _context):
        layout = self.layout

        with_freestyle = bpy.app.build_options.freestyle

        layout.operator_context = 'INVOKE_REGION_WIN'

        layout.operator("mesh.colors_rotate", icon="ROTATE_COLORS")
        layout.operator("mesh.colors_reverse", icon="REVERSE_COLORS")

        layout.separator()

        layout.operator("mesh.uvs_rotate", icon="ROTATE_UVS")
        layout.operator("mesh.uvs_reverse", icon="REVERSE_UVS")

        layout.separator()

        layout.operator("mesh.flip_quad_tessellation")

        if with_freestyle:
            layout.separator()
            layout.operator("mesh.mark_freestyle_face", icon="MARKFSFACE").clear = False
            layout.operator("mesh.mark_freestyle_face", text="Clear Freestyle Face", icon="CLEARFSFACE").clear = True


class VIEW3D_MT_edit_mesh_faces(Menu):
    bl_label = "Face"
    bl_idname = "VIEW3D_MT_edit_mesh_faces"

    def draw(self, context):
        alt_navigation = getattr(
            context.window_manager.keyconfigs.active.preferences,
            "use_alt_navigation",
            False)

        layout = self.layout

        layout.operator_context = 'INVOKE_REGION_WIN'

        layout.menu("VIEW3D_MT_edit_mesh_faces_legacy")

        layout.operator("mesh.poke", icon="POKEFACES")
        layout.operator("view3d.edit_mesh_extrude_move_normal",
<<<<<<< HEAD
                        text="Extrude Faces", icon='EXTRUDE_REGION').allow_navigation = allow_navigation
        layout.operator("view3d.edit_mesh_extrude_move_shrink_fatten",
                        text="Extrude Faces Along Normals", icon='EXTRUDE_REGION').allow_navigation = allow_navigation
        layout.operator(
            "mesh.extrude_faces_move",
            text="Extrude Individual Faces", icon='EXTRUDE_REGION').TRANSFORM_OT_shrink_fatten.allow_navigation = allow_navigation
=======
                        text="Extrude Faces").alt_navigation = alt_navigation
        layout.operator("view3d.edit_mesh_extrude_move_shrink_fatten",
                        text="Extrude Faces Along Normals").alt_navigation = alt_navigation
        layout.operator(
            "mesh.extrude_faces_move",
            text="Extrude Individual Faces").TRANSFORM_OT_shrink_fatten.alt_navigation = alt_navigation
>>>>>>> a14c747f

        layout.separator()

        props = layout.operator("mesh.quads_convert_to_tris", icon="TRIANGULATE")
        props.quad_method = props.ngon_method = 'BEAUTY'
        layout.operator("mesh.tris_convert_to_quads", icon="TRISTOQUADS")
        layout.operator("mesh.solidify", text="Solidify Faces", icon="SOLIDIFY")
        layout.operator("mesh.wireframe", icon="WIREFRAME")

        layout.separator()

        layout.operator("mesh.fill", icon="FILL")
        layout.operator("mesh.fill_grid", icon="GRIDFILL")
        layout.operator("mesh.beautify_fill", icon="BEAUTIFY")

        layout.separator()

        layout.operator("mesh.intersect", icon="INTERSECT")
        layout.operator("mesh.intersect_boolean", icon="BOOLEAN_INTERSECT")

        layout.separator()

        layout.operator("mesh.face_split_by_edges", icon="SPLITBYEDGES")

        layout.separator()

        layout.menu("VIEW3D_MT_edit_mesh_faces_data")


class VIEW3D_MT_edit_mesh_faces_legacy(Menu):
    bl_label = "Legacy"

    def draw(self, context):

        # bfa - checking if in edit mode and in wich select mode we are.
        # We need to check for all three select modes, or the menu remains empty.
        # See also the specials menu
        def count_selected_items_for_objects_in_mode():
            selected_verts_len = 0
            selected_edges_len = 0
            selected_faces_len = 0
            for ob in context.objects_in_mode_unique_data:
                v, e, f = ob.data.count_selected_items()
                selected_verts_len += v
                selected_edges_len += e
                selected_faces_len += f
            return (selected_verts_len, selected_edges_len, selected_faces_len)

        is_vert_mode, is_edge_mode, is_face_mode = context.tool_settings.mesh_select_mode
        selected_verts_len, selected_edges_len, selected_faces_len = count_selected_items_for_objects_in_mode()

        del count_selected_items_for_objects_in_mode

        layout = self.layout

        layout.operator("mesh.inset", icon="INSET_FACES")

        # bfa - we need the check, or BFA will crash at this operator
        if selected_faces_len >= 2:
            layout.operator("mesh.bridge_edge_loops", text="Bridge Faces", icon="BRIDGE_EDGELOOPS")


class VIEW3D_MT_edit_mesh_normals_select_strength(Menu):
    bl_label = "Select by Face Strength"

    def draw(self, _context):
        layout = self.layout

        props = layout.operator("mesh.mod_weighted_strength", text="Weak", icon='FACESEL')
        props.set = False
        props.face_strength = 'WEAK'

        props = layout.operator("mesh.mod_weighted_strength", text="Medium", icon='FACESEL')
        props.set = False
        props.face_strength = 'MEDIUM'

        props = layout.operator("mesh.mod_weighted_strength", text="Strong", icon='FACESEL')
        props.set = False
        props.face_strength = 'STRONG'


class VIEW3D_MT_edit_mesh_normals_set_strength(Menu):
    bl_label = "Set Face Strength"

    def draw(self, _context):
        layout = self.layout

        props = layout.operator("mesh.mod_weighted_strength", text="Weak", icon='NORMAL_SETSTRENGTH')
        props.set = True
        props.face_strength = 'WEAK'

        props = layout.operator("mesh.mod_weighted_strength", text="Medium", icon='NORMAL_SETSTRENGTH')
        props.set = True
        props.face_strength = 'MEDIUM'

        props = layout.operator("mesh.mod_weighted_strength", text="Strong", icon='NORMAL_SETSTRENGTH')
        props.set = True
        props.face_strength = 'STRONG'


class VIEW3D_MT_edit_mesh_normals_average(Menu):
    bl_label = "Average"

    def draw(self, _context):
        layout = self.layout

        layout.operator("mesh.average_normals", text="Custom Normal",
                        icon="NORMAL_AVERAGE").average_type = 'CUSTOM_NORMAL'
        layout.operator("mesh.average_normals", text="Face Area", icon="NORMAL_AVERAGE").average_type = 'FACE_AREA'
        layout.operator("mesh.average_normals", text="Corner Angle",
                        icon="NORMAL_AVERAGE").average_type = 'CORNER_ANGLE'


class VIEW3D_MT_edit_mesh_normals(Menu):
    bl_label = "Normals"

    def draw(self, _context):
        layout = self.layout

        layout.operator(
            "mesh.normals_make_consistent",
            text="Recalculate Outside",
            icon='RECALC_NORMALS').inside = False
        layout.operator(
            "mesh.normals_make_consistent",
            text="Recalculate Inside",
            icon='RECALC_NORMALS_INSIDE').inside = True
        layout.operator("mesh.flip_normals", text="Flip", icon='FLIP_NORMALS')

        layout.separator()

        layout.operator("mesh.set_normals_from_faces", text="Set from Faces", icon='SET_FROM_FACES')

        layout.operator_context = 'INVOKE_REGION_WIN'
        layout.operator("transform.rotate_normal", text="Rotate", icon="NORMAL_ROTATE")
        layout.operator("mesh.point_normals", text="Point normals to target", icon="NORMAL_TARGET")

        layout.operator_context = 'EXEC_REGION_WIN'
        layout.operator("mesh.merge_normals", text="Merge", icon="MERGE")
        layout.operator("mesh.split_normals", text="Split", icon="SPLIT")
        layout.menu("VIEW3D_MT_edit_mesh_normals_average", text="Average")

        layout.separator()

        layout.operator("mesh.normals_tools", text="Copy Vectors", icon="COPYDOWN").mode = 'COPY'
        layout.operator("mesh.normals_tools", text="Paste Vectors", icon="PASTEDOWN").mode = 'PASTE'

        layout.operator("mesh.smooth_normals", text="Smooth Vectors", icon="NORMAL_SMOOTH")
        layout.operator("mesh.normals_tools", text="Reset Vectors", icon="RESET").mode = 'RESET'

        layout.separator()

        layout.menu("VIEW3D_MT_edit_mesh_normals_select_strength", icon="HAND")
        layout.menu("VIEW3D_MT_edit_mesh_normals_set_strength", icon="MESH_PLANE")


class VIEW3D_MT_edit_mesh_shading(Menu):
    bl_label = "Shading"

    def draw(self, _context):
        layout = self.layout

        layout.operator("mesh.faces_shade_smooth", icon='SHADING_SMOOTH')
        layout.operator("mesh.faces_shade_flat", icon='SHADING_FLAT')

        layout.separator()

        layout.operator("mesh.mark_sharp", text="Smooth Edges", icon='SHADING_EDGE_SMOOTH').clear = True
        layout.operator("mesh.mark_sharp", text="Sharp Edges", icon='SHADING_EDGE_SHARP')

        layout.separator()

        props = layout.operator("mesh.mark_sharp", text="Smooth Vertices", icon='SHADING_VERT_SMOOTH')
        props.use_verts = True
        props.clear = True

        layout.operator("mesh.mark_sharp", text="Sharp Vertices", icon='SHADING_VERT_SHARP').use_verts = True


class VIEW3D_MT_edit_mesh_weights(Menu):
    bl_label = "Weights"

    def draw(self, _context):
        VIEW3D_MT_paint_weight.draw_generic(self.layout, is_editmode=True)


class VIEW3D_MT_edit_mesh_clean(Menu):
    bl_label = "Clean Up"

    def draw(self, _context):
        layout = self.layout

        layout.operator("mesh.delete_loose", icon="DELETE")

        layout.separator()

        layout.operator("mesh.decimate", icon="DECIMATE")
        layout.operator("mesh.dissolve_degenerate", icon="DEGENERATE_DISSOLVE")
        layout.operator("mesh.dissolve_limited", icon='DISSOLVE_LIMITED')
        layout.operator("mesh.face_make_planar", icon="MAKE_PLANAR")

        layout.separator()

        layout.operator("mesh.vert_connect_nonplanar", icon="SPLIT_NONPLANAR")
        layout.operator("mesh.vert_connect_concave", icon="SPLIT_CONCAVE")
        layout.operator("mesh.fill_holes", icon="FILL_HOLE")


class VIEW3D_MT_edit_mesh_delete(Menu):
    bl_label = "Delete"

    def draw(self, _context):
        layout = self.layout

        layout.operator_enum("mesh.delete", "type")

        layout.separator()

        layout.operator("mesh.delete_edgeloop", text="Edge Loops", icon="DELETE")


class VIEW3D_MT_edit_mesh_dissolve(Menu):
    bl_label = "Dissolve"

    def draw(self, context):
        layout = self.layout

        layout.operator("mesh.dissolve_verts", icon='DISSOLVE_VERTS')
        layout.operator("mesh.dissolve_edges", icon='DISSOLVE_EDGES')
        layout.operator("mesh.dissolve_faces", icon='DISSOLVE_FACES')

        layout.separator()

        layout.operator("mesh.dissolve_limited", icon='DISSOLVE_LIMITED')
        layout.operator("mesh.dissolve_mode", icon='DISSOLVE_SELECTION')

        layout.separator()

        layout.operator("mesh.edge_collapse", icon='EDGE_COLLAPSE')


class VIEW3D_MT_edit_mesh_merge(Menu):
    bl_label = "Merge"

    def draw(self, _context):
        layout = self.layout

        layout.operator_enum("mesh.merge", "type")

        layout.separator()

        layout.operator("mesh.remove_doubles", text="By Distance", icon="REMOVE_DOUBLES")


class VIEW3D_MT_edit_mesh_split(Menu):
    bl_label = "Split"

    def draw(self, _context):
        layout = self.layout

        layout.operator("mesh.split", text="Selection", icon="SPLIT")

        layout.separator()

        layout.operator_enum("mesh.edge_split", "type")


class VIEW3D_MT_edit_mesh_showhide(Menu):
    bl_label = "Show/Hide"

    def draw(self, context):
        layout = self.layout

        layout.operator("mesh.reveal", text="Show Hidden", icon="HIDE_OFF")
        layout.operator("mesh.hide", text="Hide Selected", icon="HIDE_ON").unselected = False
        layout.operator("mesh.hide", text="Hide Unselected", icon="HIDE_UNSELECTED").unselected = True


class VIEW3D_MT_edit_gpencil_delete(Menu):
    bl_label = "Delete"

    def draw(self, _context):
        layout = self.layout

        layout.operator_enum("gpencil.delete", "type")

        layout.separator()

        layout.operator("gpencil.delete", text="Delete Active Keyframe (Active Layer)", icon='DELETE').type = 'FRAME'
        layout.operator("gpencil.active_frames_delete_all", text="Delete Active Keyframes (All Layers)", icon='DELETE')


class VIEW3D_MT_sculpt_gpencil_copy(Menu):
    bl_label = "Copy"

    def draw(self, _context):
        layout = self.layout

        layout.operator("gpencil.copy", text="Copy", icon='COPYDOWN')


# Edit Curve
# draw_curve is used by VIEW3D_MT_edit_curve and VIEW3D_MT_edit_surface


def draw_curve(self, _context):
    layout = self.layout

    edit_object = _context.edit_object

    layout.menu("VIEW3D_MT_transform")
    layout.menu("VIEW3D_MT_mirror")
    layout.menu("VIEW3D_MT_snap")

    layout.separator()

    if edit_object.type == 'SURFACE':
        layout.operator("curve.spin", icon='SPIN')
    layout.operator("curve.duplicate_move", text="Duplicate", icon="DUPLICATE")

    layout.separator()

    layout.operator("curve.split", icon="SPLIT")
    layout.operator("curve.separate", icon="SEPARATE")

    layout.separator()

    layout.operator("curve.cyclic_toggle", icon='TOGGLE_CYCLIC')
    if edit_object.type == 'CURVE':
        layout.operator("curve.decimate", icon="DECIMATE")
        layout.operator_menu_enum("curve.spline_type_set", "type")

    layout.separator()

    if edit_object.type == 'CURVE':
        layout.operator("transform.tilt", icon="TILT")
        layout.operator("curve.tilt_clear", icon="CLEAR_TILT")

    layout.separator()

    if edit_object.type == 'CURVE':
        layout.menu("VIEW3D_MT_edit_curve_handle_type_set")
        layout.operator("curve.normals_make_consistent", icon='RECALC_NORMALS')

    layout.separator()

    layout.menu("VIEW3D_MT_edit_curve_showhide")

    layout.separator()

    layout.menu("VIEW3D_MT_edit_curve_delete")
    if edit_object.type == 'CURVE':
        layout.operator("curve.dissolve_verts", icon='DISSOLVE_VERTS')


class VIEW3D_MT_edit_curve(Menu):
    bl_label = "Curve"

    draw = draw_curve


class VIEW3D_MT_edit_curve_ctrlpoints(Menu):
    bl_label = "Control Points"

    def draw(self, context):
        layout = self.layout

        edit_object = context.edit_object

        if edit_object.type in {'CURVE', 'SURFACE'}:
            layout.operator("curve.extrude_move", text="Extrude Curve", icon='EXTRUDE_REGION')
            layout.operator("curve.vertex_add", icon='EXTRUDE_REGION')

            layout.separator()

            layout.operator("curve.make_segment", icon="MAKE_CURVESEGMENT")

            layout.separator()

            if edit_object.type == 'CURVE':
                layout.operator("transform.tilt", icon='TILT')
                layout.operator("curve.tilt_clear", icon="CLEAR_TILT")

                layout.separator()

                layout.menu("VIEW3D_MT_edit_curve_handle_type_set")
                layout.operator("curve.normals_make_consistent", icon='RECALC_NORMALS')

                layout.separator()

            layout.operator("curve.smooth", icon='PARTICLEBRUSH_SMOOTH')
            if edit_object.type == 'CURVE':
                layout.operator("curve.smooth_weight", icon="SMOOTH_WEIGHT")
                layout.operator("curve.smooth_radius", icon="SMOOTH_RADIUS")
                layout.operator("curve.smooth_tilt", icon="SMOOTH_TILT")

            layout.separator()

        layout.menu("VIEW3D_MT_hook")

        layout.separator()

        layout.operator("object.vertex_parent_set", icon="VERTEX_PARENT")


class VIEW3D_MT_edit_curve_handle_type_set(Menu):
    bl_label = "Set Handle Type"

    def draw(self, context):
        layout = self.layout

        layout.operator("curve.handle_type_set", icon='HANDLE_AUTO', text="Automatic").type = 'AUTOMATIC'
        layout.operator("curve.handle_type_set", icon='HANDLE_VECTOR', text="Vector").type = 'VECTOR'
        layout.operator("curve.handle_type_set", icon='HANDLE_ALIGNED', text="Aligned").type = 'ALIGNED'
        layout.operator("curve.handle_type_set", icon='HANDLE_FREE', text="Free").type = 'FREE_ALIGN'

        layout.separator()

        layout.operator("curve.handle_type_set", icon='HANDLE_FREE',
                        text="Toggle Free / Aligned").type = 'TOGGLE_FREE_ALIGN'


class VIEW3D_MT_edit_curve_segments(Menu):
    bl_label = "Segments"

    def draw(self, _context):
        layout = self.layout

        layout.operator("curve.subdivide", icon='SUBDIVIDE_EDGES')
        layout.operator("curve.switch_direction", icon='SWITCH_DIRECTION')


class VIEW3D_MT_edit_curve_context_menu(Menu):
    bl_label = "Curve Context Menu"

    def draw(self, _context):
        # TODO(campbell): match mesh vertex menu.

        layout = self.layout

        layout.operator_context = 'INVOKE_DEFAULT'

        # Add
        layout.operator("curve.subdivide", icon='SUBDIVIDE_EDGES')
        layout.operator("curve.extrude_move", text="Extrude Curve", icon='EXTRUDE_REGION')
        layout.operator("curve.make_segment", icon="MAKE_CURVESEGMENT")
        layout.operator("curve.duplicate_move", text="Duplicate", icon="DUPLICATE")

        layout.separator()

        # Transform
        layout.operator("transform.transform", text="Radius", icon='SHRINK_FATTEN').mode = 'CURVE_SHRINKFATTEN'
        layout.operator("transform.tilt", icon='TILT')
        layout.operator("curve.tilt_clear", icon="CLEAR_TILT")
        layout.operator("curve.smooth", icon='PARTICLEBRUSH_SMOOTH')
        layout.operator("curve.smooth_tilt", icon="SMOOTH_TILT")
        layout.operator("curve.smooth_radius", icon="SMOOTH_RADIUS")

        layout.separator()

        layout.menu("VIEW3D_MT_mirror")
        layout.menu("VIEW3D_MT_snap")

        layout.separator()

        # Modify
        layout.operator_menu_enum("curve.spline_type_set", "type")
        layout.operator_menu_enum("curve.handle_type_set", "type")
        layout.operator("curve.cyclic_toggle", icon='TOGGLE_CYCLIC')
        layout.operator("curve.switch_direction", icon='SWITCH_DIRECTION')

        layout.separator()

        layout.operator("curve.normals_make_consistent", icon='RECALC_NORMALS')
        layout.operator("curve.spline_weight_set", icon="MOD_VERTEX_WEIGHT")
        layout.operator("curve.radius_set", icon="RADIUS")

        layout.separator()

        # Remove
        layout.operator("curve.split", icon="SPLIT")
        layout.operator("curve.decimate", icon="DECIMATE")
        layout.operator("curve.separate", icon="SEPARATE")
        layout.operator("curve.dissolve_verts", icon='DISSOLVE_VERTS')
        layout.operator("curve.delete", text="Delete Segment", icon="DELETE").type = 'SEGMENT'
        layout.operator("curve.delete", text="Delete Point", icon="DELETE").type = 'VERT'


class VIEW3D_MT_edit_curve_delete(Menu):
    bl_label = "Delete"

    def draw(self, _context):
        layout = self.layout

        layout.operator("curve.delete", text="Vertices", icon="DELETE").type = 'VERT'
        layout.operator("curve.delete", text="Segment", icon="DELETE").type = 'SEGMENT'


class VIEW3D_MT_edit_curve_showhide(Menu):
    bl_label = "Show/Hide"

    def draw(self, context):
        layout = self.layout

        layout.operator("curve.reveal", text="Show Hidden", icon="HIDE_OFF")
        layout.operator("curve.hide", text="Hide Selected", icon="HIDE_ON").unselected = False
        layout.operator("curve.hide", text="Hide Unselected", icon="HIDE_UNSELECTED").unselected = True


class VIEW3D_MT_edit_surface(Menu):
    bl_label = "Surface"

    draw = draw_curve


class VIEW3D_MT_edit_font_chars(Menu):
    bl_label = "Special Characters"

    def draw(self, _context):
        layout = self.layout

        layout.operator("font.text_insert", text="Copyright", icon="COPYRIGHT").text = "\u00A9"
        layout.operator("font.text_insert", text="Registered Trademark", icon="TRADEMARK").text = "\u00AE"

        layout.separator()

        layout.operator("font.text_insert", text="Degree Sign", icon="DEGREE").text = "\u00B0"
        layout.operator("font.text_insert", text="Multiplication Sign", icon="MULTIPLICATION").text = "\u00D7"
        layout.operator("font.text_insert", text="Circle", icon="CIRCLE").text = "\u008A"

        layout.separator()

        layout.operator("font.text_insert", text="Superscript 1", icon="SUPER_ONE").text = "\u00B9"
        layout.operator("font.text_insert", text="Superscript 2", icon="SUPER_TWO").text = "\u00B2"
        layout.operator("font.text_insert", text="Superscript 3", icon="SUPER_THREE").text = "\u00B3"

        layout.separator()

        layout.operator("font.text_insert", text="Double >>", icon="DOUBLE_RIGHT").text = "\u00BB"
        layout.operator("font.text_insert", text="Double <<", icon="DOUBLE_LEFT").text = "\u00AB"
        layout.operator("font.text_insert", text="Promillage", icon="PROMILLE").text = "\u2030"

        layout.separator()

        layout.operator("font.text_insert", text="Dutch Florin", icon="DUTCH_FLORIN").text = "\u00A4"
        layout.operator("font.text_insert", text="British Pound", icon="POUND").text = "\u00A3"
        layout.operator("font.text_insert", text="Japanese Yen", icon="YEN").text = "\u00A5"

        layout.separator()

        layout.operator("font.text_insert", text="German S", icon="GERMAN_S").text = "\u00DF"
        layout.operator("font.text_insert", text="Spanish Question Mark", icon="SPANISH_QUESTION").text = "\u00BF"
        layout.operator("font.text_insert", text="Spanish Exclamation Mark", icon="SPANISH_EXCLAMATION").text = "\u00A1"


class VIEW3D_MT_edit_font_kerning(Menu):
    bl_label = "Kerning"

    def draw(self, context):
        layout = self.layout

        ob = context.active_object
        text = ob.data
        kerning = text.edit_format.kerning

        layout.operator("font.change_spacing", text="Decrease Kerning", icon="DECREASE_KERNING").delta = -1.0
        layout.operator("font.change_spacing", text="Increase Kerning", icon="INCREASE_KERNING").delta = 1.0
        layout.operator("font.change_spacing", text="Reset Kerning", icon="RESET").delta = -kerning


class VIEW3D_MT_edit_font_move(Menu):
    bl_label = "Move Cursor"

    def draw(self, _context):
        layout = self.layout

        layout.operator_enum("font.move", "type")


class VIEW3D_MT_edit_font_delete(Menu):
    bl_label = "Delete"

    def draw(self, _context):
        layout = self.layout

        layout.operator("font.delete", text="Previous Character", icon="DELETE").type = 'PREVIOUS_CHARACTER'
        layout.operator("font.delete", text="Next Character", icon="DELETE").type = 'NEXT_CHARACTER'
        layout.operator("font.delete", text="Previous Word", icon="DELETE").type = 'PREVIOUS_WORD'
        layout.operator("font.delete", text="Next Word", icon="DELETE").type = 'NEXT_WORD'


class VIEW3D_MT_edit_font(Menu):
    bl_label = "Text"

    def draw(self, _context):
        layout = self.layout

        layout.operator("font.text_cut", text="Cut", icon="CUT")
        layout.operator("font.text_copy", text="Copy", icon='COPYDOWN')
        layout.operator("font.text_paste", text="Paste", icon='PASTEDOWN')

        layout.separator()

        layout.operator("font.text_paste_from_file", icon='PASTEDOWN')

        layout.separator()

        layout.operator("font.case_set", text="To Uppercase", icon="SET_UPPERCASE").case = 'UPPER'
        layout.operator("font.case_set", text="To Lowercase", icon="SET_LOWERCASE").case = 'LOWER'

        layout.separator()

        layout.menu("VIEW3D_MT_edit_font_chars")
        layout.menu("VIEW3D_MT_edit_font_move")

        layout.separator()

        layout.operator("font.style_toggle", text="Toggle Bold", icon='BOLD').style = 'BOLD'
        layout.operator("font.style_toggle", text="Toggle Italic", icon='ITALIC').style = 'ITALIC'
        layout.operator("font.style_toggle", text="Toggle Underline", icon='UNDERLINE').style = 'UNDERLINE'
        layout.operator("font.style_toggle", text="Toggle Small Caps", icon='SMALL_CAPS').style = 'SMALL_CAPS'

        layout.menu("VIEW3D_MT_edit_font_kerning")

        layout.separator()

        layout.menu("VIEW3D_MT_edit_font_delete")


class VIEW3D_MT_edit_font_context_menu(Menu):
    bl_label = "Text Context Menu"

    def draw(self, _context):
        layout = self.layout

        layout.operator_context = 'INVOKE_DEFAULT'

        layout.operator("font.text_cut", text="Cut", icon="CUT")
        layout.operator("font.text_copy", text="Copy", icon='COPYDOWN')
        layout.operator("font.text_paste", text="Paste", icon='PASTEDOWN')

        layout.separator()

        layout.operator("font.select_all", icon="SELECT_ALL")

        layout.separator()

        layout.menu("VIEW3D_MT_edit_font")


class VIEW3D_MT_edit_meta(Menu):
    bl_label = "Metaball"

    def draw(self, _context):
        layout = self.layout

        layout.menu("VIEW3D_MT_transform")
        layout.menu("VIEW3D_MT_mirror")
        layout.menu("VIEW3D_MT_snap")

        layout.separator()

        layout.operator("mball.duplicate_metaelems", text="Duplicate", icon="DUPLICATE")

        layout.separator()

        layout.menu("VIEW3D_MT_edit_meta_showhide")

        layout.operator_context = 'EXEC_REGION_WIN'
        layout.operator("mball.delete_metaelems", text="Delete", icon="DELETE")


class VIEW3D_MT_edit_meta_showhide(Menu):
    bl_label = "Show/Hide"

    def draw(self, _context):
        layout = self.layout

        layout.operator("mball.reveal_metaelems", text="Show Hidden", icon="HIDE_OFF")
        layout.operator("mball.hide_metaelems", text="Hide Selected", icon="HIDE_ON").unselected = False
        layout.operator("mball.hide_metaelems", text="Hide Unselected", icon="HIDE_UNSELECTED").unselected = True


class VIEW3D_MT_edit_lattice(Menu):
    bl_label = "Lattice"

    def draw(self, _context):
        layout = self.layout

        layout.menu("VIEW3D_MT_transform")
        layout.menu("VIEW3D_MT_mirror")
        layout.menu("VIEW3D_MT_snap")
        layout.menu("VIEW3D_MT_edit_lattice_flip")

        layout.separator()

        layout.operator("lattice.make_regular", icon='MAKE_REGULAR')

        layout.menu("VIEW3D_MT_hook")

        layout.separator()

        layout.operator("object.vertex_parent_set", icon="VERTEX_PARENT")


class VIEW3D_MT_edit_lattice_flip(Menu):
    bl_label = "Flip"

    def draw(self, context):
        layout = self.layout

        layout.operator("lattice.flip", text=" U (X) axis", icon="FLIP_X").axis = 'U'
        layout.operator("lattice.flip", text=" V (Y) axis", icon="FLIP_Y").axis = 'V'
        layout.operator("lattice.flip", text=" W (Z) axis", icon="FLIP_Z").axis = 'W'


class VIEW3D_MT_edit_armature(Menu):
    bl_label = "Armature"

    def draw(self, context):
        layout = self.layout

        edit_object = context.edit_object
        arm = edit_object.data

        layout.menu("VIEW3D_MT_transform_armature")
        layout.menu("VIEW3D_MT_mirror")
        layout.menu("VIEW3D_MT_snap")

        layout.separator()

        layout.menu("VIEW3D_MT_edit_armature_roll")

        layout.operator("transform.transform", text="Set Bone Roll", icon="SET_ROLL").mode = 'BONE_ROLL'
        layout.operator("armature.roll_clear", text="Clear Bone Roll", icon="CLEAR_ROLL")

        layout.separator()

        layout.operator("armature.extrude_move", icon='EXTRUDE_REGION')
        layout.operator("armature.click_extrude", icon='EXTRUDE_REGION')

        if arm.use_mirror_x:
            layout.operator("armature.extrude_forked", icon="EXTRUDE_REGION")

        layout.operator("armature.duplicate_move", icon="DUPLICATE")
        layout.operator("armature.fill", icon="FILLBETWEEN")

        layout.separator()

        layout.operator("armature.split", icon="SPLIT")
        layout.operator("armature.separate", icon="SEPARATE")
        layout.operator("armature.symmetrize", icon="SYMMETRIZE")

        layout.separator()

        layout.operator("armature.subdivide", text="Subdivide", icon='SUBDIVIDE_EDGES')
        layout.operator("armature.switch_direction", text="Switch Direction", icon="SWITCH_DIRECTION")

        layout.separator()

        layout.menu("VIEW3D_MT_edit_armature_names")

        layout.separator()

        layout.operator_context = 'INVOKE_REGION_WIN'
        layout.operator("armature.armature_layers", icon="LAYER")
        layout.operator("armature.bone_layers", icon="BONE_LAYER")

        layout.separator()

        layout.operator_context = 'EXEC_REGION_WIN'
        layout.operator("armature.parent_set", text="Make Parent", icon='PARENT_SET')
        layout.operator("armature.parent_clear", text="Clear Parent", icon='PARENT_CLEAR')

        layout.separator()

        layout.menu("VIEW3D_MT_bone_options_toggle", text="Bone Settings")
        layout.menu("VIEW3D_MT_armature_showhide")  # bfa - the new show hide menu with split tooltip

        layout.separator()

        layout.operator("armature.delete", icon="DELETE")
        layout.operator("armature.dissolve", icon="DELETE")


class VIEW3D_MT_armature_showhide(Menu):
    bl_label = "Show/Hide"

    def draw(self, context):
        layout = self.layout

        layout.operator("armature.reveal", text="Show Hidden", icon="HIDE_OFF")
        layout.operator("armature.hide", text="Hide Selected", icon="HIDE_ON").unselected = False
        layout.operator("armature.hide", text="Hide Unselected", icon="HIDE_UNSELECTED").unselected = True


class VIEW3D_MT_armature_context_menu(Menu):
    bl_label = "Armature Context Menu"

    def draw(self, context):
        layout = self.layout

        edit_object = context.edit_object
        arm = edit_object.data

        layout.operator_context = 'INVOKE_REGION_WIN'

        # Add
        layout.operator("armature.subdivide", text="Subdivide", icon="SUBDIVIDE_EDGES")
        layout.operator("armature.duplicate_move", text="Duplicate", icon="DUPLICATE")
        layout.operator("armature.extrude_move", icon='EXTRUDE_REGION')
        if arm.use_mirror_x:
            layout.operator("armature.extrude_forked", icon='EXTRUDE_REGION')

        layout.separator()

        layout.operator("armature.fill", icon="FILLBETWEEN")

        layout.separator()

        # Modify
        layout.menu("VIEW3D_MT_mirror")
        layout.menu("VIEW3D_MT_snap")
        layout.operator("armature.switch_direction", text="Switch Direction", icon="SWITCH_DIRECTION")
        layout.operator("armature.symmetrize", icon="SYMMETRIZE")
        layout.menu("VIEW3D_MT_edit_armature_names")

        layout.separator()

        layout.operator("armature.parent_set", text="Make Parent", icon='PARENT_SET')
        layout.operator("armature.parent_clear", text="Clear Parent", icon='PARENT_CLEAR')

        layout.separator()

        # Remove
        layout.operator("armature.split", icon="SPLIT")
        layout.operator("armature.separate", icon="SEPARATE")
        layout.operator("armature.dissolve", icon="DELETE")
        layout.operator("armature.delete", icon="DELETE")


class VIEW3D_MT_edit_armature_names(Menu):
    bl_label = "Names"

    def draw(self, _context):
        layout = self.layout

        layout.operator_context = 'EXEC_REGION_WIN'
        layout.operator("armature.autoside_names", text="Auto-Name Left/Right", icon="RENAME_X").type = 'XAXIS'
        layout.operator("armature.autoside_names", text="Auto-Name Front/Back", icon="RENAME_Y").type = 'YAXIS'
        layout.operator("armature.autoside_names", text="Auto-Name Top/Bottom", icon="RENAME_Z").type = 'ZAXIS'
        layout.operator("armature.flip_names", text="Flip Names", icon="FLIP")


class VIEW3D_MT_edit_armature_roll(Menu):
    bl_label = "Recalculate Bone Roll"

    def draw(self, _context):
        layout = self.layout

        layout.label(text="- Positive: -")
        layout.operator("armature.calculate_roll", text="Local + X Tangent", icon="ROLL_X_TANG_POS").type = 'POS_X'
        layout.operator("armature.calculate_roll", text="Local + Z Tangent", icon="ROLL_Z_TANG_POS").type = 'POS_Z'
        layout.operator("armature.calculate_roll", text="Global + X Axis", icon="ROLL_X_POS").type = 'GLOBAL_POS_X'
        layout.operator("armature.calculate_roll", text="Global + Y Axis", icon="ROLL_Y_POS").type = 'GLOBAL_POS_Y'
        layout.operator("armature.calculate_roll", text="Global + Z Axis", icon="ROLL_Z_POS").type = 'GLOBAL_POS_Z'
        layout.label(text="- Negative: -")
        layout.operator("armature.calculate_roll", text="Local - X Tangent", icon="ROLL_X_TANG_NEG").type = 'NEG_X'
        layout.operator("armature.calculate_roll", text="Local - Z Tangent", icon="ROLL_Z_TANG_NEG").type = 'NEG_Z'
        layout.operator("armature.calculate_roll", text="Global - X Axis", icon="ROLL_X_NEG").type = 'GLOBAL_NEG_X'
        layout.operator("armature.calculate_roll", text="Global - Y Axis", icon="ROLL_Y_NEG").type = 'GLOBAL_NEG_Y'
        layout.operator("armature.calculate_roll", text="Global - Z Axis", icon="ROLL_Z_NEG").type = 'GLOBAL_NEG_Z'
        layout.label(text="- Other: -")
        layout.operator("armature.calculate_roll", text="Active Bone", icon="BONE_DATA").type = 'ACTIVE'
        layout.operator("armature.calculate_roll", text="View Axis", icon="MANIPUL").type = 'VIEW'
        layout.operator("armature.calculate_roll", text="Cursor", icon="CURSOR").type = 'CURSOR'

# bfa - not functional in the BFA keymap. But menu class remains for the Blender keymap. DO NOT DELETE!


class VIEW3D_MT_edit_armature_delete(Menu):
    bl_label = "Delete"

    def draw(self, _context):
        layout = self.layout
        layout.operator_context = 'EXEC_AREA'

        layout.operator("armature.delete", text="Bones", icon="DELETE")

        layout.separator()

        layout.operator("armature.dissolve", text="Dissolve Bones", icon="DELETE")


# ********** Grease Pencil menus **********
class VIEW3D_MT_gpencil_autoweights(Menu):
    bl_label = "Generate Weights"

    def draw(self, _context):
        layout = self.layout
        layout.operator("gpencil.generate_weights", text="With Empty Groups", icon="PARTICLEBRUSH_WEIGHT").mode = 'NAME'
        layout.operator(
            "gpencil.generate_weights",
            text="With Automatic Weights",
            icon="PARTICLEBRUSH_WEIGHT").mode = 'AUTO'


class VIEW3D_MT_gpencil_simplify(Menu):
    bl_label = "Simplify"

    def draw(self, _context):
        layout = self.layout
        layout.operator("gpencil.stroke_simplify_fixed", text="Fixed", icon="MOD_SIMPLIFY")
        layout.operator("gpencil.stroke_simplify", text="Adaptative", icon="SIMPLIFY_ADAPTIVE")
        layout.operator("gpencil.stroke_sample", text="Sample", icon="SIMPLIFY_SAMPLE")


class VIEW3D_MT_draw_gpencil(Menu):
    bl_label = "Draw"

    def draw(self, _context):

        layout = self.layout

        layout.menu("GPENCIL_MT_layer_active", text="Active Layer")

        layout.separator()

        layout.operator("gpencil.interpolate", text="Interpolate", icon="INTERPOLATE")#BFA - merge edit
        layout.operator("gpencil.interpolate_sequence", text="Interpolate Sequence", icon="SEQUENCE")

        layout.separator()

        layout.menu("VIEW3D_MT_gpencil_animation")

        layout.separator()

        layout.menu("VIEW3D_MT_edit_gpencil_showhide")
        layout.menu("GPENCIL_MT_cleanup")


class VIEW3D_MT_edit_gpencil_showhide(Menu):
    bl_label = "Show/Hide"

    def draw(self, _context):
        layout = self.layout

        layout.operator("gpencil.reveal", text="Show All Layers", icon="HIDE_OFF")

        layout.separator()

        layout.operator("gpencil.hide", text="Hide Active Layer", icon="HIDE_ON").unselected = False
        layout.operator("gpencil.hide", text="Hide Inactive Layers", icon="HIDE_UNSELECTED").unselected = True


class VIEW3D_MT_assign_material(Menu):
    bl_label = "Assign Material"

    def draw(self, context):
        layout = self.layout
        ob = context.active_object
        mat_active = ob.active_material

        for slot in ob.material_slots:
            mat = slot.material
            if mat:
                layout.operator("gpencil.stroke_change_color", text=mat.name,
                                icon='LAYER_ACTIVE' if mat == mat_active else 'BLANK1').material = mat.name


class VIEW3D_MT_edit_gpencil(Menu):
    bl_label = "Grease Pencil"

    def draw(self, _context):
        layout = self.layout

        #layout.menu("VIEW3D_MT_edit_gpencil_transform_legacy")
        layout.menu("VIEW3D_MT_edit_gpencil_transform")
        layout.menu("VIEW3D_MT_mirror")
        layout.menu("GPENCIL_MT_snap")

        layout.separator()

        layout.menu("GPENCIL_MT_layer_active", text="Active Layer")

        layout.separator()

        layout.menu("VIEW3D_MT_gpencil_animation")
        layout.operator("gpencil.interpolate_sequence", text="Interpolate Sequence", icon="SEQUENCE")

        layout.separator()

        layout.operator("gpencil.duplicate_move", text="Duplicate", icon="DUPLICATE")
        layout.operator("gpencil.frame_duplicate", text="Duplicate Active Frame", icon="DUPLICATE")
        layout.operator(
            "gpencil.frame_duplicate",
            text="Duplicate Active Frame All Layers",
            icon="DUPLICATE").mode = 'ALL'

        layout.separator()

        layout.operator("gpencil.stroke_split", text="Split", icon="SPLIT")

        layout.separator()

        layout.operator("gpencil.copy", text="Copy", icon='COPYDOWN')
        layout.operator("gpencil.paste", text="Paste", icon='PASTEDOWN').type = 'ACTIVE'
        layout.operator("gpencil.paste", text="Paste by Layer", icon='PASTEDOWN').type = 'LAYER'

        layout.separator()

        layout.menu("VIEW3D_MT_weight_gpencil")

        layout.separator()

        layout.menu("VIEW3D_MT_edit_gpencil_delete")
        layout.operator_menu_enum("gpencil.dissolve", "type")

        layout.separator()

        layout.menu("GPENCIL_MT_cleanup")
        layout.menu("VIEW3D_MT_edit_gpencil_hide", text="Show/Hide")

        layout.separator()

        layout.operator_menu_enum("gpencil.stroke_separate", "mode", text="Separate")


class VIEW3D_MT_edit_gpencil_hide(Menu):
    bl_label = "Hide"

    def draw(self, context):
        layout = self.layout

        layout.operator("gpencil.reveal", text="Show Hidden Layer", icon="HIDE_OFF")
        layout.operator("gpencil.hide", text="Hide selected Layer", icon="HIDE_ON").unselected = False
        layout.operator("gpencil.hide", text="Hide unselected Layer", icon="HIDE_UNSELECTED").unselected = True

        layout.separator()

        layout.operator("gpencil.selection_opacity_toggle", text="Toggle Opacity", icon="HIDE_OFF")


class VIEW3D_MT_edit_gpencil_arrange_strokes(Menu):
    bl_label = "Arrange Strokes"

    def draw(self, context):
        layout = self.layout

        layout.operator("gpencil.stroke_arrange", text="Bring Forward", icon='MOVE_UP').direction = 'UP'
        layout.operator("gpencil.stroke_arrange", text="Send Backward", icon='MOVE_DOWN').direction = 'DOWN'
        layout.operator("gpencil.stroke_arrange", text="Bring to Front", icon='MOVE_TO_TOP').direction = 'TOP'
        layout.operator("gpencil.stroke_arrange", text="Send to Back", icon='MOVE_TO_BOTTOM').direction = 'BOTTOM'


class VIEW3D_MT_edit_gpencil_stroke(Menu):
    bl_label = "Stroke"

    def draw(self, context):
        layout = self.layout
        settings = context.tool_settings.gpencil_sculpt

        layout.operator("gpencil.stroke_subdivide", text="Subdivide", icon="SUBDIVIDE_EDGES").only_selected = False
        layout.menu("VIEW3D_MT_gpencil_simplify")
        layout.operator("gpencil.stroke_trim", text="Trim", icon="CUT")

        layout.separator()

        layout.operator("gpencil.stroke_join", text="Join", icon="JOIN", text_ctxt=i18n_contexts.id_gpencil).type = 'JOIN'
        layout.operator("gpencil.stroke_join", text="Join and Copy", icon="JOINCOPY", text_ctxt=i18n_contexts.id_gpencil).type = 'JOINCOPY'

        layout.separator()

        layout.menu("GPENCIL_MT_move_to_layer")
        layout.menu("VIEW3D_MT_assign_material")
        layout.operator("gpencil.set_active_material", text="Set as Active Material", icon="MATERIAL")
        layout.menu("VIEW3D_MT_edit_gpencil_arrange_strokes")

        layout.separator()

        # Convert
        props = layout.operator("gpencil.stroke_cyclical_set", text="Close", icon='TOGGLE_CLOSE')
        props.type = 'CLOSE'
        props.geometry = True
        layout.operator("gpencil.stroke_cyclical_set", text="Toggle Cyclic", icon='TOGGLE_CYCLIC').type = 'TOGGLE'
        layout.operator_menu_enum("gpencil.stroke_caps_set", text="Toggle Caps", property="type")
        layout.operator("gpencil.stroke_flip", text="Switch Direction", icon="FLIP")
        layout.operator("gpencil.stroke_start_set", text="Set Start Point", icon = "STARTPOINT")

        layout.separator()

        layout.operator_menu_enum("gpencil.reproject", property="type", text="Reproject Strokes")

        layout.operator("gpencil.stroke_normalize", text="Normalize Thickness", icon="MOD_THICKNESS").mode = 'THICKNESS'
        layout.operator("gpencil.stroke_normalize", text="Normalize Opacity", icon="MOD_OPACITY").mode = 'OPACITY'

        layout.separator()

        layout.separator()
        layout.operator("gpencil.reset_transform_fill", text="Reset Fill Transform", icon="RESET")

        layout.separator()
        layout.operator("gpencil.stroke_outline", text="Outline", icon="OUTLINE")


class VIEW3D_MT_edit_gpencil_point(Menu):
    bl_label = "Point"

    def draw(self, _context):
        layout = self.layout

        layout.operator("gpencil.extrude_move", text="Extrude", icon="EXTRUDE_REGION")

        layout.separator()

        layout.operator("gpencil.stroke_smooth", text="Smooth", icon="PARTICLEBRUSH_SMOOTH").only_selected = True

        layout.separator()

        layout.operator("gpencil.stroke_merge", text="Merge", icon="MERGE")

        # TODO: add new RIP operator

        layout.separator()

        layout.menu("VIEW3D_MT_gpencil_vertex_group")


class VIEW3D_MT_weight_gpencil(Menu):
    bl_label = "Weights"

    def draw(self, context):
        layout = self.layout

<<<<<<< HEAD
        #layout.operator_context = 'INVOKE_REGION_WIN'
=======
        layout.operator("gpencil.weight_sample", text="Sample Weight")

        layout.separator()

        layout.operator("gpencil.vertex_group_normalize_all", text="Normalize All")
        layout.operator("gpencil.vertex_group_normalize", text="Normalize")
>>>>>>> a14c747f

        layout.operator("gpencil.vertex_group_normalize_all", text="Normalize All", icon="WEIGHT_NORMALIZE_ALL")
        layout.operator("gpencil.vertex_group_normalize", text="Normalize", icon="WEIGHT_NORMALIZE")

        layout.separator()

        layout.operator("gpencil.vertex_group_invert", text="Invert", icon='WEIGHT_INVERT')
        layout.operator("gpencil.vertex_group_smooth", text="Smooth", icon='WEIGHT_SMOOTH')

        layout.menu("VIEW3D_MT_gpencil_autoweights")


class VIEW3D_MT_gpencil_animation(Menu):
    bl_label = "Animation"

    @classmethod
    def poll(cls, context):
        ob = context.active_object
        return ob and ob.type == 'GPENCIL' and ob.mode != 'OBJECT'

    def draw(self, _context):
        layout = self.layout

        layout.operator("gpencil.blank_frame_add", text="Insert Blank Keyframe (Active Layer)", icon="ADD")
        layout.operator(
            "gpencil.blank_frame_add",
            text="Insert Blank Keyframe (All Layers)",
            icon="ADD").all_layers = True

        layout.separator()

        layout.operator("gpencil.frame_duplicate", text="Duplicate Active Keyframe (Active Layer)", icon="DUPLICATE")
        layout.operator(
            "gpencil.frame_duplicate",
            text="Duplicate Active Keyframe (All Layers)",
            icon="DUPLICATE").mode = 'ALL'

        layout.separator()

        layout.operator("gpencil.delete", text="Delete Active Keyframe (Active Layer)", icon="DELETE").type = 'FRAME'
        layout.operator("gpencil.active_frames_delete_all", text="Delete Active Keyframes (All Layers)", icon="DELETE")


class VIEW3D_MT_edit_gpencil_transform(Menu):
    bl_label = "Transform"

    def draw(self, _context):
        layout = self.layout

        layout.operator("transform.bend", text="Bend", icon="BEND")
        layout.operator("transform.shear", text="Shear", icon="SHEAR")
        layout.operator("transform.tosphere", text="To Sphere", icon="TOSPHERE")
        layout.operator("transform.transform", text="Shrink Fatten", icon='SHRINK_FATTEN').mode = 'GPENCIL_SHRINKFATTEN'

#class VIEW3D_MT_edit_gpencil_transform_legacy(Menu):
#    bl_label = "Legacy"
#
#    def draw(self, _context):
#    	layout = self.layout
#
#        layout.operator("transform.translate", icon="TRANSFORM_MOVE")
#        layout.operator("transform.rotate", icon="TRANSFORM_ROTATE")
#        layout.operator("transform.resize", icon="TRANSFORM_SCALE", text="Scale")


class VIEW3D_MT_edit_greasepencil(Menu):
    bl_label = "Grease Pencil"

    def draw(self, _context):
        pass


class VIEW3D_MT_edit_greasepencil_stroke(Menu):
    bl_label = "Stroke"

    def draw(self, _context):
        layout = self.layout
        layout.operator("grease_pencil.stroke_smooth")
        layout.operator("grease_pencil.stroke_simplify")


class VIEW3D_MT_edit_curves(Menu):
    bl_label = "Curves"

    def draw(self, _context):
        layout = self.layout

        layout.menu("VIEW3D_MT_transform")
        layout.separator()
        layout.operator("curves.delete", icon = 'DELETE')


class VIEW3D_MT_edit_pointcloud(Menu):
    bl_label = "Point Cloud"

    def draw(_self, _context):
        pass


class VIEW3D_MT_object_mode_pie(Menu):
    bl_label = "Mode"

    def draw(self, _context):
        layout = self.layout

        pie = layout.menu_pie()
        pie.operator_enum("object.mode_set", "mode")


class VIEW3D_MT_view_pie(Menu):
    bl_label = "View"
    bl_idname = "VIEW3D_MT_view_pie"

    def draw(self, _context):
        layout = self.layout

        pie = layout.menu_pie()
        pie.operator_enum("view3d.view_axis", "type")
        pie.operator("view3d.view_camera", text="View Camera", icon='CAMERA_DATA')
        pie.operator("view3d.view_selected", text="View Selected", icon='VIEW_SELECTED')


class VIEW3D_MT_transform_gizmo_pie(Menu):
    bl_label = "View"

    def draw(self, context):
        layout = self.layout

        pie = layout.menu_pie()
        # 1: Left
        pie.operator("view3d.transform_gizmo_set", text="Move").type = {'TRANSLATE'}
        # 2: Right
        pie.operator("view3d.transform_gizmo_set", text="Rotate").type = {'ROTATE'}
        # 3: Down
        pie.operator("view3d.transform_gizmo_set", text="Scale").type = {'SCALE'}
        # 4: Up
        pie.prop(context.space_data, "show_gizmo", text="Show Gizmos", icon='GIZMO')
        # 5: Up/Left
        pie.operator("view3d.transform_gizmo_set", text="All").type = {'TRANSLATE', 'ROTATE', 'SCALE'}


class VIEW3D_MT_shading_pie(Menu):
    bl_label = "Shading"

    def draw(self, context):
        layout = self.layout
        pie = layout.menu_pie()

        view = context.space_data

        pie.prop(view.shading, "type", expand=True)


class VIEW3D_MT_shading_ex_pie(Menu):
    bl_label = "Shading"

    def draw(self, context):
        layout = self.layout
        pie = layout.menu_pie()

        view = context.space_data

        pie.prop_enum(view.shading, "type", value='WIREFRAME')
        pie.prop_enum(view.shading, "type", value='SOLID')

        # Note this duplicates "view3d.toggle_xray" logic, so we can see the active item: #58661.
        if context.pose_object:
            pie.prop(view.overlay, "show_xray_bone", icon='XRAY')
        else:
            xray_active = (
                (context.mode == 'EDIT_MESH') or
                (view.shading.type in {'SOLID', 'WIREFRAME'})
            )
            if xray_active:
                sub = pie
            else:
                sub = pie.row()
                sub.active = False
            sub.prop(
                view.shading,
                "show_xray_wireframe" if (view.shading.type == 'WIREFRAME') else "show_xray",
                text="Toggle X-Ray",
                icon='XRAY',
            )

        pie.prop(view.overlay, "show_overlays", text="Toggle Overlays", icon='OVERLAY')

        pie.prop_enum(view.shading, "type", value='MATERIAL')
        pie.prop_enum(view.shading, "type", value='RENDERED')


class VIEW3D_MT_pivot_pie(Menu):
    bl_label = "Pivot Point"

    def draw(self, context):
        layout = self.layout
        pie = layout.menu_pie()
        obj = context.active_object
        mode = context.mode

        pie.prop_enum(context.scene.tool_settings, "transform_pivot_point", value='BOUNDING_BOX_CENTER')
        pie.prop_enum(context.scene.tool_settings, "transform_pivot_point", value='CURSOR')
        pie.prop_enum(context.scene.tool_settings, "transform_pivot_point", value='INDIVIDUAL_ORIGINS')
        pie.prop_enum(context.scene.tool_settings, "transform_pivot_point", value='MEDIAN_POINT')
        pie.prop_enum(context.scene.tool_settings, "transform_pivot_point", value='ACTIVE_ELEMENT')
        if (obj is None) or (mode in {'OBJECT', 'POSE', 'WEIGHT_PAINT'}):
            pie.prop(context.scene.tool_settings, "use_transform_pivot_point_align", text="Only Origins")
        if mode == 'EDIT_GPENCIL':
            pie.prop(context.scene.tool_settings.gpencil_sculpt, "use_scale_thickness")


class VIEW3D_MT_orientations_pie(Menu):
    bl_label = "Orientation"

    def draw(self, context):
        layout = self.layout
        pie = layout.menu_pie()
        scene = context.scene

        pie.prop(scene.transform_orientation_slots[0], "type", expand=True)


class VIEW3D_MT_snap_pie(Menu):
    bl_label = "Snap"

    def draw(self, _context):
        layout = self.layout
        pie = layout.menu_pie()

        pie.operator("view3d.snap_cursor_to_grid", text="Cursor to Grid", icon='CURSORTOGRID')
        pie.operator("view3d.snap_selected_to_grid", text="Selection to Grid", icon='SELECTIONTOGRID')
        pie.operator("view3d.snap_cursor_to_selected", text="Cursor to Selected", icon='CURSORTOSELECTION')
        pie.operator(
            "view3d.snap_selected_to_cursor",
            text="Selection to Cursor",
            icon='SELECTIONTOCURSOR').use_offset = False
        pie.operator(
            "view3d.snap_selected_to_cursor",
            text="Selection to Cursor (Keep Offset)",
            icon='SELECTIONTOCURSOROFFSET').use_offset = True
        pie.operator("view3d.snap_selected_to_active", text="Selection to Active", icon='SELECTIONTOACTIVE')
        pie.operator("view3d.snap_cursor_to_center", text="Cursor to World Origin", icon='CURSORTOCENTER')
        pie.operator("view3d.snap_cursor_to_active", text="Cursor to Active", icon='CURSORTOACTIVE')


class VIEW3D_MT_proportional_editing_falloff_pie(Menu):
    bl_label = "Proportional Editing Falloff"

    def draw(self, context):
        layout = self.layout
        pie = layout.menu_pie()
        tool_settings = context.scene.tool_settings

        pie.prop(tool_settings, "proportional_edit_falloff", expand=True)


class VIEW3D_MT_sculpt_mask_edit_pie(Menu):
    bl_label = "Mask Edit"

    def draw(self, _context):
        layout = self.layout
        pie = layout.menu_pie()

        props = pie.operator("paint.mask_flood_fill", text="Invert Mask")
        props.mode = 'INVERT'
        props = pie.operator("paint.mask_flood_fill", text="Clear Mask")
        props.mode = 'VALUE'
        props.value = 0.0
        props = pie.operator("sculpt.mask_filter", text="Smooth Mask")
        props.filter_type = 'SMOOTH'
        props = pie.operator("sculpt.mask_filter", text="Sharpen Mask")
        props.filter_type = 'SHARPEN'
        props = pie.operator("sculpt.mask_filter", text="Grow Mask")
        props.filter_type = 'GROW'
        props = pie.operator("sculpt.mask_filter", text="Shrink Mask")
        props.filter_type = 'SHRINK'
        props = pie.operator("sculpt.mask_filter", text="Increase Contrast")
        props.filter_type = 'CONTRAST_INCREASE'
        props.auto_iteration_count = False
        props = pie.operator("sculpt.mask_filter", text="Decrease Contrast")
        props.filter_type = 'CONTRAST_DECREASE'
        props.auto_iteration_count = False


class VIEW3D_MT_sculpt_automasking_pie(Menu):
    bl_label = "Automasking"

    def draw(self, context):
        layout = self.layout
        pie = layout.menu_pie()

        tool_settings = context.tool_settings
        sculpt = tool_settings.sculpt

        pie.prop(sculpt, "use_automasking_topology", text="Topology")
        pie.prop(sculpt, "use_automasking_face_sets", text="Face Sets")
        pie.prop(sculpt, "use_automasking_boundary_edges", text="Mesh Boundary")
        pie.prop(sculpt, "use_automasking_boundary_face_sets", text="Face Sets Boundary")
        pie.prop(sculpt, "use_automasking_cavity", text="Cavity")
        pie.prop(sculpt, "use_automasking_cavity_inverted", text="Cavity (Inverted)")
        pie.prop(sculpt, "use_automasking_start_normal", text="Area Normal")
        pie.prop(sculpt, "use_automasking_view_normal", text="View Normal")


class VIEW3D_MT_sculpt_gpencil_automasking_pie(Menu):
    bl_label = "Automasking"

    def draw(self, context):
        layout = self.layout
        pie = layout.menu_pie()

        tool_settings = context.tool_settings

        pie.prop(tool_settings.gpencil_sculpt, "use_automasking_stroke", text="Stroke")
        pie.prop(tool_settings.gpencil_sculpt, "use_automasking_layer_stroke", text="Layer")
        pie.prop(tool_settings.gpencil_sculpt, "use_automasking_material_stroke", text="Material")
        pie.prop(tool_settings.gpencil_sculpt, "use_automasking_layer_active", text="Active Layer")
        pie.prop(tool_settings.gpencil_sculpt, "use_automasking_material_active", text="Active Material")


class VIEW3D_MT_sculpt_face_sets_edit_pie(Menu):
    bl_label = "Face Sets Edit"

    def draw(self, _context):
        layout = self.layout
        pie = layout.menu_pie()

        props = pie.operator("sculpt.face_sets_create", text="Face Set from Masked")
        props.mode = 'MASKED'

        props = pie.operator("sculpt.face_sets_create", text="Face Set from Visible")
        props.mode = 'VISIBLE'

        pie.operator("sculpt.face_set_invert_visibility", text="Invert Visible")

        props = pie.operator("sculpt.reveal_all", text="Show All")

class VIEW3D_MT_wpaint_vgroup_lock_pie(Menu):
    bl_label = "Vertex Group Locks"

    def draw(self, _context):
        layout = self.layout
        pie = layout.menu_pie()

        # 1: Left
        props = pie.operator("object.vertex_group_lock", icon='LOCKED', text="Lock All")
        props.action, props.mask = 'LOCK', 'ALL'
        # 2: Right
        props = pie.operator("object.vertex_group_lock", icon='UNLOCKED', text="Unlock All")
        props.action, props.mask = 'UNLOCK', 'ALL'
        # 3: Down
        props = pie.operator("object.vertex_group_lock", icon='UNLOCKED', text="Unlock Selected")
        props.action, props.mask = 'UNLOCK', 'SELECTED'
        # 4: Up
        props = pie.operator("object.vertex_group_lock", icon='LOCKED', text="Lock Selected")
        props.action, props.mask = 'LOCK', 'SELECTED'
        # 5: Up/Left
        props = pie.operator("object.vertex_group_lock", icon='LOCKED', text="Lock Unselected")
        props.action, props.mask = 'LOCK', 'UNSELECTED'
        # 6: Up/Right
        props = pie.operator("object.vertex_group_lock", text="Lock Only Selected")
        props.action, props.mask = 'LOCK', 'INVERT_UNSELECTED'
        # 7: Down/Left
        props = pie.operator("object.vertex_group_lock", text="Lock Only Unselected")
        props.action, props.mask = 'UNLOCK', 'INVERT_UNSELECTED'
        # 8: Down/Right
        props = pie.operator("object.vertex_group_lock", text="Invert Locks")
        props.action, props.mask = 'INVERT', 'ALL'


# ********** Panel **********

class VIEW3D_PT_active_tool(Panel, ToolActivePanelHelper):
    bl_space_type = 'VIEW_3D'
    bl_region_type = 'UI'
    bl_category = "Tool"
    # See comment below.
    # bl_options = {'HIDE_HEADER'}

    # Don't show in properties editor.
    @classmethod
    def poll(cls, context):
        return context.area.type == 'VIEW_3D'


# FIXME(campbell): remove this second panel once 'HIDE_HEADER' works with category tabs,
# Currently pinning allows ordering headerless panels below panels with headers.
class VIEW3D_PT_active_tool_duplicate(Panel, ToolActivePanelHelper):
    bl_space_type = 'VIEW_3D'
    bl_region_type = 'UI'
    bl_category = "Tool"
    bl_options = {'HIDE_HEADER'}

    # Only show in properties editor.
    @classmethod
    def poll(cls, context):
        return context.area.type != 'VIEW_3D'


class VIEW3D_PT_view3d_properties(Panel):
    bl_space_type = 'VIEW_3D'
    bl_region_type = 'UI'
    bl_category = "View"
    bl_label = "View"
    bl_options = {'DEFAULT_CLOSED'}

    def draw(self, context):
        layout = self.layout

        view = context.space_data

        layout.use_property_split = True
        layout.use_property_decorate = False  # No animation.

        col = layout.column()

        subcol = col.column()
        subcol.active = bool(view.region_3d.view_perspective != 'CAMERA' or view.region_quadviews)
        subcol.prop(view, "lens", text="Focal Length")

        subcol = col.column(align=True)
        subcol.prop(view, "clip_start", text="Clip Near")
        subcol.prop(view, "clip_end", text="Clip Far")

        subcol.separator()

        col = layout.column()

        subcol = col.column()
        subcol.use_property_split = False
        row = subcol.row()
        split = row.split(factor=0.65)
        split.prop(view, "use_local_camera")
        if view.use_local_camera:
            split.label(icon='DISCLOSURE_TRI_DOWN')
        else:
            split.label(icon='DISCLOSURE_TRI_RIGHT')

        if view.use_local_camera:
            subcol = col.column()
            row = subcol.row()
            row.separator()
            row.use_property_split = True
            row.prop(view, "camera", text="")

        subcol.use_property_split = False
        subcol.prop(view, "use_render_border")


class VIEW3D_PT_view3d_properties_edit(Panel):
    bl_space_type = 'VIEW_3D'
    bl_region_type = 'UI'
    bl_category = "View"
    bl_label = "Edit"
    bl_options = {'DEFAULT_CLOSED'}

    def draw(self, context):
        layout = self.layout

        tool_settings = context.tool_settings
        layout.prop(tool_settings, "lock_object_mode")


class VIEW3D_PT_view3d_camera_lock(Panel):
    bl_space_type = 'VIEW_3D'
    bl_region_type = 'UI'
    bl_category = "View"
    bl_label = "Camera Lock"
    bl_parent_id = "VIEW3D_PT_view3d_properties"

    def draw(self, context):
        layout = self.layout

        layout.use_property_split = True
        layout.use_property_decorate = False  # No animation.

        view = context.space_data

        col = layout.column(align=True)
        sub = col.column()
        sub.active = bool(view.region_3d.view_perspective != 'CAMERA' or view.region_quadviews)

        sub.prop(view, "lock_object")
        lock_object = view.lock_object
        if lock_object:
            if lock_object.type == 'ARMATURE':
                sub.prop_search(
                    view, "lock_bone", lock_object.data,
                    "edit_bones" if lock_object.mode == 'EDIT'
                    else "bones",
                    text="Bone",
                )
        else:
            col = layout.column(align=True)
            col.use_property_split = False
            col.prop(view, "lock_cursor", text="Lock To 3D Cursor")

        col.use_property_split = False
        col.prop(view, "lock_camera", text="Camera to View")
        col.prop(context.space_data.region_3d, 'lock_rotation', text='Lock View Rotation')


class VIEW3D_PT_view3d_cursor(Panel):
    bl_space_type = 'VIEW_3D'
    bl_region_type = 'UI'
    bl_category = "View"
    bl_label = "3D Cursor"
    bl_options = {'DEFAULT_CLOSED'}

    def draw(self, context):
        layout = self.layout

        cursor = context.scene.cursor

        layout.use_property_split = True
        layout.use_property_decorate = False

        layout.column().prop(cursor, "location", text="Location")
        rotation_mode = cursor.rotation_mode
        if rotation_mode == 'QUATERNION':
            layout.column().prop(cursor, "rotation_quaternion", text="Rotation")
        elif rotation_mode == 'AXIS_ANGLE':
            layout.column().prop(cursor, "rotation_axis_angle", text="Rotation")
        else:
            layout.column().prop(cursor, "rotation_euler", text="Rotation")
        layout.prop(cursor, "rotation_mode", text="")


class VIEW3D_PT_collections(Panel):
    bl_space_type = 'VIEW_3D'
    bl_region_type = 'UI'
    bl_category = "View"
    bl_label = "Collections"
    bl_options = {'DEFAULT_CLOSED'}

    def _draw_collection(self, layout, view_layer, use_local_collections, collection, index):
        need_separator = index
        for child in collection.children:
            index += 1

            if child.exclude:
                continue

            if child.collection.hide_viewport:
                continue

            if need_separator:
                layout.separator()
                need_separator = False

            icon = 'BLANK1'
            # has_objects = True
            if child.has_selected_objects(view_layer):
                icon = 'LAYER_ACTIVE'
            elif child.has_objects():
                icon = 'LAYER_USED'
            else:
                # has_objects = False
                pass

            row = layout.row()
            row.use_property_decorate = False
            sub = row.split(factor=0.98)
            subrow = sub.row()
            subrow.alignment = 'LEFT'
            subrow.operator(
                "object.hide_collection", text=child.name, icon=icon, emboss=False,
            ).collection_index = index

            sub = row.split()
            subrow = sub.row(align=True)
            subrow.alignment = 'RIGHT'
            if not use_local_collections:
                subrow.active = collection.is_visible  # Parent collection runtime visibility
                subrow.prop(child, "hide_viewport", text="", emboss=False)
            else:
                subrow.active = collection.visible_get()  # Parent collection runtime visibility
                icon = 'HIDE_OFF' if child.visible_get() else 'HIDE_ON'
                props = subrow.operator("object.hide_collection", text="", icon=icon, emboss=False)
                props.collection_index = index
                props.toggle = True

        for child in collection.children:
            index = self._draw_collection(layout, view_layer, use_local_collections, child, index)

        return index

    def draw(self, context):
        layout = self.layout
        layout.use_property_split = False

        view = context.space_data
        view_layer = context.view_layer

        layout.use_property_split = False
        layout.prop(view, "use_local_collections")
        layout.separator()

        # We pass index 0 here because the index is increased
        # so the first real index is 1
        # And we start with index as 1 because we skip the master collection
        self._draw_collection(layout, view_layer, view.use_local_collections, view_layer.layer_collection, 0)


class VIEW3D_PT_object_type_visibility(Panel):
    bl_space_type = 'VIEW_3D'
    bl_region_type = 'HEADER'
    bl_label = "View Object Types"
    bl_ui_units_x = 9

    # Allows derived classes to pass view data other than context.space_data.
    # This is used by the official VR add-on, which passes XrSessionSettings
    # since VR has a 3D view that only exists for the duration of the VR session.
    def draw_ex(self, _context, view, show_select):
        layout = self.layout
        layout.use_property_split = True
        layout.use_property_decorate = False

        layout.label(text="Object Types Visibility")

        layout.separator()

        col = layout.column()

        attr_object_types = (
            # Geometry
            ("mesh", "Mesh", "OUTLINER_OB_MESH"),
            ("curve", "Curve", "OUTLINER_OB_CURVE"),
            ("surf", "Surface", "OUTLINER_OB_SURFACE"),
            ("meta", "Meta", "OUTLINER_OB_META"),
            ("font", "Text", "OUTLINER_OB_FONT"),
            ("curves", "Hair Curves", "HAIR_DATA"),
            ("pointcloud", "Point Cloud", "OUTLINER_OB_POINTCLOUD"),
            ("volume", "Volume", "OUTLINER_OB_VOLUME"),
            ("grease_pencil", "Grease Pencil", "OUTLINER_OB_GREASEPENCIL"),
            (None, None, None),
            # Other
            ("armature", "Armature", "OUTLINER_OB_ARMATURE"),
            ("lattice", "Lattice", "OUTLINER_OB_LATTICE"),
            ("empty", "Empty", "OUTLINER_OB_EMPTY"),
            ("light", "Light", "OUTLINER_OB_LIGHT"),
            ("light_probe", "Light Probe", "OUTLINER_OB_LIGHTPROBE"),
            ("camera", "Camera", "OUTLINER_OB_CAMERA"),
            ("speaker", "Speaker", "OUTLINER_OB_SPEAKER"),
        )

        for attr, attr_name, icon in attr_object_types:
            if attr is None:
                layout.separator()
                continue

            if attr == "curves" and not hasattr(bpy.data, "hair_curves"):
                continue
            elif attr == "pointcloud" and not hasattr(bpy.data, "pointclouds"):
                continue

            attr_v = "show_object_viewport_" + attr
            icon_v = 'HIDE_OFF' if getattr(view, attr_v) else 'HIDE_ON'

            split = layout.split(factor=0.7)
            row = split.row(align=True)
            row.alignment = 'LEFT'
            row.label(icon = icon, text=attr_name)
            row.prop(view, attr_v, text="", emboss=False)

            if show_select:
                attr_s = "show_object_select_" + attr
                icon_s = 'RESTRICT_SELECT_OFF' if getattr(view, attr_s) else 'RESTRICT_SELECT_ON'

                row = split.row(align=True)
                row.alignment = 'RIGHT'
                rowsub = row.row(align=True)
                row.prop(view, attr_v, text="", icon=icon_v, emboss=False)
                rowsub.active = getattr(view, attr_v)
                rowsub.prop(view, attr_s, text="", icon=icon_s, emboss=False)

    def draw(self, context):
        view = context.space_data
        self.draw_ex(context, view, True)


class VIEW3D_PT_shading(Panel):
    bl_space_type = 'VIEW_3D'
    bl_region_type = 'HEADER'
    bl_label = "Shading"
    bl_ui_units_x = 12

    @classmethod
    def get_shading(cls, context):
        # Get settings from 3D viewport or OpenGL render engine
        view = context.space_data
        if view.type == 'VIEW_3D':
            return view.shading
        else:
            return context.scene.display.shading

    def draw(self, _context):
        layout = self.layout
        layout.label(text="Viewport Shading")


class VIEW3D_PT_shading_lighting(Panel):
    bl_space_type = 'VIEW_3D'
    bl_region_type = 'HEADER'
    bl_label = "Lighting"
    bl_parent_id = 'VIEW3D_PT_shading'

    @classmethod
    def poll(cls, context):
        shading = VIEW3D_PT_shading.get_shading(context)
        engine = context.scene.render.engine
        return shading.type in {'SOLID', 'MATERIAL'} or engine == 'BLENDER_EEVEE' and shading.type == 'RENDERED'

    def draw(self, context):
        layout = self.layout
        shading = VIEW3D_PT_shading.get_shading(context)

        col = layout.column()
        split = col.split(factor=0.9)

        if shading.type == 'SOLID':
            row = split.row()
            row.separator()
            row.prop(shading, "light", expand=True)
            col = split.column()

            split = layout.split(factor=0.9)
            col = split.column()
            sub = col.row()

            if shading.light == 'STUDIO':
                prefs = context.preferences
                system = prefs.system

                if not system.use_studio_light_edit:
                    sub.scale_y = 0.6  # smaller studiolight preview
                    row = sub.row()
                    row.separator()
                    row.template_icon_view(shading, "studio_light", scale_popup=3.0)
                else:
                    row = sub.row()
                    row.separator()
                    row.prop(
                        system,
                        "use_studio_light_edit",
                        text="Disable Studio Light Edit",
                        icon='NONE',
                        toggle=True)

                col = split.column()
                col.operator("preferences.studiolight_show", emboss=False, text="", icon='PREFERENCES')

                split = layout.split(factor=0.9)
                col = split.column()

                row = col.row()
                row.separator()
                row.prop(shading, "use_world_space_lighting", text="", icon='WORLD', toggle=True)
                row = row.row()
                if shading.use_world_space_lighting:
                    row.prop(shading, "studiolight_rotate_z", text="Rotation")
                    col = split.column()  # to align properly with above

            elif shading.light == 'MATCAP':
                sub.scale_y = 0.6  # smaller matcap preview
                row = sub.row()
                row.separator()
                row.template_icon_view(shading, "studio_light", scale_popup=3.0)

                col = split.column()
                col.operator("preferences.studiolight_show", emboss=False, text="", icon='PREFERENCES')
                col.operator("view3d.toggle_matcap_flip", emboss=False, text="", icon='ARROW_LEFTRIGHT')

        elif shading.type == 'MATERIAL':
            row = col.row()
            row.separator()
            row.prop(shading, "use_scene_lights")
            row = col.row()
            row.separator()
            row.prop(shading, "use_scene_world")
            col = layout.column()
            split = col.split(factor=0.9)

            if not shading.use_scene_world:
                col = split.column()
                sub = col.row()
                sub.scale_y = 0.6
                row = sub.row()
                row.separator()
                row.template_icon_view(shading, "studio_light", scale_popup=3)

                col = split.column()
                col.operator("preferences.studiolight_show", emboss=False, text="", icon='PREFERENCES')

                split = layout.split(factor=0.9)
                col = split.column()

                engine = context.scene.render.engine
                row = col.row()
                if engine != 'BLENDER_EEVEE_NEXT':
                    row.separator()
                    row.prop(shading, "use_studiolight_view_rotation", text="", icon='WORLD', toggle=True)
                row = row.row()
                row.prop(shading, "studiolight_rotate_z", text="Rotation")

                row = col.row()
                row.separator()
                row.prop(shading, "studiolight_intensity")
                row = col.row()
                row.separator()
                row.prop(shading, "studiolight_background_alpha")
                if engine != 'BLENDER_EEVEE_NEXT':
                    row = col.row()
                    row.separator()
                    row.prop(shading, "studiolight_background_blur")
                col = split.column()  # to align properly with above

        elif shading.type == 'RENDERED':
            row = col.row()
            row.separator()
            row.prop(shading, "use_scene_lights_render")
            row = col.row()
            row.separator()
            row.prop(shading, "use_scene_world_render")

            if not shading.use_scene_world_render:
                col = layout.column()
                split = col.split(factor=0.9)

                col = split.column()
                sub = col.row()
                sub.scale_y = 0.6
                row = sub.row()
                row.separator()
                row.template_icon_view(shading, "studio_light", scale_popup=3)

                col = split.column()
                col.operator("preferences.studiolight_show", emboss=False, text="", icon='PREFERENCES')

                split = layout.split(factor=0.9)
                col = split.column()
                row = col.row()
                row.separator()
                row.prop(shading, "studiolight_rotate_z", text="Rotation")
                row = col.row()
                row.separator()
                row.prop(shading, "studiolight_intensity")
                row = col.row()
                row.separator()
                row.prop(shading, "studiolight_background_alpha")
                engine = context.scene.render.engine
                if engine != 'BLENDER_EEVEE_NEXT':
                    row = col.row()
                    row.separator()
                    row.prop(shading, "studiolight_background_blur")
                col = split.column()  # to align properly with above
            else:
                row = col.row()
                row.separator()
                row.label(icon='DISCLOSURE_TRI_RIGHT')


class VIEW3D_PT_shading_color(Panel):
    bl_space_type = 'VIEW_3D'
    bl_region_type = 'HEADER'
    bl_label = "Color"
    bl_parent_id = 'VIEW3D_PT_shading'

    @classmethod
    def poll(cls, context):
        shading = VIEW3D_PT_shading.get_shading(context)
        return shading.type in {'WIREFRAME', 'SOLID'}

    def _draw_color_type(self, context):
        layout = self.layout
        shading = VIEW3D_PT_shading.get_shading(context)

        layout.grid_flow(columns=3, align=True).prop(shading, "color_type", expand=True)

        if shading.color_type == 'SINGLE':
            layout.row().prop(shading, "single_color", text="")

    def _draw_background_color(self, context):
        layout = self.layout
        shading = VIEW3D_PT_shading.get_shading(context)

        layout.row().label(text="Background")
        layout.row().prop(shading, "background_type", expand=True)
        if shading.background_type == 'VIEWPORT':
            layout.row().prop(shading, "background_color", text="")

    def draw(self, context):
        shading = VIEW3D_PT_shading.get_shading(context)
        if shading.type == 'WIREFRAME':
            self.layout.row().prop(shading, "wireframe_color_type", expand=True)
        else:
            self._draw_color_type(context)
            self.layout.separator()
        self._draw_background_color(context)


class VIEW3D_PT_shading_options(Panel):
    bl_space_type = 'VIEW_3D'
    bl_region_type = 'HEADER'
    bl_label = "Options"
    bl_parent_id = 'VIEW3D_PT_shading'

    @classmethod
    def poll(cls, context):
        shading = VIEW3D_PT_shading.get_shading(context)
        return shading.type in {'WIREFRAME', 'SOLID'}

    def draw(self, context):
        layout = self.layout

        shading = VIEW3D_PT_shading.get_shading(context)

        col = layout.column()

        if shading.type == 'SOLID':
            row = col.row()
            row.separator()
            row.prop(shading, "show_backface_culling")

        row = col.row()

        if shading.type == 'WIREFRAME':
            split = layout.split()
            col = split.column()
            row = col.row()
            row.separator()
            row.prop(shading, "show_xray_wireframe")
            col = split.column()
            if shading.show_xray_wireframe:
                col.prop(shading, "xray_alpha_wireframe", text="")
            else:
                col.label(icon='DISCLOSURE_TRI_RIGHT')

        elif shading.type == 'SOLID':

            xray_active = shading.show_xray and shading.xray_alpha != 1

            split = layout.split()
            col = split.column()
            col.use_property_split = False
            row = col.row()
            row.separator()
            row.prop(shading, "show_xray")
            col = split.column()
            if shading.show_xray:
                col.use_property_split = False
                col.prop(shading, "xray_alpha", text="")
            else:
                col.label(icon='DISCLOSURE_TRI_RIGHT')

            split = layout.split()
            split.active = not xray_active
            col = split.column()
            col.use_property_split = False
            row = col.row()
            row.separator()
            row.prop(shading, "show_shadows")
            col = split.column()
            if shading.show_shadows:
                col.use_property_split = False
                row = col.row(align=True)
                row.prop(shading, "shadow_intensity", text="")
                row.popover(panel="VIEW3D_PT_shading_options_shadow", icon='PREFERENCES', text="")
            else:
                col.label(icon='DISCLOSURE_TRI_RIGHT')

            split = layout.split()
            col = split.column()
            col.use_property_split = False
            row = col.row()
            row.separator()
            row.prop(shading, "show_cavity")
            col = split.column()
            if shading.show_cavity:
                col.prop(shading, "cavity_type", text="Type")
            else:
                col.label(icon='DISCLOSURE_TRI_RIGHT')

            col = layout.column()

            if shading.show_cavity:

                #row.prop(shading, "cavity_type", text="Type")

                if shading.cavity_type in {'WORLD', 'BOTH'}:
                    row = col.row()
                    row.separator()
                    row.separator()
                    row.label(text="World Space")
                    row = col.row()
                    row.separator()
                    row.separator()
                    row.separator()
                    row.use_property_split = True
                    row.prop(shading, "cavity_ridge_factor", text="Ridge")
                    row = col.row()
                    row.separator()
                    row.separator()
                    row.separator()
                    row.use_property_split = True
                    row.prop(shading, "cavity_valley_factor", text="Valley")
                    row.popover(panel="VIEW3D_PT_shading_options_ssao", icon='PREFERENCES', text="",)

                if shading.cavity_type in {'SCREEN', 'BOTH'}:
                    row = col.row()
                    row.separator()
                    row.separator()
                    row.label(text="Screen Space")
                    row = col.row()
                    row.separator()
                    row.separator()
                    row.separator()
                    row.use_property_split = True
                    row.prop(shading, "curvature_ridge_factor", text="Ridge")
                    row = col.row()
                    row.separator()
                    row.separator()
                    row.separator()
                    row.use_property_split = True
                    row.prop(shading, "curvature_valley_factor", text="Valley")

            row = col.row()
            row.separator()
            row.prop(shading, "use_dof", text="Depth of Field")

        if shading.type in {'WIREFRAME', 'SOLID'}:
            split = layout.split()
            col = split.column()
            col.use_property_split = False
            row = col.row()
            row.separator()
            row.prop(shading, "show_object_outline")
            col = split.column()
            if shading.show_object_outline:
                col.use_property_split = False
                col.prop(shading, "object_outline_color", text="")
            else:
                col.label(icon='DISCLOSURE_TRI_RIGHT')

        if shading.type == 'SOLID':
            col = layout.column()
            if shading.light in {'STUDIO', 'MATCAP'}:
                if shading.selected_studio_light.has_specular_highlight_pass:
                    row = col.row()
                    row.separator()
                    row.prop(shading, "show_specular_highlight", text="Specular Lighting")


class VIEW3D_PT_shading_options_shadow(Panel):
    bl_label = "Shadow Settings"
    bl_space_type = 'VIEW_3D'
    bl_region_type = 'HEADER'

    def draw(self, context):
        layout = self.layout
        layout.use_property_split = True
        scene = context.scene

        col = layout.column()
        col.prop(scene.display, "light_direction")
        col.prop(scene.display, "shadow_shift")
        col.prop(scene.display, "shadow_focus")


class VIEW3D_PT_shading_options_ssao(Panel):
    bl_label = "SSAO Settings"
    bl_space_type = 'VIEW_3D'
    bl_region_type = 'HEADER'

    def draw(self, context):
        layout = self.layout
        layout.use_property_split = True
        scene = context.scene

        col = layout.column(align=True)
        col.prop(scene.display, "matcap_ssao_samples")
        col.prop(scene.display, "matcap_ssao_distance")
        col.prop(scene.display, "matcap_ssao_attenuation")


class VIEW3D_PT_shading_render_pass(Panel):
    bl_space_type = 'VIEW_3D'
    bl_region_type = 'HEADER'
    bl_label = "Render Pass"
    bl_parent_id = 'VIEW3D_PT_shading'
    COMPAT_ENGINES = {'BLENDER_EEVEE'}

    @classmethod
    def poll(cls, context):
        return (
            (context.space_data.shading.type == 'MATERIAL') or
            (context.engine in cls.COMPAT_ENGINES and context.space_data.shading.type == 'RENDERED')
        )

    def draw(self, context):
        shading = context.space_data.shading

        layout = self.layout
        row = layout.row()
        row.separator()
        row.prop(shading, "render_pass", text="")


class VIEW3D_PT_shading_compositor(Panel):
    bl_space_type = 'VIEW_3D'
    bl_region_type = 'HEADER'
    bl_label = "Compositor"
    bl_parent_id = 'VIEW3D_PT_shading'
    bl_order = 10

    @classmethod
    def poll(cls, context):
        return context.space_data.shading.type in {'MATERIAL', 'RENDERED'}

    def draw(self, context):
        shading = context.space_data.shading

        import gpu
        is_supported = (gpu.capabilities.compute_shader_support_get()
                        and gpu.capabilities.shader_image_load_store_support_get())

        row = self.layout.row()
        row.active = is_supported
        row.prop(shading, "use_compositor", expand=True)
        if shading.use_compositor != "DISABLED" and not is_supported:
            self.layout.label(text="Compositor not supported on this platform", icon='ERROR')


class VIEW3D_PT_gizmo_display(Panel):
    bl_space_type = 'VIEW_3D'
    bl_region_type = 'HEADER'
    bl_label = "Gizmos"
    bl_ui_units_x = 8

    def draw(self, context):
        layout = self.layout

        scene = context.scene
        view = context.space_data

        prefs = context.preferences
        prefsview = prefs.view

        col = layout.column()
        col.label(text="Viewport Gizmos")

        col.separator()
        col.active = view.show_gizmo
        colsub = col.column(align=True)

        row = colsub.row()
        row.separator()
        row.prop(view, "show_gizmo_navigate", text="Navigate")

        if view.show_gizmo_navigate:
            row = colsub.row()
            row.separator()
            row.separator()
            row.prop(prefsview, "show_navigate_ui")  # bfa - moved from the preferences
            row = colsub.row()
            row.separator()
            row.separator()
            row.prop(prefsview, "mini_axis_type", text="")

        row = colsub.row()
        row.separator()
        row.prop(view, "show_gizmo_tool", text="Active Tools")
        row = colsub.row()
        row.separator()
        row.prop(view, "show_gizmo_context", text="Active Object")

        col = layout.column(align=True)
        if view.show_gizmo and view.show_gizmo_context:
            col.label(text="Object Gizmos")
            row = col.row()
            row.separator()
            row.prop(scene.transform_orientation_slots[1], "type", text="")
            row = col.row()
            row.separator()
            row.prop(view, "show_gizmo_object_translate", text="Move")
            row = col.row()
            row.separator()
            row.prop(view, "show_gizmo_object_rotate", text="Rotate")
            row = col.row()
            row.separator()
            row.prop(view, "show_gizmo_object_scale", text="Scale")

        # Match order of object type visibility
        col = layout.column(align=True)
        col.active = view.show_gizmo
        col.label(text="Empty")
        row = col.row()
        row.separator()
        row.prop(view, "show_gizmo_empty_image", text="Image")
        row = col.row()
        row.separator()
        row.prop(view, "show_gizmo_empty_force_field", text="Force Field")

        col.label(text="Light")
        row = col.row()
        row.separator()
        row.prop(view, "show_gizmo_light_size", text="Size")
        row = col.row()
        row.separator()
        row.prop(view, "show_gizmo_light_look_at", text="Look At")

        col.label(text="Camera")
        row = col.row()
        row.separator()
        row.prop(view, "show_gizmo_camera_lens", text="Lens")
        row = col.row()
        row.separator()
        row.prop(view, "show_gizmo_camera_dof_distance", text="Focus Distance")


class VIEW3D_PT_overlay(Panel):
    bl_space_type = 'VIEW_3D'
    bl_region_type = 'HEADER'
    bl_label = "Overlays"
    bl_ui_units_x = 13

    def draw(self, _context):
        layout = self.layout
        layout.label(text="Viewport Overlays")


class VIEW3D_PT_overlay_guides(Panel):
    bl_space_type = 'VIEW_3D'
    bl_region_type = 'HEADER'
    bl_parent_id = 'VIEW3D_PT_overlay'
    bl_label = "Guides"

    def draw(self, context):
        layout = self.layout

        view = context.space_data
        scene = context.scene

        overlay = view.overlay
        shading = view.shading
        display_all = overlay.show_overlays
        region = context.area.spaces.active.region_3d

        col = layout.column()
        col.active = display_all

        split = col.split()
        sub = split.column()

        split = col.split()
        col = split.column()
        col.use_property_split = False
        col.prop(overlay, "show_ortho_grid")
        col = split.column()
        if overlay.show_ortho_grid:
            col.prop(overlay, "show_floor", text="Floor", text_ctxt=i18n_contexts.editor_view3d)
        else:
            col.label(icon='DISCLOSURE_TRI_RIGHT')

        if overlay.show_ortho_grid:

            split = layout.split()
            row = split.row()
            row.active = display_all
            row.separator()
            row.label(text="Axes")

            #subrow = row.row(align=True)
            row = split.row(align=True)
            row.active = display_all
            subrow = row.row(align=True)
            subrow.active = region.view_perspective != 'ORTHO'
            subrow.prop(overlay, "show_axis_x", text="X", toggle=True)
            subrow.prop(overlay, "show_axis_y", text="Y", toggle=True)
            subrow.prop(overlay, "show_axis_z", text="Z", toggle=True)

            if overlay.show_floor or overlay.show_ortho_grid:
                col = layout.column()
                col.active = display_all
                col.use_property_split = True
                if (overlay.show_floor) or (overlay.show_ortho_grid):
                    row = col.row()
                    row.separator()
                    row.prop(overlay, "grid_scale", text="Grid Scale")

                    if scene.unit_settings.system == 'NONE':
                        col = layout.column()
                        col.use_property_split = True
                        row = col.row()
                        row.separator()
                        row.prop(overlay, "grid_subdivisions", text="Subdivisions")

        layout.separator()

        layout.label(text="Options")

        split = layout.split()
        split.active = display_all
        sub = split.column()
        row = sub.row()
        row.separator()
        row.prop(overlay, "show_text", text="Text Info")
        row = sub.row()
        row.separator()
        row.prop(overlay, "show_stats", text="Statistics")

        sub = split.column()
        sub.prop(overlay, "show_cursor", text="3D Cursor")
        sub.prop(overlay, "show_annotation", text="Annotations")

        if shading.type == 'MATERIAL':
            row = col.row()
            row.active = shading.render_pass == 'COMBINED'
            row.separator()
            row.prop(overlay, "show_look_dev")


class VIEW3D_PT_overlay_object(Panel):
    bl_space_type = 'VIEW_3D'
    bl_region_type = 'HEADER'
    bl_parent_id = 'VIEW3D_PT_overlay'
    bl_label = "Objects"

    def draw(self, context):
        layout = self.layout
        view = context.space_data
        overlay = view.overlay
        display_all = overlay.show_overlays

        col = layout.column(align=True)
        col.active = display_all

        split = col.split()

        sub = split.column(align=True)
        row = sub.row()
        row.separator()
        row.prop(overlay, "show_extras", text="Extras")

        row = sub.row()
        row.separator()
        row.active = overlay.show_extras
        row.prop(overlay, "show_light_colors")

        row = sub.row()
        row.separator()
        row.prop(overlay, "show_relationship_lines")
        row = sub.row()
        row.separator()
        row.prop(overlay, "show_outline_selected")

        sub = split.column(align=True)
        sub.prop(overlay, "show_bones", text="Bones")
        sub.prop(overlay, "show_motion_paths")

        split = col.split()
        col = split.column()
        col.use_property_split = False
        row = col.row()
        row.separator()
        row.prop(overlay, "show_object_origins", text="Origins")
        col = split.column()
        if overlay.show_object_origins:
            col.prop(overlay, "show_object_origins_all", text="Origins (All)")
        else:
            col.label(icon='DISCLOSURE_TRI_RIGHT')


class VIEW3D_PT_overlay_geometry(Panel):
    bl_space_type = 'VIEW_3D'
    bl_region_type = 'HEADER'
    bl_parent_id = 'VIEW3D_PT_overlay'
    bl_label = "Geometry"

    def draw(self, context):
        layout = self.layout
        view = context.space_data
        overlay = view.overlay
        display_all = overlay.show_overlays
        is_wireframes = view.shading.type == 'WIREFRAME'

        col = layout.column(align=True)
        col.active = display_all
        split = col.split()
        row = split.row()
        row.separator()
        row.prop(overlay, "show_wireframes")

        row = split.row(align=True)
        if overlay.show_wireframes or is_wireframes:
            row.prop(overlay, "wireframe_threshold", text="")
            row.prop(overlay, "wireframe_opacity", text="Opacity")
        else:
            row.label(icon='DISCLOSURE_TRI_RIGHT')

        row = col.row()
        row.separator()
        row.prop(overlay, "show_face_orientation")

        col = layout.column(align=True)
        col.active = display_all
        split = col.split()
        row = split.row()
        row.separator()
        row.prop(overlay, "show_viewer_attribute")

        row = split.row(align=True)
        if overlay.show_viewer_attribute:
            row.prop(overlay, "viewer_attribute_opacity", text="")
        else:
            row.label(icon='DISCLOSURE_TRI_RIGHT')


        # These properties should be always available in the UI for all modes
        # other than Object.
        # Even when the Fade Inactive Geometry overlay is not affecting the
        # current active object depending on its mode, it will always affect
        # the rest of the scene.
        if context.mode != 'OBJECT':
            col = layout.column(align=True)
            col.active = display_all
            split = col.split()
            row = split.row()
            row.separator()
            row.prop(overlay, "show_fade_inactive")

            row = split.row(align=True)
            if overlay.show_fade_inactive:
                row.prop(overlay, "fade_inactive_alpha", text="")
            else:
                row.label(icon='DISCLOSURE_TRI_RIGHT')

        # sub.prop(overlay, "show_onion_skins")


class VIEW3D_PT_overlay_motion_tracking(Panel):
    bl_space_type = 'VIEW_3D'
    bl_region_type = 'HEADER'
    bl_parent_id = 'VIEW3D_PT_overlay'
    bl_label = "Motion Tracking"

    def draw_header(self, context):
        layout = self.layout
        view = context.space_data
        overlay = view.overlay
        display_all = overlay.show_overlays
        layout.active = display_all

        row = layout.row()
        split = row.split()
        split.prop(view, "show_reconstruction", text=self.bl_label)
        if view.show_reconstruction:
            split.label(icon='DISCLOSURE_TRI_DOWN')
        else:
            split.label(icon='DISCLOSURE_TRI_RIGHT')

    def draw(self, context):
        layout = self.layout
        view = context.space_data
        overlay = view.overlay
        display_all = overlay.show_overlays

        col = layout.column()
        col.active = display_all

        if view.show_reconstruction:
            split = col.split()

            sub = split.column(align=True)
            row = sub.row()
            row.separator()
            row.prop(view, "show_camera_path", text="Camera Path")

            sub = split.column()
            sub.prop(view, "show_bundle_names", text="Marker Names")

            col = layout.column()
            col.active = display_all
            col.label(text="Tracks")
            row = col.row(align=True)
            row.separator()
            row.prop(view, "tracks_display_type", text="")
            row.prop(view, "tracks_display_size", text="Size")


class VIEW3D_PT_overlay_edit_mesh(Panel):
    bl_space_type = 'VIEW_3D'
    bl_region_type = 'HEADER'
    bl_parent_id = 'VIEW3D_PT_overlay'
    bl_label = "Mesh Edit Mode"

    @classmethod
    def poll(cls, context):
        return context.mode == 'EDIT_MESH'

    def draw(self, context):
        layout = self.layout

        view = context.space_data
        shading = view.shading
        overlay = view.overlay
        display_all = overlay.show_overlays

        is_any_solid_shading = not (shading.show_xray or (shading.type == 'WIREFRAME'))

        col = layout.column()
        col.active = display_all

        split = col.split()

        sub = split.column()
        sub.active = is_any_solid_shading
        row = sub.row()
        row.separator()
        row.prop(overlay, "show_edges", text="Edges")
        sub = split.column()
        sub.prop(overlay, "show_faces", text="Faces")
        sub = split.column()
        sub.active = is_any_solid_shading
        sub.prop(overlay, "show_face_center", text="Center")

        row = col.row(align=True)
        row.separator()
        row.prop(overlay, "show_edge_crease", text="Creases", toggle=True)
        row.prop(overlay, "show_edge_sharp", text="Sharp", text_ctxt=i18n_contexts.plural, toggle=True)
        row.prop(overlay, "show_edge_bevel_weight", text="Bevel", toggle=True)
        row.prop(overlay, "show_edge_seams", text="Seams", toggle=True)

        if context.preferences.view.show_developer_ui:
            col.label(text="Developer")
            row = col.row()
            row.separator()
            row.prop(overlay, "show_extra_indices", text="Indices")


class VIEW3D_PT_overlay_edit_mesh_shading(Panel):
    bl_space_type = 'VIEW_3D'
    bl_region_type = 'HEADER'
    bl_parent_id = 'VIEW3D_PT_overlay_edit_mesh'
    bl_label = "Shading"

    @classmethod
    def poll(cls, context):
        return context.mode == 'EDIT_MESH'

    def draw(self, context):
        layout = self.layout

        view = context.space_data
        shading = view.shading
        overlay = view.overlay
        tool_settings = context.tool_settings
        display_all = overlay.show_overlays
        statvis = tool_settings.statvis

        col = layout.column()
        col.active = display_all
        row = col.row()
        row.separator()
        row.prop(overlay, "show_occlude_wire")

        row = col.row(align=True)
        row.prop(overlay, "show_retopology", text="")
        sub = row.row()
        sub.active = overlay.show_retopology
        sub.prop(overlay, "retopology_offset", text="Retopology")

        row = col.row()
        row.separator()
        split = row.split(factor=0.55)
        split.prop(overlay, "show_weight", text="Vertex Group Weights")
        if overlay.show_weight:
            split.label(icon='DISCLOSURE_TRI_DOWN')
        else:
            split.label(icon='DISCLOSURE_TRI_RIGHT')

        if overlay.show_weight:
            row = col.row()
            row.separator()
            row.separator()
            row.use_property_split = True
            row.prop(tool_settings, "vertex_group_user", text="Zero Weights", expand=True)

        if shading.type == 'WIREFRAME':
            xray = shading.show_xray_wireframe and shading.xray_alpha_wireframe < 1.0
        elif shading.type == 'SOLID':
            xray = shading.show_xray and shading.xray_alpha < 1.0
        else:
            xray = False

        statvis_active = not xray
        row = col.row()
        row.active = statvis_active
        row.separator()
        split = row.split(factor=0.55)
        split.prop(overlay, "show_statvis", text="Mesh Analysis")
        if overlay.show_statvis:
            split.label(icon='DISCLOSURE_TRI_DOWN')
        else:
            split.label(icon='DISCLOSURE_TRI_RIGHT')

        if overlay.show_statvis:
            col = col.column()
            col.active = statvis_active

            sub = col.split()
            row = sub.row()
            row.separator()
            row.separator()
            row.use_property_split = True
            row.prop(statvis, "type", text="Type")

            statvis_type = statvis.type
            if statvis_type == 'OVERHANG':
                row = col.row(align=True)
                row.separator()
                row.prop(statvis, "overhang_min", text="Minimum")
                row.prop(statvis, "overhang_max", text="Maximum")
                row = col.row(align=True)
                row.separator()
                row.row().prop(statvis, "overhang_axis", expand=True)
            elif statvis_type == 'THICKNESS':
                row = col.row(align=True)
                row.separator()
                row.prop(statvis, "thickness_min", text="Minimum")
                row.prop(statvis, "thickness_max", text="Maximum")
                col.prop(statvis, "thickness_samples")
            elif statvis_type == 'INTERSECT':
                pass
            elif statvis_type == 'DISTORT':
                row = col.row(align=True)
                row.separator()
                row.prop(statvis, "distort_min", text="Minimum")
                row.prop(statvis, "distort_max", text="Maximum")
            elif statvis_type == 'SHARP':
                row = col.row(align=True)
                row.separator()
                row.prop(statvis, "sharp_min", text="Minimum")
                row.prop(statvis, "sharp_max", text="Maximum")


class VIEW3D_PT_overlay_edit_mesh_measurement(Panel):
    bl_space_type = 'VIEW_3D'
    bl_region_type = 'HEADER'
    bl_parent_id = 'VIEW3D_PT_overlay_edit_mesh'
    bl_label = "Measurement"

    @classmethod
    def poll(cls, context):
        return context.mode == 'EDIT_MESH'

    def draw(self, context):
        layout = self.layout

        view = context.space_data
        overlay = view.overlay
        display_all = overlay.show_overlays

        col = layout.column()
        col.active = display_all

        split = col.split()

        sub = split.column()
        row = sub.row()
        row.separator()
        row.prop(overlay, "show_extra_edge_length", text="Edge Length")
        row = sub.row()
        row.separator()
        row.prop(overlay, "show_extra_edge_angle", text="Edge Angle")

        sub = split.column()
        sub.prop(overlay, "show_extra_face_area", text="Face Area")
        sub.prop(overlay, "show_extra_face_angle", text="Face Angle")


class VIEW3D_PT_overlay_edit_mesh_normals(Panel):
    bl_space_type = 'VIEW_3D'
    bl_region_type = 'HEADER'
    bl_parent_id = 'VIEW3D_PT_overlay_edit_mesh'
    bl_label = "Normals"

    @classmethod
    def poll(cls, context):
        return context.mode == 'EDIT_MESH'

    def draw(self, context):
        layout = self.layout

        view = context.space_data
        overlay = view.overlay
        display_all = overlay.show_overlays

        col = layout.column()
        col.active = display_all
        split = col.split()

        row = split.row(align=True)
        row.separator()
        row.separator()
        row.prop(overlay, "show_vertex_normals", text="", icon='NORMALS_VERTEX')
        row.prop(overlay, "show_split_normals", text="", icon='NORMALS_VERTEX_FACE')
        row.prop(overlay, "show_face_normals", text="", icon='NORMALS_FACE')

        sub = split.row(align=True)
        if overlay.show_vertex_normals or overlay.show_face_normals or overlay.show_split_normals:
            sub.use_property_split = True
            if overlay.use_normals_constant_screen_size:
                sub.prop(overlay, "normals_constant_screen_size", text="Size")
            else:
                sub.prop(overlay, "normals_length", text="Size")
        else:
            sub.label(icon='DISCLOSURE_TRI_RIGHT')

        row.prop(overlay, "use_normals_constant_screen_size", text="", icon='FIXED_SIZE')


class VIEW3D_PT_overlay_edit_mesh_freestyle(Panel):
    bl_space_type = 'VIEW_3D'
    bl_region_type = 'HEADER'
    bl_parent_id = 'VIEW3D_PT_overlay'
    bl_label = "Freestyle"

    @classmethod
    def poll(cls, context):
        return context.mode == 'EDIT_MESH' and bpy.app.build_options.freestyle

    def draw(self, context):
        layout = self.layout

        view = context.space_data
        overlay = view.overlay
        display_all = overlay.show_overlays

        col = layout.column()
        col.active = display_all

        row = col.row()
        row.separator()
        row.prop(overlay, "show_freestyle_edge_marks", text="Edge Marks")
        row.prop(overlay, "show_freestyle_face_marks", text="Face Marks")


class VIEW3D_PT_overlay_edit_curve(Panel):
    bl_space_type = 'VIEW_3D'
    bl_region_type = 'HEADER'
    bl_parent_id = 'VIEW3D_PT_overlay'
    bl_label = "Curve Edit Mode"

    @classmethod
    def poll(cls, context):
        return context.mode == 'EDIT_CURVE'

    def draw(self, context):
        layout = self.layout
        view = context.space_data
        overlay = view.overlay
        display_all = overlay.show_overlays

        col = layout.column()
        col.active = display_all

        row = col.row()
        row.prop(overlay, "display_handle", text="Handles")

        col = layout.column(align=True)
        col.active = display_all
        split = col.split()
        row = split.row(align=True)
        # row.separator()
        # row.separator()
        row.prop(overlay, "show_curve_normals")

        row = split.row(align=True)
        if overlay.show_curve_normals:
            row.prop(overlay, "normals_length", text="")
        else:
            row.label(icon='DISCLOSURE_TRI_RIGHT')


class VIEW3D_PT_overlay_sculpt(Panel):
    bl_space_type = 'VIEW_3D'
    bl_context = ".sculpt_mode"
    bl_region_type = 'HEADER'
    bl_parent_id = 'VIEW3D_PT_overlay'
    bl_label = "Sculpt"

    @classmethod
    def poll(cls, context):
        return (
            context.mode == 'SCULPT' and
            context.sculpt_object
        )

    def draw(self, context):
        layout = self.layout

        view = context.space_data
        overlay = view.overlay
        display_all = overlay.show_overlays

        col = layout.column(align=True)
        col.active = display_all
        split = col.split()
        row = split.row()
        row.separator()
        row.prop(overlay, "show_sculpt_mask")

        row = split.row(align=True)
        if overlay.show_sculpt_mask:
            row.prop(overlay, "sculpt_mode_mask_opacity", text="")
        else:
            row.label(icon='DISCLOSURE_TRI_RIGHT')

        col = layout.column(align=True)
        col.active = display_all
        split = col.split()
        row = split.row()
        row.separator()
        row.prop(overlay, "show_sculpt_face_sets")

        row = split.row(align=True)
        if overlay.show_sculpt_face_sets:
            row.prop(overlay, "sculpt_mode_face_sets_opacity", text="")
        else:
            row.label(icon='DISCLOSURE_TRI_RIGHT')


class VIEW3D_PT_overlay_sculpt_curves(Panel):
    bl_space_type = 'VIEW_3D'
    bl_context = ".curves_sculpt"
    bl_region_type = 'HEADER'
    bl_parent_id = 'VIEW3D_PT_overlay'
    bl_label = "Sculpt"

    @classmethod
    def poll(cls, context):
        return context.mode == 'SCULPT_CURVES' and (context.object)

    def draw(self, context):
        layout = self.layout

        view = context.space_data
        overlay = view.overlay

        row = layout.row(align=True)
        row.active = overlay.show_overlays
        row.use_property_decorate = False
        row.separator(factor = 3)
        row.use_property_split = True
        row.prop(overlay, "sculpt_mode_mask_opacity", text="Selection Opacity")

        col = layout.column()
        split = col.split()
        row = split.row()
        row.active = overlay.show_overlays
        row.separator()
        row.prop(overlay, "show_sculpt_curves_cage", text="Curves Cage")

        row = split.row(align=True)
        row.active = overlay.show_overlays
        if overlay.show_sculpt_curves_cage:
            row.prop(overlay, "sculpt_curves_cage_opacity", text="")
        else:
            row.label(icon='DISCLOSURE_TRI_RIGHT')


class VIEW3D_PT_overlay_bones(Panel):
    bl_space_type = 'VIEW_3D'
    bl_region_type = 'HEADER'
    bl_parent_id = 'VIEW3D_PT_overlay'
    bl_label = "Bones"

    @staticmethod
    def is_using_wireframe(context):
        shading = VIEW3D_PT_shading.get_shading(context)

        if shading.type == 'WIREFRAME' or shading.show_xray:
            return True

        mode = context.mode

        if mode in {'POSE', 'PAINT_WEIGHT'}:
            armature = context.pose_object
        elif mode == 'EDIT_ARMATURE':
            armature = context.edit_object
        else:
            return False

        return armature and armature.display_type == 'WIRE'

    @classmethod
    def poll(cls, context):
        mode = context.mode
        return (
            (mode == 'POSE') or
            (mode == 'PAINT_WEIGHT' and context.pose_object) or
            (mode in {'EDIT_ARMATURE', 'OBJECT'} and
             VIEW3D_PT_overlay_bones.is_using_wireframe(context))
        )

    def draw(self, context):
        layout = self.layout
        view = context.space_data
        mode = context.mode
        overlay = view.overlay
        display_all = overlay.show_overlays

        col = layout.column()
        col.active = display_all

        if mode == 'POSE':

            col = layout.column(align=True)
            col.active = display_all
            split = col.split()
            row = split.row(align=True)
            row.separator()
            row.separator()
            row.prop(overlay, "show_xray_bone")

            row = split.row(align=True)
            if display_all and overlay.show_xray_bone:
                row.prop(overlay, "xray_alpha_bone", text="")
            else:
                row.label(icon='DISCLOSURE_TRI_RIGHT')

        elif mode == 'PAINT_WEIGHT':
            row = col.row()
            row.separator()
            row.prop(overlay, "show_xray_bone")

        if VIEW3D_PT_overlay_bones.is_using_wireframe(context):

            row = col.row()
            row.separator()
            row.use_property_split = True
            row.use_property_decorate = False
            row.prop(overlay, "bone_wire_alpha")


class VIEW3D_PT_overlay_texture_paint(Panel):
    bl_space_type = 'VIEW_3D'
    bl_region_type = 'HEADER'
    bl_parent_id = 'VIEW3D_PT_overlay'
    bl_label = "Texture Paint"

    @classmethod
    def poll(cls, context):
        return context.mode == 'PAINT_TEXTURE'

    def draw(self, context):
        layout = self.layout
        view = context.space_data
        overlay = view.overlay
        display_all = overlay.show_overlays

        col = layout.column()
        col.active = display_all
        row = col.row()
        row.separator()
        row.label(text="Stencil Mask Opacity")
        row.prop(overlay, "texture_paint_mode_opacity", text="")


class VIEW3D_PT_overlay_vertex_paint(Panel):
    bl_space_type = 'VIEW_3D'
    bl_region_type = 'HEADER'
    bl_parent_id = 'VIEW3D_PT_overlay'
    bl_label = "Vertex Paint"

    @classmethod
    def poll(cls, context):
        return context.mode == 'PAINT_VERTEX'

    def draw(self, context):
        layout = self.layout
        view = context.space_data
        overlay = view.overlay
        display_all = overlay.show_overlays

        col = layout.column()
        col.active = display_all
        row = col.row()
        row.separator()
        row.label(text="Stencil Mask Opacity")
        row.prop(overlay, "vertex_paint_mode_opacity", text="")
        row = col.row()
        row.separator()
        row.prop(overlay, "show_paint_wire")


class VIEW3D_PT_overlay_weight_paint(Panel):
    bl_space_type = 'VIEW_3D'
    bl_region_type = 'HEADER'
    bl_parent_id = 'VIEW3D_PT_overlay'
    bl_label = "Weight Paint"

    @classmethod
    def poll(cls, context):
        return context.mode == 'PAINT_WEIGHT'

    def draw(self, context):
        layout = self.layout
        view = context.space_data
        overlay = view.overlay
        display_all = overlay.show_overlays
        tool_settings = context.tool_settings

        col = layout.column()
        col.active = display_all

        row = col.row()
        row.separator()
        row.label(text="Opacity")
        row.prop(overlay, "weight_paint_mode_opacity", text="")
        row = col.split(factor=0.36)
        row.label(text="     Zero Weights")
        sub = row.row()
        sub.prop(tool_settings, "vertex_group_user", expand=True)

        row = col.row()
        row.separator()
        row.prop(overlay, "show_wpaint_contours")
        row = col.row()
        row.separator()
        row.prop(overlay, "show_paint_wire")


class VIEW3D_PT_snapping(Panel):
    bl_space_type = 'VIEW_3D'
    bl_region_type = 'HEADER'
    bl_label = "Snapping"

    def draw(self, context):
        tool_settings = context.tool_settings
        obj = context.active_object
        object_mode = 'OBJECT' if obj is None else obj.mode

        layout = self.layout
        col = layout.column()

        col.label(text="Snap With")
        row = col.row(align=True)
        row.prop(tool_settings, "snap_target", expand=True)

        col.label(text="Snap To")
        col.prop(tool_settings, "snap_elements_base", expand=True)

        col.label(text="Snap Individual Elements To")
        col.prop(tool_settings, "snap_elements_individual", expand=True)

        col.separator()

        if 'INCREMENT' in tool_settings.snap_elements:
            col.prop(tool_settings, "use_snap_grid_absolute")

        if 'VOLUME' in tool_settings.snap_elements:
            col.prop(tool_settings, "use_snap_peel_object")

        if 'FACE_NEAREST' in tool_settings.snap_elements:
            col.prop(tool_settings, "use_snap_to_same_target")
            if object_mode == 'EDIT':
                col.prop(tool_settings, "snap_face_nearest_steps")

        col.separator()

        col.prop(tool_settings, "use_snap_align_rotation")
        col.prop(tool_settings, "use_snap_backface_culling")

        col.separator()

        if obj:
            col.label(text="Target Selection")
            col_targetsel = col.column(align=True)
            if object_mode == 'EDIT' and obj.type not in {'LATTICE', 'META', 'FONT'}:
                col_targetsel.prop(
                    tool_settings,
                    "use_snap_self",
                    text="Include Active",
                    icon='EDITMODE_HLT',
                )
                col_targetsel.prop(
                    tool_settings,
                    "use_snap_edit",
                    text="Include Edited",
                    icon='OUTLINER_DATA_MESH',
                )
                col_targetsel.prop(
                    tool_settings,
                    "use_snap_nonedit",
                    text="Include Non-Edited",
                    icon='OUTLINER_OB_MESH',
                )
            col_targetsel.prop(
                tool_settings,
                "use_snap_selectable",
                text="Exclude Non-Selectable",
                icon='RESTRICT_SELECT_OFF',
            )

        col.label(text="Affect")
        row = col.row(align=True)
        row.prop(tool_settings, "use_snap_translate", text="Move", toggle=True)
        row.prop(tool_settings, "use_snap_rotate", text="Rotate", toggle=True)
        row.prop(tool_settings, "use_snap_scale", text="Scale", toggle=True)


class VIEW3D_PT_proportional_edit(Panel):
    bl_space_type = 'VIEW_3D'
    bl_region_type = 'HEADER'
    bl_label = "Proportional Editing"
    bl_ui_units_x = 8

    def draw(self, context):
        layout = self.layout
        tool_settings = context.tool_settings
        col = layout.column()
        col.active = (tool_settings.use_proportional_edit_objects if context.mode ==
                      'OBJECT' else tool_settings.use_proportional_edit)

        if context.mode != 'OBJECT':
            col.prop(tool_settings, "use_proportional_connected")
            sub = col.column()
            sub.active = not tool_settings.use_proportional_connected
            sub.prop(tool_settings, "use_proportional_projected")
            col.separator()

        col.prop(tool_settings, "proportional_edit_falloff", expand=True)
        col.prop(tool_settings, "proportional_distance")


class VIEW3D_PT_transform_orientations(Panel):
    bl_space_type = 'VIEW_3D'
    bl_region_type = 'HEADER'
    bl_label = "Transform Orientations"
    bl_ui_units_x = 8

    def draw(self, context):
        layout = self.layout
        layout.label(text="Transform Orientations")

        scene = context.scene
        orient_slot = scene.transform_orientation_slots[0]
        orientation = orient_slot.custom_orientation

        row = layout.row()
        col = row.column()
        col.prop(orient_slot, "type", expand=True)
        row.operator("transform.create_orientation", text="", icon='ADD', emboss=False).use = True

        if orientation:
            row = layout.row(align=False)
            row.prop(orientation, "name", text="", icon='OBJECT_ORIGIN')
            row.operator("transform.delete_orientation", text="", icon='X', emboss=False)


class VIEW3D_PT_gpencil_origin(Panel):
    bl_space_type = 'VIEW_3D'
    bl_region_type = 'HEADER'
    bl_label = "Stroke Placement"

    def draw(self, context):
        layout = self.layout
        tool_settings = context.tool_settings
        gpd = context.gpencil_data

        layout.label(text="Stroke Placement")

        row = layout.row()
        col = row.column()
        col.prop(tool_settings, "gpencil_stroke_placement_view3d", expand=True)

        if tool_settings.gpencil_stroke_placement_view3d == 'SURFACE':
            row = layout.row()
            row.label(text="Offset")
            row = layout.row()
            row.prop(gpd, "zdepth_offset", text="")

        if tool_settings.gpencil_stroke_placement_view3d == 'STROKE':
            row = layout.row()
            row.label(text="Target")
            row = layout.row()
            row.prop(tool_settings, "gpencil_stroke_snap_mode", expand=True)


class VIEW3D_PT_gpencil_lock(Panel):
    bl_space_type = 'VIEW_3D'
    bl_region_type = 'HEADER'
    bl_label = "Drawing Plane"

    def draw(self, context):
        layout = self.layout
        tool_settings = context.tool_settings

        layout.label(text="Drawing Plane")

        row = layout.row()
        col = row.column()
        col.prop(tool_settings.gpencil_sculpt, "lock_axis", expand=True)


class VIEW3D_PT_gpencil_guide(Panel):
    bl_space_type = 'VIEW_3D'
    bl_region_type = 'HEADER'
    bl_label = "Guides"

    def draw(self, context):
        settings = context.tool_settings.gpencil_sculpt.guide

        layout = self.layout
        layout.label(text="Guides")

        col = layout.column()
        col.active = settings.use_guide
        col.prop(settings, "type", expand=True)

        if settings.type in {'ISO', 'PARALLEL', 'RADIAL'}:
            col.prop(settings, "angle")
            row = col.row(align=True)

        col.prop(settings, "use_snapping")
        if settings.use_snapping:

            if settings.type == 'RADIAL':
                col.prop(settings, "angle_snap")
            else:
                col.prop(settings, "spacing")

        if settings.type in {'CIRCULAR', 'RADIAL'} or settings.use_snapping:
            col.label(text="Reference Point")
            row = col.row(align=True)
            row.prop(settings, "reference_point", expand=True)
            if settings.reference_point == 'CUSTOM':
                col.prop(settings, "location", text="Custom Location")
            elif settings.reference_point == 'OBJECT':
                col.prop(settings, "reference_object", text="Object Location")
                if not settings.reference_object:
                    col.label(text="No object selected, using cursor")


class VIEW3D_PT_overlay_gpencil_options(Panel):
    bl_space_type = 'VIEW_3D'
    bl_region_type = 'HEADER'
    bl_parent_id = 'VIEW3D_PT_overlay'
    bl_label = ""

    @classmethod
    def poll(cls, context):
        return context.object and context.object.type == 'GPENCIL'

    def draw_header(self, context):
        layout = self.layout
        layout.label(text={
            'PAINT_GPENCIL': iface_("Draw Grease Pencil"),
            'EDIT_GPENCIL': iface_("Edit Grease Pencil"),
            'SCULPT_GPENCIL': iface_("Sculpt Grease Pencil"),
            'WEIGHT_GPENCIL': iface_("Weight Grease Pencil"),
            'VERTEX_GPENCIL': iface_("Vertex Grease Pencil"),
            'OBJECT': iface_("Grease Pencil"),
        }[context.mode], translate=False)

    def draw(self, context):
        layout = self.layout
        view = context.space_data
        overlay = view.overlay
        display_all = overlay.show_overlays

        row = layout.row()
        row.separator()
        row.active = display_all
        row.prop(overlay, "use_gpencil_onion_skin", text="Onion Skin")

        col = layout.column(align=True)
        col.active = display_all
        split = col.split()
        row = split.row()
        row.separator()
        row.prop(overlay, "use_gpencil_grid")

        row = split.row(align=True)
        if overlay.use_gpencil_grid:
            row.prop(overlay, "gpencil_grid_opacity", text="", slider=True)
            row.prop(overlay, "use_gpencil_canvas_xray", text="", icon='XRAY')
        else:
            row.label(icon='DISCLOSURE_TRI_RIGHT')

        col = layout.column(align=True)
        col.active = display_all
        split = col.split()
        row = split.row()
        row.separator()
        row.prop(overlay, "use_gpencil_fade_layers")

        row = split.row(align=True)
        if overlay.use_gpencil_fade_layers:
            row.separator
            row.prop(overlay, "gpencil_fade_layer", text="", slider=True)
        else:
            row.label(icon='DISCLOSURE_TRI_RIGHT')

        col = layout.column(align=True)
        col.active = display_all
        split = col.split()
        row = split.row()
        row.separator()
        row.prop(overlay, "use_gpencil_fade_objects")

        row = split.row(align=True)
        if overlay.use_gpencil_fade_objects:
            row.prop(overlay, "gpencil_fade_objects", text="", slider=True)
            row.prop(overlay, "use_gpencil_fade_gp_objects", text="", icon='OUTLINER_OB_GREASEPENCIL')
        else:
            row.label(icon='DISCLOSURE_TRI_RIGHT')

        if context.object.mode in {'EDIT_GPENCIL', 'SCULPT_GPENCIL', 'WEIGHT_GPENCIL', 'VERTEX_GPENCIL'}:
            split = layout.split()
            col = split.column()
            col.active = display_all
            row = col.row()
            row.separator()
            row.prop(overlay, "use_gpencil_edit_lines", text="Edit Lines")
            col = split.column()
            if overlay.use_gpencil_edit_lines:
                col.prop(overlay, "use_gpencil_multiedit_line_only", text="Only in Multiframe")
            else:
                col.label(icon='DISCLOSURE_TRI_RIGHT')

            if context.object.mode == 'EDIT_GPENCIL':

                col = layout.column()
                col.active = display_all
                row = col.row()
                row.separator()
                row.prop(overlay, "use_gpencil_show_directions")
                col = layout.column()
                col.active = display_all
                row = col.row()
                row.separator()
                row.prop(overlay, "use_gpencil_show_material_name", text="Material Name")

                layout.use_property_split = True
                layout.active = display_all
                if not gpd.use_curve_edit:
                    row = layout.row()
                    row.separator()
                    row.prop(overlay, "vertex_opacity", text="Vertex Opacity", slider=True)
                else:
                    # Handles for Curve Edit
                    row = layout.row()
                    row.separator()
                    row.prop(overlay, "display_handle", text="Handles")

            # Handles for Curve Edit
            if context.object.mode == 'EDIT_GPENCIL':
                gpd = context.object.data
                layout.active = display_all
                if gpd.use_curve_edit:
                    layout.prop(overlay, "display_handle", text="Handles")

        if context.object.mode == 'SCULPT_GPENCIL':
            layout.use_property_split = True
            layout.active = display_all
            row = layout.row()
            row.separator()
            row.prop(overlay, "vertex_opacity", text="Vertex Opacity", slider=True)

        if context.object.mode in {'PAINT_GPENCIL', 'VERTEX_GPENCIL'}:
            layout.label(text="Vertex Paint")
            layout.active = display_all
            row = layout.row()
            shading = VIEW3D_PT_shading.get_shading(context)
            row.enabled = shading.type not in {'WIREFRAME', 'RENDERED'}
            row.separator()
            row.use_property_split = True
            row.prop(overlay, "gpencil_vertex_paint_opacity", text="Opacity", slider=True)


class VIEW3D_PT_quad_view(Panel):
    bl_space_type = 'VIEW_3D'
    bl_region_type = 'UI'
    bl_category = "View"
    bl_label = "Quad View"
    bl_options = {'DEFAULT_CLOSED'}

    @classmethod
    def poll(cls, context):
        view = context.space_data
        return view.region_quadviews

    def draw(self, context):
        layout = self.layout

        view = context.space_data

        region = view.region_quadviews[2]
        col = layout.column()
        col.prop(region, "lock_rotation")
        row = col.row()
        row.enabled = region.lock_rotation
        row.prop(region, "show_sync_view")
        row = col.row()

        row.enabled = region.lock_rotation and region.show_sync_view
        row.prop(region, "use_box_clip")


# Annotation properties
class VIEW3D_PT_grease_pencil(AnnotationDataPanel, Panel):
    bl_space_type = 'VIEW_3D'
    bl_region_type = 'UI'
    bl_category = "View"

    # NOTE: this is just a wrapper around the generic GP Panel


class VIEW3D_PT_annotation_onion(AnnotationOnionSkin, Panel):
    bl_space_type = 'VIEW_3D'
    bl_region_type = 'UI'
    bl_category = "View"
    bl_parent_id = 'VIEW3D_PT_grease_pencil'

    # NOTE: this is just a wrapper around the generic GP Panel


class TOPBAR_PT_annotation_layers(Panel, AnnotationDataPanel):
    bl_space_type = 'VIEW_3D'
    bl_region_type = 'HEADER'
    bl_label = "Layers"
    bl_ui_units_x = 14


class VIEW3D_PT_view3d_stereo(Panel):
    bl_space_type = 'VIEW_3D'
    bl_region_type = 'UI'
    bl_category = "View"
    bl_label = "Stereoscopy"
    bl_options = {'DEFAULT_CLOSED'}

    @classmethod
    def poll(cls, context):
        scene = context.scene
        wm = bpy.ops.wm

        multiview = scene.render.use_multiview
        return multiview

    def draw(self, context):
        layout = self.layout
        view = context.space_data

        basic_stereo = context.scene.render.views_format == 'STEREO_3D'

        col = layout.column()
        col.row().prop(view, "stereo_3d_camera", expand=True)

        col.label(text="Display")
        row = col.row()
        row.active = basic_stereo
        row.prop(view, "show_stereo_3d_cameras")
        row = col.row()
        row.active = basic_stereo
        split = row.split()
        split.prop(view, "show_stereo_3d_convergence_plane")
        split = row.split()
        split.prop(view, "stereo_3d_convergence_plane_alpha", text="Alpha")
        split.active = view.show_stereo_3d_convergence_plane
        row = col.row()
        split = row.split()
        split.prop(view, "show_stereo_3d_volume")
        split = row.split()
        split.prop(view, "stereo_3d_volume_alpha", text="Alpha")

        if context.scene.render.use_multiview:
            layout.separator()
            layout.operator("wm.set_stereo_3d", icon='CAMERA_STEREO')


class VIEW3D_PT_context_properties(Panel):
    bl_space_type = 'VIEW_3D'
    bl_region_type = 'UI'
    bl_category = "Item"
    bl_label = "Properties"
    bl_options = {'DEFAULT_CLOSED'}

    @staticmethod
    def _active_context_member(context):
        obj = context.object
        if obj:
            object_mode = obj.mode
            if object_mode == 'POSE':
                return "active_pose_bone"
            elif object_mode == 'EDIT' and obj.type == 'ARMATURE':
                return "active_bone"
            else:
                return "object"

        return ""

    @classmethod
    def poll(cls, context):
        import rna_prop_ui
        member = cls._active_context_member(context)

        if member:
            context_member, member = rna_prop_ui.rna_idprop_context_value(context, member, object)
            return context_member and rna_prop_ui.rna_idprop_has_properties(context_member)

        return False

    def draw(self, context):
        import rna_prop_ui
        member = VIEW3D_PT_context_properties._active_context_member(context)

        if member:
            # Draw with no edit button
            rna_prop_ui.draw(self.layout, context, member, object, use_edit=False)


# Grease Pencil Object - Multiframe falloff tools
class VIEW3D_PT_gpencil_multi_frame(Panel):
    bl_space_type = 'VIEW_3D'
    bl_region_type = 'HEADER'
    bl_label = "Multi Frame"

    def draw(self, context):
        layout = self.layout
        tool_settings = context.tool_settings

        gpd = context.gpencil_data
        settings = tool_settings.gpencil_sculpt

        col = layout.column(align=True)
        col.prop(settings, "use_multiframe_falloff")

        # Falloff curve
        if gpd.use_multiedit and settings.use_multiframe_falloff:
            layout.template_curve_mapping(settings, "multiframe_falloff_curve", brush=True)


# Grease Pencil Object - Curve Editing tools
class VIEW3D_PT_gpencil_curve_edit(Panel):
    bl_space_type = 'VIEW_3D'
    bl_region_type = 'HEADER'
    bl_label = "Curve Editing"

    def draw(self, context):
        layout = self.layout

        gpd = context.gpencil_data
        col = layout.column()

        col.label(text="Curve Editing:")

        split = layout.split()
        col = split.column(align=True)
        row = col.row()
        row.separator()
        row.label(text="Resolution")
        row = col.row()
        row.separator()
        row.label(text="Threshold")
        row = col.row()
        row.separator()
        row.label(text="Corner Angle")

        col = split.column(align=True)
        col.prop(gpd, "edit_curve_resolution", text="")
        col.prop(gpd, "curve_edit_threshold", text="")
        col.prop(gpd, "curve_edit_corner_angle", text="")

        col = layout.column()
        row = col.row()
        row.separator()
        row.prop(gpd, "use_adaptive_curve_resolution")


class VIEW3D_MT_gpencil_edit_context_menu(Menu):
    bl_label = ""

    def draw(self, context):
        layout = self.layout
        tool_settings = context.tool_settings

        is_point_mode = tool_settings.gpencil_selectmode_edit == 'POINT'
        is_stroke_mode = tool_settings.gpencil_selectmode_edit == 'STROKE'
        is_segment_mode = tool_settings.gpencil_selectmode_edit == 'SEGMENT'

        layout.operator_context = 'INVOKE_REGION_WIN'

        row = layout.row()

        if is_point_mode or is_segment_mode:
            col = row.column(align=True)

            col.label(text="Point Context Menu", icon='GP_SELECT_POINTS')
            col.separator()

            # Additive Operators
            col.operator("gpencil.stroke_subdivide", text="Subdivide", icon="SUBDIVIDE_EDGES").only_selected = True

            col.separator()

            col.operator("gpencil.extrude_move", text="Extrude", icon='EXTRUDE_REGION')

            col.separator()

            # Deform Operators
            col.operator("gpencil.stroke_smooth", text="Smooth", icon="PARTICLEBRUSH_SMOOTH").only_selected = True
            col.operator("transform.bend", text="Bend", icon="BEND")
            col.operator("transform.shear", text="Shear", icon="SHEAR")
            col.operator("transform.tosphere", text="To Sphere", icon="TOSPHERE")
            col.operator("transform.transform", text="Shrink Fatten",
                         icon='SHRINK_FATTEN').mode = 'GPENCIL_SHRINKFATTEN'

            col.separator()

            col.menu("VIEW3D_MT_mirror", text="Mirror")
            col.menu("GPENCIL_MT_snap", text="Snap")

            col.separator()

            # Duplicate operators
            col.operator("gpencil.duplicate_move", text="Duplicate", icon='DUPLICATE')
            col.operator("gpencil.copy", text="Copy", icon='COPYDOWN')
            col.operator("gpencil.paste", text="Paste", icon='PASTEDOWN').type = 'ACTIVE'
            col.operator("gpencil.paste", text="Paste by Layer", icon='PASTEDOWN').type = 'LAYER'

            col.separator()

            # Removal Operators
            col.operator("gpencil.stroke_merge", text="Merge", icon="MERGE")
            col.operator("gpencil.stroke_merge_by_distance", icon="MERGE").use_unselected = False
            col.operator("gpencil.stroke_split", text="Split", icon="SPLIT")
            col.operator("gpencil.stroke_separate", text="Separate", icon="SEPARATE_GP_POINTS").mode = 'POINT'

            col.separator()

            col.operator("gpencil.delete", text="Delete Points", icon="DELETE").type = 'POINTS'
            col.operator("gpencil.dissolve", text="Dissolve", icon="DISSOLVE_VERTS").type = 'POINTS'
            col.operator("gpencil.dissolve", text="Dissolve Between", icon="DISSOLVE_BETWEEN").type = 'BETWEEN'
            col.operator("gpencil.dissolve", text="Dissolve Unselected", icon="DISSOLVE_UNSELECTED").type = 'UNSELECT'

        if is_stroke_mode:

            col = row.column(align=True)
            col.label(text="Stroke Context Menu", icon='GP_SELECT_STROKES')
            col.separator()

            # Main Strokes Operators
            col.operator("gpencil.stroke_subdivide", text="Subdivide", icon="SUBDIVIDE_EDGES").only_selected = False
            col.menu("VIEW3D_MT_gpencil_simplify")
            col.operator("gpencil.stroke_trim", text="Trim", icon="CUT")

            col.separator()

            col.operator("gpencil.stroke_smooth", text="Smooth Stroke",
                         icon="PARTICLEBRUSH_SMOOTH").only_selected = False
            col.operator("transform.transform", text="Shrink Fatten",
                         icon='SHRINK_FATTEN').mode = 'GPENCIL_SHRINKFATTEN'

            col.separator()

            # Layer and Materials operators
            col.menu("GPENCIL_MT_move_to_layer")
            col.menu("VIEW3D_MT_assign_material")
            col.operator("gpencil.set_active_material", text="Set as Active Material", icon="MATERIAL_DATA")
            col.operator_menu_enum("gpencil.stroke_arrange", "direction", text="Arrange")

            col.separator()

            col.menu("VIEW3D_MT_mirror", text="Mirror")
            col.menu("VIEW3D_MT_snap", text="Snap")

            col.separator()

            # Duplicate operators
            col.operator("gpencil.duplicate_move", text="Duplicate", icon='DUPLICATE')
            col.operator("gpencil.copy", text="Copy", icon='COPYDOWN')
            col.operator("gpencil.paste", text="Paste", icon='PASTEDOWN').type = 'ACTIVE'
            col.operator("gpencil.paste", text="Paste by Layer", icon='PASTEDOWN').type = 'LAYER'

            col.separator()

            # Removal Operators
            col.operator("gpencil.stroke_merge_by_distance", icon="MERGE").use_unselected = True
            col.operator_menu_enum("gpencil.stroke_join", "type", text="Join", icon='JOIN', text_ctxt=i18n_contexts.id_gpencil)
            col.operator("gpencil.stroke_split", text="Split", icon="SPLIT")
            col.operator("gpencil.stroke_separate", text="Separate", icon="SEPARATE_GP_STROKES").mode = 'STROKE'

            col.separator()

            col.operator("gpencil.delete", text="Delete", icon="DELETE").type = 'STROKES'

            col.separator()

            col.operator("gpencil.reproject", text="Reproject")

def draw_gpencil_layer_active(context, layout):
    gpl = context.active_gpencil_layer
    if gpl:
        layout.label(text="Active Layer")
        row = layout.row(align=True)
        row.operator_context = 'EXEC_REGION_WIN'
        row.operator_menu_enum("gpencil.layer_change", "layer", text="", icon='GREASEPENCIL')
        row.prop(gpl, "info", text="")
        row.operator("gpencil.layer_remove", text="", icon='X')


def draw_gpencil_material_active(context, layout):
    ob = context.active_object
    if ob and len(ob.material_slots) > 0 and ob.active_material_index >= 0:
        ma = ob.material_slots[ob.active_material_index].material
        if ma:
            layout.label(text="Active Material")
            row = layout.row(align=True)
            row.operator_context = 'EXEC_REGION_WIN'
            row.operator_menu_enum("gpencil.material_set", "slot", text="", icon='MATERIAL')
            row.prop(ma, "name", text="")


class VIEW3D_PT_gpencil_sculpt_automasking(Panel):
    bl_space_type = 'VIEW_3D'
    bl_region_type = 'HEADER'
    bl_label = "Auto-masking"
    bl_ui_units_x = 10

    def draw(self, context):
        layout = self.layout

        tool_settings = context.scene.tool_settings
        layout.label(text="Auto-masking")

        col = layout.column(align=True)
        col.prop(tool_settings.gpencil_sculpt, "use_automasking_stroke", text="Stroke")
        col.prop(tool_settings.gpencil_sculpt, "use_automasking_layer_stroke", text="Layer")
        col.prop(tool_settings.gpencil_sculpt, "use_automasking_material_stroke", text="Material")
        col.separator()
        col.prop(tool_settings.gpencil_sculpt, "use_automasking_layer_active", text="Active Layer")
        col.prop(tool_settings.gpencil_sculpt, "use_automasking_material_active", text="Active Material")


class VIEW3D_PT_gpencil_sculpt_context_menu(Panel):
    bl_space_type = 'VIEW_3D'
    bl_region_type = 'WINDOW'
    bl_label = "Sculpt Context Menu"
    bl_ui_units_x = 12

    def draw(self, context):
        ts = context.tool_settings
        settings = ts.gpencil_sculpt_paint
        brush = settings.brush

        layout = self.layout

        layout.prop(brush, "size", slider=True)
        layout.prop(brush, "strength")

        # Layers
        draw_gpencil_layer_active(context, layout)


class VIEW3D_PT_gpencil_weight_context_menu(Panel):
    bl_space_type = 'VIEW_3D'
    bl_region_type = 'WINDOW'
    bl_label = "Weight Paint Context Menu"
    bl_ui_units_x = 12

    def draw(self, context):
        ts = context.tool_settings
        settings = ts.gpencil_weight_paint
        brush = settings.brush

        layout = self.layout

        layout.prop(brush, "size", slider=True)
        layout.prop(brush, "strength")
        layout.prop(brush, "weight")

        # Layers
        draw_gpencil_layer_active(context, layout)


class VIEW3D_MT_gpencil_sculpt(Menu):
    bl_label = "Sculpt"

    def draw(self, context):
        layout = self.layout

        layout.operator_context = 'INVOKE_REGION_WIN'
        layout.menu("VIEW3D_MT_assign_material")
        layout.separator()

        layout.operator("gpencil.frame_duplicate", text="Duplicate Active Frame", icon="DUPLICATE")
        layout.operator(
            "gpencil.frame_duplicate",
            text="Duplicate Active Frame All Layers",
            icon="DUPLICATE").mode = 'ALL'

        layout.separator()

        layout.operator("gpencil.stroke_subdivide", text="Subdivide", icon="SUBDIVIDE_EDGES")
        layout.operator("gpencil.stroke_simplify_fixed", text="Simplify", icon="MOD_SIMPLIFY")
        layout.operator("gpencil.stroke_simplify", text="Simplify Adaptative", icon="SIMPLIFY_ADAPTIVE")

        if context.mode == 'WEIGHT_GPENCIL':
            layout.separator()
            layout.menu("VIEW3D_MT_gpencil_autoweights")

        layout.separator()

        # radial control button brush size
        myvar = layout.operator("wm.radial_control", text="Brush Radius", icon="BRUSHSIZE")
        myvar.data_path_primary = 'tool_settings.gpencil_sculpt.brush.size'

        # radial control button brush strength
        myvar = layout.operator("wm.radial_control", text="Brush Strength", icon="BRUSHSTRENGTH")
        myvar.data_path_primary = 'tool_settings.gpencil_sculpt.brush.strength'

        layout.separator()

        # line edit toggles from the keympap
        props = layout.operator("wm.context_toggle", text="Toggle Edit Lines", icon='STROKE')
        props.data_path = "space_data.overlay.use_gpencil_edit_lines"

        props = layout.operator("wm.context_toggle", text="Toggle Multiline Edit Only", icon='STROKE')
        props.data_path = "space_data.overlay.use_gpencil_multiedit_line_only"


class VIEW3D_PT_gpencil_edit_options(Panel):
    bl_space_type = 'VIEW_3D'
    bl_region_type = 'HEADER'
    bl_label = "Options"

    def draw(self, context):
        layout = self.layout
        settings = context.tool_settings.gpencil_sculpt

        layout.prop(settings, "use_scale_thickness", text="Scale Thickness")

class VIEW3D_PT_gpencil_draw_context_menu(Panel):
    bl_space_type = 'VIEW_3D'
    bl_region_type = 'WINDOW'
    bl_label = "Draw Context Menu"
    bl_ui_units_x = 12

    def draw(self, context):
        layout = self.layout
        tool_settings = context.tool_settings
        settings = tool_settings.gpencil_paint
        brush = settings.brush
        gp_settings = brush.gpencil_settings

        is_pin_vertex = gp_settings.brush_draw_mode == 'VERTEXCOLOR'
        is_vertex = settings.color_mode == 'VERTEXCOLOR' or brush.gpencil_tool == 'TINT' or is_pin_vertex

        if brush.gpencil_tool not in {'ERASE', 'CUTTER', 'EYEDROPPER'} and is_vertex:
            split = layout.split(factor=0.1)
            split.prop(brush, "color", text="")
            split.template_color_picker(brush, "color", value_slider=True)

            col = layout.column()
            col.separator()
            col.prop_menu_enum(gp_settings, "vertex_mode", text="Mode")
            col.separator()

        if brush.gpencil_tool not in {'FILL', 'CUTTER'}:
            layout.prop(brush, "size", slider=True)
        if brush.gpencil_tool not in {'ERASE', 'FILL', 'CUTTER'}:
            layout.prop(gp_settings, "pen_strength")

        # Layers
        draw_gpencil_layer_active(context, layout)
        # Material
        if not is_vertex:
            draw_gpencil_material_active(context, layout)


class VIEW3D_PT_gpencil_vertex_context_menu(Panel):
    bl_space_type = 'VIEW_3D'
    bl_region_type = 'WINDOW'
    bl_label = "Vertex Paint Context Menu"
    bl_ui_units_x = 12

    def draw(self, context):
        layout = self.layout
        tool_settings = context.tool_settings
        settings = tool_settings.gpencil_vertex_paint
        brush = settings.brush
        gp_settings = brush.gpencil_settings

        col = layout.column()

        if brush.gpencil_vertex_tool in {'DRAW', 'REPLACE'}:
            split = layout.split(factor=0.1)
            split.prop(brush, "color", text="")
            split.template_color_picker(brush, "color", value_slider=True)

            col = layout.column()
            col.separator()
            col.prop_menu_enum(gp_settings, "vertex_mode", text="Mode")
            col.separator()

        row = col.row(align=True)
        row.prop(brush, "size", text="Radius")
        row.prop(gp_settings, "use_pressure", text="", icon='STYLUS_PRESSURE')

        if brush.gpencil_vertex_tool in {'DRAW', 'BLUR', 'SMEAR'}:
            row = layout.row(align=True)
            row.prop(gp_settings, "pen_strength", slider=True)
            row.prop(gp_settings, "use_strength_pressure", text="", icon='STYLUS_PRESSURE')

        # Layers
        draw_gpencil_layer_active(context, layout)


class VIEW3D_PT_paint_vertex_context_menu(Panel):
    # Only for popover, these are dummy values.
    bl_space_type = 'VIEW_3D'
    bl_region_type = 'WINDOW'
    bl_label = "Vertex Paint Context Menu"

    def draw(self, context):
        layout = self.layout

        brush = context.tool_settings.vertex_paint.brush
        capabilities = brush.vertex_paint_capabilities

        if capabilities.has_color:
            split = layout.split(factor=0.1)
            UnifiedPaintPanel.prop_unified_color(split, context, brush, "color", text="")
            UnifiedPaintPanel.prop_unified_color_picker(split, context, brush, "color", value_slider=True)
            layout.prop(brush, "blend", text="")

        UnifiedPaintPanel.prop_unified(
            layout,
            context,
            brush,
            "size",
            unified_name="use_unified_size",
            pressure_name="use_pressure_size",
            slider=True,
        )
        UnifiedPaintPanel.prop_unified(
            layout,
            context,
            brush,
            "strength",
            unified_name="use_unified_strength",
            pressure_name="use_pressure_strength",
            slider=True,
        )


class VIEW3D_PT_paint_texture_context_menu(Panel):
    # Only for popover, these are dummy values.
    bl_space_type = 'VIEW_3D'
    bl_region_type = 'WINDOW'
    bl_label = "Texture Paint Context Menu"

    def draw(self, context):
        layout = self.layout

        brush = context.tool_settings.image_paint.brush
        capabilities = brush.image_paint_capabilities

        if capabilities.has_color:
            split = layout.split(factor=0.1)
            UnifiedPaintPanel.prop_unified_color(split, context, brush, "color", text="")
            UnifiedPaintPanel.prop_unified_color_picker(split, context, brush, "color", value_slider=True)
            layout.prop(brush, "blend", text="")

        if capabilities.has_radius:
            UnifiedPaintPanel.prop_unified(
                layout,
                context,
                brush,
                "size",
                unified_name="use_unified_size",
                pressure_name="use_pressure_size",
                slider=True,
            )
            UnifiedPaintPanel.prop_unified(
                layout,
                context,
                brush,
                "strength",
                unified_name="use_unified_strength",
                pressure_name="use_pressure_strength",
                slider=True,
            )


class VIEW3D_PT_paint_weight_context_menu(Panel):
    # Only for popover, these are dummy values.
    bl_space_type = 'VIEW_3D'
    bl_region_type = 'WINDOW'
    bl_label = "Weights Context Menu"

    def draw(self, context):
        layout = self.layout

        brush = context.tool_settings.weight_paint.brush
        UnifiedPaintPanel.prop_unified(
            layout,
            context,
            brush,
            "weight",
            unified_name="use_unified_weight",
            slider=True,
        )
        UnifiedPaintPanel.prop_unified(
            layout,
            context,
            brush,
            "size",
            unified_name="use_unified_size",
            pressure_name="use_pressure_size",
            slider=True,
        )
        UnifiedPaintPanel.prop_unified(
            layout,
            context,
            brush,
            "strength",
            unified_name="use_unified_strength",
            pressure_name="use_pressure_strength",
            slider=True)




class VIEW3D_PT_sculpt_automasking(Panel):
    bl_space_type = 'VIEW_3D'
    bl_region_type = 'HEADER'
    bl_label = "Auto-Masking"
    bl_ui_units_x = 10

    def draw(self, context):
        layout = self.layout

        tool_settings = context.tool_settings
        sculpt = tool_settings.sculpt
        layout.label(text="Auto-Masking")

        col = layout.column(align=True)
        col.prop(sculpt, "use_automasking_topology", text="Topology")
        col.prop(sculpt, "use_automasking_face_sets", text="Face Sets")

        col.separator()

        col = layout.column(align=True)
        col.prop(sculpt, "use_automasking_boundary_edges", text="Mesh Boundary")
        col.prop(sculpt, "use_automasking_boundary_face_sets", text="Face Sets Boundary")

        if sculpt.use_automasking_boundary_edges or sculpt.use_automasking_boundary_face_sets:
            col.prop(sculpt.brush, "automasking_boundary_edges_propagation_steps")

        col.separator()

        col = layout.column(align=True)
        row = col.row()
        row.prop(sculpt, "use_automasking_cavity", text="Cavity")

        is_cavity_active = sculpt.use_automasking_cavity or sculpt.use_automasking_cavity_inverted

        if is_cavity_active:
            props = row.operator("sculpt.mask_from_cavity", text="Create Mask")
            props.settings_source = 'SCENE'

        col.prop(sculpt, "use_automasking_cavity_inverted", text="Cavity (inverted)")

        if is_cavity_active:
            col = layout.column(align=True)
            col.prop(sculpt, "automasking_cavity_factor", text="Factor")
            col.prop(sculpt, "automasking_cavity_blur_steps", text="Blur")

            col = layout.column()
            col.prop(sculpt, "use_automasking_custom_cavity_curve", text="Custom Curve")

            if sculpt.use_automasking_custom_cavity_curve:
                col.template_curve_mapping(sculpt, "automasking_cavity_curve")

        col.separator()

        col = layout.column(align=True)
        col.prop(sculpt, "use_automasking_view_normal", text="View Normal")

        if sculpt.use_automasking_view_normal:
            col.prop(sculpt, "use_automasking_view_occlusion", text="Occlusion")
            subcol = col.column(align=True)
            subcol.active = not sculpt.use_automasking_view_occlusion
            subcol.prop(sculpt, "automasking_view_normal_limit", text="Limit")
            subcol.prop(sculpt, "automasking_view_normal_falloff", text="Falloff")

        col = layout.column()
        col.prop(sculpt, "use_automasking_start_normal", text="Area Normal")

        if sculpt.use_automasking_start_normal:
            col = layout.column(align=True)
            col.prop(sculpt, "automasking_start_normal_limit", text="Limit")
            col.prop(sculpt, "automasking_start_normal_falloff", text="Falloff")


class VIEW3D_PT_sculpt_context_menu(Panel):
    # Only for popover, these are dummy values.
    bl_space_type = 'VIEW_3D'
    bl_region_type = 'WINDOW'
    bl_label = "Sculpt Context Menu"

    def draw(self, context):
        layout = self.layout

        brush = context.tool_settings.sculpt.brush
        capabilities = brush.sculpt_capabilities

        if capabilities.has_color:
            split = layout.split(factor=0.1)
            UnifiedPaintPanel.prop_unified_color(split, context, brush, "color", text="")
            UnifiedPaintPanel.prop_unified_color_picker(split, context, brush, "color", value_slider=True)

            layout.prop(brush, "blend", text="")

        ups = context.tool_settings.unified_paint_settings
        size = "size"
        size_owner = ups if ups.use_unified_size else brush
        if size_owner.use_locked_size == 'SCENE':
            size = "unprojected_radius"

        UnifiedPaintPanel.prop_unified(
            layout,
            context,
            brush,
            size,
            unified_name="use_unified_size",
            pressure_name="use_pressure_size",
            text="Radius",
            slider=True,
        )
        UnifiedPaintPanel.prop_unified(
            layout,
            context,
            brush,
            "strength",
            unified_name="use_unified_strength",
            pressure_name="use_pressure_strength",
            slider=True,
        )

        if capabilities.has_auto_smooth:
            layout.prop(brush, "auto_smooth_factor", slider=True)

        if capabilities.has_normal_weight:
            layout.prop(brush, "normal_weight", slider=True)

        if capabilities.has_pinch_factor:
            text = "Pinch"
            if brush.sculpt_tool in {'BLOB', 'SNAKE_HOOK'}:
                text = "Magnify"
            layout.prop(brush, "crease_pinch_factor", slider=True, text=text)

        if capabilities.has_rake_factor:
            layout.prop(brush, "rake_factor", slider=True)

        if capabilities.has_plane_offset:
            layout.prop(brush, "plane_offset", slider=True)
            layout.prop(brush, "plane_trim", slider=True, text="Distance")

        if capabilities.has_height:
            layout.prop(brush, "height", slider=True, text="Height")


class TOPBAR_PT_gpencil_materials(GreasePencilMaterialsPanel, Panel):
    bl_space_type = 'VIEW_3D'
    bl_region_type = 'HEADER'
    bl_label = "Materials"
    bl_ui_units_x = 14

    @classmethod
    def poll(cls, context):
        ob = context.object
        return ob and ob.type == 'GPENCIL'


class TOPBAR_PT_gpencil_vertexcolor(GreasePencilVertexcolorPanel, Panel):
    bl_space_type = 'VIEW_3D'
    bl_region_type = 'HEADER'
    bl_label = "Color Attribute"
    bl_ui_units_x = 10

    @classmethod
    def poll(cls, context):
        ob = context.object
        return ob and ob.type == 'GPENCIL'


class VIEW3D_PT_curves_sculpt_add_shape(Panel):
    # Only for popover, these are dummy values.
    bl_space_type = 'VIEW_3D'
    bl_region_type = 'WINDOW'
    bl_label = "Curves Sculpt Add Curve Options"

    def draw(self, context):
        layout = self.layout

        layout.use_property_split = True
        layout.use_property_decorate = False  # No animation.

        settings = UnifiedPaintPanel.paint_settings(context)
        brush = settings.brush

        col = layout.column(heading="Interpolate", align=True)
        col.prop(brush.curves_sculpt_settings, "interpolate_length", text="Length")
        col.prop(brush.curves_sculpt_settings, "interpolate_shape", text="Shape")
        col.prop(brush.curves_sculpt_settings, "interpolate_point_count", text="Point Count")

        col = layout.column()
        col.active = not brush.curves_sculpt_settings.interpolate_length
        col.prop(brush.curves_sculpt_settings, "curve_length", text="Length")

        col = layout.column()
        col.active = not brush.curves_sculpt_settings.interpolate_point_count
        col.prop(brush.curves_sculpt_settings, "points_per_curve", text="Points")


class VIEW3D_PT_curves_sculpt_parameter_falloff(Panel):
    # Only for popover, these are dummy values.
    bl_space_type = 'VIEW_3D'
    bl_region_type = 'WINDOW'
    bl_label = "Curves Sculpt Parameter Falloff"

    def draw(self, context):
        layout = self.layout

        settings = UnifiedPaintPanel.paint_settings(context)
        brush = settings.brush

        layout.template_curve_mapping(brush.curves_sculpt_settings, "curve_parameter_falloff")
        row = layout.row(align=True)
        row.operator("brush.sculpt_curves_falloff_preset", icon='SMOOTHCURVE', text="").shape = 'SMOOTH'
        row.operator("brush.sculpt_curves_falloff_preset", icon='SPHERECURVE', text="").shape = 'ROUND'
        row.operator("brush.sculpt_curves_falloff_preset", icon='ROOTCURVE', text="").shape = 'ROOT'
        row.operator("brush.sculpt_curves_falloff_preset", icon='SHARPCURVE', text="").shape = 'SHARP'
        row.operator("brush.sculpt_curves_falloff_preset", icon='LINCURVE', text="").shape = 'LINE'
        row.operator("brush.sculpt_curves_falloff_preset", icon='NOCURVE', text="").shape = 'MAX'


class VIEW3D_PT_curves_sculpt_grow_shrink_scaling(Panel):
    # Only for popover, these are dummy values.
    bl_space_type = 'VIEW_3D'
    bl_region_type = 'WINDOW'
    bl_label = "Curves Grow/Shrink Scaling"
    bl_ui_units_x = 12

    def draw(self, context):
        layout = self.layout

        layout.use_property_split = True
        layout.use_property_decorate = False  # No animation.

        settings = UnifiedPaintPanel.paint_settings(context)
        brush = settings.brush

        layout.prop(brush.curves_sculpt_settings, "scale_uniform")
        layout.prop(brush.curves_sculpt_settings, "minimum_length")


class VIEW3D_PT_viewport_debug(Panel):
    bl_space_type = 'VIEW_3D'
    bl_region_type = 'HEADER'
    bl_parent_id = 'VIEW3D_PT_overlay'
    bl_label = "Viewport Debug"

    @classmethod
    def poll(cls, context):
        prefs = context.preferences
        return prefs.experimental.use_viewport_debug

    def draw(self, context):
        layout = self.layout
        view = context.space_data
        overlay = view.overlay

        layout.prop(overlay, "use_debug_freeze_view_culling")


classes = (
    VIEW3D_HT_header,
    VIEW3D_HT_tool_header,
    ALL_MT_editormenu,
    VIEW3D_MT_editor_menus,
    VIEW3D_MT_transform,
    VIEW3D_MT_transform_object,
    VIEW3D_MT_transform_armature,
    VIEW3D_MT_mirror,
    VIEW3D_MT_snap,
    VIEW3D_MT_uv_map_clear_seam,
    VIEW3D_MT_uv_map,
    VIEW3D_MT_switchactivecamto,
    VIEW3D_MT_view_legacy,
    VIEW3D_MT_view,
    VIEW3D_MT_view_cameras,
    VIEW3D_MT_view_pie_menus,
    VIEW3D_MT_view_navigation_legacy,
    VIEW3D_MT_view_navigation,
    VIEW3D_MT_view_align,
    VIEW3D_MT_view_align_selected,
    VIEW3D_MT_select_object,
    VIEW3D_MT_select_object_legacy,
    VIEW3D_MT_select_by_type,
    VIEW3D_MT_select_grouped,
    VIEW3D_MT_select_linked,
    VIEW3D_MT_select_object_more_less,
    VIEW3D_MT_select_pose,
    VIEW3D_MT_select_particle,
    VIEW3D_MT_edit_mesh,
    VIEW3D_MT_edit_mesh_legacy,
    VIEW3D_MT_edit_mesh_sort_elements,
    VIEW3D_MT_edit_mesh_select_similar,
    VIEW3D_MT_edit_mesh_select_by_trait,
    VIEW3D_MT_edit_mesh_select_more_less,
    VIEW3D_MT_select_edit_mesh,
    VIEW3D_MT_select_edit_curve,
    VIEW3D_MT_select_edit_curve_select_similar,
    VIEW3D_MT_select_edit_surface,
    VIEW3D_MT_select_edit_text,
    VIEW3D_MT_select_edit_metaball,
    VIEW3D_MT_edit_lattice_context_menu,
    VIEW3D_MT_select_edit_metaball_select_similar,
    VIEW3D_MT_select_edit_lattice,
    VIEW3D_MT_select_edit_armature,
    VIEW3D_MT_select_gpencil_legacy,
    VIEW3D_MT_select_gpencil_grouped,
    VIEW3D_MT_select_edit_grease_pencil,
    VIEW3D_MT_select_edit_gpencil,
    VIEW3D_MT_select_paint_mask,
    VIEW3D_MT_select_paint_mask_face_more_less,
    VIEW3D_MT_select_paint_mask_vertex,
    VIEW3D_MT_select_paint_mask_vertex_more_less,
    VIEW3D_MT_select_edit_point_cloud,
    VIEW3D_MT_edit_curves_select_more_less,
    VIEW3D_MT_select_edit_curves,
    VIEW3D_MT_select_sculpt_curves,
    VIEW3D_MT_mesh_add,
    VIEW3D_MT_curve_add,
    VIEW3D_MT_surface_add,
    VIEW3D_MT_edit_metaball_context_menu,
    VIEW3D_MT_metaball_add,
    TOPBAR_MT_edit_curve_add,
    TOPBAR_MT_edit_armature_add,
    VIEW3D_MT_armature_add,
    VIEW3D_MT_light_add,
    VIEW3D_MT_lightprobe_add,
    VIEW3D_MT_camera_add,
    VIEW3D_MT_volume_add,
    VIEW3D_MT_grease_pencil_add,
    VIEW3D_MT_add,
    VIEW3D_MT_image_add,
    VIEW3D_MT_origin_set,
    VIEW3D_MT_object,
    VIEW3D_MT_object_convert,
    VIEW3D_MT_object_animation,
    VIEW3D_MT_object_asset,
    VIEW3D_MT_object_rigid_body,
    VIEW3D_MT_object_clear,
    VIEW3D_MT_object_context_menu,
    VIEW3D_MT_object_shading,
    VIEW3D_MT_object_apply,
    VIEW3D_MT_object_relations,
    VIEW3D_MT_object_liboverride,
    VIEW3D_MT_object_parent,
    VIEW3D_MT_object_track,
    VIEW3D_MT_object_collection,
    VIEW3D_MT_object_constraints,
    VIEW3D_MT_object_quick_effects,
    VIEW3D_MT_object_showhide,
    VIEW3D_MT_object_cleanup,
    VIEW3D_MT_make_single_user,
    VIEW3D_MT_make_links,
    VIEW3D_MT_brush,
    VIEW3D_MT_brush_curve_presets,
    VIEW3D_MT_facemask_showhide,
    VIEW3D_MT_paint_vertex,
    VIEW3D_MT_paint_vertex_specials,
    VIEW3D_MT_paint_texture_specials,
    VIEW3D_MT_hook,
    VIEW3D_MT_vertex_group,
    VIEW3D_MT_gpencil_vertex_group,
    VIEW3D_MT_paint_weight,
    VIEW3D_MT_paint_weight_lock,
    VIEW3D_MT_paint_weight_specials,
    VIEW3D_MT_subdivision_set,
    VIEW3D_MT_sculpt_specials,
    VIEW3D_MT_sculpt,
    VIEW3D_MT_sculpt_legacy,
    VIEW3D_MT_sculpt_transform,
    VIEW3D_MT_sculpt_showhide,
    VIEW3D_MT_sculpt_set_pivot,
    VIEW3D_MT_mask,
    VIEW3D_MT_mask_legacy,
    VIEW3D_MT_face_sets,
    VIEW3D_MT_face_sets_init,
    VIEW3D_MT_random_mask,
    VIEW3D_MT_hide_mask,
    VIEW3D_MT_particle,
    VIEW3D_MT_particle_context_menu,
    VIEW3D_MT_particle_showhide,
    VIEW3D_MT_pose,
    VIEW3D_MT_pose_transform,
    VIEW3D_MT_pose_slide,
    VIEW3D_MT_pose_propagate,
    VIEW3D_MT_pose_motion,
    VIEW3D_MT_pose_group,
    VIEW3D_MT_pose_ik,
    VIEW3D_MT_pose_constraints,
    VIEW3D_MT_pose_names,
    VIEW3D_MT_pose_showhide,
    VIEW3D_MT_pose_apply,
    VIEW3D_MT_pose_context_menu,
    VIEW3D_MT_bone_options_toggle,
    VIEW3D_MT_bone_options_enable,
    VIEW3D_MT_bone_options_disable,
    VIEW3D_MT_edit_mesh_context_menu,
    VIEW3D_MT_edit_mesh_select_mode,
    VIEW3D_MT_edit_mesh_extrude_dupli,
    VIEW3D_MT_edit_mesh_extrude_dupli_rotate,
    VIEW3D_MT_edit_mesh_extrude,
    VIEW3D_MT_edit_mesh_vertices,
    VIEW3D_MT_edit_mesh_vertices_legacy,
    VIEW3D_MT_edit_mesh_edges,
    VIEW3D_MT_edit_mesh_edges_legacy,
    VIEW3D_MT_edit_mesh_faces,
    VIEW3D_MT_edit_mesh_faces_legacy,
    VIEW3D_MT_edit_mesh_faces_data,
    VIEW3D_MT_edit_mesh_normals,
    VIEW3D_MT_edit_mesh_normals_select_strength,
    VIEW3D_MT_edit_mesh_normals_set_strength,
    VIEW3D_MT_edit_mesh_normals_average,
    VIEW3D_MT_edit_mesh_shading,
    VIEW3D_MT_edit_mesh_weights,
    VIEW3D_MT_edit_mesh_clean,
    VIEW3D_MT_edit_mesh_delete,
    VIEW3D_MT_edit_mesh_merge,
    VIEW3D_MT_edit_mesh_split,
    VIEW3D_MT_edit_mesh_dissolve,
    VIEW3D_MT_edit_mesh_showhide,
    VIEW3D_MT_paint_grease_pencil,
    VIEW3D_MT_paint_gpencil,
    VIEW3D_MT_draw_gpencil,
    VIEW3D_MT_edit_gpencil_showhide,
    VIEW3D_MT_assign_material,
    VIEW3D_MT_edit_gpencil,
    VIEW3D_MT_edit_gpencil_stroke,
    VIEW3D_MT_edit_gpencil_point,
    VIEW3D_MT_edit_gpencil_hide,
    VIEW3D_MT_edit_gpencil_arrange_strokes,
    VIEW3D_MT_edit_gpencil_delete,
    VIEW3D_MT_sculpt_gpencil_copy,
    VIEW3D_MT_weight_gpencil,
    VIEW3D_MT_gpencil_simplify,
    VIEW3D_MT_gpencil_autoweights,
    VIEW3D_MT_gpencil_edit_context_menu,
    VIEW3D_MT_edit_greasepencil,
    VIEW3D_MT_edit_greasepencil_stroke,
    VIEW3D_MT_edit_curve,
    VIEW3D_MT_edit_curve_ctrlpoints,
    VIEW3D_MT_edit_curve_handle_type_set,
    VIEW3D_MT_edit_curve_segments,
    VIEW3D_MT_edit_curve_context_menu,
    VIEW3D_MT_edit_curve_delete,
    VIEW3D_MT_edit_curve_showhide,
    VIEW3D_MT_edit_surface,
    VIEW3D_MT_edit_font,
    VIEW3D_MT_edit_font_chars,
    VIEW3D_MT_edit_font_kerning,
    VIEW3D_MT_edit_font_move,
    VIEW3D_MT_edit_font_delete,
    VIEW3D_MT_edit_font_context_menu,
    VIEW3D_MT_edit_meta,
    VIEW3D_MT_edit_meta_showhide,
    VIEW3D_MT_edit_lattice,
    VIEW3D_MT_edit_lattice_flip,
    VIEW3D_MT_edit_armature,
    VIEW3D_MT_armature_showhide,
    VIEW3D_MT_armature_context_menu,
    VIEW3D_MT_edit_armature_roll,
    VIEW3D_MT_edit_armature_names,
    VIEW3D_MT_edit_armature_delete,
    VIEW3D_MT_gpencil_animation,
    VIEW3D_MT_edit_gpencil_transform,
    #VIEW3D_MT_edit_gpencil_transform_legacy,
    VIEW3D_MT_edit_curves,
    VIEW3D_MT_edit_pointcloud,
    VIEW3D_MT_object_mode_pie,
    VIEW3D_MT_view_pie,
    VIEW3D_MT_transform_gizmo_pie,
    VIEW3D_MT_shading_pie,
    VIEW3D_MT_shading_ex_pie,
    VIEW3D_MT_pivot_pie,
    VIEW3D_MT_snap_pie,
    VIEW3D_MT_orientations_pie,
    VIEW3D_MT_proportional_editing_falloff_pie,
    VIEW3D_MT_sculpt_mask_edit_pie,
    VIEW3D_MT_sculpt_automasking_pie,
    VIEW3D_MT_sculpt_gpencil_automasking_pie,
    VIEW3D_MT_wpaint_vgroup_lock_pie,
    VIEW3D_MT_sculpt_face_sets_edit_pie,
    VIEW3D_MT_sculpt_curves,
    VIEW3D_PT_active_tool,
    VIEW3D_PT_active_tool_duplicate,
    VIEW3D_PT_view3d_properties,
    VIEW3D_PT_view3d_properties_edit,
    VIEW3D_PT_view3d_camera_lock,
    VIEW3D_PT_view3d_cursor,
    VIEW3D_PT_collections,
    VIEW3D_PT_object_type_visibility,
    VIEW3D_PT_grease_pencil,
    VIEW3D_PT_annotation_onion,
    VIEW3D_PT_gpencil_multi_frame,
    VIEW3D_PT_gpencil_curve_edit,
    VIEW3D_PT_gpencil_sculpt_automasking,
    VIEW3D_MT_gpencil_sculpt,
    VIEW3D_PT_quad_view,
    VIEW3D_PT_view3d_stereo,
    VIEW3D_PT_shading,
    VIEW3D_PT_shading_lighting,
    VIEW3D_PT_shading_color,
    VIEW3D_PT_shading_options,
    VIEW3D_PT_shading_options_shadow,
    VIEW3D_PT_shading_options_ssao,
    VIEW3D_PT_shading_render_pass,
    VIEW3D_PT_shading_compositor,
    VIEW3D_PT_gizmo_display,
    VIEW3D_PT_overlay,
    VIEW3D_PT_overlay_guides,
    VIEW3D_PT_overlay_object,
    VIEW3D_PT_overlay_geometry,
    VIEW3D_PT_overlay_motion_tracking,
    VIEW3D_PT_overlay_edit_mesh,
    VIEW3D_PT_overlay_edit_mesh_shading,
    VIEW3D_PT_overlay_edit_mesh_measurement,
    VIEW3D_PT_overlay_edit_mesh_normals,
    VIEW3D_PT_overlay_edit_mesh_freestyle,
    VIEW3D_PT_overlay_edit_curve,
    VIEW3D_PT_overlay_texture_paint,
    VIEW3D_PT_overlay_vertex_paint,
    VIEW3D_PT_overlay_weight_paint,
    VIEW3D_PT_overlay_bones,
    VIEW3D_PT_overlay_sculpt,
    VIEW3D_PT_overlay_sculpt_curves,
    VIEW3D_PT_snapping,
    VIEW3D_PT_proportional_edit,
    VIEW3D_PT_gpencil_origin,
    VIEW3D_PT_gpencil_lock,
    VIEW3D_PT_gpencil_guide,
    VIEW3D_PT_transform_orientations,
    VIEW3D_PT_overlay_gpencil_options,
    VIEW3D_PT_context_properties,
    VIEW3D_PT_paint_vertex_context_menu,
    VIEW3D_PT_paint_texture_context_menu,
    VIEW3D_PT_paint_weight_context_menu,
    VIEW3D_PT_gpencil_vertex_context_menu,
    VIEW3D_PT_gpencil_sculpt_context_menu,
    VIEW3D_PT_gpencil_weight_context_menu,
    VIEW3D_PT_gpencil_draw_context_menu,
    VIEW3D_PT_gpencil_edit_options,
    VIEW3D_PT_sculpt_automasking,
    VIEW3D_PT_sculpt_context_menu,
    TOPBAR_PT_gpencil_materials,
    TOPBAR_PT_gpencil_vertexcolor,
    TOPBAR_PT_annotation_layers,
    VIEW3D_PT_curves_sculpt_add_shape,
    VIEW3D_PT_curves_sculpt_parameter_falloff,
    VIEW3D_PT_curves_sculpt_grow_shrink_scaling,
    VIEW3D_PT_viewport_debug,
)


if __name__ == "__main__":  # only for live edit.
    from bpy.utils import register_class
    for cls in classes:
        register_class(cls)<|MERGE_RESOLUTION|>--- conflicted
+++ resolved
@@ -1222,13 +1222,8 @@
         # generic
         layout = self.layout
         if context.mode == 'EDIT_MESH':
-<<<<<<< HEAD
-            layout.operator("transform.shrink_fatten", text="Shrink/Fatten", icon='SHRINK_FATTEN').allow_navigation = allow_navigation
+            layout.operator("transform.shrink_fatten", text="Shrink/Fatten", icon='SHRINK_FATTEN').alt_navigation = alt_navigation
             layout.operator("transform.skin_resize", icon="MOD_SKIN")
-=======
-            layout.operator("transform.shrink_fatten", text="Shrink/Fatten").alt_navigation = alt_navigation
-            layout.operator("transform.skin_resize")
->>>>>>> a14c747f
         elif context.mode == 'EDIT_CURVE':
             layout.operator("transform.transform", text="Radius", icon='SHRINK_FATTEN').mode = 'CURVE_SHRINKFATTEN'
 
@@ -1236,13 +1231,8 @@
             layout.separator()
             props = layout.operator("transform.translate", text="Move Texture Space", icon="MOVE_TEXTURESPACE")
             props.texture_space = True
-<<<<<<< HEAD
-            props.allow_navigation = allow_navigation
+            props.alt_navigation = alt_navigation
             props = layout.operator("transform.resize", text="Scale Texture Space", icon="SCALE_TEXTURESPACE")
-=======
-            props.alt_navigation = alt_navigation
-            props = layout.operator("transform.resize", text="Scale Texture Space")
->>>>>>> a14c747f
             props.texture_space = True
             props.alt_navigation = alt_navigation
 
@@ -3847,8 +3837,7 @@
     def draw(self, _context):
         layout = self.layout
 
-<<<<<<< HEAD
-        layout.operator("paint.vertex_color_set", icon="COLOR")
+        layout.operator("paint.vertex_color_set", icon="COLOR") # BFA - Expose operator
         layout.operator("paint.vertex_color_smooth", icon="PARTICLEBRUSH_SMOOTH")
         layout.operator("paint.vertex_color_dirt", icon="DIRTY_VERTEX")
         layout.operator("paint.vertex_color_from_weight", icon="VERTCOLFROMWEIGHT")
@@ -3863,11 +3852,6 @@
 
 class VIEW3D_MT_paint_vertex_specials(Menu):
     bl_label = "Vertex Paint Context Menu"
-=======
-        layout.operator("paint.vertex_color_smooth")
-        layout.operator("paint.vertex_color_dirt")
-        layout.operator("paint.vertex_color_from_weight")
->>>>>>> a14c747f
 
     def draw(self, context):
         layout = self.layout
@@ -4044,11 +4028,8 @@
         if not is_editmode:
             layout.separator()
 
-<<<<<<< HEAD
+            # Primarily for shortcut discoverability.
             layout.operator("paint.weight_set", icon="MOD_VERTEX_WEIGHT")
-=======
-            # Primarily for shortcut discoverability.
-            layout.operator("paint.weight_set")
             layout.operator("paint.weight_sample", text="Sample Weight")
             layout.operator("paint.weight_sample_group", text="Sample Group")
 
@@ -4059,7 +4040,6 @@
             layout.operator("paint.weight_gradient", text="Gradient (Radial)").type = 'RADIAL'
 
         layout.separator()
->>>>>>> a14c747f
 
         layout.menu("VIEW3D_MT_paint_weight_lock", text="Locks")
 
@@ -4176,11 +4156,8 @@
 
         layout.separator()
 
-<<<<<<< HEAD
         layout.menu("VIEW3D_MT_subdivision_set") # bfa - add subdivion set menu
-=======
         layout.operator("sculpt.sample_color", text="Sample Color")
->>>>>>> a14c747f
 
         layout.separator()
 
@@ -5151,19 +5128,11 @@
             col.separator()
 
             col.operator("view3d.edit_mesh_extrude_move_normal",
-<<<<<<< HEAD
-                         text="Extrude Faces", icon='EXTRUDE_REGION').allow_navigation = allow_navigation
+                         text="Extrude Faces", icon='EXTRUDE_REGION').alt_navigation = alt_navigation
             col.operator("view3d.edit_mesh_extrude_move_shrink_fatten",
-                         text="Extrude Faces Along Normals", icon='EXTRUDE_REGION').allow_navigation = allow_navigation
+                         text="Extrude Faces Along Normals", icon='EXTRUDE_REGION').alt_navigation = alt_navigation
             col.operator("mesh.extrude_faces_move",
-                         text="Extrude Individual Faces", icon='EXTRUDE_REGION').TRANSFORM_OT_shrink_fatten.allow_navigation = allow_navigation
-=======
-                         text="Extrude Faces").alt_navigation = alt_navigation
-            col.operator("view3d.edit_mesh_extrude_move_shrink_fatten",
-                         text="Extrude Faces Along Normals").alt_navigation = alt_navigation
-            col.operator("mesh.extrude_faces_move",
-                         text="Extrude Individual Faces").TRANSFORM_OT_shrink_fatten.alt_navigation = alt_navigation
->>>>>>> a14c747f
+                         text="Extrude Individual Faces", icon='EXTRUDE_REGION').TRANSFORM_OT_shrink_fatten.alt_navigation = alt_navigation
 
             col.separator()  # BFA-Draise - Legacy Operator Group
 
@@ -5258,41 +5227,22 @@
 
         if mesh.total_face_sel:
             layout.operator("view3d.edit_mesh_extrude_move_normal",
-<<<<<<< HEAD
-                            text="Extrude Faces", icon='EXTRUDE_REGION').allow_navigation = allow_navigation
+                            text="Extrude Faces", icon='EXTRUDE_REGION').alt_navigation = alt_navigation
             layout.operator("view3d.edit_mesh_extrude_move_shrink_fatten",
-                            text="Extrude Faces Along Normals", icon='EXTRUDE_REGION').allow_navigation = allow_navigation
+                            text="Extrude Faces Along Normals", icon='EXTRUDE_REGION').alt_navigation = alt_navigation
             layout.operator(
                 "mesh.extrude_faces_move",
-                text="Extrude Individual Faces", icon='EXTRUDE_REGION').TRANSFORM_OT_shrink_fatten.allow_navigation = allow_navigation
+                text="Extrude Individual Faces", icon='EXTRUDE_REGION').TRANSFORM_OT_shrink_fatten.alt_navigation = alt_navigation
             layout.operator("view3d.edit_mesh_extrude_manifold_normal",
-                            text="Extrude Manifold", icon='EXTRUDE_REGION').allow_navigation = allow_navigation
+                            text="Extrude Manifold", icon='EXTRUDE_REGION').alt_navigation = alt_navigation
 
         if mesh.total_edge_sel and (select_mode[0] or select_mode[1]):
             layout.operator("mesh.extrude_edges_move",
-                            text="Extrude Edges", icon='EXTRUDE_REGION').TRANSFORM_OT_translate.allow_navigation = allow_navigation
+                            text="Extrude Edges", icon='EXTRUDE_REGION').TRANSFORM_OT_translate.alt_navigation = alt_navigation
 
         if mesh.total_vert_sel and select_mode[0]:
             layout.operator("mesh.extrude_vertices_move",
-                            text="Extrude Vertices", icon='EXTRUDE_REGION').TRANSFORM_OT_translate.allow_navigation = allow_navigation
-=======
-                            text="Extrude Faces").alt_navigation = alt_navigation
-            layout.operator("view3d.edit_mesh_extrude_move_shrink_fatten",
-                            text="Extrude Faces Along Normals").alt_navigation = alt_navigation
-            layout.operator(
-                "mesh.extrude_faces_move",
-                text="Extrude Individual Faces").TRANSFORM_OT_shrink_fatten.alt_navigation = alt_navigation
-            layout.operator("view3d.edit_mesh_extrude_manifold_normal",
-                            text="Extrude Manifold").alt_navigation = alt_navigation
-
-        if mesh.total_edge_sel and (select_mode[0] or select_mode[1]):
-            layout.operator("mesh.extrude_edges_move",
-                            text="Extrude Edges").TRANSFORM_OT_translate.alt_navigation = alt_navigation
-
-        if mesh.total_vert_sel and select_mode[0]:
-            layout.operator("mesh.extrude_vertices_move",
-                            text="Extrude Vertices").TRANSFORM_OT_translate.alt_navigation = alt_navigation
->>>>>>> a14c747f
+                            text="Extrude Vertices", icon='EXTRUDE_REGION').TRANSFORM_OT_translate.alt_navigation = alt_navigation
 
         layout.separator()
 
@@ -5476,21 +5426,12 @@
 
         layout.operator("mesh.poke", icon="POKEFACES")
         layout.operator("view3d.edit_mesh_extrude_move_normal",
-<<<<<<< HEAD
-                        text="Extrude Faces", icon='EXTRUDE_REGION').allow_navigation = allow_navigation
+                        text="Extrude Faces", icon='EXTRUDE_REGION').alt_navigation = alt_navigation
         layout.operator("view3d.edit_mesh_extrude_move_shrink_fatten",
-                        text="Extrude Faces Along Normals", icon='EXTRUDE_REGION').allow_navigation = allow_navigation
+                        text="Extrude Faces Along Normals", icon='EXTRUDE_REGION').alt_navigation = alt_navigation
         layout.operator(
             "mesh.extrude_faces_move",
-            text="Extrude Individual Faces", icon='EXTRUDE_REGION').TRANSFORM_OT_shrink_fatten.allow_navigation = allow_navigation
-=======
-                        text="Extrude Faces").alt_navigation = alt_navigation
-        layout.operator("view3d.edit_mesh_extrude_move_shrink_fatten",
-                        text="Extrude Faces Along Normals").alt_navigation = alt_navigation
-        layout.operator(
-            "mesh.extrude_faces_move",
-            text="Extrude Individual Faces").TRANSFORM_OT_shrink_fatten.alt_navigation = alt_navigation
->>>>>>> a14c747f
+            text="Extrude Individual Faces", icon='EXTRUDE_REGION').TRANSFORM_OT_shrink_fatten.alt_navigation = alt_navigation
 
         layout.separator()
 
@@ -6625,16 +6566,9 @@
     def draw(self, context):
         layout = self.layout
 
-<<<<<<< HEAD
-        #layout.operator_context = 'INVOKE_REGION_WIN'
-=======
         layout.operator("gpencil.weight_sample", text="Sample Weight")
 
         layout.separator()
-
-        layout.operator("gpencil.vertex_group_normalize_all", text="Normalize All")
-        layout.operator("gpencil.vertex_group_normalize", text="Normalize")
->>>>>>> a14c747f
 
         layout.operator("gpencil.vertex_group_normalize_all", text="Normalize All", icon="WEIGHT_NORMALIZE_ALL")
         layout.operator("gpencil.vertex_group_normalize", text="Normalize", icon="WEIGHT_NORMALIZE")
