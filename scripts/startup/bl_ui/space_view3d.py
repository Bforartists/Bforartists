# SPDX-FileCopyrightText: 2009-2023 Blender Authors
#
# SPDX-License-Identifier: GPL-2.0-or-later
# BFA NOTE: For this document in merges, it is best to preserve the
# Bforartists one and compare the old Blender version with the new to see
# what changed.
# Once you compare Blender changes with an old version, splice it in manually.
import bpy
from bpy.types import (
    Header,
    Menu,
    Panel,
)
from bl_ui.properties_paint_common import (
    UnifiedPaintPanel,
    brush_basic_texpaint_settings,
    brush_basic_gpencil_weight_settings,
)
from bl_ui.properties_grease_pencil_common import (
    AnnotationDataPanel,
    AnnotationOnionSkin,
    GreasePencilMaterialsPanel,
    GreasePencilVertexcolorPanel,
)
from bl_ui.space_toolsystem_common import (
    ToolActivePanelHelper,
)
from bpy.app.translations import (
    pgettext_iface as iface_,
    pgettext_rpt as rpt_,
    contexts as i18n_contexts,
)


class VIEW3D_HT_tool_header(Header):
    bl_space_type = 'VIEW_3D'
    bl_region_type = 'TOOL_HEADER'

    def draw(self, context):
        layout = self.layout

        self.draw_tool_settings(context)

        layout.separator_spacer()

        self.draw_mode_settings(context)

    def draw_tool_settings(self, context):
        layout = self.layout
        tool_mode = context.mode

        # Active Tool
        # -----------
        from bl_ui.space_toolsystem_common import ToolSelectPanelHelper
        tool = ToolSelectPanelHelper.draw_active_tool_header(
            context, layout,
            tool_key=('VIEW_3D', tool_mode),
        )
        # Object Mode Options
        # -------------------

        # Example of how tool_settings can be accessed as pop-overs.

        # TODO(campbell): editing options should be after active tool options
        # (obviously separated for from the users POV)
        draw_fn = getattr(_draw_tool_settings_context_mode, tool_mode, None)
        if draw_fn is not None:
            is_valid_context = draw_fn(context, layout, tool)

        def draw_3d_brush_settings(layout, tool_mode):
            layout.popover("VIEW3D_PT_tools_brush_settings_advanced", text="Brush")
            if tool_mode != 'PAINT_WEIGHT':
                layout.popover("VIEW3D_PT_tools_brush_texture")
            if tool_mode == 'PAINT_TEXTURE':
                layout.popover("VIEW3D_PT_tools_mask_texture")
            layout.popover("VIEW3D_PT_tools_brush_stroke")
            layout.popover("VIEW3D_PT_tools_brush_falloff")
            layout.popover("VIEW3D_PT_tools_brush_display")

        # NOTE: general mode options should be added to `draw_mode_settings`.
        if tool_mode == 'SCULPT':
            if is_valid_context:
                draw_3d_brush_settings(layout, tool_mode)
        elif tool_mode == 'PAINT_VERTEX':
            if is_valid_context:
                draw_3d_brush_settings(layout, tool_mode)
        elif tool_mode == 'PAINT_WEIGHT':
            if is_valid_context:
                draw_3d_brush_settings(layout, tool_mode)
        elif tool_mode == 'PAINT_TEXTURE':
            if is_valid_context:
                draw_3d_brush_settings(layout, tool_mode)
        elif tool_mode == 'EDIT_ARMATURE':
            pass
        elif tool_mode == 'EDIT_CURVE':
            pass
        elif tool_mode == 'EDIT_MESH':
            pass
        elif tool_mode == 'POSE':
            pass
        elif tool_mode == 'PARTICLE':
            # Disable, only shows "Brush" panel, which is already in the top-bar.
            # if tool.has_datablock:
            #     layout.popover_group(context=".paint_common", **popover_kw)
            pass
        elif tool_mode == 'PAINT_GPENCIL':
            if is_valid_context:
                brush = context.tool_settings.gpencil_paint.brush
                if brush:
                    if brush.gpencil_tool != 'ERASE':
                        if brush.gpencil_tool != 'TINT':
                            layout.popover("VIEW3D_PT_tools_grease_pencil_brush_advanced")

                        if brush.gpencil_tool not in {'FILL', 'TINT'}:
                            layout.popover("VIEW3D_PT_tools_grease_pencil_brush_stroke")

                    layout.popover("VIEW3D_PT_tools_grease_pencil_paint_appearance")
        elif tool_mode == 'SCULPT_GPENCIL':
            if is_valid_context:
                brush = context.tool_settings.gpencil_sculpt_paint.brush
                if brush:
                    tool = brush.gpencil_sculpt_tool
                    if tool in {'SMOOTH', 'RANDOMIZE'}:
                        layout.popover("VIEW3D_PT_tools_grease_pencil_sculpt_brush_popover")
                    layout.popover("VIEW3D_PT_tools_grease_pencil_sculpt_appearance")
        elif tool_mode == 'WEIGHT_GPENCIL':
            if is_valid_context:
                layout.popover("VIEW3D_PT_tools_grease_pencil_weight_appearance")
        elif tool_mode == 'VERTEX_GPENCIL':
            if is_valid_context:
                layout.popover("VIEW3D_PT_tools_grease_pencil_vertex_appearance")

    def draw_mode_settings(self, context):
        layout = self.layout
        mode_string = context.mode

        def row_for_mirror():
            row = layout.row(align=True)
            sub = row.row(align=True)
            return row, sub

        if mode_string == 'EDIT_ARMATURE':
            ob = context.object
            _row, sub = row_for_mirror()
            sub.prop(ob.data, "use_mirror_x", icon='MIRROR_X', toggle=True, icon_only=True)
        elif mode_string == 'POSE':
            ob = context.object
            _row, sub = row_for_mirror()
            sub.prop(ob.pose, "use_mirror_x", icon='MIRROR_X', toggle=True, icon_only=True)
        elif mode_string in {'EDIT_MESH', 'PAINT_WEIGHT', 'SCULPT', 'PAINT_VERTEX', 'PAINT_TEXTURE'}:
            # Mesh Modes, Use Mesh Symmetry
            ob = context.object
            row, sub = row_for_mirror()
            sub.prop(ob, "use_mesh_mirror_x", icon='MIRROR_X', toggle=True, icon_only=True)
            sub.prop(ob, "use_mesh_mirror_y", icon='MIRROR_Y', toggle=True, icon_only=True)
            sub.prop(ob, "use_mesh_mirror_z", icon='MIRROR_Z', toggle=True, icon_only=True)
            if mode_string == 'EDIT_MESH':
                tool_settings = context.tool_settings
                layout.prop(tool_settings, "use_mesh_automerge", text="")
            elif mode_string == 'PAINT_WEIGHT':
                row.popover(panel="VIEW3D_PT_tools_weightpaint_symmetry_for_topbar", text="")
            elif mode_string == 'SCULPT':
                row.popover(panel="VIEW3D_PT_sculpt_symmetry_for_topbar", text="")
            elif mode_string == 'PAINT_VERTEX':
                row.popover(panel="VIEW3D_PT_tools_vertexpaint_symmetry_for_topbar", text="")
        elif mode_string == 'SCULPT_CURVES':
            ob = context.object
            _row, sub = row_for_mirror()
            sub.prop(ob.data, "use_mirror_x", text="X", toggle=True)
            sub.prop(ob.data, "use_mirror_y", text="Y", toggle=True)
            sub.prop(ob.data, "use_mirror_z", text="Z", toggle=True)

            layout.prop(ob.data, "use_sculpt_collision", icon='MOD_PHYSICS', icon_only=True, toggle=True)

        # Expand panels from the side-bar as popovers.
        popover_kw = {"space_type": 'VIEW_3D', "region_type": 'UI', "category": "Tool"}

        if mode_string == 'SCULPT':
            layout.popover_group(context=".sculpt_mode", **popover_kw)
        elif mode_string == 'PAINT_VERTEX':
            layout.popover_group(context=".vertexpaint", **popover_kw)
        elif mode_string == 'PAINT_WEIGHT':
            layout.popover_group(context=".weightpaint", **popover_kw)
        elif mode_string == 'PAINT_TEXTURE':
            layout.popover_group(context=".imagepaint", **popover_kw)
        elif mode_string == 'EDIT_TEXT':
            layout.popover_group(context=".text_edit", **popover_kw)
        elif mode_string == 'EDIT_ARMATURE':
            layout.popover_group(context=".armature_edit", **popover_kw)
        elif mode_string == 'EDIT_METABALL':
            layout.popover_group(context=".mball_edit", **popover_kw)
        elif mode_string == 'EDIT_LATTICE':
            layout.popover_group(context=".lattice_edit", **popover_kw)
        elif mode_string == 'EDIT_CURVE':
            layout.popover_group(context=".curve_edit", **popover_kw)
        elif mode_string == 'EDIT_MESH':
            layout.popover_group(context=".mesh_edit", **popover_kw)
        elif mode_string == 'POSE':
            layout.popover_group(context=".posemode", **popover_kw)
        elif mode_string == 'PARTICLE':
            layout.popover_group(context=".particlemode", **popover_kw)
        elif mode_string == 'OBJECT':
            layout.popover_group(context=".objectmode", **popover_kw)
        elif mode_string in {'PAINT_GPENCIL', 'EDIT_GPENCIL', 'SCULPT_GPENCIL', 'WEIGHT_GPENCIL'}:
            # Grease pencil layer.
            gpl = context.active_gpencil_layer
            if gpl and gpl.info is not None:
                text = gpl.info
                maxw = 25
                if len(text) > maxw:
                    text = text[:maxw - 5] + '..' + text[-3:]
            else:
                text = ""

            sub = layout.row()
            sub.popover(
                panel="TOPBAR_PT_gpencil_layers",
                text="Layer: " + text,  # BFA
            )
            if mode_string == 'EDIT_GPENCIL':
                sub.popover(panel="VIEW3D_PT_gpencil_edit_options", text="Options")  # BFA


class _draw_tool_settings_context_mode:
    @staticmethod
    def SCULPT(context, layout, tool):
        if (tool is None) or (not tool.has_datablock):
            return False

        paint = context.tool_settings.sculpt
        layout.template_ID_preview(paint, "brush", rows=3, cols=8, hide_buttons=True)

        brush = paint.brush
        if brush is None:
            return False

        tool_settings = context.tool_settings
        capabilities = brush.sculpt_capabilities

        ups = tool_settings.unified_paint_settings

        if capabilities.has_color:
            row = layout.row(align=True)
            row.ui_units_x = 4
            UnifiedPaintPanel.prop_unified_color(row, context, brush, "color", text="")
            UnifiedPaintPanel.prop_unified_color(row, context, brush, "secondary_color", text="")
            row.separator()
            layout.prop(brush, "blend", text="", expand=False)

        size = "size"
        size_owner = ups if ups.use_unified_size else brush
        if size_owner.use_locked_size == 'SCENE':
            size = "unprojected_radius"

        UnifiedPaintPanel.prop_unified(
            layout,
            context,
            brush,
            size,
            pressure_name="use_pressure_size",
            unified_name="use_unified_size",
            text="Radius",
            slider=True,
            header=True,
        )

        # strength, use_strength_pressure
        pressure_name = "use_pressure_strength" if capabilities.has_strength_pressure else None
        UnifiedPaintPanel.prop_unified(
            layout,
            context,
            brush,
            "strength",
            pressure_name=pressure_name,
            unified_name="use_unified_strength",
            text="Strength",
            header=True,
        )

        # direction
        if not capabilities.has_direction:
            layout.row().prop(brush, "direction", expand=True, text="")

        return True

    @staticmethod
    def PAINT_TEXTURE(context, layout, tool):
        if (tool is None) or (not tool.has_datablock):
            return False

        paint = context.tool_settings.image_paint
        layout.template_ID_preview(paint, "brush", rows=3, cols=8, hide_buttons=True)

        brush = paint.brush
        if brush is None:
            return False

        brush_basic_texpaint_settings(layout, context, brush, compact=True)

        return True

    @staticmethod
    def PAINT_VERTEX(context, layout, tool):
        if (tool is None) or (not tool.has_datablock):
            return False

        paint = context.tool_settings.vertex_paint
        layout.template_ID_preview(paint, "brush", rows=3, cols=8, hide_buttons=True)

        brush = paint.brush
        if brush is None:
            return False

        brush_basic_texpaint_settings(layout, context, brush, compact=True)

        return True

    @staticmethod
    def PAINT_WEIGHT(context, layout, tool):
        if (tool is None) or (not tool.has_datablock):
            return False

        paint = context.tool_settings.weight_paint
        layout.template_ID_preview(paint, "brush", rows=3, cols=8, hide_buttons=True)
        brush = paint.brush
        if brush is None:
            return False

        capabilities = brush.weight_paint_capabilities
        if capabilities.has_weight:
            UnifiedPaintPanel.prop_unified(
                layout,
                context,
                brush,
                "weight",
                unified_name="use_unified_weight",
                slider=True,
                header=True,
            )

        UnifiedPaintPanel.prop_unified(
            layout,
            context,
            brush,
            "size",
            pressure_name="use_pressure_size",
            unified_name="use_unified_size",
            slider=True,
            text="Radius",
            header=True,
        )
        UnifiedPaintPanel.prop_unified(
            layout,
            context,
            brush,
            "strength",
            pressure_name="use_pressure_strength",
            unified_name="use_unified_strength",
            header=True,
        )

        return True

    @staticmethod
    def PAINT_GPENCIL(context, layout, tool):
        if tool is None:
            return False

        if tool.idname == "builtin.cutter":
            row = layout.row(align=True)
            row.prop(context.tool_settings.gpencil_sculpt, "intersection_threshold")
            return False
        elif not tool.has_datablock:
            return False

        tool_settings = context.tool_settings
        paint = tool_settings.gpencil_paint
        brush = paint.brush
        if brush is None:
            return False

        ob = context.object
        gp_settings = brush.gpencil_settings

        row = layout.row(align=True)
        settings = tool_settings.gpencil_paint
        row.template_ID_preview(settings, "brush", rows=3, cols=8, hide_buttons=True)

        if ob and brush.gpencil_tool in {'FILL', 'DRAW'}:
            from bl_ui.properties_paint_common import (
                brush_basic__draw_color_selector,
            )
            brush_basic__draw_color_selector(context, layout, brush, gp_settings, None)

        if ob and brush.gpencil_tool == 'TINT':
            row.separator(factor=0.4)
            row.prop_with_popover(brush, "color", text="", panel="TOPBAR_PT_gpencil_vertexcolor")

        from bl_ui.properties_paint_common import (
            brush_basic_gpencil_paint_settings,
        )
        brush_basic_gpencil_paint_settings(layout, context, brush, compact=True)

        return True

    @staticmethod
    def SCULPT_GPENCIL(context, layout, tool):
        if (tool is None) or (not tool.has_datablock):
            return False

        tool_settings = context.tool_settings
        paint = tool_settings.gpencil_sculpt_paint
        brush = paint.brush

        from bl_ui.properties_paint_common import (
            brush_basic_gpencil_sculpt_settings,
        )
        brush_basic_gpencil_sculpt_settings(layout, context, brush, compact=True)

        return True

    @staticmethod
    def WEIGHT_GPENCIL(context, layout, tool):
        if (tool is None) or (not tool.has_datablock):
            return False

        tool_settings = context.tool_settings
        paint = tool_settings.gpencil_weight_paint
        brush = paint.brush

        layout.template_ID_preview(paint, "brush", rows=3, cols=8, hide_buttons=True)

        brush_basic_gpencil_weight_settings(layout, context, brush, compact=True)

        layout.popover("VIEW3D_PT_tools_grease_pencil_weight_options", text="Options")
        layout.popover("VIEW3D_PT_tools_grease_pencil_brush_weight_falloff", text="Falloff")

        return True

    @staticmethod
    def VERTEX_GPENCIL(context, layout, tool):
        if (tool is None) or (not tool.has_datablock):
            return False

        tool_settings = context.tool_settings
        paint = tool_settings.gpencil_vertex_paint
        brush = paint.brush

        row = layout.row(align=True)
        settings = tool_settings.gpencil_vertex_paint
        row.template_ID_preview(settings, "brush", rows=3, cols=8, hide_buttons=True)

        if brush.gpencil_vertex_tool not in {'BLUR', 'AVERAGE', 'SMEAR'}:
            row.separator(factor=0.4)
            sub = row.row(align=True)
            sub.scale_x = 0.33
            sub.prop_with_popover(brush, "color", text="", panel="TOPBAR_PT_gpencil_vertexcolor")
            sub.prop(brush, "secondary_color", text="")
            row.operator("gpencil.tint_flip", icon='FILE_REFRESH', text="")

        from bl_ui.properties_paint_common import (
            brush_basic_gpencil_vertex_settings,
        )

        brush_basic_gpencil_vertex_settings(layout, context, brush, compact=True)

        return True

    @staticmethod
    def PARTICLE(context, layout, tool):
        if (tool is None) or (not tool.has_datablock):
            return False

        # See: `VIEW3D_PT_tools_brush`, basically a duplicate
        tool_settings = context.tool_settings
        settings = tool_settings.particle_edit
        brush = settings.brush
        tool = settings.tool
        if tool == 'NONE':
            return False

        layout.prop(brush, "size", slider=True)
        if tool == 'ADD':
            layout.prop(brush, "count")

            layout.prop(settings, "use_default_interpolate")
            layout.prop(brush, "steps", slider=True)
            layout.prop(settings, "default_key_count", slider=True)
        else:
            layout.prop(brush, "strength", slider=True)

            if tool == 'LENGTH':
                layout.row().prop(brush, "length_mode", expand=True)
            elif tool == 'PUFF':
                layout.row().prop(brush, "puff_mode", expand=True)
                layout.prop(brush, "use_puff_volume")
            elif tool == 'COMB':
                row = layout.row()
                row.active = settings.is_editable
                row.prop(settings, "use_emitter_deflect", text="Deflect Emitter")
                sub = row.row(align=True)
                sub.active = settings.use_emitter_deflect
                sub.prop(settings, "emitter_distance", text="Distance")

        return True

    @staticmethod
    def SCULPT_CURVES(context, layout, tool):
        if (tool is None) or (not tool.has_datablock):
            return False

        tool_settings = context.tool_settings
        paint = tool_settings.curves_sculpt

        brush = paint.brush
        if brush is None:
            return False

        UnifiedPaintPanel.prop_unified(
            layout,
            context,
            brush,
            "size",
            unified_name="use_unified_size",
            pressure_name="use_pressure_size",
            text="Radius",
            slider=True,
            header=True,
        )

        if brush.curves_sculpt_tool not in {'ADD', 'DELETE'}:
            UnifiedPaintPanel.prop_unified(
                layout,
                context,
                brush,
                "strength",
                unified_name="use_unified_strength",
                pressure_name="use_pressure_strength",
                header=True,
            )

        curves_tool = brush.curves_sculpt_tool

        if curves_tool == 'COMB':
            layout.prop(brush, "falloff_shape", expand=True)
            layout.popover("VIEW3D_PT_tools_brush_falloff", text="Brush Falloff")
            layout.popover("VIEW3D_PT_curves_sculpt_parameter_falloff", text="Curve Falloff")
        elif curves_tool == 'ADD':
            layout.prop(brush, "falloff_shape", expand=True)
            layout.prop(brush.curves_sculpt_settings, "add_amount")
            layout.popover("VIEW3D_PT_curves_sculpt_add_shape", text="Curve Shape")
            layout.prop(brush, "use_frontface", text="Front Faces Only")
        elif curves_tool == 'GROW_SHRINK':
            layout.prop(brush, "direction", expand=True, text="")
            layout.prop(brush, "falloff_shape", expand=True)
            layout.popover("VIEW3D_PT_curves_sculpt_grow_shrink_scaling", text="Scaling")
            layout.popover("VIEW3D_PT_tools_brush_falloff")
        elif curves_tool == 'SNAKE_HOOK':
            layout.prop(brush, "falloff_shape", expand=True)
            layout.popover("VIEW3D_PT_tools_brush_falloff")
        elif curves_tool == 'DELETE':
            layout.prop(brush, "falloff_shape", expand=True)
        elif curves_tool == 'SELECTION_PAINT':
            layout.prop(brush, "direction", expand=True, text="")
            layout.prop(brush, "falloff_shape", expand=True)
            layout.popover("VIEW3D_PT_tools_brush_falloff")
        elif curves_tool == 'PINCH':
            layout.prop(brush, "direction", expand=True, text="")
            layout.prop(brush, "falloff_shape", expand=True)
            layout.popover("VIEW3D_PT_tools_brush_falloff")
        elif curves_tool == 'SMOOTH':
            layout.prop(brush, "falloff_shape", expand=True)
            layout.popover("VIEW3D_PT_tools_brush_falloff")
        elif curves_tool == 'PUFF':
            layout.prop(brush, "falloff_shape", expand=True)
            layout.popover("VIEW3D_PT_tools_brush_falloff")
        elif curves_tool == 'DENSITY':
            layout.prop(brush, "falloff_shape", expand=True)
            row = layout.row(align=True)
            row.prop(brush.curves_sculpt_settings, "density_mode", text="", expand=True)
            row = layout.row(align=True)
            row.prop(brush.curves_sculpt_settings, "minimum_distance", text="Distance Min")
            row.operator_context = 'INVOKE_REGION_WIN'
            row.operator("sculpt_curves.min_distance_edit", text="", icon='DRIVER_DISTANCE')
            row = layout.row(align=True)
            row.enabled = brush.curves_sculpt_settings.density_mode != 'REMOVE'
            row.prop(brush.curves_sculpt_settings, "density_add_attempts", text="Count Max")
            layout.popover("VIEW3D_PT_tools_brush_falloff")
            layout.popover("VIEW3D_PT_curves_sculpt_add_shape", text="Curve Shape")
        elif curves_tool == 'SLIDE':
            layout.popover("VIEW3D_PT_tools_brush_falloff")

        return True

    @staticmethod
    def PAINT_GREASE_PENCIL(context, layout, tool):
        if (tool is None) or (not tool.has_datablock):
            return False

        tool_settings = context.tool_settings
        paint = tool_settings.gpencil_paint

        brush = paint.brush
        if brush is None:
            return False

        row = layout.row(align=True)
        row.template_ID_preview(paint, "brush", rows=3, cols=8, hide_buttons=True)

        grease_pencil_tool = brush.gpencil_tool

        if grease_pencil_tool == 'DRAW':
            from bl_ui.properties_paint_common import (
                brush_basic__draw_color_selector,
            )
            brush_basic__draw_color_selector(context, layout, brush, brush.gpencil_settings, None)

        if grease_pencil_tool == 'TINT':
            UnifiedPaintPanel.prop_unified_color(row, context, brush, "color", text="")

        from bl_ui.properties_paint_common import (
            brush_basic__draw_color_selector,
            brush_basic_grease_pencil_paint_settings,
        )

        brush_basic_grease_pencil_paint_settings(layout, context, brush, compact=True)

        return True


class VIEW3D_HT_header(Header):
    bl_space_type = 'VIEW_3D'

    @staticmethod
    def draw_xform_template(layout, context):
        obj = context.active_object
        object_mode = 'OBJECT' if obj is None else obj.mode
        has_pose_mode = (
            (object_mode == 'POSE') or
            (object_mode == 'WEIGHT_PAINT' and context.pose_object is not None)
        )
        gpd = context.gpencil_data

        tool_settings = context.tool_settings

        # Mode & Transform Settings
        scene = context.scene

        # Orientation
        if object_mode in {'OBJECT', 'EDIT', 'EDIT_GPENCIL'} or has_pose_mode:
            orient_slot = scene.transform_orientation_slots[0]

            if gpd is not None and gpd.use_curve_edit:
                row = layout.row(align=True)
                row.operator_menu_enum("gpencil.stroke_editcurve_set_handle_type", "type", text="", icon="HANDLE_AUTO")

            row = layout.row(align=True)
            row.prop_with_popover(
                orient_slot,
                "type",
                text="",
                panel="VIEW3D_PT_transform_orientations",
            )

        # Pivot
        if object_mode in {'OBJECT', 'EDIT', 'EDIT_GPENCIL', 'SCULPT_GPENCIL'} or has_pose_mode:
            layout.prop(tool_settings, "transform_pivot_point", text="", icon_only=True)

        # Snap
        show_snap = False
        if obj is None:
            show_snap = True
        else:
            if (object_mode not in {
                    'SCULPT', 'SCULPT_CURVES', 'VERTEX_PAINT', 'WEIGHT_PAINT', 'TEXTURE_PAINT',
                    'PAINT_GPENCIL', 'SCULPT_GPENCIL', 'WEIGHT_GPENCIL', 'VERTEX_GPENCIL', 'PAINT_GREASE_PENCIL',
            }) or has_pose_mode:
                show_snap = True
            else:

                paint_settings = UnifiedPaintPanel.paint_settings(context)

                if paint_settings:
                    brush = paint_settings.brush
                    if brush and hasattr(brush, "stroke_method") and brush.stroke_method == 'CURVE':
                        show_snap = True

        if show_snap:
            snap_items = bpy.types.ToolSettings.bl_rna.properties["snap_elements"].enum_items
            snap_elements = tool_settings.snap_elements
            if len(snap_elements) == 1:
                text = ""
                for elem in snap_elements:
                    icon = snap_items[elem].icon
                    break
            else:
                text = iface_("Mix", i18n_contexts.editor_view3d)
                icon = 'NONE'
            del snap_items, snap_elements

            row = layout.row(align=True)
            row.prop(tool_settings, "use_snap", text="")

            sub = row.row(align=True)
            sub.popover(
                panel="VIEW3D_PT_snapping",
                icon=icon,
                text=text,
                translate=False,
            )

        # Proportional editing
        if object_mode in {'EDIT', 'PARTICLE_EDIT', 'SCULPT_GPENCIL', 'EDIT_GPENCIL', 'OBJECT'}:
            row = layout.row(align=True)
            kw = {}
            if object_mode == 'OBJECT':
                attr = "use_proportional_edit_objects"
            else:
                attr = "use_proportional_edit"

                if tool_settings.use_proportional_edit:
                    if tool_settings.use_proportional_connected:
                        kw["icon"] = 'PROP_CON'
                    elif tool_settings.use_proportional_projected:
                        kw["icon"] = 'PROP_PROJECTED'
                    else:
                        kw["icon"] = 'PROP_ON'
                else:
                    kw["icon"] = 'PROP_OFF'

            row.prop(tool_settings, attr, icon_only=True, **kw)
            sub = row.row(align=True)
            # BFA hide UI via "if" statement instead of greying out
            if getattr(tool_settings, attr):
                sub.prop_with_popover(
                    tool_settings,
                    "proportional_edit_falloff",
                    text="",
                    icon_only=True,
                    panel="VIEW3D_PT_proportional_edit",
                )

    def draw(self, context):
        layout = self.layout

        tool_settings = context.tool_settings
        view = context.space_data
        shading = view.shading
        overlay = view.overlay

        ALL_MT_editormenu_view3d.draw_hidden(context, layout)  # bfa - show hide the editormenu, editor suffix is needed.

        obj = context.active_object
        mode_string = context.mode
        object_mode = 'OBJECT' if obj is None else obj.mode
        has_pose_mode = (
            (object_mode == 'POSE') or
            (object_mode == 'WEIGHT_PAINT' and context.pose_object is not None)
        )

        # Note: This is actually deadly in case enum_items have to be dynamically generated
        #       (because internal RNA array iterator will free everything immediately...).
        # XXX This is an RNA internal issue, not sure how to fix it.
        # Note: Tried to add an accessor to get translated UI strings instead of manual call
        #       to pgettext_iface below, but this fails because translated enum-items
        #       are always dynamically allocated.
        act_mode_item = bpy.types.Object.bl_rna.properties["mode"].enum_items[object_mode]
        act_mode_i18n_context = bpy.types.Object.bl_rna.properties["mode"].translation_context

        row = layout.row(align=True)
        row.separator()

        sub = row.row(align=True)
        sub.operator_menu_enum(
            "object.mode_set", "mode",
            text=iface_(act_mode_item.name, act_mode_i18n_context),
            icon=act_mode_item.icon,
        )
        del act_mode_item

        layout.template_header_3D_mode()

        # Contains buttons like Mode, Pivot, Layer, Mesh Select Mode...
        if obj:
            # Particle edit
            if object_mode == 'PARTICLE_EDIT':
                row = layout.row()
                row.prop(tool_settings.particle_edit, "select_mode", text="", expand=True)
            elif object_mode in {'EDIT', 'SCULPT_CURVES'} and obj.type == 'CURVES':
                curves = obj.data

                row = layout.row(align=True)
                domain = curves.selection_domain
                row.operator(
                    "curves.set_selection_domain",
                    text="",
                    icon='CURVE_BEZCIRCLE',
                    depress=(domain == 'POINT'),
                ).domain = 'POINT'
                row.operator(
                    "curves.set_selection_domain",
                    text="",
                    icon='CURVE_PATH',
                    depress=(domain == 'CURVE'),
                ).domain = 'CURVE'

        # Grease Pencil
        if obj and obj.type == 'GREASEPENCIL':
            # Select mode for Editing
            if object_mode == 'EDIT':
                row = layout.row(align=True)
                row.operator(
                    "grease_pencil.set_selection_mode",
                    text="",
                    icon='GP_SELECT_POINTS',
                    depress=(tool_settings.gpencil_selectmode_edit == 'POINT'),
                ).mode = 'POINT'
                row.operator(
                    "grease_pencil.set_selection_mode",
                    text="",
                    icon='GP_SELECT_STROKES',
                    depress=(tool_settings.gpencil_selectmode_edit == 'STROKE'),
                ).mode = 'STROKE'

            if object_mode == 'PAINT_GREASE_PENCIL':
                row = layout.row(align=True)
                row.prop(tool_settings, "use_gpencil_draw_additive", text="", icon='FREEZE')

            if object_mode in {'PAINT_GREASE_PENCIL', 'EDIT', 'WEIGHT_PAINT'}:
                row = layout.row(align=True)
                row.prop(tool_settings, "use_grease_pencil_multi_frame_editing", text="")

                if object_mode in {'EDIT', 'WEIGHT_PAINT'}:
                    sub = row.row(align=True)
                    sub.enabled = tool_settings.use_grease_pencil_multi_frame_editing
                    sub.popover(
                        panel="VIEW3D_PT_grease_pencil_multi_frame",
                        text="Multiframe",
                    )

        # Grease Pencil (legacy)
        if obj and obj.type == 'GPENCIL' and context.gpencil_data:
            gpd = context.gpencil_data

            if gpd.is_stroke_paint_mode:
                row = layout.row()
                sub = row.row(align=True)
                sub.prop(tool_settings, "use_gpencil_draw_onback", text="", icon='MOD_OPACITY')
                sub.separator(factor=0.4)
                sub.prop(tool_settings, "use_gpencil_automerge_strokes", text="")
                sub.separator(factor=0.4)
                sub.prop(tool_settings, "use_gpencil_weight_data_add", text="", icon='WPAINT_HLT')
                sub.separator(factor=0.4)
                sub.prop(tool_settings, "use_gpencil_draw_additive", text="", icon='FREEZE')

            # Select mode for Editing
            if gpd.use_stroke_edit_mode:
                row = layout.row(align=True)
                row.prop_enum(tool_settings, "gpencil_selectmode_edit", text="", value='POINT')
                row.prop_enum(tool_settings, "gpencil_selectmode_edit", text="", value='STROKE')

                subrow = row.row(align=True)
                subrow.enabled = not gpd.use_curve_edit
                subrow.prop_enum(tool_settings, "gpencil_selectmode_edit", text="", value='SEGMENT')

                # Curve edit sub-mode.
                row = layout.row(align=True)
                row.prop(gpd, "use_curve_edit", text="",
                         icon='IPO_BEZIER')
                sub = row.row(align=True)
                # BFA hide UI via "if" statement instead of greaying out
                if gpd.use_curve_edit:
                    sub.popover(
                        panel="VIEW3D_PT_gpencil_curve_edit",
                        text="",
                    )

            # Select mode for Sculpt
            if gpd.is_stroke_sculpt_mode:
                row = layout.row(align=True)
                row.prop(tool_settings, "use_gpencil_select_mask_point", text="")
                row.prop(tool_settings, "use_gpencil_select_mask_stroke", text="")
                row.prop(tool_settings, "use_gpencil_select_mask_segment", text="")

            # Select mode for Vertex Paint
            if gpd.is_stroke_vertex_mode:
                row = layout.row(align=True)
                row.prop(tool_settings, "use_gpencil_vertex_select_mask_point", text="")
                row.prop(tool_settings, "use_gpencil_vertex_select_mask_stroke", text="")
                row.prop(tool_settings, "use_gpencil_vertex_select_mask_segment", text="")

            if gpd.is_stroke_paint_mode:
                row = layout.row(align=True)
                row.prop(gpd, "use_multiedit", text="", icon='GP_MULTIFRAME_EDITING')

            if (
                    gpd.use_stroke_edit_mode or
                    gpd.is_stroke_sculpt_mode or
                    gpd.is_stroke_weight_mode or
                    gpd.is_stroke_vertex_mode
            ):
                row = layout.row(align=True)
                row.prop(gpd, "use_multiedit", text="", icon='GP_MULTIFRAME_EDITING')

                sub = row.row(align=True)
                if gpd.use_multiedit:
                    sub.popover(
                        panel="VIEW3D_PT_gpencil_multi_frame",
                        text="",
                    )

        overlay = view.overlay

        VIEW3D_MT_editor_menus.draw_collapsible(context, layout)

        layout.separator_spacer()

        if object_mode in {'PAINT_GPENCIL', 'SCULPT_GPENCIL', 'PAINT_GREASE_PENCIL'}:
            # Grease pencil
            if object_mode in {'PAINT_GPENCIL', 'PAINT_GREASE_PENCIL'}:
                sub = layout.row(align=True)
                sub.prop_with_popover(
                    tool_settings,
                    "gpencil_stroke_placement_view3d",
                    text="",
                    panel="VIEW3D_PT_gpencil_origin",
                )

            if object_mode in {'PAINT_GPENCIL', 'SCULPT_GPENCIL', 'PAINT_GREASE_PENCIL'}:
                sub = layout.row(align=True)
                sub.active = tool_settings.gpencil_stroke_placement_view3d != 'SURFACE'
                sub.prop_with_popover(
                    tool_settings.gpencil_sculpt,
                    "lock_axis",
                    text="",
                    panel="VIEW3D_PT_gpencil_lock",
                )

            if object_mode == 'PAINT_GPENCIL':
                # FIXME: this is bad practice!
                # Tool options are to be displayed in the top-bar.
                if context.workspace.tools.from_space_view3d_mode(object_mode).idname == "builtin_brush.Draw":
                    settings = tool_settings.gpencil_sculpt.guide
                    row = layout.row(align=True)
                    row.prop(settings, "use_guide", text="", icon='GRID')
                    sub = row.row(align=True)
                    if settings.use_guide:
                        sub.popover(panel="VIEW3D_PT_gpencil_guide", text="Guides")

              # Grease Pencil
                if obj and obj.type == 'GPENCIL' and context.gpencil_data:
                    gpd = context.gpencil_data

                    if gpd.is_stroke_paint_mode:
                        row = layout.row()
                        sub = row.row(align=True)
                        sub.prop(tool_settings, "use_gpencil_draw_onback", text="", icon='MOD_OPACITY')
                        sub.separator(factor=0.4)
                        sub.prop(tool_settings, "use_gpencil_automerge_strokes", text="")
                        sub.separator(factor=0.4)
                        sub.prop(tool_settings, "use_gpencil_weight_data_add", text="", icon='WPAINT_HLT')
                        sub.separator(factor=0.4)
                        sub.prop(tool_settings, "use_gpencil_draw_additive", text="", icon='FREEZE')

            if object_mode == 'SCULPT_GPENCIL':
                layout.popover(
                    panel="VIEW3D_PT_gpencil_sculpt_automasking",
                    text="",
                    icon=VIEW3D_HT_header._gpencil_sculpt_automasking_icon(tool_settings.gpencil_sculpt)
                )

        elif object_mode == 'SCULPT':
            # If the active tool supports it, show the canvas selector popover.
            from bl_ui.space_toolsystem_common import ToolSelectPanelHelper
            tool = ToolSelectPanelHelper.tool_active_from_context(context)
            is_paint_tool = tool and tool.use_paint_canvas

            shading = VIEW3D_PT_shading.get_shading(context)
            color_type = shading.color_type

            row = layout.row()
            row.active = is_paint_tool and color_type == 'VERTEX'

            if context.preferences.experimental.use_sculpt_texture_paint:
                canvas_source = tool_settings.paint_mode.canvas_source
                icon = 'GROUP_VCOL' if canvas_source == 'COLOR_ATTRIBUTE' else canvas_source
                row.popover(panel="VIEW3D_PT_slots_paint_canvas", icon=icon)
            else:
                row.popover(panel="VIEW3D_PT_slots_color_attributes", icon='GROUP_VCOL')

            layout.popover(
                panel="VIEW3D_PT_sculpt_automasking",
                text="",
                icon=VIEW3D_HT_header._sculpt_automasking_icon(tool_settings.sculpt)
            )

        elif object_mode == 'VERTEX_PAINT':
            row = layout.row()
            row.popover(panel="VIEW3D_PT_slots_color_attributes", icon='GROUP_VCOL')

        elif object_mode == 'WEIGHT_PAINT':
            row = layout.row()
            row.popover(panel="VIEW3D_PT_slots_vertex_groups", icon='GROUP_VERTEX')

        elif object_mode == 'TEXTURE_PAINT':
            tool_mode = tool_settings.image_paint.mode
            icon = 'MATERIAL' if tool_mode == 'MATERIAL' else 'IMAGE_DATA'

            row = layout.row()
            row.popover(panel="VIEW3D_PT_slots_projectpaint", icon=icon)
            row.popover(panel="VIEW3D_PT_mask", icon='MOD_MASK', text="")
        else:
            # Transform settings depending on tool header visibility
            VIEW3D_HT_header.draw_xform_template(layout, context)

        # Viewport Settings
        layout.popover(
            panel="VIEW3D_PT_object_type_visibility",
            icon_value=view.icon_from_show_object_viewport,
            text="",
        )

        # Gizmo toggle & popover.
        row = layout.row(align=True)
        # FIXME: place-holder icon.
        row.prop(view, "show_gizmo", text="", toggle=True, icon='GIZMO')
        sub = row.row(align=True)
        sub.active = view.show_gizmo
        sub.popover(
            panel="VIEW3D_PT_gizmo_display",
            text="",
        )

        # Overlay toggle & popover.
        row = layout.row(align=True)
        row.prop(overlay, "show_overlays", icon='OVERLAY', text="")
        sub = row.row(align=True)
        sub.active = overlay.show_overlays
        sub.popover(panel="VIEW3D_PT_overlay", text="")

        if mode_string == 'EDIT_MESH':
            sub.popover(panel="VIEW3D_PT_overlay_edit_mesh", text="", icon='EDITMODE_HLT')
        if mode_string == 'EDIT_CURVE':
            sub.popover(panel="VIEW3D_PT_overlay_edit_curve", text="", icon='EDITMODE_HLT')
        elif mode_string == 'SCULPT':
            sub.popover(panel="VIEW3D_PT_overlay_sculpt", text="", icon='SCULPTMODE_HLT')
        elif mode_string == 'SCULPT_CURVES':
            sub.popover(panel="VIEW3D_PT_overlay_sculpt_curves", text="", icon='SCULPTMODE_HLT')
        elif mode_string == 'PAINT_WEIGHT':
            sub.popover(panel="VIEW3D_PT_overlay_weight_paint", text="", icon='WPAINT_HLT')
        elif mode_string == 'PAINT_TEXTURE':
            sub.popover(panel="VIEW3D_PT_overlay_texture_paint", text="", icon='TPAINT_HLT')
        elif mode_string == 'PAINT_VERTEX':
            sub.popover(panel="VIEW3D_PT_overlay_vertex_paint", text="", icon='VPAINT_HLT')
        elif obj is not None and obj.type == 'GPENCIL':
            sub.popover(panel="VIEW3D_PT_overlay_gpencil_options", text="", icon='OUTLINER_DATA_GREASEPENCIL')
        elif obj is not None and obj.type == 'GREASEPENCIL':
            sub.popover(panel="VIEW3D_PT_overlay_grease_pencil_options", text="", icon='OUTLINER_DATA_GREASEPENCIL')

        # Separate from `elif` chain because it may coexist with weight-paint.
        if (
            has_pose_mode or
            (object_mode in {'EDIT_ARMATURE', 'OBJECT'} and VIEW3D_PT_overlay_bones.is_using_wireframe(context))
        ):
            sub.popover(panel="VIEW3D_PT_overlay_bones", text="", icon='POSE_HLT')

        row = layout.row()
        row.active = (object_mode == 'EDIT') or (shading.type in {'WIREFRAME', 'SOLID'})

        # While exposing `shading.show_xray(_wireframe)` is correct.
        # this hides the key shortcut from users: #70433.
        if has_pose_mode:
            draw_depressed = overlay.show_xray_bone
        elif shading.type == 'WIREFRAME':
            draw_depressed = shading.show_xray_wireframe
        else:
            draw_depressed = shading.show_xray
        row.operator(
            "view3d.toggle_xray",
            text="",
            icon='XRAY',
            depress=draw_depressed,
        )

        row = layout.row(align=True)
        row.prop(shading, "type", text="", expand=True)
        sub = row.row(align=True)
        # TODO, currently render shading type ignores mesh two-side, until it's supported
        # show the shading popover which shows double-sided option.

        # sub.enabled = shading.type != 'RENDERED'
        sub.popover(panel="VIEW3D_PT_shading", text="")

    @staticmethod
    def _sculpt_automasking_icon(sculpt):
        automask_enabled = (sculpt.use_automasking_topology or
                            sculpt.use_automasking_face_sets or
                            sculpt.use_automasking_boundary_edges or
                            sculpt.use_automasking_boundary_face_sets or
                            sculpt.use_automasking_cavity or
                            sculpt.use_automasking_cavity_inverted or
                            sculpt.use_automasking_start_normal or
                            sculpt.use_automasking_view_normal)

        return "MOD_MASK" if automask_enabled else "MOD_MASK_OFF"

    @staticmethod
    def _gpencil_sculpt_automasking_icon(gpencil_sculpt):
        automask_enabled = (gpencil_sculpt.use_automasking_stroke or
                            gpencil_sculpt.use_automasking_layer_stroke or
                            gpencil_sculpt.use_automasking_material_stroke or
                            gpencil_sculpt.use_automasking_material_active or
                            gpencil_sculpt.use_automasking_layer_active)

        return "MOD_MASK" if automask_enabled else "MOD_MASK_OFF"


# bfa - show hide the editormenu, editor suffix is needed.
class ALL_MT_editormenu_view3d(Menu):
    bl_label = ""

    def draw(self, context):
        self.draw_menus(self.layout, context)

    @staticmethod
    def draw_menus(layout, context):

        row = layout.row(align=True)
        row.template_header()  # editor type menus

    # bfa - do not place any content here, it does not belong into this class !!!


class VIEW3D_MT_editor_menus(Menu):
    bl_label = ""

    def draw(self, context):
        layout = self.layout
        obj = context.active_object
        mode_string = context.mode
        edit_object = context.edit_object
        gp_edit = obj and obj.mode in {
            'EDIT_GPENCIL', 'PAINT_GPENCIL', 'SCULPT_GPENCIL', 'WEIGHT_GPENCIL', 'VERTEX_GPENCIL',
        }
        tool_settings = context.tool_settings

        layout.menu("SCREEN_MT_user_menu", text="Quick")  # BFA
        layout.menu("VIEW3D_MT_view")
        layout.menu("VIEW3D_MT_view_navigation")  # BFA

        # Select Menu
        if gp_edit:
            if mode_string not in {'PAINT_GPENCIL', 'WEIGHT_GPENCIL'}:
                if (
                        mode_string == 'SCULPT_GPENCIL' and
                        (tool_settings.use_gpencil_select_mask_point or
                         tool_settings.use_gpencil_select_mask_stroke or
                         tool_settings.use_gpencil_select_mask_segment)
                ):
                    layout.menu("VIEW3D_MT_select_edit_gpencil")  # BFA - change order for consistency
                    layout.menu("VIEW3D_MT_sculpt_gpencil_copy")  # bfa menu
                elif mode_string == 'EDIT_GPENCIL':
                    layout.menu("VIEW3D_MT_select_edit_gpencil")
                elif mode_string == 'VERTEX_GPENCIL':
                    layout.menu("VIEW3D_MT_select_edit_gpencil")
                    layout.menu("VIEW3D_MT_gpencil_animation")  # BFA
                    layout.menu("GPENCIL_MT_layer_active", text="Active Layer")  # BFA
        elif mode_string in {'PAINT_WEIGHT', 'PAINT_VERTEX', 'PAINT_TEXTURE'}:
            if obj.type == 'MESH':
                mesh = obj.data
                if mesh.use_paint_mask:
                    layout.menu("VIEW3D_MT_select_paint_mask")
                elif mesh.use_paint_mask_vertex and mode_string in {'PAINT_WEIGHT', 'PAINT_VERTEX'}:
                    layout.menu("VIEW3D_MT_select_paint_mask_vertex")
        elif mode_string not in {'SCULPT', 'SCULPT_CURVES', 'PAINT_GREASE_PENCIL'}:
            layout.menu("VIEW3D_MT_select_%s" % mode_string.lower())

        if gp_edit:
            pass
        elif mode_string == 'OBJECT':
            layout.menu("VIEW3D_MT_add", text="Add", text_ctxt=i18n_contexts.operator_default)
        elif mode_string == 'EDIT_MESH':
            layout.menu("VIEW3D_MT_mesh_add", text="Add", text_ctxt=i18n_contexts.operator_default)
        elif mode_string == 'EDIT_CURVE':
            layout.menu("VIEW3D_MT_curve_add", text="Add", text_ctxt=i18n_contexts.operator_default)
        elif mode_string == 'EDIT_SURFACE':
            layout.menu("VIEW3D_MT_surface_add", text="Add", text_ctxt=i18n_contexts.operator_default)
        elif mode_string == 'EDIT_METABALL':
            layout.menu("VIEW3D_MT_metaball_add", text="Add", text_ctxt=i18n_contexts.operator_default)
        elif mode_string == 'EDIT_ARMATURE':
            layout.menu("TOPBAR_MT_edit_armature_add", text="Add", text_ctxt=i18n_contexts.operator_default)

        if gp_edit:
            if obj and obj.mode == 'PAINT_GPENCIL':
                layout.menu("VIEW3D_MT_draw_gpencil")
            elif obj and obj.mode == 'EDIT_GPENCIL':
                layout.menu("VIEW3D_MT_edit_gpencil")
                layout.menu("VIEW3D_MT_edit_gpencil_stroke")
                layout.menu("VIEW3D_MT_edit_gpencil_point")
            elif obj and obj.mode == 'WEIGHT_GPENCIL':
                layout.menu("VIEW3D_MT_weight_gpencil")
            if obj and obj.mode == 'VERTEX_GPENCIL':
                layout.menu("VIEW3D_MT_paint_gpencil")

        elif edit_object:
            layout.menu("VIEW3D_MT_edit_%s" % edit_object.type.lower())

            if mode_string == 'EDIT_MESH':
                layout.menu("VIEW3D_MT_edit_mesh_vertices")
                layout.menu("VIEW3D_MT_edit_mesh_edges")
                layout.menu("VIEW3D_MT_edit_mesh_faces")
                layout.menu("VIEW3D_MT_uv_map", text="UV")
                layout.template_node_operator_asset_root_items()
            elif mode_string in {'EDIT_CURVE', 'EDIT_SURFACE'}:
                layout.menu("VIEW3D_MT_edit_curve_ctrlpoints")
                layout.menu("VIEW3D_MT_edit_curve_segments")
            elif mode_string in {'EDIT_CURVES', 'EDIT_POINT_CLOUD'}:
                layout.menu("VIEW3D_MT_edit_curves_segments")
                layout.template_node_operator_asset_root_items()
            elif mode_string == 'EDIT_GREASE_PENCIL':
                layout.menu("VIEW3D_MT_edit_greasepencil_stroke")
                layout.menu("VIEW3D_MT_edit_greasepencil_point")

        elif obj:
            if mode_string not in {'PAINT_TEXTURE', 'SCULPT_CURVES'}:
                layout.menu("VIEW3D_MT_%s" % mode_string.lower())
            if mode_string in {'SCULPT', 'PAINT_VERTEX', 'PAINT_TEXTURE'}:
                layout.menu("VIEW3D_MT_brush")  # bfa menu
            if mode_string == 'SCULPT':
                layout.menu("VIEW3D_MT_mask")
                layout.menu("VIEW3D_MT_face_sets")
                layout.template_node_operator_asset_root_items()
            elif mode_string == 'SCULPT_CURVES':
                layout.menu("VIEW3D_MT_select_sculpt_curves")
                layout.menu("VIEW3D_MT_sculpt_curves")
                layout.template_node_operator_asset_root_items()
            else:
                layout.template_node_operator_asset_root_items()

        else:
            layout.menu("VIEW3D_MT_object")
            layout.template_node_operator_asset_root_items()


# ********** Menu **********


# ********** Utilities **********


class ShowHideMenu:
    bl_label = "Show/Hide"
    _operator_name = ""

    def draw(self, _context):
        layout = self.layout

        layout.operator("%s.reveal" % self._operator_name, text="Show Hidden", icon="HIDE_OFF")
        layout.operator("%s.hide" % self._operator_name, text="Hide Selected", icon="HIDE_ON").unselected = False
        layout.operator(
            "%s.hide" %
            self._operator_name,
            text="Hide Unselected",
            icon="HIDE_UNSELECTED").unselected = True


# Standard transforms which apply to all cases (mix-in class, not used directly).
class VIEW3D_MT_transform_base:
    bl_label = "Transform"
    bl_category = "View"

    # TODO: get rid of the custom text strings?
    def draw(self, context):
        layout = self.layout
        # BFA - removed translate, rotate and resize as redundant
        layout.operator("transform.tosphere", text="To Sphere", icon="TOSPHERE")
        layout.operator("transform.shear", text="Shear", icon="SHEAR")
        layout.operator("transform.bend", text="Bend", icon="BEND")
        layout.operator("transform.push_pull", text="Push/Pull", icon='PUSH_PULL')

        if context.mode in {
                'EDIT_MESH', 'EDIT_ARMATURE', 'EDIT_SURFACE', 'EDIT_CURVE', 'EDIT_LATTICE', 'EDIT_METABALL',
        }:
            layout.operator("transform.vertex_warp", text="Warp", icon="MOD_WARP")
            layout.operator_context = 'EXEC_REGION_WIN'
            layout.operator("transform.vertex_random", text="Randomize", icon='RANDOMIZE').offset = 0.1
            layout.operator_context = 'INVOKE_REGION_WIN'


# Generic transform menu - geometry types
class VIEW3D_MT_transform(VIEW3D_MT_transform_base, Menu):
    def draw(self, context):
        # base menu
        VIEW3D_MT_transform_base.draw(self, context)

        # generic...
        layout = self.layout
        if context.mode == 'EDIT_MESH':
            layout.operator("transform.shrink_fatten", text="Shrink/Fatten", icon='SHRINK_FATTEN')
            layout.operator("transform.skin_resize", icon="MOD_SKIN")
        elif context.mode in ['EDIT_CURVE', 'EDIT_GREASE_PENCIL', 'EDIT_CURVES']:
            layout.operator("transform.transform", text="Radius", icon='SHRINK_FATTEN').mode = 'CURVE_SHRINKFATTEN'

        if context.mode != 'EDIT_CURVES' and context.mode != 'EDIT_GREASE_PENCIL':
            layout.separator()
            props = layout.operator("transform.translate", text="Move Texture Space", icon="MOVE_TEXTURESPACE")
            props.texture_space = True
            props = layout.operator("transform.resize", text="Scale Texture Space", icon="SCALE_TEXTURESPACE")
            props.texture_space = True


# Object-specific extensions to Transform menu
class VIEW3D_MT_transform_object(VIEW3D_MT_transform_base, Menu):
    def draw(self, context):
        layout = self.layout

        # base menu
        VIEW3D_MT_transform_base.draw(self, context)

        # object-specific option follow...
        layout.separator()

        layout.operator("transform.translate", text="Move Texture Space", icon="MOVE_TEXTURESPACE").texture_space = True
        layout.operator("transform.resize", text="Scale Texture Space", icon="SCALE_TEXTURESPACE").texture_space = True

        layout.separator()

        layout.operator_context = 'EXEC_REGION_WIN'
        # XXX see alignmenu() in edit.c of b2.4x to get this working
        layout.operator(
            "transform.transform",
            text="Align to Transform Orientation",
            icon="ALIGN_TRANSFORM").mode = 'ALIGN'

        layout.separator()

        layout.operator("object.randomize_transform", icon="RANDOMIZE_TRANSFORM")
        layout.operator("object.align", icon="ALIGN")

        # TODO: there is a strange context bug here.
        """
        layout.operator_context = 'INVOKE_REGION_WIN'
        layout.operator("object.transform_axis_target")
        """


# Armature EditMode extensions to Transform menu
class VIEW3D_MT_transform_armature(VIEW3D_MT_transform_base, Menu):
    def draw(self, context):
        layout = self.layout

        # base menu
        VIEW3D_MT_transform_base.draw(self, context)

        # armature specific extensions follow...
        obj = context.object
        if obj.type == 'ARMATURE' and obj.mode in {'EDIT', 'POSE'}:
            if obj.data.display_type == 'BBONE':
                layout.separator()

                layout.operator("transform.transform", text="Scale BBone", icon='TRANSFORM_SCALE').mode = 'BONE_SIZE'
            elif obj.data.display_type == 'ENVELOPE':
                layout.separator()

                layout.operator(
                    "transform.transform",
                    text="Scale Envelope Distance",
                    icon='TRANSFORM_SCALE').mode = 'BONE_SIZE'
                layout.operator("transform.transform", text="Scale Radius",
                                icon='TRANSFORM_SCALE').mode = 'BONE_ENVELOPE'

        if context.edit_object and context.edit_object.type == 'ARMATURE':
            layout.separator()

            layout.operator("armature.align", icon="ALIGN")


class VIEW3D_MT_mirror(Menu):
    bl_label = "Mirror"

    def draw(self, _context):
        layout = self.layout

        layout.operator("transform.mirror", text="Interactive Mirror", icon='TRANSFORM_MIRROR')

        layout.separator()

        layout.operator_context = 'EXEC_REGION_WIN'

        for (space_name, space_id) in (("Global", 'GLOBAL'), ("Local", 'LOCAL')):
            for axis_index, axis_name in enumerate("XYZ"):
                props = layout.operator("transform.mirror",
                                        text="%s %s" % (axis_name, iface_(space_name)),
                                        translate=False,
                                        icon="MIRROR_" + axis_name)  # BFA: set icon
                props.constraint_axis[axis_index] = True
                props.orient_type = space_id

            if space_id == 'GLOBAL':
                layout.separator()

        if _context.edit_object and _context.edit_object.type in {'MESH', 'SURFACE'}:
            layout.separator()
            layout.operator("object.vertex_group_mirror", icon="MIRROR_VERTEXGROUP")


class VIEW3D_MT_snap(Menu):
    bl_label = "Snap"

    def draw(self, _context):
        layout = self.layout

        layout.operator(
            "view3d.snap_selected_to_cursor",
            text="Selection to Cursor",
            icon="SELECTIONTOCURSOR").use_offset = False
        layout.operator(
            "view3d.snap_selected_to_cursor",
            text="Selection to Cursor (Keep Offset)",
            icon="SELECTIONTOCURSOROFFSET").use_offset = True
        layout.operator("view3d.snap_selected_to_active", text="Selection to Active", icon="SELECTIONTOACTIVE")
        layout.operator("view3d.snap_selected_to_grid", text="Selection to Grid", icon="SELECTIONTOGRID")

        layout.separator()

        layout.operator("view3d.snap_cursor_to_selected", text="Cursor to Selected", icon="CURSORTOSELECTION")
        layout.operator("view3d.snap_cursor_to_center", text="Cursor to World Origin", icon="CURSORTOCENTER")
        layout.operator("view3d.snap_cursor_to_active", text="Cursor to Active", icon="CURSORTOACTIVE")
        layout.operator("view3d.snap_cursor_to_grid", text="Cursor to Grid", icon="CURSORTOGRID")


# bfa - Tooltip and operator for Clear Seam.
class VIEW3D_MT_uv_map_clear_seam(bpy.types.Operator):
    """Clears the UV Seam for selected edges"""  # BFA - blender will use this as a tooltip for menu items and buttons.
    bl_idname = "mesh.clear_seam"        # unique identifier for buttons and menu items to reference.
    bl_label = "Clear seam"         # display name in the interface.
    bl_options = {'REGISTER', 'UNDO'}  # enable undo for the operator.

    def execute(self, context):        # execute() is called by blender when running the operator.
        bpy.ops.mesh.mark_seam(clear=True)
        return {'FINISHED'}


class VIEW3D_MT_uv_map(Menu):
    bl_label = "UV Mapping"

    def draw(self, _context):
        layout = self.layout

        layout.operator("uv.unwrap", text="Unwrap ABF", icon='UNWRAP_ABF').method = 'ANGLE_BASED'
        layout.operator("uv.unwrap", text="Unwrap Conformal", icon='UNWRAP_LSCM').method = 'CONFORMAL'

        layout.separator()

        layout.operator_context = 'INVOKE_DEFAULT'
        layout.operator("uv.smart_project", icon="MOD_UVPROJECT")
        layout.operator("uv.lightmap_pack", icon="LIGHTMAPPACK")
        layout.operator("uv.follow_active_quads", icon="FOLLOWQUADS")

        layout.separator()

        layout.operator_context = 'EXEC_REGION_WIN'
        layout.operator("uv.cube_project", icon="CUBEPROJECT")
        layout.operator("uv.cylinder_project", icon="CYLINDERPROJECT")
        layout.operator("uv.sphere_project", icon="SPHEREPROJECT")

        layout.separator()

        layout.operator_context = 'INVOKE_REGION_WIN'
        layout.operator("uv.project_from_view", icon="PROJECTFROMVIEW").scale_to_bounds = False
        layout.operator("uv.project_from_view", text="Project from View (Bounds)",
                        icon="PROJECTFROMVIEW_BOUNDS").scale_to_bounds = True

        layout.separator()

        layout.operator("mesh.mark_seam", icon="MARK_SEAM").clear = False
        layout.operator("mesh.mark_seam", text="Clear Seam", icon='CLEAR_SEAM').clear = True

        layout.separator()

        layout.operator("uv.reset", icon="RESET")

        layout.template_node_operator_asset_menu_items(catalog_path="UV")


# ********** View menus **********

# bfa - set active camera does not exist in blender
class VIEW3D_MT_switchactivecamto(bpy.types.Operator):
    """Sets the current selected camera as the active camera to render from\nYou need to have a camera object selected"""
    bl_idname = "view3d.switchactivecamto"
    bl_label = "Set active Camera"
    bl_options = {'REGISTER', 'UNDO'}

    def execute(self, context):

        context = bpy.context
        scene = context.scene
        if context.active_object is not None:
            currentCameraObj = bpy.data.objects[bpy.context.active_object.name]
            scene.camera = currentCameraObj
        return {'FINISHED'}


# bfa menu
class VIEW3D_MT_view_legacy(Menu):
    bl_label = "Legacy"

    def draw(self, context):
        layout = self.layout

        layout.operator("view3d.cursor3d", text="Set 3D Cursor", icon='CURSOR')


# BFA - Hidden legacy operators exposed to GUI
class VIEW3D_MT_view_annotations(Menu):
    bl_label = "Annotations (Legacy)"

    def draw(self, context):
        layout = self.layout

        layout.operator("gpencil.annotate", text="Draw Annotation", icon='PAINT_DRAW',).mode = 'DRAW'
        layout.operator("gpencil.annotate", text="Draw Line Annotation", icon='PAINT_DRAW').mode = 'DRAW_STRAIGHT'
        layout.operator("gpencil.annotate", text="Draw Polyline Annotation", icon='PAINT_DRAW').mode = 'DRAW_POLY'
        layout.operator("gpencil.annotate", text="Erase Annotation", icon='ERASE').mode = 'ERASER'

        layout.separator()

        layout.operator("gpencil.annotation_add", text="Add Annotation Layer", icon='ADD')
        layout.operator(
            "gpencil.annotation_active_frame_delete",
            text="Erase Annotation Active Keyframe",
            icon='DELETE')


class VIEW3D_MT_view(Menu):
    bl_label = "View"

    def draw(self, context):
        layout = self.layout
        view = context.space_data
        overlay = view.overlay
        engine = context.engine

        layout.prop(view, "show_region_toolbar")
        layout.prop(view, "show_region_ui")
        layout.prop(view, "show_region_tool_header")
        layout.prop(view, "show_region_asset_shelf")
        layout.prop(view, "show_region_hud")
        layout.prop(overlay, "show_toolshelf_tabs", text="Tool Shelf Tabs")  # bfa - the toolshelf tabs.

        layout.separator()

        layout.menu("VIEW3D_MT_view_legacy")  # bfa menu

        layout.separator()

        layout.menu("VIEW3D_MT_view_annotations")  # bfa menu

        layout.separator()

        layout.operator("render.opengl", text="OpenGL Render Image", icon='RENDER_STILL')
        layout.operator("render.opengl", text="OpenGL Render Animation", icon='RENDER_ANIMATION').animation = True
        props = layout.operator("render.opengl", text="Viewport Render Keyframes", icon='RENDER_ANIMATION')
        props.animation = True
        props.render_keyed_only = True

        layout.separator()

        layout.operator_context = 'INVOKE_REGION_WIN'
        layout.operator("view3d.clip_border", text="Clipping Border", icon="CLIPPINGBORDER")

        if engine == 'CYCLES':
            layout.operator("view3d.render_border", icon="RENDERBORDER")
            layout.operator("view3d.clear_render_border", icon="RENDERBORDER_CLEAR")

        layout.separator()

        layout.menu("VIEW3D_MT_view_cameras", text="Cameras")

        layout.separator()

        layout.menu("VIEW3D_MT_view_align")
        layout.menu("VIEW3D_MT_view_align_selected")

        layout.separator()

        layout.operator("view3d.localview", text="Toggle Local View", icon="VIEW_GLOBAL_LOCAL")
        layout.operator("view3d.localview_remove_from", icon="VIEW_REMOVE_LOCAL")

        layout.separator()

        layout.operator("view3d.view_selected", text="Frame Selected", icon="VIEW_SELECTED").use_all_regions = False
        if view.region_quadviews:
            layout.operator(
                "view3d.view_selected",
                text="Frame Selected (Quad View)",
                icon="ALIGNCAMERA_ACTIVE").use_all_regions = True
        layout.operator("view3d.view_all", text="Frame All", icon="VIEWALL").center = False
        if view.region_quadviews:
            layout.operator("view3d.view_all", text="Frame All (Quad View)", icon="VIEWALL").use_all_regions = True
        layout.operator("view3d.view_all", text="Center Cursor and Frame All", icon="VIEWALL_RESETCURSOR").center = True

        layout.separator()

        layout.operator("screen.region_quadview", icon="QUADVIEW")

        layout.separator()

        layout.menu("INFO_MT_area")
        layout.menu("VIEW3D_MT_view_pie_menus")  # bfa menu


class VIEW3D_MT_view_local(Menu):
    bl_label = "Local View"

    def draw(self, _context):
        layout = self.layout

        layout.operator("view3d.localview", text="Toggle Local View", icon="VIEW_GLOBAL_LOCAL")
        layout.operator("view3d.localview_remove_from", icon="VIEW_REMOVE_LOCAL")


# bfa menu
class VIEW3D_MT_view_pie_menus(Menu):
    bl_label = "Pie menus"

    def draw(self, _context):
        layout = self.layout

        layout.operator("wm.call_menu_pie", text="Object Mode", icon="MENU_PANEL").name = 'VIEW3D_MT_object_mode_pie'
        layout.operator("wm.call_menu_pie", text="View", icon="MENU_PANEL").name = 'VIEW3D_MT_view_pie'
        layout.operator("wm.call_menu_pie", text="Transform", icon="MENU_PANEL").name = 'VIEW3D_MT_transform_gizmo_pie'
        layout.operator("wm.call_menu_pie", text="Shading", icon="MENU_PANEL").name = 'VIEW3D_MT_shading_pie'
        layout.operator("wm.call_menu_pie", text="Pivot", icon="MENU_PANEL").name = 'VIEW3D_MT_pivot_pie'
        layout.operator("wm.call_menu_pie", text="Snap", icon="MENU_PANEL").name = 'VIEW3D_MT_snap_pie'
        layout.operator("wm.call_menu_pie", text="Orientations", icon="MENU_PANEL").name = 'VIEW3D_MT_orientations_pie'
        layout.operator("wm.call_menu_pie", text="Proportional Editing Falloff",
                        icon="MENU_PANEL").name = 'VIEW3D_MT_proportional_editing_falloff_pie'
        layout.operator("wm.call_menu_pie", text="Sculpt Mask Edit",
                        icon="MENU_PANEL").name = 'VIEW3D_MT_sculpt_mask_edit_pie'
        layout.operator("wm.call_menu_pie", text="Sculpt Faces Sets Edit",
                        icon="MENU_PANEL").name = 'VIEW3D_MT_sculpt_face_sets_edit_pie'
        layout.operator(
            "wm.call_menu_pie",
            text="Automasking",
            icon="MENU_PANEL").name = 'VIEW3D_MT_sculpt_automasking_pie'
        layout.operator("wm.call_menu_pie", text="Weightpaint Vertexgroup Lock",
                        icon="MENU_PANEL").name = 'VIEW3D_MT_wpaint_vgroup_lock_pie'
        layout.operator("wm.call_menu_pie", text="Keyframe Insert", icon="MENU_PANEL").name = 'ANIM_MT_keyframe_insert_pie'
        layout.separator()

        layout.operator("wm.call_menu_pie", text="Greasepencil Snap", icon="MENU_PANEL").name = 'GPENCIL_MT_snap_pie'
        layout.operator(
            "wm.call_menu_pie",
            text="Automasking",
            icon="MENU_PANEL").name = 'VIEW3D_MT_sculpt_gpencil_automasking_pie'

        layout.separator()

        layout.operator("wm.toolbar_fallback_pie", text="Fallback Tool", icon="MENU_PANEL")  # BFA
        layout.operator("view3d.object_mode_pie_or_toggle", text="Modes", icon="MENU_PANEL")  # BFA

class VIEW3D_MT_view_cameras(Menu):
    bl_label = "Cameras"

    def draw(self, _context):
        layout = self.layout

        layout.operator("view3d.object_as_camera", icon='VIEW_SWITCHACTIVECAM')
        layout.operator("view3d.switchactivecamto", text="Set Active Camera", icon="VIEW_SWITCHACTIVECAM")
        layout.operator("view3d.view_camera", text="Active Camera", icon='VIEW_SWITCHTOCAM')
        layout.operator("view3d.view_center_camera", icon="VIEWCAMERACENTER")


class VIEW3D_MT_view_viewpoint(Menu):
    bl_label = "Viewpoint"

    def draw(self, _context):
        layout = self.layout

        layout.operator("view3d.view_camera", text="Camera", icon="CAMERA_DATA", text_ctxt=i18n_contexts.editor_view3d) #BFA - Icon

        layout.separator()

        layout.operator("view3d.view_axis", text="Top", icon="VIEW_TOP", text_ctxt=i18n_contexts.editor_view3d).type = 'TOP'  #BFA - Icon
        layout.operator("view3d.view_axis", text="Bottom", icon="VIEW_BOTTOM", text_ctxt=i18n_contexts.editor_view3d).type = 'BOTTOM'  #BFA - Icon

        layout.separator()

        layout.operator("view3d.view_axis", text="Front", icon="VIEW_FRONT", text_ctxt=i18n_contexts.editor_view3d).type = 'FRONT'  #BFA - Icon
        layout.operator("view3d.view_axis", text="Back", icon="VIEW_BACK", text_ctxt=i18n_contexts.editor_view3d).type = 'BACK'  #BFA - Icon

        layout.separator()

        layout.operator("view3d.view_axis", text="Right", icon="VIEW_RIGHT", text_ctxt=i18n_contexts.editor_view3d).type = 'RIGHT'  #BFA - Icon
        layout.operator("view3d.view_axis", text="Left", icon="VIEW_LEFT", text_ctxt=i18n_contexts.editor_view3d).type = 'LEFT'  #BFA - Icon


# bfa menu
class VIEW3D_MT_view_navigation_legacy(Menu):
    bl_label = "Legacy"

    def draw(self, _context):
        layout = self.layout

        layout.operator_context = 'EXEC_REGION_WIN'

        layout.operator("transform.translate", text="Move", icon="TRANSFORM_MOVE")
        layout.operator("transform.rotate", text="Rotate", icon="TRANSFORM_ROTATE")
        layout.operator("transform.resize", text="Scale", icon="TRANSFORM_SCALE")


class VIEW3D_MT_view_navigation(Menu):
    bl_label = "Navigation"

    def draw(self, _context):
        from math import pi
        layout = self.layout

        layout.menu('VIEW3D_MT_view_navigation_legacy')  # bfa menu

        layout.operator("view3d.view_orbit", text="Orbit Down", icon="ORBIT_DOWN").type = 'ORBITDOWN'
        layout.operator("view3d.view_orbit", text="Orbit Up", icon="ORBIT_UP").type = 'ORBITUP'
        layout.operator("view3d.view_orbit", text="Orbit Right", icon="ORBIT_RIGHT").type = 'ORBITRIGHT'
        layout.operator("view3d.view_orbit", text="Orbit Left", icon="ORBIT_LEFT").type = 'ORBITLEFT'
        props = layout.operator("view3d.view_orbit", text="Orbit Opposite", icon="ORBIT_OPPOSITE")
        props.type = 'ORBITRIGHT'
        props.angle = pi

        layout.separator()

        layout.operator("view3d.view_roll", text="Roll Left", icon="ROLL_LEFT").angle = pi / -12.0
        layout.operator("view3d.view_roll", text="Roll Right", icon="ROLL_RIGHT").angle = pi / 12.0

        layout.separator()

        layout.operator("view3d.view_pan", text="Pan Down", icon="PAN_DOWN").type = 'PANDOWN'
        layout.operator("view3d.view_pan", text="Pan Up", icon="PAN_UP").type = 'PANUP'
        layout.operator("view3d.view_pan", text="Pan Right", icon="PAN_RIGHT").type = 'PANRIGHT'
        layout.operator("view3d.view_pan", text="Pan Left", icon="PAN_LEFT").type = 'PANLEFT'

        layout.separator()

        layout.operator("view3d.zoom_border", text="Zoom Border", icon="ZOOM_BORDER")
        layout.operator("view3d.zoom", text="Zoom In", icon="ZOOM_IN").delta = 1
        layout.operator("view3d.zoom", text="Zoom Out", icon="ZOOM_OUT").delta = -1
        layout.operator("view3d.zoom_camera_1_to_1", text="Zoom Camera 1:1", icon="ZOOM_CAMERA")
        layout.operator("view3d.dolly", text="Dolly View", icon="DOLLY")
        layout.operator("view3d.view_center_pick", icon="CENTERTOMOUSE")

        layout.separator()

        layout.operator("view3d.fly", icon="FLY_NAVIGATION")
        layout.operator("view3d.walk", icon="WALK_NAVIGATION")
        layout.operator("view3d.navigate", icon="VIEW_NAVIGATION")

        layout.separator()

        layout.operator("screen.animation_play", text="Playback Animation", icon="TRIA_RIGHT")


class VIEW3D_MT_view_align(Menu):
    bl_label = "Align View"

    def draw(self, _context):
        layout = self.layout
        i18n_text_ctxt = bpy.app.translations.contexts_C_to_py['BLT_I18NCONTEXT_EDITOR_VIEW3D']  # bfa - needed by us

        layout.operator("view3d.camera_to_view", text="Align Active Camera to View", icon="ALIGNCAMERA_VIEW")
        layout.operator(
            "view3d.camera_to_view_selected",
            text="Align Active Camera to Selected",
            icon="ALIGNCAMERA_ACTIVE")
        layout.operator("view3d.view_center_cursor", icon="CENTERTOCURSOR")

        layout.separator()

        layout.operator("view3d.view_lock_to_active", icon="LOCKTOACTIVE")
        layout.operator("view3d.view_center_lock", icon="LOCKTOCENTER")
        layout.operator("view3d.view_lock_clear", icon="LOCK_CLEAR")

        layout.separator()

        layout.operator("view3d.view_persportho", text="Perspective/Orthographic", icon="PERSP_ORTHO")

        layout.separator()

        layout.operator("view3d.view_axis", text="Top", icon="VIEW_TOP", text_ctxt=i18n_text_ctxt).type = 'TOP'
        layout.operator("view3d.view_axis", text="Bottom", icon="VIEW_BOTTOM", text_ctxt=i18n_text_ctxt).type = 'BOTTOM'
        layout.operator("view3d.view_axis", text="Front", icon="VIEW_FRONT", text_ctxt=i18n_text_ctxt).type = 'FRONT'
        layout.operator("view3d.view_axis", text="Back", icon="VIEW_BACK", text_ctxt=i18n_text_ctxt).type = 'BACK'
        layout.operator("view3d.view_axis", text="Right", icon="VIEW_RIGHT", text_ctxt=i18n_text_ctxt).type = 'RIGHT'
        layout.operator("view3d.view_axis", text="Left", icon="VIEW_LEFT", text_ctxt=i18n_text_ctxt).type = 'LEFT'


class VIEW3D_MT_view_align_selected(Menu):
    bl_label = "Align View to Active"

    def draw(self, _context):
        layout = self.layout
        i18n_text_ctxt = bpy.app.translations.contexts_C_to_py['BLT_I18NCONTEXT_EDITOR_VIEW3D']
        props = layout.operator("view3d.view_axis", text="Top", icon="VIEW_ACTIVE_TOP", text_ctxt=i18n_text_ctxt)
        props.align_active = True
        props.type = 'TOP'

        props = layout.operator("view3d.view_axis", text="Bottom", icon="VIEW_ACTIVE_BOTTOM", text_ctxt=i18n_text_ctxt)
        props.align_active = True
        props.type = 'BOTTOM'

        props = layout.operator("view3d.view_axis", text="Front", icon="VIEW_ACTIVE_FRONT", text_ctxt=i18n_text_ctxt)
        props.align_active = True
        props.type = 'FRONT'

        props = layout.operator("view3d.view_axis", text="Back", icon="VIEW_ACTIVE_BACK", text_ctxt=i18n_text_ctxt)
        props.align_active = True
        props.type = 'BACK'

        props = layout.operator("view3d.view_axis", text="Right", icon="VIEW_ACTIVE_RIGHT", text_ctxt=i18n_text_ctxt)
        props.align_active = True
        props.type = 'RIGHT'

        props = layout.operator("view3d.view_axis", text="Left", icon="VIEW_ACTIVE_LEFT", text_ctxt=i18n_text_ctxt)
        props.align_active = True
        props.type = 'LEFT'


class VIEW3D_MT_view_regions(Menu):
    bl_label = "View Regions"

    def draw(self, _context):
        layout = self.layout
        layout.operator("view3d.clip_border", text="Clipping Region...")
        layout.operator("view3d.render_border", text="Render Region...")

        layout.separator()

        layout.operator("view3d.clear_render_border")


# ********** Select menus, suffix from context.mode **********

class VIEW3D_MT_select_object_more_less(Menu):
    bl_label = "More/Less"

    def draw(self, _context):
        layout = self.layout

        layout.operator("object.select_more", text="More", icon="SELECTMORE")
        layout.operator("object.select_less", text="Less", icon="SELECTLESS")

        layout.separator()

        props = layout.operator("object.select_hierarchy", text="Parent", icon="PARENT")
        props.extend = False
        props.direction = 'PARENT'

        props = layout.operator("object.select_hierarchy", text="Child", icon="CHILD")
        props.extend = False
        props.direction = 'CHILD'

        layout.separator()

        props = layout.operator("object.select_hierarchy", text="Extend Parent", icon="PARENT")
        props.extend = True
        props.direction = 'PARENT'

        props = layout.operator("object.select_hierarchy", text="Extend Child", icon="CHILD")
        props.extend = True
        props.direction = 'CHILD'


class VIEW3D_MT_select_object(Menu):
    bl_label = "Select"

    def draw(self, _context):
        layout = self.layout

        layout.menu("VIEW3D_MT_select_object_legacy")  # bfa menu
        layout.operator_menu_enum("view3d.select_lasso", "mode")

        layout.separator()

        layout.operator("object.select_all", text="All", icon='SELECT_ALL').action = 'SELECT'
        layout.operator("object.select_all", text="None", icon='SELECT_NONE').action = 'DESELECT'
        layout.operator("object.select_all", text="Invert", icon='INVERSE').action = 'INVERT'

        layout.separator()

        layout.menu("VIEW3D_MT_select_grouped")  # bfa menu
        layout.menu("VIEW3D_MT_select_linked")  # bfa menu
        layout.menu("VIEW3D_MT_select_by_type")  # bfa menu

        layout.separator()
        layout.operator("object.select_random", text="Random", icon="RANDOMIZE")
        layout.operator("object.select_mirror", text="Mirror Selection", icon="TRANSFORM_MIRROR")

        layout.operator("object.select_pattern", text="By Pattern", icon="PATTERN")
        layout.operator("object.select_camera", text="Active Camera", icon="CAMERA_DATA")

        layout.separator()

        layout.menu("VIEW3D_MT_select_object_more_less")

# bfa menu


class VIEW3D_MT_select_object_legacy(Menu):
    bl_label = "Legacy"

    def draw(self, _context):
        layout = self.layout

        layout.operator("view3d.select_box", icon="BOX_MASK")
        layout.operator("view3d.select_circle", icon="CIRCLE_SELECT")

# bfa menu


class VIEW3D_MT_select_by_type(Menu):
    bl_label = "All by Type"

    def draw(self, context):
        layout = self.layout

        layout.operator("object.select_by_type", text="Mesh", icon="OUTLINER_OB_MESH").type = 'MESH'
        layout.operator("object.select_by_type", text="Curve", icon="OUTLINER_OB_CURVE").type = 'CURVE'
        layout.operator("object.select_by_type", text="Surface", icon="OUTLINER_OB_SURFACE").type = 'SURFACE'
        layout.operator("object.select_by_type", text="Meta", icon="OUTLINER_OB_META").type = 'META'
        layout.operator("object.select_by_type", text="Font", icon="OUTLINER_OB_FONT").type = 'FONT'

        layout.separator()

        layout.operator("object.select_by_type", text="Armature", icon="OUTLINER_OB_ARMATURE").type = 'ARMATURE'
        layout.operator("object.select_by_type", text="Lattice", icon="OUTLINER_OB_LATTICE").type = 'LATTICE'
        layout.operator("object.select_by_type", text="Empty", icon="OUTLINER_OB_EMPTY").type = 'EMPTY'
        layout.operator("object.select_by_type", text="GPencil", icon="GREASEPENCIL").type = 'GPENCIL'

        layout.separator()

        layout.operator("object.select_by_type", text="Camera", icon="OUTLINER_OB_CAMERA").type = 'CAMERA'
        layout.operator("object.select_by_type", text="Light", icon="OUTLINER_OB_LIGHT").type = 'LIGHT'
        layout.operator("object.select_by_type", text="Speaker", icon="OUTLINER_OB_SPEAKER").type = 'SPEAKER'
        layout.operator("object.select_by_type", text="Probe", icon="OUTLINER_OB_LIGHTPROBE").type = 'LIGHT_PROBE'


# bfa menu
class VIEW3D_MT_select_grouped(Menu):
    bl_label = "Grouped"

    def draw(self, context):
        layout = self.layout

        layout.operator("object.select_grouped", text="Siblings", icon="SIBLINGS").type = 'SIBLINGS'
        layout.operator("object.select_grouped", text="Parent", icon="PARENT").type = 'PARENT'
        layout.operator("object.select_grouped", text="Children", icon="CHILD_RECURSIVE").type = 'CHILDREN_RECURSIVE'
        layout.operator("object.select_grouped", text="Immediate Children", icon="CHILD").type = 'CHILDREN'

        layout.separator()

        layout.operator("object.select_grouped", text="Type", icon="TYPE").type = 'TYPE'
        layout.operator("object.select_grouped", text="Collection", icon="GROUP").type = 'COLLECTION'
        layout.operator("object.select_grouped", text="Hook", icon="HOOK").type = 'HOOK'

        layout.separator()

        layout.operator("object.select_grouped", text="Pass", icon="PASS").type = 'PASS'
        layout.operator("object.select_grouped", text="Color", icon="COLOR").type = 'COLOR'
        layout.operator("object.select_grouped", text="Keying Set", icon="KEYINGSET").type = 'KEYINGSET'
        layout.operator("object.select_grouped", text="Light Type", icon="LIGHT").type = 'LIGHT_TYPE'


# bfa menu
class VIEW3D_MT_select_linked(Menu):
    bl_label = "Linked"

    def draw(self, context):
        layout = self.layout

        layout.operator("object.select_linked", text="Object Data", icon="OBJECT_DATA").type = 'OBDATA'
        layout.operator("object.select_linked", text="Material", icon="MATERIAL_DATA").type = 'MATERIAL'
        layout.operator("object.select_linked", text="Instanced Collection", icon="GROUP").type = 'DUPGROUP'
        layout.operator("object.select_linked", text="Particle System", icon="PARTICLES").type = 'PARTICLE'
        layout.operator("object.select_linked", text="Library", icon="LIBRARY").type = 'LIBRARY'
        layout.operator(
            "object.select_linked",
            text="Library (Object Data)",
            icon="LIBRARY_OBJECT").type = 'LIBRARY_OBDATA'

# BFA - not used


class VIEW3D_MT_select_pose_more_less(Menu):
    bl_label = "Select More/Less"

    def draw(self, _context):
        layout = self.layout

        props = layout.operator("pose.select_hierarchy", text="Parent")
        props.extend = False
        props.direction = 'PARENT'

        props = layout.operator("pose.select_hierarchy", text="Child")
        props.extend = False
        props.direction = 'CHILD'

        layout.separator()

        props = layout.operator("pose.select_hierarchy", text="Extend Parent")
        props.extend = True
        props.direction = 'PARENT'

        props = layout.operator("pose.select_hierarchy", text="Extend Child")
        props.extend = True
        props.direction = 'CHILD'


class VIEW3D_MT_select_pose(Menu):
    bl_label = "Select"

    def draw(self, _context):
        layout = self.layout

        layout.menu("VIEW3D_MT_select_object_legacy")  # bfa menu
        layout.operator_menu_enum("view3d.select_lasso", "mode")

        layout.separator()

        layout.operator("pose.select_all", text="All", icon='SELECT_ALL').action = 'SELECT'
        layout.operator("pose.select_all", text="None", icon='SELECT_NONE').action = 'DESELECT'
        layout.operator("pose.select_all", text="Invert", icon='INVERSE').action = 'INVERT'

        layout.separator()

        layout.operator_menu_enum("pose.select_grouped", "type", text="Grouped")
        layout.operator("pose.select_linked", text="Linked", icon="LINKED")
        layout.operator("pose.select_constraint_target", text="Constraint Target", icon="CONSTRAINT_BONE")

        layout.separator()

        layout.operator("object.select_pattern", text="By Pattern", icon="PATTERN")

        layout.separator()

        layout.operator("pose.select_mirror", text="Flip Active", icon="FLIP")

        layout.separator()

        props = layout.operator("pose.select_hierarchy", text="Parent", icon="PARENT")
        props.extend = False
        props.direction = 'PARENT'

        props = layout.operator("pose.select_hierarchy", text="Child", icon="CHILD")
        props.extend = False
        props.direction = 'CHILD'

        layout.separator()

        props = layout.operator("pose.select_hierarchy", text="Extend Parent", icon="PARENT")
        props.extend = True
        props.direction = 'PARENT'

        props = layout.operator("pose.select_hierarchy", text="Extend Child", icon="CHILD")
        props.extend = True
        props.direction = 'CHILD'


class VIEW3D_MT_select_particle(Menu):
    bl_label = "Select"

    def draw(self, _context):
        layout = self.layout

        layout.menu("VIEW3D_MT_select_object_legacy")  # bfa menu
        layout.operator_menu_enum("view3d.select_lasso", "mode")

        layout.separator()

        layout.operator("particle.select_all", text="All", icon='SELECT_ALL').action = 'SELECT'
        layout.operator("particle.select_all", text="None", icon='SELECT_NONE').action = 'DESELECT'
        layout.operator("particle.select_all", text="Invert", icon='INVERSE').action = 'INVERT'

        layout.separator()

        layout.operator("particle.select_more", text="More", icon="SELECTMORE")
        layout.operator("particle.select_less", text="Less", icon="SELECTLESS")

        layout.separator()

        layout.operator("particle.select_linked", text="Linked", icon="LINKED")

        layout.separator()

        layout.operator("particle.select_random", text="Random", icon="RANDOMIZE")

        layout.separator()

        layout.operator("particle.select_roots", text="Roots", icon="SELECT_ROOT")
        layout.operator("particle.select_tips", text="Tips", icon="SELECT_TIP")


class VIEW3D_MT_edit_mesh_select_similar(Menu):
    bl_label = "Select Similar"

    def draw(self, _context):
        layout = self.layout

        layout.operator_enum("mesh.select_similar", "type")

        layout.separator()

        layout.operator("mesh.select_similar_region", text="Face Regions", icon="FACEREGIONS")


class VIEW3D_MT_edit_mesh_select_by_trait(Menu):
    bl_label = "Select All by Trait"

    def draw(self, context):
        layout = self.layout
        tool_settings = context.tool_settings

        if tool_settings.mesh_select_mode[2] is False:
            layout.operator("mesh.select_non_manifold", text="Non Manifold", icon="SELECT_NONMANIFOLD")
        layout.operator("mesh.select_loose", text="Loose Geometry", icon="SELECT_LOOSE")
        layout.operator("mesh.select_interior_faces", text="Interior Faces", icon="SELECT_INTERIOR")
        layout.operator("mesh.select_face_by_sides", text="Faces by Sides", icon="SELECT_FACES_BY_SIDE")

        layout.separator()

        layout.operator("mesh.select_ungrouped", text="Ungrouped Vertices", icon="SELECT_UNGROUPED_VERTS")


class VIEW3D_MT_edit_mesh_select_more_less(Menu):
    bl_label = "More/Less"

    def draw(self, _context):
        layout = self.layout

        layout.operator("mesh.select_more", text="More", icon="SELECTMORE")
        layout.operator("mesh.select_less", text="Less", icon="SELECTLESS")

        layout.separator()

        layout.operator("mesh.select_next_item", text="Next Active", icon="NEXTACTIVE")
        layout.operator("mesh.select_prev_item", text="Previous Active", icon="PREVIOUSACTIVE")


class VIEW3D_MT_edit_mesh_select_linked(Menu):
    bl_label = "Select Linked"

    def draw(self, _context):
        layout = self.layout

        layout.operator("mesh.select_linked", text="Linked")
        layout.operator("mesh.shortest_path_select", text="Shortest Path")
        layout.operator("mesh.faces_select_linked_flat", text="Linked Flat Faces")


class VIEW3D_MT_edit_mesh_select_loops(Menu):
    bl_label = "Select Loops"

    def draw(self, _context):
        layout = self.layout

        layout.operator("mesh.loop_multi_select", text="Edge Loops").ring = False
        layout.operator("mesh.loop_multi_select", text="Edge Rings").ring = True

        layout.separator()

        layout.operator("mesh.loop_to_region")
        layout.operator("mesh.region_to_loop")


class VIEW3D_MT_select_edit_mesh(Menu):
    bl_label = "Select"

    def draw(self, _context):
        layout = self.layout

        layout.menu("VIEW3D_MT_select_object_legacy")  # bfa menu

        layout.operator_menu_enum("view3d.select_lasso", "mode")

        layout.separator()

        # primitive
        layout.operator("mesh.select_all", text="All", icon='SELECT_ALL').action = 'SELECT'
        layout.operator("mesh.select_all", text="None", icon='SELECT_NONE').action = 'DESELECT'
        layout.operator("mesh.select_all", text="Invert", icon='INVERSE').action = 'INVERT'

        layout.separator()

        layout.operator("mesh.select_linked", text="Linked", icon="LINKED")
        layout.operator("mesh.faces_select_linked_flat", text="Linked Flat Faces", icon="LINKED")
        layout.operator("mesh.select_linked_pick", text="Linked Pick Select", icon="LINKED").deselect = False
        layout.operator("mesh.select_linked_pick", text="Linked Pick Deselect", icon="LINKED").deselect = True

        layout.separator()

        # other
        layout.menu("VIEW3D_MT_edit_mesh_select_similar")

        layout.separator()

        # numeric
        layout.operator("mesh.select_random", text="Random", icon="RANDOMIZE")
        layout.operator("mesh.select_nth", icon="CHECKER_DESELECT")

        layout.separator()

        layout.operator("mesh.select_mirror", text="Mirror Selection", icon="TRANSFORM_MIRROR")
        layout.operator("mesh.select_axis", text="Side of Active", icon="SELECT_SIDEOFACTIVE")
        layout.operator("mesh.shortest_path_select", text="Shortest Path", icon="SELECT_SHORTESTPATH")

        layout.separator()

        # geometric
        layout.operator("mesh.edges_select_sharp", text="Sharp Edges", icon="SELECT_SHARPEDGES")

        layout.separator()

        # loops
        layout.operator("mesh.loop_multi_select", text="Edge Loops", icon="SELECT_EDGELOOP").ring = False
        layout.operator("mesh.loop_multi_select", text="Edge Rings", icon="SELECT_EDGERING").ring = True
        layout.operator("mesh.loop_to_region", text="Loop Inner Region", icon="SELECT_LOOPINNER")
        layout.operator("mesh.region_to_loop", text="Boundary Loop", icon="SELECT_BOUNDARY")

        layout.separator()

        layout.menu("VIEW3D_MT_edit_mesh_select_by_trait")

        layout.separator()

        layout.operator("mesh.select_by_attribute", text="By Attribute", icon="NODE_ATTRIBUTE")

        layout.separator()

        layout.menu("VIEW3D_MT_edit_mesh_select_more_less")

        layout.separator()

        layout.template_node_operator_asset_menu_items(catalog_path=self.bl_label)


class VIEW3D_MT_select_edit_curve(Menu):
    bl_label = "Select"

    def draw(self, _context):
        layout = self.layout

        layout.menu("VIEW3D_MT_select_object_legacy")  # bfa menu

        layout.operator_menu_enum("view3d.select_lasso", "mode")

        layout.separator()

        layout.operator("curve.select_all", text="All", icon='SELECT_ALL').action = 'SELECT'
        layout.operator("curve.select_all", text="None", icon='SELECT_NONE').action = 'DESELECT'
        layout.operator("curve.select_all", text="Invert", icon='INVERSE').action = 'INVERT'

        layout.separator()

        layout.operator("curve.select_linked", text="Linked", icon="LINKED")
        layout.operator("curve.select_linked_pick", text="Linked Pick Select", icon="LINKED").deselect = False
        layout.operator("curve.select_linked_pick", text="Linked Pick Deselect", icon="LINKED").deselect = True

        layout.separator()

        layout.menu("VIEW3D_MT_select_edit_curve_select_similar")  # bfa menu

        layout.separator()

        layout.operator("curve.select_random", text="Random", icon="RANDOMIZE")
        layout.operator("curve.select_nth", icon="CHECKER_DESELECT")

        layout.separator()

        layout.operator("curve.de_select_first", icon="SELECT_FIRST")
        layout.operator("curve.de_select_last", icon="SELECT_LAST")
        layout.operator("curve.select_next", text="Next", icon="NEXTACTIVE")
        layout.operator("curve.select_previous", text="Previous", icon="PREVIOUSACTIVE")

        layout.separator()

        layout.operator("curve.select_more", text="More", icon="SELECTMORE")
        layout.operator("curve.select_less", text="Less", icon="SELECTLESS")


# bfa menu
class VIEW3D_MT_select_edit_curve_select_similar(Menu):
    bl_label = "Similar"

    def draw(self, context):
        layout = self.layout

        layout.operator("curve.select_similar", text="Type", icon="TYPE").type = 'TYPE'
        layout.operator("curve.select_similar", text="Radius", icon="RADIUS").type = 'RADIUS'
        layout.operator("curve.select_similar", text="Weight", icon="MOD_VERTEX_WEIGHT").type = 'WEIGHT'
        layout.operator("curve.select_similar", text="Direction", icon="SWITCH_DIRECTION").type = 'DIRECTION'


class VIEW3D_MT_select_edit_surface(Menu):
    bl_label = "Select"

    def draw(self, _context):
        layout = self.layout

        layout.menu("VIEW3D_MT_select_object_legacy")  # bfa menu
        layout.operator_menu_enum("view3d.select_lasso", "mode")

        layout.separator()

        layout.operator("curve.select_all", text="All", icon='SELECT_ALL').action = 'SELECT'
        layout.operator("curve.select_all", text="None", icon='SELECT_NONE').action = 'DESELECT'
        layout.operator("curve.select_all", text="Invert", icon='INVERSE').action = 'INVERT'

        layout.separator()

        layout.operator("curve.select_linked", text="Linked", icon="LINKED")
        layout.menu("VIEW3D_MT_select_edit_curve_select_similar")  # bfa menu

        layout.separator()

        layout.operator("curve.select_random", text="Random", icon="RANDOMIZE")
        layout.operator("curve.select_nth", icon="CHECKER_DESELECT")

        layout.separator()

        layout.operator("curve.select_row", text="Control Point row", icon="CONTROLPOINTROW")

        layout.separator()

        layout.operator("curve.select_more", text="More", icon="SELECTMORE")
        layout.operator("curve.select_less", text="Less", icon="SELECTLESS")


class VIEW3D_MT_select_edit_text(Menu):
    bl_label = "Select"

    def draw(self, _context):
        layout = self.layout

        layout.operator("font.select_all", text="All", icon="SELECT_ALL")

        layout.separator()

        layout.operator("font.move_select", text="Line End", icon="HAND").type = 'LINE_END'
        layout.operator("font.move_select", text="Line Begin", icon="HAND").type = 'LINE_BEGIN'

        layout.separator()

        layout.operator("font.move_select", text="Top", icon="HAND").type = 'TEXT_BEGIN'
        layout.operator("font.move_select", text="Bottom", icon="HAND").type = 'TEXT_END'

        layout.separator()

        layout.operator("font.move_select", text="Previous Block", icon="HAND").type = 'PREVIOUS_PAGE'
        layout.operator("font.move_select", text="Next Block", icon="HAND").type = 'NEXT_PAGE'

        layout.separator()

        layout.operator("font.move_select", text="Previous Character", icon="HAND").type = 'PREVIOUS_CHARACTER'
        layout.operator("font.move_select", text="Next Character", icon="HAND").type = 'NEXT_CHARACTER'

        layout.separator()

        layout.operator("font.move_select", text="Previous Word", icon="HAND").type = 'PREVIOUS_WORD'
        layout.operator("font.move_select", text="Next Word", icon="HAND").type = 'NEXT_WORD'

        layout.separator()

        layout.operator("font.move_select", text="Previous Line", icon="HAND").type = 'PREVIOUS_LINE'
        layout.operator("font.move_select", text="Next Line", icon="HAND").type = 'NEXT_LINE'


class VIEW3D_MT_select_edit_metaball(Menu):
    bl_label = "Select"

    def draw(self, _context):
        layout = self.layout

        layout.menu("VIEW3D_MT_select_object_legacy")  # bfa menu
        layout.operator_menu_enum("view3d.select_lasso", "mode")

        layout.separator()

        layout.operator("mball.select_all", text="All", icon='SELECT_ALL').action = 'SELECT'
        layout.operator("mball.select_all", text="None", icon='SELECT_NONE').action = 'DESELECT'
        layout.operator("mball.select_all", text="Invert", icon='INVERSE').action = 'INVERT'

        layout.separator()

        layout.menu("VIEW3D_MT_select_edit_metaball_select_similar")  # bfa menu

        layout.separator()

        layout.operator("mball.select_random_metaelems", text="Random", icon="RANDOMIZE")


# bfa menu
class VIEW3D_MT_select_edit_metaball_select_similar(Menu):
    bl_label = "Similar"

    def draw(self, context):
        layout = self.layout

        layout.operator("mball.select_similar", text="Type", icon="TYPE").type = 'TYPE'
        layout.operator("mball.select_similar", text="Radius", icon="RADIUS").type = 'RADIUS'
        layout.operator("mball.select_similar", text="Stiffness", icon="BEND").type = 'STIFFNESS'
        layout.operator("mball.select_similar", text="Rotation", icon="ROTATE").type = 'ROTATION'


class VIEW3D_MT_edit_lattice_context_menu(Menu):
    bl_label = "Lattice"

    def draw(self, _context):
        layout = self.layout

        layout.menu("VIEW3D_MT_mirror")
        layout.menu("VIEW3D_MT_edit_lattice_flip")  # bfa menu - blender uses enum
        layout.menu("VIEW3D_MT_snap")

        layout.separator()

        layout.operator("lattice.make_regular", icon='MAKE_REGULAR')


class VIEW3D_MT_select_edit_lattice(Menu):
    bl_label = "Select"

    def draw(self, _context):
        layout = self.layout

        layout.menu("VIEW3D_MT_select_object_legacy")  # bfa menu
        layout.operator_menu_enum("view3d.select_lasso", "mode")

        layout.separator()

        layout.operator("lattice.select_all", text="All", icon='SELECT_ALL').action = 'SELECT'
        layout.operator("lattice.select_all", text="None", icon='SELECT_NONE').action = 'DESELECT'
        layout.operator("lattice.select_all", text="Invert", icon='INVERSE').action = 'INVERT'

        layout.separator()

        layout.operator("lattice.select_mirror", text="Mirror", icon="TRANSFORM_MIRROR")
        layout.operator("lattice.select_random", text="Random", icon="RANDOMIZE")

        layout.separator()

        layout.operator("lattice.select_ungrouped", text="Ungrouped Vertices", icon="SELECT_UNGROUPED_VERTS")

        layout.separator()

        layout.operator("lattice.select_more", text="More", icon="SELECTMORE")
        layout.operator("lattice.select_less", text="Less", icon="SELECTLESS")


class VIEW3D_MT_select_edit_armature(Menu):
    bl_label = "Select"

    def draw(self, _context):
        layout = self.layout

        layout.menu("VIEW3D_MT_select_object_legacy")  # bfa menu
        layout.operator_menu_enum("view3d.select_lasso", "mode")

        layout.separator()

        layout.operator("armature.select_all", text="All", icon='SELECT_ALL').action = 'SELECT'
        layout.operator("armature.select_all", text="None", icon='SELECT_NONE').action = 'DESELECT'
        layout.operator("armature.select_all", text="Invert", icon='INVERSE').action = 'INVERT'

        layout.separator()

        layout.operator_menu_enum("armature.select_similar", "type", text="Similar")

        layout.separator()

        layout.operator("armature.select_mirror", text="Mirror Selection", icon="TRANSFORM_MIRROR").extend = False
        layout.operator("object.select_pattern", text="By Pattern", icon="PATTERN")

        layout.separator()

        layout.operator("armature.select_linked", text="Linked", icon="LINKED")

        layout.separator()

        props = layout.operator("armature.select_hierarchy", text="Parent", icon="PARENT")
        props.extend = False
        props.direction = 'PARENT'

        props = layout.operator("armature.select_hierarchy", text="Child", icon="CHILD")
        props.extend = False
        props.direction = 'CHILD'

        layout.separator()

        props = layout.operator("armature.select_hierarchy", text="Extend Parent", icon="PARENT")
        props.extend = True
        props.direction = 'PARENT'

        props = layout.operator("armature.select_hierarchy", text="Extend Child", icon="CHILD")
        props.extend = True
        props.direction = 'CHILD'

        layout.separator()

        layout.operator("armature.select_more", text="More", icon="SELECTMORE")
        layout.operator("armature.select_less", text="Less", icon="SELECTLESS")


class VIEW3D_MT_select_edit_grease_pencil(Menu):
    bl_label = "Select"

    def draw(self, context):
        layout = self.layout

        layout.operator("grease_pencil.select_all", text="All").action = 'SELECT'
        layout.operator("grease_pencil.select_all", text="None").action = 'DESELECT'
        layout.operator("grease_pencil.select_all", text="Invert").action = 'INVERT'

        layout.separator()

        layout.operator("grease_pencil.select_linked", text="Linked")
        layout.operator("grease_pencil.select_alternate", text="Alternated")
        layout.operator("grease_pencil.select_random", text="Random")

        layout.separator()

        props = layout.operator("grease_pencil.select_ends", text="First")
        props.amount_start = 1
        props.amount_end = 0
        props = layout.operator("grease_pencil.select_ends", text="Last")
        props.amount_start = 0
        props.amount_end = 1

        layout.separator()

        layout.operator("grease_pencil.select_more")
        layout.operator("grease_pencil.select_less")


class VIEW3D_MT_paint_grease_pencil(Menu):
    bl_label = "Draw"

    def draw(self, _context):
        layout = self.layout

        layout.menu("GREASE_PENCIL_MT_layer_active", text="Active Layer")

        layout.separator()

        layout.menu("VIEW3D_MT_edit_greasepencil_showhide")
        layout.menu("VIEW3D_MT_edit_greasepencil_cleanup")

        layout.separator()

        layout.operator("paint.sample_color")


class VIEW3D_MT_paint_gpencil(Menu):
    bl_label = "Paint"

    def draw(self, _context):
        layout = self.layout

        layout.operator("gpencil.vertex_color_set", text="Set Color Attribute", icon="NODE_VERTEX_COLOR")
        layout.operator("gpencil.stroke_reset_vertex_color", icon="RESET")
        layout.separator()
        layout.operator("gpencil.vertex_color_invert", text="Invert", icon="NODE_INVERT")
        layout.operator("gpencil.vertex_color_levels", text="Levels", icon="LEVELS")
        layout.operator("gpencil.vertex_color_hsv", text="Hue/Saturation/Value", icon="HUESATVAL")
        layout.operator(
            "gpencil.vertex_color_brightness_contrast",
            text="Brightness/Contrast",
            icon="BRIGHTNESS_CONTRAST")


class VIEW3D_MT_select_edit_gpencil(Menu):
    bl_label = "Select"

    def draw(self, context):
        layout = self.layout

        layout.menu("VIEW3D_MT_select_gpencil_legacy")  # bfa menu
        layout.operator_menu_enum("gpencil.select_lasso", "mode")

        layout.separator()

        layout.operator("gpencil.select_all", text="All", icon='SELECT_ALL').action = 'SELECT'
        layout.operator("gpencil.select_all", text="None", icon='SELECT_NONE').action = 'DESELECT'
        layout.operator("gpencil.select_all", text="Invert", icon='INVERSE').action = 'INVERT'

        layout.separator()

        layout.operator("gpencil.select_linked", text="Linked", icon="LINKED")
        layout.operator("gpencil.select_alternate", icon="ALTERNATED")
        layout.operator("gpencil.select_random", icon="RANDOMIZE")
        layout.menu("VIEW3D_MT_select_gpencil_grouped", text="Grouped")  # bfa menu

        if context.mode == 'VERTEX_GPENCIL':
            layout.operator("gpencil.select_vertex_color", text="Color Attribute", icon="NODE_VERTEX_COLOR")

        layout.separator()

        layout.operator("gpencil.select_first", text="First", icon="SELECT_FIRST")
        layout.operator("gpencil.select_last", text="Last", icon="SELECT_LAST")

        layout.separator()

        layout.operator("gpencil.select_more", text="More", icon="SELECTMORE")
        layout.operator("gpencil.select_less", text="Less", icon="SELECTLESS")


# bfa menu
class VIEW3D_MT_select_gpencil_legacy(Menu):
    bl_label = "Legacy"

    def draw(self, _context):
        layout = self.layout

        layout.operator("gpencil.select_box", icon="BORDER_RECT")
        layout.operator("gpencil.select_circle", icon="CIRCLE_SELECT")


# bfa menu
class VIEW3D_MT_select_gpencil_grouped(Menu):
    bl_label = "Grouped"

    def draw(self, context):
        layout = self.layout

        layout.operator("gpencil.select_grouped", text="Layer", icon="LAYER").type = 'LAYER'
        layout.operator("gpencil.select_grouped", text="Color", icon="COLOR").type = 'MATERIAL'


class VIEW3D_MT_select_paint_mask(Menu):
    bl_label = "Select"

    def draw(self, _context):
        layout = self.layout

        layout.menu("VIEW3D_MT_select_object_legacy")  # bfa menu
        layout.operator_menu_enum("view3d.select_lasso", "mode")

        layout.separator()

        layout.operator("paint.face_select_all", text="All", icon='SELECT_ALL').action = 'SELECT'
        layout.operator("paint.face_select_all", text="None", icon='SELECT_NONE').action = 'DESELECT'
        layout.operator("paint.face_select_all", text="Invert", icon='INVERSE').action = 'INVERT'

        layout.separator()

        layout.operator("paint.face_select_linked", text="Linked", icon="LINKED")
        layout.operator("paint.face_select_linked_pick", text="Linked Pick Select", icon="LINKED").deselect = False
        layout.operator("paint.face_select_linked_pick", text="Linked Pick Deselect", icon="LINKED").deselect = True

        layout.separator()

        if _context.mode == 'PAINT_TEXTURE':

            myvar = layout.operator("paint.face_select_loop", text="Select Loop", icon="SELECT_EDGERING")

            myvar = layout.operator("paint.face_select_loop", text="Add Loop to Selection", icon="SELECT_EDGERING")
            myvar.extend = True

            myvar = layout.operator("paint.face_select_loop", text="Remove Loop from Selection", icon="SELECT_EDGERING")
            myvar.select = False
            myvar.extend = True

            layout.separator()

        layout.menu("VIEW3D_MT_select_paint_mask_face_more_less")  # bfa menu


# bfa menu
class VIEW3D_MT_select_paint_mask_face_more_less(Menu):
    bl_label = "More/Less"

    def draw(self, _context):
        layout = self.layout

        layout = self.layout

        layout.operator("paint.face_select_more", text="More", icon="SELECTMORE")
        layout.operator("paint.face_select_less", text="Less", icon="SELECTLESS")


class VIEW3D_MT_select_paint_mask_vertex(Menu):
    bl_label = "Select"

    def draw(self, _context):
        layout = self.layout

        layout.menu("VIEW3D_MT_select_object_legacy")  # bfa menu
        layout.operator_menu_enum("view3d.select_lasso", "mode")

        layout.separator()

        layout.operator("paint.vert_select_all", text="All", icon='SELECT_ALL').action = 'SELECT'
        layout.operator("paint.vert_select_all", text="None", icon='SELECT_NONE').action = 'DESELECT'
        layout.operator("paint.vert_select_all", text="Invert", icon='INVERSE').action = 'INVERT'

        layout.separator()

        layout.operator("paint.vert_select_ungrouped", text="Ungrouped Vertices", icon="SELECT_UNGROUPED_VERTS")
        layout.operator("paint.vert_select_linked", text="Select Linked", icon='LINKED')

        layout.separator()

        layout.menu("VIEW3D_MT_select_paint_mask_vertex_more_less")  # bfa menu


# bfa menu
class VIEW3D_MT_select_paint_mask_vertex_more_less(Menu):
    bl_label = "More/Less"

    def draw(self, _context):
        layout = self.layout

        layout = self.layout

        layout.operator("paint.vert_select_more", text="More", icon="SELECTMORE")
        layout.operator("paint.vert_select_less", text="Less", icon="SELECTLESS")


class VIEW3D_MT_select_edit_point_cloud(Menu):
    bl_label = "Select"

    def draw(self, _context):
        layout = self.layout
        layout.template_node_operator_asset_menu_items(catalog_path=self.bl_label)


class VIEW3D_MT_edit_curves_select_more_less(Menu):
    bl_label = "Select More/Less"

    def draw(self, _context):
        layout = self.layout

        layout.operator("curves.select_more", text="More", icon="SELECTMORE")
        layout.operator("curves.select_less", text="Less", icon="SELECTLESS")


class VIEW3D_MT_select_edit_curves(Menu):
    bl_label = "Select"

    def draw(self, _context):
        layout = self.layout

        layout.operator("curves.select_all", text="All", icon='SELECT_ALL').action = 'SELECT'
        layout.operator("curves.select_all", text="None", icon='SELECT_NONE').action = 'DESELECT'
        layout.operator("curves.select_all", text="Invert", icon='INVERSE').action = 'INVERT'
        layout.operator("curves.select_random", text="Random", icon="RANDOMIZE")
        layout.operator("curves.select_ends", text="Endpoints", icon="SELECT_TIP")
        layout.operator("curves.select_linked", text="Linked", icon="LINKED")

        layout.separator()

        layout.menu("VIEW3D_MT_edit_curves_select_more_less")

        layout.template_node_operator_asset_menu_items(catalog_path=self.bl_label)


class VIEW3D_MT_select_sculpt_curves(Menu):
    bl_label = "Select"

    def draw(self, _context):
        layout = self.layout

        layout.operator("curves.select_all", text="All", icon='SELECT_ALL').action = 'SELECT'
        layout.operator("curves.select_all", text="None", icon='SELECT_NONE').action = 'DESELECT'
        layout.operator("curves.select_all", text="Invert", icon='INVERSE').action = 'INVERT'
        layout.operator("sculpt_curves.select_random", text="Random", icon="RANDOMIZE")
        layout.operator("curves.select_ends", text="Endpoints", icon="SELECT_TIP")
        layout.operator("sculpt_curves.select_grow", text="Grow", icon="SELECTMORE")

        layout.template_node_operator_asset_menu_items(catalog_path="Select")


class VIEW3D_MT_mesh_add(Menu):
    bl_idname = "VIEW3D_MT_mesh_add"
    bl_label = "Mesh"
    bl_options = {'SEARCH_ON_KEY_PRESS'}

    def draw(self, _context):
        layout = self.layout

        layout.operator("WM_OT_search_single_menu", text="Search...", icon='VIEWZOOM').menu_idname = "VIEW3D_MT_mesh_add" # BFA - make sure you can see it in the header

        layout.separator()

        layout.operator_context = 'INVOKE_REGION_WIN'

        layout.operator("mesh.primitive_plane_add", text="Plane", icon='MESH_PLANE')
        layout.operator("mesh.primitive_cube_add", text="Cube", icon='MESH_CUBE')
        layout.operator("mesh.primitive_circle_add", text="Circle", icon='MESH_CIRCLE')
        layout.operator("mesh.primitive_uv_sphere_add", text="UV Sphere", icon='MESH_UVSPHERE')
        layout.operator("mesh.primitive_ico_sphere_add", text="Ico Sphere", icon='MESH_ICOSPHERE')
        layout.operator("mesh.primitive_cylinder_add", text="Cylinder", icon='MESH_CYLINDER')
        layout.operator("mesh.primitive_cone_add", text="Cone", icon='MESH_CONE')
        layout.operator("mesh.primitive_torus_add", text="Torus", icon='MESH_TORUS')

        layout.separator()

        layout.operator("mesh.primitive_grid_add", text="Grid", icon='MESH_GRID')
        layout.operator("mesh.primitive_monkey_add", text="Monkey", icon='MESH_MONKEY')

        layout.template_node_operator_asset_menu_items(catalog_path="Add")


class VIEW3D_MT_curve_add(Menu):
    bl_idname = "VIEW3D_MT_curve_add"
    bl_label = "Curve"
    bl_options = {'SEARCH_ON_KEY_PRESS'}

    def draw(self, context):
        layout = self.layout

        layout.operator_context = 'INVOKE_REGION_WIN'

        layout.operator("curve.primitive_bezier_curve_add", text="Bézier", icon='CURVE_BEZCURVE')
        layout.operator("curve.primitive_bezier_circle_add", text="Circle", icon='CURVE_BEZCIRCLE')

        layout.separator()

        layout.operator("curve.primitive_nurbs_curve_add", text="Nurbs Curve", icon='CURVE_NCURVE')
        layout.operator("curve.primitive_nurbs_circle_add", text="Nurbs Circle", icon='CURVE_NCIRCLE')
        layout.operator("curve.primitive_nurbs_path_add", text="Path", icon='CURVE_PATH')

        layout.separator()

        layout.operator("object.curves_empty_hair_add", text="Empty Hair", icon='OUTLINER_OB_CURVES')
        layout.operator("object.quick_fur", text="Fur", icon='OUTLINER_OB_CURVES')

        experimental = context.preferences.experimental
        if experimental.use_new_curves_tools:
            layout.operator("object.curves_random_add", text="Random", icon='OUTLINER_OB_CURVES')


class VIEW3D_MT_surface_add(Menu):
    bl_idname = "VIEW3D_MT_surface_add"
    bl_label = "Surface"
    bl_options = {'SEARCH_ON_KEY_PRESS'}

    def draw(self, _context):
        layout = self.layout

        layout.operator_context = 'INVOKE_REGION_WIN'

        layout.operator("surface.primitive_nurbs_surface_curve_add", text="Surface Curve", icon='SURFACE_NCURVE')
        layout.operator("surface.primitive_nurbs_surface_circle_add", text="Surface Circle", icon='SURFACE_NCIRCLE')
        layout.operator("surface.primitive_nurbs_surface_surface_add", text="Surface Patch", icon='SURFACE_NSURFACE')
        layout.operator(
            "surface.primitive_nurbs_surface_cylinder_add",
            text="Surface Cylinder",
            icon='SURFACE_NCYLINDER')
        layout.operator("surface.primitive_nurbs_surface_sphere_add", text="Surface Sphere", icon='SURFACE_NSPHERE')
        layout.operator("surface.primitive_nurbs_surface_torus_add", text="Surface Torus", icon='SURFACE_NTORUS')


class VIEW3D_MT_edit_metaball_context_menu(Menu):
    bl_label = "Metaball"

    def draw(self, _context):
        layout = self.layout

        layout.operator_context = 'INVOKE_REGION_WIN'

        # Add
        layout.operator("mball.duplicate_move", icon="DUPLICATE")

        layout.separator()

        # Modify
        layout.menu("VIEW3D_MT_mirror")
        layout.menu("VIEW3D_MT_snap")

        layout.separator()

        layout.menu("VIEW3D_MT_edit_meta_showhide")  # BFA - added to context menu

        # Remove
        layout.operator_context = 'EXEC_REGION_WIN'
        layout.operator("mball.delete_metaelems", text="Delete", icon="DELETE")


class VIEW3D_MT_metaball_add(Menu):
    bl_idname = "VIEW3D_MT_metaball_add"
    bl_label = "Metaball"
    bl_options = {'SEARCH_ON_KEY_PRESS'}

    def draw(self, _context):
        layout = self.layout

        layout.operator_context = 'INVOKE_REGION_WIN'
        layout.operator_enum("object.metaball_add", "type")


class TOPBAR_MT_edit_curve_add(Menu):
    bl_idname = "TOPBAR_MT_edit_curve_add"
    bl_label = "Add"
    bl_translation_context = i18n_contexts.operator_default
    bl_options = {'SEARCH_ON_KEY_PRESS'}

    def draw(self, context):
        layout = self.layout

        is_surf = context.active_object.type == 'SURFACE'

        layout.operator_context = 'EXEC_REGION_WIN'

        if is_surf:
            VIEW3D_MT_surface_add.draw(self, context)
        else:
            VIEW3D_MT_curve_add.draw(self, context)


class TOPBAR_MT_edit_armature_add(Menu):
    bl_idname = "TOPBAR_MT_edit_armature_add"
    bl_label = "Armature"
    bl_options = {'SEARCH_ON_KEY_PRESS'}

    def draw(self, _context):
        layout = self.layout

        layout.operator_context = 'EXEC_REGION_WIN'
        layout.operator("armature.bone_primitive_add", text="Single Bone", icon='BONE_DATA')


class VIEW3D_MT_armature_add(Menu):
    bl_idname = "VIEW3D_MT_armature_add"
    bl_label = "Armature"
    bl_options = {'SEARCH_ON_KEY_PRESS'}

    def draw(self, _context):
        layout = self.layout

        layout.operator_context = 'EXEC_REGION_WIN'
        layout.operator("object.armature_add", text="Single Bone", icon='BONE_DATA')


class VIEW3D_MT_light_add(Menu):
    bl_idname = "VIEW3D_MT_light_add"
    bl_context = i18n_contexts.id_light
    bl_label = "Light"
    bl_options = {'SEARCH_ON_KEY_PRESS'}

    def draw(self, _context):
        layout = self.layout

        layout.operator_context = 'INVOKE_REGION_WIN'
        layout.operator_enum("object.light_add", "type")


class VIEW3D_MT_lightprobe_add(Menu):
    bl_idname = "VIEW3D_MT_lightprobe_add"
    bl_label = "Light Probe"
    bl_options = {'SEARCH_ON_KEY_PRESS'}

    def draw(self, _context):
        layout = self.layout

        layout.operator_context = 'INVOKE_REGION_WIN'
        layout.operator_enum("object.lightprobe_add", "type")


class VIEW3D_MT_camera_add(Menu):
    bl_idname = "VIEW3D_MT_camera_add"
    bl_label = "Camera"
    bl_options = {'SEARCH_ON_KEY_PRESS'}

    def draw(self, _context):
        layout = self.layout
        layout.operator_context = 'EXEC_REGION_WIN'
        layout.operator("object.camera_add", text="Camera", icon='OUTLINER_OB_CAMERA')


class VIEW3D_MT_volume_add(Menu):
    bl_idname = "VIEW3D_MT_volume_add"
    bl_label = "Volume"
    bl_translation_context = i18n_contexts.id_id
    bl_options = {'SEARCH_ON_KEY_PRESS'}

    def draw(self, _context):
        layout = self.layout
        layout.operator("object.volume_import", text="Import OpenVDB", icon='FILE_VOLUME')
        layout.operator("object.volume_add", text="Empty",
                        text_ctxt=i18n_contexts.id_volume, icon='OUTLINER_OB_VOLUME')


class VIEW3D_MT_grease_pencil_add(Menu):
    bl_idname = "VIEW3D_MT_grease_pencil_add"
    bl_label = "Grease Pencil"
    bl_options = {'SEARCH_ON_KEY_PRESS'}

    def draw(self, _context):
        layout = self.layout
        layout.operator("object.grease_pencil_add", text="Empty", icon='EMPTY_AXIS').type = 'EMPTY'
        layout.operator("object.grease_pencil_add", text="Stroke", icon='STROKE').type = 'STROKE'
        layout.operator("object.grease_pencil_add", text="Suzanne", icon='MONKEY').type = 'MONKEY'
        layout.separator()
        layout.operator("object.grease_pencil_add", text="Scene Line Art", icon='SCENE').type = 'LINEART_SCENE'
        layout.operator(
            "object.grease_pencil_add",
            text="Collection Line Art",
            icon='GROUP').type = 'LINEART_COLLECTION'
        layout.operator("object.grease_pencil_add", text="Object Line Art", icon='CUBE').type = 'LINEART_OBJECT'


class VIEW3D_MT_add(Menu):
    bl_label = "Add"
    bl_translation_context = i18n_contexts.operator_default
    bl_options = {'SEARCH_ON_KEY_PRESS'}

    def draw(self, context):
        layout = self.layout

        if layout.operator_context == 'EXEC_REGION_WIN':
            layout.operator_context = 'INVOKE_REGION_WIN'
            layout.operator("WM_OT_search_single_menu", text="Search...", icon='VIEWZOOM').menu_idname = "VIEW3D_MT_add"
            layout.separator()
        else:
            layout.operator("WM_OT_search_single_menu", text="Search...", icon='VIEWZOOM').menu_idname = "VIEW3D_MT_add" # BFA - make sure you can see it in the header

        layout.separator()

        # NOTE: don't use 'EXEC_SCREEN' or operators won't get the `v3d` context.

        # NOTE: was `EXEC_AREA`, but this context does not have the `rv3d`, which prevents
        #       "align_view" to work on first call (see #32719).
        layout.operator_context = 'EXEC_REGION_WIN'

        # layout.operator_menu_enum("object.mesh_add", "type", text="Mesh", icon='OUTLINER_OB_MESH')
        layout.menu("VIEW3D_MT_mesh_add", icon='OUTLINER_OB_MESH')

        # layout.operator_menu_enum("object.curve_add", "type", text="Curve", icon='OUTLINER_OB_CURVE')
        layout.menu("VIEW3D_MT_curve_add", icon='OUTLINER_OB_CURVE')
        # layout.operator_menu_enum("object.surface_add", "type", text="Surface", icon='OUTLINER_OB_SURFACE')
        layout.menu("VIEW3D_MT_surface_add", icon='OUTLINER_OB_SURFACE')
        layout.menu("VIEW3D_MT_metaball_add", text="Metaball", icon='OUTLINER_OB_META')
        layout.operator("object.text_add", text="Text", icon='OUTLINER_OB_FONT')
        if context.preferences.experimental.use_new_point_cloud_type:
            layout.operator("object.pointcloud_add", text="Point Cloud", icon='OUTLINER_OB_POINTCLOUD')
        layout.menu("VIEW3D_MT_volume_add", text="Volume", text_ctxt=i18n_contexts.id_id, icon='OUTLINER_OB_VOLUME')
        if context.preferences.experimental.use_grease_pencil_version3:
            layout.menu("VIEW3D_MT_grease_pencil_add", text="Grease Pencil", icon='OUTLINER_OB_GREASEPENCIL')
        else:
            layout.operator_menu_enum(
                "object.gpencil_add",
                "type",
                text="Grease Pencil",
                icon='OUTLINER_OB_GREASEPENCIL')

        layout.separator()

        if VIEW3D_MT_armature_add.is_extended():
            layout.menu("VIEW3D_MT_armature_add", icon='OUTLINER_OB_ARMATURE')
        else:
            layout.operator("object.armature_add", text="Armature", icon='OUTLINER_OB_ARMATURE')

        layout.operator("object.add", text="Lattice", icon='OUTLINER_OB_LATTICE').type = 'LATTICE'
        layout.operator_menu_enum("object.empty_add", "type", text="Empty",
                                  text_ctxt=i18n_contexts.id_id, icon='OUTLINER_OB_EMPTY')
        layout.menu("VIEW3D_MT_image_add", text="Image", icon='OUTLINER_OB_IMAGE')

        layout.separator()

        layout.operator("object.speaker_add", text="Speaker", icon='OUTLINER_OB_SPEAKER')
        layout.separator()

        if VIEW3D_MT_camera_add.is_extended():
            layout.menu("VIEW3D_MT_camera_add", icon='OUTLINER_OB_CAMERA')
        else:
            VIEW3D_MT_camera_add.draw(self, context)

        layout.menu("VIEW3D_MT_light_add", icon='OUTLINER_OB_LIGHT')

        layout.separator()

        layout.menu("VIEW3D_MT_lightprobe_add", icon='OUTLINER_OB_LIGHTPROBE')

        layout.separator()

        layout.operator_menu_enum("object.effector_add", "type", text="Force Field", icon='OUTLINER_OB_FORCE_FIELD')

        layout.separator()

        has_collections = bool(bpy.data.collections)
        col = layout.column()
        col.enabled = has_collections

        if not has_collections or len(bpy.data.collections) > 10:
            col.operator_context = 'INVOKE_REGION_WIN'
            col.operator(
                "object.collection_instance_add",
                text="Collection Instance" if has_collections else "No Collections to Instance",
                icon='OUTLINER_OB_GROUP_INSTANCE',
            )
        else:
            col.operator_menu_enum(
                "object.collection_instance_add",
                "collection",
                text="Collection Instance",
                icon='OUTLINER_OB_GROUP_INSTANCE',
            )


class VIEW3D_MT_image_add(Menu):
    bl_label = "Add Image"
    bl_options = {'SEARCH_ON_KEY_PRESS'}

    def draw(self, _context):
        layout = self.layout
        # Explicitly set background mode on/off as operator will try to
        # auto-detect which mode to use otherwise.
        layout.operator("object.empty_image_add", text="Reference", icon='IMAGE_REFERENCE').background = False
        layout.operator("object.empty_image_add", text="Background", icon='IMAGE_BACKGROUND').background = True


class VIEW3D_MT_object_relations(Menu):
    bl_label = "Relations"

    def draw(self, _context):
        layout = self.layout

        layout.operator("object.make_dupli_face", icon="MAKEDUPLIFACE")

        layout.separator()

        layout.operator_menu_enum("object.make_local", "type", text="Make Local")
        layout.menu("VIEW3D_MT_make_single_user")


# bfa menu
class VIEW3D_MT_origin_set(Menu):
    bl_label = "Set Origin"

    def draw(self, context):
        layout = self.layout

        layout.operator("object.origin_set", icon='GEOMETRY_TO_ORIGIN',
                        text="Geometry to Origin").type = 'GEOMETRY_ORIGIN'
        layout.operator("object.origin_set", icon='ORIGIN_TO_GEOMETRY',
                        text="Origin to Geometry").type = 'ORIGIN_GEOMETRY'
        layout.operator("object.origin_set", icon='ORIGIN_TO_CURSOR', text="Origin to 3D Cursor").type = 'ORIGIN_CURSOR'
        layout.operator("object.origin_set", icon='ORIGIN_TO_CENTEROFMASS',
                        text="Origin to Center of Mass (Surface)").type = 'ORIGIN_CENTER_OF_MASS'
        layout.operator(
            "object.origin_set",
            icon='ORIGIN_TO_VOLUME',
            text="Origin to Center of Mass (Volume)").type = 'ORIGIN_CENTER_OF_VOLUME'


# ********** Object menu **********

class VIEW3D_MT_object_liboverride(Menu):
    bl_label = "Library Override"

    def draw(self, _context):
        layout = self.layout

        layout.operator("object.make_override_library", text="Make", icon="LIBRARY")
        layout.operator("object.reset_override_library", text="Reset", icon="RESET")
        layout.operator("object.clear_override_library", text="Clear", icon="CLEAR")


class VIEW3D_MT_object(Menu):
    bl_context = "objectmode"
    bl_label = "Object"

    def draw(self, context):
        layout = self.layout

        ob = context.object
        view = context.space_data

        layout.menu("VIEW3D_MT_transform_object")
        layout.menu("VIEW3D_MT_origin_set")  # bfa menu
        layout.menu("VIEW3D_MT_mirror")
        layout.menu("VIEW3D_MT_object_clear")
        layout.menu("VIEW3D_MT_object_apply")
        layout.menu("VIEW3D_MT_snap")

        layout.separator()

        layout.operator("object.duplicate_move", icon="DUPLICATE")
        layout.operator("object.duplicate_move_linked", icon="DUPLICATE")
        layout.operator("object.join", icon='JOIN')

        layout.separator()

        layout.operator_context = 'EXEC_REGION_WIN'
        myvar = layout.operator("object.delete", text="Delete", icon="DELETE")
        myvar.use_global = False
        myvar.confirm = False
        myvar = layout.operator("object.delete", text="Delete Global", icon="DELETE")
        myvar.use_global = True
        myvar.confirm = False

        layout.separator()

        layout.operator("view3d.copybuffer", text="Copy Objects", icon='COPYDOWN')
        layout.operator("view3d.pastebuffer", text="Paste Objects", icon='PASTEDOWN')

        layout.separator()

        layout.menu("VIEW3D_MT_object_asset")

        layout.separator()

        layout.menu("VIEW3D_MT_object_liboverride")
        layout.menu("VIEW3D_MT_object_relations")
        layout.menu("VIEW3D_MT_object_parent")
        layout.menu("VIEW3D_MT_object_constraints")
        layout.menu("VIEW3D_MT_object_track")
        layout.menu("VIEW3D_MT_make_links")

        layout.separator()
        # BFA: Added a context menu operator for consistency and discoverability...
        # ...This is a minimal UX of layout.menu("VIEW3D_MT_object_collection")
        layout.operator_context = 'INVOKE_REGION_WIN'
        layout.operator("object.move_to_collection", icon='GROUP')
        # BFA - Could be redundant operators, the UX was exclusive to the outliner
        layout.menu("VIEW3D_MT_object_collection")

        # BFA: shading just for mesh and curve objects
        if ob is None:
            pass

        elif ob.type in {'MESH', 'CURVE', 'SURFACE'}:

            layout.separator()

            layout.operator("object.shade_smooth", icon='SHADING_SMOOTH')
            if ob and ob.type == 'MESH':
                layout.operator("object.shade_smooth_by_angle", icon='NORMAL_SMOOTH')
            layout.operator("object.shade_flat", icon='SHADING_FLAT')

        layout.separator()

        layout.menu("VIEW3D_MT_object_animation")
        layout.menu("VIEW3D_MT_object_rigid_body")

        layout.separator()

        layout.menu("VIEW3D_MT_object_quick_effects")
        layout.menu("VIEW3D_MT_subdivision_set")  # bfa menu

        layout.separator()

        layout.menu("VIEW3D_MT_object_convert")

        layout.separator()

        layout.menu("VIEW3D_MT_object_showhide")
        layout.menu("VIEW3D_MT_object_cleanup")

        if ob is None:
            pass

        elif ob.type == 'CAMERA':
            layout.operator_context = 'INVOKE_REGION_WIN'

            layout.separator()

            if ob.data.type == 'PERSP':
                props = layout.operator("wm.context_modal_mouse", text="Adjust Focal Length", icon="LENS_ANGLE")
                props.data_path_iter = "selected_editable_objects"
                props.data_path_item = "data.lens"
                props.input_scale = 0.1
                if ob.data.lens_unit == 'MILLIMETERS':
                    props.header_text = "Camera Focal Length: %.1fmm"
                else:
                    props.header_text = "Camera Focal Length: %.1f\u00B0"

            else:
                props = layout.operator("wm.context_modal_mouse", text="Camera Lens Scale", icon="LENS_SCALE")
                props.data_path_iter = "selected_editable_objects"
                props.data_path_item = "data.ortho_scale"
                props.input_scale = 0.01
                props.header_text = "Camera Lens Scale: %.3f"

            if not ob.data.dof.focus_object:
                if view and view.camera == ob and view.region_3d.view_perspective == 'CAMERA':
                    props = layout.operator("ui.eyedropper_depth", text="DOF Distance (Pick)", icon="DOF")
                else:
                    props = layout.operator("wm.context_modal_mouse", text="Adjust Focus Distance", icon="DOF")
                    props.data_path_iter = "selected_editable_objects"
                    props.data_path_item = "data.dof.focus_distance"
                    props.input_scale = 0.02
                    props.header_text = "Focus Distance: %.3f"

        elif ob.type in {'CURVE', 'FONT'}:
            layout.operator_context = 'INVOKE_REGION_WIN'

            layout.separator()

            props = layout.operator("wm.context_modal_mouse", text="Adjust Extrusion", icon="EXTRUDESIZE")
            props.data_path_iter = "selected_editable_objects"
            props.data_path_item = "data.extrude"
            props.input_scale = 0.01
            props.header_text = "Extrude: %.3f"

            props = layout.operator("wm.context_modal_mouse", text="Adjust Offset", icon="WIDTH_SIZE")
            props.data_path_iter = "selected_editable_objects"
            props.data_path_item = "data.offset"
            props.input_scale = 0.01
            props.header_text = "Offset %.3f"

        elif ob.type == 'EMPTY':
            layout.operator_context = 'INVOKE_REGION_WIN'

            layout.separator()

            props = layout.operator("wm.context_modal_mouse", text="Adjust Empty Display Size", icon="DRAWSIZE")
            props.data_path_iter = "selected_editable_objects"
            props.data_path_item = "empty_display_size"
            props.input_scale = 0.01
            props.header_text = "Empty Diosplay Size: %.3f"

        elif ob.type == 'LIGHT':
            light = ob.data

            layout.operator_context = 'INVOKE_REGION_WIN'

            layout.separator()

            props = layout.operator("wm.context_modal_mouse", text="Adjust Light Power", icon="LIGHT_STRENGTH")
            props.data_path_iter = "selected_editable_objects"
            props.data_path_item = "data.energy"
            props.input_scale = 1.0
            props.header_text = "Light Power: %.3f"

            if light.type == 'AREA':
                if light.shape in {'RECTANGLE', 'ELLIPSE'}:
                    props = layout.operator(
                        "wm.context_modal_mouse",
                        text="Adjust Area Light X Size",
                        icon="LIGHT_SIZE")
                    props.data_path_iter = "selected_editable_objects"
                    props.data_path_item = "data.size"
                    props.header_text = "Light Size X: %.3f"

                    props = layout.operator(
                        "wm.context_modal_mouse",
                        text="Adjust Area Light Y Size",
                        icon="LIGHT_SIZE")
                    props.data_path_iter = "selected_editable_objects"
                    props.data_path_item = "data.size_y"
                    props.header_text = "Light Size Y: %.3f"
                else:
                    props = layout.operator("wm.context_modal_mouse", text="Adjust Area Light Size", icon="LIGHT_SIZE")
                    props.data_path_iter = "selected_editable_objects"
                    props.data_path_item = "data.size"
                    props.header_text = "Light Size: %.3f"

            elif light.type in {'SPOT', 'POINT'}:
                props = layout.operator("wm.context_modal_mouse", text="Adjust Light Radius", icon="RADIUS")
                props.data_path_iter = "selected_editable_objects"
                props.data_path_item = "data.shadow_soft_size"
                props.header_text = "Light Radius: %.3f"

            elif light.type == 'SUN':
                props = layout.operator("wm.context_modal_mouse", text="Adjust Sun Light Angle", icon="ANGLE")
                props.data_path_iter = "selected_editable_objects"
                props.data_path_item = "data.angle"
                props.header_text = "Light Angle: %.3f"

            if light.type == 'SPOT':
                layout.separator()

                props = layout.operator("wm.context_modal_mouse", text="Adjust Spot Light Size", icon="LIGHT_SIZE")
                props.data_path_iter = "selected_editable_objects"
                props.data_path_item = "data.spot_size"
                props.input_scale = 0.01
                props.header_text = "Spot Size: %.2f"

                props = layout.operator("wm.context_modal_mouse", text="Adjust Spot Light Blend", icon="SPOT_BLEND")
                props.data_path_iter = "selected_editable_objects"
                props.data_path_item = "data.spot_blend"
                props.input_scale = -0.01
                props.header_text = "Spot Blend: %.2f"

            if light.type in ['SPOT', 'SUN', 'AREA']:
                props = layout.operator(
                    "object.transform_axis_target",
                    text="Interactive Light Track",
                    icon="NODE_LIGHTPATH")

        layout.template_node_operator_asset_menu_items(catalog_path="Object")


class VIEW3D_MT_object_animation(Menu):
    bl_label = "Animation"

    def draw(self, _context):
        layout = self.layout

        layout.operator("anim.keyframe_insert", text="Insert Keyframe", icon='KEYFRAMES_INSERT')
        layout.operator("anim.keyframe_insert_menu", text="Insert Keyframe with Keying Set", icon='KEYFRAMES_INSERT').always_prompt = True
        layout.operator("anim.keyframe_delete_v3d", text="Delete Keyframes", icon='KEYFRAMES_REMOVE')
        layout.operator("anim.keyframe_clear_v3d", text="Clear Keyframes", icon='KEYFRAMES_CLEAR')
        layout.operator("anim.keying_set_active_set", text="Change Keying Set", icon='KEYINGSET')

        layout.separator()

        layout.operator("nla.bake", text="Bake Action", icon='BAKE_ACTION')
        layout.operator("gpencil.bake_mesh_animation", text="Bake Mesh to Grease Pencil", icon='BAKE_ACTION')
        layout.operator(
            "gpencil.bake_grease_pencil_animation",
            text="Bake Object Transform to Grease Pencil",
            icon='BAKE_ACTION')


class VIEW3D_MT_object_rigid_body(Menu):
    bl_label = "Rigid Body"

    def draw(self, _context):
        layout = self.layout

        layout.operator("rigidbody.objects_add", text="Add Active", icon='RIGID_ADD_ACTIVE').type = 'ACTIVE'
        layout.operator("rigidbody.objects_add", text="Add Passive", icon='RIGID_ADD_PASSIVE').type = 'PASSIVE'

        layout.separator()

        layout.operator("rigidbody.objects_remove", text="Remove", icon='RIGID_REMOVE')

        layout.separator()

        layout.operator("rigidbody.shape_change", text="Change Shape", icon='RIGID_CHANGE_SHAPE')
        layout.operator("rigidbody.mass_calculate", text="Calculate Mass", icon='RIGID_CALCULATE_MASS')
        layout.operator("rigidbody.object_settings_copy", text="Copy from Active", icon='RIGID_COPY_FROM_ACTIVE')
        layout.operator("object.visual_transform_apply", text="Apply Transformation", icon='RIGID_APPLY_TRANS')
        layout.operator("rigidbody.bake_to_keyframes", text="Bake To Keyframes", icon='RIGID_BAKE_TO_KEYFRAME')

        layout.separator()

        layout.operator("rigidbody.connect", text="Connect", icon='RIGID_CONSTRAINTS_CONNECT')


class VIEW3D_MT_object_clear(Menu):
    bl_label = "Clear"

    def draw(self, _context):
        layout = self.layout

        layout.operator("object.location_clear", text="Location", icon="CLEARMOVE").clear_delta = False
        layout.operator("object.rotation_clear", text="Rotation", icon="CLEARROTATE").clear_delta = False
        layout.operator("object.scale_clear", text="Scale", icon="CLEARSCALE").clear_delta = False

        layout.separator()

        layout.operator("object.origin_clear", text="Origin", icon="CLEARORIGIN")


class VIEW3D_MT_object_context_menu(Menu):
    bl_label = "Object"

    def draw(self, context):
        layout = self.layout

        view = context.space_data

        obj = context.object

        selected_objects_len = len(context.selected_objects)

        # If nothing is selected
        # (disabled for now until it can be made more useful).
        '''
        if selected_objects_len == 0:

            layout.menu("VIEW3D_MT_add", text="Add", text_ctxt=i18n_contexts.operator_default)
            layout.operator("view3d.pastebuffer", text="Paste Objects", icon='PASTEDOWN')

            return
        '''

        # If something is selected

        # Individual object types.
        if obj is None:
            pass

        elif obj.type == 'CAMERA':
            layout.operator_context = 'INVOKE_REGION_WIN'

            layout.operator("view3d.object_as_camera", text="Set Active Camera", icon="VIEW_SWITCHACTIVECAM")

            if obj.data.type == 'PERSP':
                props = layout.operator("wm.context_modal_mouse", text="Adjust Focal Length", icon="LENS_ANGLE")
                props.data_path_iter = "selected_editable_objects"
                props.data_path_item = "data.lens"
                props.input_scale = 0.1
                if obj.data.lens_unit == 'MILLIMETERS':
                    props.header_text = rpt_("Camera Focal Length: %.1fmm")
                else:
                    props.header_text = rpt_("Camera Focal Length: %.1f\u00B0")

            else:
                props = layout.operator("wm.context_modal_mouse", text="Camera Lens Scale", icon="LENS_SCALE")
                props.data_path_iter = "selected_editable_objects"
                props.data_path_item = "data.ortho_scale"
                props.input_scale = 0.01
                props.header_text = rpt_("Camera Lens Scale: %.3f")

            if not obj.data.dof.focus_object:
                if view and view.camera == obj and view.region_3d.view_perspective == 'CAMERA':
                    props = layout.operator("ui.eyedropper_depth", text="DOF Distance (Pick)", icon="DOF")
                else:
                    props = layout.operator("wm.context_modal_mouse", text="Adjust Focus Distance", icon="DOF")
                    props.data_path_iter = "selected_editable_objects"
                    props.data_path_item = "data.dof.focus_distance"
                    props.input_scale = 0.02
                    props.header_text = rpt_("Focus Distance: %.3f")

            layout.separator()

        elif obj.type in {'CURVE', 'FONT'}:
            layout.operator_context = 'INVOKE_REGION_WIN'

            props = layout.operator("wm.context_modal_mouse", text="Adjust Extrusion", icon="EXTRUDESIZE")
            props.data_path_iter = "selected_editable_objects"
            props.data_path_item = "data.extrude"
            props.input_scale = 0.01
            props.header_text = rpt_("Extrude: %.3f")

            props = layout.operator("wm.context_modal_mouse", text="Adjust Offset", icon="WIDTH_SIZE")
            props.data_path_iter = "selected_editable_objects"
            props.data_path_item = "data.offset"
            props.input_scale = 0.01
            props.header_text = rpt_("Offset: %.3f")

            layout.separator()

        elif obj.type == 'EMPTY':
            layout.operator_context = 'INVOKE_REGION_WIN'

            props = layout.operator("wm.context_modal_mouse", text="Adjust Empty Display Size", icon="DRAWSIZE")
            props.data_path_iter = "selected_editable_objects"
            props.data_path_item = "empty_display_size"
            props.input_scale = 0.01
            props.header_text = rpt_("Empty Display Size: %.3f")

            layout.separator()

            if obj.empty_display_type == 'IMAGE':
                layout.operator("gpencil.trace_image", icon="FILE_IMAGE")

                layout.separator()

        elif obj.type == 'LIGHT':
            light = obj.data

            layout.operator_context = 'INVOKE_REGION_WIN'

            props = layout.operator("wm.context_modal_mouse", text="Adjust Light Power", icon="LIGHT_STRENGTH")
            props.data_path_iter = "selected_editable_objects"
            props.data_path_item = "data.energy"
            props.input_scale = 1.0
            props.header_text = rpt_("Light Power: %.3f")

            if light.type == 'AREA':
                if light.shape in {'RECTANGLE', 'ELLIPSE'}:
                    props = layout.operator(
                        "wm.context_modal_mouse",
                        text="Adjust Area Light X Size",
                        icon="LIGHT_SIZE")
                    props.data_path_iter = "selected_editable_objects"
                    props.data_path_item = "data.size"
                    props.header_text = rpt_("Light Size X: %.3f")

                    props = layout.operator(
                        "wm.context_modal_mouse",
                        text="Adjust Area Light Y Size",
                        icon="LIGHT_SIZE")
                    props.data_path_iter = "selected_editable_objects"
                    props.data_path_item = "data.size_y"
                    props.header_text = rpt_("Light Size Y: %.3f")
                else:
                    props = layout.operator("wm.context_modal_mouse", text="Adjust Area Light Size", icon="LIGHT_SIZE")
                    props.data_path_iter = "selected_editable_objects"
                    props.data_path_item = "data.size"
                    props.header_text = rpt_("Light Size: %.3f")

            elif light.type in {'SPOT', 'POINT'}:
                props = layout.operator("wm.context_modal_mouse", text="Adjust Light Radius", icon="RADIUS")
                props.data_path_iter = "selected_editable_objects"
                props.data_path_item = "data.shadow_soft_size"
                props.header_text = rpt_("Light Radius: %.3f")

            elif light.type == 'SUN':
                props = layout.operator("wm.context_modal_mouse", text="Adjust Sun Light Angle", icon="ANGLE")
                props.data_path_iter = "selected_editable_objects"
                props.data_path_item = "data.angle"
                props.header_text = rpt_("Light Angle: %.3f")

            if light.type == 'SPOT':
                layout.separator()

                props = layout.operator("wm.context_modal_mouse", text="Adjust Spot Light Size", icon="LIGHT_SIZE")
                props.data_path_iter = "selected_editable_objects"
                props.data_path_item = "data.spot_size"
                props.input_scale = 0.01
                props.header_text = rpt_("Spot Size: %.2f")

                props = layout.operator("wm.context_modal_mouse", text="Adjust Spot Light Blend", icon="SPOT_BLEND")
                props.data_path_iter = "selected_editable_objects"
                props.data_path_item = "data.spot_blend"
                props.input_scale = -0.01
                props.header_text = rpt_("Spot Blend: %.2f")

            layout.separator()

        # Shared among some object types.
        if obj is not None:
            if obj.type in {'MESH', 'CURVE', 'SURFACE'}:
                layout.operator("object.shade_smooth", text="Shade Smooth", icon="SHADING_SMOOTH")
                if obj.type == 'MESH':
                    layout.operator("object.shade_smooth_by_angle", icon="NORMAL_SMOOTH")
                layout.operator("object.shade_flat", text="Shade Flat", icon="SHADING_FLAT")
                layout.separator()

            if obj.type in {'MESH', 'CURVE', 'SURFACE', 'ARMATURE', 'GPENCIL'}:
                if selected_objects_len > 1:
                    layout.operator("object.join")

            if obj.type in {'MESH', 'CURVE', 'CURVES', 'SURFACE', 'POINTCLOUD', 'META', 'FONT'}:
                layout.operator_menu_enum("object.convert", "target")

            if obj.type == 'GPENCIL':
                layout.operator_menu_enum("gpencil.convert", "type", text="Convert To")

            if (obj.type in {
                'MESH', 'CURVE', 'CURVES', 'SURFACE', 'GPENCIL', 'LATTICE', 'ARMATURE', 'META', 'FONT', 'POINTCLOUD',
            } or (obj.type == 'EMPTY' and obj.instance_collection is not None)):
                layout.operator_context = 'INVOKE_REGION_WIN'
                layout.operator_menu_enum("object.origin_set", text="Set Origin", property="type")
                layout.operator_context = 'INVOKE_DEFAULT'

                layout.separator()

        # Shared among all object types
        layout.operator("view3d.copybuffer", text="Copy Objects", icon='COPYDOWN')
        layout.operator("view3d.pastebuffer", text="Paste Objects", icon='PASTEDOWN')

        layout.separator()

        layout.operator("object.duplicate_move", icon='DUPLICATE')
        layout.operator("object.duplicate_move_linked", icon="DUPLICATE")

        layout.separator()

        props = layout.operator("wm.call_panel", text="Rename Active Object", icon='RENAME')
        props.name = "TOPBAR_PT_name"
        props.keep_open = False

        layout.separator()

        layout.menu("VIEW3D_MT_mirror")
        layout.menu("VIEW3D_MT_snap")
        layout.menu("VIEW3D_MT_object_parent")

        layout.separator()

        layout.operator_context = 'INVOKE_REGION_WIN'
        layout.operator("object.move_to_collection", icon='GROUP')

        layout.separator()
        if view and view.local_view:
            layout.operator(
                "view3d.localview",
                text="Toggle Local View",
                icon="VIEW_GLOBAL_LOCAL")  # BFA - Can toggle in, so toggle out too
            layout.operator("view3d.localview_remove_from", icon='VIEW_REMOVE_LOCAL')
        else:
            # BFA - made it relevant to local view conditional
            layout.operator("view3d.localview", text="Toggle Local View", icon="VIEW_GLOBAL_LOCAL")

        layout.separator()

        layout.operator("anim.keyframe_insert", text="Insert Keyframe", icon='KEYFRAMES_INSERT')
        layout.operator("anim.keyframe_insert_menu", text="Insert Keyframe with Keying Set", icon='KEYFRAMES_INSERT').always_prompt = True

        layout.separator()

        layout.operator_context = 'EXEC_REGION_WIN'
        layout.operator("object.delete", text="Delete", icon="DELETE").use_global = False

        layout.separator()

        layout.menu("VIEW3D_MT_object_showhide")  # BFA - added to context menu

        layout.template_node_operator_asset_menu_items(catalog_path="Object")

class VIEW3D_MT_object_shading(Menu):
    # XXX, this menu is a place to store shading operator in object mode
    bl_label = "Shading"

    def draw(self, _context):
        layout = self.layout
        layout.operator("object.shade_smooth", text="Smooth", icon="SHADING_SMOOTH")
        layout.operator("object.shade_flat", text="Flat", icon="SHADING_FLAT")


class VIEW3D_MT_object_apply(Menu):
    bl_label = "Apply"

    def draw(self, _context):
        layout = self.layout

        # Need invoke for the popup confirming the multi-user data operation
        layout.operator_context = 'INVOKE_DEFAULT'

        props = layout.operator(
            "object.transform_apply",
            text="Location",
            text_ctxt=i18n_contexts.default,
            icon="APPLYMOVE")
        props.location, props.rotation, props.scale = True, False, False

        props = layout.operator(
            "object.transform_apply",
            text="Rotation",
            text_ctxt=i18n_contexts.default,
            icon="APPLYROTATE")
        props.location, props.rotation, props.scale = False, True, False

        props = layout.operator(
            "object.transform_apply",
            text="Scale",
            text_ctxt=i18n_contexts.default,
            icon="APPLYSCALE")
        props.location, props.rotation, props.scale = False, False, True

        props = layout.operator(
            "object.transform_apply",
            text="All Transforms",
            text_ctxt=i18n_contexts.default,
            icon="APPLYALL")
        props.location, props.rotation, props.scale = True, True, True

        props = layout.operator(
            "object.transform_apply",
            text="Rotation & Scale",
            text_ctxt=i18n_contexts.default,
            icon="APPLY_ROTSCALE")
        props.location, props.rotation, props.scale = False, True, True

        layout.separator()

        layout.operator(
            "object.transforms_to_deltas",
            text="Location to Deltas",
            text_ctxt=i18n_contexts.default,
            icon="APPLYMOVEDELTA").mode = 'LOC'
        layout.operator(
            "object.transforms_to_deltas",
            text="Rotation to Deltas",
            text_ctxt=i18n_contexts.default,
            icon="APPLYROTATEDELTA").mode = 'ROT'
        layout.operator(
            "object.transforms_to_deltas",
            text="Scale to Deltas",
            text_ctxt=i18n_contexts.default,
            icon="APPLYSCALEDELTA").mode = 'SCALE'
        layout.operator(
            "object.transforms_to_deltas",
            text="All Transforms to Deltas",
            text_ctxt=i18n_contexts.default,
            icon="APPLYALLDELTA").mode = 'ALL'
        layout.operator("object.anim_transforms_to_deltas", icon="APPLYANIDELTA")

        layout.separator()

        layout.operator(
            "object.visual_transform_apply",
            text="Visual Transform",
            text_ctxt=i18n_contexts.default,
            icon="VISUALTRANSFORM")
        layout.operator("object.duplicates_make_real", icon="MAKEDUPLIREAL")
        layout.operator(
            "object.parent_inverse_apply",
            text="Parent Inverse",
            text_ctxt=i18n_contexts.default,
            icon="APPLY_PARENT_INVERSE")

        layout.template_node_operator_asset_menu_items(catalog_path="Object/Apply")


class VIEW3D_MT_object_parent(Menu):
    bl_label = "Parent"

    def draw(self, _context):
        from bl_ui_utils.layout import operator_context

        layout = self.layout

        layout.operator_enum("object.parent_set", "type")

        layout.separator()

        with operator_context(layout, 'EXEC_REGION_WIN'):
            layout.operator("object.parent_no_inverse_set", icon="PARENT").keep_transform = False
            props = layout.operator(
                "object.parent_no_inverse_set",
                text="Make Parent without Inverse (Keep Transform)",
                icon="PARENT")
            props.keep_transform = True

            layout.operator("curves.surface_set", text="Object (Attach Curves to Surface)", icon="PARENT_CURVE")

        layout.separator()

        layout.operator_enum("object.parent_clear", "type")


class VIEW3D_MT_object_track(Menu):
    bl_label = "Track"
    bl_translation_context = i18n_contexts.constraint

    def draw(self, _context):
        layout = self.layout

        layout.operator("object.track_set", text="Damped Track Constraint", icon="CONSTRAINT_DATA").type = "DAMPTRACK"
        layout.operator("object.track_set", text="Track to Constraint", icon="CONSTRAINT_DATA").type = "TRACKTO"
        layout.operator("object.track_set", text="Lock Track Constraint", icon="CONSTRAINT_DATA").type = "LOCKTRACK"

        layout.separator()

        layout.operator("object.track_clear", text="Clear Track", icon="CLEAR_TRACK").type = 'CLEAR'
        layout.operator(
            "object.track_clear",
            text="Clear Track - Keep Transformation",
            icon="CLEAR_TRACK").type = 'CLEAR_KEEP_TRANSFORM'

# BFA - not referenced in the 3D View Editor - but referenced by hotkey M in Blender keymap.


class VIEW3D_MT_object_collection(Menu):
    bl_label = "Collection"

    def draw(self, _context):
        layout = self.layout

        #layout.operator("object.move_to_collection", icon='GROUP') #BFA - Double entry
        layout.operator("object.link_to_collection", icon='GROUP')

        layout.separator()

        layout.operator("collection.create", icon='COLLECTION_NEW')
        # layout.operator_menu_enum("collection.objects_remove", "collection")  # BUGGY
        layout.operator("collection.objects_remove", icon="DELETE")
        layout.operator("collection.objects_remove_all", icon="DELETE")

        layout.separator()

        layout.operator("collection.objects_add_active", icon='GROUP')
        layout.operator("collection.objects_remove_active", icon="DELETE")


class VIEW3D_MT_object_constraints(Menu):
    bl_label = "Constraints"

    def draw(self, _context):
        layout = self.layout

        layout.operator("object.constraint_add_with_targets", icon="CONSTRAINT_DATA")
        layout.operator("object.constraints_copy", icon="COPYDOWN")

        layout.separator()

        layout.operator("object.constraints_clear", icon="CLEAR_CONSTRAINT")


class VIEW3D_MT_object_quick_effects(Menu):
    bl_label = "Quick Effects"

    def draw(self, _context):
        layout = self.layout

        layout.operator("object.quick_fur", icon="CURVES")
        layout.operator("object.quick_explode", icon="MOD_EXPLODE")
        layout.operator("object.quick_smoke", icon="MOD_SMOKE")
        layout.operator("object.quick_liquid", icon="MOD_FLUIDSIM")
        layout.template_node_operator_asset_menu_items(catalog_path="Object/Quick Effects")


class VIEW3D_MT_object_showhide(Menu):
    bl_label = "Show/Hide"

    def draw(self, _context):
        layout = self.layout

        layout.operator("object.hide_view_clear", text="Show Hidden", icon="HIDE_OFF")

        layout.separator()

        layout.operator("object.hide_view_set", text="Hide Selected", icon="HIDE_ON").unselected = False
        layout.operator("object.hide_view_set", text="Hide Unselected", icon="HIDE_UNSELECTED").unselected = True


class VIEW3D_MT_object_cleanup(Menu):
    bl_label = "Clean Up"

    def draw(self, _context):
        layout = self.layout

        layout.operator(
            "object.vertex_group_clean",
            text="Clean Vertex Group Weights",
            icon='CLEAN_CHANNELS').group_select_mode = 'ALL'
        layout.operator(
            "object.vertex_group_limit_total",
            text="Limit Total Vertex Groups",
            icon='WEIGHT_LIMIT_TOTAL').group_select_mode = 'ALL'

        layout.separator()

        layout.operator("object.material_slot_remove_unused", text="Remove Unused Material Slots", icon='DELETE')


class VIEW3D_MT_object_asset(Menu):
    bl_label = "Asset"

    def draw(self, _context):
        layout = self.layout

        layout.operator("asset.mark", icon='ASSIGN')
        layout.operator("asset.clear", text="Clear Asset", icon='CLEAR').set_fake_user = False
        layout.operator("asset.clear", text="Clear Asset (Set Fake User)", icon='CLEAR').set_fake_user = True


class VIEW3D_MT_make_single_user(Menu):
    bl_label = "Make Single User"

    def draw(self, _context):
        layout = self.layout
        layout.operator_context = 'EXEC_REGION_WIN'

        props = layout.operator("object.make_single_user", text="Object", icon='MAKE_SINGLE_USER')
        props.object = True
        props.obdata = props.material = props.animation = props.obdata_animation = False

        props = layout.operator("object.make_single_user", text="Object & Data", icon='MAKE_SINGLE_USER')
        props.object = props.obdata = True
        props.material = props.animation = props.obdata_animation = False

        props = layout.operator("object.make_single_user", text="Object & Data & Materials", icon='MAKE_SINGLE_USER')
        props.object = props.obdata = props.material = True
        props.animation = props.obdata_animation = False

        props = layout.operator("object.make_single_user", text="Materials", icon='MAKE_SINGLE_USER')
        props.material = True
        props.object = props.obdata = props.animation = props.obdata_animation = False

        props = layout.operator("object.make_single_user", text="Object Animation", icon='MAKE_SINGLE_USER')
        props.animation = True
        props.object = props.obdata = props.material = props.obdata_animation = False

        props = layout.operator("object.make_single_user", text="Object Data Animation", icon='MAKE_SINGLE_USER')
        props.obdata_animation = props.obdata = True
        props.object = props.material = props.animation = False


class VIEW3D_MT_object_convert(Menu):
    bl_label = "Convert"

    def draw(self, context):
        layout = self.layout
        ob = context.active_object

        if ob and ob.type == 'GPENCIL' and context.gpencil_data and not context.preferences.experimental.use_grease_pencil_version3:
            layout.operator_enum("gpencil.convert", "type")
        else:
            layout.operator_enum("object.convert", "target")

        # Potrace lib dependency.
        if bpy.app.build_options.potrace:
            layout.operator("gpencil.trace_image", icon='OUTLINER_OB_GREASEPENCIL')

        if ob and ob.type == 'CURVES':
            layout.operator("curves.convert_to_particle_system", text="Particle System", icon="PARTICLES")

        layout.template_node_operator_asset_menu_items(catalog_path="Object/Convert")


class VIEW3D_MT_make_links(Menu):
    bl_label = "Link/Transfer Data"

    def draw(self, _context):
        layout = self.layout
        operator_context_default = layout.operator_context

        if len(bpy.data.scenes) > 10:
            layout.operator_context = 'INVOKE_REGION_WIN'
            layout.operator("object.make_links_scene", text="Link Objects to Scene", icon='OUTLINER_OB_EMPTY')
        else:
            layout.operator_context = 'EXEC_REGION_WIN'
            layout.operator_menu_enum("object.make_links_scene", "scene", text="Link Objects to Scene")

        layout.separator()

        layout.operator_context = operator_context_default

        layout.operator_enum("object.make_links_data", "type")  # inline

        layout.separator()

        layout.operator("object.join_uvs", text="Copy UV Maps", icon="TRANSFER_UV")

        layout.separator()

        layout.operator("object.data_transfer", icon='TRANSFER_DATA')
        layout.operator("object.datalayout_transfer", icon='TRANSFER_DATA_LAYOUT')


class VIEW3D_MT_brush_paint_modes(Menu):
    bl_label = "Enabled Modes"

    def draw(self, context):
        layout = self.layout

        settings = UnifiedPaintPanel.paint_settings(context)
        brush = settings.brush

        layout.prop(brush, "use_paint_sculpt", text="Sculpt")
        layout.prop(brush, "use_paint_uv_sculpt", text="UV Sculpt")
        layout.prop(brush, "use_paint_vertex", text="Vertex Paint")
        layout.prop(brush, "use_paint_weight", text="Weight Paint")
        layout.prop(brush, "use_paint_image", text="Texture Paint")
        layout.prop(brush, "use_paint_sculpt_curves", text="Sculpt Curves")


# bfa menu
class VIEW3D_MT_brush(Menu):
    bl_label = "Brush"

    def draw(self, context):
        layout = self.layout

        settings = UnifiedPaintPanel.paint_settings(context)
        brush = getattr(settings, "brush", None)
        obj = context.active_object
        mesh = context.object.data  # face selection masking for painting

        # skip if no active brush
        if not brush:
            layout.label(text="No Brush selected. Please select a brush first", icon='INFO')
            return

        tex_slot = brush.texture_slot
        mask_tex_slot = brush.mask_texture_slot

        # brush tool
        if context.sculpt_object:
            layout.operator("brush.reset", icon="BRUSH_RESET")

        if tex_slot.map_mode == 'STENCIL':

            layout.separator()

            layout.operator(
                "brush.stencil_control",
                text='Move Stencil Texture',
                icon='TRANSFORM_MOVE').mode = 'TRANSLATION'
            layout.operator(
                "brush.stencil_control",
                text='Rotate Stencil Texture',
                icon='TRANSFORM_ROTATE').mode = 'ROTATION'
            layout.operator(
                "brush.stencil_control",
                text='Scale Stencil Texture',
                icon='TRANSFORM_SCALE').mode = 'SCALE'
            layout.operator("brush.stencil_reset_transform", text="Reset Stencil Texture position", icon="RESET")

        if mask_tex_slot.map_mode == 'STENCIL':

            layout.separator()

            myvar = layout.operator("brush.stencil_control", text="Move Stencil Mask Texture", icon='TRANSFORM_MOVE')
            myvar.mode = 'TRANSLATION'
            myvar.texmode = 'SECONDARY'
            myvar = layout.operator(
                "brush.stencil_control",
                text="Rotate Stencil Mask Texture",
                icon='TRANSFORM_ROTATE')
            myvar.mode = 'ROTATION'
            myvar.texmode = 'SECONDARY'
            myvar = layout.operator("brush.stencil_control", text="Scale Stencil Mask Texture", icon='TRANSFORM_SCALE')
            myvar.mode = 'SCALE'
            myvar.texmode = 'SECONDARY'
            layout.operator(
                "brush.stencil_reset_transform",
                text="Reset Stencil Mask Texture position",
                icon="RESET").mask = True

        # If face selection masking for painting is active
        if mesh.use_paint_mask:

            layout.separator()

            layout.menu("VIEW3D_MT_facemask_showhide")  # bfa - show hide for face mask tool

        # Color picker just in vertex and texture paint
        if obj.mode in {'VERTEX_PAINT', 'TEXTURE_PAINT'}:

            layout.separator()

            layout.operator("paint.sample_color", text="Color Picker", icon='EYEDROPPER')


# bfa - show hide menu for face selection masking
class VIEW3D_MT_facemask_showhide(Menu):
    bl_label = "Show/Hide"

    def draw(self, context):
        layout = self.layout

        layout.operator("paint.face_select_reveal", text="Show Hidden", icon="HIDE_OFF")
        layout.operator("paint.face_select_hide", text="Hide Selected", icon="HIDE_ON").unselected = False
        layout.operator("paint.face_select_hide", text="Hide Unselected", icon="HIDE_UNSELECTED").unselected = True


class VIEW3D_MT_paint_vertex(Menu):
    bl_label = "Paint"

    def draw(self, _context):
        layout = self.layout

        layout.operator("paint.vertex_color_set", icon="COLOR")  # BFA - Expose operator
        layout.operator("paint.vertex_color_smooth", icon="PARTICLEBRUSH_SMOOTH")
        layout.operator("paint.vertex_color_dirt", icon="DIRTY_VERTEX")
        layout.operator("paint.vertex_color_from_weight", icon="VERTCOLFROMWEIGHT")

        layout.separator()

        layout.operator("paint.vertex_color_invert", text="Invert", icon="REVERSE_COLORS")
        layout.operator("paint.vertex_color_levels", text="Levels", icon="LEVELS")
        layout.operator("paint.vertex_color_hsv", text="Hue/Saturation/Value", icon="HUESATVAL")
        layout.operator(
            "paint.vertex_color_brightness_contrast",
            text="Brightness/Contrast",
            icon="BRIGHTNESS_CONTRAST")

        layout.separator()

        layout.operator("paint.vertex_color_set")
        layout.operator("paint.sample_color")


class VIEW3D_MT_hook(Menu):
    bl_label = "Hooks"

    def draw(self, context):
        layout = self.layout
        layout.operator_context = 'EXEC_AREA'
        layout.operator("object.hook_add_newob", icon="HOOK_NEW")
        layout.operator("object.hook_add_selob", icon="HOOK_SELECTED").use_bone = False
        layout.operator("object.hook_add_selob", text="Hook to Selected Object Bone", icon="HOOK_BONE").use_bone = True

        if any([mod.type == 'HOOK' for mod in context.active_object.modifiers]):
            layout.separator()

            layout.operator_menu_enum("object.hook_assign", "modifier", icon="HOOK_ASSIGN")
            layout.operator_menu_enum("object.hook_remove", "modifier", icon="HOOK_REMOVE")

            layout.separator()

            layout.operator_menu_enum("object.hook_select", "modifier", icon="HOOK_SELECT")
            layout.operator_menu_enum("object.hook_reset", "modifier", icon="HOOK_RESET")
            layout.operator_menu_enum("object.hook_recenter", "modifier", icon="HOOK_RECENTER")


class VIEW3D_MT_vertex_group(Menu):
    bl_label = "Vertex Groups"

    def draw(self, context):
        layout = self.layout

        layout.operator_context = 'EXEC_AREA'
        layout.operator("object.vertex_group_assign_new", icon="GROUP_VERTEX")

        ob = context.active_object
        if ob.mode == 'EDIT' or (ob.mode == 'WEIGHT_PAINT' and ob.type == 'MESH' and ob.data.use_paint_mask_vertex):
            if ob.vertex_groups.active:
                layout.separator()

                layout.operator("object.vertex_group_assign", text="Assign to Active Group", icon="ADD_TO_ACTIVE")
                layout.operator("object.vertex_group_remove_from", text="Remove from Active Group",
                                icon="REMOVE_SELECTED_FROM_ACTIVE_GROUP").use_all_groups = False
                layout.operator(
                    "object.vertex_group_remove_from",
                    text="Remove from All",
                    icon="REMOVE_FROM_ALL_GROUPS").use_all_groups = True

        if ob.vertex_groups.active:
            layout.separator()

            layout.operator_menu_enum("object.vertex_group_set_active", "group", text="Set Active Group")
            layout.operator(
                "object.vertex_group_remove",
                text="Remove Active Group",
                icon="REMOVE_ACTIVE_GROUP").all = False
            layout.operator("object.vertex_group_remove", text="Remove All Groups", icon="REMOVE_ALL_GROUPS").all = True


class VIEW3D_MT_gpencil_vertex_group(Menu):
    bl_label = "Vertex Groups"

    def draw(self, context):
        layout = self.layout

        layout.operator_context = 'EXEC_AREA'
        ob = context.active_object

        layout.operator("object.vertex_group_add", text="Add New Group", icon="GROUP_VERTEX")
        ob = context.active_object
        if ob.vertex_groups.active:
            layout.separator()

            layout.operator("gpencil.vertex_group_assign", text="Assign", icon="ADD_TO_ACTIVE")
            layout.operator("gpencil.vertex_group_remove_from", text="Remove", icon="REMOVE_SELECTED_FROM_ACTIVE_GROUP")

            layout.operator("gpencil.vertex_group_select", text="Select", icon="SELECT_ALL")
            layout.operator("gpencil.vertex_group_deselect", text="Deselect", icon="SELECT_NONE")


class VIEW3D_MT_paint_weight_lock(Menu):
    bl_label = "Vertex Group Locks"

    def draw(self, _context):
        layout = self.layout

        props = layout.operator("object.vertex_group_lock", text="Lock All", icon='LOCKED')
        props.action, props.mask = 'LOCK', 'ALL'
        props = layout.operator("object.vertex_group_lock", text="Lock Selected", icon='LOCKED')
        props.action, props.mask = 'LOCK', 'SELECTED'
        props = layout.operator("object.vertex_group_lock", text="Lock Unselected", icon='LOCKED')
        props.action, props.mask = 'LOCK', 'UNSELECTED'
        props = layout.operator("object.vertex_group_lock", text="Lock Only Selected", icon='RESTRICT_SELECT_OFF')
        props.action, props.mask = 'LOCK', 'INVERT_UNSELECTED'

        layout.separator()

        props = layout.operator("object.vertex_group_lock", text="Unlock All", icon='UNLOCKED')
        props.action, props.mask = 'UNLOCK', 'ALL'
        props = layout.operator("object.vertex_group_lock", text="Unlock Selected", icon='UNLOCKED')
        props.action, props.mask = 'UNLOCK', 'SELECTED'
        props = layout.operator("object.vertex_group_lock", text="Unlock Unselected", icon='UNLOCKED')
        props.action, props.mask = 'UNLOCK', 'UNSELECTED'
        props = layout.operator("object.vertex_group_lock", text="Lock Only Unselected", icon='RESTRICT_SELECT_ON')
        props.action, props.mask = 'UNLOCK', 'INVERT_UNSELECTED'

        layout.separator()

        props = layout.operator("object.vertex_group_lock", text="Invert Locks", icon='INVERSE')
        props.action, props.mask = 'INVERT', 'ALL'


class VIEW3D_MT_paint_weight(Menu):
    bl_label = "Weights"

    @staticmethod
    def draw_generic(layout, is_editmode=False):

        layout.menu("VIEW3D_MT_paint_weight_legacy", text="Legacy")  # bfa menu

        if not is_editmode:

            layout.operator(
                "paint.weight_from_bones",
                text="Assign Automatic from Bones",
                icon="BONE_DATA").type = 'AUTOMATIC'
            layout.operator(
                "paint.weight_from_bones",
                text="Assign from Bone Envelopes",
                icon="ENVELOPE_MODIFIER").type = 'ENVELOPES'

            layout.separator()

        layout.operator("object.vertex_group_normalize_all", text="Normalize All", icon='WEIGHT_NORMALIZE_ALL')
        layout.operator("object.vertex_group_normalize", text="Normalize", icon='WEIGHT_NORMALIZE')

        layout.separator()

        layout.operator("object.vertex_group_mirror", text="Mirror", icon='WEIGHT_MIRROR')
        layout.operator("object.vertex_group_invert", text="Invert", icon='WEIGHT_INVERT')
        layout.operator("object.vertex_group_clean", text="Clean", icon='WEIGHT_CLEAN')

        layout.separator()

        layout.operator("object.vertex_group_quantize", text="Quantize", icon="WEIGHT_QUANTIZE")
        layout.operator("object.vertex_group_levels", text="Levels", icon='WEIGHT_LEVELS')
        layout.operator("object.vertex_group_smooth", text="Smooth", icon='WEIGHT_SMOOTH')

        if not is_editmode:
            props = layout.operator("object.data_transfer", text="Transfer Weights", icon='WEIGHT_TRANSFER_WEIGHTS')
            props.use_reverse_transfer = True
            props.data_type = 'VGROUP_WEIGHTS'

        layout.operator("object.vertex_group_limit_total", text="Limit Total", icon='WEIGHT_LIMIT_TOTAL')

        if not is_editmode:
            layout.separator()

            # Primarily for shortcut discoverability.
            layout.operator("paint.weight_set", icon="MOD_VERTEX_WEIGHT")

        layout.separator()

        layout.menu("VIEW3D_MT_paint_weight_lock", text="Locks")

    def draw(self, context):
        obj = context.active_object
        if obj.type == 'MESH':
            self.draw_generic(self.layout, is_editmode=False)


# bfa menu
class VIEW3D_MT_paint_weight_legacy(Menu):
    bl_label = "Legacy"

    @staticmethod
    def draw_generic(layout, is_editmode=False):

        if not is_editmode:
            layout.separator()

            # Primarily for shortcut discoverability.
            layout.operator("paint.weight_sample", text="Sample Weight", icon="EYEDROPPER")
            layout.operator("paint.weight_sample_group", text="Sample Group", icon="EYEDROPPER")

            layout.separator()

            # Primarily for shortcut discoverability.
            layout.operator("paint.weight_gradient", text="Gradient (Linear)", icon='GRADIENT').type = 'LINEAR'
            layout.operator("paint.weight_gradient", text="Gradient (Radial)", icon='GRADIENT').type = 'RADIAL'

    def draw(self, context):
        obj = context.active_object
        if obj.type == 'MESH':
            self.draw_generic(self.layout, is_editmode=False)

# bfa menu


class VIEW3D_MT_subdivision_set(Menu):
    bl_label = "Subdivide"

    def draw(self, context):
        layout = self.layout

        myvar = layout.operator("object.subdivision_set", text="Level 0", icon="SUBDIVIDE_EDGES")
        myvar.relative = False
        myvar.level = 0
        myvar = layout.operator("object.subdivision_set", text="Level 1", icon="SUBDIVIDE_EDGES")
        myvar.relative = False
        myvar.level = 1
        myvar = layout.operator("object.subdivision_set", text="Level 2", icon="SUBDIVIDE_EDGES")
        myvar.relative = False
        myvar.level = 2
        myvar = layout.operator("object.subdivision_set", text="Level 3", icon="SUBDIVIDE_EDGES")
        myvar.relative = False
        myvar.level = 3
        myvar = layout.operator("object.subdivision_set", text="Level 4", icon="SUBDIVIDE_EDGES")
        myvar.relative = False
        myvar.level = 4
        myvar = layout.operator("object.subdivision_set", text="Level 5", icon="SUBDIVIDE_EDGES")
        myvar.relative = False
        myvar.level = 5


class VIEW3D_MT_sculpt(Menu):
    bl_label = "Sculpt"

    def draw(self, context):
        layout = self.layout

        layout.menu("VIEW3D_MT_sculpt_legacy")  # bfa menu
        layout.menu("VIEW3D_MT_sculpt_transform")  # bfa menu

        layout.separator()

        props = layout.operator("paint.hide_show", text="Box Hide", icon="BOX_HIDE")
        props.action = 'HIDE'

        props = layout.operator("paint.hide_show", text="Box Show", icon="BOX_SHOW")
        props.action = 'SHOW'

        props = layout.operator("paint.hide_show_lasso_gesture", text="Lasso Hide", icon="LASSO_HIDE")
        props.action = 'HIDE'

        props = layout.operator("paint.hide_show_lasso_gesture", text="Lasso Show", icon="LASSO_SHOW")
        props.action = 'SHOW'

        props = layout.operator("paint.hide_show_line_gesture", text="Line Hide")
        props.action = 'HIDE'

        props = layout.operator("paint.hide_show_line_gesture", text="Line Show")
        props.action = 'SHOW'

        layout.separator()

        props = layout.operator("sculpt.trim_box_gesture", text="Box Trim", icon='BOX_TRIM')
        props.trim_mode = 'DIFFERENCE'

        props = layout.operator("sculpt.trim_lasso_gesture", text="Lasso Trim", icon='LASSO_TRIM')
        props.trim_mode = 'DIFFERENCE'

        props = layout.operator("sculpt.trim_box_gesture", text="Box Add", icon='BOX_ADD')
        props.trim_mode = 'JOIN'

        props = layout.operator("sculpt.trim_lasso_gesture", text="Lasso Add", icon='LASSO_ADD')
        props.trim_mode = 'JOIN'

        layout.separator()

        layout.operator("sculpt.project_line_gesture", text="Line Project", icon='LINE_PROJECT')

        # Fair Positions
        props = layout.operator("sculpt.face_set_edit", text="Fair Positions", icon='POSITION')
        props.mode = 'FAIR_POSITIONS'

        # Fair Tangency
        props = layout.operator("sculpt.face_set_edit", text="Fair Tangency", icon='NODE_TANGENT')
        props.mode = 'FAIR_TANGENCY'

        layout.separator()

        sculpt_filters_types = [
            ('SMOOTH', iface_("Smooth"), 'PARTICLEBRUSH_SMOOTH'),
            ('SURFACE_SMOOTH', iface_("Surface Smooth"), 'SURFACE_SMOOTH'),
            ('INFLATE', iface_("Inflate"), 'INFLATE'),
            ('RELAX', iface_("Relax Topology"), 'RELAX_TOPOLOGY'),
            ('RELAX_FACE_SETS', iface_("Relax Face Sets"), 'RELAX_FACE_SETS'),
            ('SHARPEN', iface_("Sharpen"), 'SHARPEN'),
            ('ENHANCE_DETAILS', iface_("Enhance Details"), 'ENHANCE'),
            ('ERASE_DISCPLACEMENT', iface_("Erase Multires Displacement"), 'DELETE'),
            ('RANDOM', iface_("Randomize"), 'RANDOMIZE')
        ]
        # bfa - added icons to the list
        for filter_type, ui_name, icon in sculpt_filters_types:
            props = layout.operator("sculpt.mesh_filter", text=ui_name, icon=icon, translate=False)
            props.type = filter_type

        layout.separator()

        layout.menu("VIEW3D_MT_subdivision_set")  # bfa - add subdivion set menu
        layout.operator("sculpt.sample_color", text="Sample Color", icon='EYEDROPPER')

        layout.separator()

        layout.menu("VIEW3D_MT_sculpt_set_pivot", text="Set Pivot")
        layout.menu("VIEW3D_MT_sculpt_showhide")  # bfa menu

        layout.separator()

        # Rebuild BVH
        layout.operator("sculpt.optimize", icon="FILE_REFRESH")

        layout.operator("object.transfer_mode", text="Transfer Sculpt Mode", icon="TRANSFER_SCULPT")


# bfa menu
class VIEW3D_MT_sculpt_legacy(Menu):
    bl_label = "Legacy"

    def draw(self, _context):
        layout = self.layout

        layout.operator("transform.translate", icon='TRANSFORM_MOVE')
        layout.operator("transform.rotate", icon='TRANSFORM_ROTATE')
        layout.operator("transform.resize", text="Scale", icon='TRANSFORM_SCALE')


# bfa menu
class VIEW3D_MT_sculpt_transform(Menu):
    bl_label = "Transform"

    def draw(self, _context):
        layout = self.layout

        props = layout.operator("sculpt.mesh_filter", text="Sphere", icon='SPHERE')
        props.type = 'SPHERE'


# bfa menu
class VIEW3D_MT_sculpt_showhide(Menu):
    bl_label = "Show/Hide"

    def draw(self, _context):
        layout = self.layout

        props = layout.operator("sculpt.face_set_change_visibility", text="Toggle Visibility", icon="HIDE_OFF")
        props.mode = 'TOGGLE'

        props = layout.operator("sculpt.face_set_change_visibility", text="Hide Active Face Set", icon="HIDE_ON")
        props.mode = 'HIDE_ACTIVE'

        props = layout.operator("paint.hide_show_all", text="Show All", icon="HIDE_OFF")
        props.action = 'SHOW'

        props = layout.operator("paint.visibility_invert", text="Invert Visible", icon="HIDE_ON")

        props = layout.operator("paint.hide_show_masked", text="Hide Masked", icon="MOD_MASK_OFF")
        props.action = 'HIDE'



class VIEW3D_MT_sculpt_curves(Menu):
    bl_label = "Curves"

    def draw(self, _context):
        layout = self.layout

        layout.operator(
            "curves.snap_curves_to_surface",
            text="Snap to Deformed Surface",
            icon="SNAP_SURFACE").attach_mode = 'DEFORM'
        layout.operator(
            "curves.snap_curves_to_surface",
            text="Snap to Nearest Surface",
            icon="SNAP_TO_ADJACENT").attach_mode = 'NEAREST'
        layout.separator()
        layout.operator("curves.convert_to_particle_system", text="Convert to Particle System", icon="PARTICLES")

        layout.template_node_operator_asset_menu_items(catalog_path="Curves")


class VIEW3D_MT_mask(Menu):
    bl_label = "Mask"

    def draw(self, _context):
        layout = self.layout

        layout.menu("VIEW3D_MT_mask_legacy")  # bfa menu

        props = layout.operator("paint.mask_flood_fill", text="Invert Mask", icon="INVERT_MASK")
        props.mode = 'INVERT'

        props = layout.operator("paint.mask_flood_fill", text="Fill Mask", icon="FILL_MASK")
        props.mode = 'VALUE'
        props.value = 1

        props = layout.operator("paint.mask_flood_fill", text="Clear Mask", icon="CLEAR_MASK")
        props.mode = 'VALUE'
        props.value = 0

        layout.separator()

        props = layout.operator("sculpt.mask_filter", text="Smooth Mask", icon="PARTICLEBRUSH_SMOOTH")
        props.filter_type = 'SMOOTH'

        props = layout.operator("sculpt.mask_filter", text="Sharpen Mask", icon="SHARPEN")
        props.filter_type = 'SHARPEN'

        props = layout.operator("sculpt.mask_filter", text="Grow Mask", icon="SELECTMORE")
        props.filter_type = 'GROW'

        props = layout.operator("sculpt.mask_filter", text="Shrink Mask", icon="SELECTLESS")
        props.filter_type = 'SHRINK'

        props = layout.operator("sculpt.mask_filter", text="Increase Contrast", icon="INC_CONTRAST")
        props.filter_type = 'CONTRAST_INCREASE'
        props.auto_iteration_count = False

        props = layout.operator("sculpt.mask_filter", text="Decrease Contrast", icon="DEC_CONTRAST")
        props.filter_type = 'CONTRAST_DECREASE'
        props.auto_iteration_count = False

        layout.separator()

        props = layout.operator("sculpt.expand", text="Expand Mask by Topology", icon="MESH_DATA")
        props.target = 'MASK'
        props.falloff_type = 'GEODESIC'
        props.invert = False
        props.use_auto_mask = False
        props.use_mask_preserve = True

        props = layout.operator("sculpt.expand", text="Expand Mask by Curvature", icon="CURVE_DATA")
        props.target = 'MASK'
        props.falloff_type = 'NORMALS'
        props.invert = False
        props.use_mask_preserve = True

        layout.separator()

        props = layout.operator("mesh.paint_mask_extract", text="Mask Extract", icon="PACKAGE")

        layout.separator()

        props = layout.operator("mesh.paint_mask_slice", text="Mask Slice", icon="MASK_SLICE")
        props.fill_holes = False
        props.new_object = False
        props = layout.operator("mesh.paint_mask_slice", text="Mask Slice and Fill Holes", icon="MASK_SLICE_FILL")
        props.new_object = False
        props = layout.operator("mesh.paint_mask_slice", text="Mask Slice to New Object", icon="MASK_SLICE_NEW")

        layout.separator()

        props = layout.operator("sculpt.mask_from_cavity", text="Mask From Cavity", icon="DIRTY_VERTEX")
        props.settings_source = 'OPERATOR'

        layout.separator()

        layout.menu("VIEW3D_MT_random_mask", text="Random Mask")

        layout.template_node_operator_asset_menu_items(catalog_path=self.bl_label)


# bfa menu
class VIEW3D_MT_mask_legacy(Menu):
    bl_label = "Legacy"

    def draw(self, _context):
        layout = self.layout

        props = layout.operator("paint.mask_box_gesture", text="Box Mask", icon="BOX_MASK")
        props.mode = 'VALUE'
        props.value = 0

        props = layout.operator("paint.mask_lasso_gesture", text="Lasso Mask", icon="LASSO_MASK")


class VIEW3D_MT_face_sets_showhide(Menu):
    bl_label = "Show/Hide"

    def draw(self, _context):
        layout = self.layout

        layout.operator("sculpt.face_set_change_visibility", text="Toggle Visibility", icon="HIDE_UNSELECTED").mode = 'TOGGLE'

        layout.separator()

        layout.operator("paint.hide_show_all", text="Show All Geometry", icon="HIDE_OFF").action = 'SHOW'
        layout.operator("sculpt.face_set_change_visibility", text="Hide Active Face Set", icon="HIDE_ON").mode = 'HIDE_ACTIVE'


class VIEW3D_MT_face_sets(Menu):
    bl_label = "Face Sets"

    def draw(self, _context):
        layout = self.layout

        layout.operator("sculpt.face_sets_create", text="Face Set from Masked", icon="MOD_MASK").mode = 'MASKED'
        layout.operator("sculpt.face_sets_create", text="Face Set from Visible", icon="FILL_MASK").mode = 'VISIBLE'
        layout.operator(
            "sculpt.face_sets_create",
            text='Face Set from Edit Mode Selection',
            icon="EDITMODE_HLT").mode = 'SELECTION'

        layout.separator()

        layout.menu("VIEW3D_MT_face_sets_init", text="Initialize Face Sets")

        layout.separator()

        layout.operator("sculpt.face_set_edit", text="Grow Face Set", icon='SELECTMORE').mode = 'GROW'
        layout.operator("sculpt.face_set_edit", text="Shrink Face Set", icon='SELECTLESS').mode = 'SHRINK'
        props = layout.operator("sculpt.expand", text="Expand Face Set by Topology", icon='FACE_MAPS')
        props.target = 'FACE_SETS'
        props.falloff_type = 'GEODESIC'
        props.invert = False
        props.use_mask_preserve = False
        props.use_modify_active = False

        props = layout.operator("sculpt.expand", text="Expand Active Face Set", icon='FACE_MAPS_ACTIVE')
        props.target = 'FACE_SETS'
        props.falloff_type = 'BOUNDARY_FACE_SET'
        props.invert = False
        props.use_mask_preserve = False
        props.use_modify_active = True

        layout.separator()

        layout.operator("mesh.face_set_extract", text="Extract Face Set", icon="SEPARATE")

        layout.separator()

        layout.operator("sculpt.face_sets_randomize_colors", text="Randomize Colors", icon="COLOR")

        layout.separator()

        layout.menu("VIEW3D_MT_face_sets_showhide")

        layout.template_node_operator_asset_menu_items(catalog_path=self.bl_label)


class VIEW3D_MT_sculpt_set_pivot(Menu):
    bl_label = "Sculpt Set Pivot"

    def draw(self, _context):
        layout = self.layout

        props = layout.operator("sculpt.set_pivot_position", text="Pivot to Origin", icon="PIVOT_TO_ORIGIN")
        props.mode = 'ORIGIN'

        props = layout.operator("sculpt.set_pivot_position", text="Pivot to Unmasked", icon="PIVOT_TO_UNMASKED")
        props.mode = 'UNMASKED'

        props = layout.operator("sculpt.set_pivot_position", text="Pivot to Mask Border", icon="PIVOT_TO_MASKBORDER")
        props.mode = 'BORDER'

        props = layout.operator("sculpt.set_pivot_position", text="Pivot to Active Vertex", icon="PIVOT_TO_ACTIVE_VERT")
        props.mode = 'ACTIVE'

        props = layout.operator(
            "sculpt.set_pivot_position",
            text="Pivot to Surface Under Cursor",
            icon="PIVOT_TO_SURFACE")
        props.mode = 'SURFACE'


class VIEW3D_MT_face_sets_init(Menu):
    bl_label = "Face Sets Init"

    def draw(self, _context):
        layout = self.layout

        layout.operator("sculpt.face_sets_init", text="By Loose Parts", icon="SELECT_LOOSE").mode = 'LOOSE_PARTS'
        layout.operator("sculpt.face_sets_init", text="By Face Set Boundaries",
                        icon="SELECT_BOUNDARY").mode = 'FACE_SET_BOUNDARIES'
        layout.operator("sculpt.face_sets_init", text="By Materials", icon="MATERIAL_DATA").mode = 'MATERIALS'
        layout.operator("sculpt.face_sets_init", text="By Normals", icon="RECALC_NORMALS").mode = 'NORMALS'
        layout.operator("sculpt.face_sets_init", text="By UV Seams", icon="MARK_SEAM").mode = 'UV_SEAMS'
        layout.operator("sculpt.face_sets_init", text="By Edge Creases", icon="CREASE").mode = 'CREASES'
        layout.operator("sculpt.face_sets_init", text="By Edge Bevel Weight", icon="BEVEL").mode = 'BEVEL_WEIGHT'
        layout.operator("sculpt.face_sets_init", text="By Sharp Edges", icon="SELECT_SHARPEDGES").mode = 'SHARP_EDGES'


class VIEW3D_MT_random_mask(Menu):
    bl_label = "Random Mask"

    def draw(self, _context):
        layout = self.layout

        layout.operator("sculpt.mask_init", text="Per Vertex", icon="SELECT_UNGROUPED_VERTS").mode = 'RANDOM_PER_VERTEX'
        layout.operator("sculpt.mask_init", text="Per Face Set", icon="FACESEL").mode = 'RANDOM_PER_FACE_SET'
        layout.operator("sculpt.mask_init", text="Per Loose Part", icon="SELECT_LOOSE").mode = 'RANDOM_PER_LOOSE_PART'


class VIEW3D_MT_particle(Menu):
    bl_label = "Particle"

    def draw(self, context):
        layout = self.layout
        tool_settings = context.tool_settings

        particle_edit = tool_settings.particle_edit

        layout.operator("particle.mirror", icon="TRANSFORM_MIRROR")

        layout.operator("particle.remove_doubles", icon='REMOVE_DOUBLES')

        layout.separator()

        if particle_edit.select_mode == 'POINT':
            layout.operator("particle.subdivide", icon="SUBDIVIDE_EDGES")

        layout.operator("particle.unify_length", icon="RULER")
        layout.operator("particle.rekey", icon="KEY_HLT")
        layout.operator("particle.weight_set", icon="MOD_VERTEX_WEIGHT")

        layout.separator()

        layout.menu("VIEW3D_MT_particle_showhide")

        layout.separator()

        layout.operator("particle.delete", icon="DELETE")


class VIEW3D_MT_particle_context_menu(Menu):
    bl_label = "Particle"

    def draw(self, context):
        layout = self.layout
        tool_settings = context.tool_settings

        particle_edit = tool_settings.particle_edit

        layout.operator("particle.rekey", icon="KEY_HLT")

        layout.separator()

        layout.operator("particle.delete", icon="DELETE")

        layout.separator()

        layout.operator("particle.remove_doubles", icon='REMOVE_DOUBLES')
        layout.operator("particle.unify_length", icon="RULER")

        if particle_edit.select_mode == 'POINT':
            layout.operator("particle.subdivide", icon="SUBDIVIDE_EDGES")

        layout.operator("particle.weight_set", icon="MOD_VERTEX_WEIGHT")

        layout.separator()

        layout.operator("particle.mirror")

        if particle_edit.select_mode == 'POINT':
            layout.separator()

            layout.operator("particle.select_all", text="All", icon='SELECT_ALL').action = 'SELECT'
            layout.operator("particle.select_all", text="None", icon='SELECT_NONE').action = 'DESELECT'
            layout.operator("particle.select_all", text="Invert", icon='INVERSE').action = 'INVERT'

            layout.separator()

            layout.operator("particle.select_roots", icon="SELECT_ROOT")
            layout.operator("particle.select_tips", icon="SELECT_TIP")

            layout.separator()

            layout.operator("particle.select_random", icon="RANDOMIZE")

            layout.separator()

            layout.operator("particle.select_more", icon="SELECTMORE")
            layout.operator("particle.select_less", icon="SELECTLESS")

            layout.operator("particle.select_linked", text="Select Linked", icon="LINKED")

        layout.separator()

        layout.menu("VIEW3D_MT_particle_showhide")  # BFA - added to context menu


class VIEW3D_MT_particle_showhide(Menu):
    bl_label = "Show/Hide"

    def draw(self, context):
        layout = self.layout

        layout.operator("particle.reveal", text="Show Hidden", icon="HIDE_OFF")
        layout.operator("particle.hide", text="Hide Selected", icon="HIDE_ON").unselected = False
        layout.operator("particle.hide", text="Hide Unselected", icon="HIDE_UNSELECTED").unselected = True


class VIEW3D_MT_pose(Menu):
    bl_label = "Pose"

    def draw(self, _context):
        layout = self.layout

        layout.menu("VIEW3D_MT_transform_armature")

        layout.menu("VIEW3D_MT_pose_transform")
        layout.menu("VIEW3D_MT_pose_apply")

        layout.menu("VIEW3D_MT_snap")

        layout.separator()

        layout.menu("VIEW3D_MT_object_animation")

        layout.separator()

        layout.menu("VIEW3D_MT_pose_slide")
        layout.menu("VIEW3D_MT_pose_propagate")

        layout.separator()

        layout.operator("pose.copy", icon='COPYDOWN')
        layout.operator("pose.paste", icon='PASTEDOWN').flipped = False
        layout.operator("pose.paste", icon='PASTEFLIPDOWN', text="Paste Pose Flipped").flipped = True

        layout.separator()

        layout.menu("VIEW3D_MT_pose_motion")

        layout.separator()

        layout.operator("armature.move_to_collection", text="Move to Bone Collection", icon="GROUP_BONE") #BFA - added for consistency
        layout.menu("VIEW3D_MT_bone_collections")

        layout.separator()

        layout.menu("VIEW3D_MT_object_parent")
        layout.menu("VIEW3D_MT_pose_ik")
        layout.menu("VIEW3D_MT_pose_constraints")

        layout.separator()

        layout.menu("VIEW3D_MT_pose_names")
        layout.operator("pose.quaternions_flip", icon="FLIP")

        layout.separator()

        layout.menu("VIEW3D_MT_pose_showhide")
        layout.menu("VIEW3D_MT_bone_options_toggle", text="Bone Settings")


class VIEW3D_MT_pose_transform(Menu):
    bl_label = "Clear Transform"

    def draw(self, _context):
        layout = self.layout

        layout.operator("pose.transforms_clear", text="All", icon="CLEAR")
        layout.operator("pose.user_transforms_clear", icon="NODE_TRANSFORM_CLEAR")

        layout.separator()

        layout.operator("pose.loc_clear", text="Location", icon="CLEARMOVE")
        layout.operator("pose.rot_clear", text="Rotation", icon="CLEARROTATE")
        layout.operator("pose.scale_clear", text="Scale", icon="CLEARSCALE")

        layout.separator()

        layout.operator("pose.user_transforms_clear", text="Reset Unkeyed", icon="RESET")


class VIEW3D_MT_pose_slide(Menu):
    bl_label = "In-Betweens"

    def draw(self, _context):
        layout = self.layout

        layout.operator("pose.blend_with_rest", icon='PUSH_POSE')
        layout.operator("pose.push", icon='POSE_FROM_BREAKDOWN')
        layout.operator("pose.relax", icon='POSE_RELAX_TO_BREAKDOWN')
        layout.operator("pose.breakdown", icon='BREAKDOWNER_POSE')
        layout.operator("pose.blend_to_neighbor", icon='BLEND_TO_NEIGHBOUR')


class VIEW3D_MT_pose_propagate(Menu):
    bl_label = "Propagate"

    def draw(self, _context):
        layout = self.layout

        layout.operator("pose.propagate", text="To Next Keyframe", icon="PROPAGATE_NEXT").mode = 'NEXT_KEY'
        layout.operator(
            "pose.propagate",
            text="To Last Keyframe (Make Cyclic)",
            icon="PROPAGATE_PREVIOUS").mode = 'LAST_KEY'

        layout.separator()

        layout.operator("pose.propagate", text="On Selected Keyframes",
                        icon="PROPAGATE_SELECTED").mode = 'SELECTED_KEYS'

        layout.separator()

        layout.operator("pose.propagate", text="On Selected Markers", icon="PROPAGATE_MARKER").mode = 'SELECTED_MARKERS'


class VIEW3D_MT_pose_motion(Menu):
    bl_label = "Motion Paths"

    def draw(self, _context):
        layout = self.layout

        layout.operator("pose.paths_calculate", text="Calculate", icon='MOTIONPATHS_CALCULATE')
        layout.operator("pose.paths_clear", text="Clear", icon='MOTIONPATHS_CLEAR')
        layout.operator("pose.paths_update", text="Update Armature Motion Paths", icon="MOTIONPATHS_UPDATE")
        layout.operator("object.paths_update_visible", text="Update All Motion Paths", icon="MOTIONPATHS_UPDATE_ALL")


class VIEW3D_MT_bone_collections(Menu):
    bl_label = "Bone Collections"

    @classmethod
    def poll(cls, context):
        ob = context.object
        if not (ob and ob.type == 'ARMATURE'):
            return False
        if ob.data.library:
            return False
        return True

    def draw(self, context):
        layout = self.layout

        layout.operator("armature.assign_to_collection", text="Add", icon="COLLECTION_BONE_ADD")  #BFA - shortned label

        layout.separator()

        layout.operator("armature.collection_show_all", icon="SHOW_UNSELECTED")
        props = layout.operator("armature.collection_create_and_assign", #BFA - shortned label
                                text="Assign to New",
                                icon='COLLECTION_BONE_NEW')
        props.name = "New Collection"


class VIEW3D_MT_pose_ik(Menu):
    bl_label = "Inverse Kinematics"

    def draw(self, _context):
        layout = self.layout

        layout.operator("pose.ik_add", icon="ADD_IK")
        layout.operator("pose.ik_clear", icon="CLEAR_IK")


class VIEW3D_MT_pose_constraints(Menu):
    bl_label = "Constraints"

    def draw(self, _context):
        layout = self.layout

        layout.operator("pose.constraint_add_with_targets", text="Add (with Targets)", icon="CONSTRAINT_DATA")
        layout.operator("pose.constraints_copy", icon="COPYDOWN")
        layout.operator("pose.constraints_clear", icon="CLEAR_CONSTRAINT")


class VIEW3D_MT_pose_names(Menu):
    bl_label = "Names"

    def draw(self, _context):
        layout = self.layout

        layout.operator_context = 'EXEC_REGION_WIN'
        layout.operator("pose.autoside_names", text="Auto-Name Left/Right", icon="RENAME_X").axis = 'XAXIS'
        layout.operator("pose.autoside_names", text="Auto-Name Front/Back", icon="RENAME_Y").axis = 'YAXIS'
        layout.operator("pose.autoside_names", text="Auto-Name Top/Bottom", icon="RENAME_Z").axis = 'ZAXIS'
        layout.operator("pose.flip_names", icon="FLIP")


class VIEW3D_MT_pose_showhide(Menu):
    bl_label = "Show/Hide"

    def draw(self, context):
        layout = self.layout

        layout.operator("pose.reveal", text="Show Hidden", icon="HIDE_OFF")
        layout.operator("pose.hide", text="Hide Selected", icon="HIDE_ON").unselected = False
        layout.operator("pose.hide", text="Hide Unselected", icon="HIDE_UNSELECTED").unselected = True


class VIEW3D_MT_pose_apply(Menu):
    bl_label = "Apply"

    def draw(self, _context):
        layout = self.layout

        layout.operator("pose.armature_apply", icon="MOD_ARMATURE")
        layout.operator(
            "pose.armature_apply",
            text="Apply Selected as Rest Pose",
            icon="MOD_ARMATURE_SELECTED").selected = True
        layout.operator("pose.visual_transform_apply", icon="APPLYMOVE")

        layout.separator()

        props = layout.operator("object.assign_property_defaults", icon="ASSIGN")
        props.process_bones = True


class VIEW3D_MT_pose_context_menu(Menu):
    bl_label = "Pose"

    def draw(self, _context):
        layout = self.layout

        layout.operator_context = 'INVOKE_REGION_WIN'

        layout.operator("anim.keyframe_insert", text="Insert Keyframe", icon='KEYFRAMES_INSERT')
        layout.operator("anim.keyframe_insert_menu", text="Insert Keyframe with Keying Set", icon='KEYFRAMES_INSERT').always_prompt = True

        layout.separator()

        layout.operator("pose.copy", icon='COPYDOWN')
        layout.operator("pose.paste", icon='PASTEDOWN').flipped = False
        layout.operator("pose.paste", icon='PASTEFLIPDOWN', text="Paste X-Flipped Pose").flipped = True

        layout.separator()

        props = layout.operator("wm.call_panel", text="Rename Active Bone...", icon='RENAME')
        props.name = "TOPBAR_PT_name"
        props.keep_open = False

        layout.separator()

        layout.operator("pose.push", icon='PUSH_POSE')
        layout.operator("pose.relax", icon='RELAX_POSE')
        layout.operator("pose.breakdown", icon='BREAKDOWNER_POSE')
        layout.operator("pose.blend_to_neighbor", icon="BLEND_TO_NEIGHBOUR")

        layout.separator()

        layout.operator("pose.paths_calculate", text="Calculate Motion Paths", icon='MOTIONPATHS_CALCULATE')
        layout.operator("pose.paths_clear", text="Clear Motion Paths", icon='MOTIONPATHS_CLEAR')
        layout.operator("pose.paths_update", text="Update Armature Motion Paths", icon="MOTIONPATHS_UPDATE")

        layout.separator()

        layout.operator("armature.move_to_collection", text="Move to Bone Collection", icon="GROUP_BONE") #BFA - added to context menu

        layout.separator()

        layout.operator("pose.reveal", text="Show Hidden", icon="HIDE_OFF")
        layout.operator("pose.hide", text="Hide Selected", icon="HIDE_ON").unselected = False
        # BFA - added for consistentcy with header
        layout.operator("pose.hide", text="Hide Unselected", icon="HIDE_UNSELECTED").unselected = True

        layout.separator()

        layout.operator("pose.user_transforms_clear", icon="NODE_TRANSFORM_CLEAR")


class BoneOptions:
    def draw(self, context):
        layout = self.layout

        options = [
            "show_wire",
            "use_deform",
            "use_envelope_multiply",
            "use_inherit_rotation",
        ]

        if context.mode == 'EDIT_ARMATURE':
            bone_props = bpy.types.EditBone.bl_rna.properties
            data_path_iter = "selected_bones"
            opt_suffix = ""
            options.append("lock")
        else:  # pose-mode
            bone_props = bpy.types.Bone.bl_rna.properties
            data_path_iter = "selected_pose_bones"
            opt_suffix = "bone."

        for opt in options:
            props = layout.operator("wm.context_collection_boolean_set", text=bone_props[opt].name,
                                    text_ctxt=i18n_contexts.default)
            props.data_path_iter = data_path_iter
            props.data_path_item = opt_suffix + opt
            props.type = self.type


class VIEW3D_MT_bone_options_toggle(Menu, BoneOptions):
    bl_label = "Toggle Bone Options"
    type = 'TOGGLE'


class VIEW3D_MT_bone_options_enable(Menu, BoneOptions):
    bl_label = "Enable Bone Options"
    type = 'ENABLE'


class VIEW3D_MT_bone_options_disable(Menu, BoneOptions):
    bl_label = "Disable Bone Options"
    type = 'DISABLE'


# ********** Edit Menus, suffix from ob.type **********


class VIEW3D_MT_edit_mesh(Menu):
    bl_label = "Mesh"

    def draw(self, _context):
        layout = self.layout

        with_bullet = bpy.app.build_options.bullet

        layout.menu("VIEW3D_MT_edit_mesh_legacy")  # bfa menu

        layout.menu("VIEW3D_MT_transform")
        layout.menu("VIEW3D_MT_mirror")
        layout.menu("VIEW3D_MT_snap")

        layout.separator()

        layout.operator("mesh.duplicate_move", text="Duplicate", icon="DUPLICATE")
        layout.menu("VIEW3D_MT_edit_mesh_extrude")

        layout.separator()

        layout.menu("VIEW3D_MT_edit_mesh_merge", text="Merge")
        layout.menu("VIEW3D_MT_edit_mesh_split", text="Split")
        layout.operator_menu_enum("mesh.separate", "type")

        layout.separator()

        layout.operator("mesh.knife_project", icon='KNIFE_PROJECT')

        if with_bullet:
            layout.operator("mesh.convex_hull", icon="CONVEXHULL")

        layout.separator()

        layout.operator("mesh.symmetrize", icon="SYMMETRIZE", text="Symmetrize")
        layout.operator("mesh.symmetry_snap", icon="SNAP_SYMMETRY")

        layout.separator()

        layout.menu("VIEW3D_MT_edit_mesh_normals")
        layout.menu("VIEW3D_MT_edit_mesh_shading")
        layout.menu("VIEW3D_MT_edit_mesh_weights")
        layout.operator("mesh.attribute_set", icon="NODE_ATTRIBUTE")
        layout.menu("VIEW3D_MT_edit_mesh_sort_elements")  # bfa menu
        layout.menu("VIEW3D_MT_subdivision_set")  # bfa menu

        layout.separator()

        layout.menu("VIEW3D_MT_edit_mesh_showhide")
        layout.menu("VIEW3D_MT_edit_mesh_clean")

        layout.separator()

        layout.menu("VIEW3D_MT_edit_mesh_delete")
        layout.menu("VIEW3D_MT_edit_mesh_dissolve")  # bfa menu
        layout.menu("VIEW3D_MT_edit_mesh_select_mode")


# bfa menu
class VIEW3D_MT_edit_mesh_legacy(Menu):
    bl_label = "Legacy"

    def draw(self, context):
        layout = self.layout

        layout.operator("mesh.bisect", text="Bisect", icon='BISECT')
        layout.operator("mesh.knife_tool", text="Knife", icon='KNIFE')

# bfa menu


class VIEW3D_MT_edit_mesh_sort_elements(Menu):
    bl_label = "Sort Elements"

    def draw(self, context):
        layout = self.layout

        layout.operator("mesh.sort_elements", text="View Z Axis", icon="Z_ICON").type = 'VIEW_ZAXIS'
        layout.operator("mesh.sort_elements", text="View X Axis", icon="X_ICON").type = 'VIEW_XAXIS'
        layout.operator("mesh.sort_elements", text="Cursor Distance", icon="CURSOR").type = 'CURSOR_DISTANCE'
        layout.operator("mesh.sort_elements", text="Material", icon="MATERIAL").type = 'MATERIAL'
        layout.operator("mesh.sort_elements", text="Selected", icon="RESTRICT_SELECT_OFF").type = 'SELECTED'
        layout.operator("mesh.sort_elements", text="Randomize", icon="RANDOMIZE").type = 'RANDOMIZE'
        layout.operator("mesh.sort_elements", text="Reverse", icon="SWITCH_DIRECTION").type = 'REVERSE'

        layout.template_node_operator_asset_menu_items(catalog_path=self.bl_label)


class VIEW3D_MT_edit_mesh_context_menu(Menu):
    bl_label = ""

    def draw(self, context):

        def count_selected_items_for_objects_in_mode():
            selected_verts_len = 0
            selected_edges_len = 0
            selected_faces_len = 0
            for ob in context.objects_in_mode_unique_data:
                v, e, f = ob.data.count_selected_items()
                selected_verts_len += v
                selected_edges_len += e
                selected_faces_len += f
            return (selected_verts_len, selected_edges_len, selected_faces_len)

        is_vert_mode, is_edge_mode, is_face_mode = context.tool_settings.mesh_select_mode
        selected_verts_len, selected_edges_len, selected_faces_len = count_selected_items_for_objects_in_mode()

        del count_selected_items_for_objects_in_mode

        layout = self.layout

        with_freestyle = bpy.app.build_options.freestyle

        layout.operator_context = 'INVOKE_REGION_WIN'

        # If nothing is selected
        # (disabled for now until it can be made more useful).
        '''
        # If nothing is selected
        if not (selected_verts_len or selected_edges_len or selected_faces_len):
            layout.menu("VIEW3D_MT_mesh_add", text="Add", text_ctxt=i18n_contexts.operator_default)

            return
        '''

        # Else something is selected

        row = layout.row()

        if is_vert_mode:
            col = row.column(align=True)

            col.label(text="Vertex", icon='VERTEXSEL')
            col.separator()

            # Additive Operators
            col.operator("mesh.subdivide", text="Subdivide", icon="SUBDIVIDE_EDGES")

            col.separator()

            col.operator("mesh.extrude_vertices_move", text="Extrude Vertices", icon='EXTRUDE_REGION')

            col.separator()  # BFA-Draise - Seperated Legacy operator to be in own group like in the Legacy Menu, also consistent order

            col.operator("mesh.bevel", text="Bevel Vertices", icon='BEVEL').affect = 'VERTICES'

            col.separator()  # BFA-Draise - Seperated Legacy operator to be in own group like in the Legacy Menu, also consistent order

            if selected_verts_len > 1:
                col.separator()
                col.operator("mesh.edge_face_add", text="Make Edge/Face", icon='MAKE_EDGEFACE')
                col.operator("mesh.vert_connect_path", text="Connect Vertex Path", icon="VERTEXCONNECTPATH")
                col.operator("mesh.vert_connect", text="Connect Vertex Pairs", icon="VERTEXCONNECT")

            col.separator()

            # Deform Operators
            col.operator("transform.push_pull", text="Push/Pull", icon='PUSH_PULL')
            col.operator("transform.shrink_fatten", text="Shrink Fatten", icon='SHRINK_FATTEN')
            col.operator("transform.shear", text="Shear", icon="SHEAR")
            col.operator_context = 'EXEC_REGION_WIN'
            col.operator("transform.vertex_random", text="Randomize Vertices", icon='RANDOMIZE')
            col.operator_context = 'INVOKE_REGION_WIN'
            col.operator("mesh.vertices_smooth_laplacian", text="Smooth Laplacian", icon="SMOOTH_LAPLACIAN")

            col.separator()

            col.menu("VIEW3D_MT_snap", text="Snap Vertices")
            col.operator("transform.mirror", text="Mirror Vertices", icon='TRANSFORM_MIRROR')

            col.separator()

            col.operator("transform.vert_crease", icon="VERTEX_CREASE")

            col.separator()

            # Removal Operators
            if selected_verts_len > 1:
                col.menu("VIEW3D_MT_edit_mesh_merge", text="Merge Vertices")
            col.operator("mesh.split", icon="SPLIT")
            col.operator_menu_enum("mesh.separate", "type")
            col.operator("mesh.dissolve_verts", icon='DISSOLVE_VERTS')
            col.operator("mesh.delete", text="Delete Vertices", icon="DELETE").type = 'VERT'

        if is_edge_mode:
            col = row.column(align=True)
            col.label(text="Edge", icon='EDGESEL')
            col.separator()

            # Additive Operators
            col.operator("mesh.subdivide", text="Subdivide", icon="SUBDIVIDE_EDGES")

            col.separator()

            col.operator("mesh.extrude_edges_move", text="Extrude Edges", icon='EXTRUDE_REGION')

            col.separator()  # BFA-Draise - Seperated Legacy operator to be in own group like in the Legacy Menu, also consistent order

            col.operator("mesh.bevel", text="Bevel Edges", icon="BEVEL").affect = 'EDGES'

            col.separator()  # BFA-Draise - Seperated Legacy operator to be in own group like in the Legacy Menu, also consistent order

            if selected_edges_len >= 1:  # BFA-Draise - Changed order of Make Edge before Bridge Edge Loop for consistency with Vertex Context
                col.operator("mesh.edge_face_add", text="Make Edge/Face", icon='MAKE_EDGEFACE')
            if selected_edges_len >= 2:
                col.operator("mesh.bridge_edge_loops", icon="BRIDGE_EDGELOOPS")
            if selected_edges_len >= 2:
                col.operator("mesh.fill", icon="FILL")

            col.separator()

            col.operator("mesh.loopcut_slide", icon="LOOP_CUT_AND_SLIDE")
            col.operator("mesh.offset_edge_loops_slide", icon="SLIDE_EDGE")

            col.separator()

            col.operator("mesh.knife_tool", icon='KNIFE')

            col.separator()

            # Deform Operators
            col.operator("mesh.edge_rotate", text="Rotate Edge CW", icon="ROTATECW").use_ccw = False
            col.operator("mesh.edge_split", icon="SPLITEDGE")

            col.separator()

            # Edge Flags
            col.operator("transform.edge_crease", icon="CREASE")
            col.operator("transform.edge_bevelweight", icon="BEVEL")

            col.separator()

            col.operator("mesh.mark_sharp", icon="MARKSHARPEDGES")
            col.operator("mesh.mark_sharp", text="Clear Sharp", icon="CLEARSHARPEDGES").clear = True
            col.operator("mesh.set_sharpness_by_angle", icon="NORMAL_SMOOTH")

            if with_freestyle:
                col.separator()

                col.operator("mesh.mark_freestyle_edge", icon="MARK_FS_EDGE").clear = False
                col.operator("mesh.mark_freestyle_edge", text="Clear Freestyle Edge", icon="CLEAR_FS_EDGE").clear = True

            col.separator()

            # Removal Operators
            col.operator("mesh.unsubdivide", icon="UNSUBDIVIDE")
            col.operator("mesh.split", icon="SPLIT")
            col.operator_menu_enum("mesh.separate", "type")
            col.operator("mesh.dissolve_edges", icon='DISSOLVE_EDGES')
            col.operator("mesh.delete", text="Delete Edges", icon="DELETE").type = 'EDGE'

        if is_face_mode:
            col = row.column(align=True)

            col.label(text="Face", icon='FACESEL')
            col.separator()

            # Additive Operators
            col.operator("mesh.subdivide", text="Subdivide", icon="SUBDIVIDE_EDGES")

            col.separator()

            col.operator("view3d.edit_mesh_extrude_move_normal", text="Extrude Faces",
                         icon='EXTRUDE_REGION')
            col.operator("view3d.edit_mesh_extrude_move_shrink_fatten",
                         text="Extrude Faces Along Normals", icon='EXTRUDE_REGION')
            col.operator("mesh.extrude_faces_move", text="Extrude Individual Faces",
                         icon='EXTRUDE_REGION')

            col.separator()  # BFA-Draise - Legacy Operator Group

            # BFA-Draise - Legacy Operator Added to own group with consistent order
            col.operator("mesh.inset", icon="INSET_FACES")

            col.separator()

            col.separator()  # BFA-Draise - Seperated extrude operators to be in own group for consistency

            if selected_faces_len >= 2:
                col.operator("mesh.bridge_edge_loops", text="Bridge Faces", icon="BRIDGE_EDGELOOPS")

            # BFA-Draise - changed order after "Poke" for consistency to other menus
            col.operator("mesh.poke", icon="POKEFACES")

            # Modify Operators
            col.menu("VIEW3D_MT_uv_map", text="UV Unwrap Faces")

            col.separator()

            props = col.operator("mesh.quads_convert_to_tris", icon="TRIANGULATE")
            props.quad_method = props.ngon_method = 'BEAUTY'
            col.operator("mesh.tris_convert_to_quads", icon="TRISTOQUADS")

            col.separator()

            col.operator("mesh.faces_shade_smooth", icon='SHADING_SMOOTH')
            col.operator("mesh.faces_shade_flat", icon='SHADING_FLAT')

            col.separator()

            # Removal Operators
            col.operator("mesh.unsubdivide", icon="UNSUBDIVIDE")
            col.operator("mesh.split", icon="SPLIT")
            col.operator_menu_enum("mesh.separate", "type")
            col.operator("mesh.dissolve_faces", icon='DISSOLVE_FACES')
            col.operator("mesh.delete", text="Delete Faces", icon="DELETE").type = 'FACE'

        layout.separator()

        layout.menu("VIEW3D_MT_edit_mesh_showhide")  # BFA - added to context menu


class VIEW3D_MT_edit_mesh_select_mode(Menu):
    bl_label = "Mesh Select Mode"

    def draw(self, _context):
        layout = self.layout

        layout.operator_context = 'INVOKE_REGION_WIN'
        layout.operator("mesh.select_mode", text="Vertex", icon='VERTEXSEL').type = 'VERT'
        layout.operator("mesh.select_mode", text="Edge", icon='EDGESEL').type = 'EDGE'
        layout.operator("mesh.select_mode", text="Face", icon='FACESEL').type = 'FACE'


# bfa operator for separated tooltip
class VIEW3D_MT_edit_mesh_extrude_dupli(bpy.types.Operator):
    """Duplicate or Extrude to Cursor\nCreates a slightly rotated copy of the current mesh selection\nThe tool can also extrude the selected geometry, dependant of the selection\nHotkey tool! """  # BFA - blender will use this as a tooltip for menu items and buttons.
    bl_idname = "mesh.dupli_extrude_cursor_norotate"        # unique identifier for buttons and menu items to reference.
    bl_label = "Duplicate or Extrude to Cursor"         # display name in the interface.
    bl_options = {'REGISTER', 'UNDO'}  # enable undo for the operator.

    def execute(self, context):        # execute() is called by blender when running the operator.
        bpy.ops.mesh.dupli_extrude_cursor('INVOKE_DEFAULT', rotate_source=False)
        return {'FINISHED'}


# bfa operator for separated tooltip
class VIEW3D_MT_edit_mesh_extrude_dupli_rotate(bpy.types.Operator):
    """Duplicate or Extrude to Cursor Rotated\nCreates a slightly rotated copy of the current mesh selection, and rotates the source slightly\nThe tool can also extrude the selected geometry, dependant of the selection\nHotkey tool!"""  # BFA-  blender will use this as a tooltip for menu items and buttons.
    bl_idname = "mesh.dupli_extrude_cursor_rotate"        # unique identifier for buttons and menu items to reference.
    bl_label = "Duplicate or Extrude to Cursor Rotated"         # display name in the interface.
    bl_options = {'REGISTER', 'UNDO'}  # enable undo for the operator.

    def execute(self, context):        # execute() is called by blender when running the operator.
        bpy.ops.mesh.dupli_extrude_cursor('INVOKE_DEFAULT', rotate_source=True)
        return {'FINISHED'}


class VIEW3D_MT_edit_mesh_extrude(Menu):
    bl_label = "Extrude"

    def draw(self, context):
        from math import pi

        layout = self.layout
        layout.operator_context = 'INVOKE_REGION_WIN'

        tool_settings = context.tool_settings
        select_mode = tool_settings.mesh_select_mode
        ob = context.object
        mesh = ob.data

        if mesh.total_face_sel:
            layout.operator("view3d.edit_mesh_extrude_move_normal",
                            text="Extrude Faces", icon='EXTRUDE_REGION')
            layout.operator(
                "view3d.edit_mesh_extrude_move_shrink_fatten",
                text="Extrude Faces Along Normals",
                icon='EXTRUDE_REGION')
            layout.operator(
                "mesh.extrude_faces_move",
                text="Extrude Individual Faces", icon='EXTRUDE_REGION')
            layout.operator("view3d.edit_mesh_extrude_manifold_normal", text="Extrude Manifold", icon='EXTRUDE_REGION')

        if mesh.total_edge_sel and (select_mode[0] or select_mode[1]):
            layout.operator("mesh.extrude_edges_move", text="Extrude Edges", icon='EXTRUDE_REGION')

        if mesh.total_vert_sel and select_mode[0]:
            layout.operator("mesh.extrude_vertices_move", text="Extrude Vertices", icon='EXTRUDE_REGION')

        layout.separator()

        layout.operator("mesh.extrude_repeat", icon="REPEAT")
        layout.operator("mesh.spin", icon="SPIN").angle = pi * 2
        layout.template_node_operator_asset_menu_items(catalog_path="Mesh/Extrude")


class VIEW3D_MT_edit_mesh_vertices(Menu):
    bl_label = "Vertex"

    def draw(self, _context):
        layout = self.layout
        layout.operator_context = 'INVOKE_REGION_WIN'

        layout.menu("VIEW3D_MT_edit_mesh_vertices_legacy")  # bfa menu
        layout.operator("mesh.dupli_extrude_cursor", icon="EXTRUDE_REGION").rotate_source = True

        layout.separator()

        layout.operator("mesh.edge_face_add", text="Make Edge/Face", icon='MAKE_EDGEFACE')
        layout.operator("mesh.vert_connect_path", text="Connect Vertex Path", icon="VERTEXCONNECTPATH")
        layout.operator("mesh.vert_connect", text="Connect Vertex Pairs", icon="VERTEXCONNECT")

        layout.separator()

        layout.operator_context = 'EXEC_REGION_WIN'
        layout.operator("mesh.vertices_smooth_laplacian", text="Smooth Laplacian", icon="SMOOTH_LAPLACIAN")
        layout.operator_context = 'INVOKE_REGION_WIN'

        layout.separator()

        layout.operator("transform.vert_crease", icon="VERTEX_CREASE")

        layout.separator()

        layout.operator("mesh.blend_from_shape", icon="BLENDFROMSHAPE")
        layout.operator("mesh.shape_propagate_to_all", text="Propagate to Shapes", icon="SHAPEPROPAGATE")

        layout.separator()

        layout.menu("VIEW3D_MT_vertex_group")
        layout.menu("VIEW3D_MT_hook")

        layout.separator()

        layout.operator("object.vertex_parent_set", icon="VERTEX_PARENT")


# bfa menu
class VIEW3D_MT_edit_mesh_vertices_legacy(Menu):
    bl_label = "Legacy"

    def draw(self, _context):
        layout = self.layout
        layout.operator_context = 'INVOKE_REGION_WIN'

        layout.operator("mesh.bevel", text="Bevel Vertices", icon="BEVEL").affect = 'VERTICES'

        layout.separator()

        props = layout.operator("mesh.rip_move", text="Rip Vertices", icon="RIP")
        props.MESH_OT_rip.use_fill = False
        props = layout.operator("mesh.rip_move", text="Rip Vertices and Fill", icon="RIP_FILL")
        props.MESH_OT_rip.use_fill = True
        layout.operator("mesh.rip_edge_move", text="Rip Vertices and Extend", icon="EXTEND_VERTICES")

        layout.separator()

        layout.operator("transform.vert_slide", text="Slide Vertices", icon="SLIDE_VERTEX")
        layout.operator_context = 'EXEC_REGION_WIN'
        layout.operator("mesh.vertices_smooth", text="Smooth Vertices", icon="SMOOTH_VERTEX").factor = 0.5
        layout.operator_context = 'INVOKE_REGION_WIN'

        layout.template_node_operator_asset_menu_items(catalog_path=self.bl_label)


class VIEW3D_MT_edit_mesh_edges(Menu):
    bl_label = "Edge"

    def draw(self, context):
        layout = self.layout

        with_freestyle = bpy.app.build_options.freestyle

        layout.operator_context = 'INVOKE_REGION_WIN'

        layout.menu("VIEW3D_MT_edit_mesh_edges_legacy")  # bfa menu

        layout.operator("mesh.bridge_edge_loops", icon="BRIDGE_EDGELOOPS")
        layout.operator("mesh.screw", icon="MOD_SCREW")

        layout.separator()

        layout.operator("mesh.subdivide", icon='SUBDIVIDE_EDGES')
        layout.operator("mesh.subdivide_edgering", icon="SUBDIV_EDGERING")
        layout.operator("mesh.unsubdivide", icon="UNSUBDIVIDE")

        layout.separator()

        layout.operator("mesh.edge_rotate", text="Rotate Edge CW", icon="ROTATECW").use_ccw = False
        layout.operator("mesh.edge_rotate", text="Rotate Edge CCW", icon="ROTATECCW").use_ccw = True

        layout.separator()

        layout.operator("transform.edge_crease", icon="CREASE")
        layout.operator("transform.edge_bevelweight", icon="BEVEL")

        layout.separator()

        layout.operator("mesh.mark_sharp", icon="MARKSHARPEDGES")
        layout.operator("mesh.mark_sharp", text="Clear Sharp", icon="CLEARSHARPEDGES").clear = True

        layout.operator("mesh.mark_sharp", text="Mark Sharp from Vertices", icon="MARKSHARPVERTS").use_verts = True
        props = layout.operator("mesh.mark_sharp", text="Clear Sharp from Vertices", icon="CLEARSHARPVERTS")
        props.use_verts = True
        props.clear = True

        layout.operator("mesh.set_sharpness_by_angle", icon="NORMAL_SMOOTH")

        if with_freestyle:
            layout.separator()

            layout.operator("mesh.mark_freestyle_edge", icon="MARK_FS_EDGE").clear = False
            layout.operator("mesh.mark_freestyle_edge", text="Clear Freestyle Edge", icon="CLEAR_FS_EDGE").clear = True


# bfa menu
class VIEW3D_MT_edit_mesh_edges_legacy(Menu):
    bl_label = "Legacy"

    def draw(self, _context):
        layout = self.layout

        layout.operator("mesh.bevel", text="Bevel Edges", icon="BEVEL").affect = 'EDGES'

        layout.separator()

        layout.operator("transform.edge_slide", icon="SLIDE_EDGE")
        props = layout.operator("mesh.loopcut_slide", icon="LOOP_CUT_AND_SLIDE")
        props.TRANSFORM_OT_edge_slide.release_confirm = False
        layout.operator("mesh.offset_edge_loops_slide", icon="OFFSET_EDGE_SLIDE")

        layout.template_node_operator_asset_menu_items(catalog_path=self.bl_label)


class VIEW3D_MT_edit_mesh_faces_data(Menu):
    bl_label = "Face Data"

    def draw(self, _context):
        layout = self.layout

        with_freestyle = bpy.app.build_options.freestyle

        layout.operator_context = 'INVOKE_REGION_WIN'

        layout.operator("mesh.colors_rotate", icon="ROTATE_COLORS")
        layout.operator("mesh.colors_reverse", icon="REVERSE_COLORS")

        layout.separator()

        layout.operator("mesh.uvs_rotate", icon="ROTATE_UVS")
        layout.operator("mesh.uvs_reverse", icon="REVERSE_UVS")

        layout.separator()

        layout.operator("mesh.flip_quad_tessellation", icon = "FLIP")

        if with_freestyle:
            layout.separator()
            layout.operator("mesh.mark_freestyle_face", icon="MARKFSFACE").clear = False
            layout.operator("mesh.mark_freestyle_face", text="Clear Freestyle Face", icon="CLEARFSFACE").clear = True
        layout.template_node_operator_asset_menu_items(catalog_path="Face/Face Data")


class VIEW3D_MT_edit_mesh_faces(Menu):
    bl_label = "Face"
    bl_idname = "VIEW3D_MT_edit_mesh_faces"

    def draw(self, context):
        layout = self.layout

        layout.operator_context = 'INVOKE_REGION_WIN'

        layout.menu("VIEW3D_MT_edit_mesh_faces_legacy")  # bfa menu

        layout.operator("mesh.poke", icon="POKEFACES")
        layout.operator("view3d.edit_mesh_extrude_move_normal",
                        text="Extrude Faces", icon='EXTRUDE_REGION')
        layout.operator("view3d.edit_mesh_extrude_move_shrink_fatten",
                        text="Extrude Faces Along Normals", icon='EXTRUDE_REGION')
        layout.operator(
            "mesh.extrude_faces_move",
            text="Extrude Individual Faces", icon='EXTRUDE_REGION')

        layout.separator()

        props = layout.operator("mesh.quads_convert_to_tris", icon="TRIANGULATE")
        props.quad_method = props.ngon_method = 'BEAUTY'
        layout.operator("mesh.tris_convert_to_quads", icon="TRISTOQUADS")
        layout.operator("mesh.solidify", text="Solidify Faces", icon="SOLIDIFY")
        layout.operator("mesh.wireframe", icon="WIREFRAME")

        layout.separator()

        layout.operator("mesh.fill", icon="FILL")
        layout.operator("mesh.fill_grid", icon="GRIDFILL")
        layout.operator("mesh.beautify_fill", icon="BEAUTIFY")

        layout.separator()

        layout.operator("mesh.intersect", icon="INTERSECT")
        layout.operator("mesh.intersect_boolean", icon="BOOLEAN_INTERSECT")

        layout.separator()

        layout.operator("mesh.face_split_by_edges", icon="SPLITBYEDGES")

        layout.separator()

        layout.menu("VIEW3D_MT_edit_mesh_faces_data")

        layout.template_node_operator_asset_menu_items(catalog_path=self.bl_label)


# bfa menu
class VIEW3D_MT_edit_mesh_faces_legacy(Menu):
    bl_label = "Legacy"

    def draw(self, context):

        # bfa - checking if in edit mode and in wich select mode we are.
        # We need to check for all three select modes, or the menu remains empty.
        # See also the specials menu
        def count_selected_items_for_objects_in_mode():
            selected_verts_len = 0
            selected_edges_len = 0
            selected_faces_len = 0
            for ob in context.objects_in_mode_unique_data:
                v, e, f = ob.data.count_selected_items()
                selected_verts_len += v
                selected_edges_len += e
                selected_faces_len += f
            return (selected_verts_len, selected_edges_len, selected_faces_len)

        is_vert_mode, is_edge_mode, is_face_mode = context.tool_settings.mesh_select_mode
        selected_verts_len, selected_edges_len, selected_faces_len = count_selected_items_for_objects_in_mode()

        del count_selected_items_for_objects_in_mode

        layout = self.layout

        layout.operator("mesh.inset", icon="INSET_FACES")

        # bfa - we need the check, or BFA will crash at this operator
        if selected_faces_len >= 2:
            layout.operator("mesh.bridge_edge_loops", text="Bridge Faces", icon="BRIDGE_EDGELOOPS")


class VIEW3D_MT_edit_mesh_normals_select_strength(Menu):
    bl_label = "Select by Face Strength"

    def draw(self, _context):
        layout = self.layout

        props = layout.operator("mesh.mod_weighted_strength", text="Weak", icon='FACESEL')
        props.set = False
        props.face_strength = 'WEAK'

        props = layout.operator("mesh.mod_weighted_strength", text="Medium", icon='FACESEL')
        props.set = False
        props.face_strength = 'MEDIUM'

        props = layout.operator("mesh.mod_weighted_strength", text="Strong", icon='FACESEL')
        props.set = False
        props.face_strength = 'STRONG'


class VIEW3D_MT_edit_mesh_normals_set_strength(Menu):
    bl_label = "Set Face Strength"

    def draw(self, _context):
        layout = self.layout

        props = layout.operator("mesh.mod_weighted_strength", text="Weak", icon='NORMAL_SETSTRENGTH')
        props.set = True
        props.face_strength = 'WEAK'

        props = layout.operator("mesh.mod_weighted_strength", text="Medium", icon='NORMAL_SETSTRENGTH')
        props.set = True
        props.face_strength = 'MEDIUM'

        props = layout.operator("mesh.mod_weighted_strength", text="Strong", icon='NORMAL_SETSTRENGTH')
        props.set = True
        props.face_strength = 'STRONG'


class VIEW3D_MT_edit_mesh_normals_average(Menu):
    bl_label = "Average"

    def draw(self, _context):
        layout = self.layout

        layout.operator("mesh.average_normals", text="Custom Normal",
                        icon="NORMAL_AVERAGE").average_type = 'CUSTOM_NORMAL'
        layout.operator("mesh.average_normals", text="Face Area", icon="NORMAL_AVERAGE").average_type = 'FACE_AREA'
        layout.operator("mesh.average_normals", text="Corner Angle",
                        icon="NORMAL_AVERAGE").average_type = 'CORNER_ANGLE'


class VIEW3D_MT_edit_mesh_normals(Menu):
    bl_label = "Normals"

    def draw(self, _context):
        layout = self.layout

        layout.operator(
            "mesh.normals_make_consistent",
            text="Recalculate Outside",
            icon='RECALC_NORMALS').inside = False
        layout.operator(
            "mesh.normals_make_consistent",
            text="Recalculate Inside",
            icon='RECALC_NORMALS_INSIDE').inside = True
        layout.operator("mesh.flip_normals", text="Flip", icon='FLIP_NORMALS')

        layout.separator()

        layout.operator("mesh.set_normals_from_faces", text="Set from Faces", icon='SET_FROM_FACES')

        layout.operator_context = 'INVOKE_REGION_WIN'
        layout.operator("transform.rotate_normal", text="Rotate", icon="NORMAL_ROTATE")
        layout.operator("mesh.point_normals", text="Point normals to target", icon="NORMAL_TARGET")

        layout.operator_context = 'EXEC_REGION_WIN'
        layout.operator("mesh.merge_normals", text="Merge", icon="MERGE")
        layout.operator("mesh.split_normals", text="Split", icon="SPLIT")
        layout.menu("VIEW3D_MT_edit_mesh_normals_average", text="Average")

        layout.separator()

        layout.operator("mesh.normals_tools", text="Copy Vectors", icon="COPYDOWN").mode = 'COPY'
        layout.operator("mesh.normals_tools", text="Paste Vectors", icon="PASTEDOWN").mode = 'PASTE'

        layout.operator("mesh.smooth_normals", text="Smooth Vectors", icon="NORMAL_SMOOTH")
        layout.operator("mesh.normals_tools", text="Reset Vectors", icon="RESET").mode = 'RESET'

        layout.separator()

        layout.menu("VIEW3D_MT_edit_mesh_normals_select_strength", icon="HAND")
        layout.menu("VIEW3D_MT_edit_mesh_normals_set_strength", icon="MESH_PLANE")
        layout.template_node_operator_asset_menu_items(catalog_path="Mesh/Normals")


class VIEW3D_MT_edit_mesh_shading(Menu):
    bl_label = "Shading"

    def draw(self, _context):
        layout = self.layout

        layout.operator("mesh.faces_shade_smooth", icon='SHADING_SMOOTH')
        layout.operator("mesh.faces_shade_flat", icon='SHADING_FLAT')

        layout.separator()

        layout.operator("mesh.mark_sharp", text="Smooth Edges", icon='SHADING_EDGE_SMOOTH').clear = True
        layout.operator("mesh.mark_sharp", text="Sharp Edges", icon='SHADING_EDGE_SHARP')

        layout.separator()

        props = layout.operator("mesh.mark_sharp", text="Smooth Vertices", icon='SHADING_VERT_SMOOTH')
        props.use_verts = True
        props.clear = True

        layout.operator("mesh.mark_sharp", text="Sharp Vertices", icon='SHADING_VERT_SHARP').use_verts = True
        layout.template_node_operator_asset_menu_items(catalog_path="Mesh/Shading")


class VIEW3D_MT_edit_mesh_weights(Menu):
    bl_label = "Weights"

    def draw(self, _context):
        layout = self.layout
        VIEW3D_MT_paint_weight.draw_generic(layout, is_editmode=True)
        layout.template_node_operator_asset_menu_items(catalog_path="Mesh/Weights")


class VIEW3D_MT_edit_mesh_clean(Menu):
    bl_label = "Clean Up"

    def draw(self, _context):
        layout = self.layout

        layout.operator("mesh.delete_loose", icon="DELETE")

        layout.separator()

        layout.operator("mesh.decimate", icon="DECIMATE")
        layout.operator("mesh.dissolve_degenerate", icon="DEGENERATE_DISSOLVE")
        layout.operator("mesh.dissolve_limited", icon='DISSOLVE_LIMITED')
        layout.operator("mesh.face_make_planar", icon="MAKE_PLANAR")

        layout.separator()

        layout.operator("mesh.vert_connect_nonplanar", icon="SPLIT_NONPLANAR")
        layout.operator("mesh.vert_connect_concave", icon="SPLIT_CONCAVE")
        layout.operator("mesh.fill_holes", icon="FILL_HOLE")

        layout.template_node_operator_asset_menu_items(catalog_path="Mesh/Clean Up")


class VIEW3D_MT_edit_mesh_delete(Menu):
    bl_label = "Delete"

    def draw(self, _context):
        layout = self.layout

        layout.operator_enum("mesh.delete", "type")

        layout.separator()

        layout.operator("mesh.delete_edgeloop", text="Edge Loops", icon="DELETE")


# bfa menu
class VIEW3D_MT_edit_mesh_dissolve(Menu):
    bl_label = "Dissolve"

    def draw(self, context):
        layout = self.layout

        layout.operator("mesh.dissolve_verts", icon='DISSOLVE_VERTS')
        layout.operator("mesh.dissolve_edges", icon='DISSOLVE_EDGES')
        layout.operator("mesh.dissolve_faces", icon='DISSOLVE_FACES')

        layout.separator()

        layout.operator("mesh.dissolve_limited", icon='DISSOLVE_LIMITED')
        layout.operator("mesh.dissolve_mode", icon='DISSOLVE_SELECTION')

        layout.separator()

        layout.operator("mesh.edge_collapse", icon='EDGE_COLLAPSE')

        layout.template_node_operator_asset_menu_items(catalog_path="Mesh/Delete")


class VIEW3D_MT_edit_mesh_merge(Menu):
    bl_label = "Merge"

    def draw(self, _context):
        layout = self.layout

        layout.operator_enum("mesh.merge", "type")

        layout.separator()

        layout.operator("mesh.remove_doubles", text="By Distance", icon="REMOVE_DOUBLES")

        layout.template_node_operator_asset_menu_items(catalog_path="Mesh/Merge")


class VIEW3D_MT_edit_mesh_split(Menu):
    bl_label = "Split"

    def draw(self, _context):
        layout = self.layout

        layout.operator("mesh.split", text="Selection", icon="SPLIT")

        layout.separator()

        layout.operator_enum("mesh.edge_split", "type")

        layout.template_node_operator_asset_menu_items(catalog_path="Mesh/Split")


class VIEW3D_MT_edit_mesh_showhide(Menu):
    bl_label = "Show/Hide"

    def draw(self, context):
        layout = self.layout

        layout.operator("mesh.reveal", text="Show Hidden", icon="HIDE_OFF")
        layout.operator("mesh.hide", text="Hide Selected", icon="HIDE_ON").unselected = False
        layout.operator("mesh.hide", text="Hide Unselected", icon="HIDE_UNSELECTED").unselected = True


class VIEW3D_MT_edit_gpencil_delete(Menu):
    bl_label = "Delete"

    def draw(self, _context):
        layout = self.layout

        layout.operator_enum("gpencil.delete", "type")

        layout.separator()

        layout.operator("gpencil.delete", text="Delete Active Keyframe (Active Layer)", icon='DELETE').type = 'FRAME'
        layout.operator("gpencil.active_frames_delete_all", text="Delete Active Keyframes (All Layers)", icon='DELETE')


# bfa menu
class VIEW3D_MT_sculpt_gpencil_copy(Menu):
    bl_label = "Copy"

    def draw(self, _context):
        layout = self.layout

        layout.operator("gpencil.copy", text="Copy", icon='COPYDOWN')


class VIEW3D_MT_edit_greasepencil_delete(Menu):
    bl_label = "Delete"

    def draw(self, _context):
        layout = self.layout

        layout.operator("grease_pencil.delete", icon="DELETE")

        layout.separator()

        layout.operator_enum("grease_pencil.dissolve", "type")

        layout.separator()

        layout.operator(
            "grease_pencil.delete_frame",
            text="Delete Active Keyframe (Active Layer)", icon="DELETE"
        ).type = 'ACTIVE_FRAME'
        layout.operator(
            "grease_pencil.delete_frame",
            text="Delete Active Keyframes (All Layers)", icon="DELETE_ALL"
        ).type = 'ALL_FRAMES'


# Edit Curve
# draw_curve is used by VIEW3D_MT_edit_curve and VIEW3D_MT_edit_surface


def draw_curve(self, context):
    layout = self.layout

    edit_object = context.edit_object

    layout.menu("VIEW3D_MT_transform")
    layout.menu("VIEW3D_MT_mirror")
    layout.menu("VIEW3D_MT_snap")

    layout.separator()

    if edit_object.type == 'SURFACE':
        layout.operator("curve.spin", icon='SPIN')
    layout.operator("curve.duplicate_move", text="Duplicate", icon="DUPLICATE")

    layout.separator()

    layout.operator("curve.split", icon="SPLIT")
    layout.operator("curve.separate", icon="SEPARATE")

    layout.separator()

    layout.operator("curve.cyclic_toggle", icon='TOGGLE_CYCLIC')
    if edit_object.type == 'CURVE':
        layout.operator("curve.decimate", icon="DECIMATE")
        layout.operator_menu_enum("curve.spline_type_set", "type")

    layout.separator()

    # BFA - redundant operators, located exclusively in VIEW3D_MT_edit_curve_ctrlpoints

    layout.menu("VIEW3D_MT_edit_curve_showhide")

    layout.separator()

    layout.menu("VIEW3D_MT_edit_curve_delete")
    if edit_object.type == 'CURVE':
        layout.operator("curve.dissolve_verts", icon='DISSOLVE_VERTS')


class VIEW3D_MT_edit_curve(Menu):
    bl_label = "Curve"

    draw = draw_curve


class VIEW3D_MT_edit_curve_ctrlpoints(Menu):
    bl_label = "Control Points"

    def draw(self, context):
        layout = self.layout

        edit_object = context.edit_object

        if edit_object.type in {'CURVE', 'SURFACE'}:
            layout.operator("curve.extrude_move", text="Extrude Curve", icon='EXTRUDE_REGION')
            layout.operator("curve.vertex_add", icon='EXTRUDE_REGION')

            layout.separator()

            layout.operator("curve.make_segment", icon="MAKE_CURVESEGMENT")

            layout.separator()

            if edit_object.type == 'CURVE':
                layout.operator("transform.tilt", icon='TILT')
                layout.operator("curve.tilt_clear", icon="CLEAR_TILT")

                layout.separator()

                layout.menu("VIEW3D_MT_edit_curve_handle_type_set")  # bfa menu
                layout.operator("curve.normals_make_consistent", icon='RECALC_NORMALS')

                layout.separator()

            layout.operator("curve.smooth", icon='PARTICLEBRUSH_SMOOTH')
            if edit_object.type == 'CURVE':
                layout.operator("curve.smooth_weight", icon="SMOOTH_WEIGHT")
                layout.operator("curve.smooth_radius", icon="SMOOTH_RADIUS")
                layout.operator("curve.smooth_tilt", icon="SMOOTH_TILT")

            layout.separator()

        layout.menu("VIEW3D_MT_hook")

        layout.separator()

        layout.operator("object.vertex_parent_set", icon="VERTEX_PARENT")


# BFA menu
class VIEW3D_MT_edit_curve_handle_type_set(Menu):
    bl_label = "Set Handle Type"

    def draw(self, context):
        layout = self.layout

        layout.operator("curve.handle_type_set", icon='HANDLE_AUTO', text="Automatic").type = 'AUTOMATIC'
        layout.operator("curve.handle_type_set", icon='HANDLE_VECTOR', text="Vector").type = 'VECTOR'
        layout.operator("curve.handle_type_set", icon='HANDLE_ALIGNED', text="Aligned").type = 'ALIGNED'
        layout.operator("curve.handle_type_set", icon='HANDLE_FREE', text="Free").type = 'FREE_ALIGN'

        layout.separator()

        layout.operator("curve.handle_type_set", icon='HANDLE_FREE',
                        text="Toggle Free / Aligned").type = 'TOGGLE_FREE_ALIGN'


class VIEW3D_MT_edit_curve_segments(Menu):
    bl_label = "Segments"

    def draw(self, _context):
        layout = self.layout

        layout.operator("curve.subdivide", icon='SUBDIVIDE_EDGES')
        layout.operator("curve.switch_direction", icon='SWITCH_DIRECTION')


class VIEW3D_MT_edit_curve_clean(Menu):
    bl_label = "Clean Up"

    def draw(self, _context):
        layout = self.layout

        layout.operator("curve.decimate", icon="DECIMATE")


class VIEW3D_MT_edit_curve_context_menu(Menu):
    bl_label = "Curve"

    def draw(self, _context):
        # TODO(campbell): match mesh vertex menu.

        layout = self.layout

        layout.operator_context = 'INVOKE_DEFAULT'

        # Add
        layout.operator("curve.subdivide", icon='SUBDIVIDE_EDGES')
        layout.operator("curve.extrude_move", text="Extrude Curve", icon='EXTRUDE_REGION')
        layout.operator("curve.make_segment", icon="MAKE_CURVESEGMENT")
        layout.operator("curve.duplicate_move", text="Duplicate", icon="DUPLICATE")

        layout.separator()

        # Transform
        layout.operator("transform.transform", text="Radius", icon='SHRINK_FATTEN').mode = 'CURVE_SHRINKFATTEN'
        layout.operator("transform.tilt", icon='TILT')
        layout.operator("curve.tilt_clear", icon="CLEAR_TILT")
        layout.operator("curve.smooth", icon='PARTICLEBRUSH_SMOOTH')
        layout.operator("curve.smooth_tilt", icon="SMOOTH_TILT")
        layout.operator("curve.smooth_radius", icon="SMOOTH_RADIUS")

        layout.separator()

        layout.menu("VIEW3D_MT_mirror")
        layout.menu("VIEW3D_MT_snap")

        layout.separator()

        # Modify
        layout.operator_menu_enum("curve.spline_type_set", "type")
        layout.operator_menu_enum("curve.handle_type_set", "type")
        layout.operator("curve.cyclic_toggle", icon='TOGGLE_CYCLIC')
        layout.operator("curve.switch_direction", icon='SWITCH_DIRECTION')

        layout.separator()

        layout.operator("curve.normals_make_consistent", icon='RECALC_NORMALS')
        layout.operator("curve.spline_weight_set", icon="MOD_VERTEX_WEIGHT")
        layout.operator("curve.radius_set", icon="RADIUS")

        layout.separator()

        # Remove
        layout.operator("curve.split", icon="SPLIT")
        layout.operator("curve.decimate", icon="DECIMATE")
        layout.operator("curve.separate", icon="SEPARATE")
        layout.operator("curve.dissolve_verts", icon='DISSOLVE_VERTS')
        layout.operator("curve.delete", text="Delete Segment", icon="DELETE").type = 'SEGMENT'
        layout.operator("curve.delete", text="Delete Point", icon="DELETE").type = 'VERT'

        layout.separator()

        layout.menu("VIEW3D_MT_edit_curve_showhide")  # BFA - added to context menu


class VIEW3D_MT_edit_curve_delete(Menu):
    bl_label = "Delete"

    def draw(self, _context):
        layout = self.layout

        layout.operator("curve.delete", text="Vertices", icon="DELETE").type = 'VERT'
        layout.operator("curve.delete", text="Segment", icon="DELETE").type = 'SEGMENT'


class VIEW3D_MT_edit_curve_showhide(Menu):
    bl_label = "Show/Hide"

    def draw(self, context):
        layout = self.layout

        layout.operator("curve.reveal", text="Show Hidden", icon="HIDE_OFF")
        layout.operator("curve.hide", text="Hide Selected", icon="HIDE_ON").unselected = False
        layout.operator("curve.hide", text="Hide Unselected", icon="HIDE_UNSELECTED").unselected = True


class VIEW3D_MT_edit_surface(Menu):
    bl_label = "Surface"

    draw = draw_curve


class VIEW3D_MT_edit_font_chars(Menu):
    bl_label = "Special Characters"

    def draw(self, _context):
        layout = self.layout

        layout.operator("font.text_insert", text="Copyright \u00A9", icon="COPYRIGHT").text = "\u00A9"
        layout.operator("font.text_insert", text="Registered Trademark \u00AE", icon="TRADEMARK").text = "\u00AE"

        layout.separator()

        layout.operator("font.text_insert", text="Degree \u00B0", icon="DEGREE").text = "\u00B0"
        layout.operator("font.text_insert", text="Multiplication \u00D7", icon="MULTIPLICATION").text = "\u00D7"
        layout.operator("font.text_insert", text="Circle \u2022", icon="CIRCLE").text = "\u2022"

        layout.separator()

        layout.operator("font.text_insert", text="Superscript \u00B9", icon="SUPER_ONE").text = "\u00B9"
        layout.operator("font.text_insert", text="Superscript \u00B2", icon="SUPER_TWO").text = "\u00B2"
        layout.operator("font.text_insert", text="Superscript \u00B3", icon="SUPER_THREE").text = "\u00B3"

        layout.separator()

        layout.operator("font.text_insert", text="Guillemet \u00BB", icon="DOUBLE_RIGHT").text = "\u00BB"
        layout.operator("font.text_insert", text="Guillemet \u00AB", icon="DOUBLE_LEFT").text = "\u00AB"
        layout.operator("font.text_insert", text="Per Mille \u2030", icon="PROMILLE").text = "\u2030"

        layout.separator()

        layout.operator("font.text_insert", text="Euro \u20AC").text = "\u20AC"
        layout.operator("font.text_insert", text="Florin \u0192", icon="DUTCH_FLORIN").text = "\u0192"
        layout.operator("font.text_insert", text="Pound \u00A3", icon="POUND").text = "\u00A3"
        layout.operator("font.text_insert", text="Yen \u00A5", icon="YEN").text = "\u00A5"

        layout.separator()

        layout.operator("font.text_insert", text="German Eszett \u00DF", icon="GERMAN_S").text = "\u00DF"
        layout.operator("font.text_insert", text="Inverted Question Mark \u00BF", icon="SPANISH_QUESTION").text = "\u00BF"
        layout.operator("font.text_insert", text="Inverted Exclamation Mark \u00A1", icon="SPANISH_EXCLAMATION").text = "\u00A1"


class VIEW3D_MT_edit_font_kerning(Menu):
    bl_label = "Kerning"

    def draw(self, context):
        layout = self.layout

        ob = context.active_object
        text = ob.data
        kerning = text.edit_format.kerning

        layout.operator("font.change_spacing", text="Decrease Kerning", icon="DECREASE_KERNING").delta = -1.0
        layout.operator("font.change_spacing", text="Increase Kerning", icon="INCREASE_KERNING").delta = 1.0
        layout.operator("font.change_spacing", text="Reset Kerning", icon="RESET").delta = -kerning

# bfa menu


class VIEW3D_MT_edit_font_move(Menu):
    bl_label = "Move Cursor"

    def draw(self, _context):
        layout = self.layout

        layout.operator_enum("font.move", "type")


class VIEW3D_MT_edit_font_delete(Menu):
    bl_label = "Delete"

    def draw(self, _context):
        layout = self.layout

        layout.operator("font.delete", text="Previous Character", icon="DELETE").type = 'PREVIOUS_CHARACTER'
        layout.operator("font.delete", text="Next Character", icon="DELETE").type = 'NEXT_CHARACTER'
        layout.operator("font.delete", text="Previous Word", icon="DELETE").type = 'PREVIOUS_WORD'
        layout.operator("font.delete", text="Next Word", icon="DELETE").type = 'NEXT_WORD'


class VIEW3D_MT_edit_font(Menu):
    bl_label = "Text"

    def draw(self, _context):
        layout = self.layout

        layout.operator("font.text_cut", text="Cut", icon="CUT")
        layout.operator("font.text_copy", text="Copy", icon='COPYDOWN')
        layout.operator("font.text_paste", text="Paste", icon='PASTEDOWN')

        layout.separator()

        layout.operator("font.text_paste_from_file", icon='PASTEDOWN')

        layout.separator()

        layout.operator("font.case_set", text="To Uppercase", icon="SET_UPPERCASE").case = 'UPPER'
        layout.operator("font.case_set", text="To Lowercase", icon="SET_LOWERCASE").case = 'LOWER'

        layout.separator()

        layout.operator("FONT_OT_text_insert_unicode")
        layout.menu("VIEW3D_MT_edit_font_chars")
        layout.menu("VIEW3D_MT_edit_font_move")  # bfa menu

        layout.separator()

        layout.operator("font.style_toggle", text="Toggle Bold", icon='BOLD').style = 'BOLD'
        layout.operator("font.style_toggle", text="Toggle Italic", icon='ITALIC').style = 'ITALIC'
        layout.operator("font.style_toggle", text="Toggle Underline", icon='UNDERLINE').style = 'UNDERLINE'
        layout.operator("font.style_toggle", text="Toggle Small Caps", icon='SMALL_CAPS').style = 'SMALL_CAPS'

        layout.menu("VIEW3D_MT_edit_font_kerning")

        layout.separator()

        layout.menu("VIEW3D_MT_edit_font_delete")


class VIEW3D_MT_edit_font_context_menu(Menu):
    bl_label = "Text"

    def draw(self, _context):
        layout = self.layout

        layout.operator_context = 'INVOKE_DEFAULT'

        layout.operator("font.text_cut", text="Cut", icon="CUT")
        layout.operator("font.text_copy", text="Copy", icon='COPYDOWN')
        layout.operator("font.text_paste", text="Paste", icon='PASTEDOWN')

        layout.separator()

        layout.operator("font.select_all", icon="SELECT_ALL")

        layout.separator()

        layout.menu("VIEW3D_MT_edit_font")


class VIEW3D_MT_edit_meta(Menu):
    bl_label = "Metaball"

    def draw(self, _context):
        layout = self.layout

        layout.menu("VIEW3D_MT_transform")
        layout.menu("VIEW3D_MT_mirror")
        layout.menu("VIEW3D_MT_snap")

        layout.separator()

        layout.operator("mball.duplicate_metaelems", text="Duplicate", icon="DUPLICATE")

        layout.separator()

        layout.menu("VIEW3D_MT_edit_meta_showhide")

        layout.operator_context = 'EXEC_REGION_WIN'
        layout.operator("mball.delete_metaelems", text="Delete", icon="DELETE")


class VIEW3D_MT_edit_meta_showhide(Menu):
    bl_label = "Show/Hide"

    def draw(self, _context):
        layout = self.layout

        layout.operator("mball.reveal_metaelems", text="Show Hidden", icon="HIDE_OFF")
        layout.operator("mball.hide_metaelems", text="Hide Selected", icon="HIDE_ON").unselected = False
        layout.operator("mball.hide_metaelems", text="Hide Unselected", icon="HIDE_UNSELECTED").unselected = True


class VIEW3D_MT_edit_lattice(Menu):
    bl_label = "Lattice"

    def draw(self, _context):
        layout = self.layout

        layout.menu("VIEW3D_MT_transform")
        layout.menu("VIEW3D_MT_mirror")
        layout.menu("VIEW3D_MT_snap")
        layout.menu("VIEW3D_MT_edit_lattice_flip")  # bfa menu - blender uses enum

        layout.separator()

        layout.operator("lattice.make_regular", icon='MAKE_REGULAR')

        layout.menu("VIEW3D_MT_hook")

        layout.separator()

        layout.operator("object.vertex_parent_set", icon="VERTEX_PARENT")

# bfa menu - blender uses enum


class VIEW3D_MT_edit_lattice_flip(Menu):
    bl_label = "Flip"

    def draw(self, context):
        layout = self.layout

        layout.operator("lattice.flip", text=" U (X) axis", icon="FLIP_X").axis = 'U'
        layout.operator("lattice.flip", text=" V (Y) axis", icon="FLIP_Y").axis = 'V'
        layout.operator("lattice.flip", text=" W (Z) axis", icon="FLIP_Z").axis = 'W'


class VIEW3D_MT_edit_armature(Menu):
    bl_label = "Armature"

    def draw(self, context):
        layout = self.layout

        edit_object = context.edit_object
        arm = edit_object.data

        layout.menu("VIEW3D_MT_transform_armature")
        layout.menu("VIEW3D_MT_mirror")
        layout.menu("VIEW3D_MT_snap")

        layout.separator()

        layout.menu("VIEW3D_MT_edit_armature_roll")

        layout.operator("transform.transform", text="Set Bone Roll", icon="SET_ROLL").mode = 'BONE_ROLL'
        layout.operator("armature.roll_clear", text="Clear Bone Roll", icon="CLEAR_ROLL")

        layout.separator()

        layout.operator("armature.extrude_move", icon='EXTRUDE_REGION')
        layout.operator("armature.click_extrude", icon='EXTRUDE_REGION')

        if arm.use_mirror_x:
            layout.operator("armature.extrude_forked", icon="EXTRUDE_REGION")

        layout.operator("armature.duplicate_move", icon="DUPLICATE")
        layout.operator("armature.fill", icon="FILLBETWEEN")

        layout.separator()

        layout.operator("armature.split", icon="SPLIT")
        layout.operator("armature.separate", icon="SEPARATE")
        layout.operator("armature.symmetrize", icon="SYMMETRIZE")

        layout.separator()

        layout.operator("armature.subdivide", text="Subdivide", icon='SUBDIVIDE_EDGES')
        layout.operator("armature.switch_direction", text="Switch Direction", icon="SWITCH_DIRECTION")

        layout.separator()

        layout.menu("VIEW3D_MT_edit_armature_names")

        layout.separator()

        layout.operator_context = 'INVOKE_DEFAULT'
        layout.operator("armature.move_to_collection", text="Move to Bone Collection", icon="GROUP_BONE")
        layout.menu("VIEW3D_MT_bone_collections")

        layout.separator()

        layout.operator_context = 'EXEC_REGION_WIN'
        layout.operator("armature.parent_set", text="Make Parent", icon='PARENT_SET')
        layout.operator("armature.parent_clear", text="Clear Parent", icon='PARENT_CLEAR')

        layout.separator()

        layout.menu("VIEW3D_MT_bone_options_toggle", text="Bone Settings")
        layout.menu("VIEW3D_MT_armature_showhide")  # bfa - the new show hide menu with split tooltip

        layout.separator()

        layout.operator("armature.delete", icon="DELETE")
        layout.operator("armature.dissolve", icon="DELETE")


# BFA menu
class VIEW3D_MT_armature_showhide(Menu):
    bl_label = "Show/Hide"

    def draw(self, context):
        layout = self.layout

        layout.operator("armature.reveal", text="Show Hidden", icon="HIDE_OFF")
        layout.operator("armature.hide", text="Hide Selected", icon="HIDE_ON").unselected = False
        layout.operator("armature.hide", text="Hide Unselected", icon="HIDE_UNSELECTED").unselected = True


class VIEW3D_MT_armature_context_menu(Menu):
    bl_label = "Armature"

    def draw(self, context):
        layout = self.layout

        edit_object = context.edit_object
        arm = edit_object.data

        layout.operator_context = 'INVOKE_REGION_WIN'

        # Add
        layout.operator("armature.subdivide", text="Subdivide", icon="SUBDIVIDE_EDGES")
        layout.operator("armature.duplicate_move", text="Duplicate", icon="DUPLICATE")
        layout.operator("armature.extrude_move", icon='EXTRUDE_REGION')
        if arm.use_mirror_x:
            layout.operator("armature.extrude_forked", icon='EXTRUDE_REGION')

        layout.separator()

        layout.operator("armature.fill", icon="FILLBETWEEN")

        layout.separator()

        # Modify
        layout.menu("VIEW3D_MT_mirror")
        layout.menu("VIEW3D_MT_snap")
        layout.operator("armature.switch_direction", text="Switch Direction", icon="SWITCH_DIRECTION")
        layout.operator("armature.symmetrize", icon="SYMMETRIZE")
        layout.menu("VIEW3D_MT_edit_armature_names")

        layout.separator()

        layout.operator("armature.parent_set", text="Make Parent", icon='PARENT_SET')
        layout.operator("armature.parent_clear", text="Clear Parent", icon='PARENT_CLEAR')

        layout.separator()

        # Remove
        layout.operator("armature.split", icon="SPLIT")
        layout.operator("armature.separate", icon="SEPARATE")

        layout.separator()

        layout.operator("armature.move_to_collection", text="Move to Bone Collection", icon="GROUP_BONE") # BFA - added to context menu

        layout.separator()

        layout.menu("VIEW3D_MT_armature_showhide")  # BFA - added to context menu

        layout.separator()

        layout.operator("armature.dissolve", icon="DELETE")
        layout.operator("armature.delete", icon="DELETE")


class VIEW3D_MT_edit_armature_names(Menu):
    bl_label = "Names"

    def draw(self, _context):
        layout = self.layout

        layout.operator_context = 'EXEC_REGION_WIN'
        layout.operator("armature.autoside_names", text="Auto-Name Left/Right", icon="RENAME_X").type = 'XAXIS'
        layout.operator("armature.autoside_names", text="Auto-Name Front/Back", icon="RENAME_Y").type = 'YAXIS'
        layout.operator("armature.autoside_names", text="Auto-Name Top/Bottom", icon="RENAME_Z").type = 'ZAXIS'
        layout.operator("armature.flip_names", text="Flip Names", icon="FLIP")


class VIEW3D_MT_edit_armature_parent(Menu):
    bl_label = "Parent"

    def draw(self, _context):
        layout = self.layout

        layout.operator("armature.parent_set", text="Make", icon='PARENT_SET')
        layout.operator("armature.parent_clear", text="Clear", icon='PARENT_CLEAR')


class VIEW3D_MT_edit_armature_roll(Menu):
    bl_label = "Recalculate Bone Roll"

    def draw(self, _context):
        layout = self.layout

        layout.label(text="- Positive: -")
        layout.operator("armature.calculate_roll", text="Local + X Tangent", icon="ROLL_X_TANG_POS").type = 'POS_X'
        layout.operator("armature.calculate_roll", text="Local + Z Tangent", icon="ROLL_Z_TANG_POS").type = 'POS_Z'
        layout.operator("armature.calculate_roll", text="Global + X Axis", icon="ROLL_X_POS").type = 'GLOBAL_POS_X'
        layout.operator("armature.calculate_roll", text="Global + Y Axis", icon="ROLL_Y_POS").type = 'GLOBAL_POS_Y'
        layout.operator("armature.calculate_roll", text="Global + Z Axis", icon="ROLL_Z_POS").type = 'GLOBAL_POS_Z'
        layout.label(text="- Negative: -")
        layout.operator("armature.calculate_roll", text="Local - X Tangent", icon="ROLL_X_TANG_NEG").type = 'NEG_X'
        layout.operator("armature.calculate_roll", text="Local - Z Tangent", icon="ROLL_Z_TANG_NEG").type = 'NEG_Z'
        layout.operator("armature.calculate_roll", text="Global - X Axis", icon="ROLL_X_NEG").type = 'GLOBAL_NEG_X'
        layout.operator("armature.calculate_roll", text="Global - Y Axis", icon="ROLL_Y_NEG").type = 'GLOBAL_NEG_Y'
        layout.operator("armature.calculate_roll", text="Global - Z Axis", icon="ROLL_Z_NEG").type = 'GLOBAL_NEG_Z'
        layout.label(text="- Other: -")
        layout.operator("armature.calculate_roll", text="Active Bone", icon="BONE_DATA").type = 'ACTIVE'
        layout.operator("armature.calculate_roll", text="View Axis", icon="MANIPUL").type = 'VIEW'
        layout.operator("armature.calculate_roll", text="Cursor", icon="CURSOR").type = 'CURSOR'


class VIEW3D_MT_edit_armature_delete(Menu):
    bl_label = "Delete"

    def draw(self, _context):
        layout = self.layout
        layout.operator_context = 'EXEC_AREA'

        layout.operator("armature.delete", text="Bones", icon="DELETE")

        layout.separator()

        layout.operator("armature.dissolve", text="Dissolve Bones", icon="DELETE")


# ********** Grease Pencil menus **********
class VIEW3D_MT_gpencil_autoweights(Menu):
    bl_label = "Generate Weights"

    def draw(self, _context):
        layout = self.layout
        layout.operator("gpencil.generate_weights", text="With Empty Groups", icon="PARTICLEBRUSH_WEIGHT").mode = 'NAME'
        layout.operator(
            "gpencil.generate_weights",
            text="With Automatic Weights",
            icon="PARTICLEBRUSH_WEIGHT").mode = 'AUTO'


class VIEW3D_MT_gpencil_simplify(Menu):
    bl_label = "Simplify"

    def draw(self, _context):
        layout = self.layout
        layout.operator("gpencil.stroke_simplify_fixed", text="Fixed", icon="MOD_SIMPLIFY")
        layout.operator("gpencil.stroke_simplify", text="Adaptive", icon="SIMPLIFY_ADAPTIVE")
        layout.operator("gpencil.stroke_sample", text="Sample", icon="SIMPLIFY_SAMPLE")


class VIEW3D_MT_draw_gpencil(Menu):
    bl_label = "Draw"

    def draw(self, _context):

        layout = self.layout

        layout.menu("GPENCIL_MT_layer_active", text="Active Layer")

        layout.separator()

        layout.operator("gpencil.interpolate", text="Interpolate", icon="INTERPOLATE")  # BFA - merge edit
        layout.operator("gpencil.interpolate_sequence", text="Interpolate Sequence", icon="SEQUENCE")

        layout.separator()

        layout.menu("VIEW3D_MT_gpencil_animation")

        layout.separator()

        layout.menu("VIEW3D_MT_edit_gpencil_showhide")
        layout.menu("GPENCIL_MT_cleanup")


class VIEW3D_MT_assign_material(Menu):
    bl_label = "Assign Material"

    def draw(self, context):
        layout = self.layout
        ob = context.active_object
        mat_active = ob.active_material

        for slot in ob.material_slots:
            mat = slot.material
            if mat:
                layout.operator("gpencil.stroke_change_color", text=mat.name,
                                icon='LAYER_ACTIVE' if mat == mat_active else 'BLANK1').material = mat.name


class VIEW3D_MT_edit_gpencil(Menu):
    bl_label = "Grease Pencil"

    def draw(self, _context):
        layout = self.layout

        layout.menu("VIEW3D_MT_edit_gpencil_transform")
        layout.menu("VIEW3D_MT_mirror")
        layout.menu("GPENCIL_MT_snap")

        layout.separator()

        layout.menu("GPENCIL_MT_layer_active", text="Active Layer")

        layout.separator()

        layout.menu("VIEW3D_MT_gpencil_animation")
        layout.operator("gpencil.interpolate_sequence", text="Interpolate Sequence", icon="SEQUENCE")

        layout.separator()

        layout.operator("gpencil.duplicate_move", text="Duplicate", icon="DUPLICATE")
        layout.operator("gpencil.frame_duplicate", text="Duplicate Active Frame", icon="DUPLICATE")
        layout.operator(
            "gpencil.frame_duplicate",
            text="Duplicate Active Frame All Layers",
            icon="DUPLICATE").mode = 'ALL'

        layout.separator()

        layout.operator("gpencil.stroke_split", text="Split", icon="SPLIT")

        layout.separator()

        layout.operator("gpencil.copy", text="Copy", icon='COPYDOWN')
        layout.operator("gpencil.paste", text="Paste", icon='PASTEDOWN').type = 'ACTIVE'
        layout.operator("gpencil.paste", text="Paste by Layer", icon='PASTEDOWN').type = 'LAYER'

        layout.separator()

        layout.menu("VIEW3D_MT_weight_gpencil")

        layout.separator()

        layout.menu("VIEW3D_MT_edit_gpencil_delete")
        layout.operator_menu_enum("gpencil.dissolve", "type")

        layout.separator()

        layout.menu("GPENCIL_MT_cleanup")
        layout.menu("VIEW3D_MT_edit_gpencil_hide", text="Show/Hide")  # bfa menu

        layout.separator()

        layout.operator_menu_enum("gpencil.stroke_separate", "mode", text="Separate")


# bfa menu
class VIEW3D_MT_edit_gpencil_hide(Menu):
    bl_label = "Hide"

    def draw(self, context):
        layout = self.layout

        layout.operator("gpencil.reveal", text="Show Hidden Layer", icon="HIDE_OFF")
        layout.operator("gpencil.hide", text="Hide selected Layer", icon="HIDE_ON").unselected = False
        layout.operator("gpencil.hide", text="Hide unselected Layer", icon="HIDE_UNSELECTED").unselected = True

        layout.separator()

        layout.operator("gpencil.selection_opacity_toggle", text="Toggle Opacity", icon="HIDE_OFF")


# bfa menu
class VIEW3D_MT_edit_gpencil_arrange_strokes(Menu):
    bl_label = "Arrange Strokes"

    def draw(self, context):
        layout = self.layout

        layout.operator("gpencil.stroke_arrange", text="Bring Forward", icon='MOVE_UP').direction = 'UP'
        layout.operator("gpencil.stroke_arrange", text="Send Backward", icon='MOVE_DOWN').direction = 'DOWN'
        layout.operator("gpencil.stroke_arrange", text="Bring to Front", icon='MOVE_TO_TOP').direction = 'TOP'
        layout.operator("gpencil.stroke_arrange", text="Send to Back", icon='MOVE_TO_BOTTOM').direction = 'BOTTOM'


class VIEW3D_MT_edit_gpencil_stroke(Menu):
    bl_label = "Stroke"

    def draw(self, context):
        layout = self.layout

        tool_settings = context.tool_settings
        settings = tool_settings.gpencil_sculpt

        layout.operator("gpencil.stroke_subdivide", text="Subdivide", icon="SUBDIVIDE_EDGES").only_selected = False
        layout.menu("VIEW3D_MT_gpencil_simplify")
        layout.operator("gpencil.stroke_trim", text="Trim", icon="CUT")

        layout.separator()

        layout.operator("gpencil.stroke_join", text="Join", icon="JOIN",
                        text_ctxt=i18n_contexts.id_gpencil).type = 'JOIN'
        layout.operator("gpencil.stroke_join", text="Join and Copy", icon="JOINCOPY",
                        text_ctxt=i18n_contexts.id_gpencil).type = 'JOINCOPY'

        layout.separator()

        layout.menu("GPENCIL_MT_move_to_layer")
        layout.menu("VIEW3D_MT_assign_material")
        layout.operator("gpencil.set_active_material", text="Set as Active Material", icon="MATERIAL")
        layout.menu("VIEW3D_MT_edit_gpencil_arrange_strokes")  # bfa menu

        layout.separator()

        # Convert
        props = layout.operator("gpencil.stroke_cyclical_set", text="Close", icon='TOGGLE_CLOSE')
        props.type = 'CLOSE'
        props.geometry = True
        layout.operator("gpencil.stroke_cyclical_set", text="Toggle Cyclic", icon='TOGGLE_CYCLIC').type = 'TOGGLE'
        layout.operator_menu_enum("gpencil.stroke_caps_set", text="Toggle Caps", property="type")
        layout.operator("gpencil.stroke_flip", text="Switch Direction", icon="FLIP")
        layout.operator("gpencil.stroke_start_set", text="Set Start Point", icon="STARTPOINT")

        layout.separator()

        layout.operator_menu_enum("gpencil.reproject", property="type", text="Reproject Strokes")

        layout.operator("gpencil.stroke_normalize", text="Normalize Thickness", icon="MOD_THICKNESS").mode = 'THICKNESS'
        layout.operator("gpencil.stroke_normalize", text="Normalize Opacity", icon="MOD_OPACITY").mode = 'OPACITY'

        layout.separator()

        layout.separator()
        layout.operator("gpencil.reset_transform_fill", text="Reset Fill Transform", icon="RESET")

        layout.separator()
        layout.operator("gpencil.stroke_outline", text="Outline", icon="OUTLINE")


class VIEW3D_MT_edit_gpencil_point(Menu):
    bl_label = "Point"

    def draw(self, _context):
        layout = self.layout

        layout.operator("gpencil.extrude_move", text="Extrude", icon="EXTRUDE_REGION")

        layout.separator()

        layout.operator("gpencil.stroke_smooth", text="Smooth", icon="PARTICLEBRUSH_SMOOTH").only_selected = True

        layout.separator()

        layout.operator("gpencil.stroke_merge", text="Merge", icon="MERGE")

        # TODO: add new RIP operator

        layout.separator()

        layout.menu("VIEW3D_MT_gpencil_vertex_group")


class VIEW3D_MT_weight_gpencil(Menu):
    bl_label = "Weights"

    def draw(self, _context):
        layout = self.layout

        layout.operator("gpencil.weight_sample", text="Sample Weight", icon="EYEDROPPER")

        layout.separator()

        layout.operator("gpencil.vertex_group_normalize_all", text="Normalize All", icon="WEIGHT_NORMALIZE_ALL")
        layout.operator("gpencil.vertex_group_normalize", text="Normalize", icon="WEIGHT_NORMALIZE")

        layout.separator()

        layout.operator("gpencil.vertex_group_invert", text="Invert", icon='WEIGHT_INVERT')
        layout.operator("gpencil.vertex_group_smooth", text="Smooth", icon='WEIGHT_SMOOTH')

        layout.menu("VIEW3D_MT_gpencil_autoweights")


class VIEW3D_MT_gpencil_animation(Menu):
    bl_label = "Animation"

    @classmethod
    def poll(cls, context):
        ob = context.active_object
        return ob and ob.type == 'GPENCIL' and ob.mode != 'OBJECT'

    def draw(self, _context):
        layout = self.layout

        layout.operator("gpencil.blank_frame_add", text="Insert Blank Keyframe (Active Layer)", icon="ADD")
        layout.operator(
            "gpencil.blank_frame_add",
            text="Insert Blank Keyframe (All Layers)",
            icon="ADD").all_layers = True

        layout.separator()

        layout.operator("gpencil.frame_duplicate", text="Duplicate Active Keyframe (Active Layer)", icon="DUPLICATE")
        layout.operator(
            "gpencil.frame_duplicate",
            text="Duplicate Active Keyframe (All Layers)",
            icon="DUPLICATE").mode = 'ALL'

        layout.separator()

        layout.operator("gpencil.delete", text="Delete Active Keyframe (Active Layer)", icon="DELETE").type = 'FRAME'
        layout.operator("gpencil.active_frames_delete_all", text="Delete Active Keyframes (All Layers)", icon="DELETE")


class VIEW3D_MT_edit_greasepencil_animation(Menu):
    bl_label = "Animation"

    def draw(self, context):
        layout = self.layout
        layout.operator("grease_pencil.insert_blank_frame", text="Insert Blank Keyframe (Active Layer)")
        layout.operator("grease_pencil.insert_blank_frame", text="Insert Blank Keyframe (All Layers)").all_layers = True


class VIEW3D_MT_edit_gpencil_transform(Menu):
    bl_label = "Transform"

    def draw(self, _context):
        layout = self.layout

        layout.operator("transform.bend", text="Bend", icon="BEND")
        layout.operator("transform.shear", text="Shear", icon="SHEAR")
        layout.operator("transform.tosphere", text="To Sphere", icon="TOSPHERE")
        layout.operator("transform.transform", text="Shrink Fatten", icon='SHRINK_FATTEN').mode = 'GPENCIL_SHRINKFATTEN'


class VIEW3D_MT_edit_gpencil_showhide(Menu):
    bl_label = "Show/Hide"

    def draw(self, _context):
        layout = self.layout

        layout.operator("gpencil.reveal", text="Show All Layers", icon="HIDE_OFF")

        layout.separator()

        layout.operator("gpencil.hide", text="Hide Active Layer", icon="HIDE_ON").unselected = False
        layout.operator("gpencil.hide", text="Hide Inactive Layers", icon="HIDE_UNSELECTED").unselected = True


class VIEW3D_MT_edit_greasepencil_showhide(Menu):
    bl_label = "Show/Hide"

    def draw(self, _context):
        layout = self.layout

        layout.operator("grease_pencil.layer_reveal", text="Show All Layers")

        layout.separator()

        layout.operator("grease_pencil.layer_hide", text="Hide Active Layer").unselected = False
        layout.operator("grease_pencil.layer_hide", text="Hide Inactive Layers").unselected = True


class VIEW3D_MT_edit_greasepencil_cleanup(Menu):
    bl_label = "Cleanup"

    def draw(self, _context):
        layout = self.layout

        layout.operator("grease_pencil.clean_loose")


class VIEW3D_MT_edit_greasepencil(Menu):
    bl_label = "Grease Pencil"

    def draw(self, _context):
        layout = self.layout
        layout.menu("VIEW3D_MT_transform")
        layout.menu("VIEW3D_MT_mirror")

        layout.separator()

        layout.menu("GREASE_PENCIL_MT_layer_active", text="Active Layer")

        layout.separator()

        layout.operator("grease_pencil.duplicate_move", text="Duplicate")

        layout.separator()

        layout.operator("grease_pencil.copy", text="Copy", icon='COPYDOWN')
        layout.operator("grease_pencil.paste", text="Paste", icon='PASTEDOWN')

        layout.separator()

        layout.menu("VIEW3D_MT_edit_greasepencil_showhide")
        layout.operator_menu_enum("grease_pencil.separate", "mode", text="Separate")
        layout.menu("VIEW3D_MT_edit_greasepencil_cleanup")

        layout.separator()

        layout.menu("VIEW3D_MT_edit_greasepencil_delete")


class VIEW3D_MT_edit_greasepencil_stroke(Menu):
    bl_label = "Stroke"

    def draw(self, _context):
        layout = self.layout
        layout.operator("grease_pencil.stroke_subdivide", text="Subdivide")
        layout.operator("grease_pencil.stroke_subdivide_smooth", text="Subdivide and Smooth")
        layout.operator("grease_pencil.stroke_simplify", text="Simplify")

        layout.separator()

        layout.menu("GREASE_PENCIL_MT_move_to_layer")
        layout.menu("VIEW3D_MT_grease_pencil_assign_material")
        layout.operator("grease_pencil.set_active_material")
        layout.operator_menu_enum("grease_pencil.reorder", text="Arrange", property="direction")

        layout.separator()

        layout.operator("grease_pencil.cyclical_set", text="Toggle Cyclic").type = 'TOGGLE'
        layout.operator_menu_enum("grease_pencil.caps_set", text="Set Caps", property="type")
        layout.operator("grease_pencil.stroke_switch_direction")

        layout.separator()

        layout.operator("grease_pencil.set_uniform_thickness")
        layout.operator("grease_pencil.set_uniform_opacity")

        layout.operator_menu_enum("grease_pencil.reorder", text="Reorder", property="direction")


class VIEW3D_MT_edit_greasepencil_point(Menu):
    bl_label = "Point"

    def draw(self, _context):
        layout = self.layout
        layout.operator("grease_pencil.stroke_smooth", text="Smooth")


class VIEW3D_MT_edit_curves(Menu):
    bl_label = "Curves"

    def draw(self, _context):
        layout = self.layout

        layout.menu("VIEW3D_MT_transform")
        layout.separator()
        layout.operator("curves.duplicate_move")
        layout.separator()
<<<<<<< HEAD
        layout.operator("curves.attribute_set", icon='NODE_ATTRIBUTE')
        layout.operator("curves.delete", icon='DELETE')
=======
        layout.operator("curves.attribute_set")
        layout.operator("curves.delete")
        layout.operator("curves.cyclic_toggle")
        layout.operator_menu_enum("curves.curve_type_set", "type")
>>>>>>> f3a33b2e
        layout.template_node_operator_asset_menu_items(catalog_path=self.bl_label)


class VIEW3D_MT_edit_curves_segments(Menu):
    bl_label = "Segments"

    def draw(self, _context):
        layout = self.layout

        layout.operator("curves.subdivide")
        layout.operator("curves.switch_direction")


class VIEW3D_MT_edit_pointcloud(Menu):
    bl_label = "Point Cloud"

    def draw(self, context):
        layout = self.layout
        layout.template_node_operator_asset_menu_items(catalog_path=self.bl_label)


class VIEW3D_MT_object_mode_pie(Menu):
    bl_label = "Mode"

    def draw(self, _context):
        layout = self.layout

        pie = layout.menu_pie()
        pie.operator_enum("object.mode_set", "mode")


class VIEW3D_MT_view_pie(Menu):
    bl_label = "View"
    bl_idname = "VIEW3D_MT_view_pie"

    def draw(self, _context):
        layout = self.layout

        pie = layout.menu_pie()
        #pie.operator_enum("view3d.view_axis", "type") #BFA - Opted to the operators that contain consistenty iconography

        # 4 - LEFT
        pie.operator("view3d.view_axis", text="Left", icon='VIEW_LEFT').type = 'LEFT' #BFA - Icon changed
        # 6 - RIGHT
        pie.operator("view3d.view_axis", text="Right", icon='VIEW_RIGHT').type = 'RIGHT' #BFA - Icon changed
        # 2 - BOTTOM
        pie.operator("view3d.view_axis", text="Bottom", icon='VIEW_BOTTOM').type = 'BOTTOM'  #BFA - Icon changed
        # 8 - TOP
        pie.operator("view3d.view_axis", text="Top", icon='VIEW_TOP').type = 'TOP'  #BFA - Icon changed
        # 7 - TOP - LEFT
        pie.operator("view3d.view_axis", text="Back", icon='VIEW_BACK').type = 'BACK' #BFA - Icon Added
        # 9 - TOP - RIGHT
        pie.operator("view3d.view_axis", text="Front", icon='VIEW_FRONT').type = 'FRONT' #BFA - Icon Added

        # 1 - BOTTOM - LEFT
        pie.operator("view3d.view_camera", text="View Camera", icon='CAMERA_DATA')
        # 3 - BOTTOM - RIGHT
        pie.operator("view3d.view_selected", text="View Selected", icon='VIEW_SELECTED')


class VIEW3D_MT_transform_gizmo_pie(Menu):
    bl_label = "View"

    def draw(self, context):
        layout = self.layout

        pie = layout.menu_pie()
        # 1: Left
        pie.operator("view3d.transform_gizmo_set", text="Move", icon="TRANSFORM_MOVE").type = {'TRANSLATE'}
        # 2: Right
        pie.operator("view3d.transform_gizmo_set", text="Rotate", icon="TRANSFORM_ROTATE").type = {'ROTATE'}
        # 3: Down
        pie.operator("view3d.transform_gizmo_set", text="Scale", icon="TRANSFORM_SCALE").type = {'SCALE'}
        # 4: Up
        pie.prop(context.space_data, "show_gizmo", text="Show Gizmos", icon='GIZMO')
        # 5: Up/Left
        pie.operator("view3d.transform_gizmo_set", text="All", icon="GIZMO").type = {'TRANSLATE', 'ROTATE', 'SCALE'}


class VIEW3D_MT_shading_pie(Menu):
    bl_label = "Shading"

    def draw(self, context):
        layout = self.layout
        pie = layout.menu_pie()

        view = context.space_data

        pie.prop(view.shading, "type", expand=True)


class VIEW3D_MT_shading_ex_pie(Menu):
    bl_label = "Shading"

    def draw(self, context):
        layout = self.layout
        pie = layout.menu_pie()

        view = context.space_data

        pie.prop_enum(view.shading, "type", value='WIREFRAME')
        pie.prop_enum(view.shading, "type", value='SOLID')

        # Note this duplicates "view3d.toggle_xray" logic, so we can see the active item: #58661.
        if context.pose_object:
            pie.prop(view.overlay, "show_xray_bone", icon='XRAY')
        else:
            xray_active = (
                (context.mode == 'EDIT_MESH') or
                (view.shading.type in {'SOLID', 'WIREFRAME'})
            )
            if xray_active:
                sub = pie
            else:
                sub = pie.row()
                sub.active = False
            sub.prop(
                view.shading,
                "show_xray_wireframe" if (view.shading.type == 'WIREFRAME') else "show_xray",
                text="Toggle X-Ray",
                icon='XRAY',
            )

        pie.prop(view.overlay, "show_overlays", text="Toggle Overlays", icon='OVERLAY')

        pie.prop_enum(view.shading, "type", value='MATERIAL')
        pie.prop_enum(view.shading, "type", value='RENDERED')


class VIEW3D_MT_pivot_pie(Menu):
    bl_label = "Pivot Point"

    def draw(self, context):
        layout = self.layout
        pie = layout.menu_pie()

        tool_settings = context.tool_settings
        obj = context.active_object
        mode = context.mode

        pie.prop_enum(tool_settings, "transform_pivot_point", value='BOUNDING_BOX_CENTER')
        pie.prop_enum(tool_settings, "transform_pivot_point", value='CURSOR')
        pie.prop_enum(tool_settings, "transform_pivot_point", value='INDIVIDUAL_ORIGINS')
        pie.prop_enum(tool_settings, "transform_pivot_point", value='MEDIAN_POINT')
        pie.prop_enum(tool_settings, "transform_pivot_point", value='ACTIVE_ELEMENT')
        if (obj is None) or (mode in {'OBJECT', 'POSE', 'WEIGHT_PAINT'}):
            pie.prop(tool_settings, "use_transform_pivot_point_align")
        if mode == 'EDIT_GPENCIL':
            pie.prop(tool_settings.gpencil_sculpt, "use_scale_thickness")


class VIEW3D_MT_orientations_pie(Menu):
    bl_label = "Orientation"

    def draw(self, context):
        layout = self.layout
        pie = layout.menu_pie()
        scene = context.scene

        pie.prop(scene.transform_orientation_slots[0], "type", expand=True)


class VIEW3D_MT_snap_pie(Menu):
    bl_label = "Snap"

    def draw(self, _context):
        layout = self.layout
        pie = layout.menu_pie()

        pie.operator("view3d.snap_cursor_to_grid", text="Cursor to Grid", icon='CURSORTOGRID')
        pie.operator("view3d.snap_selected_to_grid", text="Selection to Grid", icon='SELECTIONTOGRID')
        pie.operator("view3d.snap_cursor_to_selected", text="Cursor to Selected", icon='CURSORTOSELECTION')
        pie.operator(
            "view3d.snap_selected_to_cursor",
            text="Selection to Cursor",
            icon='SELECTIONTOCURSOR').use_offset = False
        pie.operator(
            "view3d.snap_selected_to_cursor",
            text="Selection to Cursor (Keep Offset)",
            icon='SELECTIONTOCURSOROFFSET').use_offset = True
        pie.operator("view3d.snap_selected_to_active", text="Selection to Active", icon='SELECTIONTOACTIVE')
        pie.operator("view3d.snap_cursor_to_center", text="Cursor to World Origin", icon='CURSORTOCENTER')
        pie.operator("view3d.snap_cursor_to_active", text="Cursor to Active", icon='CURSORTOACTIVE')


class VIEW3D_MT_proportional_editing_falloff_pie(Menu):
    bl_label = "Proportional Editing Falloff"

    def draw(self, context):
        layout = self.layout
        pie = layout.menu_pie()

        tool_settings = context.scene.tool_settings

        pie.prop(tool_settings, "proportional_edit_falloff", expand=True)


class VIEW3D_MT_sculpt_mask_edit_pie(Menu):
    bl_label = "Mask Edit"

    def draw(self, _context):
        layout = self.layout
        pie = layout.menu_pie()

        props = pie.operator("paint.mask_flood_fill", text="Invert Mask", icon="INVERT_MASK") #BFA - icon
        props.mode = 'INVERT'
        props = pie.operator("paint.mask_flood_fill", text="Clear Mask", icon="CLEAR_MASK") #BFA - icon
        props.mode = 'VALUE'
        props.value = 0.0
        props = pie.operator("sculpt.mask_filter", text="Smooth Mask", icon="PARTICLEBRUSH_SMOOTH") #BFA - icon
        props.filter_type = 'SMOOTH'
        props = pie.operator("sculpt.mask_filter", text="Sharpen Mask", icon="SHARPEN") #BFA - icon
        props.filter_type = 'SHARPEN'
        props = pie.operator("sculpt.mask_filter", text="Grow Mask", icon="SELECTMORE") #BFA - icon
        props.filter_type = 'GROW'
        props = pie.operator("sculpt.mask_filter", text="Shrink Mask", icon="SELECTLESS") #BFA - icon
        props.filter_type = 'SHRINK'
        props = pie.operator("sculpt.mask_filter", text="Increase Contrast", icon="INC_CONTRAST") #BFA - icon
        props.filter_type = 'CONTRAST_INCREASE'
        props.auto_iteration_count = False
        props = pie.operator("sculpt.mask_filter", text="Decrease Contrast", icon="DEC_CONTRAST") #BFA - icon
        props.filter_type = 'CONTRAST_DECREASE'
        props.auto_iteration_count = False


class VIEW3D_MT_sculpt_automasking_pie(Menu):
    bl_label = "Automasking"

    def draw(self, context):
        layout = self.layout
        pie = layout.menu_pie()

        tool_settings = context.tool_settings
        sculpt = tool_settings.sculpt

        pie.prop(sculpt, "use_automasking_topology", text="Topology")
        pie.prop(sculpt, "use_automasking_face_sets", text="Face Sets")
        pie.prop(sculpt, "use_automasking_boundary_edges", text="Mesh Boundary")
        pie.prop(sculpt, "use_automasking_boundary_face_sets", text="Face Sets Boundary")
        pie.prop(sculpt, "use_automasking_cavity", text="Cavity")
        pie.prop(sculpt, "use_automasking_cavity_inverted", text="Cavity (Inverted)")
        pie.prop(sculpt, "use_automasking_start_normal", text="Area Normal")
        pie.prop(sculpt, "use_automasking_view_normal", text="View Normal")


class VIEW3D_MT_sculpt_gpencil_automasking_pie(Menu):
    bl_label = "Automasking"

    def draw(self, context):
        layout = self.layout
        pie = layout.menu_pie()

        tool_settings = context.tool_settings

        pie.prop(tool_settings.gpencil_sculpt, "use_automasking_stroke", text="Stroke")
        pie.prop(tool_settings.gpencil_sculpt, "use_automasking_layer_stroke", text="Layer")
        pie.prop(tool_settings.gpencil_sculpt, "use_automasking_material_stroke", text="Material")
        pie.prop(tool_settings.gpencil_sculpt, "use_automasking_layer_active", text="Active Layer")
        pie.prop(tool_settings.gpencil_sculpt, "use_automasking_material_active", text="Active Material")


class VIEW3D_MT_sculpt_face_sets_edit_pie(Menu):

    bl_label = "Face Sets Edit"

    def draw(self, _context):
        layout = self.layout
        pie = layout.menu_pie()

        props = pie.operator("sculpt.face_sets_create", text="Face Set from Masked", icon="MOD_MASK") #BFA - Icon
        props.mode = 'MASKED'

        props = pie.operator("sculpt.face_sets_create", text="Face Set from Visible", icon="FILL_MASK") #BFA - Icon
        props.mode = 'VISIBLE'

        pie.operator("paint.visibility_invert", text="Invert Visible", icon="INVERT_MASK") #BFA - Icon

        props = pie.operator("paint.hide_show_all", text="Show All", icon="HIDE_OFF") #BFA - Icon
        props.action = "SHOW"


class VIEW3D_MT_wpaint_vgroup_lock_pie(Menu):
    bl_label = "Vertex Group Locks"

    def draw(self, _context):
        layout = self.layout
        pie = layout.menu_pie()

        # 1: Left
        props = pie.operator("object.vertex_group_lock", icon='LOCKED', text="Lock All")
        props.action, props.mask = 'LOCK', 'ALL'
        # 2: Right
        props = pie.operator("object.vertex_group_lock", icon='UNLOCKED', text="Unlock All")
        props.action, props.mask = 'UNLOCK', 'ALL'
        # 3: Down
        props = pie.operator("object.vertex_group_lock", icon='UNLOCKED', text="Unlock Selected")
        props.action, props.mask = 'UNLOCK', 'SELECTED'
        # 4: Up
        props = pie.operator("object.vertex_group_lock", icon='LOCKED', text="Lock Selected")
        props.action, props.mask = 'LOCK', 'SELECTED'
        # 5: Up/Left
        props = pie.operator("object.vertex_group_lock", icon='LOCKED', text="Lock Unselected")
        props.action, props.mask = 'LOCK', 'UNSELECTED'
        # 6: Up/Right
        props = pie.operator("object.vertex_group_lock", text="Lock Only Selected", icon='RESTRICT_SELECT_OFF')
        props.action, props.mask = 'LOCK', 'INVERT_UNSELECTED'
        # 7: Down/Left
        props = pie.operator("object.vertex_group_lock", text="Lock Only Unselected", icon='RESTRICT_SELECT_ON')
        props.action, props.mask = 'UNLOCK', 'INVERT_UNSELECTED'
        # 8: Down/Right
        props = pie.operator("object.vertex_group_lock", text="Invert Locks", icon='INVERSE')
        props.action, props.mask = 'INVERT', 'ALL'


# ********** Panel **********


class VIEW3D_PT_active_tool(Panel, ToolActivePanelHelper):
    bl_space_type = 'VIEW_3D'
    bl_region_type = 'UI'
    bl_category = "Tool"
    # See comment below.
    # bl_options = {'HIDE_HEADER'}

    # Don't show in properties editor.
    @classmethod
    def poll(cls, context):
        return context.area.type == 'VIEW_3D'


# FIXME(campbell): remove this second panel once 'HIDE_HEADER' works with category tabs,
# Currently pinning allows ordering headerless panels below panels with headers.
class VIEW3D_PT_active_tool_duplicate(Panel, ToolActivePanelHelper):
    bl_space_type = 'VIEW_3D'
    bl_region_type = 'UI'
    bl_category = "Tool"
    bl_options = {'HIDE_HEADER'}

    # Only show in properties editor.
    @classmethod
    def poll(cls, context):
        return context.area.type != 'VIEW_3D'


class VIEW3D_PT_view3d_properties(Panel):
    bl_space_type = 'VIEW_3D'
    bl_region_type = 'UI'
    bl_category = "View"
    bl_label = "View"
    bl_options = {'DEFAULT_CLOSED'}

    def draw(self, context):
        layout = self.layout

        view = context.space_data

        layout.use_property_split = True
        layout.use_property_decorate = False  # No animation.

        col = layout.column()

        subcol = col.column()
        subcol.active = bool(view.region_3d.view_perspective != 'CAMERA' or view.region_quadviews)
        subcol.prop(view, "lens", text="Focal Length")

        subcol = col.column(align=True)
        subcol.prop(view, "clip_start", text="Clip Near")
        subcol.prop(view, "clip_end", text="Clip Far")

        subcol.separator()

        col = layout.column()

        subcol = col.column()
        subcol.use_property_split = False
        row = subcol.row()
        split = row.split(factor=0.65)
        split.prop(view, "use_local_camera")
        if view.use_local_camera:
            split.label(icon='DISCLOSURE_TRI_DOWN')
        else:
            split.label(icon='DISCLOSURE_TRI_RIGHT')

        if view.use_local_camera:
            subcol = col.column()
            row = subcol.row()
            row.separator()
            row.use_property_split = True
            row.prop(view, "camera", text="")

        subcol.use_property_split = False
        subcol.prop(view, "use_render_border")

# BFA - not used


class VIEW3D_PT_view3d_lock(Panel):
    bl_space_type = 'VIEW_3D'
    bl_region_type = 'UI'
    bl_category = "View"
    bl_label = "View Lock"
    bl_parent_id = "VIEW3D_PT_view3d_properties"

    def draw(self, context):
        layout = self.layout

        layout.use_property_split = True
        layout.use_property_decorate = False  # No animation.

        view = context.space_data

        col = layout.column(align=True)
        sub = col.column()
        sub.active = bool(view.region_3d.view_perspective != 'CAMERA' or view.region_quadviews)

        sub.prop(view, "lock_object")
        lock_object = view.lock_object
        if lock_object:
            if lock_object.type == 'ARMATURE':
                sub.prop_search(
                    view, "lock_bone", lock_object.data,
                    "edit_bones" if lock_object.mode == 'EDIT'
                    else "bones",
                    text="Bone",
                )

        col = layout.column(heading="Lock", align=True)
        if not lock_object:
            col.prop(view, "lock_cursor", text="To 3D Cursor")
        col.prop(view, "lock_camera", text="Camera to View")

 # bfa panel


class VIEW3D_PT_view3d_properties_edit(Panel):
    bl_space_type = 'VIEW_3D'
    bl_region_type = 'UI'
    bl_category = "View"
    bl_label = "Edit"
    bl_options = {'DEFAULT_CLOSED'}

    def draw(self, context):
        layout = self.layout

        tool_settings = context.tool_settings
        layout.prop(tool_settings, "lock_object_mode")

# bfa panel


class VIEW3D_PT_view3d_camera_lock(Panel):
    bl_space_type = 'VIEW_3D'
    bl_region_type = 'UI'
    bl_category = "View"
    bl_label = "Camera Lock"
    bl_parent_id = "VIEW3D_PT_view3d_properties"

    def draw(self, context):
        layout = self.layout

        layout.use_property_split = True
        layout.use_property_decorate = False  # No animation.

        view = context.space_data

        col = layout.column(align=True)
        sub = col.column()
        sub.active = bool(view.region_3d.view_perspective != 'CAMERA' or view.region_quadviews)

        sub.prop(view, "lock_object")
        lock_object = view.lock_object
        if lock_object:
            if lock_object.type == 'ARMATURE':
                sub.prop_search(
                    view, "lock_bone", lock_object.data,
                    "edit_bones" if lock_object.mode == 'EDIT'
                    else "bones",
                    text="Bone",
                )
        else:
            col = layout.column(align=True)
            col.use_property_split = False
            col.prop(view, "lock_cursor", text="Lock To 3D Cursor")

        col.use_property_split = False
        col.prop(view, "lock_camera", text="Camera to View")
        col.prop(context.space_data.region_3d, 'lock_rotation', text='Lock View Rotation')


class VIEW3D_PT_view3d_cursor(Panel):
    bl_space_type = 'VIEW_3D'
    bl_region_type = 'UI'
    bl_category = "View"
    bl_label = "3D Cursor"
    bl_options = {'DEFAULT_CLOSED'}

    def draw(self, context):
        layout = self.layout

        cursor = context.scene.cursor

        layout.use_property_split = True
        layout.use_property_decorate = False

        layout.column().prop(cursor, "location", text="Location")
        rotation_mode = cursor.rotation_mode
        if rotation_mode == 'QUATERNION':
            layout.column().prop(cursor, "rotation_quaternion", text="Rotation")
        elif rotation_mode == 'AXIS_ANGLE':
            layout.column().prop(cursor, "rotation_axis_angle", text="Rotation")
        else:
            layout.column().prop(cursor, "rotation_euler", text="Rotation")
        layout.prop(cursor, "rotation_mode", text="")


class VIEW3D_PT_collections(Panel):
    bl_space_type = 'VIEW_3D'
    bl_region_type = 'UI'
    bl_category = "View"
    bl_label = "Collections"
    bl_options = {'DEFAULT_CLOSED'}

    def _draw_collection(self, layout, view_layer, use_local_collections, collection, index):
        need_separator = index
        for child in collection.children:
            index += 1

            if child.exclude:
                continue

            if child.collection.hide_viewport:
                continue

            if need_separator:
                layout.separator()
                need_separator = False

            icon = 'BLANK1'
            # has_objects = True
            if child.has_selected_objects(view_layer):
                icon = 'LAYER_ACTIVE'
            elif child.has_objects():
                icon = 'LAYER_USED'
            else:
                # has_objects = False
                pass

            row = layout.row()
            row.use_property_decorate = False
            sub = row.split(factor=0.98)
            subrow = sub.row()
            subrow.alignment = 'LEFT'
            subrow.operator(
                "object.hide_collection", text=child.name, icon=icon, emboss=False,
            ).collection_index = index

            sub = row.split()
            subrow = sub.row(align=True)
            subrow.alignment = 'RIGHT'
            if not use_local_collections:
                subrow.active = collection.is_visible  # Parent collection runtime visibility
                subrow.prop(child, "hide_viewport", text="", emboss=False)
            else:
                subrow.active = collection.visible_get()  # Parent collection runtime visibility
                icon = 'HIDE_OFF' if child.visible_get() else 'HIDE_ON'
                props = subrow.operator("object.hide_collection", text="", icon=icon, emboss=False)
                props.collection_index = index
                props.toggle = True

        for child in collection.children:
            index = self._draw_collection(layout, view_layer, use_local_collections, child, index)

        return index

    def draw(self, context):
        layout = self.layout
        layout.use_property_split = False

        view = context.space_data
        view_layer = context.view_layer

        layout.use_property_split = False
        layout.prop(view, "use_local_collections")
        layout.separator()

        # We pass index 0 here because the index is increased
        # so the first real index is 1
        # And we start with index as 1 because we skip the master collection
        self._draw_collection(layout, view_layer, view.use_local_collections, view_layer.layer_collection, 0)


class VIEW3D_PT_object_type_visibility(Panel):
    bl_space_type = 'VIEW_3D'
    bl_region_type = 'HEADER'
    bl_label = "Selectability & Visibility"
    bl_ui_units_x = 8

    # Allows derived classes to pass view data other than context.space_data.
    # This is used by the official VR add-on, which passes XrSessionSettings
    # since VR has a 3D view that only exists for the duration of the VR session.
    def draw_ex(self, _context, view, show_select):
        layout = self.layout
        layout.use_property_split = True
        layout.use_property_decorate = False

        layout.label(text="Selectability & Visibility")
        layout.separator()
        col = layout.column(align=True)

        attr_object_types = (
            ("mesh", "Mesh", 'OUTLINER_OB_MESH'),
            ("curve", "Curve", 'OUTLINER_OB_CURVE'),
            ("surf", "Surface", 'OUTLINER_OB_SURFACE'),
            ("meta", "Meta", 'OUTLINER_OB_META'),
            ("font", "Text", 'OUTLINER_OB_FONT'),
            (None, None, None),
            ("curves", "Hair Curves", 'HAIR_DATA'),
            ("pointcloud", "Point Cloud", 'OUTLINER_OB_POINTCLOUD'),
            ("volume", "Volume", 'OUTLINER_OB_VOLUME'),
            ("grease_pencil", "Grease Pencil", 'OUTLINER_OB_GREASEPENCIL'),
            ("armature", "Armature", 'OUTLINER_OB_ARMATURE'),
            (None, None, None),
            ("lattice", "Lattice", 'OUTLINER_OB_LATTICE'),
            ("empty", "Empty", 'OUTLINER_OB_EMPTY'),
            ("light", "Light", 'OUTLINER_OB_LIGHT'),
            ("light_probe", "Light Probe", 'OUTLINER_OB_LIGHTPROBE'),
            ("camera", "Camera", 'OUTLINER_OB_CAMERA'),
            ("speaker", "Speaker", 'OUTLINER_OB_SPEAKER'),
        )

        for attr, attr_name, attr_icon in attr_object_types:
            if attr is None:
                col.separator()
                continue

            if attr == "curves" and not hasattr(bpy.data, "hair_curves"):
                continue
            elif attr == "pointcloud" and not hasattr(bpy.data, "pointclouds"):
                continue

            attr_v = "show_object_viewport_" + attr
            icon_v = 'HIDE_OFF' if getattr(view, attr_v) else 'HIDE_ON'

            row = col.row(align=True)
            row.label(text=attr_name, icon=attr_icon)

            if show_select:
                attr_s = "show_object_select_" + attr
                icon_s = 'RESTRICT_SELECT_OFF' if getattr(view, attr_s) else 'RESTRICT_SELECT_ON'

                rowsub = row.row(align=True)
                rowsub.active = getattr(view, attr_v)
                rowsub.prop(view, attr_s, text="", icon=icon_s, emboss=False)

            row.prop(view, attr_v, text="", icon=icon_v, emboss=False)

    def draw(self, context):
        view = context.space_data
        self.draw_ex(context, view, True)


class VIEW3D_PT_shading(Panel):
    bl_space_type = 'VIEW_3D'
    bl_region_type = 'HEADER'
    bl_label = "Shading"
    bl_ui_units_x = 12

    @classmethod
    def get_shading(cls, context):
        # Get settings from 3D viewport or OpenGL render engine
        view = context.space_data
        if view.type == 'VIEW_3D':
            return view.shading
        else:
            return context.scene.display.shading

    def draw(self, _context):
        layout = self.layout
        layout.label(text="Viewport Shading")


class VIEW3D_PT_shading_lighting(Panel):
    bl_space_type = 'VIEW_3D'
    bl_region_type = 'HEADER'
    bl_label = "Lighting"
    bl_parent_id = "VIEW3D_PT_shading"

    @classmethod
    def poll(cls, context):
        shading = VIEW3D_PT_shading.get_shading(context)
        if shading.type in {'SOLID', 'MATERIAL'}:
            return True
        if shading.type == 'RENDERED':
            engine = context.scene.render.engine
            if engine in {'BLENDER_EEVEE', 'BLENDER_EEVEE_NEXT'}:
                return True
        return False

    def draw(self, context):
        layout = self.layout
        shading = VIEW3D_PT_shading.get_shading(context)

        col = layout.column()
        split = col.split(factor=0.9)

        if shading.type == 'SOLID':
            row = split.row()
            row.separator()
            row.prop(shading, "light", expand=True)
            col = split.column()

            split = layout.split(factor=0.9)
            col = split.column()
            sub = col.row()

            if shading.light == 'STUDIO':
                prefs = context.preferences
                system = prefs.system

                if not system.use_studio_light_edit:
                    sub.scale_y = 0.6  # Smaller studio-light preview.
                    row = sub.row()
                    row.separator()
                    row.template_icon_view(shading, "studio_light", scale_popup=3.0)
                else:
                    row = sub.row()
                    row.separator()
                    row.prop(
                        system,
                        "use_studio_light_edit",
                        text="Disable Studio Light Edit",
                        icon='NONE',
                        toggle=True,
                    )

                col = split.column()
                col.operator("preferences.studiolight_show", emboss=False, text="", icon='PREFERENCES')

                split = layout.split(factor=0.9)
                col = split.column()

                row = col.row()
                row.separator()
                row.prop(shading, "use_world_space_lighting", text="", icon='WORLD', toggle=True)
                row = row.row()
                if shading.use_world_space_lighting:
                    row.prop(shading, "studiolight_rotate_z", text="Rotation")
                    col = split.column()  # to align properly with above

            elif shading.light == 'MATCAP':
                sub.scale_y = 0.6  # smaller matcap preview
                row = sub.row()
                row.separator()
                row.template_icon_view(shading, "studio_light", scale_popup=3.0)

                col = split.column()
                col.operator("preferences.studiolight_show", emboss=False, text="", icon='PREFERENCES')
                col.operator("view3d.toggle_matcap_flip", emboss=False, text="", icon='ARROW_LEFTRIGHT')

        elif shading.type == 'MATERIAL':
            row = col.row()
            row.separator()
            row.prop(shading, "use_scene_lights")
            row = col.row()
            row.separator()
            row.prop(shading, "use_scene_world")
            col = layout.column()
            split = col.split(factor=0.9)

            if not shading.use_scene_world:
                col = split.column()
                sub = col.row()
                sub.scale_y = 0.6
                row = sub.row()
                row.separator()
                row.template_icon_view(shading, "studio_light", scale_popup=3)

                col = split.column()
                col.operator("preferences.studiolight_show", emboss=False, text="", icon='PREFERENCES')

                split = layout.split(factor=0.9)
                col = split.column()

                engine = context.scene.render.engine
                row = col.row()
                if engine != 'BLENDER_EEVEE_NEXT':
                    row.separator()
                    row.prop(shading, "use_studiolight_view_rotation", text="", icon='WORLD', toggle=True)
                row = row.row()
                row.prop(shading, "studiolight_rotate_z", text="Rotation")

                row = col.row()
                row.separator()
                row.prop(shading, "studiolight_intensity")
                row = col.row()
                row.separator()
                row.prop(shading, "studiolight_background_alpha")
                row = col.row()
                row.separator()
                row.prop(shading, "studiolight_background_blur")
                col = split.column()  # to align properly with above

        elif shading.type == 'RENDERED':
            row = col.row()
            row.separator()
            row.prop(shading, "use_scene_lights_render")
            row = col.row()
            row.separator()
            row.prop(shading, "use_scene_world_render")

            if not shading.use_scene_world_render:
                col = layout.column()
                split = col.split(factor=0.9)

                col = split.column()
                sub = col.row()
                sub.scale_y = 0.6
                row = sub.row()
                row.separator()
                row.template_icon_view(shading, "studio_light", scale_popup=3)

                col = split.column()
                col.operator("preferences.studiolight_show", emboss=False, text="", icon='PREFERENCES')

                split = layout.split(factor=0.9)
                col = split.column()
                row = col.row()
                row.separator()
                row.prop(shading, "studiolight_rotate_z", text="Rotation")
                row = col.row()
                row.separator()
                row.prop(shading, "studiolight_intensity")
                row = col.row()
                row.separator()
                row.prop(shading, "studiolight_background_alpha")
                engine = context.scene.render.engine
                row = col.row()
                row.separator()
                row.prop(shading, "studiolight_background_blur")
                col = split.column()  # to align properly with above
            else:
                row = col.row()
                row.separator()
                row.label(icon='DISCLOSURE_TRI_RIGHT')


class VIEW3D_PT_shading_color(Panel):
    bl_space_type = 'VIEW_3D'
    bl_region_type = 'HEADER'
    bl_label = "Wire Color"
    bl_parent_id = "VIEW3D_PT_shading"

    def _draw_color_type(self, context):
        layout = self.layout
        shading = VIEW3D_PT_shading.get_shading(context)

        layout.grid_flow(columns=3, align=True).prop(shading, "color_type", expand=True)
        if shading.color_type == 'SINGLE':
            layout.row().prop(shading, "single_color", text="")

    def _draw_background_color(self, context):
        layout = self.layout
        shading = VIEW3D_PT_shading.get_shading(context)

        layout.row().label(text="Background")
        layout.row().prop(shading, "background_type", expand=True)
        if shading.background_type == 'VIEWPORT':
            layout.row().prop(shading, "background_color", text="")

    def draw(self, context):
        layout = self.layout
        shading = VIEW3D_PT_shading.get_shading(context)

        self.layout.row().prop(shading, "wireframe_color_type", expand=True)
        self.layout.separator()

        if shading.type == 'SOLID':
            layout.row().label(text="Color")
            self._draw_color_type(context)
            self.layout.separator()
            self._draw_background_color(context)
        elif shading.type == 'WIREFRAME':
            self._draw_background_color(context)


class VIEW3D_PT_shading_options(Panel):
    bl_space_type = 'VIEW_3D'
    bl_region_type = 'HEADER'
    bl_label = "Options"
    bl_parent_id = "VIEW3D_PT_shading"

    @classmethod
    def poll(cls, context):
        shading = VIEW3D_PT_shading.get_shading(context)
        return shading.type in {'WIREFRAME', 'SOLID'}

    def draw(self, context):
        layout = self.layout

        shading = VIEW3D_PT_shading.get_shading(context)

        col = layout.column()

        if shading.type == 'SOLID':
            row = col.row()
            row.separator()
            row.prop(shading, "show_backface_culling")

        row = col.row()

        if shading.type == 'WIREFRAME':
            split = layout.split()
            col = split.column()
            row = col.row()
            row.separator()
            row.prop(shading, "show_xray_wireframe")
            col = split.column()
            if shading.show_xray_wireframe:
                col.prop(shading, "xray_alpha_wireframe", text="")
            else:
                col.label(icon='DISCLOSURE_TRI_RIGHT')
        elif shading.type == 'SOLID':
            xray_active = shading.show_xray and shading.xray_alpha != 1

            split = layout.split()
            col = split.column()
            col.use_property_split = False
            row = col.row()
            row.separator()
            row.prop(shading, "show_xray")
            col = split.column()
            if shading.show_xray:
                col.use_property_split = False
                col.prop(shading, "xray_alpha", text="")
            else:
                col.label(icon='DISCLOSURE_TRI_RIGHT')

            split = layout.split()
            split.active = not xray_active
            col = split.column()
            col.use_property_split = False
            row = col.row()
            row.separator()
            row.prop(shading, "show_shadows")
            col = split.column()
            if shading.show_shadows:
                col.use_property_split = False
                row = col.row(align=True)
                row.prop(shading, "shadow_intensity", text="")
                row.popover(panel="VIEW3D_PT_shading_options_shadow", icon='PREFERENCES', text="")
            else:
                col.label(icon='DISCLOSURE_TRI_RIGHT')

            split = layout.split()
            col = split.column()
            col.use_property_split = False
            row = col.row()
            if not xray_active:
                row.separator()
                row.prop(shading, "show_cavity")
                col = split.column()
                if shading.show_cavity:
                    col.prop(shading, "cavity_type", text="Type")
                else:
                    col.label(icon='DISCLOSURE_TRI_RIGHT')

            col = layout.column()

            if shading.show_cavity and not xray_active:
                if shading.cavity_type in {'WORLD', 'BOTH'}:
                    row = col.row()
                    row.separator()
                    row.separator()
                    row.label(text="World Space")
                    row = col.row()
                    row.separator()
                    row.separator()
                    row.separator()
                    row.use_property_split = True
                    row.prop(shading, "cavity_ridge_factor", text="Ridge")
                    row = col.row()
                    row.separator()
                    row.separator()
                    row.separator()
                    row.use_property_split = True
                    row.prop(shading, "cavity_valley_factor", text="Valley")
                    row.popover(panel="VIEW3D_PT_shading_options_ssao", icon='PREFERENCES', text="",)

                if shading.cavity_type in {'SCREEN', 'BOTH'}:
                    row = col.row()
                    row.separator()
                    row.separator()
                    row.label(text="Screen Space")
                    row = col.row()
                    row.separator()
                    row.separator()
                    row.separator()
                    row.use_property_split = True
                    row.prop(shading, "curvature_ridge_factor", text="Ridge")
                    row = col.row()
                    row.separator()
                    row.separator()
                    row.separator()
                    row.use_property_split = True
                    row.prop(shading, "curvature_valley_factor", text="Valley")

            row = col.row()
            if not xray_active:
                row.separator()
                row.prop(shading, "use_dof", text="Depth of Field")

        if shading.type in {'WIREFRAME', 'SOLID'}:
            split = layout.split()
            col = split.column()
            col.use_property_split = False
            row = col.row()
            row.separator()
            row.prop(shading, "show_object_outline")
            col = split.column()
            if shading.show_object_outline:
                col.use_property_split = False
                col.prop(shading, "object_outline_color", text="")
            else:
                col.label(icon='DISCLOSURE_TRI_RIGHT')

        if shading.type == 'SOLID':
            col = layout.column()
            if shading.light in {'STUDIO', 'MATCAP'}:
                if shading.selected_studio_light.has_specular_highlight_pass:
                    row = col.row()
                    row.separator()
                    row.prop(shading, "show_specular_highlight", text="Specular Lighting")


class VIEW3D_PT_shading_options_shadow(Panel):
    bl_label = "Shadow Settings"
    bl_space_type = 'VIEW_3D'
    bl_region_type = 'HEADER'

    def draw(self, context):
        layout = self.layout
        layout.use_property_split = True
        scene = context.scene

        col = layout.column()
        col.prop(scene.display, "light_direction")
        col.prop(scene.display, "shadow_shift")
        col.prop(scene.display, "shadow_focus")


class VIEW3D_PT_shading_options_ssao(Panel):
    bl_label = "SSAO Settings"
    bl_space_type = 'VIEW_3D'
    bl_region_type = 'HEADER'

    def draw(self, context):
        layout = self.layout
        layout.use_property_split = True
        scene = context.scene

        col = layout.column(align=True)
        col.prop(scene.display, "matcap_ssao_samples")
        col.prop(scene.display, "matcap_ssao_distance")
        col.prop(scene.display, "matcap_ssao_attenuation")


class VIEW3D_PT_shading_render_pass(Panel):
    bl_space_type = 'VIEW_3D'
    bl_region_type = 'HEADER'
    bl_label = "Render Pass"
    bl_parent_id = "VIEW3D_PT_shading"
    COMPAT_ENGINES = {'BLENDER_EEVEE', 'BLENDER_EEVEE_NEXT'}

    @classmethod
    def poll(cls, context):
        return (
            (context.space_data.shading.type == 'MATERIAL') or
            (context.engine in cls.COMPAT_ENGINES and context.space_data.shading.type == 'RENDERED')
        )

    def draw(self, context):
        shading = context.space_data.shading

        layout = self.layout
        row = layout.row()
        row.separator()
        row.prop(shading, "render_pass", text="")


class VIEW3D_PT_shading_compositor(Panel):
    bl_space_type = 'VIEW_3D'
    bl_region_type = 'HEADER'
    bl_label = "Compositor"
    bl_parent_id = "VIEW3D_PT_shading"
    bl_order = 10

    @classmethod
    def poll(cls, context):
        return context.space_data.shading.type in {'MATERIAL', 'RENDERED'}

    def draw(self, context):
        shading = context.space_data.shading

        import gpu
        is_supported = (gpu.capabilities.compute_shader_support_get()
                        and gpu.capabilities.shader_image_load_store_support_get())

        row = self.layout.row()
        row.active = is_supported
        row.prop(shading, "use_compositor", expand=True)
        if shading.use_compositor != 'DISABLED' and not is_supported:
            self.layout.label(text="Compositor not supported on this platform", icon='ERROR')


class VIEW3D_PT_gizmo_display(Panel):
    bl_space_type = 'VIEW_3D'
    bl_region_type = 'HEADER'
    bl_label = "Gizmos"
    bl_ui_units_x = 8

    def draw(self, context):
        layout = self.layout

        scene = context.scene
        view = context.space_data

        prefs = context.preferences
        prefsview = prefs.view

        col = layout.column()
        col.label(text="Viewport Gizmos")
        col.separator()

        col.active = view.show_gizmo
        colsub = col.column(align=True)

        row = colsub.row()
        row.separator()
        row.prop(view, "show_gizmo_navigate", text="Navigate")

        if view.show_gizmo_navigate:
            row = colsub.row()
            row.separator()
            row.separator()
            row.prop(prefsview, "show_navigate_ui")  # bfa - moved from the preferences
            row = colsub.row()
            row.separator()
            row.separator()
            row.prop(prefsview, "mini_axis_type", text="")

        row = colsub.row()
        row.separator()
        row.prop(view, "show_gizmo_tool", text="Active Tools")
        row = colsub.row()
        row.separator()
        row.prop(view, "show_gizmo_context", text="Active Object")

        col = layout.column(align=True)
        if view.show_gizmo and view.show_gizmo_context:
            col.label(text="Object Gizmos")
            row = col.row()
            row.separator()
            row.prop(scene.transform_orientation_slots[1], "type", text="")
            row = col.row()
            row.separator()
            row.prop(view, "show_gizmo_object_translate", text="Move")
            row = col.row()
            row.separator()
            row.prop(view, "show_gizmo_object_rotate", text="Rotate")
            row = col.row()
            row.separator()
            row.prop(view, "show_gizmo_object_scale", text="Scale")

        # Match order of object type visibility
        col = layout.column(align=True)
        col.active = view.show_gizmo
        col.label(text="Empty")
        row = col.row()
        row.separator()
        row.prop(view, "show_gizmo_empty_image", text="Image")
        row = col.row()
        row.separator()
        row.prop(view, "show_gizmo_empty_force_field", text="Force Field")

        col.label(text="Light")
        row = col.row()
        row.separator()
        row.prop(view, "show_gizmo_light_size", text="Size")
        row = col.row()
        row.separator()
        row.prop(view, "show_gizmo_light_look_at", text="Look At")

        col.label(text="Camera")
        row = col.row()
        row.separator()
        row.prop(view, "show_gizmo_camera_lens", text="Lens")
        row = col.row()
        row.separator()
        row.prop(view, "show_gizmo_camera_dof_distance", text="Focus Distance")


class VIEW3D_PT_overlay(Panel):
    bl_space_type = 'VIEW_3D'
    bl_region_type = 'HEADER'
    bl_label = "Overlays"
    bl_ui_units_x = 14

    def draw(self, _context):
        layout = self.layout
        layout.label(text="Viewport Overlays")


class VIEW3D_PT_overlay_guides(Panel):
    bl_space_type = 'VIEW_3D'
    bl_region_type = 'HEADER'
    bl_parent_id = "VIEW3D_PT_overlay"
    bl_label = "Guides"

    def draw(self, context):
        layout = self.layout

        view = context.space_data
        scene = context.scene

        overlay = view.overlay
        shading = view.shading
        display_all = overlay.show_overlays

        col = layout.column()
        col.active = display_all

        split = col.split()
        sub = split.column()

        split = col.split()
        col = split.column()
        col.use_property_split = False
        col.prop(overlay, "show_ortho_grid")
        col = split.column()

        if overlay.show_ortho_grid:
            col.prop(overlay, "show_floor", text="Floor", text_ctxt=i18n_contexts.editor_view3d)
        else:
            col.label(icon='DISCLOSURE_TRI_RIGHT')

        if overlay.show_ortho_grid:
            col = layout.column(heading='Axes', align=False)

            row = col.row()
            row.use_property_split = True
            row.use_property_decorate = False
            row.separator()
            row.prop(overlay, "show_axis_x", text="X", toggle=True)
            row.prop(overlay, "show_axis_y", text="Y", toggle=True)
            row.prop(overlay, "show_axis_z", text="Z", toggle=True)

            if overlay.show_floor:
                col = layout.column()
                col.use_property_split = True
                col.use_property_decorate = False
                row = col.row()
                row.separator()
                row.prop(overlay, "grid_scale", text="Grid Scale")
                if scene.unit_settings.system == 'NONE':
                    col = layout.column()
                    col.use_property_split = True
                    col.use_property_decorate = False
                    row = col.row()
                    row.separator()
                    row.prop(overlay, "grid_subdivisions", text="Subdivisions")

        layout.separator()

        layout.label(text="Options")

        split = layout.split()
        split.active = display_all
        sub = split.column()
        row = sub.row()
        row.separator()
        row.prop(overlay, "show_text", text="Text Info")
        row = sub.row()
        row.separator()
        row.prop(overlay, "show_stats", text="Statistics")

        sub = split.column()
        sub.prop(overlay, "show_cursor", text="3D Cursor")
        sub.prop(overlay, "show_annotation", text="Annotations")

        if shading.type == 'MATERIAL':
            row = col.row()
            row.active = shading.render_pass == 'COMBINED'
            row.separator()
            row.prop(overlay, "show_look_dev")


class VIEW3D_PT_overlay_object(Panel):
    bl_space_type = 'VIEW_3D'
    bl_region_type = 'HEADER'
    bl_parent_id = "VIEW3D_PT_overlay"
    bl_label = "Objects"

    def draw(self, context):
        shading = VIEW3D_PT_shading.get_shading(context)

        layout = self.layout
        view = context.space_data
        overlay = view.overlay
        display_all = overlay.show_overlays

        col = layout.column(align=True)
        col.active = display_all

        split = col.split()

        sub = split.column(align=True)
        row = sub.row()
        row.separator()
        row.prop(overlay, "show_extras", text="Extras")

        row = sub.row()
        row.separator()
        row.active = overlay.show_extras
        row.prop(overlay, "show_light_colors")

        row = sub.row()
        row.separator()
        row.prop(overlay, "show_relationship_lines")
        row = sub.row()
        row.separator()
        row.prop(overlay, "show_outline_selected")

        sub = split.column(align=True)
        sub.prop(overlay, "show_bones", text="Bones")
        sub.prop(overlay, "show_motion_paths")

        split = col.split()
        col = split.column()
        col.use_property_split = False
        row = col.row()
        row.separator()
        row.prop(overlay, "show_object_origins", text="Origins")
        col = split.column()
        if overlay.show_object_origins:
            col.prop(overlay, "show_object_origins_all", text="Origins (All)")
        else:
            col.label(icon='DISCLOSURE_TRI_RIGHT')

        if shading.type == 'WIREFRAME' or shading.show_xray:
            layout.separator()
            layout.prop(overlay, "bone_wire_alpha")


class VIEW3D_PT_overlay_geometry(Panel):
    bl_space_type = 'VIEW_3D'
    bl_region_type = 'HEADER'
    bl_parent_id = "VIEW3D_PT_overlay"
    bl_label = "Geometry"

    def draw(self, context):
        layout = self.layout
        view = context.space_data
        overlay = view.overlay
        display_all = overlay.show_overlays
        is_wireframes = view.shading.type == 'WIREFRAME'

        col = layout.column(align=True)
        col.active = display_all
        split = col.split()
        row = split.row()
        row.separator()
        row.prop(overlay, "show_wireframes")

        row = split.row(align=True)
        if overlay.show_wireframes or is_wireframes:
            row.prop(overlay, "wireframe_threshold", text="")
            row.prop(overlay, "wireframe_opacity", text="Opacity")
        else:
            row.label(icon='DISCLOSURE_TRI_RIGHT')

        row = col.row()
        row.separator()
        row.prop(overlay, "show_face_orientation")

        # These properties should be always available in the UI for all modes
        # other than Object.
        # Even when the Fade Inactive Geometry overlay is not affecting the
        # current active object depending on its mode, it will always affect
        # the rest of the scene.
        if context.mode != 'OBJECT':
            col = layout.column(align=True)
            col.active = display_all
            split = col.split()
            row = split.row()
            row.separator()
            row.prop(overlay, "show_fade_inactive")

            row = split.row(align=True)
            if overlay.show_fade_inactive:
                row.prop(overlay, "fade_inactive_alpha", text="")
            else:
                row.label(icon='DISCLOSURE_TRI_RIGHT')

        # sub.prop(overlay, "show_onion_skins")


class VIEW3D_PT_overlay_viewer_node(Panel):
    bl_space_type = 'VIEW_3D'
    bl_region_type = 'HEADER'
    bl_parent_id = "VIEW3D_PT_overlay"
    bl_label = "Viewer Node"

    # BFA - We modified this method
    def draw(self, context):
        layout = self.layout
        view = context.space_data
        if not view.show_viewer:
            layout.label(text="Viewer Nodes Overlay Is Disabled", icon='ERROR')
            return

        overlay = view.overlay
        display_all = overlay.show_overlays
        col = layout.column(align=True)
        col.active = display_all
        split = col.split()
        row = split.row()
        row.separator()
        row.prop(overlay, "show_viewer_attribute", text="Color Overlay")

        row = split.row(align=True)
        if not overlay.show_viewer_attribute:
            row.label(icon='DISCLOSURE_TRI_RIGHT')
        else:
            row.label(icon='DISCLOSURE_TRI_DOWN')
            split = col.split()
            row = split.row()
            row.separator()
            col2 = row.column()
            split = col2.split()
            row = split.row()
            row.separator()
            row.use_property_split = True
            row.prop(overlay, "viewer_attribute_opacity", text="Opacity")

        split = col.split()
        row = split.row()
        row.separator()
        row.prop(overlay, "show_viewer_text", text="Text Overlay")


class VIEW3D_PT_overlay_motion_tracking(Panel):
    bl_space_type = 'VIEW_3D'
    bl_region_type = 'HEADER'
    bl_parent_id = "VIEW3D_PT_overlay"
    bl_label = "Motion Tracking"

    def draw_header(self, context):
        layout = self.layout
        view = context.space_data
        overlay = view.overlay
        display_all = overlay.show_overlays
        layout.active = display_all

        row = layout.row()
        split = row.split()
        split.prop(view, "show_reconstruction", text=self.bl_label)
        if view.show_reconstruction:
            split.label(icon='DISCLOSURE_TRI_DOWN')
        else:
            split.label(icon='DISCLOSURE_TRI_RIGHT')

    def draw(self, context):
        layout = self.layout
        view = context.space_data
        overlay = view.overlay
        display_all = overlay.show_overlays

        col = layout.column()
        col.active = display_all

        if view.show_reconstruction:
            split = col.split()

            sub = split.column(align=True)
            row = sub.row()
            row.separator()
            row.prop(view, "show_camera_path", text="Camera Path")

            sub = split.column()
            sub.prop(view, "show_bundle_names", text="Marker Names")

            col = layout.column()
            col.active = display_all
            col.label(text="Tracks")
            row = col.row(align=True)
            row.separator()
            row.prop(view, "tracks_display_type", text="")
            row.prop(view, "tracks_display_size", text="Size")


class VIEW3D_PT_overlay_edit_mesh(Panel):
    bl_space_type = 'VIEW_3D'
    bl_region_type = 'HEADER'
    bl_label = "Mesh Edit Mode"
    bl_ui_units_x = 12

    @classmethod
    def poll(cls, context):
        return context.mode == 'EDIT_MESH'

    def draw(self, context):
        layout = self.layout
        layout.label(text="Mesh Edit Mode Overlays")

        view = context.space_data
        shading = view.shading
        overlay = view.overlay
        display_all = overlay.show_overlays

        is_any_solid_shading = not (shading.show_xray or (shading.type == 'WIREFRAME'))

        col = layout.column()
        col.active = display_all

        split = col.split()

        sub = split.column()
        row = sub.row()
        row.separator()
        row.prop(overlay, "show_faces", text="Faces")
        sub = split.column()
        sub.active = is_any_solid_shading
        sub.prop(overlay, "show_face_center", text="Center")

        row = col.row(align=True)
        row.separator()
        row.prop(overlay, "show_edge_crease", text="Creases", toggle=True)
        row.prop(overlay, "show_edge_sharp", text="Sharp", text_ctxt=i18n_contexts.plural, toggle=True)
        row.prop(overlay, "show_edge_bevel_weight", text="Bevel", toggle=True)
        row.prop(overlay, "show_edge_seams", text="Seams", toggle=True)

        if context.preferences.view.show_developer_ui:
            col.label(text="Developer")
            row = col.row()
            row.separator()
            row.prop(overlay, "show_extra_indices", text="Indices")


class VIEW3D_PT_overlay_edit_mesh_shading(Panel):
    bl_space_type = 'VIEW_3D'
    bl_region_type = 'HEADER'
    bl_parent_id = "VIEW3D_PT_overlay_edit_mesh"
    bl_label = "Shading"

    @classmethod
    def poll(cls, context):
        return context.mode == 'EDIT_MESH'

    def draw(self, context):
        layout = self.layout

        view = context.space_data
        shading = view.shading
        overlay = view.overlay
        tool_settings = context.tool_settings
        display_all = overlay.show_overlays
        statvis = tool_settings.statvis

        col = layout.column()
        col.active = display_all

        row = col.row()
        row.separator()
        split = row.split(factor=0.55)
        split.prop(overlay, "show_retopology", text="Retopology")
        if overlay.show_retopology:
            split.prop(overlay, "retopology_offset", text="")
        else:
            split.label(icon='DISCLOSURE_TRI_RIGHT')

        row = col.row()
        row.separator()
        split = row.split(factor=0.55)
        split.prop(overlay, "show_weight", text="Vertex Group Weights")
        if overlay.show_weight:
            split.label(icon='DISCLOSURE_TRI_DOWN')
        else:
            split.label(icon='DISCLOSURE_TRI_RIGHT')

        if overlay.show_weight:
            row = col.row()
            row.separator()
            row.separator()
            row.use_property_split = True
            row.prop(tool_settings, "vertex_group_user", text="Zero Weights", expand=True)

        if shading.type == 'WIREFRAME':
            xray = shading.show_xray_wireframe and shading.xray_alpha_wireframe < 1.0
        elif shading.type == 'SOLID':
            xray = shading.show_xray and shading.xray_alpha < 1.0
        else:
            xray = False
        statvis_active = not xray
        row = col.row()
        row.active = statvis_active
        row.separator()
        split = row.split(factor=0.55)
        split.prop(overlay, "show_statvis", text="Mesh Analysis")
        if overlay.show_statvis:
            split.label(icon='DISCLOSURE_TRI_DOWN')
        else:
            split.label(icon='DISCLOSURE_TRI_RIGHT')

        if overlay.show_statvis:
            col = col.column()
            col.active = statvis_active

            sub = col.split()
            row = sub.row()
            row.separator()
            row.separator()
            row.use_property_split = True
            row.prop(statvis, "type", text="Type")

            statvis_type = statvis.type
            if statvis_type == 'OVERHANG':
                row = col.row(align=True)
                row.separator()
                row.prop(statvis, "overhang_min", text="Minimum")
                row.prop(statvis, "overhang_max", text="Maximum")
                row = col.row(align=True)
                row.separator()
                row.row().prop(statvis, "overhang_axis", expand=True)
            elif statvis_type == 'THICKNESS':
                row = col.row(align=True)
                row.separator()
                row.prop(statvis, "thickness_min", text="Minimum")
                row.prop(statvis, "thickness_max", text="Maximum")
                col.prop(statvis, "thickness_samples")
            elif statvis_type == 'INTERSECT':
                pass
            elif statvis_type == 'DISTORT':
                row = col.row(align=True)
                row.separator()
                row.prop(statvis, "distort_min", text="Minimum")
                row.prop(statvis, "distort_max", text="Maximum")
            elif statvis_type == 'SHARP':
                row = col.row(align=True)
                row.separator()
                row.prop(statvis, "sharp_min", text="Minimum")
                row.prop(statvis, "sharp_max", text="Maximum")


class VIEW3D_PT_overlay_edit_mesh_measurement(Panel):
    bl_space_type = 'VIEW_3D'
    bl_region_type = 'HEADER'
    bl_parent_id = "VIEW3D_PT_overlay_edit_mesh"
    bl_label = "Measurement"

    @classmethod
    def poll(cls, context):
        return context.mode == 'EDIT_MESH'

    def draw(self, context):
        layout = self.layout

        view = context.space_data
        overlay = view.overlay
        display_all = overlay.show_overlays

        col = layout.column()
        col.active = display_all

        split = col.split()

        sub = split.column()
        row = sub.row()
        row.separator()
        row.prop(overlay, "show_extra_edge_length", text="Edge Length")
        row = sub.row()
        row.separator()
        row.prop(overlay, "show_extra_edge_angle", text="Edge Angle")

        sub = split.column()
        sub.prop(overlay, "show_extra_face_area", text="Face Area")
        sub.prop(overlay, "show_extra_face_angle", text="Face Angle")


class VIEW3D_PT_overlay_edit_mesh_normals(Panel):
    bl_space_type = 'VIEW_3D'
    bl_region_type = 'HEADER'
    bl_parent_id = "VIEW3D_PT_overlay_edit_mesh"
    bl_label = "Normals"

    @classmethod
    def poll(cls, context):
        return context.mode == 'EDIT_MESH'

    def draw(self, context):
        layout = self.layout

        view = context.space_data
        overlay = view.overlay
        display_all = overlay.show_overlays

        col = layout.column()
        col.active = display_all
        split = col.split()

        row = split.row(align=True)
        row.separator()
        row.separator()
        row.prop(overlay, "show_vertex_normals", text="", icon='NORMALS_VERTEX')
        row.prop(overlay, "show_split_normals", text="", icon='NORMALS_VERTEX_FACE')
        row.prop(overlay, "show_face_normals", text="", icon='NORMALS_FACE')

        sub = split.row(align=True)
        if overlay.show_vertex_normals or overlay.show_face_normals or overlay.show_split_normals:
            sub.use_property_split = True
            if overlay.use_normals_constant_screen_size:
                sub.prop(overlay, "normals_constant_screen_size", text="Size")
            else:
                sub.prop(overlay, "normals_length", text="Size")
        else:
            sub.label(icon='DISCLOSURE_TRI_RIGHT')

        row.prop(overlay, "use_normals_constant_screen_size", text="", icon='FIXED_SIZE')


class VIEW3D_PT_overlay_edit_mesh_freestyle(Panel):
    bl_space_type = 'VIEW_3D'
    bl_region_type = 'HEADER'
    bl_parent_id = "VIEW3D_PT_overlay_edit_mesh"
    bl_label = "Freestyle"

    @classmethod
    def poll(cls, context):
        return context.mode == 'EDIT_MESH' and bpy.app.build_options.freestyle

    def draw(self, context):
        layout = self.layout

        view = context.space_data
        overlay = view.overlay
        display_all = overlay.show_overlays

        col = layout.column()
        col.active = display_all

        row = col.row()
        row.separator()
        row.prop(overlay, "show_freestyle_edge_marks", text="Edge Marks")
        row.prop(overlay, "show_freestyle_face_marks", text="Face Marks")


class VIEW3D_PT_overlay_edit_curve(Panel):
    bl_space_type = 'VIEW_3D'
    bl_region_type = 'HEADER'
    bl_label = "Curve Edit Mode"

    @classmethod
    def poll(cls, context):
        return context.mode == 'EDIT_CURVE'

    def draw(self, context):
        layout = self.layout
        view = context.space_data
        overlay = view.overlay
        display_all = overlay.show_overlays

        layout.label(text="Curve Edit Mode Overlays")

        col = layout.column()
        col.active = display_all

        row = col.row()
        row.prop(overlay, "display_handle", text="Handles")

        col = layout.column(align=True)
        col.active = display_all
        split = col.split()
        row = split.row(align=True)
        # row.separator()
        # row.separator()
        row.prop(overlay, "show_curve_normals")

        row = split.row(align=True)
        if overlay.show_curve_normals:
            row.prop(overlay, "normals_length", text="")
        else:
            row.label(icon='DISCLOSURE_TRI_RIGHT')


class VIEW3D_PT_overlay_sculpt(Panel):
    bl_space_type = 'VIEW_3D'
    bl_context = ".sculpt_mode"
    bl_region_type = 'HEADER'
    bl_label = "Sculpt"
    bl_ui_units_x = 13

    @classmethod
    def poll(cls, context):
        return context.mode == 'SCULPT'

    def draw(self, context):
        layout = self.layout

        view = context.space_data
        overlay = view.overlay
        display_all = overlay.show_overlays

        layout.label(text="Sculpt Mode Overlays")

        col = layout.column(align=True)
        col.active = display_all
        split = col.split()
        row = split.row()
        row.separator()
        row.prop(overlay, "show_sculpt_mask", text="Show Mask")

        row = split.row(align=True)
        if overlay.show_sculpt_mask:
            row.prop(overlay, "sculpt_mode_mask_opacity", text="")
        else:
            row.label(icon='DISCLOSURE_TRI_RIGHT')

        col = layout.column(align=True)
        col.active = display_all
        split = col.split()
        row = split.row()
        row.separator()
        row.prop(overlay, "show_sculpt_face_sets", text="Show Face Sets")

        row = split.row(align=True)
        if overlay.show_sculpt_face_sets:
            row.prop(overlay, "sculpt_mode_face_sets_opacity", text="")
        else:
            row.label(icon='DISCLOSURE_TRI_RIGHT')


class VIEW3D_PT_overlay_sculpt_curves(Panel):
    bl_space_type = 'VIEW_3D'
    bl_context = ".curves_sculpt"
    bl_region_type = 'HEADER'
    bl_label = "Sculpt"
    bl_ui_units_x = 13

    @classmethod
    def poll(cls, context):
        return context.mode == 'SCULPT_CURVES'

    def draw(self, context):
        layout = self.layout

        view = context.space_data
        overlay = view.overlay

        layout.label(text="Curve Sculpt Overlays")

        row = layout.row(align=True)
        row.active = overlay.show_overlays
        row.use_property_decorate = False
        row.separator(factor=3)
        row.use_property_split = True
        row.prop(overlay, "sculpt_mode_mask_opacity", text="Selection Opacity")

        col = layout.column()
        split = col.split()
        row = split.row()
        row.active = overlay.show_overlays
        row.separator()
        row.prop(overlay, "show_sculpt_curves_cage", text="Curves Cage")

        row = split.row(align=True)
        row.active = overlay.show_overlays
        if overlay.show_sculpt_curves_cage:
            row.prop(overlay, "sculpt_curves_cage_opacity", text="")
        else:
            row.label(icon='DISCLOSURE_TRI_RIGHT')


class VIEW3D_PT_overlay_bones(Panel):
    bl_space_type = 'VIEW_3D'
    bl_region_type = 'HEADER'
    bl_label = "Bones"
    bl_ui_units_x = 14

    @staticmethod
    def is_using_wireframe(context):
        mode = context.mode

        if mode in {'POSE', 'PAINT_WEIGHT'}:
            armature = context.pose_object
        elif mode == 'EDIT_ARMATURE':
            armature = context.edit_object
        else:
            return False

        return armature and armature.display_type == 'WIRE'

    @classmethod
    def poll(cls, context):
        mode = context.mode
        return (
            (mode == 'POSE') or
            (mode == 'PAINT_WEIGHT' and context.pose_object) or
            (mode == 'EDIT_ARMATURE' and
             VIEW3D_PT_overlay_bones.is_using_wireframe(context))
        )

    def draw(self, context):
        layout = self.layout
        view = context.space_data
        mode = context.mode
        overlay = view.overlay
        display_all = overlay.show_overlays

        layout.label(text="Armature Overlays")

        col = layout.column()
        col.active = display_all

        if mode == 'POSE':

            col = layout.column(align=True)
            col.active = display_all
            split = col.split()
            row = split.row(align=True)
            row.separator()
            row.separator()
            row.prop(overlay, "show_xray_bone")

            row = split.row(align=True)
            if display_all and overlay.show_xray_bone:
                row.prop(overlay, "xray_alpha_bone", text="")
            else:
                row.label(icon='DISCLOSURE_TRI_RIGHT')

        elif mode == 'PAINT_WEIGHT':
            row = col.row()
            row.separator()
            row.prop(overlay, "show_xray_bone")


class VIEW3D_PT_overlay_texture_paint(Panel):
    bl_space_type = 'VIEW_3D'
    bl_region_type = 'HEADER'
    bl_label = "Texture Paint"
    bl_ui_units_x = 13

    @classmethod
    def poll(cls, context):
        return context.mode == 'PAINT_TEXTURE'

    def draw(self, context):
        layout = self.layout
        view = context.space_data
        overlay = view.overlay
        display_all = overlay.show_overlays

        layout.label(text="Texture Paint Overlays")

        col = layout.column()
        col.active = display_all
        row = col.row()
        row.separator()
        row.label(text="Stencil Mask Opacity")
        row.prop(overlay, "texture_paint_mode_opacity", text="")


class VIEW3D_PT_overlay_vertex_paint(Panel):
    bl_space_type = 'VIEW_3D'
    bl_region_type = 'HEADER'
    bl_label = "Vertex Paint"

    @classmethod
    def poll(cls, context):
        return context.mode == 'PAINT_VERTEX'

    def draw(self, context):
        layout = self.layout
        view = context.space_data
        overlay = view.overlay
        display_all = overlay.show_overlays

        layout.label(text="Vertex Paint Overlays")

        col = layout.column()
        col.active = display_all
        row = col.row()
        row.separator()
        row.label(text="Stencil Mask Opacity")
        row.prop(overlay, "vertex_paint_mode_opacity", text="")
        row = col.row()
        row.separator()
        row.prop(overlay, "show_paint_wire")


class VIEW3D_PT_overlay_weight_paint(Panel):
    bl_space_type = 'VIEW_3D'
    bl_region_type = 'HEADER'
    bl_label = "Weight Paint"
    bl_ui_units_x = 13

    @classmethod
    def poll(cls, context):
        return context.mode == 'PAINT_WEIGHT'

    def draw(self, context):
        layout = self.layout
        view = context.space_data
        overlay = view.overlay
        display_all = overlay.show_overlays
        tool_settings = context.tool_settings

        layout.label(text="Weight Paint Overlays")

        col = layout.column()
        col.active = display_all

        row = col.row()
        row.separator()
        row.label(text="Opacity")
        row.prop(overlay, "weight_paint_mode_opacity", text="")
        row = col.split(factor=0.36)
        row.label(text="     Zero Weights")
        sub = row.row()
        sub.prop(tool_settings, "vertex_group_user", expand=True)

        row = col.row()
        row.separator()
        row.prop(overlay, "show_wpaint_contours")
        row = col.row()
        row.separator()
        row.prop(overlay, "show_paint_wire")


class VIEW3D_PT_snapping(Panel):
    bl_space_type = 'VIEW_3D'
    bl_region_type = 'HEADER'
    bl_label = "Snapping"

    def draw(self, context):
        tool_settings = context.tool_settings
        obj = context.active_object
        object_mode = 'OBJECT' if obj is None else obj.mode

        layout = self.layout
        col = layout.column()

        col.label(text="Snap Target")
        row = col.row(align=True)
        row.prop(tool_settings, "snap_target", expand=True)

        col.label(text="Snap Base")
        col.prop(tool_settings, "snap_elements_base", expand=True)

        col.label(text="Snap Target for Individual Elements")
        col.prop(tool_settings, "snap_elements_individual", expand=True)

        col.separator()

        if 'VOLUME' in tool_settings.snap_elements:
            col.prop(tool_settings, "use_snap_peel_object")

        if 'FACE_NEAREST' in tool_settings.snap_elements:
            col.prop(tool_settings, "use_snap_to_same_target")
            if object_mode == 'EDIT':
                col.prop(tool_settings, "snap_face_nearest_steps")

        col.separator()

        col.prop(tool_settings, "use_snap_align_rotation")
        col.prop(tool_settings, "use_snap_backface_culling")

        col.separator()

        if obj:
            col.label(text="Target Selection")
            col_targetsel = col.column(align=True)
            if object_mode == 'EDIT' and obj.type not in {'LATTICE', 'META', 'FONT'}:
                col_targetsel.prop(
                    tool_settings,
                    "use_snap_self",
                    text="Include Active",
                    icon='EDITMODE_HLT',
                )
                col_targetsel.prop(
                    tool_settings,
                    "use_snap_edit",
                    text="Include Edited",
                    icon='OUTLINER_DATA_MESH',
                )
                col_targetsel.prop(
                    tool_settings,
                    "use_snap_nonedit",
                    text="Include Non-Edited",
                    icon='OUTLINER_OB_MESH',
                )
            col_targetsel.prop(
                tool_settings,
                "use_snap_selectable",
                text="Exclude Non-Selectable",
                icon='RESTRICT_SELECT_OFF',
            )

        col.label(text="Affect")
        row = col.row(align=True)
        row.prop(tool_settings, "use_snap_translate", text="Move", toggle=True)
        row.prop(tool_settings, "use_snap_rotate", text="Rotate", toggle=True)
        row.prop(tool_settings, "use_snap_scale", text="Scale", toggle=True)
        col.label(text="Rotation Increment")
        row = col.row(align=True)
        row.prop(tool_settings, "snap_angle_increment_3d", text="")
        row.prop(tool_settings, "snap_angle_increment_3d_precision", text="")


class VIEW3D_PT_proportional_edit(Panel):
    bl_space_type = 'VIEW_3D'
    bl_region_type = 'HEADER'
    bl_label = "Proportional Editing"
    bl_ui_units_x = 8

    def draw(self, context):
        layout = self.layout
        tool_settings = context.tool_settings
        col = layout.column()
        col.active = (tool_settings.use_proportional_edit_objects if context.mode ==
                      'OBJECT' else tool_settings.use_proportional_edit)

        if context.mode != 'OBJECT':
            col.prop(tool_settings, "use_proportional_connected")
            sub = col.column()
            sub.active = not tool_settings.use_proportional_connected
            sub.prop(tool_settings, "use_proportional_projected")
            col.separator()

        col.prop(tool_settings, "proportional_edit_falloff", expand=True)
        col.prop(tool_settings, "proportional_distance")


class VIEW3D_PT_transform_orientations(Panel):
    bl_space_type = 'VIEW_3D'
    bl_region_type = 'HEADER'
    bl_label = "Transform Orientations"
    bl_ui_units_x = 8

    def draw(self, context):
        layout = self.layout
        layout.label(text="Transform Orientations")

        scene = context.scene
        orient_slot = scene.transform_orientation_slots[0]
        orientation = orient_slot.custom_orientation

        row = layout.row()
        col = row.column()
        col.prop(orient_slot, "type", expand=True)
        row.operator("transform.create_orientation", text="", icon='ADD', emboss=False).use = True

        if orientation:
            row = layout.row(align=False)
            row.prop(orientation, "name", text="", icon='OBJECT_ORIGIN')
            row.operator("transform.delete_orientation", text="", icon='X', emboss=False)


class VIEW3D_PT_gpencil_origin(Panel):
    bl_space_type = 'VIEW_3D'
    bl_region_type = 'HEADER'
    bl_label = "Stroke Placement"

    def draw(self, context):
        layout = self.layout
        tool_settings = context.tool_settings
        gpd = context.gpencil_data

        layout.label(text="Stroke Placement")

        row = layout.row()
        col = row.column()
        col.prop(tool_settings, "gpencil_stroke_placement_view3d", expand=True)

        if tool_settings.gpencil_stroke_placement_view3d == 'SURFACE':
            row = layout.row()
            row.label(text="Offset")
            row = layout.row()
            row.prop(gpd, "zdepth_offset", text="")

        if tool_settings.gpencil_stroke_placement_view3d == 'STROKE':
            row = layout.row()
            row.label(text="Target")
            row = layout.row()
            row.prop(tool_settings, "gpencil_stroke_snap_mode", expand=True)


class VIEW3D_PT_gpencil_lock(Panel):
    bl_space_type = 'VIEW_3D'
    bl_region_type = 'HEADER'
    bl_label = "Drawing Plane"

    def draw(self, context):
        layout = self.layout
        tool_settings = context.tool_settings

        layout.label(text="Drawing Plane")

        row = layout.row()
        col = row.column()
        col.prop(tool_settings.gpencil_sculpt, "lock_axis", expand=True)


class VIEW3D_PT_gpencil_guide(Panel):
    bl_space_type = 'VIEW_3D'
    bl_region_type = 'HEADER'
    bl_label = "Guides"

    def draw(self, context):
        settings = context.tool_settings.gpencil_sculpt.guide

        layout = self.layout
        layout.label(text="Guides")

        col = layout.column()
        col.active = settings.use_guide
        col.prop(settings, "type", expand=True)

        if settings.type in {'ISO', 'PARALLEL', 'RADIAL'}:
            col.prop(settings, "angle")
            row = col.row(align=True)

        col.prop(settings, "use_snapping")
        if settings.use_snapping:

            if settings.type == 'RADIAL':
                col.prop(settings, "angle_snap")
            else:
                col.prop(settings, "spacing")

        if settings.type in {'CIRCULAR', 'RADIAL'} or settings.use_snapping:
            col.label(text="Reference Point")
            row = col.row(align=True)
            row.prop(settings, "reference_point", expand=True)
            if settings.reference_point == 'CUSTOM':
                col.prop(settings, "location", text="Custom Location")
            elif settings.reference_point == 'OBJECT':
                col.prop(settings, "reference_object", text="Object Location")
                if not settings.reference_object:
                    col.label(text="No object selected, using cursor")


class VIEW3D_PT_overlay_gpencil_options(Panel):
    bl_space_type = 'VIEW_3D'
    bl_region_type = 'HEADER'
    bl_label = ""
    bl_ui_units_x = 13

    @classmethod
    def poll(cls, context):
        ob = context.object
        return ob and ob.type == 'GPENCIL'

    def draw(self, context):
        layout = self.layout
        view = context.space_data
        overlay = view.overlay

        ob = context.object

        layout.label(text={
            'PAINT_GPENCIL': iface_("Draw Grease Pencil"),
            'EDIT_GPENCIL': iface_("Edit Grease Pencil"),
            'SCULPT_GPENCIL': iface_("Sculpt Grease Pencil"),
            'WEIGHT_GPENCIL': iface_("Weight Grease Pencil"),
            'VERTEX_GPENCIL': iface_("Vertex Grease Pencil"),
            'OBJECT': iface_("Grease Pencil"),
        }[context.mode], translate=False)

        row = layout.row()
        row.separator()
        row.prop(overlay, "use_gpencil_onion_skin", text="Onion Skin")

        col = layout.column(align=True)
        split = col.split()
        row = split.row()
        row.separator()
        row.prop(overlay, "use_gpencil_grid")

        row = split.row(align=True)
        if overlay.use_gpencil_grid:
            row.prop(overlay, "gpencil_grid_opacity", text="", slider=True)
            row.prop(overlay, "use_gpencil_canvas_xray", text="", icon='XRAY')
        else:
            row.label(icon='DISCLOSURE_TRI_RIGHT')

        split = col.split()
        row = split.row()
        row.separator()
        row.prop(overlay, "use_gpencil_fade_layers")

        row = split.row(align=True)
        if overlay.use_gpencil_fade_layers:
            row.separator
            row.prop(overlay, "gpencil_fade_layer", text="", slider=True)
        else:
            row.label(icon='DISCLOSURE_TRI_RIGHT')

        split = col.split()
        row = split.row()
        row.separator()
        row.prop(overlay, "use_gpencil_fade_objects")

        row = split.row(align=True)
        if overlay.use_gpencil_fade_objects:
            row.prop(overlay, "gpencil_fade_objects", text="", slider=True)
            row.prop(overlay, "use_gpencil_fade_gp_objects", text="", icon='OUTLINER_OB_GREASEPENCIL')
        else:
            row.label(icon='DISCLOSURE_TRI_RIGHT')

        if ob.mode in {'EDIT_GPENCIL', 'SCULPT_GPENCIL', 'WEIGHT_GPENCIL', 'VERTEX_GPENCIL'}:
            split = layout.split()
            col = split.column()
            row = col.row()
            row.separator()
            row.prop(overlay, "use_gpencil_edit_lines", text="Edit Lines")
            col = split.column()
            if overlay.use_gpencil_edit_lines:
                col.prop(overlay, "use_gpencil_multiedit_line_only", text="Only in Multiframe")
            else:
                col.label(icon='DISCLOSURE_TRI_RIGHT')

            if ob.mode == 'EDIT_GPENCIL':
                gpd = ob.data

                col = layout.column()
                row = col.row()
                row.separator()
                row.prop(overlay, "use_gpencil_show_directions")
                col = layout.column()
                row = col.row()
                row.separator()
                row.prop(overlay, "use_gpencil_show_material_name", text="Material Name")

                layout.use_property_split = True
                if not gpd.use_curve_edit:
                    row = layout.row()
                    row.separator()
                    row.prop(overlay, "vertex_opacity", text="Vertex Opacity", slider=True)
                else:
                    # Handles for Curve Edit
                    row = layout.row()
                    row.separator()
                    row.prop(overlay, "display_handle", text="Handles")

        if ob.mode == 'SCULPT_GPENCIL':
            layout.use_property_split = True
            row = layout.row()
            row.separator()
            row.prop(overlay, "vertex_opacity", text="Vertex Opacity", slider=True)

        if ob.mode in {'PAINT_GPENCIL', 'VERTEX_GPENCIL'}:
            layout.label(text="Vertex Paint")
            row = layout.row()
            shading = VIEW3D_PT_shading.get_shading(context)
            row.enabled = shading.type not in {'WIREFRAME', 'RENDERED'}
            row.separator()
            row.use_property_split = True
            row.prop(overlay, "gpencil_vertex_paint_opacity", text="Opacity", slider=True)


class VIEW3D_PT_overlay_grease_pencil_options(Panel):
    bl_space_type = 'VIEW_3D'
    bl_region_type = 'HEADER'
    bl_label = ""
    bl_ui_units_x = 13

    @classmethod
    def poll(cls, context):
        ob = context.object
        return ob and ob.type == 'GREASEPENCIL'

    def draw(self, context):
        layout = self.layout
        view = context.space_data
        overlay = view.overlay

        ob = context.object

        layout.label(text={
            'PAINT_GREASE_PENCIL': iface_("Draw Grease Pencil"),
            'EDIT_GREASE_PENCIL': iface_("Edit Grease Pencil"),
            'OBJECT': iface_("Grease Pencil"),
        }[context.mode], translate=False)

        layout.prop(overlay, "use_gpencil_onion_skin", text="Onion Skin")

        if ob.mode in {'EDIT'}:
            split = layout.split()
            col = split.column()
            col.prop(overlay, "use_gpencil_edit_lines", text="Edit Lines")


class VIEW3D_PT_quad_view(Panel):
    bl_space_type = 'VIEW_3D'
    bl_region_type = 'UI'
    bl_category = "View"
    bl_label = "Quad View"
    bl_options = {'DEFAULT_CLOSED'}

    @classmethod
    def poll(cls, context):
        view = context.space_data
        return view.region_quadviews

    def draw(self, context):
        layout = self.layout

        view = context.space_data

        region = view.region_quadviews[2]
        col = layout.column()
        col.prop(region, "lock_rotation")
        row = col.row()
        row.enabled = region.lock_rotation
        row.prop(region, "show_sync_view")
        row = col.row()
        row.enabled = region.lock_rotation and region.show_sync_view
        row.prop(region, "use_box_clip")


# Annotation properties
class VIEW3D_PT_grease_pencil(AnnotationDataPanel, Panel):
    bl_space_type = 'VIEW_3D'
    bl_region_type = 'UI'
    bl_category = "View"

    # NOTE: this is just a wrapper around the generic GP Panel


class VIEW3D_PT_annotation_onion(AnnotationOnionSkin, Panel):
    bl_space_type = 'VIEW_3D'
    bl_region_type = 'UI'
    bl_category = "View"
    bl_parent_id = "VIEW3D_PT_grease_pencil"

    # NOTE: this is just a wrapper around the generic GP Panel


class TOPBAR_PT_annotation_layers(Panel, AnnotationDataPanel):
    bl_space_type = 'VIEW_3D'
    bl_region_type = 'HEADER'
    bl_label = "Layers"
    bl_ui_units_x = 14


class VIEW3D_PT_view3d_stereo(Panel):
    bl_space_type = 'VIEW_3D'
    bl_region_type = 'UI'
    bl_category = "View"
    bl_label = "Stereoscopy"
    bl_options = {'DEFAULT_CLOSED'}

    @classmethod
    def poll(cls, context):
        scene = context.scene

        multiview = scene.render.use_multiview
        return multiview

    def draw(self, context):
        layout = self.layout
        view = context.space_data

        basic_stereo = context.scene.render.views_format == 'STEREO_3D'

        col = layout.column()
        col.row().prop(view, "stereo_3d_camera", expand=True)

        col.label(text="Display")
        row = col.row()
        row.active = basic_stereo
        row.prop(view, "show_stereo_3d_cameras")
        row = col.row()
        row.active = basic_stereo
        split = row.split()
        split.prop(view, "show_stereo_3d_convergence_plane")
        split = row.split()
        split.prop(view, "stereo_3d_convergence_plane_alpha", text="Alpha")
        split.active = view.show_stereo_3d_convergence_plane
        row = col.row()
        split = row.split()
        split.prop(view, "show_stereo_3d_volume")
        split = row.split()
        split.prop(view, "stereo_3d_volume_alpha", text="Alpha")

        if context.scene.render.use_multiview:
            layout.separator()
            layout.operator("wm.set_stereo_3d", icon='CAMERA_STEREO')


class VIEW3D_PT_context_properties(Panel):
    bl_space_type = 'VIEW_3D'
    bl_region_type = 'UI'
    bl_category = "Item"
    bl_label = "Properties"
    bl_options = {'DEFAULT_CLOSED'}

    @staticmethod
    def _active_context_member(context):
        obj = context.object
        if obj:
            object_mode = obj.mode
            if object_mode == 'POSE':
                return "active_pose_bone"
            elif object_mode == 'EDIT' and obj.type == 'ARMATURE':
                return "active_bone"
            else:
                return "object"

        return ""

    @classmethod
    def poll(cls, context):
        import rna_prop_ui
        member = cls._active_context_member(context)

        if member:
            context_member, member = rna_prop_ui.rna_idprop_context_value(context, member, object)
            return context_member and rna_prop_ui.rna_idprop_has_properties(context_member)

        return False

    def draw(self, context):
        import rna_prop_ui
        member = VIEW3D_PT_context_properties._active_context_member(context)

        if member:
            # Draw with no edit button
            rna_prop_ui.draw(self.layout, context, member, object, use_edit=False)


# Grease Pencil Object - Multi-frame falloff tools.
class VIEW3D_PT_gpencil_multi_frame(Panel):
    bl_space_type = 'VIEW_3D'
    bl_region_type = 'HEADER'
    bl_label = "Multi Frame"

    def draw(self, context):
        layout = self.layout
        tool_settings = context.tool_settings

        gpd = context.gpencil_data
        settings = tool_settings.gpencil_sculpt

        col = layout.column(align=True)
        col.prop(settings, "use_multiframe_falloff")

        # Falloff curve
        if gpd.use_multiedit and settings.use_multiframe_falloff:
            layout.template_curve_mapping(settings, "multiframe_falloff_curve", brush=True)


class VIEW3D_PT_grease_pencil_multi_frame(Panel):
    bl_space_type = 'VIEW_3D'
    bl_region_type = 'HEADER'
    bl_label = "Multi Frame"

    def draw(self, context):
        layout = self.layout
        tool_settings = context.tool_settings

        settings = tool_settings.gpencil_sculpt

        col = layout.column(align=True)
        col.prop(settings, "use_multiframe_falloff")

        # Falloff curve
        if settings.use_multiframe_falloff:
            layout.template_curve_mapping(settings, "multiframe_falloff_curve", brush=True)


# Grease Pencil Object - Curve Editing tools
class VIEW3D_PT_gpencil_curve_edit(Panel):
    bl_space_type = 'VIEW_3D'
    bl_region_type = 'HEADER'
    bl_label = "Curve Editing"

    def draw(self, context):
        layout = self.layout

        gpd = context.gpencil_data
        col = layout.column()

        col.label(text="Curve Editing:")

        split = layout.split()
        col = split.column(align=True)
        row = col.row()
        row.separator()
        row.label(text="Resolution")
        row = col.row()
        row.separator()
        row.label(text="Threshold")
        row = col.row()
        row.separator()
        row.label(text="Corner Angle")

        col = split.column(align=True)
        col.prop(gpd, "edit_curve_resolution", text="")
        col.prop(gpd, "curve_edit_threshold", text="")
        col.prop(gpd, "curve_edit_corner_angle", text="")

        col = layout.column()
        row = col.row()
        row.separator()
        row.prop(gpd, "use_adaptive_curve_resolution")


class VIEW3D_MT_gpencil_edit_context_menu(Menu):
    bl_label = ""

    def draw(self, context):
        layout = self.layout
        tool_settings = context.tool_settings

        is_point_mode = tool_settings.gpencil_selectmode_edit == 'POINT'
        is_stroke_mode = tool_settings.gpencil_selectmode_edit == 'STROKE'
        is_segment_mode = tool_settings.gpencil_selectmode_edit == 'SEGMENT'

        layout.operator_context = 'INVOKE_REGION_WIN'

        row = layout.row()

        if is_point_mode or is_segment_mode:
            col = row.column(align=True)

            col.label(text="Point", icon='GP_SELECT_POINTS')
            col.separator()

            # Additive Operators
            col.operator("gpencil.stroke_subdivide", text="Subdivide", icon="SUBDIVIDE_EDGES").only_selected = True

            col.separator()

            col.operator("gpencil.extrude_move", text="Extrude", icon='EXTRUDE_REGION')

            col.separator()

            # Deform Operators
            col.operator("gpencil.stroke_smooth", text="Smooth", icon="PARTICLEBRUSH_SMOOTH").only_selected = True
            col.operator("transform.bend", text="Bend", icon="BEND")
            col.operator("transform.shear", text="Shear", icon="SHEAR")
            col.operator("transform.tosphere", text="To Sphere", icon="TOSPHERE")
            col.operator("transform.transform", text="Shrink Fatten",
                         icon='SHRINK_FATTEN').mode = 'GPENCIL_SHRINKFATTEN'

            col.separator()

            col.menu("VIEW3D_MT_mirror", text="Mirror")
            col.menu("GPENCIL_MT_snap", text="Snap")

            col.separator()

            # Duplicate operators
            col.operator("gpencil.duplicate_move", text="Duplicate", icon='DUPLICATE')
            col.operator("gpencil.copy", text="Copy", icon='COPYDOWN')
            col.operator("gpencil.paste", text="Paste", icon='PASTEDOWN').type = 'ACTIVE'
            col.operator("gpencil.paste", text="Paste by Layer", icon='PASTEDOWN').type = 'LAYER'

            col.separator()

            # Removal Operators
            col.operator("gpencil.stroke_merge", text="Merge", icon="MERGE")
            col.operator("gpencil.stroke_merge_by_distance", icon="MERGE").use_unselected = False
            col.operator("gpencil.stroke_split", text="Split", icon="SPLIT")
            col.operator("gpencil.stroke_separate", text="Separate", icon="SEPARATE_GP_POINTS").mode = 'POINT'

            col.separator()

            col.operator("gpencil.delete", text="Delete Points", icon="DELETE").type = 'POINTS'
            col.operator("gpencil.dissolve", text="Dissolve", icon="DISSOLVE_VERTS").type = 'POINTS'
            col.operator("gpencil.dissolve", text="Dissolve Between", icon="DISSOLVE_BETWEEN").type = 'BETWEEN'
            col.operator("gpencil.dissolve", text="Dissolve Unselected", icon="DISSOLVE_UNSELECTED").type = 'UNSELECT'

        if is_stroke_mode:

            col = row.column(align=True)
            col.label(text="Stroke", icon='GP_SELECT_STROKES')
            col.separator()

            # Main Strokes Operators
            col.operator("gpencil.stroke_subdivide", text="Subdivide", icon="SUBDIVIDE_EDGES").only_selected = False
            col.menu("VIEW3D_MT_gpencil_simplify")
            col.operator("gpencil.stroke_trim", text="Trim", icon="CUT")

            col.separator()

            col.operator("gpencil.stroke_smooth", text="Smooth",
                         icon="PARTICLEBRUSH_SMOOTH").only_selected = False
            col.operator("transform.transform", text="Shrink/Fatten",
                         icon='SHRINK_FATTEN').mode = 'GPENCIL_SHRINKFATTEN'

            col.separator()

            # Layer and Materials operators
            col.menu("GPENCIL_MT_move_to_layer")
            col.menu("VIEW3D_MT_assign_material")
            col.operator("gpencil.set_active_material", text="Set as Active Material", icon="MATERIAL_DATA")
            col.operator_menu_enum("gpencil.stroke_arrange", "direction", text="Arrange")

            col.separator()

            col.menu("VIEW3D_MT_mirror", text="Mirror")
            col.menu("VIEW3D_MT_snap", text="Snap")

            col.separator()

            # Duplicate operators
            col.operator("gpencil.duplicate_move", text="Duplicate", icon='DUPLICATE')
            col.operator("gpencil.copy", text="Copy", icon='COPYDOWN')
            col.operator("gpencil.paste", text="Paste", icon='PASTEDOWN').type = 'ACTIVE'
            col.operator("gpencil.paste", text="Paste by Layer", icon='PASTEDOWN').type = 'LAYER'

            col.separator()

            # Removal Operators
            col.operator("gpencil.stroke_merge_by_distance", icon="MERGE").use_unselected = True
            col.operator_menu_enum("gpencil.stroke_join", "type", text="Join",
                                   icon='JOIN', text_ctxt=i18n_contexts.id_gpencil)
            col.operator("gpencil.stroke_split", text="Split", icon="SPLIT")
            col.operator("gpencil.stroke_separate", text="Separate", icon="SEPARATE_GP_STROKES").mode = 'STROKE'

            col.separator()

            col.operator("gpencil.delete", text="Delete", icon="DELETE").type = 'STROKES'

            col.separator()

            col.operator_menu_enum("gpencil.reproject", property="type", text="Reproject Strokes")

        layout.separator()

        layout.menu("VIEW3D_MT_edit_gpencil_showhide")  # BFA - added to context menu


class VIEW3D_MT_greasepencil_material_active(Menu):
    bl_label = "Active Material"

    @classmethod
    def poll(cls, context):
        ob = context.active_object
        if ob is None or len(ob.material_slots) == 0:
            return False

        return True

    def draw(self, context):
        layout = self.layout
        layout.operator_context = 'INVOKE_REGION_WIN'
        ob = context.active_object

        for slot in ob.material_slots:
            mat = slot.material
            if not mat:
                continue
            mat.id_data.preview_ensure()
            if mat and mat.id_data and mat.id_data.preview:
                icon = mat.id_data.preview.icon_id
                layout.operator("grease_pencil.set_material", text=mat.name, icon_value=icon).slot = mat.name


class VIEW3D_MT_grease_pencil_assign_material(Menu):
    bl_label = "Assign Material"

    def draw(self, context):
        layout = self.layout
        ob = context.active_object
        mat_active = ob.active_material

        if len(ob.material_slots) == 0:
            row = layout.row()
            row.label(text="No Materials")
            row.enabled = False
            return

        for slot in ob.material_slots:
            mat = slot.material
            if mat:
                layout.operator("grease_pencil.stroke_material_set", text=mat.name,
                                icon='LAYER_ACTIVE' if mat == mat_active else 'BLANK1').material = mat.name


class VIEW3D_MT_greasepencil_edit_context_menu(Menu):
    bl_label = ""

    def draw(self, context):
        layout = self.layout
        tool_settings = context.tool_settings

        is_point_mode = tool_settings.gpencil_selectmode_edit == 'POINT'
        is_stroke_mode = tool_settings.gpencil_selectmode_edit == 'STROKE'

        layout.operator_context = 'INVOKE_REGION_WIN'

        row = layout.row()

        if is_point_mode:
            col = row.column(align=True)
            col.label(text="Point", icon='GP_SELECT_POINTS')

            # Copy/paste
            col.operator("grease_pencil.copy", text="Copy", icon="COPYDOWN")
            col.operator("grease_pencil.paste", text="Paste", icon="PASTEDOWN")

            col.separator()

            # Main Strokes Operators
            col.operator("grease_pencil.stroke_subdivide", text="Subdivide")
            col.operator("grease_pencil.stroke_subdivide_smooth", text="Subdivide and Smooth")
            col.operator("grease_pencil.stroke_simplify", text="Simplify")

            col.separator()

            # Deform Operators
            col.operator("transform.tosphere", text="To Sphere")
            col.operator("transform.shear", text="Shear")
            col.operator("transform.bend", text="Bend")
            col.operator("transform.push_pull", text="Push/Pull")
            col.operator("transform.transform", text="Radius").mode = 'GPENCIL_SHRINKFATTEN'
            col.operator("grease_pencil.stroke_smooth", text="Smooth Points")

            col.separator()

            col.menu("VIEW3D_MT_mirror", text="Mirror")

            col.separator()

            col.operator("grease_pencil.duplicate_move", text="Duplicate")

            col.separator()

            col.operator("grease_pencil.separate", text="Separate").mode = 'SELECTED'

            # Removal Operators
            col.separator()

            col.operator_enum("grease_pencil.dissolve", "type")

        if is_stroke_mode:
            col = row.column(align=True)
            col.label(text="Stroke", icon='GP_SELECT_STROKES')

            # Copy/paste
            col.operator("grease_pencil.copy", text="Copy", icon="COPYDOWN")
            col.operator("grease_pencil.paste", text="Paste", icon="PASTEDOWN")

            col.separator()

            # Main Strokes Operators
            col.operator("grease_pencil.stroke_subdivide", text="Subdivide")
            col.operator("grease_pencil.stroke_subdivide_smooth", text="Subdivide and Smooth")
            col.operator("grease_pencil.stroke_simplify", text="Simplify")

            col.separator()

            # Deform Operators
            col.operator("grease_pencil.stroke_smooth", text="Smooth")
            col.operator("transform.transform", text="Radius").mode = 'CURVE_SHRINKFATTEN'

            col.separator()

            col.menu("GREASE_PENCIL_MT_move_to_layer")
            col.menu("VIEW3D_MT_grease_pencil_assign_material")
            col.operator("grease_pencil.set_active_material", text="Set as Active Material")
            col.operator_menu_enum("grease_pencil.reorder", text="Arrange", property="direction")

            col.separator()

            col.menu("VIEW3D_MT_mirror")

            col.separator()

            col.operator("grease_pencil.duplicate_move", text="Duplicate")

            col.separator()

            col.operator("grease_pencil.separate", text="Separate").mode = 'SELECTED'


def draw_gpencil_layer_active(context, layout):
    gpl = context.active_gpencil_layer
    if gpl:
        layout.label(text="Active Layer")
        row = layout.row(align=True)
        row.operator_context = 'EXEC_REGION_WIN'
        row.operator_menu_enum("gpencil.layer_change", "layer", text="", icon='GREASEPENCIL')
        row.prop(gpl, "info", text="")
        row.operator("gpencil.layer_remove", text="", icon='X')


def draw_gpencil_material_active(context, layout):
    ob = context.active_object
    if ob and len(ob.material_slots) > 0 and ob.active_material_index >= 0:
        ma = ob.material_slots[ob.active_material_index].material
        if ma:
            layout.label(text="Active Material")
            row = layout.row(align=True)
            row.operator_context = 'EXEC_REGION_WIN'
            row.operator_menu_enum("gpencil.material_set", "slot", text="", icon='MATERIAL')
            row.prop(ma, "name", text="")


class VIEW3D_PT_gpencil_sculpt_automasking(Panel):
    bl_space_type = 'VIEW_3D'
    bl_region_type = 'HEADER'
    bl_label = "Auto-masking"
    bl_ui_units_x = 10

    def draw(self, context):
        layout = self.layout
        tool_settings = context.scene.tool_settings

        layout.label(text="Auto-masking")

        col = layout.column(align=True)
        col.prop(tool_settings.gpencil_sculpt, "use_automasking_stroke", text="Stroke")
        col.prop(tool_settings.gpencil_sculpt, "use_automasking_layer_stroke", text="Layer")
        col.prop(tool_settings.gpencil_sculpt, "use_automasking_material_stroke", text="Material")
        col.separator()
        col.prop(tool_settings.gpencil_sculpt, "use_automasking_layer_active", text="Active Layer")
        col.prop(tool_settings.gpencil_sculpt, "use_automasking_material_active", text="Active Material")


class VIEW3D_PT_gpencil_sculpt_context_menu(Panel):
    bl_space_type = 'VIEW_3D'
    bl_region_type = 'WINDOW'
    bl_label = "Sculpt"
    bl_ui_units_x = 12

    def draw(self, context):
        layout = self.layout
        tool_settings = context.tool_settings

        settings = tool_settings.gpencil_sculpt_paint
        brush = settings.brush

        layout.prop(brush, "size", slider=True)
        layout.prop(brush, "strength")

        # Layers
        draw_gpencil_layer_active(context, layout)


class VIEW3D_PT_gpencil_weight_context_menu(Panel):
    bl_space_type = 'VIEW_3D'
    bl_region_type = 'WINDOW'
    bl_label = "Weight Paint"
    bl_ui_units_x = 12

    def draw(self, context):
        tool_settings = context.tool_settings
        settings = tool_settings.gpencil_weight_paint
        brush = settings.brush
        layout = self.layout

        layout.prop(brush, "weight")
        gp_settings = brush.gpencil_settings
        layout.prop(gp_settings, "direction", expand=True, text="")

        layout.prop(brush, "size", slider=True)
        layout.prop(brush, "strength")

        # Layers
        draw_gpencil_layer_active(context, layout)


# bfa menu
class VIEW3D_PT_gpencil_edit_options(Panel):
    bl_space_type = 'VIEW_3D'
    bl_region_type = 'HEADER'
    bl_label = "Options"

    def draw(self, context):
        layout = self.layout
        settings = context.tool_settings.gpencil_sculpt

        layout.prop(settings, "use_scale_thickness", text="Scale Thickness")


class VIEW3D_PT_gpencil_draw_context_menu(Panel):
    bl_space_type = 'VIEW_3D'
    bl_region_type = 'WINDOW'
    bl_label = "Draw"
    bl_ui_units_x = 12

    def draw(self, context):
        layout = self.layout
        tool_settings = context.tool_settings
        settings = tool_settings.gpencil_paint
        brush = settings.brush
        gp_settings = brush.gpencil_settings

        is_pin_vertex = gp_settings.brush_draw_mode == 'VERTEXCOLOR'
        is_vertex = settings.color_mode == 'VERTEXCOLOR' or brush.gpencil_tool == 'TINT' or is_pin_vertex

        if brush.gpencil_tool not in {'ERASE', 'CUTTER', 'EYEDROPPER'} and is_vertex:
            split = layout.split(factor=0.1)
            split.prop(brush, "color", text="")
            split.template_color_picker(brush, "color", value_slider=True)

            col = layout.column()
            col.separator()
            col.prop_menu_enum(gp_settings, "vertex_mode", text="Mode")
            col.separator()

        if brush.gpencil_tool not in {'FILL', 'CUTTER'}:
            layout.prop(brush, "size", slider=True)
        if brush.gpencil_tool not in {'ERASE', 'FILL', 'CUTTER'}:
            layout.prop(gp_settings, "pen_strength")

        # Layers
        draw_gpencil_layer_active(context, layout)

        layout.menu("VIEW3D_MT_edit_gpencil_showhide")  # BFA - added to context menu

        # Material
        if not is_vertex:
            draw_gpencil_material_active(context, layout)


class VIEW3D_PT_gpencil_vertex_context_menu(Panel):
    bl_space_type = 'VIEW_3D'
    bl_region_type = 'WINDOW'
    bl_label = "Vertex Paint"
    bl_ui_units_x = 12

    def draw(self, context):
        layout = self.layout
        tool_settings = context.tool_settings
        settings = tool_settings.gpencil_vertex_paint
        brush = settings.brush
        gp_settings = brush.gpencil_settings

        col = layout.column()

        if brush.gpencil_vertex_tool in {'DRAW', 'REPLACE'}:
            split = layout.split(factor=0.1)
            split.prop(brush, "color", text="")
            split.template_color_picker(brush, "color", value_slider=True)

            col = layout.column()
            col.separator()
            col.prop_menu_enum(gp_settings, "vertex_mode", text="Mode")
            col.separator()

        row = col.row(align=True)
        row.prop(brush, "size", text="Radius")
        row.prop(gp_settings, "use_pressure", text="", icon='STYLUS_PRESSURE')

        if brush.gpencil_vertex_tool in {'DRAW', 'BLUR', 'SMEAR'}:
            row = layout.row(align=True)
            row.prop(gp_settings, "pen_strength", slider=True)
            row.prop(gp_settings, "use_strength_pressure", text="", icon='STYLUS_PRESSURE')

        # Layers
        draw_gpencil_layer_active(context, layout)

        layout.menu("VIEW3D_MT_edit_gpencil_showhide")  # BFA - added to context menu


class VIEW3D_PT_paint_vertex_context_menu(Panel):
    # Only for popover, these are dummy values.
    bl_space_type = 'VIEW_3D'
    bl_region_type = 'WINDOW'
    bl_label = "Vertex Paint"

    def draw(self, context):
        layout = self.layout

        brush = context.tool_settings.vertex_paint.brush
        capabilities = brush.vertex_paint_capabilities

        if capabilities.has_color:
            split = layout.split(factor=0.1)
            UnifiedPaintPanel.prop_unified_color(split, context, brush, "color", text="")
            UnifiedPaintPanel.prop_unified_color_picker(split, context, brush, "color", value_slider=True)
            layout.prop(brush, "blend", text="")

        UnifiedPaintPanel.prop_unified(
            layout,
            context,
            brush,
            "size",
            unified_name="use_unified_size",
            pressure_name="use_pressure_size",
            slider=True,
        )
        UnifiedPaintPanel.prop_unified(
            layout,
            context,
            brush,
            "strength",
            unified_name="use_unified_strength",
            pressure_name="use_pressure_strength",
            slider=True,
        )


class VIEW3D_PT_paint_texture_context_menu(Panel):
    # Only for popover, these are dummy values.
    bl_space_type = 'VIEW_3D'
    bl_region_type = 'WINDOW'
    bl_label = "Texture Paint"

    def draw(self, context):
        layout = self.layout

        brush = context.tool_settings.image_paint.brush
        capabilities = brush.image_paint_capabilities

        if capabilities.has_color:
            split = layout.split(factor=0.1)
            UnifiedPaintPanel.prop_unified_color(split, context, brush, "color", text="")
            UnifiedPaintPanel.prop_unified_color_picker(split, context, brush, "color", value_slider=True)
            layout.prop(brush, "blend", text="")

        if capabilities.has_radius:
            UnifiedPaintPanel.prop_unified(
                layout,
                context,
                brush,
                "size",
                unified_name="use_unified_size",
                pressure_name="use_pressure_size",
                slider=True,
            )
            UnifiedPaintPanel.prop_unified(
                layout,
                context,
                brush,
                "strength",
                unified_name="use_unified_strength",
                pressure_name="use_pressure_strength",
                slider=True,
            )


class VIEW3D_PT_paint_weight_context_menu(Panel):
    # Only for popover, these are dummy values.
    bl_space_type = 'VIEW_3D'
    bl_region_type = 'WINDOW'
    bl_label = "Weights"

    def draw(self, context):
        layout = self.layout

        brush = context.tool_settings.weight_paint.brush
        UnifiedPaintPanel.prop_unified(
            layout,
            context,
            brush,
            "weight",
            unified_name="use_unified_weight",
            slider=True,
        )
        UnifiedPaintPanel.prop_unified(
            layout,
            context,
            brush,
            "size",
            unified_name="use_unified_size",
            pressure_name="use_pressure_size",
            slider=True,
        )
        UnifiedPaintPanel.prop_unified(
            layout,
            context,
            brush,
            "strength",
            unified_name="use_unified_strength",
            pressure_name="use_pressure_strength",
            slider=True,
        )


# BFA - these are made consistent with the Sidebar>Tool>Brush Settings>Advanced Automasking panel, heavily changed
class VIEW3D_PT_sculpt_automasking(Panel):
    bl_space_type = 'VIEW_3D'
    bl_region_type = 'HEADER'
    bl_label = "Global Auto Masking"
    bl_ui_units_x = 10

    def draw(self, context):
        layout = self.layout

        tool_settings = context.tool_settings
        sculpt = tool_settings.sculpt
        layout.label(text="Global Auto Masking")
        layout.label(text="Overrides brush settings", icon="QUESTION")

        col = layout.column(align=True)

        # topology automasking
        col.use_property_split = False
        row = col.row()
        row.separator()
        row.prop(sculpt, "use_automasking_topology")

        # face masks automasking
        row = col.row()
        row.separator()
        row.prop(sculpt, "use_automasking_face_sets")

        col = layout.column(align=True)
        col.use_property_split = False

        col = layout.column()
        split = col.split(factor=0.9)
        split.use_property_split = False
        row = split.row()
        row.separator()
        row.prop(sculpt, "use_automasking_boundary_edges", text="Mesh Boundary")

        if sculpt.use_automasking_boundary_edges or sculpt.use_automasking_boundary_face_sets:
            split.label(icon='DISCLOSURE_TRI_DOWN')
        else:
            split.label(icon='DISCLOSURE_TRI_RIGHT')

        # col = layout.column()
        split = col.split(factor=0.9)
        split.use_property_split = False
        row = split.row()
        row.separator()
        row.prop(sculpt, "use_automasking_boundary_face_sets", text="Face Sets Boundary")

        if sculpt.use_automasking_boundary_edges or sculpt.use_automasking_boundary_face_sets:
            split.label(icon='DISCLOSURE_TRI_DOWN')
        else:
            split.label(icon='DISCLOSURE_TRI_RIGHT')

        if sculpt.use_automasking_boundary_edges or sculpt.use_automasking_boundary_face_sets:
            col = layout.column()
            col.use_property_split = True
            row = col.row()
            row.separator(factor=3.5)
            row.prop(sculpt, "automasking_boundary_edges_propagation_steps", text="Steps")

        col = layout.column()
        split = col.split(factor=0.9)
        split.use_property_split = False
        row = split.row()
        row.separator()
        row.prop(sculpt, "use_automasking_cavity", text="Cavity")

        is_cavity_active = sculpt.use_automasking_cavity or sculpt.use_automasking_cavity_inverted

        if is_cavity_active:
            props = row.operator("sculpt.mask_from_cavity", text="Create Mask")
            props.settings_source = 'SCENE'
            split.label(icon='DISCLOSURE_TRI_DOWN')
        else:
            split.label(icon='DISCLOSURE_TRI_RIGHT')

        split = col.split(factor=0.9)
        split.use_property_split = False
        row = split.row()
        row.separator()
        row.prop(sculpt, "use_automasking_cavity_inverted", text="Cavity (inverted)")

        is_cavity_active = sculpt.use_automasking_cavity or sculpt.use_automasking_cavity_inverted

        if is_cavity_active:
            split.label(icon='DISCLOSURE_TRI_DOWN')
        else:
            split.label(icon='DISCLOSURE_TRI_RIGHT')

        if is_cavity_active:
            col = layout.column(align=True)
            row = col.row()
            row.separator(factor=3.5)
            props = row.operator("sculpt.mask_from_cavity", text="Create Mask")
            props.settings_source = "SCENE"
            row = col.row()
            row.separator(factor=3.5)
            row.prop(sculpt, "automasking_cavity_factor", text="Factor")
            row = col.row()
            row.separator(factor=3.5)
            row.prop(sculpt, "automasking_cavity_blur_steps", text="Blur")

            col = layout.column()
            col.use_property_split = False
            row = col.row()
            row.separator(factor=3.5)
            row.prop(sculpt, "use_automasking_custom_cavity_curve", text="Custom Curve")

            if sculpt.use_automasking_custom_cavity_curve:
                col.template_curve_mapping(sculpt, "automasking_cavity_curve")

        col = layout.column()
        split = col.split(factor=0.9)
        split.use_property_split = False
        row = split.row()
        row.separator()
        row.prop(sculpt, "use_automasking_view_normal", text="View Normal")

        if sculpt.use_automasking_view_normal:
            split.label(icon='DISCLOSURE_TRI_DOWN')
        else:
            split.label(icon='DISCLOSURE_TRI_RIGHT')

        if sculpt.use_automasking_view_normal:

            row = col.row()
            row.use_property_split = False
            row.separator(factor=3.5)
            row.prop(sculpt, "use_automasking_view_occlusion", text="Occlusion")
            subcol = col.column(align=True)
            if not sculpt.use_automasking_view_occlusion:
                subcol.use_property_split = True
                row = subcol.row()
                row.separator(factor=3.5)
                row.prop(sculpt, "automasking_view_normal_limit", text="Limit")
                row = subcol.row()
                row.separator(factor=3.5)
                row.prop(sculpt, "automasking_view_normal_falloff", text="Falloff")

        # col = layout.column()
        split = col.split(factor=0.9)
        split.use_property_split = False
        row = split.row()
        row.separator()
        row.prop(sculpt, "use_automasking_start_normal", text="Area Normal")

        if sculpt.use_automasking_start_normal:
            split.label(icon='DISCLOSURE_TRI_DOWN')
        else:
            split.label(icon='DISCLOSURE_TRI_RIGHT')

        if sculpt.use_automasking_start_normal:
            col = layout.column(align=True)
            row = col.row()
            row.separator(factor=3.5)
            row.prop(sculpt, "automasking_start_normal_limit", text="Limit")
            row = col.row()
            row.separator(factor=3.5)
            row.prop(sculpt, "automasking_start_normal_falloff", text="Falloff")
            col.separator()


class VIEW3D_PT_sculpt_context_menu(Panel):
    # Only for popover, these are dummy values.
    bl_space_type = 'VIEW_3D'
    bl_region_type = 'WINDOW'
    bl_label = "Sculpt"

    def draw(self, context):
        layout = self.layout

        brush = context.tool_settings.sculpt.brush
        capabilities = brush.sculpt_capabilities

        if capabilities.has_color:
            split = layout.split(factor=0.1)
            UnifiedPaintPanel.prop_unified_color(split, context, brush, "color", text="")
            UnifiedPaintPanel.prop_unified_color_picker(split, context, brush, "color", value_slider=True)
            layout.prop(brush, "blend", text="")

        ups = context.tool_settings.unified_paint_settings
        size = "size"
        size_owner = ups if ups.use_unified_size else brush
        if size_owner.use_locked_size == 'SCENE':
            size = "unprojected_radius"

        UnifiedPaintPanel.prop_unified(
            layout,
            context,
            brush,
            size,
            unified_name="use_unified_size",
            pressure_name="use_pressure_size",
            text="Radius",
            slider=True,
        )
        UnifiedPaintPanel.prop_unified(
            layout,
            context,
            brush,
            "strength",
            unified_name="use_unified_strength",
            pressure_name="use_pressure_strength",
            slider=True,
        )

        if capabilities.has_auto_smooth:
            layout.prop(brush, "auto_smooth_factor", slider=True)

        if capabilities.has_normal_weight:
            layout.prop(brush, "normal_weight", slider=True)

        if capabilities.has_pinch_factor:
            text = "Pinch"
            if brush.sculpt_tool in {'BLOB', 'SNAKE_HOOK'}:
                text = "Magnify"
            layout.prop(brush, "crease_pinch_factor", slider=True, text=text)

        if capabilities.has_rake_factor:
            layout.prop(brush, "rake_factor", slider=True)

        if capabilities.has_plane_offset:
            layout.prop(brush, "plane_offset", slider=True)
            layout.prop(brush, "plane_trim", slider=True, text="Distance")

        if capabilities.has_height:
            layout.prop(brush, "height", slider=True, text="Height")


class TOPBAR_PT_gpencil_materials(GreasePencilMaterialsPanel, Panel):
    bl_space_type = 'VIEW_3D'
    bl_region_type = 'HEADER'
    bl_label = "Materials"
    bl_ui_units_x = 14

    @classmethod
    def poll(cls, context):
        ob = context.object
        return ob and ob.type in {'GPENCIL', 'GREASEPENCIL'}


class TOPBAR_PT_gpencil_vertexcolor(GreasePencilVertexcolorPanel, Panel):
    bl_space_type = 'VIEW_3D'
    bl_region_type = 'HEADER'
    bl_label = "Color Attribute"
    bl_ui_units_x = 10

    @classmethod
    def poll(cls, context):
        ob = context.object
        return ob and ob.type == 'GPENCIL'


class VIEW3D_PT_curves_sculpt_add_shape(Panel):
    # Only for popover, these are dummy values.
    bl_space_type = 'VIEW_3D'
    bl_region_type = 'WINDOW'
    bl_label = "Curves Sculpt Add Curve Options"

    def draw(self, context):
        layout = self.layout

        layout.use_property_split = False  # BFA - set to False
        layout.use_property_decorate = False  # No animation.

        settings = UnifiedPaintPanel.paint_settings(context)
        brush = settings.brush

        col = layout.column(align = True)
        col.label(text = "Interpolate")

        row = col.row()
        row.separator()
        row.prop(brush.curves_sculpt_settings, "use_length_interpolate", text="Length")
        row = col.row()
        row.separator()
        row.prop(brush.curves_sculpt_settings, "use_radius_interpolate", text="Radius")
        row = col.row()
        row.separator()
        row.prop(brush.curves_sculpt_settings, "use_shape_interpolate", text="Shape")
        row = col.row()
        row.separator()
        row.prop(brush.curves_sculpt_settings, "use_point_count_interpolate", text="Point Count")

        layout.use_property_split = True

        col = layout.column()
        col.active = not brush.curves_sculpt_settings.use_length_interpolate
        col.prop(brush.curves_sculpt_settings, "curve_length", text="Length")

        col = layout.column()
        col.active = not brush.curves_sculpt_settings.use_radius_interpolate
        col.prop(brush.curves_sculpt_settings, "curve_radius", text="Radius")

        col = layout.column()
        col.active = not brush.curves_sculpt_settings.use_point_count_interpolate
        col.prop(brush.curves_sculpt_settings, "points_per_curve", text="Points")


class VIEW3D_PT_curves_sculpt_parameter_falloff(Panel):
    # Only for popover, these are dummy values.
    bl_space_type = 'VIEW_3D'
    bl_region_type = 'WINDOW'
    bl_label = "Curves Sculpt Parameter Falloff"

    def draw(self, context):
        layout = self.layout

        settings = UnifiedPaintPanel.paint_settings(context)
        brush = settings.brush

        layout.template_curve_mapping(brush.curves_sculpt_settings, "curve_parameter_falloff")
        row = layout.row(align=True)
        row.operator("brush.sculpt_curves_falloff_preset", icon='SMOOTHCURVE', text="").shape = 'SMOOTH'
        row.operator("brush.sculpt_curves_falloff_preset", icon='SPHERECURVE', text="").shape = 'ROUND'
        row.operator("brush.sculpt_curves_falloff_preset", icon='ROOTCURVE', text="").shape = 'ROOT'
        row.operator("brush.sculpt_curves_falloff_preset", icon='SHARPCURVE', text="").shape = 'SHARP'
        row.operator("brush.sculpt_curves_falloff_preset", icon='LINCURVE', text="").shape = 'LINE'
        row.operator("brush.sculpt_curves_falloff_preset", icon='NOCURVE', text="").shape = 'MAX'


class VIEW3D_PT_curves_sculpt_grow_shrink_scaling(Panel):
    # Only for popover, these are dummy values.
    bl_space_type = 'VIEW_3D'
    bl_region_type = 'WINDOW'
    bl_label = "Curves Grow/Shrink Scaling"
    bl_ui_units_x = 12

    def draw(self, context):
        layout = self.layout

        layout.use_property_split = True
        layout.use_property_decorate = False  # No animation.

        settings = UnifiedPaintPanel.paint_settings(context)
        brush = settings.brush

        layout.prop(brush.curves_sculpt_settings, "use_uniform_scale")
        layout.prop(brush.curves_sculpt_settings, "minimum_length")


class VIEW3D_PT_viewport_debug(Panel):
    bl_space_type = 'VIEW_3D'
    bl_region_type = 'HEADER'
    bl_parent_id = "VIEW3D_PT_overlay"
    bl_label = "Viewport Debug"

    @classmethod
    def poll(cls, context):
        prefs = context.preferences
        return prefs.experimental.use_viewport_debug

    def draw(self, context):
        layout = self.layout
        view = context.space_data
        overlay = view.overlay

        layout.prop(overlay, "use_debug_freeze_view_culling")


class VIEW3D_AST_sculpt_brushes(bpy.types.AssetShelf):
    # Experimental: Asset shelf for sculpt brushes, only shows up if both the
    # "Asset Shelf" and the "Extended Asset Browser" experimental features are
    # enabled.

    bl_space_type = 'VIEW_3D'

    @classmethod
    def poll(cls, context):
        prefs = context.preferences
        if not prefs.experimental.use_extended_asset_browser:
            return False

        return context.mode == 'SCULPT'

    @classmethod
    def asset_poll(cls, asset):
        return asset.id_type == 'BRUSH'


classes = (
    VIEW3D_HT_header,
    VIEW3D_HT_tool_header,
    ALL_MT_editormenu_view3d,  # bfa menu
    VIEW3D_MT_editor_menus,
    VIEW3D_MT_transform,
    VIEW3D_MT_transform_object,
    VIEW3D_MT_transform_armature,
    VIEW3D_MT_mirror,
    VIEW3D_MT_snap,
    VIEW3D_MT_uv_map_clear_seam,  # bfa - Tooltip and operator for Clear Seam.
    VIEW3D_MT_uv_map,
    VIEW3D_MT_switchactivecamto,  # bfa - set active camera does not exist in blender
    VIEW3D_MT_view_legacy,  # bfa menu
    VIEW3D_MT_view_annotations,  # bfa menu
    VIEW3D_MT_view,
    VIEW3D_MT_view_local,
    VIEW3D_MT_view_cameras,
    VIEW3D_MT_view_pie_menus,  # bfa menu
    VIEW3D_MT_view_navigation_legacy,  # bfa menu
    VIEW3D_MT_view_navigation,
    VIEW3D_MT_view_align,
    VIEW3D_MT_view_align_selected,
    VIEW3D_MT_view_viewpoint,
    VIEW3D_MT_view_regions,
    VIEW3D_MT_select_object,
    VIEW3D_MT_select_object_legacy,  # bfa menu
    VIEW3D_MT_select_by_type,  # bfa menu
    VIEW3D_MT_select_grouped,  # bfa menu
    VIEW3D_MT_select_linked,  # bfa menu
    VIEW3D_MT_select_object_more_less,
    VIEW3D_MT_select_pose,
    VIEW3D_MT_select_pose_more_less,
    VIEW3D_MT_select_particle,
    VIEW3D_MT_edit_mesh,
    VIEW3D_MT_edit_mesh_legacy,  # bfa menu
    VIEW3D_MT_edit_mesh_sort_elements,  # bfa menu
    VIEW3D_MT_edit_mesh_select_similar,
    VIEW3D_MT_edit_mesh_select_by_trait,
    VIEW3D_MT_edit_mesh_select_more_less,
    VIEW3D_MT_select_edit_mesh,
    VIEW3D_MT_select_edit_curve,
    VIEW3D_MT_select_edit_curve_select_similar,  # bfa menu
    VIEW3D_MT_select_edit_surface,
    VIEW3D_MT_select_edit_text,
    VIEW3D_MT_select_edit_metaball,
    VIEW3D_MT_edit_lattice_context_menu,
    VIEW3D_MT_select_edit_metaball_select_similar,  # bfa menu
    VIEW3D_MT_select_edit_lattice,
    VIEW3D_MT_select_edit_armature,
    VIEW3D_MT_select_gpencil_legacy,  # bfa menu
    VIEW3D_MT_select_gpencil_grouped,  # bfa menu
    VIEW3D_MT_select_edit_grease_pencil,
    VIEW3D_MT_select_edit_gpencil,
    VIEW3D_MT_select_paint_mask,
    VIEW3D_MT_select_paint_mask_face_more_less,  # bfa menu
    VIEW3D_MT_select_paint_mask_vertex,
    VIEW3D_MT_select_paint_mask_vertex_more_less,  # bfa menu
    VIEW3D_MT_select_edit_point_cloud,
    VIEW3D_MT_edit_curves_select_more_less,
    VIEW3D_MT_select_edit_curves,
    VIEW3D_MT_select_sculpt_curves,
    VIEW3D_MT_mesh_add,
    VIEW3D_MT_curve_add,
    VIEW3D_MT_surface_add,
    VIEW3D_MT_edit_metaball_context_menu,
    VIEW3D_MT_metaball_add,
    TOPBAR_MT_edit_curve_add,
    TOPBAR_MT_edit_armature_add,
    VIEW3D_MT_armature_add,
    VIEW3D_MT_light_add,
    VIEW3D_MT_lightprobe_add,
    VIEW3D_MT_camera_add,
    VIEW3D_MT_volume_add,
    VIEW3D_MT_grease_pencil_add,
    VIEW3D_MT_add,
    VIEW3D_MT_image_add,
    VIEW3D_MT_origin_set,  # bfa menu
    VIEW3D_MT_object,
    VIEW3D_MT_object_animation,
    VIEW3D_MT_object_asset,
    VIEW3D_MT_object_rigid_body,
    VIEW3D_MT_object_clear,
    VIEW3D_MT_object_context_menu,
    VIEW3D_MT_object_convert,
    VIEW3D_MT_object_shading,
    VIEW3D_MT_object_apply,
    VIEW3D_MT_object_relations,
    VIEW3D_MT_object_liboverride,
    VIEW3D_MT_object_parent,
    VIEW3D_MT_object_track,
    VIEW3D_MT_object_collection,
    VIEW3D_MT_object_constraints,
    VIEW3D_MT_object_quick_effects,
    VIEW3D_MT_object_showhide,
    VIEW3D_MT_object_cleanup,
    VIEW3D_MT_make_single_user,
    VIEW3D_MT_make_links,
    VIEW3D_MT_brush_paint_modes,
    VIEW3D_MT_brush,  # bfa menu
    VIEW3D_MT_facemask_showhide,  # bfa menu
    VIEW3D_MT_paint_vertex,
    VIEW3D_MT_hook,
    VIEW3D_MT_vertex_group,
    VIEW3D_MT_gpencil_vertex_group,
    VIEW3D_MT_paint_weight,
    VIEW3D_MT_paint_weight_legacy,  # bfa menu
    VIEW3D_MT_paint_weight_lock,
    VIEW3D_MT_subdivision_set,  # bfa menu
    VIEW3D_MT_sculpt,
    VIEW3D_MT_sculpt_legacy,  # bfa menu
    VIEW3D_MT_sculpt_transform,  # bfa menu
    VIEW3D_MT_sculpt_showhide,  # bfa menu
    VIEW3D_MT_sculpt_set_pivot,
    VIEW3D_MT_mask,
    VIEW3D_MT_mask_legacy,  # bfa menu
    VIEW3D_MT_face_sets_showhide, # bfa menu
    VIEW3D_MT_face_sets,
    VIEW3D_MT_face_sets_init,
    VIEW3D_MT_random_mask,
    VIEW3D_MT_particle,
    VIEW3D_MT_particle_context_menu,
    VIEW3D_MT_particle_showhide,
    VIEW3D_MT_pose,
    VIEW3D_MT_pose_transform,
    VIEW3D_MT_pose_slide,
    VIEW3D_MT_pose_propagate,
    VIEW3D_MT_pose_motion,
    VIEW3D_MT_bone_collections,
    VIEW3D_MT_pose_ik,
    VIEW3D_MT_pose_constraints,
    VIEW3D_MT_pose_names,
    VIEW3D_MT_pose_showhide,
    VIEW3D_MT_pose_apply,
    VIEW3D_MT_pose_context_menu,
    VIEW3D_MT_bone_options_toggle,
    VIEW3D_MT_bone_options_enable,
    VIEW3D_MT_bone_options_disable,
    VIEW3D_MT_edit_mesh_context_menu,
    VIEW3D_MT_edit_mesh_select_mode,
    VIEW3D_MT_edit_mesh_select_linked,
    VIEW3D_MT_edit_mesh_select_loops,
    VIEW3D_MT_edit_mesh_extrude_dupli,  # bfa operator for separated tooltip
    VIEW3D_MT_edit_mesh_extrude_dupli_rotate,  # bfa operator for separated tooltip
    VIEW3D_MT_edit_mesh_extrude,
    VIEW3D_MT_edit_mesh_vertices,
    VIEW3D_MT_edit_mesh_vertices_legacy,  # bfa menu
    VIEW3D_MT_edit_mesh_edges,
    VIEW3D_MT_edit_mesh_edges_legacy,  # bfa menu
    VIEW3D_MT_edit_mesh_faces,
    VIEW3D_MT_edit_mesh_faces_legacy,  # bfa menu
    VIEW3D_MT_edit_mesh_faces_data,
    VIEW3D_MT_edit_mesh_normals,
    VIEW3D_MT_edit_mesh_normals_select_strength,
    VIEW3D_MT_edit_mesh_normals_set_strength,
    VIEW3D_MT_edit_mesh_normals_average,
    VIEW3D_MT_edit_mesh_shading,
    VIEW3D_MT_edit_mesh_weights,
    VIEW3D_MT_edit_mesh_clean,
    VIEW3D_MT_edit_mesh_delete,
    VIEW3D_MT_edit_mesh_merge,
    VIEW3D_MT_edit_mesh_split,
    VIEW3D_MT_edit_mesh_dissolve,  # bfa menu
    VIEW3D_MT_edit_mesh_showhide,
    VIEW3D_MT_greasepencil_material_active,
    VIEW3D_MT_paint_grease_pencil,
    VIEW3D_MT_paint_gpencil,
    VIEW3D_MT_draw_gpencil,
    VIEW3D_MT_assign_material,
    VIEW3D_MT_edit_gpencil,
    VIEW3D_MT_edit_gpencil_stroke,
    VIEW3D_MT_edit_gpencil_point,
    VIEW3D_MT_edit_gpencil_hide,  # bfa menu
    VIEW3D_MT_edit_gpencil_arrange_strokes,  # bfa menu
    VIEW3D_MT_edit_gpencil_delete,
    VIEW3D_MT_sculpt_gpencil_copy,  # bfa menu
    VIEW3D_MT_edit_gpencil_showhide,
    VIEW3D_MT_edit_greasepencil_showhide,
    VIEW3D_MT_edit_greasepencil_cleanup,
    VIEW3D_MT_weight_gpencil,
    VIEW3D_MT_gpencil_animation,
    VIEW3D_MT_gpencil_simplify,
    VIEW3D_MT_gpencil_autoweights,
    VIEW3D_MT_gpencil_edit_context_menu,
    VIEW3D_MT_greasepencil_edit_context_menu,
    VIEW3D_MT_grease_pencil_assign_material,
    VIEW3D_MT_edit_greasepencil,
    VIEW3D_MT_edit_greasepencil_delete,
    VIEW3D_MT_edit_greasepencil_stroke,
    VIEW3D_MT_edit_greasepencil_point,
    VIEW3D_MT_edit_greasepencil_animation,
    VIEW3D_MT_edit_curve,
    VIEW3D_MT_edit_curve_ctrlpoints,
    VIEW3D_MT_edit_curve_handle_type_set,  # bfa menu
    VIEW3D_MT_edit_curve_segments,
    VIEW3D_MT_edit_curve_clean,
    VIEW3D_MT_edit_curve_context_menu,
    VIEW3D_MT_edit_curve_delete,
    VIEW3D_MT_edit_curve_showhide,
    VIEW3D_MT_edit_surface,
    VIEW3D_MT_edit_font,
    VIEW3D_MT_edit_font_chars,
    VIEW3D_MT_edit_font_kerning,
    VIEW3D_MT_edit_font_move,  # bfa menu
    VIEW3D_MT_edit_font_delete,
    VIEW3D_MT_edit_font_context_menu,
    VIEW3D_MT_edit_meta,
    VIEW3D_MT_edit_meta_showhide,
    VIEW3D_MT_edit_lattice,
    VIEW3D_MT_edit_lattice_flip,  # bfa menu - blender uses enum
    VIEW3D_MT_edit_armature,
    VIEW3D_MT_armature_showhide,  # bfa menu
    VIEW3D_MT_armature_context_menu,
    VIEW3D_MT_edit_armature_parent,
    VIEW3D_MT_edit_armature_roll,
    VIEW3D_MT_edit_armature_names,
    VIEW3D_MT_edit_armature_delete,
    VIEW3D_MT_edit_gpencil_transform,
    VIEW3D_MT_edit_curves,
    VIEW3D_MT_edit_curves_segments,
    VIEW3D_MT_edit_pointcloud,
    VIEW3D_MT_object_mode_pie,
    VIEW3D_MT_view_pie,
    VIEW3D_MT_transform_gizmo_pie,
    VIEW3D_MT_shading_pie,
    VIEW3D_MT_shading_ex_pie,
    VIEW3D_MT_pivot_pie,
    VIEW3D_MT_snap_pie,
    VIEW3D_MT_orientations_pie,
    VIEW3D_MT_proportional_editing_falloff_pie,
    VIEW3D_MT_sculpt_mask_edit_pie,
    VIEW3D_MT_sculpt_automasking_pie,
    VIEW3D_MT_sculpt_gpencil_automasking_pie,
    VIEW3D_MT_wpaint_vgroup_lock_pie,
    VIEW3D_MT_sculpt_face_sets_edit_pie,
    VIEW3D_MT_sculpt_curves,
    VIEW3D_PT_active_tool,
    VIEW3D_PT_active_tool_duplicate,
    VIEW3D_PT_view3d_properties,
    VIEW3D_PT_view3d_properties_edit,  # bfa panel
    VIEW3D_PT_view3d_lock,
    VIEW3D_PT_view3d_camera_lock,  # bfa panel
    VIEW3D_PT_view3d_cursor,
    VIEW3D_PT_collections,
    VIEW3D_PT_object_type_visibility,
    VIEW3D_PT_grease_pencil,
    VIEW3D_PT_annotation_onion,
    VIEW3D_PT_gpencil_multi_frame,
    VIEW3D_PT_grease_pencil_multi_frame,
    VIEW3D_PT_gpencil_curve_edit,
    VIEW3D_PT_gpencil_sculpt_automasking,
    VIEW3D_PT_quad_view,
    VIEW3D_PT_view3d_stereo,
    VIEW3D_PT_shading,
    VIEW3D_PT_shading_lighting,
    VIEW3D_PT_shading_color,
    VIEW3D_PT_shading_options,
    VIEW3D_PT_shading_options_shadow,
    VIEW3D_PT_shading_options_ssao,
    VIEW3D_PT_shading_render_pass,
    VIEW3D_PT_shading_compositor,
    VIEW3D_PT_gizmo_display,
    VIEW3D_PT_overlay,
    VIEW3D_PT_overlay_guides,
    VIEW3D_PT_overlay_object,
    VIEW3D_PT_overlay_geometry,
    VIEW3D_PT_overlay_viewer_node,
    VIEW3D_PT_overlay_motion_tracking,
    VIEW3D_PT_overlay_edit_mesh,
    VIEW3D_PT_overlay_edit_mesh_shading,
    VIEW3D_PT_overlay_edit_mesh_measurement,
    VIEW3D_PT_overlay_edit_mesh_normals,
    VIEW3D_PT_overlay_edit_mesh_freestyle,
    VIEW3D_PT_overlay_edit_curve,
    VIEW3D_PT_overlay_texture_paint,
    VIEW3D_PT_overlay_vertex_paint,
    VIEW3D_PT_overlay_weight_paint,
    VIEW3D_PT_overlay_bones,
    VIEW3D_PT_overlay_sculpt,
    VIEW3D_PT_overlay_sculpt_curves,
    VIEW3D_PT_snapping,
    VIEW3D_PT_proportional_edit,
    VIEW3D_PT_gpencil_origin,
    VIEW3D_PT_gpencil_lock,
    VIEW3D_PT_gpencil_guide,
    VIEW3D_PT_transform_orientations,
    VIEW3D_PT_overlay_gpencil_options,
    VIEW3D_PT_overlay_grease_pencil_options,
    VIEW3D_PT_context_properties,
    VIEW3D_PT_paint_vertex_context_menu,
    VIEW3D_PT_paint_texture_context_menu,
    VIEW3D_PT_paint_weight_context_menu,
    VIEW3D_PT_gpencil_vertex_context_menu,
    VIEW3D_PT_gpencil_sculpt_context_menu,
    VIEW3D_PT_gpencil_weight_context_menu,
    VIEW3D_PT_gpencil_draw_context_menu,
    VIEW3D_PT_gpencil_edit_options,  # bfa menu
    VIEW3D_PT_sculpt_automasking,
    VIEW3D_PT_sculpt_context_menu,
    TOPBAR_PT_gpencil_materials,
    TOPBAR_PT_gpencil_vertexcolor,
    TOPBAR_PT_annotation_layers,
    VIEW3D_PT_curves_sculpt_add_shape,
    VIEW3D_PT_curves_sculpt_parameter_falloff,
    VIEW3D_PT_curves_sculpt_grow_shrink_scaling,
    VIEW3D_PT_viewport_debug,
    VIEW3D_AST_sculpt_brushes,
)


if __name__ == "__main__":  # only for live edit.
    from bpy.utils import register_class
    for cls in classes:
        register_class(cls)<|MERGE_RESOLUTION|>--- conflicted
+++ resolved
@@ -7103,15 +7103,10 @@
         layout.separator()
         layout.operator("curves.duplicate_move")
         layout.separator()
-<<<<<<< HEAD
         layout.operator("curves.attribute_set", icon='NODE_ATTRIBUTE')
         layout.operator("curves.delete", icon='DELETE')
-=======
-        layout.operator("curves.attribute_set")
-        layout.operator("curves.delete")
         layout.operator("curves.cyclic_toggle")
         layout.operator_menu_enum("curves.curve_type_set", "type")
->>>>>>> f3a33b2e
         layout.template_node_operator_asset_menu_items(catalog_path=self.bl_label)
 
 
