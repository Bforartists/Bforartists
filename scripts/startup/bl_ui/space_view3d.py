--- conflicted
+++ resolved
@@ -8072,14 +8072,8 @@
 
         layout.menu("VIEW3D_MT_greasepencil_vertex_group")
 
-<<<<<<< HEAD
         #layout.operator_menu_enum("grease_pencil.set_handle_type", property="type") # BFA - exposed to header
-=======
-        layout.separator()
-
-        layout.operator_menu_enum("grease_pencil.set_handle_type", property="type")
         layout.operator_menu_enum("grease_pencil.set_corner_type", property="corner_type")
->>>>>>> 72f09824
 
         layout.template_node_operator_asset_menu_items(catalog_path=self.bl_label)
 
@@ -9550,11 +9544,7 @@
         view = context.space_data
         overlay = view.overlay
         display_all = overlay.show_overlays
-<<<<<<< HEAD
-        shading = view.shading
-=======
         mode = context.mode
->>>>>>> 72f09824
 
         col = layout.column(align=True)
         col.active = display_all
@@ -9582,23 +9572,6 @@
         sub.prop(overlay, "show_bones", text="Bones")
         sub.prop(overlay, "show_motion_paths")
 
-<<<<<<< HEAD
-        split = col.split()
-        col = split.column()
-        col.use_property_split = False
-        row = col.row()
-        row.separator()
-        row.prop(overlay, "show_object_origins", text="Origins")
-        col = split.column()
-        if overlay.show_object_origins:
-            col.prop(overlay, "show_object_origins_all", text="Origins (All)")
-        else:
-            col.label(icon="DISCLOSURE_TRI_RIGHT")
-
-        if shading.type == "WIREFRAME" or shading.show_xray:
-            layout.separator()
-            layout.prop(overlay, "bone_wire_alpha")
-=======
         can_show_object_origins = mode not in {
             'PAINT_TEXTURE',
             'PAINT_2D',
@@ -9611,13 +9584,22 @@
             'WEIGHT_GREASE_PENCIL',
             'SCULPT_GREASE_PENCIL',
         }
-        subsub = sub.column()
-        subsub.active = can_show_object_origins
-        subsub.prop(overlay, "show_object_origins", text="Origins")
-        subsub = sub.column()
-        subsub.active = can_show_object_origins and overlay.show_object_origins
-        subsub.prop(overlay, "show_object_origins_all", text="Origins (All)")
->>>>>>> 72f09824
+        split = col.split()
+        col = split.column()
+        col.use_property_split = False
+        row = col.row()
+        row.separator()
+        if can_show_object_origins:        
+            row.prop(overlay, "show_object_origins", text="Origins")
+        col = split.column()
+        if can_show_object_origins and overlay.show_object_origins:
+            col.prop(overlay, "show_object_origins_all", text="Origins (All)")
+        else:
+            col.label(icon="DISCLOSURE_TRI_RIGHT")
+
+        if shading.type == "WIREFRAME" or shading.show_xray:
+            layout.separator()
+            layout.prop(overlay, "bone_wire_alpha")
 
 
 class VIEW3D_PT_overlay_geometry(Panel):
@@ -11147,37 +11129,14 @@
 
             col.separator()
 
-<<<<<<< HEAD
-            col.operator(
-                "grease_pencil.stroke_subdivide",
-                text="Subdivide",
-                icon="SUBDIVIDE_EDGES",
-            )
-            col.operator(
-                "grease_pencil.stroke_subdivide_smooth",
-                text="Subdivide and Smooth",
-                icon="SUBDIVIDE_EDGES",
-            )
+            col.operator("grease_pencil.stroke_subdivide", text="Subdivide", icon="SUBDIVIDE_EDGES",)
+            col.operator("grease_pencil.stroke_subdivide_smooth", text="Subdivide and Smooth", icon="SUBDIVIDE_EDGES",)
 
             col.separator()
 
-            col.operator(
-                "grease_pencil.stroke_smooth",
-                text="Smooth Points",
-                icon="SMOOTH_VERTEX",
-            )
+            col.operator("grease_pencil.stroke_smooth", text="Smooth Points", icon="SMOOTH_VERTEX",)
             col.operator("grease_pencil.set_start_point", text="Set Start Point", icon="STARTPOINT")
-=======
-            # Deform Operators
-            col.operator("transform.tosphere", text="To Sphere")
-            col.operator("transform.shear", text="Shear")
-            col.operator("transform.bend", text="Bend")
-            col.operator("transform.push_pull", text="Push/Pull")
-            col.operator("transform.transform", text="Shrink/Fatten").mode = 'CURVE_SHRINKFATTEN'
-            col.operator("grease_pencil.stroke_smooth", text="Smooth Points")
-            col.operator("grease_pencil.set_start_point", text="Set Start Point")
             col.operator_menu_enum("grease_pencil.set_corner_type", property="corner_type")
->>>>>>> 72f09824
 
             col.separator()
 
@@ -11914,20 +11873,8 @@
         layout.template_curve_mapping(
             brush.curves_sculpt_settings,
             "curve_parameter_falloff",
-<<<<<<< HEAD
-            brush=True
-        )
-        row = layout.row(align=True)
-        row.operator("brush.sculpt_curves_falloff_preset", icon="SMOOTHCURVE", text="").shape = "SMOOTH"
-        row.operator("brush.sculpt_curves_falloff_preset", icon="SPHERECURVE", text="").shape = "ROUND"
-        row.operator("brush.sculpt_curves_falloff_preset", icon="ROOTCURVE", text="").shape = "ROOT"
-        row.operator("brush.sculpt_curves_falloff_preset", icon="SHARPCURVE", text="").shape = "SHARP"
-        row.operator("brush.sculpt_curves_falloff_preset", icon="LINCURVE", text="").shape = "LINE"
-        row.operator("brush.sculpt_curves_falloff_preset", icon="NOCURVE", text="").shape = "MAX"
-=======
             brush=True,
             show_presets=True)
->>>>>>> 72f09824
 
 
 class VIEW3D_PT_curves_sculpt_grow_shrink_scaling(Panel):
